--- conflicted
+++ resolved
@@ -176,13 +176,8 @@
     <javax-inject.version>1</javax-inject.version>
     <log4j.version>2.14.1</log4j.version>
     <netty.version>4.1.66.Final</netty.version>
-<<<<<<< HEAD
-    <protobuf-java.version>3.18.0</protobuf-java.version>
-    <swirlds.version>0.19.0-alpha.1</swirlds.version>
-=======
     <protobuf-java.version>3.18.1</protobuf-java.version>
-    <swirlds.version>0.18.1</swirlds.version>
->>>>>>> fe323279
+    <swirlds.version>0.19.0</swirlds.version>
     <!-- Test dependency properties in alphabetical order -->
     <hamcrest.version>2.2</hamcrest.version>
     <junit5.version>5.8.1</junit5.version>
