--- conflicted
+++ resolved
@@ -4,11 +4,7 @@
 
 	<groupId>com.hedera.hashgraph</groupId>
 	<artifactId>hedera-services</artifactId>
-<<<<<<< HEAD
 	<version>0.22.0-SNAPSHOT</version>
-=======
-	<version>0.21.0-SNAPSHOT</version>
->>>>>>> b227a71c
 	<description>
 		Hedera Services (crypto, file, contract, consensus) on the Platform
 	</description>
@@ -107,7 +103,6 @@
 			<snapshots>
 				<enabled>false</enabled>
 			</snapshots>
-<<<<<<< HEAD
 			<id>sdk-staging</id>
 			<url>https://oss.sonatype.org/content/repositories/comswirlds-1217</url>
 		</repository>
@@ -115,8 +110,6 @@
 			<snapshots>
 				<enabled>false</enabled>
 			</snapshots>
-=======
->>>>>>> b227a71c
 			<id>central</id>
 			<name>Central Repository</name>
 			<url>https://repo.maven.apache.org/maven2</url>
@@ -170,10 +163,7 @@
 		<maven-javadoc.version>3.3.1</maven-javadoc.version>
 
 		<!-- Dependency properties in alphabetical order -->
-<<<<<<< HEAD
                 <bouncycastle.version>1.70</bouncycastle.version>
-=======
->>>>>>> b227a71c
 		<commons-codec.version>1.15</commons-codec.version>
 		<commons-io.version>2.11.0</commons-io.version>
 		<commons-lang3.version>3.12.0</commons-lang3.version>
@@ -182,30 +172,19 @@
 		<ethereum-core.version>1.12.0-v0.5.0</ethereum-core.version>
 		<grpc.version>1.39.0</grpc.version>
 		<guava.version>31.0.1-jre</guava.version>
-<<<<<<< HEAD
 		<hapi-proto.version>0.21.0</hapi-proto.version>
                 <headlong.version>5.5.0</headlong.version>
-=======
-		<hapi-proto.version>0.21.0-SNAPSHOT</hapi-proto.version>
->>>>>>> b227a71c
 		<javax.annotation-api.version>1.3.2</javax.annotation-api.version>
 		<javax-inject.version>1</javax-inject.version>
 		<log4j.version>2.17.1</log4j.version>
 		<netty.version>4.1.66.Final</netty.version>
 		<protobuf-java.version>3.19.1</protobuf-java.version>
-<<<<<<< HEAD
 		<swirlds.version>0.22.0-alpha.3</swirlds.version>
-=======
-		<swirlds.version>0.21.0</swirlds.version>
->>>>>>> b227a71c
 		<!-- Test dependency properties in alphabetical order -->
 		<hamcrest.version>2.2</hamcrest.version>
 		<junit5.version>5.8.2</junit5.version>
 		<mockito.version>3.12.4</mockito.version>
-<<<<<<< HEAD
                 <awaitility.version>3.0.0</awaitility.version>
-=======
->>>>>>> b227a71c
 
 		<!-- SonarCloud properties -->
 		<jacoco.version>0.8.7</jacoco.version>
@@ -223,11 +202,7 @@
 		<sonar.issue.ignore.multicriteria.e2.resourceKey>**/*.java</sonar.issue.ignore.multicriteria.e2.resourceKey>
 		<sonar.issue.ignore.multicriteria.e2.ruleKey>java:S1874</sonar.issue.ignore.multicriteria.e2.ruleKey>
 
-<<<<<<< HEAD
 		<project.build.outputTimestamp>2022-01-07T20:25:53Z</project.build.outputTimestamp>
-=======
-		<project.build.outputTimestamp>2021-11-25T04:40:43Z</project.build.outputTimestamp>
->>>>>>> b227a71c
 	</properties>
 
 	<modules>
@@ -330,17 +305,6 @@
 					</execution>
 				</executions>
 			</plugin>
-<<<<<<< HEAD
-			<plugin>
-				<groupId>org.apache.maven.plugins</groupId>
-				<artifactId>maven-compiler-plugin</artifactId>
-				<configuration>
-					<source>16</source>
-					<target>16</target>
-				</configuration>
-			</plugin>
-=======
->>>>>>> b227a71c
 		</plugins>
 		<pluginManagement>
 			<plugins>
@@ -434,7 +398,6 @@
 	<dependencyManagement>
 		<dependencies>
 			<dependency>
-<<<<<<< HEAD
 				<groupId>org.bouncycastle</groupId>
 				<artifactId>bcprov-jdk15on</artifactId>
 				<version>${bouncycastle.version}</version>
@@ -450,8 +413,6 @@
 				<version>${headlong.version}</version>
 			</dependency>
 			<dependency>
-=======
->>>>>>> b227a71c
 				<groupId>io.grpc</groupId>
 				<artifactId>grpc-bom</artifactId>
 				<version>${grpc.version}</version>
@@ -467,7 +428,6 @@
 			</dependency>
 			<dependency>
 				<groupId>com.swirlds</groupId>
-<<<<<<< HEAD
 				<artifactId>swirlds-virtualmap</artifactId>
 				<version>${swirlds.version}</version>
 			</dependency>
@@ -478,8 +438,6 @@
 			</dependency>
 			<dependency>
 				<groupId>com.swirlds</groupId>
-=======
->>>>>>> b227a71c
 				<artifactId>swirlds-platform-core</artifactId>
 				<version>${swirlds.version}</version>
 			</dependency>
@@ -624,7 +582,6 @@
 			<artifactId>log4j-core</artifactId>
 			<version>${log4j.version}</version>
 		</dependency>
-<<<<<<< HEAD
 		<dependency>
 			<groupId>com.cedarsoftware</groupId>
 			<artifactId>java-util</artifactId>
@@ -635,8 +592,6 @@
 			<artifactId>tuweni-bytes</artifactId>
 			<version>2.0.0</version>
 		</dependency>
-=======
->>>>>>> b227a71c
 		<!-- Test dependencies -->
 		<dependency>
 			<groupId>org.hamcrest</groupId>
@@ -668,21 +623,10 @@
 			<scope>test</scope>
 		</dependency>
 		<dependency>
-<<<<<<< HEAD
 			<groupId>org.awaitility</groupId>
 			<artifactId>awaitility</artifactId>
 			<version>${awaitility.version}</version>
 			<scope>test</scope>
-=======
-			<groupId>com.cedarsoftware</groupId>
-			<artifactId>java-util</artifactId>
-			<version>1.66.0</version>
-		</dependency>
-		<dependency>
-			<groupId>org.apache.tuweni</groupId>
-			<artifactId>tuweni-bytes</artifactId>
-			<version>2.0.0</version>
->>>>>>> b227a71c
 		</dependency>
 	</dependencies>
 
