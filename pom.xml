--- conflicted
+++ resolved
@@ -155,28 +155,6 @@
 		<maven-versions.version>2.9.0</maven-versions.version>
 		<maven-javadoc.version>3.3.1</maven-javadoc.version>
 
-<<<<<<< HEAD
-    <!-- Dependency properties in alphabetical order -->
-    <commons-codec.version>1.15</commons-codec.version>
-    <commons-io.version>2.11.0</commons-io.version>
-    <commons-lang3.version>3.12.0</commons-lang3.version>
-    <dagger.version>2.40</dagger.version>
-    <eddsa.version>0.3.0</eddsa.version>
-    <ethereum-core.version>1.12.0-v0.5.0</ethereum-core.version>
-    <grpc.version>1.39.0</grpc.version>
-    <guava.version>31.0.1-jre</guava.version>
-    <hapi-proto.version>0.23.0</hapi-proto.version>
-    <javax.annotation-api.version>1.3.2</javax.annotation-api.version>
-    <javax-inject.version>1</javax-inject.version>
-    <log4j.version>2.14.1</log4j.version>
-    <netty.version>4.1.66.Final</netty.version>
-    <protobuf-java.version>3.19.1</protobuf-java.version>
-    <swirlds.version>0.22.1</swirlds.version>
-    <!-- Test dependency properties in alphabetical order -->
-    <hamcrest.version>2.2</hamcrest.version>
-    <junit5.version>5.8.1</junit5.version>
-    <mockito.version>3.12.4</mockito.version>
-=======
 		<!-- Dependency properties in alphabetical order -->
 		<bouncycastle.version>1.70</bouncycastle.version>
 		<commons-codec.version>1.15</commons-codec.version>
@@ -200,7 +178,6 @@
 		<junit5.version>5.8.2</junit5.version>
 		<mockito.version>3.12.4</mockito.version>
 		<awaitility.version>4.1.1</awaitility.version>
->>>>>>> 4849254f
 
 		<!-- SonarCloud properties -->
 		<jacoco.version>0.8.7</jacoco.version>
