--- conflicted
+++ resolved
@@ -98,47 +98,14 @@
 		<url>https://github.com/hashgraph/hedera-services/issues</url>
 	</issueManagement>
 
-<<<<<<< HEAD
-  <repositories>
-    <repository>
-      <snapshots>
-        <enabled>false</enabled>
-      </snapshots>
-      <id>sdk-staging</id>
-      <name>Staging repo for SDK</name>
-      <url>https://oss.sonatype.org/content/repositories/comswirlds-1194</url>
-    </repository>
-    <repository>
-      <snapshots>
-        <enabled>false</enabled>
-      </snapshots>
-      <id>central</id>
-      <name>Central Repository</name>
-      <url>https://repo.maven.apache.org/maven2</url>
-    </repository>
-    <repository>
-      <id>ossrh-snapshots</id>
-      <url>https://oss.sonatype.org/content/repositories/snapshots</url>
-      <releases>
-        <enabled>false</enabled>
-      </releases>
-      <snapshots>
-        <enabled>true</enabled>
-      </snapshots>
-    </repository>
-  </repositories>
-  <distributionManagement>
-    <snapshotRepository>
-      <id>ossrh</id>
-      <url>https://oss.sonatype.org/content/repositories/snapshots</url>
-    </snapshotRepository>
-    <repository>
-      <id>ossrh</id>
-      <url>https://oss.sonatype.org/service/local/staging/deploy/maven2/</url>
-    </repository>
-  </distributionManagement>
-=======
 	<repositories>
+		<repository>
+			<snapshots>
+				<enabled>false</enabled>
+			</snapshots>
+			<id>sdk-staging</id>
+			<url>https://oss.sonatype.org/content/repositories/comswirlds-1202</url>
+		</repository>
 		<repository>
 			<snapshots>
 				<enabled>false</enabled>
@@ -168,7 +135,6 @@
 			<url>https://oss.sonatype.org/service/local/staging/deploy/maven2/</url>
 		</repository>
 	</distributionManagement>
->>>>>>> 8a1ae1ee
 
 	<licenses>
 		<license>
@@ -196,29 +162,6 @@
 		<maven-versions.version>2.8.1</maven-versions.version>
 		<maven-javadoc.version>3.3.1</maven-javadoc.version>
 
-<<<<<<< HEAD
-    <!-- Dependency properties in alphabetical order -->
-    <commons-codec.version>1.15</commons-codec.version>
-    <commons-io.version>2.11.0</commons-io.version>
-    <commons-lang3.version>3.12.0</commons-lang3.version>
-    <dagger.version>2.40.1</dagger.version>
-    <eddsa.version>0.3.0</eddsa.version>
-    <ethereum-core.version>1.12.0-v0.5.0</ethereum-core.version>
-    <grpc.version>1.39.0</grpc.version>
-    <guava.version>31.0.1-jre</guava.version>
-    <hapi-proto.version>0.21.0-SNAPSHOT</hapi-proto.version>
-    <javax.annotation-api.version>1.3.2</javax.annotation-api.version>
-    <javax-inject.version>1</javax-inject.version>
-    <log4j.version>2.14.1</log4j.version>
-    <netty.version>4.1.66.Final</netty.version>
-    <protobuf-java.version>3.19.1</protobuf-java.version>
-    <swirlds.version>0.21.0-vm.test.10</swirlds.version>
-    <!-- Test dependency properties in alphabetical order -->
-    <hamcrest.version>2.2</hamcrest.version>
-    <junit5.version>5.8.1</junit5.version>
-    <mockito.version>3.12.4</mockito.version>
-    <awaitility.version>3.0.0</awaitility.version>
-=======
 		<!-- Dependency properties in alphabetical order -->
 		<commons-codec.version>1.15</commons-codec.version>
 		<commons-io.version>2.11.0</commons-io.version>
@@ -228,18 +171,18 @@
 		<ethereum-core.version>1.12.0-v0.5.0</ethereum-core.version>
 		<grpc.version>1.39.0</grpc.version>
 		<guava.version>31.0.1-jre</guava.version>
-		<hapi-proto.version>0.21.0-SNAPSHOT</hapi-proto.version>
+		<hapi-proto.version>0.21.0</hapi-proto.version>
 		<javax.annotation-api.version>1.3.2</javax.annotation-api.version>
 		<javax-inject.version>1</javax-inject.version>
 		<log4j.version>2.16.0</log4j.version>
 		<netty.version>4.1.66.Final</netty.version>
 		<protobuf-java.version>3.19.1</protobuf-java.version>
-		<swirlds.version>0.21.0</swirlds.version>
+		<swirlds.version>0.21.0-vm.alpha.2</swirlds.version>
 		<!-- Test dependency properties in alphabetical order -->
 		<hamcrest.version>2.2</hamcrest.version>
 		<junit5.version>5.8.2</junit5.version>
 		<mockito.version>3.12.4</mockito.version>
->>>>>>> 8a1ae1ee
+                <awaitility.version>3.0.0</awaitility.version>
 
 		<!-- SonarCloud properties -->
 		<jacoco.version>0.8.7</jacoco.version>
@@ -450,232 +393,6 @@
 		</pluginManagement>
 	</build>
 
-<<<<<<< HEAD
-  <dependencyManagement>
-    <dependencies>
-      <dependency>
-        <groupId>io.grpc</groupId>
-        <artifactId>grpc-bom</artifactId>
-        <version>${grpc.version}</version>
-        <type>pom</type>
-        <scope>import</scope>
-      </dependency>
-      <dependency>
-        <groupId>io.netty</groupId>
-        <artifactId>netty-bom</artifactId>
-        <version>${netty.version}</version>
-        <type>pom</type>
-        <scope>import</scope>
-      </dependency>
-      <dependency>
-        <groupId>com.swirlds</groupId>
-        <artifactId>swirlds-platform-core</artifactId>
-        <version>${swirlds.version}</version>
-      </dependency>
-      <dependency>
-        <groupId>com.swirlds</groupId>
-        <artifactId>swirlds-fchashmap</artifactId>
-        <version>${swirlds.version}</version>
-      </dependency>
-      <dependency>
-        <groupId>com.swirlds</groupId>
-        <artifactId>swirlds-fcqueue</artifactId>
-        <version>${swirlds.version}</version>
-      </dependency>
-      <dependency>
-        <groupId>com.swirlds</groupId>
-        <artifactId>swirlds-jasperdb</artifactId>
-        <version>${swirlds.version}</version>
-      </dependency>
-      <dependency>
-        <groupId>com.swirlds</groupId>
-        <artifactId>swirlds-merkle</artifactId>
-        <version>${swirlds.version}</version>
-      </dependency>
-      <dependency>
-        <groupId>com.swirlds</groupId>
-        <artifactId>swirlds-virtualmap</artifactId>
-        <version>${swirlds.version}</version>
-      </dependency>
-      <dependency>
-        <groupId>org.junit</groupId>
-        <artifactId>junit-bom</artifactId>
-        <version>${junit5.version}</version>
-        <type>pom</type>
-        <scope>import</scope>
-      </dependency>
-      <dependency>
-        <groupId>com.hedera.hashgraph</groupId>
-        <artifactId>ethereumj-core</artifactId>
-        <version>${ethereum-core.version}</version>
-        <exclusions>
-          <exclusion>
-            <groupId>*</groupId>
-            <artifactId>junit</artifactId>
-          </exclusion>
-          <exclusion>
-            <groupId>com.cedarsoftware</groupId>
-            <artifactId>*</artifactId>
-          </exclusion>
-          <exclusion>
-            <groupId>com.googlecode.json-simple</groupId>
-            <artifactId>*</artifactId>
-          </exclusion>
-          <exclusion>
-            <groupId>io.netty</groupId>
-            <artifactId>*</artifactId>
-          </exclusion>
-          <exclusion>
-            <groupId>org.apache.logging.log4j</groupId>
-            <artifactId>*</artifactId>
-          </exclusion>
-          <exclusion>
-            <groupId>org.ethereum</groupId>
-            <artifactId>*</artifactId>
-          </exclusion>
-          <exclusion>
-            <groupId>org.iq80.leveldb</groupId>
-            <artifactId>*</artifactId>
-          </exclusion>
-          <exclusion>
-            <groupId>org.slf4j</groupId>
-            <artifactId>*</artifactId>
-          </exclusion>
-          <exclusion>
-            <groupId>org.xerial.snappy</groupId>
-            <artifactId>*</artifactId>
-          </exclusion>
-        </exclusions>
-      </dependency>
-    </dependencies>
-  </dependencyManagement>
-
-  <dependencies>
-    <dependency>
-      <groupId>com.google.dagger</groupId>
-      <artifactId>dagger</artifactId>
-      <version>${dagger.version}</version>
-    </dependency>
-    <dependency>
-      <groupId>commons-codec</groupId>
-      <artifactId>commons-codec</artifactId>
-      <version>${commons-codec.version}</version>
-    </dependency>
-    <dependency>
-      <groupId>commons-io</groupId>
-      <artifactId>commons-io</artifactId>
-      <version>${commons-io.version}</version>
-    </dependency>
-    <dependency>
-      <groupId>com.google.guava</groupId>
-      <artifactId>guava</artifactId>
-      <version>${guava.version}</version>
-    </dependency>
-    <dependency>
-      <groupId>com.google.protobuf</groupId>
-      <artifactId>protobuf-java</artifactId>
-      <version>${protobuf-java.version}</version>
-    </dependency>
-    <dependency>
-      <groupId>com.hedera.hashgraph</groupId>
-      <artifactId>hedera-protobuf-java-api</artifactId>
-      <version>${hapi-proto.version}</version>
-      <exclusions>
-        <exclusion>
-          <groupId>*</groupId>
-          <artifactId>*</artifactId>
-        </exclusion>
-      </exclusions>
-    </dependency>
-    <dependency>
-      <groupId>com.swirlds</groupId>
-      <artifactId>swirlds-common</artifactId>
-      <version>${swirlds.version}</version>
-    </dependency>
-    <dependency>
-      <groupId>javax.annotation</groupId>
-      <artifactId>javax.annotation-api</artifactId>
-      <version>${javax.annotation-api.version}</version>
-    </dependency>
-    <dependency>
-      <groupId>javax.inject</groupId>
-      <artifactId>javax.inject</artifactId>
-      <version>${javax-inject.version}</version>
-    </dependency>
-    <dependency>
-      <groupId>net.i2p.crypto</groupId>
-      <artifactId>eddsa</artifactId>
-      <version>${eddsa.version}</version>
-    </dependency>
-    <dependency>
-      <groupId>org.apache.commons</groupId>
-      <artifactId>commons-lang3</artifactId>
-      <version>${commons-lang3.version}</version>
-    </dependency>
-    <!-- Logging dependencies -->
-    <dependency>
-      <groupId>org.apache.logging.log4j</groupId>
-      <artifactId>log4j-api</artifactId>
-      <version>${log4j.version}</version>
-    </dependency>
-    <dependency>
-      <groupId>org.apache.logging.log4j</groupId>
-      <artifactId>log4j-core</artifactId>
-      <version>${log4j.version}</version>
-    </dependency>
-    <!-- Test dependencies -->
-    <dependency>
-      <groupId>org.hamcrest</groupId>
-      <artifactId>hamcrest</artifactId>
-      <version>${hamcrest.version}</version>
-      <scope>test</scope>
-    </dependency>
-    <dependency>
-      <groupId>org.junit.jupiter</groupId>
-      <artifactId>junit-jupiter-api</artifactId>
-      <version>${junit5.version}</version>
-    </dependency>
-    <dependency>
-      <groupId>org.junit.jupiter</groupId>
-      <artifactId>junit-jupiter-params</artifactId>
-      <version>${junit5.version}</version>
-      <scope>test</scope>
-    </dependency>
-    <dependency>
-      <groupId>org.mockito</groupId>
-      <artifactId>mockito-core</artifactId>
-      <version>${mockito.version}</version>
-      <scope>test</scope>
-    </dependency>
-    <dependency>
-      <groupId>org.mockito</groupId>
-      <artifactId>mockito-junit-jupiter</artifactId>
-      <version>${mockito.version}</version>
-      <scope>test</scope>
-    </dependency>
-    <dependency>
-      <groupId>org.awaitility</groupId>
-      <artifactId>awaitility</artifactId>
-      <version>${awaitility.version}</version>
-      <scope>test</scope>
-    </dependency>
-    <dependency>
-      <groupId>com.cedarsoftware</groupId>
-      <artifactId>java-util</artifactId>
-      <version>1.65.0</version>
-    </dependency>
-    <dependency>
-      <groupId>org.apache.tuweni</groupId>
-      <artifactId>tuweni-bytes</artifactId>
-      <version>2.0.0</version>
-    </dependency>
-    <dependency>
-      <groupId>com.esaulpaugh</groupId>
-      <artifactId>headlong</artifactId>
-      <version>5.5.0</version>
-    </dependency>
-  </dependencies>
-=======
 	<dependencyManagement>
 		<dependencies>
 			<dependency>
@@ -691,6 +408,16 @@
 				<version>${netty.version}</version>
 				<type>pom</type>
 				<scope>import</scope>
+			</dependency>
+			<dependency>
+				<groupId>com.swirlds</groupId>
+				<artifactId>swirlds-virtualmap</artifactId>
+				<version>${swirlds.version}</version>
+			</dependency>
+			<dependency>
+				<groupId>com.swirlds</groupId>
+				<artifactId>swirlds-jasperdb</artifactId>
+				<version>${swirlds.version}</version>
 			</dependency>
 			<dependency>
 				<groupId>com.swirlds</groupId>
@@ -838,6 +565,16 @@
 			<artifactId>log4j-core</artifactId>
 			<version>${log4j.version}</version>
 		</dependency>
+		<dependency>
+			<groupId>com.cedarsoftware</groupId>
+			<artifactId>java-util</artifactId>
+			<version>1.65.0</version>
+		</dependency>
+		<dependency>
+			<groupId>org.apache.tuweni</groupId>
+			<artifactId>tuweni-bytes</artifactId>
+			<version>2.0.0</version>
+		</dependency>
 		<!-- Test dependencies -->
 		<dependency>
 			<groupId>org.hamcrest</groupId>
@@ -869,17 +606,12 @@
 			<scope>test</scope>
 		</dependency>
 		<dependency>
-			<groupId>com.cedarsoftware</groupId>
-			<artifactId>java-util</artifactId>
-			<version>1.65.0</version>
-		</dependency>
-		<dependency>
-			<groupId>org.apache.tuweni</groupId>
-			<artifactId>tuweni-bytes</artifactId>
-			<version>2.0.0</version>
+			<groupId>org.awaitility</groupId>
+			<artifactId>awaitility</artifactId>
+			<version>${awaitility.version}</version>
+			<scope>test</scope>
 		</dependency>
 	</dependencies>
->>>>>>> 8a1ae1ee
 
 	<profiles>
 		<profile>
