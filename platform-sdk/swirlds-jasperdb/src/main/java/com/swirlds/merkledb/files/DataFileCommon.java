/*
 * Copyright (C) 2021-2023 Hedera Hashgraph, LLC
 *
 * Licensed under the Apache License, Version 2.0 (the "License");
 * you may not use this file except in compliance with the License.
 * You may obtain a copy of the License at
 *
 *      http://www.apache.org/licenses/LICENSE-2.0
 *
 * Unless required by applicable law or agreed to in writing, software
 * distributed under the License is distributed on an "AS IS" BASIS,
 * WITHOUT WARRANTIES OR CONDITIONS OF ANY KIND, either express or implied.
 * See the License for the specific language governing permissions and
 * limitations under the License.
 */

package com.swirlds.merkledb.files;

import static com.swirlds.common.formatting.HorizontalAlignment.ALIGNED_RIGHT;
import static com.swirlds.common.units.UnitConstants.GIBIBYTES_TO_BYTES;
import static com.swirlds.common.units.UnitConstants.KIBIBYTES_TO_BYTES;
import static com.swirlds.common.units.UnitConstants.MEBIBYTES_TO_BYTES;
import static com.swirlds.logging.LogMarker.EXCEPTION;
import static com.swirlds.logging.LogMarker.MERKLE_DB;
import static java.util.stream.Collectors.joining;

import com.hedera.pbj.runtime.FieldDefinition;
import com.hedera.pbj.runtime.FieldType;
import com.swirlds.merkledb.KeyRange;
import com.swirlds.merkledb.collections.IndexedObject;
import com.swirlds.merkledb.collections.LongList;
import java.io.File;
import java.io.IOException;
import java.lang.reflect.Field;
import java.nio.MappedByteBuffer;
import java.nio.file.Files;
import java.nio.file.Path;
import java.time.Instant;
import java.time.ZoneId;
import java.time.format.DateTimeFormatter;
import java.util.Arrays;
import java.util.Collection;
import java.util.Comparator;
import java.util.List;
import java.util.Set;
import java.util.SortedSet;
import java.util.TreeSet;
import java.util.concurrent.ConcurrentMap;
import java.util.stream.Collectors;
import java.util.stream.LongStream;
import java.util.stream.Stream;
import org.apache.logging.log4j.LogManager;
import org.apache.logging.log4j.Logger;
import sun.misc.Unsafe;

/**
 * Common static content for data files. As much as possible is package protected but some is used
 * outside.
 */
@SuppressWarnings("rawtypes")
public final class DataFileCommon {

    private static final Logger logger = LogManager.getLogger(DataFileCommon.class);

    /**
     * Access to sun.misc.Unsafe required to close mapped byte buffers explicitly rather than
     * to rely on GC to collect them.
     */
    private static final Unsafe UNSAFE;

    static {
        try {
            Field f = Unsafe.class.getDeclaredField("theUnsafe");
            f.setAccessible(true);
            UNSAFE = (Unsafe) f.get(null);
        } catch (NoSuchFieldException | SecurityException | IllegalArgumentException | IllegalAccessException e) {
            throw new InternalError(e);
        }
    }

    /** The inverse of the minimum decimal value to be reflected in rounding (that is, 0.01). */
    private static final int ROUNDING_SCALE_FACTOR = 100;
    /** Size of right-justified field to use when printing indexes. */
    private static final int PRINTED_INDEX_FIELD_WIDTH = 10;
    /**
     * Nominal value to indicate a non-existent data location. This was carefully crafted to be 0 so
     * that a new long array of data location pointers will be initialized to be all non-existent.
     */
    public static final long NON_EXISTENT_DATA_LOCATION = 0;

    /**
     * The data item byte offset is packed into lower 40 bits and file index upper 24 bits. This
     * allows for 16 million files 1 trillion bytes of data. So at one file per minute we have 30
     * years of 1Tb files.
     */
    /* FUTURE WORK - https://github.com/swirlds/swirlds-platform/issues/3927 */
    private static final int DATA_ITEM_OFFSET_BITS = 40;
    /** The maximum size a data file can be, 1Tb with DATA_ITEM_OFFSET_BITS = 40 */
    private static final long MAX_ADDRESSABLE_DATA_FILE_SIZE_BYTES = 1L << DATA_ITEM_OFFSET_BITS;
    /** Bit mask to remove file index from data location long */
    private static final long ITEM_OFFSET_MASK = MAX_ADDRESSABLE_DATA_FILE_SIZE_BYTES - 1;

    /** Date formatter for dates used in data file names */
    private static final DateTimeFormatter DATE_FORMAT =
            DateTimeFormatter.ofPattern("yyyy-MM-dd_HH-mm-ss-SSS").withZone(ZoneId.of("Z"));
    /** Extension to use for Merkle DB data files in protobuf format */
    public static final String FILE_EXTENSION = ".pbj";
    /** Extension to use for Merkle DB data files in legacy binary format */
    public static final String FILE_EXTENSION_JDB = ".jdb";
    /**
     * System page size used in calculations, could be read from system but for linux we are pretty
     * safe assuming 4k
     */
    public static final int PAGE_SIZE = 4096;
    /** Size of metadata footer written at end of file */
    public static final int FOOTER_SIZE = PAGE_SIZE;
    /** Comparator for comparing DataFileReaders by file creation time */
<<<<<<< HEAD
    private static final Comparator<DataFileReader> DATA_FILE_READER_CREATION_TIME_COMPARATOR =
            Comparator.comparing(o -> o.getMetadata().getCreationDate());

    static final FieldDefinition FIELD_DATAFILE_INDEX =
            new FieldDefinition("index", FieldType.UINT32, false, true, false, 1);
    static final FieldDefinition FIELD_DATAFILE_CREATION_SECONDS =
            new FieldDefinition("creationDateSeconds", FieldType.UINT64, false, true, false, 2);
    static final FieldDefinition FIELD_DATAFILE_CREATION_NANOS =
            new FieldDefinition("creationDateNanos", FieldType.UINT32, false, true, false, 3);
    static final FieldDefinition FIELD_DATAFILE_ITEMS_COUNT =
            new FieldDefinition("itemsCount", FieldType.FIXED64, false, true, false, 4);
    static final FieldDefinition FIELD_DATAFILE_ITEM_VERSION =
            new FieldDefinition("itemsVersion", FieldType.UINT64, false, true, false, 5);
    static final FieldDefinition FIELD_DATAFILE_ITEMS =
            new FieldDefinition("items", FieldType.MESSAGE, true, true, false, 11);

    static final String ERROR_DATAITEM_TOO_LARGE =
            "Data item is too large to write to a data file. Increase data file mapped byte buffer size";

=======
>>>>>>> 80727070
    private DataFileCommon() {
        throw new IllegalStateException("Utility class; should not be instantiated.");
    }

    public static void closeMmapBuffer(final MappedByteBuffer buffer) {
        assert buffer != null;
        UNSAFE.invokeCleaner(buffer);
    }

    /**
<<<<<<< HEAD
     * Create a filter to only return all old files that are smaller than given size.
     *
     * @param sizeMB max file size to accept in MB
     * @param maxNumberOfFilesInMerge The maximum number of files to process in a single merge
     * @return filter to filter list of files
     */
    public static UnaryOperator<List<DataFileReader>> oldestFilesSmallerThan(
            final int sizeMB, final int maxNumberOfFilesInMerge) {
        final long sizeBytes = sizeMB * (long) MEBIBYTES_TO_BYTES;
        return dataFileReaders -> dataFileReaders.stream()
                .filter(reader -> reader.getSize() < sizeBytes)
                .sorted(DATA_FILE_READER_CREATION_TIME_COMPARATOR)
                .limit(maxNumberOfFilesInMerge)
                .toList();
    }

    /**
=======
>>>>>>> 80727070
     * Get path for file given prefix, index and parent directory. This standardizes out file naming
     * convention.
     *
     * @param filePrefix the prefix for file name
     * @param dataFileDir the files parent directory
     * @param index the file index
     * @param creationInstant the date and time the file was created
     * @return path to file
     */
    static Path createDataFilePath(
            final String filePrefix,
            final Path dataFileDir,
            final int index,
            final Instant creationInstant,
            final String extension) {
        return dataFileDir.resolve(filePrefix
                + "_"
                + DATE_FORMAT.format(creationInstant)
                + "_"
                + ALIGNED_RIGHT.pad(Integer.toString(index), '_', PRINTED_INDEX_FIELD_WIDTH, false)
                + extension);
    }

    /**
     * Get the packed data location from file index and byte offset.
     *
     * @param fileIndex the index for the file
     * @param byteOffset the offset for the data within the file in bytes
     * @return packed data location
     */
    public static long dataLocation(final int fileIndex, final long byteOffset) {
        // we add 1 to file index so that 0 works for NON_EXISTENT_DATA_LOCATION
        final long indexShifted = (long) (fileIndex + 1) << DATA_ITEM_OFFSET_BITS;
        final long byteOffsetMasked = byteOffset & ITEM_OFFSET_MASK;
        return indexShifted | byteOffsetMasked;
    }

    /**
     * Get a friendly string with the disk data location split into its file and offset parts. Very
     * useful for debugging and logging.
     *
     * @param dataLocation Packed disk location containing file and offset.
     * @return String with split file and offset
     */
    public static String dataLocationToString(final long dataLocation) {
        return "{" + fileIndexFromDataLocation(dataLocation) + "," + byteOffsetFromDataLocation(dataLocation) + "}";
    }

    /**
     * Extract the file index from packed data location, this is the upper 24 bits. So in the range
     * of 0 to 16 million.
     *
     * @param dataLocation packed data location
     * @return file index
     */
    public static int fileIndexFromDataLocation(final long dataLocation) {
        // we subtract 1 from file index so that 0 works for NON_EXISTENT_DATA_LOCATION
        return (int) (dataLocation >> DATA_ITEM_OFFSET_BITS) - 1;
    }

    /**
     * Extract the data byte offset from packed data location, this is the lower 40 bits so in the 0
     * to 1 trillion range.
     *
     * @param dataLocation packed data location
     * @return data offset in bytes
     */
    static long byteOffsetFromDataLocation(final long dataLocation) {
        return dataLocation & ITEM_OFFSET_MASK;
    }

    /**
     * Check if a file at path, is a data file based on name. Also checks if there is an existing
     * write lock file.
     *
     * @param filePrefix the prefix for the set of data files
     * @param path the path to the data file
     * @return true if the name starts with prefix and has right extension
     */
    static boolean isFullyWrittenDataFile(final String filePrefix, final Path path) {
        if (filePrefix == null) {
            return false;
        }
        final String fileName = path.getFileName().toString();
        return fileName.startsWith(filePrefix)
                && (fileName.endsWith(FILE_EXTENSION) || fileName.endsWith(FILE_EXTENSION_JDB));
    }

    /**
     * print debug info showing if all links in index are still valid
     */
    static <D> void printDataLinkValidation(
            final String storeName,
            final LongList index,
            final Set<Integer> newFileIndexes,
            final List<DataFileReader<D>> fileList,
            final KeyRange validKeyRange) {
        final SortedSet<Integer> validFileIds = new TreeSet<>();
        int newestFileIndex = 0;
        for (final DataFileReader<D> file : fileList) {
            final int fileIndex = file.getMetadata().getIndex();
            validFileIds.add(fileIndex);
            if (fileIndex > newestFileIndex) {
                newestFileIndex = fileIndex;
            }
        }
        final int finalNewestFileIndex = newestFileIndex;

        final ConcurrentMap<Integer, Long> missingFileCounts = LongStream.range(
                        validKeyRange.getMinValidKey(), validKeyRange.getMaxValidKey() + 1)
                .parallel()
                .map(key -> index.get(key, NON_EXISTENT_DATA_LOCATION))
                // the index could've been modified while we were iterating over it, so non-existent data locations
                // possible
                .filter(location -> location != NON_EXISTENT_DATA_LOCATION)
                .filter(location -> {
                    final int fileIndex = DataFileCommon.fileIndexFromDataLocation(location);
                    return !(validFileIds.contains(fileIndex)
                            || fileIndex > finalNewestFileIndex
                            || newFileIndexes.contains(fileIndex));
                })
                .boxed()
                .collect(Collectors.groupingByConcurrent(
                        DataFileCommon::fileIndexFromDataLocation, Collectors.counting()));

        if (!missingFileCounts.isEmpty()) {
            logger.trace(
                    MERKLE_DB.getMarker(),
                    "{}:printDataLinkValidation index size={} numOfFiles={}, fileIndexes={}, newFileIndexes={}",
                    () -> storeName,
                    index::size,
                    fileList::size,
                    () -> Arrays.toString(
                            fileList.stream().mapToInt(IndexedObject::getIndex).toArray()),
                    () -> newFileIndexes);
            missingFileCounts.forEach((id, count) -> logger.trace(
                    MERKLE_DB.getMarker(), "{}:       missing file {} has {} references", storeName, id, count));
            logger.error(
                    EXCEPTION.getMarker(),
                    "{} has references to files {} that don't exists in the index. " + "Latest new files = {}",
                    storeName,
                    missingFileCounts.keySet().toString(),
                    newFileIndexes);
        }
    }

    /**
     * Get total size fo a collection of files.
     *
     * @param filePaths collection of paths to files
     * @return total number of bytes take for all the files in filePaths
     * @throws IOException If there was a problem getting file sizes
     */
    public static long getSizeOfFilesByPath(final Iterable<Path> filePaths) throws IOException {
        long totalSize = 0;
        for (final Path path : filePaths) {
            totalSize += Files.size(path);
        }
        return totalSize;
    }

    /**
     * Get total size fo a collection of files.
     *
     * @param filePaths collection of paths to files
     * @return total number of bytes take for all the files in filePaths
     */
    public static long getSizeOfFiles(final Iterable<? extends DataFileReader<?>> filePaths) {
        long totalSize = 0;
        for (final DataFileReader<?> dataFileReader : filePaths) {
            totalSize += dataFileReader.getSize();
        }
        return totalSize;
    }

    /**
     * Return a nice string for size of bytes.
     *
     * @param numOfBytes number of bytes
     * @return formatted string
     */
    public static String formatSizeBytes(final long numOfBytes) {
        if (numOfBytes <= KIBIBYTES_TO_BYTES) {
            return numOfBytes + " bytes";
        } else {
            return formatLargeDenomBytes(numOfBytes);
        }
    }

    private static String formatLargeDenomBytes(final long numOfBytes) {
        if (numOfBytes > GIBIBYTES_TO_BYTES) {
            final double numOfGb = numOfBytes / (double) GIBIBYTES_TO_BYTES;
            return roundTwoDecimals(numOfGb) + " GB";
        } else if (numOfBytes > MEBIBYTES_TO_BYTES) {
            final double numOfMb = numOfBytes / (double) MEBIBYTES_TO_BYTES;
            return roundTwoDecimals(numOfMb) + " MB";
        } else {
            final double numOfKb = numOfBytes / (double) KIBIBYTES_TO_BYTES;
            return roundTwoDecimals(numOfKb) + " KB";
        }
    }

    /**
     * Round a decimal to two decimal places
     *
     * @param d number to round
     * @return rounded number
     */
    public static double roundTwoDecimals(final double d) {
        return (double) Math.round(d * ROUNDING_SCALE_FACTOR) / ROUNDING_SCALE_FACTOR;
    }

    public static void logCompactStats(
            final String storeName,
            final double tookMillis,
            final Collection<? extends DataFileReader<?>> filesToMerge,
            final long filesToMergeSize,
            final List<Path> mergedFiles,
            int targetCompactionLevel,
            final DataFileCollection<?> fileCollection)
            throws IOException {
        final long mergedFilesCount = mergedFiles.size();
        final long mergedFilesSize = getSizeOfFilesByPath(mergedFiles);
        final double tookSeconds = tookMillis / 1000;
        String levelsCompacted = filesToMerge.stream()
                .map(v -> v.getMetadata().getCompactionLevel())
                .distinct()
                .map(v -> Integer.toString(v))
                .sorted()
                .collect(joining(","));

        Object[] fileToMergeIndexes = filesToMerge.stream()
                .map(reader -> reader.getMetadata().getIndex())
                .toArray();
        Object[] allFileIndexes = fileCollection.getAllCompletedFiles().stream()
                .map(reader -> reader.getMetadata().getIndex())
                .toArray();
        logger.info(
                MERKLE_DB.getMarker(),
                // Note that speed of read and write doesn't exactly map to the real read/write speed
                // because we consult in-memory index and skip some entries. Effective read/write speed
                // in this context means how much data files were covered by the compaction.
                """
                        [{}] Compacted {} file(s) / {} at level {} into {} file(s) of level {} / {} in {} second(s)
                                effectively read at {} effectively written at {},
                                compactedFiles[{}] = {},
                                filesToMerge[{}] = {}
                                allFilesAfter[{}] = {}""",
                storeName,
                filesToMerge.size(),
                formatSizeBytes(filesToMergeSize),
                levelsCompacted,
                mergedFilesCount,
                targetCompactionLevel,
                formatSizeBytes(mergedFilesSize),
                tookSeconds,
                formatSizeBytes((long) (filesToMergeSize / tookSeconds)) + "/sec",
                formatSizeBytes((long) (mergedFilesSize / tookSeconds)) + "/sec",
                mergedFilesCount,
                Arrays.toString(mergedFiles.stream().map(Path::getFileName).toArray()),
                fileToMergeIndexes.length,
                Arrays.toString(fileToMergeIndexes),
                allFileIndexes.length,
                Arrays.toString(allFileIndexes));
    }

    /**
     * Delete a directory and all its contents if it exists. Does nothing if directory does not
     * exist.
     *
     * @param dir The directory to delete
     */
    public static void deleteDirectoryAndContents(final Path dir) {
        if (Files.exists(dir) && Files.isDirectory(dir)) {
            try (Stream<Path> filesStream = Files.walk(dir)) {
                //noinspection ResultOfMethodCallIgnored
                filesStream.sorted(Comparator.reverseOrder()).map(Path::toFile).forEach(File::delete);
                Files.deleteIfExists(dir);
                logger.info(
                        MERKLE_DB.getMarker(),
                        "Deleted data directory [{}]",
                        dir.toFile().getAbsolutePath());
            } catch (Exception e) {
                logger.warn(
                        EXCEPTION.getMarker(),
                        "Failed to delete test directory [{}]",
                        dir.toFile().getAbsolutePath(),
                        e);
            }
        }
    }
}<|MERGE_RESOLUTION|>--- conflicted
+++ resolved
@@ -114,8 +114,7 @@
     public static final int PAGE_SIZE = 4096;
     /** Size of metadata footer written at end of file */
     public static final int FOOTER_SIZE = PAGE_SIZE;
-    /** Comparator for comparing DataFileReaders by file creation time */
-<<<<<<< HEAD
+
     private static final Comparator<DataFileReader> DATA_FILE_READER_CREATION_TIME_COMPARATOR =
             Comparator.comparing(o -> o.getMetadata().getCreationDate());
 
@@ -129,14 +128,14 @@
             new FieldDefinition("itemsCount", FieldType.FIXED64, false, true, false, 4);
     static final FieldDefinition FIELD_DATAFILE_ITEM_VERSION =
             new FieldDefinition("itemsVersion", FieldType.UINT64, false, true, false, 5);
+    static final FieldDefinition FIELD_DATAFILE_COMPACTION_LEVEL =
+            new FieldDefinition("compactionLevel", FieldType.UINT32, false, true, false, 6);
     static final FieldDefinition FIELD_DATAFILE_ITEMS =
             new FieldDefinition("items", FieldType.MESSAGE, true, true, false, 11);
 
     static final String ERROR_DATAITEM_TOO_LARGE =
             "Data item is too large to write to a data file. Increase data file mapped byte buffer size";
 
-=======
->>>>>>> 80727070
     private DataFileCommon() {
         throw new IllegalStateException("Utility class; should not be instantiated.");
     }
@@ -147,26 +146,6 @@
     }
 
     /**
-<<<<<<< HEAD
-     * Create a filter to only return all old files that are smaller than given size.
-     *
-     * @param sizeMB max file size to accept in MB
-     * @param maxNumberOfFilesInMerge The maximum number of files to process in a single merge
-     * @return filter to filter list of files
-     */
-    public static UnaryOperator<List<DataFileReader>> oldestFilesSmallerThan(
-            final int sizeMB, final int maxNumberOfFilesInMerge) {
-        final long sizeBytes = sizeMB * (long) MEBIBYTES_TO_BYTES;
-        return dataFileReaders -> dataFileReaders.stream()
-                .filter(reader -> reader.getSize() < sizeBytes)
-                .sorted(DATA_FILE_READER_CREATION_TIME_COMPARATOR)
-                .limit(maxNumberOfFilesInMerge)
-                .toList();
-    }
-
-    /**
-=======
->>>>>>> 80727070
      * Get path for file given prefix, index and parent directory. This standardizes out file naming
      * convention.
      *
