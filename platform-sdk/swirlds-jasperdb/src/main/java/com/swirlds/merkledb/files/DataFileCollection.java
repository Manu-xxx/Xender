/*
 * Copyright (C) 2021-2023 Hedera Hashgraph, LLC
 *
 * Licensed under the Apache License, Version 2.0 (the "License");
 * you may not use this file except in compliance with the License.
 * You may obtain a copy of the License at
 *
 *      http://www.apache.org/licenses/LICENSE-2.0
 *
 * Unless required by applicable law or agreed to in writing, software
 * distributed under the License is distributed on an "AS IS" BASIS,
 * WITHOUT WARRANTIES OR CONDITIONS OF ANY KIND, either express or implied.
 * See the License for the specific language governing permissions and
 * limitations under the License.
 */

package com.swirlds.merkledb.files;

import static com.hedera.pbj.runtime.ProtoParserTools.TAG_FIELD_OFFSET;
import static com.swirlds.common.units.UnitConstants.MEBIBYTES_TO_BYTES;
import static com.swirlds.logging.legacy.LogMarker.EXCEPTION;
import static com.swirlds.logging.legacy.LogMarker.MERKLE_DB;
import static com.swirlds.merkledb.KeyRange.INVALID_KEY_RANGE;
import static com.swirlds.merkledb.files.DataFileCommon.FILE_EXTENSION;
import static com.swirlds.merkledb.files.DataFileCommon.byteOffsetFromDataLocation;
import static com.swirlds.merkledb.files.DataFileCommon.fileIndexFromDataLocation;
import static com.swirlds.merkledb.files.DataFileCommon.isFullyWrittenDataFile;
import static com.swirlds.merkledb.files.DataFileCompactor.INITIAL_COMPACTION_LEVEL;
import static java.util.Collections.singletonList;

<<<<<<< HEAD
import com.hedera.pbj.runtime.FieldDefinition;
import com.hedera.pbj.runtime.FieldType;
import com.hedera.pbj.runtime.io.ReadableSequentialData;
import com.hedera.pbj.runtime.io.WritableSequentialData;
import com.hedera.pbj.runtime.io.stream.ReadableStreamingData;
import com.hedera.pbj.runtime.io.stream.WritableStreamingData;
=======
import com.swirlds.base.function.CheckedFunction;
>>>>>>> d7078a70
import com.swirlds.merkledb.KeyRange;
import com.swirlds.merkledb.Snapshotable;
import com.swirlds.merkledb.collections.CASableLongIndex;
import com.swirlds.merkledb.collections.ImmutableIndexedObjectList;
import com.swirlds.merkledb.collections.ImmutableIndexedObjectListUsingArray;
import com.swirlds.merkledb.collections.LongList;
import com.swirlds.merkledb.config.MerkleDbConfig;
import com.swirlds.merkledb.serialize.DataItemSerializer;
import com.swirlds.merkledb.utilities.ProtoUtils;
import edu.umd.cs.findbugs.annotations.NonNull;
import java.io.DataInputStream;
import java.io.DataOutputStream;
import java.io.IOException;
import java.io.InputStream;
import java.io.OutputStream;
import java.nio.channels.ClosedChannelException;
import java.nio.file.Files;
import java.nio.file.Path;
import java.nio.file.StandardOpenOption;
import java.time.Instant;
import java.util.Arrays;
import java.util.Collection;
import java.util.Collections;
import java.util.HashSet;
import java.util.List;
import java.util.LongSummaryStatistics;
import java.util.Set;
import java.util.concurrent.ConcurrentSkipListSet;
import java.util.concurrent.atomic.AtomicInteger;
import java.util.concurrent.atomic.AtomicReference;
import java.util.function.Function;
import java.util.stream.Stream;
import org.apache.logging.log4j.LogManager;
import org.apache.logging.log4j.Logger;

/**
 * DataFileCollection manages a set of data files and the compaction of them over time. It stores
 * data items which are key,value pairs and returns a long representing the location it was stored.
 * You can then retrieve that data item later using the location you got when storing. There is not
 * understanding of what the keys mean and no way to look up data by key. The reason the keys are
 * separate from the values is so that we can merge data items with matching keys. We only keep the
 * newest data item for any matching key. It may look like a map, but it is not. You need an
 * external index outside this class to be able to store key-to-data location mappings.
 *
 * <p>The keys are assumed to be a contiguous block of long values. We do not have an explicit way
 * of deleting data, we depend on the range of valid keys. Any data items with keys outside the
 * current valid range will be deleted the next time they are merged. This works for our VirtualMap
 * use cases where the key is always a path and there is a valid range of path keys for internal and
 * leaf nodes. It allows very easy and efficient deleting without the need to maintain a list of
 * deleted keys.
 *
 * @param <D> type for data items
 */
@SuppressWarnings({"unused", "unchecked"})
public class DataFileCollection<D> implements Snapshotable {

    private static final Logger logger = LogManager.getLogger(DataFileCollection.class);

    /**
     * Maximum number of data items that can be in a data file. This is dictated by the maximum size
     * of the movesMap used during merge, which in turn is limited by the maximum RAM to be used for
     * merging.
     */
    private static final int MOVE_LIST_CHUNK_SIZE = 500_000;
    /** The version number for format of current data files. */
    private static final int METADATA_FILE_FORMAT_VERSION = 1;
    /**
     * Metadata file name suffix. Full metadata file name is storeName + suffix. If legacy store
     * name is provided, and metadata file with the name above isn't found, metadata file with name
     * legacyStoreName + suffix is tried.
     */
    private static final String METADATA_FILENAME_SUFFIX_OLD = "_metadata.dfc";

    private static final String METADATA_FILENAME_SUFFIX = "_metadata.pbj";

    /** The number of times to retry index based reads */
    private static final int NUM_OF_READ_RETRIES = 5;

    /** File collection metadata fields */
    private static final FieldDefinition FIELD_FILECOLLECTION_MINVALIDKEY =
            new FieldDefinition("minValidKey", FieldType.UINT64, false, true, false, 1);

    private static final FieldDefinition FIELD_FILECOLLECTION_MAXVALIDKEY =
            new FieldDefinition("maxValidKey", FieldType.UINT64, false, true, false, 2);

    private final MerkleDbConfig config;

    /** The directory to store data files */
    private final Path storeDir;
    /**
     * Base name for the data files, allowing more than one DataFileCollection to share a directory
     */
    private final String storeName;
    /**
     * Another base name for the data files. If files with this base name exist, they are loaded by
     * this file collection at startup. New files will have storeName as the prefix, not
     * legacyStoreName *
     */
    private final String legacyStoreName;
    /** Serializer responsible for serializing/deserializing data items into and out of files */
    private final DataItemSerializer<D> dataItemSerializer;
    /** True if this DataFileCollection was loaded from an existing set of files */
    private final boolean loadedFromExistingFiles;
    /** The index to use for the next file we create */
    private final AtomicInteger nextFileIndex = new AtomicInteger();
    /** The range of valid data item keys for data currently stored by this data file collection. */
    private volatile KeyRange validKeyRange = INVALID_KEY_RANGE;

    /**
     * The list of current files in this data file collection. The files are added to this list
     * during flushes in {@link #endWriting(long, long)}, after the file is completely written. They
     * are also added during compaction in {@link DataFileCompactor#compactFiles(CASableLongIndex, List, int)}, even
     * before compaction is complete. In the end of compaction, all the compacted files are removed
     * from this list.
     *
     * <p>The list is used to read data items and to make snapshots. Reading from the file, which is
     * being written to during compaction, is possible because both readers and writers use Java
     * file channel APIs. Snapshots are an issue, though. Snapshots must be as fast as possible, so
     * they are implemented as to make hard links in the target folder to all data files in
     * collection. If compaction is in progress, the last file in the list isn't fully written yet,
     * so it can't be hard linked easily. To solve it, before a snapshot is taken, the current
     * compaction file is flushed to disk, and compaction is put on hold using {@link
     * DataFileCompactor#pauseCompaction()} and then resumed after snapshot is complete.
     */
    private final AtomicReference<ImmutableIndexedObjectList<DataFileReader<D>>> dataFiles = new AtomicReference<>();

    /**
     * The current open file writer, if we are in the middle of writing a new file during flush, or
     * null if not writing.
     */
    private final AtomicReference<DataFileWriter<D>> currentDataFileWriter = new AtomicReference<>();
    /**
     * Data file reader for the file, which is being written with the writer above, or null if not
     * writing. The reader is created right after writing to the file is started.
     */
    private final AtomicReference<DataFileReader<D>> currentDataFileReader = new AtomicReference<>();
    /** Constructor for creating ImmutableIndexedObjectLists */
    private final Function<List<DataFileReader<D>>, ImmutableIndexedObjectList<DataFileReader<D>>>
            indexedObjectListConstructor;
    /**
     * Set if all indexes of new files currently being written. This is only maintained if logging
     * is trace level.
     */
    private final ConcurrentSkipListSet<Integer> setOfNewFileIndexes =
            logger.isTraceEnabled() ? new ConcurrentSkipListSet<>() : null;

    /**
     * Construct a new DataFileCollection.
     *
     * @param config MerkleDb config
     * @param storeDir The directory to store data files
     * @param storeName Base name for the data files, allowing more than one DataFileCollection to
     *     share a directory
     * @param dataItemSerializer Serializer responsible for serializing/deserializing data items
     *     into and out of files.
     * @param loadedDataCallback Callback for rebuilding indexes from existing files, can be null if
     *     not needed. Using this is expensive as it requires all files to be read and parsed.
     * @throws IOException If there was a problem creating new data set or opening existing one
     */
    public DataFileCollection(
            final MerkleDbConfig config,
            final Path storeDir,
            final String storeName,
            final DataItemSerializer<D> dataItemSerializer,
            final LoadedDataCallback<D> loadedDataCallback)
            throws IOException {
        this(
                config,
                storeDir,
                storeName,
                null,
                dataItemSerializer,
                loadedDataCallback,
                l -> new ImmutableIndexedObjectListUsingArray<DataFileReader<D>>(DataFileReader[]::new, l));
    }

    /**
     * Construct a new DataFileCollection with a custom legacy store name. If data files and/or
     * metadata file exist with the legacy store name prefix, they will be processed by this file
     * collection. New data files will be written with {@code storeName} as the prefix.
     *
     * @param config MerkleDb config
     * @param storeDir The directory to store data files
     * @param storeName Base name for the data files, allowing more than one DataFileCollection to
     *     share a directory
     * @param legacyStoreName Base name for the data files. If not null, data files with this prefix
     *     are processed by this file collection at startup same way as files prefixed with
     *     storeName
     * @param dataItemSerializer Serializer responsible for serializing/deserializing data items
     *     into and out of files.
     * @param loadedDataCallback Callback for rebuilding indexes from existing files, can be null if
     *     not needed. Using this is expensive as it requires all files to be read and parsed.
     * @throws IOException If there was a problem creating new data set or opening existing one
     */
    public DataFileCollection(
            final MerkleDbConfig config,
            final Path storeDir,
            final String storeName,
            final String legacyStoreName,
            final DataItemSerializer<D> dataItemSerializer,
            final LoadedDataCallback<D> loadedDataCallback)
            throws IOException {
        this(
                config,
                storeDir,
                storeName,
                legacyStoreName,
                dataItemSerializer,
                loadedDataCallback,
                l -> new ImmutableIndexedObjectListUsingArray<DataFileReader<D>>(DataFileReader[]::new, l));
    }

    /**
     * Construct a new DataFileCollection with custom legacy store name and indexed object list
     * constructor. If data files and/or metadata file exist with the legacy store name prefix, they
     * will be processed by this file collection. New data files will be written with {@code
     * storeName} as the prefix.
     *
     * @param config MerkleDb config
     * @param storeDir The directory to store data files
     * @param storeName Base name for the data files, allowing more than one DataFileCollection to
     *     share a directory
     * @param legacyStoreName Base name for the data files. If not null, data files with this prefix
     *     are processed by this file collection at startup same way as files prefixed with
     *     storeName
     * @param dataItemSerializer Serializer responsible for serializing/deserializing data items
     *     into and out of files.
     * @param loadedDataCallback Callback for rebuilding indexes from existing files, can be null if
     *     not needed. Using this is expensive as it requires all files to be read and parsed.
     * @param indexedObjectListConstructor Constructor for creating ImmutableIndexedObjectList
     *     instances.
     * @throws IOException If there was a problem creating new data set or opening existing one
     */
    protected DataFileCollection(
            final MerkleDbConfig config,
            final Path storeDir,
            final String storeName,
            final String legacyStoreName,
            final DataItemSerializer<D> dataItemSerializer,
            final LoadedDataCallback<D> loadedDataCallback,
            final Function<List<DataFileReader<D>>, ImmutableIndexedObjectList<DataFileReader<D>>>
                    indexedObjectListConstructor)
            throws IOException {
        this.config = config;
        this.storeDir = storeDir;
        this.storeName = storeName;
        this.legacyStoreName = legacyStoreName;
        this.dataItemSerializer = dataItemSerializer;
        this.indexedObjectListConstructor = indexedObjectListConstructor;

        // check if exists, if so open existing files
        if (Files.exists(storeDir)) {
            loadedFromExistingFiles = tryLoadFromExistingStore(loadedDataCallback);
        } else {
            loadedFromExistingFiles = false;
            // create store dir
            Files.createDirectories(storeDir);
            // next file will have index zero
            nextFileIndex.set(0);
        }
    }

    /**
     * Get the valid range of keys for data items currently stored by this data file collection. Any
     * data items with keys below this can be deleted during a merge.
     *
     * @return valid key range
     */
    public KeyRange getValidKeyRange() {
        return validKeyRange;
    }

    /**
     * Get if this data file collection was loaded from an existing set of files or if it was a new
     * empty collection
     *
     * @return true if loaded from existing, false if new set of files
     */
    public boolean isLoadedFromExistingFiles() {
        return loadedFromExistingFiles;
    }

    /** Get the number of files in this DataFileCollection */
    public int getNumOfFiles() {
        return dataFiles.get().size();
    }

    /**
     * Get a list of all files in this collection that have been fully finished writing, are read
     * only, ready to be compacted, and don't exceed the specified size in MB.
     *
     * @param maxSizeMb all files returned are smaller than this number of MB
     */
    public List<DataFileReader<D>> getAllCompletedFiles(final int maxSizeMb) {
        final ImmutableIndexedObjectList<DataFileReader<D>> activeIndexedFiles = dataFiles.get();
        if (activeIndexedFiles == null) {
            return Collections.emptyList();
        }
        Stream<DataFileReader<D>> filesStream = activeIndexedFiles.stream();
        filesStream = filesStream.filter(DataFileReader::isFileCompleted);
        if (maxSizeMb != Integer.MAX_VALUE) {
            final long maxSizeBytes = maxSizeMb * (long) MEBIBYTES_TO_BYTES;
            filesStream = filesStream.filter(file -> file.getSize() < maxSizeBytes);
        }
        return filesStream.toList();
    }

    /**
     * Get a list of all files in this collection that have been fully finished writing, are read
     * only and ready to be compacted.
     */
    public List<DataFileReader<D>> getAllCompletedFiles() {
        return getAllCompletedFiles(Integer.MAX_VALUE);
    }

    /**
     * Get statistics for sizes of all files
     *
     * @return statistics for sizes of all fully written files, in bytes
     */
    public LongSummaryStatistics getAllCompletedFilesSizeStatistics() {
        final ImmutableIndexedObjectList<DataFileReader<D>> activeIndexedFiles = dataFiles.get();
        return activeIndexedFiles == null
                ? new LongSummaryStatistics()
                : activeIndexedFiles.stream()
                        .filter(DataFileReader::isFileCompleted)
                        .mapToLong(DataFileReader::getSize)
                        .summaryStatistics();
    }

    /** Close all the data files */
    public void close() throws IOException {
        // finish writing if we still are
        final DataFileWriter<D> currentDataFileForWriting = currentDataFileWriter.getAndSet(null);
        if (currentDataFileForWriting != null) {
            currentDataFileForWriting.finishWriting();
        }
        // calling startSnapshot causes the metadata file to be written
        saveMetadata(storeDir);
        // close all files
        final ImmutableIndexedObjectList<DataFileReader<D>> fileList = dataFiles.getAndSet(null);
        if (fileList != null) {
            for (final DataFileReader<D> file : (Iterable<DataFileReader<D>>) fileList.stream()::iterator) {
                file.close();
            }
        }
    }

    /**
     * Start writing a new data file
     *
     * @throws IOException If there was a problem opening a new data file
     */
    public void startWriting() throws IOException {
        startWriting(config.usePbj());
    }

    // Future work: remove this method, once JDB is no longer supported
    // See https://github.com/hashgraph/hedera-services/issues/8344 for details
    @Deprecated
    void startWriting(boolean usePbj) throws IOException {
        final DataFileWriter<D> activeDataFileWriter = currentDataFileWriter.get();
        if (activeDataFileWriter != null) {
            throw new IOException("Tried to start writing when we were already writing.");
        }
        final DataFileWriter<D> writer = newDataFile(Instant.now(), INITIAL_COMPACTION_LEVEL, usePbj);
        currentDataFileWriter.set(writer);
        final DataFileMetadata metadata = writer.getMetadata();
        final DataFileReader<D> reader = addNewDataFileReader(writer.getPath(), metadata, usePbj);
        currentDataFileReader.set(reader);
    }

    /**
     * Store a data item into the current file opened with startWriting().
     *
     * @param dataItem The data item to write into file
     * @return the location where data item was stored. This contains both the file and the location
     *     within the file.
     * @throws IOException If there was a problem writing this data item to the file.
     */
    public long storeDataItem(final D dataItem) throws IOException {
        final DataFileWriter<D> currentDataFileForWriting = currentDataFileWriter.get();
        if (currentDataFileForWriting == null) {
            throw new IOException("Tried to put data " + dataItem + " when we never started writing.");
        }
        /* FUTURE WORK - https://github.com/swirlds/swirlds-platform/issues/3926 */
        return currentDataFileForWriting.storeDataItem(dataItem);
    }

    /**
     * End writing current data file and returns the corresponding reader. The reader isn't marked
     * as completed (fully written, read only, and ready to compact), as the caller may need some
     * additional processing, e.g. to update indices, before the file can be compacted.
     *
     * @param minimumValidKey The minimum valid data key at this point in time, can be used for
     *     cleaning out old data
     * @param maximumValidKey The maximum valid data key at this point in time, can be used for
     *     cleaning out old data
     * @throws IOException If there was a problem closing the data file
     */
    public DataFileReader<D> endWriting(final long minimumValidKey, final long maximumValidKey) throws IOException {
        validKeyRange = new KeyRange(minimumValidKey, maximumValidKey);
        final DataFileWriter<D> dataWriter = currentDataFileWriter.getAndSet(null);
        if (dataWriter == null) {
            throw new IOException("Tried to end writing when we never started writing.");
        }
        // finish writing the file and write its footer
        dataWriter.finishWriting();
        final DataFileReader<D> dataReader = currentDataFileReader.getAndSet(null);
        if (logger.isTraceEnabled()) {
            final DataFileMetadata metadata = dataReader.getMetadata();
            setOfNewFileIndexes.remove(metadata.getIndex());
        }
        return dataReader;
    }

    /**
     * Gets the data file reader for a given data location. This method checks that a file with
     * the specified index exists in this file collection, and that the file is open. Note,
     * however, there is unavoidable race here, when the file reader is open while this method
     * is running, but closed immediately after the method is complete. This is why calls to
     * this method are wrapped into a retry loop in {@link #retryReadUsingIndex}.
     */
    private DataFileReader<D> readerForDataLocation(final long dataLocation) throws IOException {
        // check if found
        if (dataLocation == 0) {
            return null;
        }
        // split up location
        final int fileIndex = fileIndexFromDataLocation(dataLocation);
        // check if file for fileIndex exists
        DataFileReader<D> file;
        final ImmutableIndexedObjectList<DataFileReader<D>> currentIndexedFileList = dataFiles.get();
        if (fileIndex < 0 || currentIndexedFileList == null || (file = currentIndexedFileList.get(fileIndex)) == null) {
            throw new IOException("Got a data location from index for a file that doesn't exist. "
                    + "dataLocation="
                    + DataFileCommon.dataLocationToString(dataLocation)
                    + " fileIndex="
                    + fileIndex
                    + " validKeyRange="
                    + validKeyRange
                    + "\ncurrentIndexedFileList="
                    + currentIndexedFileList);
        }
        // Check that file is not closed
        if (file.isOpen()) {
            return file;
        } else {
            // Let's log this as it should happen very rarely but if we see it a lot then we should
            // have a rethink.
            logger.warn(
                    EXCEPTION.getMarker(), "Store [{}] DataFile was closed while trying to read from file", storeName);
            return null;
        }
    }

    /**
     * Read data item bytes at a given location (file index + offset). If the file is not found or
     * already closed, this method returns {@code null}. This may happen, if the index, where the data
     * location originated from, has just been updated in a parallel compaction thread.
     *
     * <p>NOTE: this method may not be used for data types, which can be of multiple different
     * versions. This is because there is no way for a caller to know the version of the returned
     * bytes.
     *
     * @param dataLocation Data item location, which combines file index and offset
     * @return Data item bytes if the data location was found in files
     *
     * @throws IOException If there was a problem reading the data item.
     * @throws ClosedChannelException In the very rare case merging closed the file between us
     *     checking if file is open and reading
     */
    protected ByteBuffer readDataItemBytes(final long dataLocation) throws IOException {
        final DataFileReader<D> file = readerForDataLocation(dataLocation);
        return (file != null) ? file.readDataItemBytes(dataLocation) : null;
    }

    /**
     * Read data item at a given location (file index + offset). If the file is not found or already
     * closed, this method returns {@code null}. This may happen, if the index, where the data
     * location originated from, has just been updated in a parallel compaction thread.
     *
     * <p>The data item is deserialized according to its version from the data file.
     *
     * @param dataLocation Data item location, which combines file index and offset
     * @return Deserialized data item if the data location was found in files
     * @throws IOException If an I/O error occurred
     */
    protected D readDataItem(final long dataLocation) throws IOException {
        final DataFileReader<D> file = readerForDataLocation(dataLocation);
        if (file == null) {
            return null;
        }
        final ByteBuffer dataItemBytes = file.readDataItemBytes(dataLocation);
        if (dataItemBytes == null) {
            return null;
        }
        return dataItemSerializer.deserialize(dataItemBytes, file.getMetadata().getSerializationVersion());
    }

    private <T> T retryReadUsingIndex(
            final LongList index, final long keyIntoIndex, final CheckedFunction<Long, T, IOException> reader)
            throws IOException {
        // Try reading up to 5 times, 99.999% should work first try but there is a small chance the
        // file was closed by
        // merging when we are half way though reading, and we will see  file.isOpen() = false or a
        // ClosedChannelException. Doing a retry should get a different result because dataLocation
        // should be different
        // on the next try, because merging had a chance to update it to the new file.
        for (int retries = 0; retries < NUM_OF_READ_RETRIES; retries++) {
            // get from index
            final long dataLocation = index.get(keyIntoIndex, LongList.IMPERMISSIBLE_VALUE);
            // check if found
            if (dataLocation == LongList.IMPERMISSIBLE_VALUE) {
                return null;
            }
            // read data
            try {
                final T readData = reader.apply(dataLocation);
                // check we actually read data, this could be null if the file was closed half way
                // though us reading
                if (readData != null) {
                    return readData;
                }
            } catch (final IOException e) {
                // For up to 5 retries we ignore this exception because next retry should get a new
                // file location from
                // index. So should never hit a closed file twice.
                final int currentRetry = retries;
                // Log as much useful information that we can to help diagnose this problem before
                // throwing exception.
                logger.warn(
                        EXCEPTION.getMarker(),
                        () -> {
                            final String currentFiles = dataFiles.get() == null
                                    ? "UNKNOWN"
                                    : dataFiles.get().prettyPrintedIndices();

                            return "Store ["
                                    + storeName
                                    + "] had IOException while trying to read "
                                    + "key ["
                                    + keyIntoIndex
                                    + "] at "
                                    + "offset ["
                                    + byteOffsetFromDataLocation(dataLocation)
                                    + "] from "
                                    + "file ["
                                    + fileIndexFromDataLocation(dataLocation)
                                    + "] "
                                    + "on retry ["
                                    + currentRetry
                                    + "]. "
                                    + "Current files are ["
                                    + currentFiles
                                    + "]"
                                    + ", validKeyRange="
                                    + validKeyRange
                                    + ", storeDir=["
                                    + storeDir.toAbsolutePath()
                                    + "]";
                        },
                        e);
            }
        }
        throw new IOException("Read failed after 5 retries");
    }

    /**
     * Read a data item bytes from any file that has finished being written. Uses a LongList that maps
     * key-&gt;dataLocation, this allows for multiple retries going back to the index each time. The
     * allows us to cover the cracks where threads can slip though.
     *
     * <p>This depends on the fact that LongList has a nominal value of
     * LongList.IMPERMISSIBLE_VALUE=0 for non-existent values.
     *
     * @param index key-&gt;dataLocation index
     * @param keyIntoIndex The key to lookup in index
     * @return Data item bytes if the data location was found in files. If contained in the index but not in
     *     files after a number of retries then an exception is thrown. A null is returned if not found in index
     *
     * @throws IOException If there was a problem reading the data item.
     */
    public ByteBuffer readDataItemBytesUsingIndex(final LongList index, final long keyIntoIndex) throws IOException {
        return retryReadUsingIndex(index, keyIntoIndex, this::readDataItemBytes);
    }

    /**
     * Read a data item from any file that has finished being written. Uses a LongList that maps
     * key-&gt;dataLocation, this allows for multiple retries going back to the index each time. The
     * allows us to cover the cracks where threads can slip though.
     *
     * <p>This depends on the fact that LongList has a nominal value of
     * LongList.IMPERMISSIBLE_VALUE=0 for non-existent values.
     *
     * @param index key-&gt;dataLocation index
     * @param keyIntoIndex The key to lookup in index
     * @return Data item if the data location was found in files. If contained in the index but not in files
     *     after a number of retries then an exception is thrown. A null is returned if not found in index
     *
     * @throws IOException If there was a problem reading the data item.
     */
    public D readDataItemUsingIndex(final LongList index, final long keyIntoIndex) throws IOException {
        return retryReadUsingIndex(index, keyIntoIndex, this::readDataItem);
    }

    /** {@inheritDoc} */
    @Override
    public void snapshot(final Path snapshotDirectory) throws IOException {
        saveMetadata(snapshotDirectory);
        final List<DataFileReader<D>> snapshotIndexedFiles = getAllCompletedFiles();
        for (final DataFileReader<D> fileReader : snapshotIndexedFiles) {
            final Path existingFile = fileReader.getPath();
            Files.createLink(snapshotDirectory.resolve(existingFile.getFileName()), existingFile);
        }
    }

    /**
     * Get the set of new file indexes. This is only callable if trace logging is enabled.
     *
     * @return Direct access to set of all indexes of files that are currently being written
     */
    Set<Integer> getSetOfNewFileIndexes() {
        if (logger.isTraceEnabled()) {
            return setOfNewFileIndexes;
        } else {
            throw new IllegalStateException("getSetOfNewFileIndexes can only be called if trace logging is enabled");
        }
    }

    // =================================================================================================================
    // Index Callback Class

    /**
     * Simple callback class during reading an existing set of files during startup, so that indexes
     * can be built.
     *
     * @param <D> data item type
     */
    @FunctionalInterface
    public interface LoadedDataCallback<D> {
        /** Add an index entry for the given data location and value */
        void newIndexEntry(long dataLocation, @NonNull D dataValue);
    }

    // =================================================================================================================
    // Private API

    /**
     * Used by tests to get data files for checking
     *
     * @param index data file index
     * @return the data file if one exists at that index
     */
    DataFileReader<D> getDataFile(final int index) {
        final ImmutableIndexedObjectList<DataFileReader<D>> fileList = dataFiles.get();
        return fileList == null ? null : fileList.get(index);
    }

    /**
     * Create and add a new data file reader to end of indexedFileList
     *
     * @param filePath the path for the new data file
     * @param metadata The metadata for the file at filePath, to save reading from file
     * @return The newly added DataFileReader.
     */
    DataFileReader<D> addNewDataFileReader(final Path filePath, final DataFileMetadata metadata, final boolean usePbj)
            throws IOException {
        final DataFileReader<D> newDataFileReader = usePbj
                ? new DataFileReaderPbj<>(filePath, dataItemSerializer, metadata)
                : new DataFileReaderJdb<>(filePath, dataItemSerializer, (DataFileMetadataJdb) metadata);
        dataFiles.getAndUpdate(currentFileList -> {
            try {
                return (currentFileList == null)
                        ? indexedObjectListConstructor.apply(singletonList(newDataFileReader))
                        : currentFileList.withAddedObject(newDataFileReader);
            } catch (final IllegalArgumentException e) {
                logger.error(EXCEPTION.getMarker(), "Failed when updated the indexed files list", e);
                throw e;
            }
        });
        return newDataFileReader;
    }

    /**
     * Delete a list of files from indexedFileList and then from disk
     *
     * @param filesToDelete the list of files to delete
     * @throws IOException If there was a problem deleting the files
     */
    void deleteFiles(@NonNull final Collection<?> filesToDelete) throws IOException {
        // necessary workaround to remove compiler requirement for certain generic type which not required for deletion
        Collection<DataFileReader<D>> files = (Collection<DataFileReader<D>>) new HashSet<>(filesToDelete);
        // remove files from index
        dataFiles.getAndUpdate(
                currentFileList -> (currentFileList == null) ? null : currentFileList.withDeletedObjects(files));
        // now close and delete all the files
        for (final DataFileReader<D> fileReader : files) {
            fileReader.close();
            Files.delete(fileReader.getPath());
        }
    }

    /**
     * Create a new data file writer
     *
     * @param creationTime The creation time for the data in the new file. It could be now or old in
     *     case of merge.
     * @return the newly created data file
     */
    DataFileWriter<D> newDataFile(final Instant creationTime, int compactionLevel, final boolean usePbj)
            throws IOException {
        final int newFileIndex = nextFileIndex.getAndIncrement();
        if (logger.isTraceEnabled()) {
            setOfNewFileIndexes.add(newFileIndex);
        }
        return usePbj
                ? new DataFileWriterPbj<>(
                        storeName, storeDir, newFileIndex, dataItemSerializer, creationTime, compactionLevel)
                : new DataFileWriterJdb<>(
                        storeName, storeDir, newFileIndex, dataItemSerializer, creationTime, compactionLevel);
    }

    /**
     * Saves the metadata to the given directory. A valid database must have the metadata.
     *
     * @param directory The location to save the metadata. The directory will be created (and all
     *     parent directories) if needed.
     * @throws IOException Thrown if a lower level IOException occurs.
     */
    private void saveMetadata(final Path directory) throws IOException {
        Files.createDirectories(directory);
        // write metadata, this will be incredibly fast, and we need to capture min and max key
        // while in save lock
        final KeyRange keyRange = validKeyRange;
        if (config.usePbj()) {
            final Path metadataFile = directory.resolve(storeName + METADATA_FILENAME_SUFFIX);
            try (final OutputStream fileOut = Files.newOutputStream(metadataFile)) {
                final WritableSequentialData out = new WritableStreamingData(fileOut);
                if (keyRange.getMinValidKey() != 0) {
                    ProtoUtils.writeTag(out, FIELD_FILECOLLECTION_MINVALIDKEY);
                    out.writeVarLong(keyRange.getMinValidKey(), false);
                }
                if (keyRange.getMaxValidKey() != 0) {
                    ProtoUtils.writeTag(out, FIELD_FILECOLLECTION_MAXVALIDKEY);
                    out.writeVarLong(keyRange.getMaxValidKey(), false);
                }
                fileOut.flush();
            }
        } else {
            final Path metadataFile = directory.resolve(storeName + METADATA_FILENAME_SUFFIX_OLD);
            try (final DataOutputStream metaOut = new DataOutputStream(Files.newOutputStream(metadataFile))) {
                metaOut.writeInt(METADATA_FILE_FORMAT_VERSION);
                metaOut.writeLong(keyRange.getMinValidKey());
                metaOut.writeLong(keyRange.getMaxValidKey());
                metaOut.flush();
            }
        }
    }

    private boolean tryLoadFromExistingStore(final LoadedDataCallback<D> loadedDataCallback) throws IOException {
        if (!Files.isDirectory(storeDir)) {
            throw new IOException("Tried to initialize DataFileCollection with a storage "
                    + "directory that is not a directory. ["
                    + storeDir.toAbsolutePath()
                    + "]");
        }
        try (final Stream<Path> storePaths = Files.list(storeDir)) {
            final Path[] fullWrittenFilePaths = storePaths
                    .filter(path ->
                            isFullyWrittenDataFile(storeName, path) || isFullyWrittenDataFile(legacyStoreName, path))
                    .toArray(Path[]::new);
            final DataFileReader<D>[] dataFileReaders = new DataFileReader[fullWrittenFilePaths.length];
            try {
                for (int i = 0; i < fullWrittenFilePaths.length; i++) {
                    dataFileReaders[i] = fullWrittenFilePaths[i].toString().endsWith(FILE_EXTENSION)
                            ? new DataFileReaderPbj<>(fullWrittenFilePaths[i], dataItemSerializer)
                            : new DataFileReaderJdb<>(fullWrittenFilePaths[i], dataItemSerializer);
                }
                // sort the readers into data file index order
                Arrays.sort(dataFileReaders);
            } catch (final IOException e) {
                // clean up any successfully created readers
                for (final DataFileReader<D> dataFileReader : dataFileReaders) {
                    if (dataFileReader != null) {
                        dataFileReader.close();
                    }
                }
                // rethrow exception now that we have cleaned up
                throw e;
            }
            if (dataFileReaders.length > 0) {
                loadFromExistingFiles(dataFileReaders, loadedDataCallback);
                return true;
            } else {
                // next file will have index zero as we did not find any files even though the
                // directory existed
                nextFileIndex.set(0);
                return false;
            }
        }
    }

    private boolean loadMetadata() throws IOException {
        boolean loadPbj = true;
        boolean loadedLegacyMetadata = false;
        Path metadataFile = storeDir.resolve(storeName + METADATA_FILENAME_SUFFIX);
        if (!Files.exists(metadataFile)) {
            metadataFile = storeDir.resolve(legacyStoreName + METADATA_FILENAME_SUFFIX);
            loadedLegacyMetadata = true;
        }
        if (!Files.exists(metadataFile)) {
            loadPbj = false;
            metadataFile = storeDir.resolve(storeName + METADATA_FILENAME_SUFFIX_OLD);
        }
        if (!Files.exists(metadataFile)) {
            metadataFile = storeDir.resolve(legacyStoreName + METADATA_FILENAME_SUFFIX_OLD);
            loadedLegacyMetadata = true;
        }
        if (!Files.exists(metadataFile)) {
            return false;
        }
        if (loadPbj) {
            try (final InputStream fileIn = Files.newInputStream(metadataFile, StandardOpenOption.READ)) {
                final ReadableSequentialData in = new ReadableStreamingData(fileIn);
                in.limit(Files.size(metadataFile));
                long minValidKey = 0;
                long maxValidKey = 0;
                while (in.hasRemaining()) {
                    final int tag = in.readVarInt(false);
                    final int fieldNum = tag >> TAG_FIELD_OFFSET;
                    if (fieldNum == FIELD_FILECOLLECTION_MINVALIDKEY.number()) {
                        minValidKey = in.readVarLong(false);
                    } else if (fieldNum == FIELD_FILECOLLECTION_MAXVALIDKEY.number()) {
                        maxValidKey = in.readVarLong(false);
                    } else {
                        throw new IllegalArgumentException("Unknown file collection metadata field: " + fieldNum);
                    }
                }
                validKeyRange = new KeyRange(minValidKey, maxValidKey);
            }
        } else {
            try (final DataInputStream metaIn = new DataInputStream(Files.newInputStream(metadataFile))) {
                final int fileVersion = metaIn.readInt();
                if (fileVersion != METADATA_FILE_FORMAT_VERSION) {
                    throw new IOException("Tried to read a file with incompatible file format version ["
                            + fileVersion
                            + "], expected ["
                            + METADATA_FILE_FORMAT_VERSION
                            + "].");
                }
                validKeyRange = new KeyRange(metaIn.readLong(), metaIn.readLong());
            }
        }
        if (loadedLegacyMetadata) {
            Files.delete(metadataFile);
        }
        return true;
    }

    private void loadFromExistingFiles(
            final DataFileReader<D>[] dataFileReaders, final LoadedDataCallback<D> loadedDataCallback)
            throws IOException {
        logger.info(
                MERKLE_DB.getMarker(),
                "Loading existing set of [{}] data files for DataFileCollection [{}]",
                dataFileReaders.length,
                storeName);
        // read metadata
        if (!loadMetadata()) {
            logger.warn(
                    EXCEPTION.getMarker(),
                    "Loading existing set of data files but no metadata file was found in [{}]",
                    storeDir.toAbsolutePath());
        }
        // create indexed file list
        dataFiles.set(indexedObjectListConstructor.apply(List.of(dataFileReaders)));
        // work out what the next index would be, the highest current index plus one
        nextFileIndex.set(getMaxFileReaderIndex(dataFileReaders) + 1);
        // now call indexEntryCallback
        if (loadedDataCallback != null) {
            // now iterate over every file and every key
            for (final DataFileReader<D> reader : dataFileReaders) {
                try (final DataFileIterator<D> iterator = reader.createIterator()) {
                    while (iterator.next()) {
                        loadedDataCallback.newIndexEntry(
                                iterator.getDataItemDataLocation(), iterator.getDataItemData());
                    }
                }
            }
        }
        // Mark all files we loaded as being available for compactions
        for (final DataFileReader<D> dataFileReader : dataFileReaders) {
            dataFileReader.setFileCompleted();
        }
        logger.info(
                MERKLE_DB.getMarker(), "Finished loading existing data files for DataFileCollection [{}]", storeName);
    }

    private int getMaxFileReaderIndex(final DataFileReader<D>[] dataFileReaders) {
        int maxIndex = -1;
        for (final DataFileReader<D> reader : dataFileReaders) {
            maxIndex = Math.max(maxIndex, reader.getIndex());
        }
        return maxIndex;
    }
}<|MERGE_RESOLUTION|>--- conflicted
+++ resolved
@@ -28,16 +28,14 @@
 import static com.swirlds.merkledb.files.DataFileCompactor.INITIAL_COMPACTION_LEVEL;
 import static java.util.Collections.singletonList;
 
-<<<<<<< HEAD
 import com.hedera.pbj.runtime.FieldDefinition;
 import com.hedera.pbj.runtime.FieldType;
 import com.hedera.pbj.runtime.io.ReadableSequentialData;
 import com.hedera.pbj.runtime.io.WritableSequentialData;
+import com.hedera.pbj.runtime.io.buffer.BufferedData;
 import com.hedera.pbj.runtime.io.stream.ReadableStreamingData;
 import com.hedera.pbj.runtime.io.stream.WritableStreamingData;
-=======
 import com.swirlds.base.function.CheckedFunction;
->>>>>>> d7078a70
 import com.swirlds.merkledb.KeyRange;
 import com.swirlds.merkledb.Snapshotable;
 import com.swirlds.merkledb.collections.CASableLongIndex;
@@ -53,6 +51,7 @@
 import java.io.IOException;
 import java.io.InputStream;
 import java.io.OutputStream;
+import java.nio.ByteBuffer;
 import java.nio.channels.ClosedChannelException;
 import java.nio.file.Files;
 import java.nio.file.Path;
@@ -510,7 +509,8 @@
      * @throws ClosedChannelException In the very rare case merging closed the file between us
      *     checking if file is open and reading
      */
-    protected ByteBuffer readDataItemBytes(final long dataLocation) throws IOException {
+    // https://github.com/hashgraph/hedera-services/issues/8344: change return type to BufferedData
+    protected Object readDataItemBytes(final long dataLocation) throws IOException {
         final DataFileReader<D> file = readerForDataLocation(dataLocation);
         return (file != null) ? file.readDataItemBytes(dataLocation) : null;
     }
@@ -531,11 +531,20 @@
         if (file == null) {
             return null;
         }
-        final ByteBuffer dataItemBytes = file.readDataItemBytes(dataLocation);
+        // https://github.com/hashgraph/hedera-services/issues/8344: change to BufferedData
+        final Object dataItemBytes = file.readDataItemBytes(dataLocation);
         if (dataItemBytes == null) {
             return null;
         }
-        return dataItemSerializer.deserialize(dataItemBytes, file.getMetadata().getSerializationVersion());
+        if (dataItemBytes instanceof ByteBuffer bbBytes) {
+            // JDB
+            return dataItemSerializer.deserialize(bbBytes, file.getMetadata().getSerializationVersion());
+        } else if (dataItemBytes instanceof BufferedData bdBytes) {
+            // PBJ
+            return dataItemSerializer.deserialize(bdBytes);
+        } else {
+            throw new RuntimeException("Unknown data item bytes format");
+        }
     }
 
     private <T> T retryReadUsingIndex(
@@ -621,7 +630,8 @@
      *
      * @throws IOException If there was a problem reading the data item.
      */
-    public ByteBuffer readDataItemBytesUsingIndex(final LongList index, final long keyIntoIndex) throws IOException {
+    // https://github.com/hashgraph/hedera-services/issues/8344: change return type to BufferedData
+    public Object readDataItemBytesUsingIndex(final LongList index, final long keyIntoIndex) throws IOException {
         return retryReadUsingIndex(index, keyIntoIndex, this::readDataItemBytes);
     }
 
