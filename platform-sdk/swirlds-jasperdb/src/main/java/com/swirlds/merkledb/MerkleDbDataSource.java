--- conflicted
+++ resolved
@@ -1346,23 +1346,12 @@
                 logger.debug(MERKLE_DB.getMarker(), "[{}] Starting Small Merge", tableName);
             }
 
-<<<<<<< HEAD
-            // we need to merge disk files for internal hashes if they exist and pathToHashKeyValue
-            // store
-            if (hasDiskStoreForInternalHashes) {
-                // horrible hack to get around generics because file filters work on any type of
-                // DataFileReader
-                final UnaryOperator<List<DataFileReader<VirtualInternalRecord>>> internalRecordFileFilter =
-                        (UnaryOperator<List<DataFileReader<VirtualInternalRecord>>>) ((Object) filesToMergeFilter);
-                internalHashStoreDisk.merge(internalRecordFileFilter, config.minNumberOfFilesInMerge());
-=======
             // we need to merge disk files for internal hashes if they exist and pathToKeyValue store
             if (hasDiskStoreForHashes) {
                 // horrible hack to get around generics because file filters work on any type of DataFileReader
                 final UnaryOperator<List<DataFileReader<VirtualHashRecord>>> internalRecordFileFilter =
                         (UnaryOperator<List<DataFileReader<VirtualHashRecord>>>) ((Object) filesToMergeFilter);
-                hashStoreDisk.merge(internalRecordFileFilter, settings.getMinNumberOfFilesInMerge());
->>>>>>> 2c695cca
+                hashStoreDisk.merge(internalRecordFileFilter, config.minNumberOfFilesInMerge());
                 afterInternalHashStoreDiskMerge = Instant.now(clock);
             } else {
                 afterInternalHashStoreDiskMerge = now; // zero elapsed time
@@ -1385,11 +1374,7 @@
             // DataFileReader
             final UnaryOperator<List<DataFileReader<VirtualLeafRecord<K, V>>>> leafRecordFileFilter =
                     (UnaryOperator<List<DataFileReader<VirtualLeafRecord<K, V>>>>) ((Object) filesToMergeFilter);
-<<<<<<< HEAD
-            pathToHashKeyValue.merge(leafRecordFileFilter, config.minNumberOfFilesInMerge());
-=======
-            pathToKeyValue.merge(leafRecordFileFilter, settings.getMinNumberOfFilesInMerge());
->>>>>>> 2c695cca
+            pathToKeyValue.merge(leafRecordFileFilter, config.minNumberOfFilesInMerge());
             // set fourth "now"
             afterPathToKeyValueMerge = Instant.now(clock);
 
