/*
 * Copyright (C) 2021-2023 Hedera Hashgraph, LLC
 *
 * Licensed under the Apache License, Version 2.0 (the "License");
 * you may not use this file except in compliance with the License.
 * You may obtain a copy of the License at
 *
 *      http://www.apache.org/licenses/LICENSE-2.0
 *
 * Unless required by applicable law or agreed to in writing, software
 * distributed under the License is distributed on an "AS IS" BASIS,
 * WITHOUT WARRANTIES OR CONDITIONS OF ANY KIND, either express or implied.
 * See the License for the specific language governing permissions and
 * limitations under the License.
 */

package com.swirlds.merkledb.files;

import static java.util.concurrent.TimeUnit.SECONDS;
import static org.junit.jupiter.api.Assertions.assertDoesNotThrow;
import static org.junit.jupiter.api.Assertions.assertTrue;

import com.swirlds.common.config.singleton.ConfigurationHolder;
import com.swirlds.common.io.utility.TemporaryFileBuilder;
import com.swirlds.merkledb.collections.LongListHeap;
import com.swirlds.merkledb.config.MerkleDbConfig;
import com.swirlds.test.framework.TestTypeTags;
import java.io.IOException;
import java.nio.file.Path;
import java.util.List;
import java.util.Random;
import java.util.concurrent.Callable;
import java.util.concurrent.ExecutionException;
import java.util.concurrent.ExecutorService;
import java.util.concurrent.Executors;
import java.util.concurrent.Future;
import java.util.concurrent.atomic.AtomicBoolean;
import java.util.stream.Stream;
import org.apache.logging.log4j.Level;
import org.apache.logging.log4j.core.config.Configurator;
import org.junit.jupiter.api.AfterAll;
import org.junit.jupiter.api.BeforeAll;
import org.junit.jupiter.api.Tag;
import org.junit.jupiter.api.Tags;
import org.junit.jupiter.api.Test;
import org.junit.jupiter.params.ParameterizedTest;
import org.junit.jupiter.params.provider.Arguments;
import org.junit.jupiter.params.provider.MethodSource;

/**
 * Hammer the compaction subsystem with as many small compactions as possible to try to overwhelm it.
 */
class DataFileCollectionCompactionHammerTest {

    @BeforeAll
    public static void setup() {
        Configurator.setRootLevel(Level.WARN);
    }

    @AfterAll
    public static void cleanUp() {
        Configurator.reconfigure();
    }

    @SuppressWarnings("unchecked")
    @ParameterizedTest
    @MethodSource("provideForBenchmark")
    @Tags({@Tag("Speed")})
    void benchmark(int numFiles, int maxEntriesPerFile) throws IOException {
        final Path tempFileDir = TemporaryFileBuilder.buildTemporaryDirectory("DataFileCollectionCompactionHammerTest");
        assertDoesNotThrow(() -> {
            final LongListHeap index = new LongListHeap();
            final var serializer = new ExampleFixedSizeDataSerializer();
            String storeName = "benchmark";
            final var coll = new DataFileCollection<>(
<<<<<<< HEAD
                    ConfigurationHolder.getConfigData(MerkleDbConfig.class),
                    tempFileDir.resolve(storeName),
                    storeName,
                    serializer,
                    (dataLocation, dataValue) -> {});
            final var compactor = new DataFileCompactor<>(storeName, coll, index, null, null, null);
=======
                    tempFileDir.resolve(storeName), storeName, serializer, (key, dataLocation, dataValue) -> {});
            final var compactor = new DataFileCompactor(storeName, coll, index, null, null, null, null);
>>>>>>> 17a7b935

            final Random rand = new Random(777);
            for (int i = 0; i < numFiles; i++) {
                coll.startWriting();
                final int numRecords = rand.nextInt(maxEntriesPerFile);
                long prevId = 0;
                for (int j = 0; j < numRecords; j++) {
                    final long id = prevId + rand.nextInt((maxEntriesPerFile * 10) - (int) prevId);
                    if (id == prevId) {
                        break;
                    }
                    prevId = id;
                    index.put(id, coll.storeDataItem(new long[] {id, rand.nextLong()}));
                }
                coll.endWriting(index.size() * 2L - 1, index.size() * 2L).setFileCompleted();
            }

            final long start = System.currentTimeMillis();
            final var filesToMerge = coll.getAllCompletedFiles();
            compactor.compactFiles(index, filesToMerge, 1);
            System.out.println(numFiles + " files took " + (System.currentTimeMillis() - start) + "ms");
            index.close();
        });
    }

    private static Stream<Arguments> provideForBenchmark() {
        return Stream.of(
                Arguments.of(2, 100),
                Arguments.of(2, 1000),
                Arguments.of(2, 10_000),
                Arguments.of(2, 100_000),
                Arguments.of(10, 100),
                Arguments.of(10, 1000),
                Arguments.of(10, 10_000),
                Arguments.of(10, 100_000),
                Arguments.of(100, 100),
                Arguments.of(100, 1000),
                Arguments.of(100, 10_000),
                Arguments.of(100, 100_000),
                Arguments.of(1000, 100),
                Arguments.of(1000, 1000),
                Arguments.of(1000, 10_000),
                Arguments.of(1000, 100_000),
                Arguments.of(1000, 1_000_000));
    }

    @SuppressWarnings("unchecked")
    @Test
    @Tags({@Tag(TestTypeTags.HAMMER)})
    void hammer() throws IOException, InterruptedException, ExecutionException {
        final Path tempFileDir = TemporaryFileBuilder.buildTemporaryDirectory("DataFileCollectionCompactionHammerTest");
        final LongListHeap index = new LongListHeap();
        final var serializer = new ExampleFixedSizeDataSerializer();
        String storeName = "hammer";
        final var coll = new DataFileCollection<>(
<<<<<<< HEAD
                ConfigurationHolder.getConfigData(MerkleDbConfig.class),
                tempFileDir.resolve(storeName),
                storeName,
                serializer,
                (dataLocation, dataValue) -> {});
        final var compactor = new DataFileCompactor<>(storeName, coll, index, null, null, null);
=======
                tempFileDir.resolve(storeName), storeName, serializer, (key, dataLocation, dataValue) -> {});
        final var compactor = new DataFileCompactor(storeName, coll, index, null, null, null, null);
>>>>>>> 17a7b935

        final Random rand = new Random(777);
        final AtomicBoolean stop = new AtomicBoolean(false);
        ExecutorService writerService = Executors.newSingleThreadExecutor();
        Future<?> writerFuture = writerService.submit((Callable<Void>) () -> {
            while (!stop.get()) {
                coll.startWriting();
                final int numRecords = rand.nextInt(2500);
                long prevId = 0;
                for (int i = 0; i < numRecords; i++) {
                    final long id = prevId + rand.nextInt((10_000) - (int) prevId);
                    if (id == prevId) {
                        break;
                    }
                    prevId = id;
                    index.put(id, coll.storeDataItem(new long[] {id, rand.nextLong()}));
                }
                coll.endWriting(index.size() * 2L - 1, index.size() * 2L).setFileCompleted();
            }
            return null;
        });

        ExecutorService compactorService = Executors.newSingleThreadExecutor();
        Future<?> compactorFuture = compactorService.submit((Callable<Void>) () -> {
            while (!stop.get()) {
                final List<DataFileReader<long[]>> filesToMerge = coll.getAllCompletedFiles();
                if (filesToMerge.size() > compactor.getMinNumberOfFilesToCompact()) {
                    System.out.println(filesToMerge.size());
                }
                if (filesToMerge.size() > 10000) {
                    stop.set(true);
                }
                compactor.compactFiles(index, filesToMerge, 1);
            }
            return null;
        });

        for (int i = 0; i < 100; i++) {
            System.out.println("Iteration " + i);
            compactor.pauseCompaction();
            SECONDS.sleep(3);
            compactor.resumeCompaction();
            SECONDS.sleep(1);
        }
        stop.set(true);
        compactorFuture.get();
        writerFuture.get();
        final var filesToMerge = coll.getAllCompletedFiles();
        assertTrue(filesToMerge.size() < 10000, "Too many files! We didn't keep up");
        coll.close();
        index.close();
    }
}<|MERGE_RESOLUTION|>--- conflicted
+++ resolved
@@ -73,17 +73,12 @@
             final var serializer = new ExampleFixedSizeDataSerializer();
             String storeName = "benchmark";
             final var coll = new DataFileCollection<>(
-<<<<<<< HEAD
                     ConfigurationHolder.getConfigData(MerkleDbConfig.class),
                     tempFileDir.resolve(storeName),
                     storeName,
                     serializer,
                     (dataLocation, dataValue) -> {});
-            final var compactor = new DataFileCompactor<>(storeName, coll, index, null, null, null);
-=======
-                    tempFileDir.resolve(storeName), storeName, serializer, (key, dataLocation, dataValue) -> {});
-            final var compactor = new DataFileCompactor(storeName, coll, index, null, null, null, null);
->>>>>>> 17a7b935
+            final var compactor = new DataFileCompactor<>(storeName, coll, index, null, null, null, null);
 
             final Random rand = new Random(777);
             for (int i = 0; i < numFiles; i++) {
@@ -139,17 +134,12 @@
         final var serializer = new ExampleFixedSizeDataSerializer();
         String storeName = "hammer";
         final var coll = new DataFileCollection<>(
-<<<<<<< HEAD
                 ConfigurationHolder.getConfigData(MerkleDbConfig.class),
                 tempFileDir.resolve(storeName),
                 storeName,
                 serializer,
                 (dataLocation, dataValue) -> {});
-        final var compactor = new DataFileCompactor<>(storeName, coll, index, null, null, null);
-=======
-                tempFileDir.resolve(storeName), storeName, serializer, (key, dataLocation, dataValue) -> {});
-        final var compactor = new DataFileCompactor(storeName, coll, index, null, null, null, null);
->>>>>>> 17a7b935
+        final var compactor = new DataFileCompactor<>(storeName, coll, index, null, null, null, null);
 
         final Random rand = new Random(777);
         final AtomicBoolean stop = new AtomicBoolean(false);
