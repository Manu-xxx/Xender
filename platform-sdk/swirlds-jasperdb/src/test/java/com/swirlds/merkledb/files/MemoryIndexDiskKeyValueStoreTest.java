/*
 * Copyright (C) 2021-2023 Hedera Hashgraph, LLC
 *
 * Licensed under the Apache License, Version 2.0 (the "License");
 * you may not use this file except in compliance with the License.
 * You may obtain a copy of the License at
 *
 *      http://www.apache.org/licenses/LICENSE-2.0
 *
 * Unless required by applicable law or agreed to in writing, software
 * distributed under the License is distributed on an "AS IS" BASIS,
 * WITHOUT WARRANTIES OR CONDITIONS OF ANY KIND, either express or implied.
 * See the License for the specific language governing permissions and
 * limitations under the License.
 */

package com.swirlds.merkledb.files;

import static com.swirlds.merkledb.MerkleDbTestUtils.checkDirectMemoryIsCleanedUpToLessThanBaseUsage;
import static com.swirlds.merkledb.MerkleDbTestUtils.getDirectMemoryUsedBytes;
import static com.swirlds.merkledb.files.DataFileCommon.deleteDirectoryAndContents;
import static org.junit.jupiter.api.Assertions.assertEquals;
import static org.junit.jupiter.api.Assertions.assertNotNull;
import static org.junit.jupiter.api.Assertions.assertTrue;

import com.swirlds.common.metrics.atomic.AtomicDouble;
import com.swirlds.common.units.UnitConstants;
import com.swirlds.merkledb.collections.LongListOffHeap;
import com.swirlds.test.framework.TestQualifierTags;
import java.io.IOException;
import java.nio.file.Files;
import java.nio.file.Path;
import java.util.Arrays;
import java.util.concurrent.ExecutorService;
import java.util.concurrent.Executors;
import java.util.concurrent.TimeUnit;
import java.util.concurrent.atomic.AtomicBoolean;
import java.util.concurrent.atomic.AtomicLong;
import java.util.stream.IntStream;
import org.junit.jupiter.api.Tag;
import org.junit.jupiter.api.io.TempDir;
import org.junit.jupiter.params.ParameterizedTest;
import org.junit.jupiter.params.provider.EnumSource;

class MemoryIndexDiskKeyValueStoreTest {

    /** Temporary directory provided by JUnit */
    @SuppressWarnings("unused")
    @TempDir
    Path testDirectory;

    // =================================================================================================================
    // Helper Methods

    /**
     * For tests, we want to have all different dta sizes, so we use this function to choose how
     * many times to repeat the data value long
     */
    private static int getRepeatCountForKey(final long key) {
        return (int) (key % 20L);
    }

    /** Create an example variable sized data item with lengths of data from 0 to 20. */
    private static long[] getVariableSizeDataForI(final int i, final int valueAddition) {
        final int repeatCount = getRepeatCountForKey(i);
        final long[] dataValue = new long[1 + repeatCount];
        dataValue[0] = i;
        for (int j = 1; j < dataValue.length; j++) {
            dataValue[j] = i + valueAddition;
        }
        return dataValue;
    }

    private void checkRange(
            final FilesTestType testType,
            final MemoryIndexDiskKeyValueStore<long[]> store,
            final int start,
            final int count,
            final int valueAddition)
            throws IOException {
        for (int i = start; i < (start + count); i++) {
            // read
            final var dataItem = store.get(i);
            assertNotNull(dataItem, "dataItem unexpectedly null");
            switch (testType) {
                default:
                case fixed:
                    assertEquals(2, dataItem.length, "unexpected dataItem length"); // size
                    assertEquals(i, dataItem[0], "unexpected dataItem key"); // key
                    assertEquals(i + valueAddition, dataItem[1], "unexpected dataItem value"); // value
                    break;
                case variable:
                    assertEquals(
                            Arrays.toString(getVariableSizeDataForI(i, valueAddition)),
                            Arrays.toString(dataItem),
                            "unexpected dataItem value for variable-sized test");
                    break;
            }
        }
    }

    private void writeBatch(
            final FilesTestType testType,
            final MemoryIndexDiskKeyValueStore<long[]> store,
            final int start,
            final int count,
            final long lastLeafPath,
            final int valueAddition)
            throws IOException {
        store.startWriting(0, lastLeafPath);
        writeDataBatch(testType, store, start, count, valueAddition);
        store.endWriting();
    }

    private void writeDataBatch(
            final FilesTestType testType,
            final MemoryIndexDiskKeyValueStore<long[]> store,
            final int start,
            final int count,
            final int valueAddition)
            throws IOException {
        for (int i = start; i < (start + count); i++) {
            long[] dataValue;
            //noinspection EnhancedSwitchMigration
            switch (testType) {
                default:
                case fixed:
                    dataValue = new long[] {i, i + valueAddition};
                    break;
                case variable:
                    dataValue = getVariableSizeDataForI(i, valueAddition);
                    break;
            }
            store.put(i, dataValue);
        }
    }

    // =================================================================================================================
    // Tests

    /*
     * RUN THE TEST IN A BACKGROUND THREAD. We do this so that we can kill the thread at the end of the test which will
     * clean up all thread local caches held.
     */
    @ParameterizedTest
    @EnumSource(FilesTestType.class)
    @Tag(TestQualifierTags.TIME_CONSUMING)
    void createDataAndCheck(final FilesTestType testType) throws Exception {
        // keep track of base direct-memory usage, so we can check we did not leak
        final long directMemoryUsedAtStart = getDirectMemoryUsedBytes();
        // run test in a background thread that we can shut down.
        final ExecutorService executorService = Executors.newSingleThreadExecutor();
        var future = executorService.submit(() -> {
            createDataAndCheckImpl(testType);
            return null;
        });
        future.get(10, TimeUnit.MINUTES);
        executorService.shutdown();
        // check all memory is freed after DB is closed
        assertTrue(
                checkDirectMemoryIsCleanedUpToLessThanBaseUsage(directMemoryUsedAtStart),
                "Direct Memory used is more than base usage even after 20 gc() calls. At start was "
                        + (directMemoryUsedAtStart * UnitConstants.BYTES_TO_MEBIBYTES)
                        + "MB and is now "
                        + (getDirectMemoryUsedBytes() * UnitConstants.BYTES_TO_MEBIBYTES)
                        + "MB");
    }

    void createDataAndCheckImpl(final FilesTestType testType) throws Exception {
        // let's store hashes as easy test class
        final Path tempDir = testDirectory.resolve("DataFileTest");
        final LongListOffHeap index = new LongListOffHeap();
        final AtomicLong timeSpent = new AtomicLong(0);
        final AtomicDouble savedSpace = new AtomicDouble(0.0);
        String storeName = "MemoryIndexDiskKeyValueStoreTest";
        final MemoryIndexDiskKeyValueStore<long[]> store =
                new MemoryIndexDiskKeyValueStore<>(tempDir, storeName, null, testType.dataItemSerializer, null, index);
        final DataFileCompactor dataFileCompactor =
                new DataFileCompactor(
                        storeName,
                        store.fileCollection,
                        index,
                        (type, time) -> timeSpent.set(time),
                        (type, space) -> savedSpace.set(space),
                        null) {
                    @Override
                    int getMinNumberOfFilesToCompact() {
                        return 1;
                    }
                };
        // write some batches of data, then check all the contents, we should end up with 3 files
        writeBatch(testType, store, 0, 1000, 1000, 1234);
        checkRange(testType, store, 0, 1000, 1234);
        writeBatch(testType, store, 1000, 1500, 2500, 1234);
        checkRange(testType, store, 0, 1500, 1234);
        writeBatch(testType, store, 1500, 2000, 3500, 1234);
        checkRange(testType, store, 0, 2000, 1234);
        // check number of files created
        assertEquals(3, Files.list(tempDir).count(), "unexpected # of files #1");
        // compact all files
        dataFileCompactor.compact();
        // check number of files after merge
        assertEquals(1, Files.list(tempDir).count(), "unexpected # of files #2");
        // check all data
        checkRange(testType, store, 0, 2000, 1234);
        // check metrics are reported
        assertTrue(timeSpent.get() > 0);
        assertTrue(savedSpace.get() > 0);
        // change some data and check
        writeBatch(testType, store, 1500, 2000, 3500, 8910);
        checkRange(testType, store, 0, 1500, 1234);
        checkRange(testType, store, 1500, 2000, 8910);
        // do one more write, so we have two files and all data has same valueAddition
        writeBatch(testType, store, 0, 1500, 3500, 8910);
        // do a merge, read in parallel
        final AtomicBoolean mergeFinished = new AtomicBoolean(false);
        IntStream.range(0, 2).parallel().forEach(i -> {
            if (i == 0) {
                while (!mergeFinished.get()) {
                    try {
                        checkRange(testType, store, 0, 2000, 8910);
                    } catch (IOException e) {
                        e.printStackTrace();
                    }
                }
            } else {
                try {
                    dataFileCompactor.compact();
                } catch (Exception e) {
                    e.printStackTrace();
                }
                mergeFinished.set(true);
            }
        });
        // test one writer and many readers in parallel
        IntStream.range(0, 10).parallel().forEach(i -> {
            try {
                if (i == 0) {
                    writeBatch(testType, store, 2000, 50_000, 52_000, 56_000);
                } else {
                    Thread.sleep(i);
                    checkRange(testType, store, 0, 2000, 8910);
                }
            } catch (Exception e) {
                e.printStackTrace();
            }
        });
        // check all data is correct after
        checkRange(testType, store, 0, 2000, 8910);
        checkRange(testType, store, 2000, 48_000, 56_000);
        // check number of files created
        assertEquals(2, Files.list(tempDir).count(), "unexpected # of files #3");

        // create a snapshot
        final Path tempSnapshotDir = testDirectory.resolve("DataFileTestSnapshot");
        store.snapshot(tempSnapshotDir);
        // check all files are in new dir
        Files.list(tempDir).forEach(file -> {
            assertTrue(Files.exists(tempSnapshotDir.resolve(file.getFileName())), "Expected file does not exist");
            try {
                assertEquals(
                        Files.size(file),
                        Files.size(tempSnapshotDir.resolve(file.getFileName())),
                        "Unexpected value from Files.size()");
            } catch (IOException e) {
                throw new RuntimeException(e);
            }
        });
        // open snapshot and check data
        final LongListOffHeap snapshotIndex = new LongListOffHeap();
        final MemoryIndexDiskKeyValueStore<long[]> storeFromSnapshot = new MemoryIndexDiskKeyValueStore<>(
                tempSnapshotDir, storeName, null, testType.dataItemSerializer, null, snapshotIndex);
        checkRange(testType, storeFromSnapshot, 0, 2000, 8910);
        checkRange(testType, storeFromSnapshot, 2000, 48_000, 56_000);
        storeFromSnapshot.close();
        snapshotIndex.close();
        // clean up and delete files
        store.close();
        index.close();
        deleteDirectoryAndContents(tempDir);
        deleteDirectoryAndContents(tempSnapshotDir);
    }
<<<<<<< HEAD

    @ParameterizedTest
    @EnumSource(FilesTestType.class)
    void createDataAndCheckWithDeepValidation(final FilesTestType testType) throws Exception {
        MemoryIndexDiskKeyValueStore.enableDeepValidation = true;
        // let's store hashes as easy test class
        final Path tempDir = testDirectory.resolve("DataFileTest");
        final LongListOffHeap index = new LongListOffHeap();
        final MemoryIndexDiskKeyValueStore<long[]> store = new MemoryIndexDiskKeyValueStore<>(
                tempDir, "MemoryIndexDiskKeyValueStoreTest", null, testType.dataItemSerializer, null, index);
        // write some batches of data, then check all the contents, we should end up with 3 files
        writeBatch(testType, store, 0, 10, 10, 1234);
        writeBatch(testType, store, 10, 20, 30, 1234);
        checkRange(testType, store, 0, 20, 1234);
        // start writing new range
        store.startWriting(10, 30);
        writeDataBatch(testType, store, 10, 30, 5678);
        // merge all files
        store.merge(dataFileReaders -> dataFileReaders, 2, null, null);
        // finish writing range
        store.endWriting();
        checkRange(testType, store, 10, 20, 5678);
        // check get out of range
        assertNull(store.get(1), "Getting a value that is below valid key range should return null.");
        assertNull(store.get(100), "Getting a value that is above valid key range should return null.");
        // clean up and delete files
        store.close();
        index.close();
        deleteDirectoryAndContents(tempDir);
        MemoryIndexDiskKeyValueStore.enableDeepValidation = false;
    }

    @Test
    void legacyStoreNameTest() throws Exception {
        final Path tempDir = testDirectory.resolve("legacyStoreNameTest");
        final FilesTestType testType = FilesTestType.fixed;
        final LongListHeap index1 = new LongListHeap();
        final MemoryIndexDiskKeyValueStore<long[]> store1 = new MemoryIndexDiskKeyValueStore<>(
                tempDir, "store:name", null, new ExampleFixedSizeDataSerializer(), null, index1);
        writeBatch(testType, store1, 0, 100, 100, 11);
        checkRange(testType, store1, 0, 100, 11);
        store1.close();
        index1.close();

        final LongListHeap index3 = new LongListHeap();
        final DataFileCollection.LoadedDataCallback<long[]> loadedCallback =
                (dataLocation, dataValue) -> index3.put(dataValue[0], dataLocation);
        final MemoryIndexDiskKeyValueStore<long[]> store3 = new MemoryIndexDiskKeyValueStore<>(
                tempDir, "store_name", "store:name", new ExampleFixedSizeDataSerializer(), loadedCallback, index3);
        checkRange(testType, store3, 0, 100, 11);
        assertNull(store3.get(101));
        store3.close();
        index3.close();
    }
=======
>>>>>>> 80727070
}<|MERGE_RESOLUTION|>--- conflicted
+++ resolved
@@ -175,8 +175,8 @@
         String storeName = "MemoryIndexDiskKeyValueStoreTest";
         final MemoryIndexDiskKeyValueStore<long[]> store =
                 new MemoryIndexDiskKeyValueStore<>(tempDir, storeName, null, testType.dataItemSerializer, null, index);
-        final DataFileCompactor dataFileCompactor =
-                new DataFileCompactor(
+        final DataFileCompactor<long[]> dataFileCompactor =
+                new DataFileCompactor<>(
                         storeName,
                         store.fileCollection,
                         index,
@@ -280,61 +280,4 @@
         deleteDirectoryAndContents(tempDir);
         deleteDirectoryAndContents(tempSnapshotDir);
     }
-<<<<<<< HEAD
-
-    @ParameterizedTest
-    @EnumSource(FilesTestType.class)
-    void createDataAndCheckWithDeepValidation(final FilesTestType testType) throws Exception {
-        MemoryIndexDiskKeyValueStore.enableDeepValidation = true;
-        // let's store hashes as easy test class
-        final Path tempDir = testDirectory.resolve("DataFileTest");
-        final LongListOffHeap index = new LongListOffHeap();
-        final MemoryIndexDiskKeyValueStore<long[]> store = new MemoryIndexDiskKeyValueStore<>(
-                tempDir, "MemoryIndexDiskKeyValueStoreTest", null, testType.dataItemSerializer, null, index);
-        // write some batches of data, then check all the contents, we should end up with 3 files
-        writeBatch(testType, store, 0, 10, 10, 1234);
-        writeBatch(testType, store, 10, 20, 30, 1234);
-        checkRange(testType, store, 0, 20, 1234);
-        // start writing new range
-        store.startWriting(10, 30);
-        writeDataBatch(testType, store, 10, 30, 5678);
-        // merge all files
-        store.merge(dataFileReaders -> dataFileReaders, 2, null, null);
-        // finish writing range
-        store.endWriting();
-        checkRange(testType, store, 10, 20, 5678);
-        // check get out of range
-        assertNull(store.get(1), "Getting a value that is below valid key range should return null.");
-        assertNull(store.get(100), "Getting a value that is above valid key range should return null.");
-        // clean up and delete files
-        store.close();
-        index.close();
-        deleteDirectoryAndContents(tempDir);
-        MemoryIndexDiskKeyValueStore.enableDeepValidation = false;
-    }
-
-    @Test
-    void legacyStoreNameTest() throws Exception {
-        final Path tempDir = testDirectory.resolve("legacyStoreNameTest");
-        final FilesTestType testType = FilesTestType.fixed;
-        final LongListHeap index1 = new LongListHeap();
-        final MemoryIndexDiskKeyValueStore<long[]> store1 = new MemoryIndexDiskKeyValueStore<>(
-                tempDir, "store:name", null, new ExampleFixedSizeDataSerializer(), null, index1);
-        writeBatch(testType, store1, 0, 100, 100, 11);
-        checkRange(testType, store1, 0, 100, 11);
-        store1.close();
-        index1.close();
-
-        final LongListHeap index3 = new LongListHeap();
-        final DataFileCollection.LoadedDataCallback<long[]> loadedCallback =
-                (dataLocation, dataValue) -> index3.put(dataValue[0], dataLocation);
-        final MemoryIndexDiskKeyValueStore<long[]> store3 = new MemoryIndexDiskKeyValueStore<>(
-                tempDir, "store_name", "store:name", new ExampleFixedSizeDataSerializer(), loadedCallback, index3);
-        checkRange(testType, store3, 0, 100, 11);
-        assertNull(store3.get(101));
-        store3.close();
-        index3.close();
-    }
-=======
->>>>>>> 80727070
 }