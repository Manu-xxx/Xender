/*
 * Copyright (C) 2022-2024 Hedera Hashgraph, LLC
 *
 * Licensed under the Apache License, Version 2.0 (the "License");
 * you may not use this file except in compliance with the License.
 * You may obtain a copy of the License at
 *
 *      http://www.apache.org/licenses/LICENSE-2.0
 *
 * Unless required by applicable law or agreed to in writing, software
 * distributed under the License is distributed on an "AS IS" BASIS,
 * WITHOUT WARRANTIES OR CONDITIONS OF ANY KIND, either express or implied.
 * See the License for the specific language governing permissions and
 * limitations under the License.
 */

package com.swirlds.demo.migration;

import static com.swirlds.demo.migration.MigrationTestingToolMain.PREVIOUS_SOFTWARE_VERSION;
import static com.swirlds.logging.legacy.LogMarker.STARTUP;

import com.swirlds.common.crypto.DigestType;
import com.swirlds.common.merkle.MerkleInternal;
import com.swirlds.common.merkle.MerkleNode;
import com.swirlds.common.merkle.impl.PartialNaryMerkleInternal;
import com.swirlds.common.platform.NodeId;
import com.swirlds.demo.migration.virtual.AccountVirtualMapKey;
import com.swirlds.demo.migration.virtual.AccountVirtualMapKeySerializer;
import com.swirlds.demo.migration.virtual.AccountVirtualMapValue;
import com.swirlds.demo.migration.virtual.AccountVirtualMapValueSerializer;
import com.swirlds.merkle.map.MerkleMap;
import com.swirlds.merkledb.MerkleDb;
import com.swirlds.merkledb.MerkleDbDataSourceBuilder;
import com.swirlds.merkledb.MerkleDbTableConfig;
import com.swirlds.platform.state.PlatformStateAccessor;
import com.swirlds.platform.system.InitTrigger;
import com.swirlds.platform.system.Platform;
import com.swirlds.platform.system.Round;
import com.swirlds.platform.system.SoftwareVersion;
import com.swirlds.platform.system.SwirldState;
import com.swirlds.platform.system.address.AddressBook;
import com.swirlds.platform.system.events.ConsensusEvent;
import com.swirlds.platform.system.transaction.ConsensusTransaction;
import com.swirlds.virtualmap.VirtualMap;
import com.swirlds.virtualmap.datasource.VirtualDataSourceBuilder;
import edu.umd.cs.findbugs.annotations.NonNull;
import edu.umd.cs.findbugs.annotations.Nullable;
import java.util.Iterator;
import java.util.List;
import org.apache.logging.log4j.LogManager;
import org.apache.logging.log4j.Logger;

public class MigrationTestingToolState extends PartialNaryMerkleInternal implements MerkleInternal, SwirldState {
    private static final Logger logger = LogManager.getLogger(MigrationTestingToolState.class);

    /**
     * The version history of this class. Versions that have been released must NEVER be given a different value.
     */
    private static class ClassVersion {
        /**
         * In this version, serialization was performed by copyTo/copyToExtra and deserialization was performed by
         * copyFrom/copyFromExtra. This version is not supported by later deserialization methods and must be handled
         * specially by the platform.
         */
        public static final int ORIGINAL = 1;
        /**
         * In this version, serialization was performed by serialize/deserialize.
         */
        public static final int MIGRATE_TO_SERIALIZABLE = 2;
        /**
         * Migrate from the old FCMap to the new MerkleMap
         */
        public static final int MERKLE_MAP_REFACTOR = 3;
        /**
         * Add a virtual map and remove all blobs.
         */
        public static final int VIRTUAL_MAP = 4;
    }

    private static final long CLASS_ID = 0x1a0daec64a09f6a4L;

    /**
     * A record of the positions of each child within this node.
     */
    private static class ChildIndices {
        public static final int UNUSED = 0;
        public static final int MERKLE_MAP = 1;
        public static final int VIRTUAL_MAP = 2;

        public static final int CHILD_COUNT = 3;
    }

    public NodeId selfId;

    public MigrationTestingToolState() {
        super(ChildIndices.CHILD_COUNT);
    }

    private MigrationTestingToolState(final MigrationTestingToolState that) {
        super(that);
        if (that.getMerkleMap() != null) {
            setMerkleMap(that.getMerkleMap().copy());
        }
        if (that.getVirtualMap() != null) {
            setVirtualMap(that.getVirtualMap().copy());
        }
        that.setImmutable(true);
        this.setImmutable(false);
        this.selfId = that.selfId;
    }

    /**
     * {@inheritDoc}
     */
    @Override
    public int getNumberOfChildren() {
        return ChildIndices.CHILD_COUNT;
    }

    /**
     * {@inheritDoc}
     */
    @Override
    public int getMinimumChildCount() {
        return ChildIndices.CHILD_COUNT;
    }

    /**
     * {@inheritDoc}
     */
    @Override
    public int getMaximumChildCount() {
        return ChildIndices.CHILD_COUNT;
    }

    /**
     * {@inheritDoc}
     */
    @Override
    public boolean childHasExpectedType(final int index, final long childClassId) {
        switch (index) {
            case ChildIndices.UNUSED:
                // We used to use this for an address book, but now we don't use this index.
                // Ignore whatever is found at this index.
                return true;
            case ChildIndices.MERKLE_MAP:
                return childClassId == MerkleMap.CLASS_ID;
            case ChildIndices.VIRTUAL_MAP:
                return childClassId == VirtualMap.CLASS_ID;
            default:
                return false;
        }
    }

    /**
     * {@inheritDoc}
     */
    @Override
    public void addDeserializedChildren(final List<MerkleNode> children, final int version) {
        if (!children.isEmpty() && children.get(0) instanceof AddressBook) {
            // We used to store an address book here, but we can ignore it now.
            children.set(0, null);
        }

        super.addDeserializedChildren(children, version);
    }

    /**
     * Get a {@link MerkleMap} that contains various data.
     */
    protected MerkleMap<AccountID, MapValue> getMerkleMap() {
        return getChild(ChildIndices.MERKLE_MAP);
    }

    /**
     * Set a {@link MerkleMap} that contains various data.
     */
    protected void setMerkleMap(final MerkleMap<AccountID, MapValue> map) {
        throwIfImmutable();
        setChild(ChildIndices.MERKLE_MAP, map);
    }

    /**
     * Get a {@link VirtualMap} that contains various data.
     */
    protected VirtualMap<AccountVirtualMapKey, AccountVirtualMapValue> getVirtualMap() {
        return getChild(ChildIndices.VIRTUAL_MAP);
    }

    /**
     * Set a {@link VirtualMap} that contains various data.
     */
    protected void setVirtualMap(final VirtualMap<AccountVirtualMapKey, AccountVirtualMapValue> map) {
        setChild(ChildIndices.VIRTUAL_MAP, map);
    }

    /**
     * Do genesis initialization.
     */
    private void genesisInit(final Platform platform) {
        setMerkleMap(new MerkleMap<>());
        final MerkleDbTableConfig<AccountVirtualMapKey, AccountVirtualMapValue> tableConfig = new MerkleDbTableConfig<>(
                (short) 1,
                DigestType.SHA_384,
                (short) 1,
                new AccountVirtualMapKeySerializer(),
                (short) 1,
                new AccountVirtualMapValueSerializer());
        // to make it work for the multiple node in one JVM case, we need reset the default instance path every time
        // we create another instance of MerkleDB.
        MerkleDb.resetDefaultInstancePath();
        final VirtualDataSourceBuilder<AccountVirtualMapKey, AccountVirtualMapValue> dsBuilder =
                new MerkleDbDataSourceBuilder<>(tableConfig);
        setVirtualMap(new VirtualMap<>("virtualMap", dsBuilder));
        selfId = platform.getSelfId();
    }

    /**
     * {@inheritDoc}
     */
    @Override
    public void init(
<<<<<<< HEAD
            final Platform platform, final InitTrigger trigger, final SoftwareVersion previousSoftwareVersion) {

=======
            @NonNull final Platform platform,
            @NonNull final InitTrigger trigger,
            @Nullable final SoftwareVersion previousSoftwareVersion) {
>>>>>>> 6b43149c
        final MerkleMap<AccountID, MapValue> merkleMap = getMerkleMap();
        if (merkleMap != null) {
            logger.info(STARTUP.getMarker(), "MerkleMap initialized with {} values", merkleMap.size());
        }
        final VirtualMap<?, ?> virtualMap = getVirtualMap();
        if (virtualMap != null) {
            logger.info(STARTUP.getMarker(), "VirtualMap initialized with {} values", virtualMap.size());
        }
        selfId = platform.getSelfId();

        if (trigger == InitTrigger.GENESIS) {
            logger.warn(STARTUP.getMarker(), "InitTrigger was {} when expecting RESTART or RECONNECT", trigger);
        }

        if (previousSoftwareVersion == null || previousSoftwareVersion.compareTo(PREVIOUS_SOFTWARE_VERSION) != 0) {
            logger.warn(
                    STARTUP.getMarker(),
                    "previousSoftwareVersion was {} when expecting it to be {}",
                    previousSoftwareVersion,
                    PREVIOUS_SOFTWARE_VERSION);
        }

        if (trigger == InitTrigger.GENESIS) {
            logger.info(STARTUP.getMarker(), "Doing genesis initialization");
            genesisInit(platform);
        }
    }

    /**
     * {@inheritDoc}
     */
    @Override
    public void handleConsensusRound(final Round round, final PlatformStateAccessor platformState) {
        throwIfImmutable();
        for (final Iterator<ConsensusEvent> eventIt = round.iterator(); eventIt.hasNext(); ) {
            final ConsensusEvent event = eventIt.next();
            for (final Iterator<ConsensusTransaction> transIt = event.consensusTransactionIterator();
                    transIt.hasNext(); ) {
                final ConsensusTransaction trans = transIt.next();
                if (trans.isSystem()) {
                    continue;
                }
                final MigrationTestingToolTransaction mTrans =
                        TransactionUtils.parseTransaction(trans.getApplicationTransaction());
                mTrans.applyTo(this);
            }
        }
    }

    /**
     * {@inheritDoc}
     */
    @Override
    public MigrationTestingToolState copy() {
        throwIfImmutable();
        return new MigrationTestingToolState(this);
    }

    /**
     * {@inheritDoc}
     */
    @Override
    public long getClassId() {
        return CLASS_ID;
    }

    /**
     * {@inheritDoc}
     */
    @Override
    public int getVersion() {
        return ClassVersion.VIRTUAL_MAP;
    }

    /**
     * {@inheritDoc}
     */
    @Override
    public int getMinimumSupportedVersion() {
        return ClassVersion.VIRTUAL_MAP;
    }
}<|MERGE_RESOLUTION|>--- conflicted
+++ resolved
@@ -220,14 +220,9 @@
      */
     @Override
     public void init(
-<<<<<<< HEAD
-            final Platform platform, final InitTrigger trigger, final SoftwareVersion previousSoftwareVersion) {
-
-=======
             @NonNull final Platform platform,
             @NonNull final InitTrigger trigger,
             @Nullable final SoftwareVersion previousSoftwareVersion) {
->>>>>>> 6b43149c
         final MerkleMap<AccountID, MapValue> merkleMap = getMerkleMap();
         if (merkleMap != null) {
             logger.info(STARTUP.getMarker(), "MerkleMap initialized with {} values", merkleMap.size());
