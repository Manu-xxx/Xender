--- conflicted
+++ resolved
@@ -148,13 +148,9 @@
      */
     @Override
     public void init(
-<<<<<<< HEAD
-            final Platform platform, final InitTrigger trigger, final SoftwareVersion previousSoftwareVersion) {
-=======
             @NonNull final Platform platform,
             @NonNull final InitTrigger trigger,
             @Nullable final SoftwareVersion previousSoftwareVersion) {
->>>>>>> 6b43149c
 
         throwIfImmutable();
 
