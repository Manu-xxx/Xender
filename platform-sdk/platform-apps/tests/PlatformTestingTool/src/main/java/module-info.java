module com.swirlds.demo.platform {
    exports com.swirlds.demo.platform;
    exports com.swirlds.demo.virtualmerkle.map.account;
    exports com.swirlds.demo.virtualmerkle.map.smartcontracts.bytecode;
    exports com.swirlds.demo.virtualmerkle.map.smartcontracts.data;
    exports com.swirlds.demo.merkle.map;
    exports com.swirlds.demo.platform.freeze;
    exports com.swirlds.demo.platform.iss;
    exports com.swirlds.demo.platform.nft;
    exports com.swirlds.demo.platform.nft.config;
    exports com.swirlds.demo.platform.actions;

    opens com.swirlds.demo.virtualmerkle;
    opens com.swirlds.demo.merkle.map.internal;

    requires com.swirlds.logging;
    requires com.swirlds.test.framework;
    requires com.swirlds.common.test;
    requires com.swirlds.merkle;
    requires com.swirlds.virtualmap;
    requires com.swirlds.jasperdb;

    exports com.swirlds.demo.platform.fs.stresstest.proto to
            com.google.protobuf,
            com.fasterxml.jackson.databind;

    opens com.swirlds.demo.platform;
    opens com.swirlds.demo.merkle.map;

    exports com.swirlds.demo.virtualmerkle.config to
            com.fasterxml.jackson.databind;

    requires static com.github.spotbugs.annotations;
    requires java.logging;
    requires com.swirlds.platform;
    requires com.swirlds.fcqueue;
    requires org.bouncycastle.provider;
    requires com.google.protobuf;
    requires com.fasterxml.jackson.core;
    requires com.fasterxml.jackson.databind;
    requires com.fasterxml.jackson.annotation;
    requires org.apache.logging.log4j;
    requires org.apache.logging.log4j.core;
    requires lazysodium.java;
    requires java.management;
    requires org.apache.commons.lang3;
    requires commons.math3;
    requires org.apache.commons.io;
    requires com.swirlds.merkle.test;
    requires java.sql;
    requires com.swirlds.fchashmap;
<<<<<<< HEAD
    requires com.hedera.pbj.runtime;
=======
    requires com.swirlds.common.test.fixtures;
>>>>>>> 3b4c67e4
}<|MERGE_RESOLUTION|>--- conflicted
+++ resolved
@@ -49,9 +49,6 @@
     requires com.swirlds.merkle.test;
     requires java.sql;
     requires com.swirlds.fchashmap;
-<<<<<<< HEAD
     requires com.hedera.pbj.runtime;
-=======
     requires com.swirlds.common.test.fixtures;
->>>>>>> 3b4c67e4
 }