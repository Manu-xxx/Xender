--- conflicted
+++ resolved
@@ -21,21 +21,7 @@
     id("com.google.protobuf") version "0.9.4"
 }
 
-<<<<<<< HEAD
-dependencies {
-    // Individual Dependencies
-    compileOnly(libs.spotbugs.annotations)
-    implementation(project(":swirlds-merkle"))
-    implementation(libs.protobuf)
-
-    // Bundle Dependencies
-    implementation(libs.bundles.logging.impl)
-    implementation(libs.bundles.pbj)
-
-    // Test Dependencies
-=======
 application.mainClass.set("com.swirlds.demo.platform.PlatformTestingToolMain")
->>>>>>> 9002d3cf
 
 testModuleInfo {
     requires("com.swirlds.test.framework")
