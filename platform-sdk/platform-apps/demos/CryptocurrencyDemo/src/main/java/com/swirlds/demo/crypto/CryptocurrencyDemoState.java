--- conflicted
+++ resolved
@@ -377,13 +377,9 @@
      */
     @Override
     public void init(
-<<<<<<< HEAD
-            final Platform platform, final InitTrigger trigger, final SoftwareVersion previousSoftwareVersion) {
-=======
             @NonNull final Platform platform,
             @NonNull final InitTrigger trigger,
             @Nullable final SoftwareVersion previousSoftwareVersion) {
->>>>>>> 6b43149c
         this.platform = (SwirldsPlatform) platform;
 
         if (trigger == InitTrigger.GENESIS) {
