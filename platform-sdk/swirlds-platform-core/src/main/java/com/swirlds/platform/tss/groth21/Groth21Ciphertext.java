--- conflicted
+++ resolved
@@ -19,14 +19,9 @@
 import com.swirlds.platform.tss.TssCiphertext;
 import com.swirlds.platform.tss.TssPrivateKey;
 import com.swirlds.platform.tss.TssShareId;
-<<<<<<< HEAD
-import com.swirlds.platform.tss.pairings.GroupElement;
-import com.swirlds.platform.tss.verification.PrivateKey;
-import com.swirlds.platform.tss.verification.PublicKey;
-=======
+import com.swirlds.platform.tss.bls.api.GroupElement;
+import com.swirlds.platform.tss.bls.api.PrivateKey;
 import com.swirlds.platform.tss.bls.api.PublicKey;
-import com.swirlds.platform.tss.ecdh.EcdhPrivateKey;
->>>>>>> fd98fc68
 import edu.umd.cs.findbugs.annotations.NonNull;
 import java.util.List;
 import java.util.Map;
@@ -49,7 +44,7 @@
     @NonNull
     @Override
     public TssPrivateKey<P> decryptPrivateKey(
-            @NonNull final PrivateKey<P> ecdhPrivateKey, @NonNull final TssShareId shareId) {
+            @NonNull final PrivateKey ecdhPrivateKey, @NonNull final TssShareId shareId) {
 
         final List<GroupElement> shareIdCiphertexts = shareCiphertexts.get(shareId);
 
