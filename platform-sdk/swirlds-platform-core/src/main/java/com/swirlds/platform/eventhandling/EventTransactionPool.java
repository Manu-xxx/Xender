--- conflicted
+++ resolved
@@ -28,10 +28,7 @@
 import com.swirlds.platform.components.transaction.TransactionPool;
 import com.swirlds.platform.components.transaction.TransactionSupplier;
 import edu.umd.cs.findbugs.annotations.NonNull;
-<<<<<<< HEAD
-=======
 import edu.umd.cs.findbugs.annotations.Nullable;
->>>>>>> 34a84cdb
 import java.util.LinkedList;
 import java.util.List;
 import java.util.Queue;
@@ -71,14 +68,6 @@
 
     protected final SettingsProvider settings;
 
-<<<<<<< HEAD
-    // Used for creating spy objects for unit tests
-    public EventTransactionPool(@NonNull final Metrics metrics) {
-        this(metrics, null, null);
-    }
-
-=======
->>>>>>> 34a84cdb
     /**
      * Creates a new transaction pool for transactions waiting to be put in an event.
      *
@@ -87,13 +76,9 @@
      * @param inFreeze Indicates if the system is currently in a freeze
      */
     public EventTransactionPool(
-<<<<<<< HEAD
-            @NonNull final Metrics metrics, final SettingsProvider settings, final BooleanSupplier inFreeze) {
-=======
             @NonNull final Metrics metrics,
             @Nullable SettingsProvider settings,
             @Nullable final BooleanSupplier inFreeze) {
->>>>>>> 34a84cdb
         this.settings = settings;
         this.inFreeze = inFreeze;
 
