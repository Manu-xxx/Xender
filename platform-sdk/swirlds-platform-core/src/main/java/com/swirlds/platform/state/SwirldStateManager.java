--- conflicted
+++ resolved
@@ -23,11 +23,6 @@
 import com.swirlds.common.threading.framework.Stoppable;
 import com.swirlds.common.utility.Clearable;
 import com.swirlds.platform.FreezePeriodChecker;
-<<<<<<< HEAD
-import com.swirlds.platform.components.TransThrottleSyncAndCreateRule;
-import com.swirlds.platform.consensus.ConsensusSnapshot;
-=======
->>>>>>> 6c852182
 import com.swirlds.platform.eventhandling.EventTransactionPool;
 import com.swirlds.platform.internal.ConsensusRound;
 import com.swirlds.platform.internal.EventImpl;
@@ -75,32 +70,6 @@
     EventTransactionPool getTransactionPool();
 
     /**
-<<<<<<< HEAD
-     * Updates the platform state object in the current round.
-     *
-     * @param round
-     * 		the current round that is being handled
-     * @param numEventsCons
-     * 		the number of events since genesis that have been handled at the end of this round
-     * @param hashEventsCons
-     * 		a running hash of all events
-     * @param snapshot a snapshot 	
-     * @param consensusTimestamp
-     * 		the timestamp of this round
-     * @param softwareVersion
-     * 		the version of the software currently running
-     */
-    void updatePlatformState(
-            final long round,
-            final long numEventsCons,
-            final Hash hashEventsCons,
-            final ConsensusSnapshot snapshot,
-            final Instant consensusTimestamp,
-            final SoftwareVersion softwareVersion);
-
-    /**
-=======
->>>>>>> 6c852182
      * Handles the events in a consensus round. Implementations are responsible for invoking {@link
      * SwirldState#handleConsensusRound(Round, SwirldDualState)}.
      *
