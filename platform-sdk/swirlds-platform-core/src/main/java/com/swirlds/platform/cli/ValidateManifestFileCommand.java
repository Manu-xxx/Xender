/*
 * Copyright (C) 2023 Hedera Hashgraph, LLC
 *
 * Licensed under the Apache License, Version 2.0 (the "License");
 * you may not use this file except in compliance with the License.
 * You may obtain a copy of the License at
 *
 *      http://www.apache.org/licenses/LICENSE-2.0
 *
 * Unless required by applicable law or agreed to in writing, software
 * distributed under the License is distributed on an "AS IS" BASIS,
 * WITHOUT WARRANTIES OR CONDITIONS OF ANY KIND, either express or implied.
 * See the License for the specific language governing permissions and
 * limitations under the License.
 */

package com.swirlds.platform.cli;

import com.swirlds.cli.PlatformCli;
import com.swirlds.cli.utility.AbstractCommand;
import com.swirlds.cli.utility.SubcommandOf;
import com.swirlds.common.config.StateConfig;
import com.swirlds.config.api.Configuration;
import com.swirlds.platform.config.DefaultConfiguration;
import com.swirlds.platform.recovery.emergencyfile.EmergencyRecoveryFile;
import edu.umd.cs.findbugs.annotations.NonNull;
import java.io.IOException;
import java.nio.file.Path;
import org.apache.logging.log4j.LogManager;
import org.apache.logging.log4j.Logger;
import picocli.CommandLine;

@CommandLine.Command(
        name = "validate-manifest-file",
        mixinStandardHelpOptions = true,
        description = "Validate whether an emergency recovery file is well formed and has the necessary information")
@SubcommandOf(PlatformCli.class)
public class ValidateManifestFileCommand extends AbstractCommand {
    private static final Logger logger = LogManager.getLogger(ValidateManifestFileCommand.class);

    /** The path to the emergency recovery file. */
    private Path dir;

    @SuppressWarnings("unused")
    @CommandLine.Parameters(
            description = "the path to dir containing manifest file which should be named emergencyRecovery.yaml")
    private void setDir(final Path dir) {
        this.pathMustExist(dir);
        this.dir = dir;
    }

    @Override
    public @NonNull Integer call() throws IOException {
<<<<<<< HEAD
        EmergencyRecoveryFile.read(dir, true);
        logger.info("The emergency recovery file is well formed and has the necessary information.");
=======
        final Configuration configuration = DefaultConfiguration.buildBasicConfiguration();
        final StateConfig stateConfig = configuration.getConfigData(StateConfig.class);

        EmergencyRecoveryFile.read(stateConfig, dir, true);
        System.out.println("The emergency recovery file is well formed and has the necessary information.");
>>>>>>> ca67d86b
        return 0;
    }
}<|MERGE_RESOLUTION|>--- conflicted
+++ resolved
@@ -51,16 +51,11 @@
 
     @Override
     public @NonNull Integer call() throws IOException {
-<<<<<<< HEAD
-        EmergencyRecoveryFile.read(dir, true);
-        logger.info("The emergency recovery file is well formed and has the necessary information.");
-=======
         final Configuration configuration = DefaultConfiguration.buildBasicConfiguration();
         final StateConfig stateConfig = configuration.getConfigData(StateConfig.class);
 
         EmergencyRecoveryFile.read(stateConfig, dir, true);
-        System.out.println("The emergency recovery file is well formed and has the necessary information.");
->>>>>>> ca67d86b
+        logger.info("The emergency recovery file is well formed and has the necessary information.");
         return 0;
     }
 }