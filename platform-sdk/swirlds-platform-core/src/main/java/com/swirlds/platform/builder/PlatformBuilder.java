--- conflicted
+++ resolved
@@ -520,16 +520,10 @@
                 intakeEventCounter,
                 new RandomBuilder(),
                 new TransactionPool(platformContext),
-<<<<<<< HEAD
-                new AtomicReference<>(null),
-                new AtomicReference<>(null),
-=======
-                new AtomicReference<>(STARTING_UP),
                 new AtomicReference<>(),
                 new AtomicReference<>(),
                 new AtomicReference<>(),
                 initialPcesFiles,
->>>>>>> 08c6528b
                 firstPlatform);
 
         return new PlatformComponentBuilder(buildingBlocks);
