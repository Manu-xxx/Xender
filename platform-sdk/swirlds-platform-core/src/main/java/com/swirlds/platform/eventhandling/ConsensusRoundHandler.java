--- conflicted
+++ resolved
@@ -82,14 +82,6 @@
      */
     private final SwirldStateManager swirldStateManager;
 
-<<<<<<< HEAD
-=======
-    /**
-     * Stores consensus events and round generations that need to be saved in state
-     */
-    private final SignedStateEventsAndGenerations eventsAndGenerations;
-
->>>>>>> c697eb95
     private final ConsensusHandlingMetrics consensusHandlingMetrics;
 
     /**
@@ -108,14 +100,6 @@
      */
     private boolean savedStateInFreeze = false;
 
-<<<<<<< HEAD
-=======
-    /**
-     * number of events that have had their transactions handled by stateCons so far.
-     */
-    private final AtomicLong numEventsCons = new AtomicLong(0);
-
->>>>>>> c697eb95
     /**
      * a RunningHash object which calculates running hash of all consensus events so far with their transactions handled
      * by stateCons
