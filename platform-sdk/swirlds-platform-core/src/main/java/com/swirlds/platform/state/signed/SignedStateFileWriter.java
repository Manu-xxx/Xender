--- conflicted
+++ resolved
@@ -175,33 +175,21 @@
      * @param selfId              the id of the platform
      * @param savedStateDirectory the directory where the state will be stored
      * @param signedState         the object to be written
-<<<<<<< HEAD
      * @param stateToDiskReason   the reason the state is being written to disk
-=======
-     * @param taskDescription     a description of the task
      * @param configuration       the configuration for the platform
->>>>>>> f1e0bed0
      */
     public static void writeSignedStateToDisk(
             @Nullable final NodeId selfId,
             @NonNull final Path savedStateDirectory,
             @NonNull final SignedState signedState,
-<<<<<<< HEAD
-            @NonNull final StateToDiskReason stateToDiskReason)
+            @NonNull final StateToDiskReason stateToDiskReason,
+            @NonNull final Configuration configuration)
             throws IOException {
 
         Objects.requireNonNull(savedStateDirectory);
         Objects.requireNonNull(signedState);
         Objects.requireNonNull(stateToDiskReason);
-=======
-            @NonNull final String taskDescription,
-            @NonNull final Configuration configuration)
-            throws IOException {
-        Objects.requireNonNull(savedStateDirectory, "savedStateDirectory must not be null");
-        Objects.requireNonNull(signedState, "signedState must not be null");
-        Objects.requireNonNull(taskDescription, "taskDescription must not be null");
-        Objects.requireNonNull(configuration, "configuration must not be null");
->>>>>>> f1e0bed0
+        Objects.requireNonNull(configuration);
 
         try {
             logger.info(
