--- conflicted
+++ resolved
@@ -1033,7 +1033,6 @@
     /**
      * {@inheritDoc}
      */
-<<<<<<< HEAD
     @NonNull
     @Override
     public RosterStateModifier getRosterStateModifier() {
@@ -1047,8 +1046,8 @@
     }
 
     /**
-     * Updates the platform state with the values from the provided instance of {@link PlatformStateAccessor}
-=======
+     * {@inheritDoc}
+     */
     @Override
     public void initPlatformState() {
         if (!services.containsKey(PlatformStateService.NAME)) {
@@ -1058,7 +1057,6 @@
 
     /**
      * Updates the platform state with the values from the provided instance of {@link PlatformStateModifier}
->>>>>>> e50f0f30
      *
      * @param accessor a source of values
      */
