--- conflicted
+++ resolved
@@ -103,14 +103,8 @@
                 && getSwirldState() instanceof MerkleStateRoot merkleStateRoot) {
             PlatformState platformState = getPlatformState().copy();
             setChild(ChildIndices.PLATFORM_STATE, null);
-<<<<<<< HEAD
-            merkleStateRoot.setPlatformState(platformState);
-            merkleStateRoot.setRoute(MerkleRouteFactory.getEmptyRoute());
-
-=======
             merkleStateRoot.updatePlatformState(platformState);
             merkleStateRoot.setRoute(MerkleRouteFactory.getEmptyRoute());
->>>>>>> 5059ecd1
             return merkleStateRoot.copy();
         }
 
