--- conflicted
+++ resolved
@@ -31,11 +31,8 @@
 import com.swirlds.platform.event.validation.InternalEventValidator;
 import com.swirlds.platform.eventhandling.TransactionPrehandler;
 import com.swirlds.platform.internal.ConsensusRound;
-<<<<<<< HEAD
 import com.swirlds.platform.state.hasher.StateHasher;
-=======
 import com.swirlds.platform.pool.TransactionPool;
->>>>>>> 40deef6a
 import com.swirlds.platform.state.signed.ReservedSignedState;
 import com.swirlds.platform.state.signed.StateSignatureCollector;
 import com.swirlds.platform.system.events.BaseEventHashedData;
@@ -69,14 +66,10 @@
     private final ComponentWiring<StateSignatureCollector, List<ReservedSignedState>> stateSignatureCollectorWiring;
     private final ConsensusRoundHandlerWiring consensusRoundHandlerWiring;
     private final ComponentWiring<RoundDurabilityBuffer, List<ConsensusRound>> roundDurabilityBufferWiring;
-<<<<<<< HEAD
     private final ComponentWiring<StateHasher, StateAndRound> stateHasherWiring;
-=======
-    private final StateHasherWiring stateHasherWiring;
     private final ComponentWiring<StaleEventDetector, List<RoutableData<StaleEventDetectorOutput>>>
             staleEventDetectorWiring;
     private final ComponentWiring<TransactionPool, Void> transactionPoolWiring;
->>>>>>> 40deef6a
 
     /**
      * Constructor
@@ -112,15 +105,11 @@
                             stateSignatureCollectorWiring,
             @NonNull final ConsensusRoundHandlerWiring consensusRoundHandlerWiring,
             @NonNull final ComponentWiring<RoundDurabilityBuffer, List<ConsensusRound>> roundDurabilityBufferWiring,
-<<<<<<< HEAD
-            @NonNull final ComponentWiring<StateHasher, StateAndRound> stateHasherWiring) {
-=======
-            @NonNull final StateHasherWiring stateHasherWiring,
+            @NonNull final ComponentWiring<StateHasher, StateAndRound> stateHasherWiring,
             @NonNull
                     final ComponentWiring<StaleEventDetector, List<RoutableData<StaleEventDetectorOutput>>>
                             staleEventDetectorWiring,
             @NonNull final ComponentWiring<TransactionPool, Void> transactionPoolWiring) {
->>>>>>> 40deef6a
 
         this.hashingObjectCounter = Objects.requireNonNull(hashingObjectCounter);
         this.internalEventValidatorWiring = Objects.requireNonNull(internalEventValidatorWiring);
