/*
 * Copyright (C) 2016-2023 Hedera Hashgraph, LLC
 *
 * Licensed under the Apache License, Version 2.0 (the "License");
 * you may not use this file except in compliance with the License.
 * You may obtain a copy of the License at
 *
 *      http://www.apache.org/licenses/LICENSE-2.0
 *
 * Unless required by applicable law or agreed to in writing, software
 * distributed under the License is distributed on an "AS IS" BASIS,
 * WITHOUT WARRANTIES OR CONDITIONS OF ANY KIND, either express or implied.
 * See the License for the specific language governing permissions and
 * limitations under the License.
 */

package com.swirlds.platform.state.signed;

import static com.swirlds.logging.LogMarker.EXCEPTION;
import static com.swirlds.logging.LogMarker.SIGNED_STATE;
import static com.swirlds.platform.state.signed.SignedStateHistory.SignedStateAction.CREATION;
import static com.swirlds.platform.state.signed.SignedStateHistory.SignedStateAction.RELEASE;
import static com.swirlds.platform.state.signed.SignedStateHistory.SignedStateAction.RESERVE;

<<<<<<< HEAD
import com.swirlds.base.time.TimeFactory;
import com.swirlds.common.Reservable;
=======
import com.swirlds.common.config.StateConfig;
import com.swirlds.common.context.PlatformContext;
>>>>>>> efc2775e
import com.swirlds.common.crypto.Hash;
import com.swirlds.common.crypto.Signature;
import com.swirlds.common.system.SwirldState;
import com.swirlds.common.system.address.Address;
import com.swirlds.common.system.address.AddressBook;
<<<<<<< HEAD
import com.swirlds.common.utility.AbstractReservable;
=======
import com.swirlds.common.time.OSTime;
import com.swirlds.common.utility.ReferenceCounter;
>>>>>>> efc2775e
import com.swirlds.common.utility.RuntimeObjectRecord;
import com.swirlds.common.utility.RuntimeObjectRegistry;
import com.swirlds.platform.Utilities;
import com.swirlds.platform.internal.EventImpl;
import com.swirlds.platform.state.MinGenInfo;
import com.swirlds.platform.state.State;
import com.swirlds.platform.state.signed.SignedStateHistory.SignedStateAction;
import edu.umd.cs.findbugs.annotations.NonNull;
import edu.umd.cs.findbugs.annotations.Nullable;
import java.time.Duration;
import java.time.Instant;
import java.util.ArrayList;
import java.util.List;
import java.util.NoSuchElementException;
import java.util.Objects;
import org.apache.commons.lang3.builder.EqualsBuilder;
import org.apache.commons.lang3.builder.HashCodeBuilder;
import org.apache.logging.log4j.LogManager;
import org.apache.logging.log4j.Logger;

/**
 * <p>
 * This is a signed state, in a form that allows those outside the network to verify that it is a legitimate state at a
 * given time.
 * </p>
 *
 * <p>
 * It includes a copy of a SwirldsState at a given moment, and the address book, and the history of the address book,
 * and a set of signatures (with identities of the signers) attesting to it.
 * </p>
 *
 * <p>
 * It can be created at the moment all the famous witnesses become known for a given round. The signatures can be
 * created and collected for every round, or for every Nth round, or for each round whose last famous witness has a
 * consensus time stamp at least T seconds after the last signed state, or by some other criterion.
 * </p>
 *
 * <p>
 * The signed state is also saved to disk, and is given to a new member joining the network, or to an old member
 * rejoining after a long absence.
 * </p>
 */
public class SignedState implements SignedStateInfo {

    private static final Logger logger = LogManager.getLogger(SignedState.class);

    /**
     * the signatures collected so far (including from self)
     */
    private SigSet sigSet;

    /**
     * The total weight that has signed this state.
     */
    private long signingWeight;

    /**
     * Is this the last state saved before the freeze period
     */
    private boolean freezeState;

    /**
     * True if this state has been deleted. Used to prevent the same state from being deleted more than once.
     */
    private boolean deleted = false;

    /**
     * The root of the merkle state.
     */
    private final State state;

    /**
     * The timestamp of when this object was created.
     */
    private final Instant creationTimestamp = Instant.now();

    /**
     * If true, then this state should eventually be written to disk.
     */
    private boolean stateToSave;

    /**
     * Signed states are deleted on this background thread.
     */
    private SignedStateGarbageCollector signedStateGarbageCollector;

    /**
     * Used to track the lifespan of this signed state.
     */
    private final RuntimeObjectRecord registryRecord;

    /**
     * Information about how this signed state was used.
     */
    private final SignedStateHistory history;

    /**
<<<<<<< HEAD
     * Instantiate a signed state.
     *
     * @param state       a fast copy of the state resulting from all transactions in consensus order from all events
     *                    with received rounds up through the round this SignedState represents
     * @param freezeState specifies whether this state is the last one saved before the freeze
=======
     * Keeps track of reservations on this object.
>>>>>>> efc2775e
     */
    private final ReferenceCounter reservations = new ReferenceCounter(this::destroy, this::onReferenceCountException);

    /**
     * Instantiate a signed state.
     *
     * @param platformContext the platform context
     * @param state           a fast copy of the state resulting from all transactions in consensus order from all
     *                        events with received rounds up through the round this SignedState represents
     * @param reason          a short description of why this SignedState is being created. Each location where a
     *                        SignedState is created should attempt to use a unique reason, as this makes debugging
     *                        reservation bugs easier.
     * @param freezeState     specifies whether this state is the last one saved before the freeze
     */
    public SignedState(
            @NonNull PlatformContext platformContext,
            @NonNull final State state,
            @NonNull String reason,
            final boolean freezeState) {
        this(platformContext, state, reason);
        this.freezeState = freezeState;
    }

    /**
     * Instantiate a signed state.
     *
     * @param platformContext the platform context
     * @param state           a fast copy of the state resulting from all transactions in consensus order from all
     *                        events with received rounds up through the round this SignedState represents
     * @param reason          a short description of why this SignedState is being created. Each location where a
     *                        SignedState is created should attempt to use a unique reason, as this makes debugging
     *                        reservation bugs easier.
     */
    public SignedState(@NonNull PlatformContext platformContext, @NonNull final State state, @NonNull String reason) {
        state.reserve();

        this.state = state;
<<<<<<< HEAD

        if (Settings.getInstance().getState().signedStateSentinelEnabled) {
            history = new SignedStateHistory(TimeFactory.getOsTime());
            history.recordAction(SignedStateHistory.SignedStateAction.CREATION, getReservationCount());
        } else {
            history = null;
        }
=======
        history = new SignedStateHistory(
                OSTime.getInstance(),
                getRound(),
                platformContext
                        .getConfiguration()
                        .getConfigData(StateConfig.class)
                        .debugStackTracesEnabled());
        history.recordAction(CREATION, getReservationCount(), reason, null);
>>>>>>> efc2775e
        registryRecord = RuntimeObjectRegistry.createRecord(getClass(), history);
        sigSet = new SigSet();
    }

    /**
     * Set a garbage collector, used to delete states on a background thread.
     */
    public synchronized void setGarbageCollector(
            @NonNull final SignedStateGarbageCollector signedStateGarbageCollector) {
        this.signedStateGarbageCollector = signedStateGarbageCollector;
    }

    /**
     * {@inheritDoc}
     */
    @Override
    public long getRound() {
        return state.getPlatformState().getPlatformData().getRound();
    }

    /**
     * {@inheritDoc}
     */
    @Override
    public @NonNull SigSet getSigSet() {
        return sigSet;
    }

    /**
     * Attach signatures to this state.
     *
     * @param sigSet the signatures to be attached to this signed state
     */
    public void setSigSet(@NonNull final SigSet sigSet) {
        this.sigSet = Objects.requireNonNull(sigSet);
        signingWeight = 0;
        for (final long signingNode : sigSet) {
            final Address address = getAddressBook().getAddress(signingNode);
            if (address == null) {
                throw new IllegalStateException(
                        "Signature for node " + signingNode + " found, but that node is not in the address book");
            }
            signingWeight += address.getWeight();
        }
    }

    /**
     * {@inheritDoc}
     */
    @Override
    public @NonNull AddressBook getAddressBook() {
        return Objects.requireNonNull(
                getState().getPlatformState().getAddressBook(),
                "address book stored in this signed state is null, this should never happen");
    }

    /**
     * Get the root of the state. This object should not be held beyond the scope of this SignedState or else there is
     * risk that the state may be deleted unexpectedly.
     *
     * @return the state contained in the signed state
     */
    public @NonNull State getState() {
        return state;
    }

    /**
     * @return is this the last state saved before the freeze period
     */
    public boolean isFreezeState() {
        return freezeState;
    }

    /**
     * Reserves the SignedState for use. While reserved, this SignedState will not be deleted.
     *
     * @param reason a short description of why this SignedState is being reserved. Each location where a SignedState is
     *               reserved should attempt to use a unique reason, as this makes debugging reservation bugs easier.
     * @return a wrapper that holds the state and the reservation
     */
    public @NonNull ReservedSignedState reserve(@NonNull final String reason) {
        return new ReservedSignedState(this, reason);
    }

    /**
     * Increment reservation count.
     */
    void incrementReservationCount(@NonNull final String reason, final long reservationId) {
        history.recordAction(RESERVE, getReservationCount(), reason, reservationId);
        reservations.reserve();
    }

    /**
     * Decrement reservation count.
     */
    void decrementReservationCount(@NonNull final String reason, final long reservationId) {
        history.recordAction(RELEASE, getReservationCount(), reason, reservationId);
        reservations.release();
    }

    /**
     * Add this state to the queue to be deleted on a background thread.
     */
    private void destroy() {
        if (signedStateGarbageCollector == null
                || !signedStateGarbageCollector.executeOnGarbageCollectionThread(this::delete)) {
            logger.warn(
                    SIGNED_STATE.getMarker(),
                    "unable to enqueue state for deletion, " + "will delete state on calling thread {}",
                    Thread.currentThread().getName());
            synchronized (this) {
                delete();
            }
        }
    }

    /**
     * This method is called when there is a reference count exception.
     */
    private void onReferenceCountException() {
        logger.error(
                EXCEPTION.getMarker(), "SignedState reference count error detected, dumping history.\n{}", history);
    }

    /**
     * <p>
     * Perform deletion on this signed state.
     * </p>
     *
     * <p>
     * Under normal operation, this method will only be called on the single-threaded background deletion handler.
     * However, if the queue fills up then a different thread may attempt to simultaneously call this method. Because of
     * that, this method must be synchronized.
     * </p>
     */
    private synchronized void delete() {
        final Instant start = Instant.now();

        if (reservations.isDestroyed()) {
            if (!deleted) {
                try {
                    deleted = true;

                    history.recordAction(SignedStateAction.DESTROY, getReservationCount(), null, null);
                    registryRecord.release();
                    state.release();

                    if (signedStateGarbageCollector != null) {
                        signedStateGarbageCollector.reportDeleteTime(Duration.between(start, Instant.now()));
                    }
                } catch (final Throwable ex) {
                    logger.error(EXCEPTION.getMarker(), "exception while attempting to delete signed state", ex);
                }
            }
        }
    }

    /**
     * Get the number of reservations.
     */
    public synchronized int getReservationCount() {
        return reservations.getReservationCount();
    }

    /**
     * {@inheritDoc}
     */
    @Override
    public boolean equals(final Object o) {
        if (this == o) {
            return true;
        }

        if (o == null || getClass() != o.getClass()) {
            return false;
        }

        final SignedState that = (SignedState) o;

        return new EqualsBuilder()
                .append(sigSet, that.sigSet)
                .append(state, that.state)
                .isEquals();
    }

    /**
     * {@inheritDoc}
     */
    @Override
    public int hashCode() {
        return new HashCodeBuilder(17, 37).append(sigSet).append(state).toHashCode();
    }

    /**
     * {@inheritDoc}
     */
    @Override
    public String toString() {
        return "SS(round: %d, sigs: %d/%s, hash: %s)"
                .formatted(getRound(), signingWeight, getAddressBook().getTotalWeight(), state.getHash());
    }

    /**
     * Get the consensus timestamp for this signed state
     *
     * @return the consensus timestamp for this signed state.
     */
    public @NonNull Instant getConsensusTimestamp() {
        return state.getPlatformState().getPlatformData().getConsensusTimestamp();
    }

    /**
     * The wall clock time when this SignedState object was instantiated.
     */
    public @NonNull Instant getCreationTimestamp() {
        return creationTimestamp;
    }

    /**
     * Get the root node of the application's state
     *
     * @return the root node of the application's state.
     */
    public @NonNull SwirldState getSwirldState() {
        return state.getSwirldState();
    }

    /**
     * Get events in the platformState.
     *
     * @return events in the platformState
     */
    public @NonNull EventImpl[] getEvents() {
        return state.getPlatformState().getPlatformData().getEvents();
    }

    /**
     * Get the hash of the consensus events in this state.
     *
     * @return the hash of the consensus events in this state
     */
    public @NonNull Hash getHashEventsCons() {
        return state.getPlatformState().getPlatformData().getHashEventsCons();
    }

    /**
     * Get the number of consensus events in this state.
     *
     * @return the number of consensus events in this state
     */
    public long getNumEventsCons() {
        return state.getPlatformState().getPlatformData().getNumEventsCons();
    }

    /**
     * Get information about the minimum generation in this round.
     *
     * @return the minimum generation of famous witnesses per round
     */
    public @NonNull List<MinGenInfo> getMinGenInfo() {
        return state.getPlatformState().getPlatformData().getMinGenInfo();
    }

    /**
     * The minimum generation of famous witnesses for the round specified. This method only looks at non-ancient rounds
     * contained within this state.
     *
     * @param round the round whose minimum generation will be returned
     * @return the minimum generation for the round specified
     * @throws NoSuchElementException if the generation information for this round is not contained withing this state
     */
    public long getMinGen(final long round) {
        return getState().getPlatformState().getPlatformData().getMinGen(round);
    }

    /**
     * Return the round generation of the oldest round in this state
     *
     * @return the generation of the oldest round
     */
    public long getMinRoundGeneration() {
        return getState().getPlatformState().getPlatformData().getMinRoundGeneration();
    }

    /**
     * Get the timestamp of the last transaction added to this state.
     *
     * @return the timestamp of the last transaction added to this state
     */
    public @NonNull Instant getLastTransactionTimestamp() {
        return state.getPlatformState().getPlatformData().getLastTransactionTimestamp();
    }

    /**
     * Check if this is a state that needs to be eventually written to disk.
     *
     * @return true if this state eventually needs to be written to disk
     */
    public boolean isStateToSave() {
        return stateToSave;
    }

    /**
     * Set if this state eventually needs to be written to disk.
     *
     * @param stateToSave true if this state eventually needs to be written to disk
     */
    public void setStateToSave(final boolean stateToSave) {
        this.stateToSave = stateToSave;
    }

    /**
     * Get the total signing weight collected so far.
     *
     * @return total weight of members whose signatures have been collected
     */
    public long getSigningWeight() {
        return signingWeight;
    }

    /**
     * {@inheritDoc}
     */
    @Override
    public boolean isComplete() {
        return Utilities.isMajority(signingWeight, getAddressBook().getTotalWeight());
    }

    /**
     * Throw an exception if this state has not been completely signed. This method does not validate signatures, call
     * {@link #pruneInvalidSignatures()} to guarantee that only valid signatures are considered.
     *
     * @throws SignedStateInvalidException if this state lacks sufficient signatures to be considered complete
     */
    public void throwIfIncomplete() {
        if (!isComplete()) {
            throw new SignedStateInvalidException(
                    "Signed state lacks sufficient valid signatures. This state has " + sigSet.size()
                            + " valid signatures representing " + signingWeight + "/"
                            + getAddressBook().getTotalWeight() + " weight");
        }
    }

    /**
     * Add a signature to the sigset if the signature is valid.
     *
     * @param nodeId    the ID of the signing node
     * @param signature the signature to add
     * @return true if the signed state is now complete as a result of the signature being added, false if the signed
     * state is either not complete or was previously complete prior to this signature
     */
    public boolean addSignature(final long nodeId, @NonNull final Signature signature) {
        return addSignature(getAddressBook(), nodeId, signature);
    }

    /**
     * Check if a signature is valid.  If a node has no weight, we consider the signature to be invalid.
     *
     * @param address   the address of the signer, or null if there is no signing address
     * @param signature the signature to check
     * @return true if the signature is valid, false otherwise
     */
    @SuppressWarnings("BooleanMethodIsAlwaysInverted")
    private boolean isSignatureValid(@Nullable final Address address, @NonNull final Signature signature) {
        if (address == null) {
            // Signing node is not in the address book.
            return false;
        }

        if (address.getWeight() == 0) {
            // Signing node has no weight.
            return false;
        }

        return signature.verifySignature(state.getHash().getValue(), address.getSigPublicKey());
    }

    /**
     * Add a signature to the sigset if the signature is valid.
     *
     * @param addressBook use this address book to determine if the signature is valid or not
     * @param nodeId      the ID of the signing node
     * @param signature   the signature to add
     * @return true if the signed state is now complete as a result of the signature being added, false if the signed
     * state is either not complete or was previously complete prior to this signature
     */
    private boolean addSignature(
            @NonNull final AddressBook addressBook, final long nodeId, @NonNull final Signature signature) {
        Objects.requireNonNull(addressBook, "addressBook");
        Objects.requireNonNull(signature, "signature");

        if (isComplete()) {
            // No need to add more signatures
            return false;
        }

        final Address address = addressBook.getAddress(nodeId);
        if (!isSignatureValid(address, signature)) {
            return false;
        }

        if (sigSet.hasSignature(address.getId())) {
            // We already have this signature.
            return false;
        }

        sigSet.addSignature(nodeId, signature);
        signingWeight += address.getWeight();

        return isComplete();
    }

    /**
     * Remove all invalid signatures from a signed state. Uses the address book in the state when judging the validity
     * of signatures.
     */
    public void pruneInvalidSignatures() {
        pruneInvalidSignatures(getAddressBook());
    }

    /**
     * Remove all invalid signatures from a signed state.
     *
     * @param trustedAddressBook use this address book to determine signature validity instead of the one inside the
     *                           signed state. Useful if validating signed states from untrusted sources.
     */
    public void pruneInvalidSignatures(@NonNull final AddressBook trustedAddressBook) {
        Objects.requireNonNull(trustedAddressBook);

        final List<Long> signaturesToRemove = new ArrayList<>();
        for (final long nodeId : sigSet) {
            final Address address = trustedAddressBook.getAddress(nodeId);
            if (!isSignatureValid(address, sigSet.getSignature(nodeId))) {
                signaturesToRemove.add(nodeId);
            }
        }

        for (final long nodeId : signaturesToRemove) {
            sigSet.removeSignature(nodeId);
        }

        // Recalculate signing weight. We should do this even if we don't remove signatures.
        signingWeight = 0;
        for (final long nodeId : sigSet) {
            signingWeight += trustedAddressBook.getAddress(nodeId).getWeight();
        }
    }

    /**
     * Get the reservation history for this object.
     *
     * @return the reservation history
     */
    @NonNull
    SignedStateHistory getHistory() {
        return history;
    }
}<|MERGE_RESOLUTION|>--- conflicted
+++ resolved
@@ -22,24 +22,15 @@
 import static com.swirlds.platform.state.signed.SignedStateHistory.SignedStateAction.RELEASE;
 import static com.swirlds.platform.state.signed.SignedStateHistory.SignedStateAction.RESERVE;
 
-<<<<<<< HEAD
 import com.swirlds.base.time.TimeFactory;
-import com.swirlds.common.Reservable;
-=======
 import com.swirlds.common.config.StateConfig;
 import com.swirlds.common.context.PlatformContext;
->>>>>>> efc2775e
 import com.swirlds.common.crypto.Hash;
 import com.swirlds.common.crypto.Signature;
 import com.swirlds.common.system.SwirldState;
 import com.swirlds.common.system.address.Address;
 import com.swirlds.common.system.address.AddressBook;
-<<<<<<< HEAD
-import com.swirlds.common.utility.AbstractReservable;
-=======
-import com.swirlds.common.time.OSTime;
 import com.swirlds.common.utility.ReferenceCounter;
->>>>>>> efc2775e
 import com.swirlds.common.utility.RuntimeObjectRecord;
 import com.swirlds.common.utility.RuntimeObjectRegistry;
 import com.swirlds.platform.Utilities;
@@ -137,15 +128,7 @@
     private final SignedStateHistory history;
 
     /**
-<<<<<<< HEAD
-     * Instantiate a signed state.
-     *
-     * @param state       a fast copy of the state resulting from all transactions in consensus order from all events
-     *                    with received rounds up through the round this SignedState represents
-     * @param freezeState specifies whether this state is the last one saved before the freeze
-=======
      * Keeps track of reservations on this object.
->>>>>>> efc2775e
      */
     private final ReferenceCounter reservations = new ReferenceCounter(this::destroy, this::onReferenceCountException);
 
@@ -183,24 +166,14 @@
         state.reserve();
 
         this.state = state;
-<<<<<<< HEAD
-
-        if (Settings.getInstance().getState().signedStateSentinelEnabled) {
-            history = new SignedStateHistory(TimeFactory.getOsTime());
-            history.recordAction(SignedStateHistory.SignedStateAction.CREATION, getReservationCount());
-        } else {
-            history = null;
-        }
-=======
         history = new SignedStateHistory(
-                OSTime.getInstance(),
+                TimeFactory.getOsTime(),
                 getRound(),
                 platformContext
                         .getConfiguration()
                         .getConfigData(StateConfig.class)
                         .debugStackTracesEnabled());
         history.recordAction(CREATION, getReservationCount(), reason, null);
->>>>>>> efc2775e
         registryRecord = RuntimeObjectRegistry.createRecord(getClass(), history);
         sigSet = new SigSet();
     }
