/*
 * Copyright (C) 2016-2023 Hedera Hashgraph, LLC
 *
 * Licensed under the Apache License, Version 2.0 (the "License");
 * you may not use this file except in compliance with the License.
 * You may obtain a copy of the License at
 *
 *      http://www.apache.org/licenses/LICENSE-2.0
 *
 * Unless required by applicable law or agreed to in writing, software
 * distributed under the License is distributed on an "AS IS" BASIS,
 * WITHOUT WARRANTIES OR CONDITIONS OF ANY KIND, either express or implied.
 * See the License for the specific language governing permissions and
 * limitations under the License.
 */

package com.swirlds.platform.state;

import com.swirlds.base.utility.ToStringBuilder;
import com.swirlds.common.config.ConsensusConfig;
import com.swirlds.common.config.singleton.ConfigurationHolder;
import com.swirlds.common.crypto.Hash;
import com.swirlds.common.formatting.TextTable;
import com.swirlds.common.io.streams.SerializableDataInputStream;
import com.swirlds.common.io.streams.SerializableDataOutputStream;
import com.swirlds.common.merkle.MerkleLeaf;
import com.swirlds.common.merkle.impl.PartialMerkleLeaf;
import com.swirlds.common.system.SoftwareVersion;
import com.swirlds.common.utility.NonCryptographicHashing;
import com.swirlds.platform.consensus.ConsensusSnapshot;
import com.swirlds.platform.consensus.RoundCalculationUtils;
import com.swirlds.platform.internal.EventImpl;
import java.io.IOException;
import java.time.Instant;
import java.util.ArrayList;
import java.util.Arrays;
import java.util.List;
import java.util.NoSuchElementException;
import java.util.Objects;

/**
 * A collection of miscellaneous platform data.
 */
public class PlatformData extends PartialMerkleLeaf implements MerkleLeaf {

    private static final long CLASS_ID = 0x1f89d0c43a8c08bdL;

    /**
     * The round of the genesis state.
     */
    public static final long GENESIS_ROUND = 0;

    private static final class ClassVersion {
        public static final int ORIGINAL = 1;
        public static final int EPOCH_HASH = 2;
        public static final int ROUNDS_NON_ANCIENT = 3;
        /**
         * - Events are no longer serialized, the field is kept for migration purposes
         * - Mingen is no longer stored directly, its part of the snapshot
         * - restart/reconnect now uses a snapshot
         * - lastTransactionTimestamp is no longer stored directly, its part of the snapshot
         * */
        public static final int CONSENSUS_SNAPSHOT = 4;
    }

    /**
     * The round of this state. This state represents the handling of all transactions that have reached consensus in
     * all previous rounds. All transactions from this round will eventually be applied to this state. The first state
     * (genesis state) has a round of 0 because the first round is defined as round 1, and the genesis state is
     * before any transactions are handled.
     */
    private long round = GENESIS_ROUND;

    /**
     * running hash of the hashes of all consensus events have there been throughout all of history, up through the
     * round received that this SignedState represents.
     */
    private Hash hashEventsCons;

    /**
     * contains events for the round that is being signed and the preceding rounds
     */
    private EventImpl[] events;

    /**
     * the consensus timestamp for this signed state
     */
    private Instant consensusTimestamp;

    /**
     * the minimum generation of famous witnesses per round
     */
    private List<MinGenInfo> minGenInfo;

    /**
     * The version of the application software that was responsible for creating this state.
     */
    private SoftwareVersion creationSoftwareVersion;

    /**
     * The epoch hash of this state. Updated every time emergency recovery is performed.
     */
    private Hash epochHash;

    /**
     * The next epoch hash, used to update the epoch hash at the next round boundary. This field is not part of the hash
     * and is not serialized.
     */
    private Hash nextEpochHash;

    /**
     * The number of non-ancient rounds.
     */
    private int roundsNonAncient;

    /** A snapshot of the consensus state at the end of the round, used for restart/reconnect */
    private ConsensusSnapshot snapshot;

    public PlatformData() {}

    /**
     * Copy constructor.
     *
     * @param that the object to copy
     */
    private PlatformData(final PlatformData that) {
        super(that);
        this.round = that.round;
        this.hashEventsCons = that.hashEventsCons;
        if (that.events != null) {
            this.events = Arrays.copyOf(that.events, that.events.length);
        }
        this.consensusTimestamp = that.consensusTimestamp;
        if (that.minGenInfo != null) {
            this.minGenInfo = new ArrayList<>(that.minGenInfo);
        }
        this.creationSoftwareVersion = that.creationSoftwareVersion;
        this.epochHash = that.epochHash;
        this.nextEpochHash = that.nextEpochHash;
        this.roundsNonAncient = that.roundsNonAncient;
        this.snapshot = that.snapshot;
    }

    /**
     * Update the epoch hash if the next epoch hash is non-null and different from the current epoch hash.
     */
    public void updateEpochHash() {
        throwIfImmutable();
        if (nextEpochHash != null && !nextEpochHash.equals(epochHash)) {
            // This is the first round after an emergency recovery round
            // Set the epoch hash to the next value
            epochHash = nextEpochHash;

            // set this to null so the value is consistent with a
            // state loaded from disk or received via reconnect
            nextEpochHash = null;
        }
    }

    /**
     * {@inheritDoc}
     */
    @Override
    public long getClassId() {
        return CLASS_ID;
    }

    /**
     * {@inheritDoc}
     */
    @Override
    public void serialize(final SerializableDataOutputStream out) throws IOException {
        out.writeLong(round);
        out.writeSerializable(hashEventsCons, false);

        out.writeInstant(consensusTimestamp);

        out.writeSerializable(creationSoftwareVersion, true);
        out.writeSerializable(epochHash, false);
        out.writeInt(roundsNonAncient);
        out.writeSerializable(snapshot, false);
    }

    /**
     * {@inheritDoc}
     */
    @Override
    public void deserialize(final SerializableDataInputStream in, final int version) throws IOException {
        round = in.readLong();
        if (version < ClassVersion.CONSENSUS_SNAPSHOT) {
            // numEventsCons
            in.readLong();
        }

        hashEventsCons = in.readSerializable(false, Hash::new);

        if (version < ClassVersion.CONSENSUS_SNAPSHOT) {
            int eventNum = in.readInt();
            events = new EventImpl[eventNum];
            for (int i = 0; i < eventNum; i++) {
                events[i] = in.readSerializable(false, EventImpl::new);
                events[i].getBaseEventHashedData().setHash(in.readSerializable(false, Hash::new));
                events[i].markAsSignedStateEvent();
            }
            State.linkParents(events);
        }

        consensusTimestamp = in.readInstant();

        if (version < ClassVersion.CONSENSUS_SNAPSHOT) {
            minGenInfo = MinGenInfo.deserializeList(in);

            // previously this was the last transaction timestamp
            in.readInstant();
        }

        creationSoftwareVersion = in.readSerializable();

        if (version >= ClassVersion.EPOCH_HASH) {
            epochHash = in.readSerializable(false, Hash::new);
        }

        if (version < ClassVersion.ROUNDS_NON_ANCIENT) {
            roundsNonAncient = ConfigurationHolder.getInstance()
                    .get()
                    .getConfigData(ConsensusConfig.class)
                    .roundsNonAncient();
        } else {
            roundsNonAncient = in.readInt();
        }

        if (version >= ClassVersion.CONSENSUS_SNAPSHOT) {
            snapshot = in.readSerializable(false, ConsensusSnapshot::new);
        }
    }

    /**
     * {@inheritDoc}
     */
    @Override
    public int getVersion() {
        return ClassVersion.CONSENSUS_SNAPSHOT;
    }

    /**
     * {@inheritDoc}
     */
    @Override
    public PlatformData copy() {
        return new PlatformData(this);
    }

    /**
     * Get the software version of the application that created this state.
     *
     * @return the creation version
     */
    public SoftwareVersion getCreationSoftwareVersion() {
        return creationSoftwareVersion;
    }

    /**
     * Set the software version of the application that created this state.
     *
     * @param creationVersion the creation version
     * @return this object
     */
    public PlatformData setCreationSoftwareVersion(final SoftwareVersion creationVersion) {
        this.creationSoftwareVersion = creationVersion;
        return this;
    }

    /**
     * Get the round when this state was generated.
     *
     * @return a round number
     */
    public long getRound() {
        return round;
    }

    /**
     * Set the round when this state was generated.
     *
     * @param round a round number
     * @return this object
     */
    public PlatformData setRound(final long round) {
        this.round = round;
        return this;
    }

    /**
     * Get the running hash of all events that have been applied to this state since the begining of time.
     *
     * @return a running hash of events
     */
    public Hash getHashEventsCons() {
        return hashEventsCons;
    }

    /**
     * Set the running hash of all events that have been applied to this state since the beginning of time.
     *
     * @param hashEventsCons a running hash of events
     * @return this object
     */
    public PlatformData setHashEventsCons(final Hash hashEventsCons) {
        this.hashEventsCons = hashEventsCons;
        return this;
    }

    /**
     * Get the events stored in this state.
     *
     * @return an array of events
     */
    public EventImpl[] getEvents() {
        return events;
    }

    /**
     * Get the consensus timestamp for this state, defined as the timestamp of the first transaction that was applied in
     * the round that created the state.
     *
     * @return a consensus timestamp
     */
    public Instant getConsensusTimestamp() {
        return consensusTimestamp;
    }

    /**
     * Set the consensus timestamp for this state, defined as the timestamp of the first transaction that was applied in
     * the round that created the state.
     *
     * @param consensusTimestamp a consensus timestamp
     * @return this object
     */
    public PlatformData setConsensusTimestamp(final Instant consensusTimestamp) {
        this.consensusTimestamp = consensusTimestamp;
        return this;
    }

    /**
     * Get the minimum event generation for each node within this state.
     *
     * @return minimum generation info list
     */
    public List<MinGenInfo> getMinGenInfo() {
        if (snapshot != null) {
            return snapshot.minGens();
        }
        return minGenInfo;
    }

    /**
     * The minimum generation of famous witnesses for the round specified. This method only looks at non-ancient rounds
     * contained within this state.
     *
     * @param round the round whose minimum generation will be returned
     * @return the minimum generation for the round specified
     * @throws NoSuchElementException if the generation information for this round is not contained withing this state
     */
    public long getMinGen(final long round) {
        for (final MinGenInfo info : getMinGenInfo()) {
            if (info.round() == round) {
                return info.minimumGeneration();
            }
        }
        throw new NoSuchElementException("No minimum generation found for round: " + round);
    }

    /**
     * Return the round generation of the oldest round in this state
     *
     * @return the generation of the oldest round
     */
    public long getMinRoundGeneration() {
        return getMinGenInfo().stream()
                .findFirst()
                .orElseThrow(() -> new IllegalStateException("No MinGen info found in state"))
                .minimumGeneration();
    }

    /**
     * Sets the epoch hash of this state.
     *
     * @param epochHash the epoch hash of this state
     * @return this object
     */
    public PlatformData setEpochHash(final Hash epochHash) {
        this.epochHash = epochHash;
        return this;
    }

    /**
     * Gets the epoch hash of this state.
     *
     * @return the epoch hash of this state
     */
    public Hash getEpochHash() {
        return epochHash;
    }

    /**
     * Sets the next epoch hash of this state.
     *
     * @param nextEpochHash the next epoch hash of this state
     * @return this object
     */
    public PlatformData setNextEpochHash(final Hash nextEpochHash) {
        this.nextEpochHash = nextEpochHash;
        return this;
    }

    /**
     * Gets the next epoch hash of this state.
     *
     * @return the next epoch hash of this state
     */
    public Hash getNextEpochHash() {
        return nextEpochHash;
    }

    /**
     * Sets the number of non-ancient rounds.
     *
     * @param roundsNonAncient the number of non-ancient rounds
     * @return this object
     */
    public PlatformData setRoundsNonAncient(final int roundsNonAncient) {
        this.roundsNonAncient = roundsNonAncient;
        return this;
    }

    /**
     * Gets the number of non-ancient rounds.
     *
     * @return the number of non-ancient rounds
     */
    public int getRoundsNonAncient() {
        return roundsNonAncient;
    }

    /**
     * Gets the minimum generation of non-ancient events.
     *
     * @return the minimum generation of non-ancient events
     */
    public long getMinimumGenerationNonAncient() {
        return RoundCalculationUtils.getMinGenNonAncient(roundsNonAncient, round, this::getMinGen);
    }

    /**
     * @return the consensus snapshot for this round
     */
    public ConsensusSnapshot getSnapshot() {
        return snapshot;
    }

    /**
     * @param snapshot the consensus snapshot for this round
     * @return this object
     */
    public PlatformData setSnapshot(final ConsensusSnapshot snapshot) {
        this.snapshot = snapshot;
        return this;
    }

    /**
     * Informational method used in reconnect diagnostics. This method constructs a {@link String} containing the
     * critical attributes of this data object. The original use is during reconnect to produce useful information sent
     * to diagnostic event output.
     *
     * @return a {@link String} containing the core data from this object, in human-readable form.
     * @see PlatformState#getInfoString()
     */
    public String getInfoString() {
        final String dataTable = new TextTable()
                .setBordersEnabled(false)
<<<<<<< HEAD
                .addRow("Round", round)
                .addRow("Consensus events running hash", hashEventsCons == null ? "null" : hashEventsCons.toMnemonic())
                .addRow("Consensus timestamp", consensusTimestamp)
                .addRow("Rounds non-ancient", roundsNonAncient)
                .addRow("Creation software version", creationSoftwareVersion)
                .addRow("Epoch hash", epochHash == null ? "null" : epochHash.toMnemonic())
                .addRow("Min gen info hash code", minGenInfo == null ? "null" : minGenInfo.hashCode())
                .addRow("Events hash code", Arrays.hashCode(events))
                //TODO add snapshot info
=======
                .addRow("Round:", round)
                .addRow("Number of consensus events:", numEventsCons)
                .addRow("Consensus timestamp:", consensusTimestamp)
                .addRow("Last timestamp:", lastTransactionTimestamp)
                .addRow("Rounds non-ancient:", roundsNonAncient)
                .addRow("Creation software version:", creationSoftwareVersion)
                .addRow("Epoch hash:", epochHash == null ? "null" : epochHash.toMnemonic())
                .addRow("Min gen info hash code:", minGenInfo == null ? "null" : minGenInfo.hashCode())
                .addRow("Events hash code:", Arrays.hashCode(events))
                .addRow(
                        "Consensus events running mnemonic:",
                        hashEventsCons == null ? "null" : hashEventsCons.toMnemonic())
>>>>>>> 9a6a8cf7
                .render();

        // the unabbreviated running hash is printed separately because it is too long to fit into the table, which
        // doesn't support wrapping well
        return dataTable + "Consensus events running hash: " + hashEventsCons;
    }

    /**
     * {@inheritDoc}
     */
    @Override
    public boolean equals(final Object other) {
        if (this == other) {
            return true;
        }
        if (other == null || getClass() != other.getClass()) {
            return false;
        }
        final PlatformData that = (PlatformData) other;
        return round == that.round
                && Objects.equals(hashEventsCons, that.hashEventsCons)
                && Arrays.equals(events, that.events)
                && Objects.equals(consensusTimestamp, that.consensusTimestamp)
                && Objects.equals(minGenInfo, that.minGenInfo)
                && Objects.equals(epochHash, that.epochHash)
                && Objects.equals(roundsNonAncient, that.roundsNonAncient)
                && Objects.equals(snapshot, that.snapshot);
    }

    /**
     * {@inheritDoc}
     */
    @Override
    public int hashCode() {
        return NonCryptographicHashing.hash32(round);
    }

    /**
     * {@inheritDoc}
     */
    @Override
    public String toString() {
        return new ToStringBuilder(this)
                .append("round", round)
                .append("hashEventsCons", hashEventsCons)
                .append("events", events)
                .append("consensusTimestamp", consensusTimestamp)
                .append("minGenInfo", minGenInfo)
                .append("epochHash", epochHash)
                .append("roundsNonAncient", roundsNonAncient)
                .append("snapshot", snapshot)
                .toString();
    }
}<|MERGE_RESOLUTION|>--- conflicted
+++ resolved
@@ -478,7 +478,6 @@
     public String getInfoString() {
         final String dataTable = new TextTable()
                 .setBordersEnabled(false)
-<<<<<<< HEAD
                 .addRow("Round", round)
                 .addRow("Consensus events running hash", hashEventsCons == null ? "null" : hashEventsCons.toMnemonic())
                 .addRow("Consensus timestamp", consensusTimestamp)
@@ -488,20 +487,6 @@
                 .addRow("Min gen info hash code", minGenInfo == null ? "null" : minGenInfo.hashCode())
                 .addRow("Events hash code", Arrays.hashCode(events))
                 //TODO add snapshot info
-=======
-                .addRow("Round:", round)
-                .addRow("Number of consensus events:", numEventsCons)
-                .addRow("Consensus timestamp:", consensusTimestamp)
-                .addRow("Last timestamp:", lastTransactionTimestamp)
-                .addRow("Rounds non-ancient:", roundsNonAncient)
-                .addRow("Creation software version:", creationSoftwareVersion)
-                .addRow("Epoch hash:", epochHash == null ? "null" : epochHash.toMnemonic())
-                .addRow("Min gen info hash code:", minGenInfo == null ? "null" : minGenInfo.hashCode())
-                .addRow("Events hash code:", Arrays.hashCode(events))
-                .addRow(
-                        "Consensus events running mnemonic:",
-                        hashEventsCons == null ? "null" : hashEventsCons.toMnemonic())
->>>>>>> 9a6a8cf7
                 .render();
 
         // the unabbreviated running hash is printed separately because it is too long to fit into the table, which
