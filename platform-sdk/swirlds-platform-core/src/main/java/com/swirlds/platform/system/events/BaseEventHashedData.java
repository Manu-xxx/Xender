/*
 * Copyright (C) 2020-2024 Hedera Hashgraph, LLC
 *
 * Licensed under the Apache License, Version 2.0 (the "License");
 * you may not use this file except in compliance with the License.
 * You may obtain a copy of the License at
 *
 *      http://www.apache.org/licenses/LICENSE-2.0
 *
 * Unless required by applicable law or agreed to in writing, software
 * distributed under the License is distributed on an "AS IS" BASIS,
 * WITHOUT WARRANTIES OR CONDITIONS OF ANY KIND, either express or implied.
 * See the License for the specific language governing permissions and
 * limitations under the License.
 */

package com.swirlds.platform.system.events;

import static com.swirlds.common.io.streams.SerializableDataOutputStream.getSerializedLength;

import com.swirlds.base.utility.ToStringBuilder;
import com.swirlds.common.config.singleton.ConfigurationHolder;
import com.swirlds.common.crypto.AbstractSerializableHashable;
import com.swirlds.common.crypto.Hash;
import com.swirlds.common.io.OptionalSelfSerializable;
import com.swirlds.common.io.streams.SerializableDataInputStream;
import com.swirlds.common.io.streams.SerializableDataOutputStream;
import com.swirlds.common.platform.NodeId;
import com.swirlds.common.utility.CommonUtils;
import com.swirlds.platform.config.TransactionConfig;
import com.swirlds.platform.system.SoftwareVersion;
import com.swirlds.platform.system.StaticSoftwareVersion;
import com.swirlds.platform.system.address.AddressBook;
import com.swirlds.platform.system.transaction.ConsensusTransactionImpl;
import com.swirlds.platform.system.transaction.StateSignatureTransaction;
import com.swirlds.platform.system.transaction.SwirldTransaction;
import edu.umd.cs.findbugs.annotations.NonNull;
import edu.umd.cs.findbugs.annotations.Nullable;
import java.io.IOException;
import java.time.Instant;
import java.util.Arrays;
import java.util.List;
import java.util.Objects;
import java.util.Set;

/**
 * A class used to store base event data that is used to create the hash of that event.
 * <p>
 * A base event is a set of data describing an event at the point when it is created, before it is added to the
 * hashgraph and before its consensus can be determined. Some of this data is used to create a hash of an event and some
 * data is additional and does not affect the hash. This data is split into 2 classes: {@link BaseEventHashedData} and
 * {@link BaseEventUnhashedData}.
 */
public class BaseEventHashedData extends AbstractSerializableHashable
        implements OptionalSelfSerializable<EventSerializationOptions> {
    public static final int TO_STRING_BYTE_ARRAY_LENGTH = 5;
    private static final long CLASS_ID = 0x21c2620e9b6a2243L;

    public static class ClassVersion {
        /**
         * In this version, the transactions contained by this event are encoded using LegacyTransaction class. No
         * longer supported.
         */
        public static final int ORIGINAL = 1;
        /**
         * In this version, the transactions contained by this event are encoded using a newer version Transaction class
         * with different subclasses to support internal system transactions and application transactions
         */
        public static final int TRANSACTION_SUBCLASSES = 2;

        /**
         * In this version, the software version of the node that created this event is included in the event.
         */
        public static final int SOFTWARE_VERSION = 3;

        /**
         * Event descriptors replace the hashes and generation of the parents in the event. Multiple otherParents are
         * supported. birthRound is added for lookup of the effective roster at the time of event creation.
         *
         * @since 0.46.0
         */
        public static final int BIRTH_ROUND = 4;
    }

    /**
     * The version of the serialization to use.  May be overridden by the version encountered when deserializing.
     * <p>
     * DEPRECATED:  remove after 0.46.0 goes to mainnet.
     */
    private int serializedVersion = ClassVersion.BIRTH_ROUND;

    ///////////////////////////////////////
    // immutable, sent during normal syncs, affects the hash that is signed:
    ///////////////////////////////////////

    /** the software version of the node that created this event. */
    private SoftwareVersion softwareVersion;
    /** ID of this event's creator (translate before sending) */
    private NodeId creatorId;
    /** the round number in which this event was created, used to look up the effective roster at that time. */
    private long birthRound;
    /** the self parent event descriptor */
    private EventDescriptor selfParent;
    /** the other parents' event descriptors */
    private List<EventDescriptor> otherParents;
    /** creation time, as claimed by its creator */
    private Instant timeCreated;
    /** the payload: an array of transactions */
    private ConsensusTransactionImpl[] transactions;

    /**
<<<<<<< HEAD
     * The actual birth round to return. May not be the original birth round if this event was created in the software
     * version right before the birth round migration.
     */
    private long birthRoundOverride;
=======
     * Class IDs of permitted transaction types.
     */
    private static final Set<Long> TRANSACTION_TYPES =
            Set.of(StateSignatureTransaction.CLASS_ID, SwirldTransaction.CLASS_ID);
>>>>>>> 1cac73e2

    public BaseEventHashedData() {}

    /**
     * Create a BaseEventHashedData object
     *
     * @param softwareVersion the software version of the node that created this event.
     * @param creatorId       ID of this event's creator
     * @param selfParent      self parent event descriptor
     * @param otherParents    other parent event descriptors
     * @param birthRound      the round in which this event was created.
     * @param timeCreated     creation time, as claimed by its creator
     * @param transactions    the payload: an array of transactions included in this event instance
     */
    public BaseEventHashedData(
            @NonNull SoftwareVersion softwareVersion,
            @NonNull final NodeId creatorId,
            @Nullable final EventDescriptor selfParent,
            @NonNull final List<EventDescriptor> otherParents,
            final long birthRound,
            @NonNull final Instant timeCreated,
            @Nullable final ConsensusTransactionImpl[] transactions) {
        this.softwareVersion = Objects.requireNonNull(softwareVersion, "The softwareVersion must not be null");
        this.creatorId = Objects.requireNonNull(creatorId, "The creatorId must not be null");
        this.selfParent = selfParent;
        Objects.requireNonNull(otherParents, "The otherParents must not be null");
        otherParents.forEach(Objects::requireNonNull);
        this.otherParents = otherParents;
        this.birthRound = birthRound;
        this.birthRoundOverride = birthRound;
        this.timeCreated = Objects.requireNonNull(timeCreated, "The timeCreated must not be null");
        this.transactions = transactions;
    }

    @Override
    public int getMinimumSupportedVersion() {
        return ClassVersion.BIRTH_ROUND;
    }

    @Override
    public void serialize(
            @NonNull final SerializableDataOutputStream out, @NonNull final EventSerializationOptions option)
            throws IOException {
        out.writeSerializable(softwareVersion, true);
        if (serializedVersion < ClassVersion.BIRTH_ROUND) {
            out.writeLong(creatorId.id());
            out.writeLong(selfParent != null ? selfParent.getGeneration() : EventConstants.GENERATION_UNDEFINED);
            out.writeLong(
                    !otherParents.isEmpty()
                            ? otherParents.get(0).getGeneration()
                            : EventConstants.GENERATION_UNDEFINED);
            out.writeSerializable(selfParent != null ? selfParent.getHash() : null, false);
            out.writeSerializable(!otherParents.isEmpty() ? otherParents.get(0).getHash() : null, false);
        } else {
            out.writeSerializable(creatorId, false);
            out.writeSerializable(selfParent, false);
            out.writeSerializableList(otherParents, false, true);
            out.writeLong(birthRound);
        }
        out.writeInstant(timeCreated);

        // write serialized length of transaction array first, so during the deserialization proces
        // it is possible to skip transaction array and move on to the next object
        if (option == EventSerializationOptions.OMIT_TRANSACTIONS) {
            out.writeInt(getSerializedLength(null, true, false));
            out.writeSerializableArray(null, true, false);
        } else {
            out.writeInt(getSerializedLength(transactions, true, false));
            // transactions may include both system transactions and application transactions
            // so writeClassId set to true and allSameClass set to false
            out.writeSerializableArray(transactions, true, false);
        }
    }

    @Override
    public void serialize(final SerializableDataOutputStream out) throws IOException {
        serialize(out, EventSerializationOptions.FULL);
    }

    @Override
    public void deserialize(final SerializableDataInputStream in, final int version) throws IOException {
        final TransactionConfig transactionConfig = ConfigurationHolder.getConfigData(TransactionConfig.class);
        deserialize(in, version, transactionConfig.maxTransactionCountPerEvent());
    }

    public void deserialize(
            @NonNull final SerializableDataInputStream in, final int version, final int maxTransactionCount)
            throws IOException {
        Objects.requireNonNull(in, "The input stream must not be null");
        serializedVersion = version;
<<<<<<< HEAD
        softwareVersion = in.readSerializable();

        creatorId = in.readSerializable(false, NodeId::new);
        if (creatorId == null) {
            throw new IOException("creatorId is null");
=======
        softwareVersion = in.readSerializable(StaticSoftwareVersion.getSoftwareVersionClassIdSet());
        if (version < ClassVersion.BIRTH_ROUND) {
            // FUTURE WORK: The creatorId should be a selfSerializable NodeId at some point.
            // Changing the event format may require a HIP.  The old format is preserved for now.
            creatorId = NodeId.deserializeLong(in, false);
            final long selfParentGen = in.readLong();
            final long otherParentGen = in.readLong();
            final Hash selfParentHash = in.readSerializable(false, Hash::new);
            final Hash otherParentHash = in.readSerializable(false, Hash::new);
            selfParent = selfParentHash == null
                    ? null
                    : new EventDescriptor(
                            selfParentHash, creatorId, selfParentGen, EventConstants.BIRTH_ROUND_UNDEFINED);
            // The creator for the other parent descriptor is not here and should be retrieved from the unhashed data.
            otherParents = otherParentHash == null
                    ? Collections.emptyList()
                    : Collections.singletonList(
                            new EventDescriptor(otherParentHash, otherParentGen, EventConstants.BIRTH_ROUND_UNDEFINED));
            birthRound = EventConstants.BIRTH_ROUND_UNDEFINED;
        } else {
            creatorId = in.readSerializable(false, NodeId::new);
            if (creatorId == null) {
                throw new IOException("creatorId is null");
            }
            selfParent = in.readSerializable(false, EventDescriptor::new);
            otherParents = in.readSerializableList(AddressBook.MAX_ADDRESSES, false, EventDescriptor::new);
            birthRound = in.readLong();
>>>>>>> 1cac73e2
        }
        selfParent = in.readSerializable(false, EventDescriptor::new);
        otherParents = in.readSerializableList(AddressBook.MAX_ADDRESSES, false, EventDescriptor::new);
        birthRound = in.readLong();
        birthRoundOverride = birthRound;

        timeCreated = in.readInstant();
        in.readInt(); // read serialized length
        transactions =
                in.readSerializableArray(ConsensusTransactionImpl[]::new, maxTransactionCount, true, TRANSACTION_TYPES);
    }

    @Override
    public boolean equals(final Object o) {
        if (this == o) {
            return true;
        }

        if (o == null || getClass() != o.getClass()) {
            return false;
        }

        final BaseEventHashedData that = (BaseEventHashedData) o;

        return (Objects.equals(creatorId, that.creatorId))
                && Objects.equals(selfParent, that.selfParent)
                && Objects.equals(otherParents, that.otherParents)
                && birthRound == that.birthRound
                && Objects.equals(timeCreated, that.timeCreated)
                && Arrays.equals(transactions, that.transactions)
                && (softwareVersion.compareTo(that.softwareVersion) == 0);
    }

    @Override
    public int hashCode() {
        int result = Objects.hash(softwareVersion, creatorId, selfParent, otherParents, birthRound, timeCreated);
        result = 31 * result + Arrays.hashCode(transactions);
        return result;
    }

    @Override
    public String toString() {
        return new ToStringBuilder(this)
                .append("softwareVersion", softwareVersion)
                .append("creatorId", creatorId)
                .append("selfParent", selfParent)
                .append("otherParents", otherParents)
                .append("birthRound", birthRound)
                .append("timeCreated", timeCreated)
                .append("transactions size", transactions == null ? "null" : transactions.length)
                .append("hash", CommonUtils.hex(valueOrNull(getHash()), TO_STRING_BYTE_ARRAY_LENGTH))
                .toString();
    }

    @Nullable
    private byte[] valueOrNull(final Hash hash) {
        return hash == null ? null : hash.getValue();
    }

    @Override
    public long getClassId() {
        return CLASS_ID;
    }

    @Override
    public int getVersion() {
        return serializedVersion;
    }

    /**
     * Returns the software version of the node that created this event.
     *
     * @return the software version of the node that created this event
     */
    @Nullable
    public SoftwareVersion getSoftwareVersion() {
        return softwareVersion;
    }

    /**
     * The ID of the node that created this event.
     *
     * @return the ID of the node that created this event
     */
    @NonNull
    public NodeId getCreatorId() {
        return creatorId;
    }

    /**
     * Override the birth round for this event. This will only be called for events created in the software version
     * right before the birth round migration.
     *
     * @param birthRoundOverride the birth round that has been assigned to this event
     */
    public void setBirthRoundOverride(final long birthRoundOverride) {
        this.birthRoundOverride = birthRoundOverride;
    }

    /**
     * Get the birth round of the event.
     *
     * @return the birth round of the event
     */
    public long getBirthRound() {
        return birthRoundOverride;
    }

    /**
     * Get the event descriptor for the self parent.
     *
     * @return the event descriptor for the self parent
     */
    @Nullable
    public EventDescriptor getSelfParent() {
        return selfParent;
    }

    /**
     * Get the event descriptors for the other parents.
     *
     * @return the event descriptors for the other parents
     */
    @NonNull
    public List<EventDescriptor> getOtherParents() {
        return otherParents;
    }

    /**
     * Get the self parent generation
     *
     * @return the self parent generation
     */
    public long getSelfParentGen() {
        if (selfParent == null) {
            return EventConstants.GENERATION_UNDEFINED;
        }
        return selfParent.getGeneration();
    }

    /**
     * Get the maximum generation of the other parents.
     *
     * @return the maximum generation of the other parents
     * @deprecated this method should be replaced since there can be multiple other parents.
     */
    public long getOtherParentGen() {
        if (otherParents == null || otherParents.isEmpty()) {
            return EventConstants.GENERATION_UNDEFINED;
        }
        if (otherParents.size() == 1) {
            return otherParents.get(0).getGeneration();
        }
        // 0.46.0 adds support for multiple other parents in the serialization scheme, but not yet in the
        // implementation. This exception should never be reached unless we have multiple parents and need to
        // update the implementation.
        throw new UnsupportedOperationException("Multiple other parents is not supported yet");
    }

    /**
     * Get the hash of the self parent.
     *
     * @return the hash of the self parent
     */
    @Nullable
    public Hash getSelfParentHash() {
        if (selfParent == null) {
            return null;
        }
        return selfParent.getHash();
    }

    /**
     * Get the hash of the other parent with the maximum generation.
     *
     * @return the hash of the other parent with the maximum generation
     * @deprecated
     */
    @Nullable
    public Hash getOtherParentHash() {
        if (otherParents == null || otherParents.isEmpty()) {
            return null;
        }
        if (otherParents.size() == 1) {
            return otherParents.get(0).getHash();
        }
        // 0.46.0 adds support for multiple other parents in the serialization scheme, but not yet in the
        // implementation. This exception should never be reached unless we have multiple parents and need to
        // update the implementation.
        throw new UnsupportedOperationException("Multiple other parents is not supported yet");
    }

    /**
     * Check if the event has a self parent.
     *
     * @return true if the event has a self parent
     */
    public boolean hasSelfParent() {
        return selfParent != null;
    }

    /**
     * Check if the event has other parents.
     *
     * @return true if the event has other parents
     */
    public boolean hasOtherParent() {
        return otherParents != null && !otherParents.isEmpty();
    }

    /**
     * Get the hash value of the parent event.
     *
     * @return the hash value of the parent event
     */
    @Nullable
    public byte[] getSelfParentHashValue() {
        return selfParent == null ? null : getSelfParentHash().getValue();
    }

    /**
     * Get the hash value of the other parent with the maximum generation.
     *
     * @return the hash value of the other parent with the maximum generation
     */
    @Nullable
    public byte[] getOtherParentHashValue() {
        return otherParents.isEmpty() ? null : getOtherParentHash().getValue();
    }

    @NonNull
    public Instant getTimeCreated() {
        return timeCreated;
    }

    /**
     * @return array of transactions inside this event instance
     */
    @Nullable
    public ConsensusTransactionImpl[] getTransactions() {
        return transactions;
    }

    public long getGeneration() {
        return calculateGeneration(getSelfParentGen(), getOtherParentGen());
    }

    /**
     * Calculates the generation of an event based on its parents generations
     *
     * @param selfParentGeneration  the generation of the self parent
     * @param otherParentGeneration the generation of the other parent
     * @return the generation of the event
     */
    public static long calculateGeneration(final long selfParentGeneration, final long otherParentGeneration) {
        return 1 + Math.max(selfParentGeneration, otherParentGeneration);
    }

    /**
     * Create an event descriptor for this event.
     *
     * @return an event descriptor for this event
     */
    @NonNull
    public EventDescriptor createEventDescriptor() {
        return new EventDescriptor(getHash(), getCreatorId(), getGeneration(), getBirthRound());
    }
}<|MERGE_RESOLUTION|>--- conflicted
+++ resolved
@@ -29,7 +29,6 @@
 import com.swirlds.common.utility.CommonUtils;
 import com.swirlds.platform.config.TransactionConfig;
 import com.swirlds.platform.system.SoftwareVersion;
-import com.swirlds.platform.system.StaticSoftwareVersion;
 import com.swirlds.platform.system.address.AddressBook;
 import com.swirlds.platform.system.transaction.ConsensusTransactionImpl;
 import com.swirlds.platform.system.transaction.StateSignatureTransaction;
@@ -109,17 +108,16 @@
     private ConsensusTransactionImpl[] transactions;
 
     /**
-<<<<<<< HEAD
      * The actual birth round to return. May not be the original birth round if this event was created in the software
      * version right before the birth round migration.
      */
     private long birthRoundOverride;
-=======
+
+    /**
      * Class IDs of permitted transaction types.
      */
     private static final Set<Long> TRANSACTION_TYPES =
             Set.of(StateSignatureTransaction.CLASS_ID, SwirldTransaction.CLASS_ID);
->>>>>>> 1cac73e2
 
     public BaseEventHashedData() {}
 
@@ -210,41 +208,11 @@
             throws IOException {
         Objects.requireNonNull(in, "The input stream must not be null");
         serializedVersion = version;
-<<<<<<< HEAD
         softwareVersion = in.readSerializable();
 
         creatorId = in.readSerializable(false, NodeId::new);
         if (creatorId == null) {
             throw new IOException("creatorId is null");
-=======
-        softwareVersion = in.readSerializable(StaticSoftwareVersion.getSoftwareVersionClassIdSet());
-        if (version < ClassVersion.BIRTH_ROUND) {
-            // FUTURE WORK: The creatorId should be a selfSerializable NodeId at some point.
-            // Changing the event format may require a HIP.  The old format is preserved for now.
-            creatorId = NodeId.deserializeLong(in, false);
-            final long selfParentGen = in.readLong();
-            final long otherParentGen = in.readLong();
-            final Hash selfParentHash = in.readSerializable(false, Hash::new);
-            final Hash otherParentHash = in.readSerializable(false, Hash::new);
-            selfParent = selfParentHash == null
-                    ? null
-                    : new EventDescriptor(
-                            selfParentHash, creatorId, selfParentGen, EventConstants.BIRTH_ROUND_UNDEFINED);
-            // The creator for the other parent descriptor is not here and should be retrieved from the unhashed data.
-            otherParents = otherParentHash == null
-                    ? Collections.emptyList()
-                    : Collections.singletonList(
-                            new EventDescriptor(otherParentHash, otherParentGen, EventConstants.BIRTH_ROUND_UNDEFINED));
-            birthRound = EventConstants.BIRTH_ROUND_UNDEFINED;
-        } else {
-            creatorId = in.readSerializable(false, NodeId::new);
-            if (creatorId == null) {
-                throw new IOException("creatorId is null");
-            }
-            selfParent = in.readSerializable(false, EventDescriptor::new);
-            otherParents = in.readSerializableList(AddressBook.MAX_ADDRESSES, false, EventDescriptor::new);
-            birthRound = in.readLong();
->>>>>>> 1cac73e2
         }
         selfParent = in.readSerializable(false, EventDescriptor::new);
         otherParents = in.readSerializableList(AddressBook.MAX_ADDRESSES, false, EventDescriptor::new);
