/*
 * Copyright (C) 2022-2023 Hedera Hashgraph, LLC
 *
 * Licensed under the Apache License, Version 2.0 (the "License");
 * you may not use this file except in compliance with the License.
 * You may obtain a copy of the License at
 *
 *      http://www.apache.org/licenses/LICENSE-2.0
 *
 * Unless required by applicable law or agreed to in writing, software
 * distributed under the License is distributed on an "AS IS" BASIS,
 * WITHOUT WARRANTIES OR CONDITIONS OF ANY KIND, either express or implied.
 * See the License for the specific language governing permissions and
 * limitations under the License.
 */

package com.swirlds.platform.metrics;

import static com.swirlds.base.units.UnitConstants.NANOSECONDS_TO_SECONDS;
import static com.swirlds.common.metrics.FloatFormats.FORMAT_10_3;
import static com.swirlds.common.metrics.FloatFormats.FORMAT_13_2;
import static com.swirlds.common.metrics.FloatFormats.FORMAT_16_0;
import static com.swirlds.common.metrics.FloatFormats.FORMAT_16_2;
import static com.swirlds.common.metrics.FloatFormats.FORMAT_17_1;
import static com.swirlds.common.metrics.FloatFormats.FORMAT_5_3;
import static com.swirlds.common.metrics.Metrics.INTERNAL_CATEGORY;
import static com.swirlds.common.metrics.Metrics.PLATFORM_CATEGORY;

import com.swirlds.common.metrics.Counter;
import com.swirlds.common.metrics.Metrics;
import com.swirlds.common.metrics.RunningAverageMetric;
import com.swirlds.common.metrics.SpeedometerMetric;
import com.swirlds.common.platform.NodeId;
<<<<<<< HEAD
import com.swirlds.common.utility.CommonUtils;
import com.swirlds.platform.event.EventImpl;
=======
import com.swirlds.platform.internal.EventImpl;
>>>>>>> e4d88a11
import com.swirlds.platform.observers.EventAddedObserver;
import com.swirlds.platform.stats.AverageStat;
import com.swirlds.platform.system.transaction.ConsensusTransaction;
import java.time.temporal.ChronoUnit;
import java.util.Objects;

/**
 * An {@link EventAddedObserver} that maintains all metrics which need to be updated on a new event
 */
public class AddedEventMetrics implements EventAddedObserver {

    private final NodeId selfId;

    private static final SpeedometerMetric.Config EVENTS_CREATED_PER_SECOND_CONFIG = new SpeedometerMetric.Config(
                    PLATFORM_CATEGORY, "cEvents/sec")
            .withDescription("number of events per second created by this node")
            .withFormat(FORMAT_16_2);
    private final SpeedometerMetric eventsCreatedPerSecond;

    private static final RunningAverageMetric.Config AVG_CREATED_RECEIVED_TIME_CONFIG = new RunningAverageMetric.Config(
                    PLATFORM_CATEGORY, "secC2R")
            .withDescription("time from another member creating an event to receiving it and "
                    + "verifying the signature (in seconds)")
            .withFormat(FORMAT_10_3);
    private final RunningAverageMetric avgCreatedReceivedTime;

    private static final SpeedometerMetric.Config EVENTS_PER_SECOND_CONFIG = new SpeedometerMetric.Config(
                    PLATFORM_CATEGORY, "events/sec")
            .withDescription("number of unique events received per second (created by self and others)")
            .withFormat(FORMAT_16_2);
    private final SpeedometerMetric eventsPerSecond;

    private static final RunningAverageMetric.Config AVG_BYTES_PER_TRANSACTION_SYS_CONFIG =
            new RunningAverageMetric.Config(INTERNAL_CATEGORY, "bytes/trans_sys")
                    .withDescription("number of bytes in each system transaction")
                    .withFormat(FORMAT_16_0);
    private final RunningAverageMetric avgBytesPerTransactionSys;

    private static final RunningAverageMetric.Config AVG_BYTES_PER_TRANSACTION_CONFIG = new RunningAverageMetric.Config(
                    PLATFORM_CATEGORY, "bytes/trans")
            .withDescription("number of bytes in each transactions")
            .withFormat(FORMAT_16_0);
    private final RunningAverageMetric avgBytesPerTransaction;

    private static final RunningAverageMetric.Config AVG_TRANSACTIONS_PER_EVENT_CONFIG =
            new RunningAverageMetric.Config(PLATFORM_CATEGORY, "trans/event")
                    .withDescription("number of app transactions in each event")
                    .withFormat(FORMAT_17_1);
    private final RunningAverageMetric avgTransactionsPerEvent;

    private static final RunningAverageMetric.Config AVG_TRANSACTIONS_PER_EVENT_SYS_CONFIG =
            new RunningAverageMetric.Config(INTERNAL_CATEGORY, "trans/event_sys")
                    .withDescription("number of system transactions in each event")
                    .withFormat(FORMAT_17_1);
    private final RunningAverageMetric avgTransactionsPerEventSys;

    private static final String DETAILS = "(from unique events created by self and others)";
    private static final SpeedometerMetric.Config BYTES_PER_SECOND_TRANS_CONFIG = new SpeedometerMetric.Config(
                    PLATFORM_CATEGORY, "bytes/sec_trans")
            .withDescription("number of bytes in the transactions received per second " + DETAILS)
            .withFormat(FORMAT_16_2);
    private final SpeedometerMetric bytesPerSecondTrans;

    private static final SpeedometerMetric.Config BYTES_PER_SECOND_SYS_CONFIG = new SpeedometerMetric.Config(
                    INTERNAL_CATEGORY, "bytes/sec_sys")
            .withDescription("number of bytes in the system transactions received per second " + DETAILS)
            .withFormat(FORMAT_16_2);
    private final SpeedometerMetric bytesPerSecondSys;

    private static final SpeedometerMetric.Config TRANSACTIONS_PER_SECOND_CONFIG = new SpeedometerMetric.Config(
                    PLATFORM_CATEGORY, "trans/sec")
            .withDescription("number of app transactions received per second " + DETAILS)
            .withFormat(FORMAT_13_2);
    private final SpeedometerMetric transactionsPerSecond;

    private static final SpeedometerMetric.Config TRANSACTIONS_PER_SECOND_SYS_CONFIG = new SpeedometerMetric.Config(
                    INTERNAL_CATEGORY, "trans/sec_sys")
            .withDescription("number of system transactions received per second " + DETAILS)
            .withFormat(FORMAT_13_2);
    private final SpeedometerMetric transactionsPerSecondSys;

    private static final Counter.Config NUM_TRANS_CONFIG =
            new Counter.Config(INTERNAL_CATEGORY, "trans").withDescription("number of transactions received so far");
    private final Counter numTrans;

    private final AverageStat averageOtherParentAgeDiff;

    /**
     * The constructor of {@code AddedEventMetrics}
     *
     * @param selfId
     * 		the {@link NodeId} of this node
     * @param metrics
     * 		a reference to the metrics-system
     * @throws NullPointerException if any of the following parameters are {@code null}.
     *     <ul>
     *       <li>{@code selfId}</li>
     *       <li>{@code metrics}</li>
     *     </ul>
     *
     */
    public AddedEventMetrics(final NodeId selfId, final Metrics metrics) {
        this.selfId = Objects.requireNonNull(selfId, "selfId must not be null");
        Objects.requireNonNull(metrics, "metrics must not be null");

        eventsCreatedPerSecond = metrics.getOrCreate(EVENTS_CREATED_PER_SECOND_CONFIG);
        averageOtherParentAgeDiff = new AverageStat(
                metrics,
                PLATFORM_CATEGORY,
                "opAgeDiff",
                "average age difference (in generations) between an event created by this node and its other parent",
                FORMAT_5_3,
                AverageStat.WEIGHT_VOLATILE);
        avgCreatedReceivedTime = metrics.getOrCreate(AVG_CREATED_RECEIVED_TIME_CONFIG);
        eventsPerSecond = metrics.getOrCreate(EVENTS_PER_SECOND_CONFIG);
        avgBytesPerTransactionSys = metrics.getOrCreate(AVG_BYTES_PER_TRANSACTION_SYS_CONFIG);
        avgBytesPerTransaction = metrics.getOrCreate(AVG_BYTES_PER_TRANSACTION_CONFIG);
        avgTransactionsPerEvent = metrics.getOrCreate(AVG_TRANSACTIONS_PER_EVENT_CONFIG);
        avgTransactionsPerEventSys = metrics.getOrCreate(AVG_TRANSACTIONS_PER_EVENT_SYS_CONFIG);
        bytesPerSecondTrans = metrics.getOrCreate(BYTES_PER_SECOND_TRANS_CONFIG);
        bytesPerSecondSys = metrics.getOrCreate(BYTES_PER_SECOND_SYS_CONFIG);
        transactionsPerSecond = metrics.getOrCreate(TRANSACTIONS_PER_SECOND_CONFIG);
        transactionsPerSecondSys = metrics.getOrCreate(TRANSACTIONS_PER_SECOND_SYS_CONFIG);
        numTrans = metrics.getOrCreate(NUM_TRANS_CONFIG);
    }

    /**
     * {@inheritDoc}
     */
    @Override
    public void eventAdded(final EventImpl event) {
        if (event.isCreatedBy(selfId)) {
            eventsCreatedPerSecond.cycle();

            // TODO update this metric for multiple other parents
            //            if (event.getBaseEventHashedData().hasOtherParent()) {
            //                averageOtherParentAgeDiff.update(event.getGeneration() - event.getOtherParentGen());
            //            }
        } else {
            avgCreatedReceivedTime.update(
                    event.getTimeCreated().until(event.getBaseEvent().getTimeReceived(), ChronoUnit.NANOS)
                            * NANOSECONDS_TO_SECONDS);
        }

        // count the unique events in the hashgraph
        eventsPerSecond.cycle();

        // record stats for all transactions in this event
        final ConsensusTransaction[] trans = event.getTransactions();
        final int numTransactions = (trans == null ? 0 : trans.length);

        // we have already ensured this isn't a duplicate event, so record all the stats on it:

        // count the bytes in the transactions, and bytes per second, and transactions per event
        // for both app transactions and system transactions.
        // Handle system transactions
        int appSize = 0;
        int sysSize = 0;
        int numAppTrans = 0;
        int numSysTrans = 0;
        for (int i = 0; i < numTransactions; i++) {
            if (trans[i].isSystem()) {
                numSysTrans++;
                sysSize += trans[i].getSerializedLength();
                avgBytesPerTransactionSys.update(trans[i].getSerializedLength());
            } else {
                numAppTrans++;
                appSize += trans[i].getSerializedLength();
                avgBytesPerTransaction.update(trans[i].getSerializedLength());
            }
        }
        avgTransactionsPerEvent.update(numAppTrans);
        avgTransactionsPerEventSys.update(numSysTrans);
        bytesPerSecondTrans.update(appSize);
        bytesPerSecondSys.update(sysSize);
        // count each transaction within that event (this is like calling cycle() numTrans times)
        transactionsPerSecond.update(numAppTrans);
        transactionsPerSecondSys.update(numSysTrans);

        // count all transactions ever in the hashgraph
        if (!event.isEmpty()) {
            numTrans.add(event.getTransactions().length);
        }
    }

    /**
     * Returns the events per seconds of this node
     *
     * @return the events per second
     */
    public double getEventsCreatedPerSecond() {
        return eventsCreatedPerSecond.get();
    }
}<|MERGE_RESOLUTION|>--- conflicted
+++ resolved
@@ -31,12 +31,7 @@
 import com.swirlds.common.metrics.RunningAverageMetric;
 import com.swirlds.common.metrics.SpeedometerMetric;
 import com.swirlds.common.platform.NodeId;
-<<<<<<< HEAD
-import com.swirlds.common.utility.CommonUtils;
 import com.swirlds.platform.event.EventImpl;
-=======
-import com.swirlds.platform.internal.EventImpl;
->>>>>>> e4d88a11
 import com.swirlds.platform.observers.EventAddedObserver;
 import com.swirlds.platform.stats.AverageStat;
 import com.swirlds.platform.system.transaction.ConsensusTransaction;
@@ -127,16 +122,13 @@
     /**
      * The constructor of {@code AddedEventMetrics}
      *
-     * @param selfId
-     * 		the {@link NodeId} of this node
-     * @param metrics
-     * 		a reference to the metrics-system
+     * @param selfId  the {@link NodeId} of this node
+     * @param metrics a reference to the metrics-system
      * @throws NullPointerException if any of the following parameters are {@code null}.
-     *     <ul>
-     *       <li>{@code selfId}</li>
-     *       <li>{@code metrics}</li>
-     *     </ul>
-     *
+     *                              <ul>
+     *                                <li>{@code selfId}</li>
+     *                                <li>{@code metrics}</li>
+     *                              </ul>
      */
     public AddedEventMetrics(final NodeId selfId, final Metrics metrics) {
         this.selfId = Objects.requireNonNull(selfId, "selfId must not be null");
