--- conflicted
+++ resolved
@@ -34,13 +34,8 @@
  * @param eventInput                        the input wire for events to be added to the hashgraph
  * @param pauseInput                        the input wire for pausing the linked event intake
  * @param consensusRoundOutput              the output wire for consensus rounds
-<<<<<<< HEAD
  * @param consensusEventsOutput             the output wire for consensus events, transformed from the consensus round
  *                                          output
- * @param nonAncientEventWindowOutput       the output wire for the {@link NonAncientEventWindow}. This output is
- *                                          transformed from the consensus round output
-=======
->>>>>>> f25cd802
  * @param keystoneEventSequenceNumberOutput the output wire for the keystone event sequence number
  * @param flushRunnable                     the runnable to flush the intake
  */
@@ -48,11 +43,7 @@
         @NonNull InputWire<EventImpl> eventInput,
         @NonNull InputWire<Boolean> pauseInput,
         @NonNull OutputWire<ConsensusRound> consensusRoundOutput,
-<<<<<<< HEAD
         @NonNull OutputWire<List<EventImpl>> consensusEventsOutput,
-        @NonNull OutputWire<NonAncientEventWindow> nonAncientEventWindowOutput,
-=======
->>>>>>> f25cd802
         @NonNull StandardOutputWire<Long> keystoneEventSequenceNumberOutput,
         @NonNull Runnable flushRunnable) {
 
@@ -70,12 +61,7 @@
                 taskScheduler.buildInputWire("linked events"),
                 taskScheduler.buildInputWire("pause"),
                 consensusRoundOutput,
-<<<<<<< HEAD
                 consensusRoundOutput.buildTransformer("getEvents", "rounds", ConsensusRound::getConsensusEvents),
-                consensusRoundOutput.buildTransformer(
-                        "getNonAncientEventWindow", "rounds", ConsensusRound::getNonAncientEventWindow),
-=======
->>>>>>> f25cd802
                 taskScheduler.buildSecondaryOutputWire(),
                 taskScheduler::flush);
     }
