/*
 * Copyright (C) 2023-2024 Hedera Hashgraph, LLC
 *
 * Licensed under the Apache License, Version 2.0 (the "License");
 * you may not use this file except in compliance with the License.
 * You may obtain a copy of the License at
 *
 *      http://www.apache.org/licenses/LICENSE-2.0
 *
 * Unless required by applicable law or agreed to in writing, software
 * distributed under the License is distributed on an "AS IS" BASIS,
 * WITHOUT WARRANTIES OR CONDITIONS OF ANY KIND, either express or implied.
 * See the License for the specific language governing permissions and
 * limitations under the License.
 */

package com.swirlds.platform.wiring;

import com.swirlds.common.wiring.schedulers.TaskScheduler;
import com.swirlds.common.wiring.wires.input.BindableInputWire;
import com.swirlds.common.wiring.wires.input.InputWire;
import com.swirlds.common.wiring.wires.output.OutputWire;
import com.swirlds.common.wiring.wires.output.StandardOutputWire;
import com.swirlds.platform.components.LinkedEventIntake;
import com.swirlds.platform.consensus.NonAncientEventWindow;
import com.swirlds.platform.event.GossipEvent;
import com.swirlds.platform.internal.ConsensusRound;
import com.swirlds.platform.internal.EventImpl;
import edu.umd.cs.findbugs.annotations.NonNull;
import java.util.List;

/**
 * Wiring for the {@link LinkedEventIntake}.
 *
<<<<<<< HEAD
 * @param eventInput                  the input wire for events to be added to the hashgraph
 * @param pauseInput                  the input wire for pausing the linked event intake
 * @param consensusRoundOutput        the output wire for consensus rounds
 * @param nonAncientEventWindowOutput the output wire for the {@link NonAncientEventWindow}. This output is transformed
 *                                    from the consensus round output
 * @param nonExpiredEventWindowOutput the output wire for the minimum generation non-ancient.
 * @param flushRunnable               the runnable to flush the intake
=======
 * @param eventInput                        the input wire for events to be added to the hashgraph
 * @param pauseInput                        the input wire for pausing the linked event intake
 * @param consensusRoundOutput              the output wire for consensus rounds
 * @param nonAncientEventWindowOutput       the output wire for the {@link NonAncientEventWindow}. This output is
 *                                          transformed from the consensus round output
 * @param keystoneEventSequenceNumberOutput the output wire for the keystone event sequence number
 * @param flushRunnable                     the runnable to flush the intake
>>>>>>> 78672bf7
 */
public record LinkedEventIntakeWiring(
        @NonNull InputWire<EventImpl> eventInput,
        @NonNull InputWire<Boolean> pauseInput,
        @NonNull OutputWire<ConsensusRound> consensusRoundOutput,
        @NonNull OutputWire<NonAncientEventWindow> nonAncientEventWindowOutput,
<<<<<<< HEAD
        @NonNull OutputWire<Long> nonExpiredEventWindowOutput,
=======
        @NonNull StandardOutputWire<Long> keystoneEventSequenceNumberOutput,
>>>>>>> 78672bf7
        @NonNull Runnable flushRunnable) {

    /**
     * Create a new instance of this wiring.
     *
     * @param taskScheduler the task scheduler for this intake
     * @return the new wiring instance
     */
    public static LinkedEventIntakeWiring create(@NonNull final TaskScheduler<List<ConsensusRound>> taskScheduler) {
        final OutputWire<ConsensusRound> consensusRoundOutput =
                taskScheduler.getOutputWire().buildSplitter("linkedEventIntakeSplitter", "round lists");

        return new LinkedEventIntakeWiring(
                taskScheduler.buildInputWire("linked events"),
                taskScheduler.buildInputWire("pause"),
                consensusRoundOutput,
                consensusRoundOutput.buildTransformer(
<<<<<<< HEAD
                        "getNonAncientEventWindow", "rounds", ConsensusRound::getNonAncientEventWindow),
                consensusRoundOutput.buildTransformer("getNonExpiredEventWindow", "rounds", r -> r.getGenerations()
                        .getMinRoundGeneration()),
=======
                        "getNonAncientEventWindow",
                        "rounds",
                        consensusRound -> consensusRound.getNonAncientEventWindow()),
                taskScheduler.buildSecondaryOutputWire(),
>>>>>>> 78672bf7
                taskScheduler::flush);
    }

    /**
     * Bind a linked event intake object to this scheduler.
     *
     * @param linkedEventIntake the linked event intake to bind
     */
    public void bind(@NonNull final LinkedEventIntake linkedEventIntake) {
        ((BindableInputWire<EventImpl, List<ConsensusRound>>) eventInput).bind(linkedEventIntake::addEvent);
        ((BindableInputWire<Boolean, List<GossipEvent>>) pauseInput).bind(linkedEventIntake::setPaused);
    }
}<|MERGE_RESOLUTION|>--- conflicted
+++ resolved
@@ -32,15 +32,6 @@
 /**
  * Wiring for the {@link LinkedEventIntake}.
  *
-<<<<<<< HEAD
- * @param eventInput                  the input wire for events to be added to the hashgraph
- * @param pauseInput                  the input wire for pausing the linked event intake
- * @param consensusRoundOutput        the output wire for consensus rounds
- * @param nonAncientEventWindowOutput the output wire for the {@link NonAncientEventWindow}. This output is transformed
- *                                    from the consensus round output
- * @param nonExpiredEventWindowOutput the output wire for the minimum generation non-ancient.
- * @param flushRunnable               the runnable to flush the intake
-=======
  * @param eventInput                        the input wire for events to be added to the hashgraph
  * @param pauseInput                        the input wire for pausing the linked event intake
  * @param consensusRoundOutput              the output wire for consensus rounds
@@ -48,18 +39,13 @@
  *                                          transformed from the consensus round output
  * @param keystoneEventSequenceNumberOutput the output wire for the keystone event sequence number
  * @param flushRunnable                     the runnable to flush the intake
->>>>>>> 78672bf7
  */
 public record LinkedEventIntakeWiring(
         @NonNull InputWire<EventImpl> eventInput,
         @NonNull InputWire<Boolean> pauseInput,
         @NonNull OutputWire<ConsensusRound> consensusRoundOutput,
         @NonNull OutputWire<NonAncientEventWindow> nonAncientEventWindowOutput,
-<<<<<<< HEAD
-        @NonNull OutputWire<Long> nonExpiredEventWindowOutput,
-=======
         @NonNull StandardOutputWire<Long> keystoneEventSequenceNumberOutput,
->>>>>>> 78672bf7
         @NonNull Runnable flushRunnable) {
 
     /**
@@ -77,16 +63,10 @@
                 taskScheduler.buildInputWire("pause"),
                 consensusRoundOutput,
                 consensusRoundOutput.buildTransformer(
-<<<<<<< HEAD
-                        "getNonAncientEventWindow", "rounds", ConsensusRound::getNonAncientEventWindow),
-                consensusRoundOutput.buildTransformer("getNonExpiredEventWindow", "rounds", r -> r.getGenerations()
-                        .getMinRoundGeneration()),
-=======
                         "getNonAncientEventWindow",
                         "rounds",
                         consensusRound -> consensusRound.getNonAncientEventWindow()),
                 taskScheduler.buildSecondaryOutputWire(),
->>>>>>> 78672bf7
                 taskScheduler::flush);
     }
 
