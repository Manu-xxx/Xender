/*
 * Copyright (C) 2023-2024 Hedera Hashgraph, LLC
 *
 * Licensed under the Apache License, Version 2.0 (the "License");
 * you may not use this file except in compliance with the License.
 * You may obtain a copy of the License at
 *
 *      http://www.apache.org/licenses/LICENSE-2.0
 *
 * Unless required by applicable law or agreed to in writing, software
 * distributed under the License is distributed on an "AS IS" BASIS,
 * WITHOUT WARRANTIES OR CONDITIONS OF ANY KIND, either express or implied.
 * See the License for the specific language governing permissions and
 * limitations under the License.
 */

package com.swirlds.platform.wiring;

import com.swirlds.common.wiring.schedulers.TaskScheduler;
import com.swirlds.common.wiring.wires.input.BindableInputWire;
import com.swirlds.common.wiring.wires.input.InputWire;
import com.swirlds.common.wiring.wires.output.OutputWire;
import com.swirlds.platform.components.LinkedEventIntake;
import com.swirlds.platform.consensus.NonAncientEventWindow;
import com.swirlds.platform.event.GossipEvent;
import com.swirlds.platform.internal.ConsensusRound;
import com.swirlds.platform.internal.EventImpl;
import edu.umd.cs.findbugs.annotations.NonNull;
import java.util.List;

/**
 * Wiring for the {@link LinkedEventIntake}.
 *
 * @param eventInput                  the input wire for events to be added to the hashgraph
 * @param pauseInput                  the input wire for pausing the linked event intake
 * @param consensusRoundOutput        the output wire for consensus rounds
 * @param nonAncientEventWindowOutput the output wire for the {@link NonAncientEventWindow}. This output is transformed
 *                                    from the consensus round output
 * @param flushRunnable               the runnable to flush the intake
 */
public record LinkedEventIntakeWiring(
        @NonNull InputWire<EventImpl> eventInput,
        @NonNull InputWire<Boolean> pauseInput,
        @NonNull OutputWire<ConsensusRound> consensusRoundOutput,
        @NonNull OutputWire<NonAncientEventWindow> nonAncientEventWindowOutput,
<<<<<<< HEAD
        @NonNull OutputWire<Long> minimumGenerationNonAncientOutput,
        @NonNull OutputWire<Long> nonExpiredEventWindowOutput,
=======
>>>>>>> 688f3d5e
        @NonNull Runnable flushRunnable) {

    /**
     * Create a new instance of this wiring.
     *
     * @param taskScheduler the task scheduler for this intake
     * @return the new wiring instance
     */
    public static LinkedEventIntakeWiring create(@NonNull final TaskScheduler<List<ConsensusRound>> taskScheduler) {
        final OutputWire<ConsensusRound> consensusRoundOutput =
                taskScheduler.getOutputWire().buildSplitter("linkedEventIntakeSplitter", "round lists");

        return new LinkedEventIntakeWiring(
                taskScheduler.buildInputWire("linked events"),
                taskScheduler.buildInputWire("pause"),
                consensusRoundOutput,
                consensusRoundOutput.buildTransformer(
<<<<<<< HEAD
                        "getNonAncientEventWindow", "rounds", ConsensusRound::getNonAncientEventWindow),
                consensusRoundOutput.buildTransformer(
                        "getMinimumGenerationNonAncient",
                        "rounds",
                        consensusRound -> consensusRound.getGenerations().getMinGenerationNonAncient()),
                consensusRoundOutput.buildTransformer("getNonExpiredEventWindow", "rounds", r -> r.getGenerations()
                        .getMinRoundGeneration()),
=======
                        "getNonAncientEventWindow",
                        "rounds",
                        consensusRound -> consensusRound.getNonAncientEventWindow()),
>>>>>>> 688f3d5e
                taskScheduler::flush);
    }

    /**
     * Bind a linked event intake object to this scheduler.
     *
     * @param linkedEventIntake the linked event intake to bind
     */
    public void bind(@NonNull final LinkedEventIntake linkedEventIntake) {
        ((BindableInputWire<EventImpl, List<ConsensusRound>>) eventInput).bind(linkedEventIntake::addEvent);
        ((BindableInputWire<Boolean, List<GossipEvent>>) pauseInput).bind(linkedEventIntake::setPaused);
    }
}<|MERGE_RESOLUTION|>--- conflicted
+++ resolved
@@ -36,6 +36,7 @@
  * @param consensusRoundOutput        the output wire for consensus rounds
  * @param nonAncientEventWindowOutput the output wire for the {@link NonAncientEventWindow}. This output is transformed
  *                                    from the consensus round output
+ * @param nonExpiredEventWindowOutput the output wire for the minimum generation non-ancient.
  * @param flushRunnable               the runnable to flush the intake
  */
 public record LinkedEventIntakeWiring(
@@ -43,11 +44,7 @@
         @NonNull InputWire<Boolean> pauseInput,
         @NonNull OutputWire<ConsensusRound> consensusRoundOutput,
         @NonNull OutputWire<NonAncientEventWindow> nonAncientEventWindowOutput,
-<<<<<<< HEAD
-        @NonNull OutputWire<Long> minimumGenerationNonAncientOutput,
         @NonNull OutputWire<Long> nonExpiredEventWindowOutput,
-=======
->>>>>>> 688f3d5e
         @NonNull Runnable flushRunnable) {
 
     /**
@@ -65,19 +62,9 @@
                 taskScheduler.buildInputWire("pause"),
                 consensusRoundOutput,
                 consensusRoundOutput.buildTransformer(
-<<<<<<< HEAD
                         "getNonAncientEventWindow", "rounds", ConsensusRound::getNonAncientEventWindow),
-                consensusRoundOutput.buildTransformer(
-                        "getMinimumGenerationNonAncient",
-                        "rounds",
-                        consensusRound -> consensusRound.getGenerations().getMinGenerationNonAncient()),
                 consensusRoundOutput.buildTransformer("getNonExpiredEventWindow", "rounds", r -> r.getGenerations()
                         .getMinRoundGeneration()),
-=======
-                        "getNonAncientEventWindow",
-                        "rounds",
-                        consensusRound -> consensusRound.getNonAncientEventWindow()),
->>>>>>> 688f3d5e
                 taskScheduler::flush);
     }
 
