--- conflicted
+++ resolved
@@ -203,12 +203,8 @@
                         eventObserverDispatcher,
                         eventMapper,
                         eventIntakeMetrics,
-<<<<<<< HEAD
+                        syncMetrics,
                         statusActionSubmitter,
-=======
-                        syncMetrics,
-                        updatePlatformStatus,
->>>>>>> 5b05df7c
                         loadReconnectState,
                         clearAllPipelinesForReconnect);
             } else {
@@ -234,12 +230,8 @@
                         eventObserverDispatcher,
                         eventMapper,
                         eventIntakeMetrics,
-<<<<<<< HEAD
+                        syncMetrics,
                         statusActionSubmitter,
-=======
-                        syncMetrics,
-                        updatePlatformStatus,
->>>>>>> 5b05df7c
                         loadReconnectState,
                         clearAllPipelinesForReconnect);
             }
@@ -263,12 +255,8 @@
                     eventObserverDispatcher,
                     eventMapper,
                     eventIntakeMetrics,
-<<<<<<< HEAD
+                    syncMetrics,
                     statusActionSubmitter,
-=======
-                    syncMetrics,
-                    updatePlatformStatus,
->>>>>>> 5b05df7c
                     loadReconnectState,
                     clearAllPipelinesForReconnect);
         }
