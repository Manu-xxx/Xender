/*
 * Copyright (C) 2023-2024 Hedera Hashgraph, LLC
 *
 * Licensed under the Apache License, Version 2.0 (the "License");
 * you may not use this file except in compliance with the License.
 * You may obtain a copy of the License at
 *
 *      http://www.apache.org/licenses/LICENSE-2.0
 *
 * Unless required by applicable law or agreed to in writing, software
 * distributed under the License is distributed on an "AS IS" BASIS,
 * WITHOUT WARRANTIES OR CONDITIONS OF ANY KIND, either express or implied.
 * See the License for the specific language governing permissions and
 * limitations under the License.
 */

package com.swirlds.platform.gossip;

import static com.swirlds.logging.legacy.LogMarker.STARTUP;

import com.swirlds.base.time.Time;
import com.swirlds.common.context.PlatformContext;
import com.swirlds.common.crypto.Hash;
import com.swirlds.common.notification.NotificationEngine;
import com.swirlds.common.platform.NodeId;
import com.swirlds.common.threading.framework.QueueThread;
import com.swirlds.common.threading.manager.ThreadManager;
import com.swirlds.platform.Consensus;
import com.swirlds.platform.crypto.KeysAndCerts;
import com.swirlds.platform.event.GossipEvent;
import com.swirlds.platform.event.linking.EventLinker;
import com.swirlds.platform.gossip.shadowgraph.LatestEventTipsetTracker;
import com.swirlds.platform.gossip.shadowgraph.LatestTransmittedEventTracker;
import com.swirlds.platform.gossip.shadowgraph.ShadowGraph;
import com.swirlds.platform.gossip.sync.SingleNodeSyncGossip;
import com.swirlds.platform.gossip.sync.SyncGossip;
import com.swirlds.platform.metrics.SyncMetrics;
import com.swirlds.platform.recovery.EmergencyRecoveryManager;
import com.swirlds.platform.state.SwirldStateManager;
import com.swirlds.platform.state.nexus.SignedStateNexus;
import com.swirlds.platform.state.signed.ReservedSignedState;
import com.swirlds.platform.state.signed.SignedState;
import com.swirlds.platform.system.SoftwareVersion;
import com.swirlds.platform.system.address.AddressBook;
import com.swirlds.platform.system.status.PlatformStatusManager;
import edu.umd.cs.findbugs.annotations.NonNull;
import edu.umd.cs.findbugs.annotations.Nullable;
import java.util.Objects;
import java.util.concurrent.atomic.AtomicReference;
import java.util.function.Consumer;
import java.util.function.Supplier;
import org.apache.logging.log4j.LogManager;
import org.apache.logging.log4j.Logger;

/**
 * Builds the gossip engine, depending on which flavor is requested in the configuration.
 */
public final class GossipFactory {

    private static final Logger logger = LogManager.getLogger(GossipFactory.class);

    private GossipFactory() {}

    /**
     * Builds the gossip engine, depending on which flavor is requested in the configuration.
     *
     * @param platformContext               the platform context
     * @param threadManager                 the thread manager
     * @param time                          the wall clock time
     * @param keysAndCerts                  private keys and public certificates
     * @param notificationEngine            used to send notifications to the app
     * @param addressBook                   the current address book
     * @param selfId                        this node's ID
     * @param appVersion                    the version of the app
     * @param epochHash                     the epoch hash of the initial state
     * @param shadowGraph                   contains non-ancient events
     * @param latestEventTipsetTracker      tracks the tipset of the latest self event
     * @param latestTransmittedEventTracker tracks the latest events that have been sent to each peer
     * @param emergencyRecoveryManager      handles emergency recovery
     * @param consensusRef                  a pointer to consensus
     * @param intakeQueue                   the event intake queue
     * @param swirldStateManager            manages the mutable state
     * @param latestCompleteState           holds the latest signed state that has enough signatures to be verifiable
     * @param syncMetrics                   metrics for sync
     * @param eventLinker                   links together events, if chatter is enabled will also buffer orphans
     * @param platformStatusManager         the platform status manager
     * @param loadReconnectState            a method that should be called when a state from reconnect is obtained
     * @param clearAllPipelinesForReconnect this method should be called to clear all pipelines prior to a reconnect
     * @param intakeEventCounter            keeps track of the number of events in the intake pipeline from each peer
     * @param emergencyStateSupplier        returns the emergency state if available
     * @return the gossip engine
     */
    public static Gossip buildGossip(
            @NonNull final PlatformContext platformContext,
            @NonNull final ThreadManager threadManager,
            @NonNull final Time time,
            @NonNull final KeysAndCerts keysAndCerts,
            @NonNull final NotificationEngine notificationEngine,
            @NonNull final AddressBook addressBook,
            @NonNull final NodeId selfId,
            @NonNull final SoftwareVersion appVersion,
            @Nullable final Hash epochHash,
            @NonNull final ShadowGraph shadowGraph,
            @Nullable final LatestEventTipsetTracker latestEventTipsetTracker,
            @Nullable final LatestTransmittedEventTracker latestTransmittedEventTracker,
            @NonNull final EmergencyRecoveryManager emergencyRecoveryManager,
            @NonNull final AtomicReference<Consensus> consensusRef,
            @NonNull final QueueThread<GossipEvent> intakeQueue,
            @NonNull final SwirldStateManager swirldStateManager,
            @NonNull final SignedStateNexus latestCompleteState,
            @NonNull final SyncMetrics syncMetrics,
            @NonNull final EventLinker eventLinker,
            @NonNull final PlatformStatusManager platformStatusManager,
            @NonNull final Consumer<SignedState> loadReconnectState,
            @NonNull final Runnable clearAllPipelinesForReconnect,
            @NonNull final IntakeEventCounter intakeEventCounter,
            @NonNull final Supplier<ReservedSignedState> emergencyStateSupplier) {

        Objects.requireNonNull(platformContext);
        Objects.requireNonNull(threadManager);
        Objects.requireNonNull(time);
        Objects.requireNonNull(keysAndCerts);
        Objects.requireNonNull(notificationEngine);
        Objects.requireNonNull(addressBook);
        Objects.requireNonNull(selfId);
        Objects.requireNonNull(appVersion);
        Objects.requireNonNull(shadowGraph);
        Objects.requireNonNull(emergencyRecoveryManager);
        Objects.requireNonNull(consensusRef);
        Objects.requireNonNull(intakeQueue);
        Objects.requireNonNull(swirldStateManager);
        Objects.requireNonNull(latestCompleteState);
        Objects.requireNonNull(syncMetrics);
        Objects.requireNonNull(eventLinker);
        Objects.requireNonNull(platformStatusManager);
        Objects.requireNonNull(loadReconnectState);
        Objects.requireNonNull(clearAllPipelinesForReconnect);
        Objects.requireNonNull(intakeEventCounter);

        if (addressBook.getSize() == 1) {
            logger.info(STARTUP.getMarker(), "Using SingleNodeSyncGossip");
            return new SingleNodeSyncGossip(
                    platformContext,
                    threadManager,
                    time,
                    keysAndCerts,
                    addressBook,
                    selfId,
                    appVersion,
                    shadowGraph,
                    intakeQueue,
                    swirldStateManager,
                    latestCompleteState,
                    platformStatusManager,
                    loadReconnectState,
                    clearAllPipelinesForReconnect);
        } else {
            logger.info(STARTUP.getMarker(), "Using SyncGossip");
            return new SyncGossip(
                    platformContext,
                    threadManager,
                    time,
                    keysAndCerts,
                    notificationEngine,
                    addressBook,
                    selfId,
                    appVersion,
                    epochHash,
                    shadowGraph,
                    latestEventTipsetTracker,
                    emergencyRecoveryManager,
                    consensusRef,
                    intakeQueue,
                    swirldStateManager,
                    latestCompleteState,
                    syncMetrics,
                    eventLinker,
                    platformStatusManager,
                    loadReconnectState,
                    clearAllPipelinesForReconnect,
                    intakeEventCounter,
                    emergencyStateSupplier);
<<<<<<< HEAD
        } else {
            if (addressBook.getSize() == 1) {
                logger.info(STARTUP.getMarker(), "Using SingleNodeSyncGossip");
                return new SingleNodeSyncGossip(
                        platformContext,
                        threadManager,
                        time,
                        keysAndCerts,
                        addressBook,
                        selfId,
                        appVersion,
                        shadowGraph,
                        intakeQueue,
                        swirldStateManager,
                        latestCompleteState,
                        syncMetrics,
                        platformStatusManager,
                        loadReconnectState,
                        clearAllPipelinesForReconnect);
            } else {
                logger.info(STARTUP.getMarker(), "Using SyncGossip");
                return new SyncGossip(
                        platformContext,
                        threadManager,
                        time,
                        keysAndCerts,
                        notificationEngine,
                        addressBook,
                        selfId,
                        appVersion,
                        epochHash,
                        shadowGraph,
                        latestEventTipsetTracker,
                        latestTransmittedEventTracker,
                        emergencyRecoveryManager,
                        consensusRef,
                        intakeQueue,
                        swirldStateManager,
                        latestCompleteState,
                        syncMetrics,
                        eventLinker,
                        platformStatusManager,
                        loadReconnectState,
                        clearAllPipelinesForReconnect,
                        intakeEventCounter,
                        emergencyStateSupplier);
            }
=======
>>>>>>> afa58cce
        }
    }
}<|MERGE_RESOLUTION|>--- conflicted
+++ resolved
@@ -30,7 +30,6 @@
 import com.swirlds.platform.event.GossipEvent;
 import com.swirlds.platform.event.linking.EventLinker;
 import com.swirlds.platform.gossip.shadowgraph.LatestEventTipsetTracker;
-import com.swirlds.platform.gossip.shadowgraph.LatestTransmittedEventTracker;
 import com.swirlds.platform.gossip.shadowgraph.ShadowGraph;
 import com.swirlds.platform.gossip.sync.SingleNodeSyncGossip;
 import com.swirlds.platform.gossip.sync.SyncGossip;
@@ -75,7 +74,6 @@
      * @param epochHash                     the epoch hash of the initial state
      * @param shadowGraph                   contains non-ancient events
      * @param latestEventTipsetTracker      tracks the tipset of the latest self event
-     * @param latestTransmittedEventTracker tracks the latest events that have been sent to each peer
      * @param emergencyRecoveryManager      handles emergency recovery
      * @param consensusRef                  a pointer to consensus
      * @param intakeQueue                   the event intake queue
@@ -102,7 +100,6 @@
             @Nullable final Hash epochHash,
             @NonNull final ShadowGraph shadowGraph,
             @Nullable final LatestEventTipsetTracker latestEventTipsetTracker,
-            @Nullable final LatestTransmittedEventTracker latestTransmittedEventTracker,
             @NonNull final EmergencyRecoveryManager emergencyRecoveryManager,
             @NonNull final AtomicReference<Consensus> consensusRef,
             @NonNull final QueueThread<GossipEvent> intakeQueue,
@@ -180,56 +177,6 @@
                     clearAllPipelinesForReconnect,
                     intakeEventCounter,
                     emergencyStateSupplier);
-<<<<<<< HEAD
-        } else {
-            if (addressBook.getSize() == 1) {
-                logger.info(STARTUP.getMarker(), "Using SingleNodeSyncGossip");
-                return new SingleNodeSyncGossip(
-                        platformContext,
-                        threadManager,
-                        time,
-                        keysAndCerts,
-                        addressBook,
-                        selfId,
-                        appVersion,
-                        shadowGraph,
-                        intakeQueue,
-                        swirldStateManager,
-                        latestCompleteState,
-                        syncMetrics,
-                        platformStatusManager,
-                        loadReconnectState,
-                        clearAllPipelinesForReconnect);
-            } else {
-                logger.info(STARTUP.getMarker(), "Using SyncGossip");
-                return new SyncGossip(
-                        platformContext,
-                        threadManager,
-                        time,
-                        keysAndCerts,
-                        notificationEngine,
-                        addressBook,
-                        selfId,
-                        appVersion,
-                        epochHash,
-                        shadowGraph,
-                        latestEventTipsetTracker,
-                        latestTransmittedEventTracker,
-                        emergencyRecoveryManager,
-                        consensusRef,
-                        intakeQueue,
-                        swirldStateManager,
-                        latestCompleteState,
-                        syncMetrics,
-                        eventLinker,
-                        platformStatusManager,
-                        loadReconnectState,
-                        clearAllPipelinesForReconnect,
-                        intakeEventCounter,
-                        emergencyStateSupplier);
-            }
-=======
->>>>>>> afa58cce
         }
     }
 }