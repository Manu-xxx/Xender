--- conflicted
+++ resolved
@@ -161,14 +161,6 @@
     public void update() {
         // calculate the value for otherStatPing (the average of all, not including self)
         double sum = 0;
-<<<<<<< HEAD
-        final Map<NodeId, Double> times = getPingMilliseconds(); // times are in seconds
-        for (final double time : times.values()) {
-            sum += time;
-        }
-        // don't average in the times[selfId]==0, so subtract 1 from the length
-        final double pingValue = sum / (times.size() - 1); // pingValue is in milliseconds
-=======
         int count = 0;
         for (final RunningAverageMetric metric : avgPingMilliseconds.values()) {
             if (metric != null) {
@@ -178,7 +170,6 @@
         }
         // don't average in the times[selfId]==0, so subtract 1 from the count
         final double pingValue = sum / (count - 1); // pingValue is in milliseconds
->>>>>>> 8d3c1765
 
         avgPing.update(pingValue);
 
@@ -209,43 +200,21 @@
      * @return the average times, for each member, in milliseconds
      */
     @NonNull
-<<<<<<< HEAD
-    public Map<NodeId, Double> getPingMilliseconds() {
-=======
     public Map<NodeId, Double> getAvgPingMilliseconds() {
->>>>>>> 8d3c1765
         final Map<NodeId, Double> times = new HashMap<>();
         avgPingMilliseconds.forEach((nodeId, metric) -> times.put(nodeId, metric.get()));
         times.put(selfId, 0.0);
         return times;
     }
 
-<<<<<<< HEAD
-    /**
-     * Returns the average number of bytes sent per second to each member.
-     *
-     * @return the average number of bytes sent per second to each member
-     */
-    @NonNull
-    public Map<NodeId, RunningAverageMetric> getAvgPingMilliseconds() {
-        return new HashMap<>(avgPingMilliseconds);
-    }
-
-=======
->>>>>>> 8d3c1765
     /**
      * Records the occurrence of a disconnect.
      *
      * @param connection the connection that was closed.
      */
-<<<<<<< HEAD
-    public void recordDisconnect(final Connection connection) {
-        NodeId otherId = connection.getOtherId();
-=======
     public void recordDisconnect(@NonNull final Connection connection) {
         final NodeId otherId = Objects.requireNonNull(connection, "connection must not be null.")
                 .getOtherId();
->>>>>>> 8d3c1765
         if (disconnectFrequency.containsKey(otherId)) {
             disconnectFrequency.get(otherId).count();
         }
