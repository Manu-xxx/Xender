--- conflicted
+++ resolved
@@ -29,7 +29,6 @@
 import com.swirlds.platform.state.signed.ReservedSignedState;
 import edu.umd.cs.findbugs.annotations.NonNull;
 import java.io.IOException;
-import java.util.Objects;
 import org.apache.logging.log4j.LogManager;
 import org.apache.logging.log4j.Logger;
 
@@ -62,32 +61,19 @@
      * @param stats                     reconnect metrics
      */
     public ReconnectProtocolResponder(
-<<<<<<< HEAD
-            final ThreadManager threadManager,
-            final LatestSignedStateProvider latestSignedStateProvider,
-            final ReconnectSettings settings,
-            final ReconnectThrottle reconnectThrottle,
-            @NonNull final FallenBehindManager fallenBehindManager,
-            final ReconnectMetrics stats) {
-        this.threadManager = threadManager;
-        this.latestSignedStateProvider = latestSignedStateProvider;
-        this.settings = settings;
-        this.reconnectThrottle = reconnectThrottle;
-        this.fallenBehindManager = Objects.requireNonNull(fallenBehindManager);
-        this.stats = stats;
-=======
             @NonNull final ThreadManager threadManager,
             @NonNull final LatestSignedStateProvider latestSignedStateProvider,
             @NonNull final ReconnectConfig config,
             @NonNull final ReconnectThrottle reconnectThrottle,
+            @NonNull final FallenBehindManager fallenBehindManager,
             @NonNull final ReconnectMetrics stats) {
         this.threadManager = ArgumentUtils.throwArgNull(threadManager, "threadManager");
         this.latestSignedStateProvider =
                 ArgumentUtils.throwArgNull(latestSignedStateProvider, "latestSignedStateProvider");
         this.config = ArgumentUtils.throwArgNull(config, "config");
+        this.fallenBehindManager = ArgumentUtils.throwArgNull(fallenBehindManager, "fallenBehindManager");
         this.reconnectThrottle = ArgumentUtils.throwArgNull(reconnectThrottle, "reconnectThrottle");
         this.stats = ArgumentUtils.throwArgNull(stats, "stats");
->>>>>>> e753a6c1
     }
 
     /** {@inheritDoc} */
