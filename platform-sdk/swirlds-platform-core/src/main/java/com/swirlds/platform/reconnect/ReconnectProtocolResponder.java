--- conflicted
+++ resolved
@@ -120,15 +120,9 @@
                 new ReconnectTeacher(
                                 threadManager,
                                 connection,
-<<<<<<< HEAD
                                 config.asyncStreamTimeoutMilliseconds(),
-                                connection.getSelfId().getId(),
-                                connection.getOtherId().getId(),
-=======
-                                settings.getAsyncStreamTimeoutMilliseconds(),
                                 connection.getSelfId().id(),
                                 connection.getOtherId().id(),
->>>>>>> d2250064
                                 state.get().getRound(),
                                 stats)
                         .execute(state.get());
