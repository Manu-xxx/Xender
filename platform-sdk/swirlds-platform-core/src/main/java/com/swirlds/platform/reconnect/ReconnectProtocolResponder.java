/*
 * Copyright (C) 2022-2023 Hedera Hashgraph, LLC
 *
 * Licensed under the Apache License, Version 2.0 (the "License");
 * you may not use this file except in compliance with the License.
 * You may obtain a copy of the License at
 *
 *      http://www.apache.org/licenses/LICENSE-2.0
 *
 * Unless required by applicable law or agreed to in writing, software
 * distributed under the License is distributed on an "AS IS" BASIS,
 * WITHOUT WARRANTIES OR CONDITIONS OF ANY KIND, either express or implied.
 * See the License for the specific language governing permissions and
 * limitations under the License.
 */

package com.swirlds.platform.reconnect;

import static com.swirlds.logging.LogMarker.RECONNECT;

import com.swirlds.base.ArgumentUtils;
import com.swirlds.common.merkle.synchronization.config.ReconnectConfig;
import com.swirlds.common.threading.manager.ThreadManager;
import com.swirlds.platform.Connection;
import com.swirlds.platform.components.state.query.LatestSignedStateProvider;
import com.swirlds.platform.metrics.ReconnectMetrics;
import com.swirlds.platform.network.unidirectional.NetworkProtocolResponder;
<<<<<<< HEAD
import com.swirlds.platform.state.signed.SignedState;
import edu.umd.cs.findbugs.annotations.NonNull;
=======
import com.swirlds.platform.state.signed.ReservedSignedState;
>>>>>>> efc2775e
import java.io.IOException;
import org.apache.logging.log4j.LogManager;
import org.apache.logging.log4j.Logger;

/**
 * This reconnect implementation is used when sync gossip is enabled.
 */
public class ReconnectProtocolResponder implements NetworkProtocolResponder {
    private static final Logger logger = LogManager.getLogger(ReconnectProtocolResponder.class);

    private final LatestSignedStateProvider latestSignedStateProvider;
    private final ReconnectConfig config;
    /**
     * This object is responsible for limiting the frequency of reconnect attempts (in the role of the sender)
     */
    private final ReconnectThrottle reconnectThrottle;

    private final ReconnectMetrics stats;
    private final ThreadManager threadManager;

    /**
     * @param threadManager             responsible for managing thread lifecycles
     * @param latestSignedStateProvider a function that provides the latest signed state, either strongly or weakly
     *                                  reserved. The caller is responsible for releasing the reservation when
     *                                  finished.
     * @param config                    reconnect config
     * @param reconnectThrottle         limits when reconnect may start
     * @param stats                     reconnect metrics
     */
    public ReconnectProtocolResponder(
            @NonNull final ThreadManager threadManager,
            @NonNull final LatestSignedStateProvider latestSignedStateProvider,
            @NonNull final ReconnectConfig config,
            @NonNull final ReconnectThrottle reconnectThrottle,
            @NonNull final ReconnectMetrics stats) {
        this.threadManager = ArgumentUtils.throwArgNull(threadManager, "threadManager");
        this.latestSignedStateProvider =
                ArgumentUtils.throwArgNull(latestSignedStateProvider, "latestSignedStateProvider");
        this.config = ArgumentUtils.throwArgNull(config, "config");
        this.reconnectThrottle = ArgumentUtils.throwArgNull(reconnectThrottle, "reconnectThrottle");
        this.stats = ArgumentUtils.throwArgNull(stats, "stats");
    }

    /** {@inheritDoc} */
    @Override
    public void protocolInitiated(final byte initialByte, final Connection connection) throws IOException {
        logger.info(
                RECONNECT.getMarker(),
                "{} got COMM_STATE_REQUEST from {}",
                connection.getSelfId(),
                connection.getOtherId());

        try (final ReservedSignedState state =
                latestSignedStateProvider.getLatestSignedState("ReconnectProtocolResponder.protocolInitiated()")) {

            if (state.isNull()) {
                logger.info(
                        RECONNECT.getMarker(),
                        "Rejecting reconnect request from node {} due to lack of a fully signed state",
                        connection.getOtherId().getId());
                ReconnectUtils.denyReconnect(connection);
                return;
            }

            if (!state.get().getState().isInitialized()) {
                ReconnectUtils.denyReconnect(connection);
                logger.warn(
                        RECONNECT.getMarker(),
                        "Rejecting reconnect request from node {} due to lack of an initialized signed state.",
                        connection.getOtherId().getId());
                return;
            } else if (!state.get().isComplete()) {
                // this is only possible if signed state manager violates its contractual obligations
                ReconnectUtils.denyReconnect(connection);
                logger.error(
                        RECONNECT.getMarker(),
                        "Rejecting reconnect request from node {} due to lack of a fully signed state."
                                + " The signed state manager attempted to provide a state that was not"
                                + " fully signed, which should not be possible.",
                        connection.getOtherId().getId());
                return;
            }

            if (!reconnectThrottle.initiateReconnect(connection.getOtherId().getId())) {
                ReconnectUtils.denyReconnect(connection);
                return;
            }

<<<<<<< HEAD
        try {
            ReconnectUtils.confirmReconnect(connection);
            new ReconnectTeacher(
                            threadManager,
                            connection,
                            state,
                            config.asyncStreamTimeoutMilliseconds(),
                            connection.getSelfId().getId(),
                            connection.getOtherId().getId(),
                            state.getRound(),
                            stats)
                    .execute();
        } finally {
            reconnectThrottle.reconnectAttemptFinished();
=======
            try {
                ReconnectUtils.confirmReconnect(connection);
                new ReconnectTeacher(
                                threadManager,
                                connection,
                                settings.getAsyncStreamTimeoutMilliseconds(),
                                connection.getSelfId().getId(),
                                connection.getOtherId().getId(),
                                state.get().getRound(),
                                stats)
                        .execute(state.get());
            } finally {
                reconnectThrottle.reconnectAttemptFinished();
            }
>>>>>>> efc2775e
        }
    }
}<|MERGE_RESOLUTION|>--- conflicted
+++ resolved
@@ -25,12 +25,8 @@
 import com.swirlds.platform.components.state.query.LatestSignedStateProvider;
 import com.swirlds.platform.metrics.ReconnectMetrics;
 import com.swirlds.platform.network.unidirectional.NetworkProtocolResponder;
-<<<<<<< HEAD
-import com.swirlds.platform.state.signed.SignedState;
+import com.swirlds.platform.state.signed.ReservedSignedState;
 import edu.umd.cs.findbugs.annotations.NonNull;
-=======
-import com.swirlds.platform.state.signed.ReservedSignedState;
->>>>>>> efc2775e
 import java.io.IOException;
 import org.apache.logging.log4j.LogManager;
 import org.apache.logging.log4j.Logger;
@@ -119,28 +115,12 @@
                 return;
             }
 
-<<<<<<< HEAD
-        try {
-            ReconnectUtils.confirmReconnect(connection);
-            new ReconnectTeacher(
-                            threadManager,
-                            connection,
-                            state,
-                            config.asyncStreamTimeoutMilliseconds(),
-                            connection.getSelfId().getId(),
-                            connection.getOtherId().getId(),
-                            state.getRound(),
-                            stats)
-                    .execute();
-        } finally {
-            reconnectThrottle.reconnectAttemptFinished();
-=======
             try {
                 ReconnectUtils.confirmReconnect(connection);
                 new ReconnectTeacher(
                                 threadManager,
                                 connection,
-                                settings.getAsyncStreamTimeoutMilliseconds(),
+                                config.asyncStreamTimeoutMilliseconds(),
                                 connection.getSelfId().getId(),
                                 connection.getOtherId().getId(),
                                 state.get().getRound(),
@@ -149,7 +129,6 @@
             } finally {
                 reconnectThrottle.reconnectAttemptFinished();
             }
->>>>>>> efc2775e
         }
     }
 }