/*
 * Copyright (C) 2024 Hedera Hashgraph, LLC
 *
 * Licensed under the Apache License, Version 2.0 (the "License");
 * you may not use this file except in compliance with the License.
 * You may obtain a copy of the License at
 *
 *      http://www.apache.org/licenses/LICENSE-2.0
 *
 * Unless required by applicable law or agreed to in writing, software
 * distributed under the License is distributed on an "AS IS" BASIS,
 * WITHOUT WARRANTIES OR CONDITIONS OF ANY KIND, either express or implied.
 * See the License for the specific language governing permissions and
 * limitations under the License.
 */

package com.swirlds.platform.components;

import com.swirlds.common.wiring.component.InputWireLabel;
import com.swirlds.platform.state.signed.ReservedSignedState;
import com.swirlds.platform.state.signed.SignedState;
import edu.umd.cs.findbugs.annotations.NonNull;

/**
 * Controls which signed states should be written to disk based on input from other components
 */
public interface SavedStateController {
    /**
     * Determine if a signed state should be written to disk. If the state should be written, the state will be marked
     * and then written to disk outside the scope of this class.
     *
     * @param reservedSignedState the signed state in question
     */
    @InputWireLabel("state to mark")
    void markSavedState(@NonNull ReservedSignedState reservedSignedState);

    /**
     * Notifies the controller that a signed state was received from another node during reconnect. The controller saves
     * its timestamp and marks it to be written to disk.
     *
     * @param reservedSignedState the signed state that was received from another node during reconnect
     */
<<<<<<< HEAD
=======
    @InputWireLabel("reconnect state")
>>>>>>> 99c57c1a
    void reconnectStateReceived(@NonNull ReservedSignedState reservedSignedState);

    /**
     * This should be called at boot time when a signed state is read from the disk.
     *
     * @param signedState the signed state that was read from file at boot time
     */
<<<<<<< HEAD
=======
    @InputWireLabel("state from disk")
>>>>>>> 99c57c1a
    void registerSignedStateFromDisk(@NonNull SignedState signedState);
}<|MERGE_RESOLUTION|>--- conflicted
+++ resolved
@@ -40,10 +40,7 @@
      *
      * @param reservedSignedState the signed state that was received from another node during reconnect
      */
-<<<<<<< HEAD
-=======
     @InputWireLabel("reconnect state")
->>>>>>> 99c57c1a
     void reconnectStateReceived(@NonNull ReservedSignedState reservedSignedState);
 
     /**
@@ -51,9 +48,6 @@
      *
      * @param signedState the signed state that was read from file at boot time
      */
-<<<<<<< HEAD
-=======
     @InputWireLabel("state from disk")
->>>>>>> 99c57c1a
     void registerSignedStateFromDisk(@NonNull SignedState signedState);
 }