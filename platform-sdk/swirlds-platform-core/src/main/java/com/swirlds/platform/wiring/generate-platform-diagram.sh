--- conflicted
+++ resolved
@@ -25,14 +25,9 @@
     -s 'Mystery Input:mystery data:❔' \
     -s 'stateSigner:submit transaction:🖋️' \
     -s 'stateSigner:signature transactions:🖋️' \
-<<<<<<< HEAD
-    -s 'issNotificationSplitter:IssNotification:💥' \
-    -s 'toStatusAction:PlatformStatusAction:💀' \
-=======
     -s 'IssDetectorSplitter:IssNotification:💥' \
     -s 'getStatusAction:PlatformStatusAction:💀' \
     -s 'toNotification:state written notification:📦' \
->>>>>>> a73ebaf2
     -s 'latestCompleteStateNotifier:complete state notification:💢' \
     -s 'OrphanBufferSplitter:preconsensus signatures:🔰' \
     -s 'RunningEventHashOverride:hash override:💨' \
