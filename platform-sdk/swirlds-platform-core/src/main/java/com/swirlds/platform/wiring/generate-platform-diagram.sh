#!/usr/bin/env bash

pcli diagram \
    -l 'applicationTransactionPrehandler:futures:consensusRoundHandler' \
    -l 'eventDurabilityNexus:wait for durability:consensusRoundHandler' \
    -s 'eventWindowManager:non-ancient event window:ʘ' \
    -s 'heartbeat:heartbeat:♡' \
    -s 'eventCreationManager:non-validated events:†' \
    -s 'applicationTransactionPrehandler:futures:★' \
    -s 'eventDurabilityNexus:wait for durability:🕑' \
    -s 'pcesReplayer:done streaming pces:@' \
    -s 'inOrderLinker:events to gossip:g' \
    -s 'runningHashUpdate:running hash update:§' \
    -s 'getKeystoneEventSequenceNumber:flush request:Ξ' \
    -g 'Event Validation:internalEventValidator,eventDeduplicator,eventSignatureValidator' \
    -g 'Event Hashing:eventHasher,postHashCollector' \
    -g 'Orphan Buffer:orphanBuffer,orphanBufferSplitter' \
    -g 'Consensus Engine:consensusEngine,consensusEngineSplitter,eventWindowManager,getKeystoneEventSequenceNumber' \
    -g 'State File Management:saveToDiskFilter,signedStateFileManager,extractOldestMinimumGenerationOnDisk,toStateWrittenToDiskAction' \
    -g 'State Signature Collection:stateSignatureCollector,reservedStateSplitter,allStatesReserver,completeStateFilter,completeStatesReserver,extractConsensusSignatureTransactions,extractPreconsensusSignatureTransactions' \
    -g 'Intake Pipeline:Event Validation,Orphan Buffer,Event Hashing' \
    -g 'Preconsensus Event Stream:pcesSequencer,pcesWriter,eventDurabilityNexus' \
    -g 'Consensus Event Stream:getEvents,eventStreamManager' \
    -g 'Consensus Pipeline:inOrderLinker,Consensus Engine,g,ʘ,Ξ' \
    -g 'Event Creation:futureEventBuffer,futureEventBufferSplitter,eventCreationManager' \
    -g 'Gossip:gossip,shadowgraph' \
    -c 'Consensus Event Stream' \
    -c 'Orphan Buffer' \
<<<<<<< HEAD
    -c 'Consensus Engine' \
    -c 'State Signature Collection' \
    -c 'State File Management'
=======
    -c 'Linked Event Intake'
>>>>>>> ce359572
<|MERGE_RESOLUTION|>--- conflicted
+++ resolved
@@ -26,10 +26,4 @@
     -g 'Gossip:gossip,shadowgraph' \
     -c 'Consensus Event Stream' \
     -c 'Orphan Buffer' \
-<<<<<<< HEAD
-    -c 'Consensus Engine' \
-    -c 'State Signature Collection' \
-    -c 'State File Management'
-=======
-    -c 'Linked Event Intake'
->>>>>>> ce359572
+    -c 'Consensus Engine'