--- conflicted
+++ resolved
@@ -29,12 +29,8 @@
     -s 'issNotificationSplitter:Iss Notification:💥' \
     -s 'toNotification:state written notification:📦' \
     -s 'latestCompleteStateNotifier:complete state notification:💢' \
-<<<<<<< HEAD
-    -s 'orphanBufferSplitter:preconsensus signatures:🔰' \
+    -s 'OrphanBufferSplitter:preconsensus signatures:🔰' \
     -s 'RunningEventHashOverride:hash override:💨' \
-=======
-    -s 'OrphanBufferSplitter:preconsensus signatures:🔰' \
->>>>>>> 2015d148
     -g 'Event Validation:InternalEventValidator,EventDeduplicator,EventSignatureValidator' \
     -g 'Event Hashing:eventHasher,postHashCollector' \
     -g 'Orphan Buffer:OrphanBuffer,OrphanBufferSplitter' \
@@ -54,12 +50,7 @@
     -g 'State Hasher:stateHasher,postHasher_stateAndRoundReserver,postHasher_getConsensusRound,postHasher_stateReserver' \
     -g 'Consensus:Consensus Engine,🚽,🌀' \
     -g 'State Verification:stateSigner,hashLogger,ISS Detector,🖋️,💥' \
-<<<<<<< HEAD
-    -g 'Transaction Handling:Consensus Round Handler,latestImmutableStateNexus,savedStateController' \
-=======
     -g 'Transaction Handling:Consensus Round Handler,latestImmutableStateNexus' \
-    -c 'Consensus Event Stream' \
->>>>>>> 2015d148
     -c 'Orphan Buffer' \
     -c 'Consensus Engine' \
     -c 'State Signature Collector' \
