/*
 * Copyright (C) 2023-2024 Hedera Hashgraph, LLC
 *
 * Licensed under the Apache License, Version 2.0 (the "License");
 * you may not use this file except in compliance with the License.
 * You may obtain a copy of the License at
 *
 *      http://www.apache.org/licenses/LICENSE-2.0
 *
 * Unless required by applicable law or agreed to in writing, software
 * distributed under the License is distributed on an "AS IS" BASIS,
 * WITHOUT WARRANTIES OR CONDITIONS OF ANY KIND, either express or implied.
 * See the License for the specific language governing permissions and
 * limitations under the License.
 */

package com.swirlds.platform.wiring;

import com.swirlds.common.wiring.schedulers.builders.TaskSchedulerConfiguration;
import com.swirlds.common.wiring.schedulers.builders.TaskSchedulerType;
import com.swirlds.config.api.ConfigData;
import com.swirlds.config.api.ConfigProperty;

/**
 * Contains configuration values for the platform schedulers.
 *
 * @param defaultPoolMultiplier                             used when calculating the size of the default platform fork
 *                                                          join pool. Maximum parallelism in this pool is calculated as
 *                                                          max(1, (defaultPoolMultipler * [number of processors] +
 *                                                          defaultPoolConstant)).
 * @param defaultPoolConstant                               used when calculating the size of the default platform fork
 *                                                          join pool. Maximum parallelism in this pool is calculated as
 *                                                          max(1, (defaultPoolMultipler * [number of processors] +
 *                                                          defaultPoolConstant)). It is legal for this constant to be a
 *                                                          negative number.
 * @param eventHasherUnhandledCapacity                      number of unhandled tasks allowed in the event hasher
 *                                                          scheduler
 * @param internalEventValidator                            configuration for the internal event validator scheduler
<<<<<<< HEAD
 * @param eventDeduplicatorSchedulerType                    the event deduplicator scheduler type
 * @param eventDeduplicatorUnhandledCapacity                number of unhandled tasks allowed in the event deduplicator
 *                                                          scheduler
=======
 * @param eventDeduplicator                                 configuration for the event deduplicator scheduler
>>>>>>> adf97135
 * @param eventSignatureValidatorSchedulerType              the event signature validator scheduler type
 * @param eventSignatureValidatorUnhandledCapacity          number of unhandled tasks allowed in the event signature
 *                                                          validator scheduler
 * @param orphanBufferSchedulerType                         the orphan buffer scheduler type
 * @param orphanBufferUnhandledCapacity                     number of unhandled tasks allowed in the orphan buffer
 *                                                          scheduler
 * @param inOrderLinkerSchedulerType                        the in-order linker scheduler type
 * @param inOrderLinkerUnhandledCapacity                    number of unhandled tasks allowed in the in-order linker
 *                                                          scheduler
 * @param consensusEngineSchedulerType                      the consensus engine scheduler type
 * @param consensusEngineUnhandledCapacity                  number of unhandled tasks allowed in the consensus engine
 *                                                          scheduler
 * @param eventCreationManagerSchedulerType                 the event creation manager scheduler type
 * @param eventCreationManagerUnhandledCapacity             number of unhandled tasks allowed in the event creation
 *                                                          manager scheduler
 * @param signedStateFileManagerSchedulerType               the signed state file manager scheduler type
 * @param signedStateFileManagerUnhandledCapacity           number of unhandled tasks allowed in the signed state file
 *                                                          manager scheduler
 * @param stateSignerSchedulerType                          the state signer scheduler type
 * @param stateSignerUnhandledCapacity                      number of unhandled tasks allowed in the state signer
 *                                                          scheduler, default is -1 (unlimited)
 * @param pcesWriterSchedulerType                           the preconsensus event writer scheduler type
 * @param pcesWriterUnhandledCapacity                       number of unhandled tasks allowed in the preconsensus event
 *                                                          writer scheduler
 * @param pcesSequencerSchedulerType                        the preconsensus event sequencer scheduler type
 * @param pcesSequencerUnhandledTaskCapacity                number of unhandled tasks allowed in the preconsensus event
 *                                                          sequencer scheduler
 * @param eventDurabilityNexusSchedulerType                 the durability nexus scheduler type
 * @param eventDurabilityNexusUnhandledTaskCapacity         number of unhandled tasks allowed in the durability nexus
 *                                                          scheduler
 * @param applicationTransactionPrehandlerSchedulerType     the application transaction prehandler scheduler type
 * @param applicationTransactionPrehandlerUnhandledCapacity number of unhandled tasks allowed for the application
 *                                                          transaction prehandler
 * @param stateSignatureCollectorSchedulerType              the state signature collector scheduler type
 * @param stateSignatureCollectorUnhandledCapacity          number of unhandled tasks allowed for the state signature
 *                                                          collector
 * @param shadowgraphSchedulerType                          the shadowgraph scheduler type
 * @param shadowgraphUnhandledCapacity                      number of unhandled tasks allowed for the shadowgraph
 * @param consensusRoundHandlerSchedulerType                the consensus round handler scheduler type
 * @param consensusRoundHandlerUnhandledCapacity            number of unhandled tasks allowed for the consensus round
 *                                                          handler
 * @param issDetectorSchedulerType                          the ISS detector scheduler type
 * @param issDetectorUnhandledCapacity                      number of unhandled tasks allowed for the ISS detector
 * @param hashLoggerSchedulerType                           the hash logger scheduler type
 * @param hashLoggerUnhandledTaskCapacity                   number of unhandled tasks allowed in the hash logger task
 *                                                          scheduler
 * @param completeStateNotifierUnhandledCapacity            number of unhandled tasks allowed for the state completion
 *                                                          notifier
 * @param stateHasherSchedulerType                          the state hasher scheduler type
 * @param stateHasherUnhandledCapacity                      number of unhandled tasks allowed for the state hasher
 * @param platformPublisher                                 configuration for the platform publisher scheduler
 */
@ConfigData("platformSchedulers")
public record PlatformSchedulersConfig(
        @ConfigProperty(defaultValue = "1.0") double defaultPoolMultiplier,
        @ConfigProperty(defaultValue = "0") int defaultPoolConstant,
        @ConfigProperty(defaultValue = "500") int eventHasherUnhandledCapacity,
        @ConfigProperty(defaultValue = "SEQUENTIAL CAPACITY(500) FLUSHABLE UNHANDLED_TASK_METRIC")
                TaskSchedulerConfiguration internalEventValidator,
        @ConfigProperty(defaultValue = "SEQUENTIAL CAPACITY(500) FLUSHABLE UNHANDLED_TASK_METRIC")
                TaskSchedulerConfiguration eventDeduplicator,
        @ConfigProperty(defaultValue = "SEQUENTIAL") TaskSchedulerType eventSignatureValidatorSchedulerType,
        @ConfigProperty(defaultValue = "500") int eventSignatureValidatorUnhandledCapacity,
        @ConfigProperty(defaultValue = "SEQUENTIAL") TaskSchedulerType orphanBufferSchedulerType,
        @ConfigProperty(defaultValue = "500") int orphanBufferUnhandledCapacity,
        @ConfigProperty(defaultValue = "SEQUENTIAL") TaskSchedulerType inOrderLinkerSchedulerType,
        @ConfigProperty(defaultValue = "500") int inOrderLinkerUnhandledCapacity,
        @ConfigProperty(defaultValue = "SEQUENTIAL_THREAD") TaskSchedulerType consensusEngineSchedulerType,
        @ConfigProperty(defaultValue = "500") int consensusEngineUnhandledCapacity,
        @ConfigProperty(defaultValue = "SEQUENTIAL") TaskSchedulerType eventCreationManagerSchedulerType,
        @ConfigProperty(defaultValue = "500") int eventCreationManagerUnhandledCapacity,
        @ConfigProperty(defaultValue = "SEQUENTIAL_THREAD") TaskSchedulerType signedStateFileManagerSchedulerType,
        @ConfigProperty(defaultValue = "20") int signedStateFileManagerUnhandledCapacity,
        @ConfigProperty(defaultValue = "SEQUENTIAL_THREAD") TaskSchedulerType stateSignerSchedulerType,
        @ConfigProperty(defaultValue = "-1") int stateSignerUnhandledCapacity,
        @ConfigProperty(defaultValue = "SEQUENTIAL_THREAD") TaskSchedulerType pcesWriterSchedulerType,
        @ConfigProperty(defaultValue = "500") int pcesWriterUnhandledCapacity,
        @ConfigProperty(defaultValue = "DIRECT") TaskSchedulerType pcesSequencerSchedulerType,
        @ConfigProperty(defaultValue = "-1") int pcesSequencerUnhandledTaskCapacity,
        @ConfigProperty(defaultValue = "DIRECT") TaskSchedulerType eventDurabilityNexusSchedulerType,
        @ConfigProperty(defaultValue = "-1") int eventDurabilityNexusUnhandledTaskCapacity,
        @ConfigProperty(defaultValue = "CONCURRENT") TaskSchedulerType applicationTransactionPrehandlerSchedulerType,
        @ConfigProperty(defaultValue = "500") int applicationTransactionPrehandlerUnhandledCapacity,
        @ConfigProperty(defaultValue = "SEQUENTIAL") TaskSchedulerType stateSignatureCollectorSchedulerType,
        @ConfigProperty(defaultValue = "500") int stateSignatureCollectorUnhandledCapacity,
        @ConfigProperty(defaultValue = "SEQUENTIAL") TaskSchedulerType shadowgraphSchedulerType,
        @ConfigProperty(defaultValue = "500") int shadowgraphUnhandledCapacity,
        @ConfigProperty(defaultValue = "SEQUENTIAL_THREAD") TaskSchedulerType consensusRoundHandlerSchedulerType,
        @ConfigProperty(defaultValue = "5") int consensusRoundHandlerUnhandledCapacity,
        @ConfigProperty(defaultValue = "SEQUENTIAL") TaskSchedulerType issDetectorSchedulerType,
        @ConfigProperty(defaultValue = "500") int issDetectorUnhandledCapacity,
        @ConfigProperty(defaultValue = "SEQUENTIAL_THREAD") TaskSchedulerType hashLoggerSchedulerType,
        @ConfigProperty(defaultValue = "100") int hashLoggerUnhandledTaskCapacity,
        @ConfigProperty(defaultValue = "1000") int completeStateNotifierUnhandledCapacity,
        @ConfigProperty(defaultValue = "SEQUENTIAL_THREAD") TaskSchedulerType stateHasherSchedulerType,
        @ConfigProperty(defaultValue = "2") int stateHasherUnhandledCapacity,
        @ConfigProperty(defaultValue = "SEQUENTIAL CAPACITY(500) UNHANDLED_TASK_METRIC")
                TaskSchedulerConfiguration platformPublisher) {}<|MERGE_RESOLUTION|>--- conflicted
+++ resolved
@@ -36,13 +36,7 @@
  * @param eventHasherUnhandledCapacity                      number of unhandled tasks allowed in the event hasher
  *                                                          scheduler
  * @param internalEventValidator                            configuration for the internal event validator scheduler
-<<<<<<< HEAD
- * @param eventDeduplicatorSchedulerType                    the event deduplicator scheduler type
- * @param eventDeduplicatorUnhandledCapacity                number of unhandled tasks allowed in the event deduplicator
- *                                                          scheduler
-=======
  * @param eventDeduplicator                                 configuration for the event deduplicator scheduler
->>>>>>> adf97135
  * @param eventSignatureValidatorSchedulerType              the event signature validator scheduler type
  * @param eventSignatureValidatorUnhandledCapacity          number of unhandled tasks allowed in the event signature
  *                                                          validator scheduler
