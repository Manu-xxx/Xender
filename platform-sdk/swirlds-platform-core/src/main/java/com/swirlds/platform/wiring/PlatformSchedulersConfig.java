/*
 * Copyright (C) 2023-2024 Hedera Hashgraph, LLC
 *
 * Licensed under the Apache License, Version 2.0 (the "License");
 * you may not use this file except in compliance with the License.
 * You may obtain a copy of the License at
 *
 *      http://www.apache.org/licenses/LICENSE-2.0
 *
 * Unless required by applicable law or agreed to in writing, software
 * distributed under the License is distributed on an "AS IS" BASIS,
 * WITHOUT WARRANTIES OR CONDITIONS OF ANY KIND, either express or implied.
 * See the License for the specific language governing permissions and
 * limitations under the License.
 */

package com.swirlds.platform.wiring;

import com.swirlds.common.wiring.schedulers.builders.TaskSchedulerType;
import com.swirlds.config.api.ConfigData;
import com.swirlds.config.api.ConfigProperty;

/**
 * Contains configuration values for the platform schedulers.
 *
 * @param eventHasherSchedulerType                          the event hasher scheduler type
<<<<<<< HEAD
 * @param eventHasherUnhandledCapacity                      number of unhandled tasks allowed in the event hasher scheduler
=======
 * @param eventHasherUnhandledCapacity                      number of unhandled tasks allowed in the event hasher
 *                                                          scheduler
>>>>>>> e9a4d509
 * @param internalEventValidatorSchedulerType               the internal event validator scheduler type
 * @param internalEventValidatorUnhandledCapacity           number of unhandled events allowed in the internal event validator
 *                                                          scheduler
 * @param eventDeduplicatorSchedulerType                    the event deduplicator scheduler type
 * @param eventDeduplicatorUnhandledCapacity                number of unhandled tasks allowed in the event deduplicator
 *                                                          scheduler
 * @param eventSignatureValidatorSchedulerType              the event signature validator scheduler type
 * @param eventSignatureValidatorUnhandledCapacity          number of unhandled tasks allowed in the event signature validator
 *                                                          scheduler
 * @param orphanBufferSchedulerType                         the orphan buffer scheduler type
 * @param orphanBufferUnhandledCapacity                     number of unhandled tasks allowed in the orphan buffer scheduler
 * @param inOrderLinkerSchedulerType                        the in-order linker scheduler type
 * @param inOrderLinkerUnhandledCapacity                    number of unhandled tasks allowed in the in-order linker scheduler
 * @param linkedEventIntakeSchedulerType                    the linked event intake scheduler type
 * @param linkedEventIntakeUnhandledCapacity                number of unhandled tasks allowed in the linked event intake
 *                                                          scheduler
 * @param eventCreationManagerSchedulerType                 the event creation manager scheduler type
 * @param eventCreationManagerUnhandledCapacity             number of unhandled tasks allowed in the event creation manager
 *                                                          scheduler
 * @param signedStateFileManagerSchedulerType               the signed state file manager scheduler type
<<<<<<< HEAD
 * @param signedStateFileManagerUnhandledCapacity           number of unhandled tasks allowed in the signed state file manager
 *                                                          scheduler
 * @param stateSignerSchedulerType                          the state signer scheduler type
 * @param stateSignerUnhandledCapacity                      number of unhandled tasks allowed in the state signer scheduler,
 *                                                          default is -1 (unlimited)
 * @param pcesWriterSchedulerType                           the preconsensus event writer scheduler type
 * @param pcesWriterUnhandledCapacity                       number of unhandled tasks allowed in the preconsensus event writer
 *                                                          scheduler
=======
 * @param signedStateFileManagerUnhandledCapacity           number of unhandled tasks allowed in the signed state
 *                                                          file manager scheduler
 * @param stateSignerSchedulerType                          the state signer scheduler type
 * @param stateSignerUnhandledCapacity                      number of unhandled tasks allowed in the state signer
 *                                                          scheduler, default is -1 (unlimited)
 * @param pcesWriterSchedulerType                           the preconsensus event writer scheduler type
 * @param pcesWriterUnhandledCapacity                       number of unhandled tasks allowed in the preconsensus
 *                                                          event writer scheduler
>>>>>>> e9a4d509
 * @param pcesSequencerSchedulerType                        the preconsensus event sequencer scheduler type
 * @param pcesSequencerUnhandledTaskCapacity                number of unhandled tasks allowed in the preconsensus event
 *                                                          sequencer scheduler
 * @param eventDurabilityNexusSchedulerType                 the durability nexus scheduler type
<<<<<<< HEAD
 * @param eventDurabilityNexusUnhandledTaskCapacity         number of unhandled tasks allowed in the durability nexus scheduler
=======
 * @param eventDurabilityNexusUnhandledTaskCapacity         number of unhandled tasks allowed in the durability nexus
 *                                                          scheduler
>>>>>>> e9a4d509
 * @param applicationTransactionPrehandlerSchedulerType     the application transaction prehandler scheduler type
 * @param applicationTransactionPrehandlerUnhandledCapacity number of unhandled tasks allowed for the application
 *                                                          transaction prehandler
 * @param stateSignatureCollectorSchedulerType              the state signature collector scheduler type
 * @param stateSignatureCollectorUnhandledCapacity          number of unhandled tasks allowed for the state signature
 *                                                          collector
 */
@ConfigData("platformSchedulers")
public record PlatformSchedulersConfig(
        @ConfigProperty(defaultValue = "CONCURRENT") TaskSchedulerType eventHasherSchedulerType,
        @ConfigProperty(defaultValue = "500") int eventHasherUnhandledCapacity,
        @ConfigProperty(defaultValue = "SEQUENTIAL") TaskSchedulerType internalEventValidatorSchedulerType,
        @ConfigProperty(defaultValue = "500") int internalEventValidatorUnhandledCapacity,
        @ConfigProperty(defaultValue = "SEQUENTIAL") TaskSchedulerType eventDeduplicatorSchedulerType,
        @ConfigProperty(defaultValue = "500") int eventDeduplicatorUnhandledCapacity,
        @ConfigProperty(defaultValue = "SEQUENTIAL") TaskSchedulerType eventSignatureValidatorSchedulerType,
        @ConfigProperty(defaultValue = "500") int eventSignatureValidatorUnhandledCapacity,
        @ConfigProperty(defaultValue = "SEQUENTIAL") TaskSchedulerType orphanBufferSchedulerType,
        @ConfigProperty(defaultValue = "500") int orphanBufferUnhandledCapacity,
        @ConfigProperty(defaultValue = "SEQUENTIAL") TaskSchedulerType inOrderLinkerSchedulerType,
        @ConfigProperty(defaultValue = "500") int inOrderLinkerUnhandledCapacity,
        @ConfigProperty(defaultValue = "SEQUENTIAL") TaskSchedulerType linkedEventIntakeSchedulerType,
        @ConfigProperty(defaultValue = "500") int linkedEventIntakeUnhandledCapacity,
        @ConfigProperty(defaultValue = "SEQUENTIAL") TaskSchedulerType eventCreationManagerSchedulerType,
        @ConfigProperty(defaultValue = "500") int eventCreationManagerUnhandledCapacity,
        @ConfigProperty(defaultValue = "SEQUENTIAL_THREAD") TaskSchedulerType signedStateFileManagerSchedulerType,
        @ConfigProperty(defaultValue = "20") int signedStateFileManagerUnhandledCapacity,
        @ConfigProperty(defaultValue = "SEQUENTIAL_THREAD") TaskSchedulerType stateSignerSchedulerType,
        @ConfigProperty(defaultValue = "-1") int stateSignerUnhandledCapacity,
        @ConfigProperty(defaultValue = "SEQUENTIAL_THREAD") TaskSchedulerType pcesWriterSchedulerType,
        @ConfigProperty(defaultValue = "500") int pcesWriterUnhandledCapacity,
        @ConfigProperty(defaultValue = "DIRECT") TaskSchedulerType pcesSequencerSchedulerType,
        @ConfigProperty(defaultValue = "-1") int pcesSequencerUnhandledTaskCapacity,
        @ConfigProperty(defaultValue = "DIRECT") TaskSchedulerType eventDurabilityNexusSchedulerType,
        @ConfigProperty(defaultValue = "-1") int eventDurabilityNexusUnhandledTaskCapacity,
        @ConfigProperty(defaultValue = "CONCURRENT") TaskSchedulerType applicationTransactionPrehandlerSchedulerType,
        @ConfigProperty(defaultValue = "500") int applicationTransactionPrehandlerUnhandledCapacity,
        @ConfigProperty(defaultValue = "SEQUENTIAL") TaskSchedulerType stateSignatureCollectorSchedulerType,
        @ConfigProperty(defaultValue = "500") int stateSignatureCollectorUnhandledCapacity) {}<|MERGE_RESOLUTION|>--- conflicted
+++ resolved
@@ -24,42 +24,30 @@
  * Contains configuration values for the platform schedulers.
  *
  * @param eventHasherSchedulerType                          the event hasher scheduler type
-<<<<<<< HEAD
- * @param eventHasherUnhandledCapacity                      number of unhandled tasks allowed in the event hasher scheduler
-=======
  * @param eventHasherUnhandledCapacity                      number of unhandled tasks allowed in the event hasher
  *                                                          scheduler
->>>>>>> e9a4d509
  * @param internalEventValidatorSchedulerType               the internal event validator scheduler type
- * @param internalEventValidatorUnhandledCapacity           number of unhandled events allowed in the internal event validator
- *                                                          scheduler
+ * @param internalEventValidatorUnhandledCapacity           number of unhandled events allowed in the internal event
+ *                                                          validator scheduler
  * @param eventDeduplicatorSchedulerType                    the event deduplicator scheduler type
  * @param eventDeduplicatorUnhandledCapacity                number of unhandled tasks allowed in the event deduplicator
  *                                                          scheduler
  * @param eventSignatureValidatorSchedulerType              the event signature validator scheduler type
- * @param eventSignatureValidatorUnhandledCapacity          number of unhandled tasks allowed in the event signature validator
+ * @param eventSignatureValidatorUnhandledCapacity          number of unhandled tasks allowed in the event signature
+ *                                                          validator scheduler
+ * @param orphanBufferSchedulerType                         the orphan buffer scheduler type
+ * @param orphanBufferUnhandledCapacity                     number of unhandled tasks allowed in the orphan buffer
  *                                                          scheduler
- * @param orphanBufferSchedulerType                         the orphan buffer scheduler type
- * @param orphanBufferUnhandledCapacity                     number of unhandled tasks allowed in the orphan buffer scheduler
  * @param inOrderLinkerSchedulerType                        the in-order linker scheduler type
- * @param inOrderLinkerUnhandledCapacity                    number of unhandled tasks allowed in the in-order linker scheduler
+ * @param inOrderLinkerUnhandledCapacity                    number of unhandled tasks allowed in the in-order linker
+ *                                                          scheduler
  * @param linkedEventIntakeSchedulerType                    the linked event intake scheduler type
  * @param linkedEventIntakeUnhandledCapacity                number of unhandled tasks allowed in the linked event intake
  *                                                          scheduler
  * @param eventCreationManagerSchedulerType                 the event creation manager scheduler type
- * @param eventCreationManagerUnhandledCapacity             number of unhandled tasks allowed in the event creation manager
- *                                                          scheduler
+ * @param eventCreationManagerUnhandledCapacity             number of unhandled tasks allowed in the event creation
+ *                                                          manager scheduler
  * @param signedStateFileManagerSchedulerType               the signed state file manager scheduler type
-<<<<<<< HEAD
- * @param signedStateFileManagerUnhandledCapacity           number of unhandled tasks allowed in the signed state file manager
- *                                                          scheduler
- * @param stateSignerSchedulerType                          the state signer scheduler type
- * @param stateSignerUnhandledCapacity                      number of unhandled tasks allowed in the state signer scheduler,
- *                                                          default is -1 (unlimited)
- * @param pcesWriterSchedulerType                           the preconsensus event writer scheduler type
- * @param pcesWriterUnhandledCapacity                       number of unhandled tasks allowed in the preconsensus event writer
- *                                                          scheduler
-=======
  * @param signedStateFileManagerUnhandledCapacity           number of unhandled tasks allowed in the signed state
  *                                                          file manager scheduler
  * @param stateSignerSchedulerType                          the state signer scheduler type
@@ -68,17 +56,12 @@
  * @param pcesWriterSchedulerType                           the preconsensus event writer scheduler type
  * @param pcesWriterUnhandledCapacity                       number of unhandled tasks allowed in the preconsensus
  *                                                          event writer scheduler
->>>>>>> e9a4d509
  * @param pcesSequencerSchedulerType                        the preconsensus event sequencer scheduler type
  * @param pcesSequencerUnhandledTaskCapacity                number of unhandled tasks allowed in the preconsensus event
  *                                                          sequencer scheduler
  * @param eventDurabilityNexusSchedulerType                 the durability nexus scheduler type
-<<<<<<< HEAD
- * @param eventDurabilityNexusUnhandledTaskCapacity         number of unhandled tasks allowed in the durability nexus scheduler
-=======
  * @param eventDurabilityNexusUnhandledTaskCapacity         number of unhandled tasks allowed in the durability nexus
  *                                                          scheduler
->>>>>>> e9a4d509
  * @param applicationTransactionPrehandlerSchedulerType     the application transaction prehandler scheduler type
  * @param applicationTransactionPrehandlerUnhandledCapacity number of unhandled tasks allowed for the application
  *                                                          transaction prehandler
