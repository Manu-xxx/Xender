/*
 * Copyright (C) 2023-2024 Hedera Hashgraph, LLC
 *
 * Licensed under the Apache License, Version 2.0 (the "License");
 * you may not use this file except in compliance with the License.
 * You may obtain a copy of the License at
 *
 *      http://www.apache.org/licenses/LICENSE-2.0
 *
 * Unless required by applicable law or agreed to in writing, software
 * distributed under the License is distributed on an "AS IS" BASIS,
 * WITHOUT WARRANTIES OR CONDITIONS OF ANY KIND, either express or implied.
 * See the License for the specific language governing permissions and
 * limitations under the License.
 */

package com.swirlds.platform.wiring;

import com.swirlds.common.wiring.schedulers.builders.TaskSchedulerConfiguration;
import com.swirlds.common.wiring.schedulers.builders.TaskSchedulerType;
import com.swirlds.config.api.ConfigData;
import com.swirlds.config.api.ConfigProperty;
import java.time.Duration;

/**
 * Contains configuration values for the platform schedulers.
 *
 * @param defaultPoolMultiplier                             used when calculating the size of the default platform fork
 *                                                          join pool. Maximum parallelism in this pool is calculated as
 *                                                          max(1, (defaultPoolMultipler * [number of processors] +
 *                                                          defaultPoolConstant)).
 * @param defaultPoolConstant                               used when calculating the size of the default platform fork
 *                                                          join pool. Maximum parallelism in this pool is calculated as
 *                                                          max(1, (defaultPoolMultipler * [number of processors] +
 *                                                          defaultPoolConstant)). It is legal for this constant to be a
 *                                                          negative number.
 * @param eventHasherUnhandledCapacity                      number of unhandled tasks allowed in the event hasher
 *                                                          scheduler
 * @param internalEventValidator                            configuration for the internal event validator scheduler
 * @param eventDeduplicator                                 configuration for the event deduplicator scheduler
 * @param eventSignatureValidator                           configuration for the event signature validator scheduler
 * @param orphanBuffer                                      configuration for the orphan buffer scheduler scheduler
 * @param consensusEngine                                   configuration for the consensus engine scheduler
 * @param inOrderLinker                                     configuration for the in order linker scheduler
 * @param eventCreationManager                              configuration for the event creation manager scheduler
 * @param selfEventSigner                                   configuration for the self event signer scheduler
 * @param signedStateFileManagerSchedulerType               the signed state file manager scheduler type
 * @param signedStateFileManagerUnhandledCapacity           number of unhandled tasks allowed in the signed state file
 *                                                          manager scheduler
 * @param stateSignerSchedulerType                          the state signer scheduler type
 * @param stateSignerUnhandledCapacity                      number of unhandled tasks allowed in the state signer
 *                                                          scheduler, default is -1 (unlimited)
 * @param pcesWriterSchedulerType                           the preconsensus event writer scheduler type
 * @param pcesWriterUnhandledCapacity                       number of unhandled tasks allowed in the preconsensus event
 *                                                          writer scheduler
 * @param pcesSequencer                                     configuration for the preconsensus event sequencer
 *                                                          scheduler
 * @param applicationTransactionPrehandlerSchedulerType     the application transaction prehandler scheduler type
 * @param applicationTransactionPrehandlerUnhandledCapacity number of unhandled tasks allowed for the application
 *                                                          transaction prehandler
 * @param stateSignatureCollectorSchedulerType              the state signature collector scheduler type
 * @param stateSignatureCollectorUnhandledCapacity          number of unhandled tasks allowed for the state signature
 *                                                          collector
 * @param shadowgraphSchedulerType                          the shadowgraph scheduler type
 * @param shadowgraphUnhandledCapacity                      number of unhandled tasks allowed for the shadowgraph
 * @param consensusRoundHandlerSchedulerType                the consensus round handler scheduler type
 * @param consensusRoundHandlerUnhandledCapacity            number of unhandled tasks allowed for the consensus round
 *                                                          handler
 * @param runningEventHasher                                configuration for the running event hasher scheduler
 * @param issDetectorSchedulerType                          the ISS detector scheduler type
 * @param issDetectorUnhandledCapacity                      number of unhandled tasks allowed for the ISS detector
 * @param hashLoggerSchedulerType                           the hash logger scheduler type
 * @param hashLoggerUnhandledTaskCapacity                   number of unhandled tasks allowed in the hash logger task
 *                                                          scheduler
 * @param completeStateNotifierUnhandledCapacity            number of unhandled tasks allowed for the state completion
 *                                                          notifier
 * @param stateHasherSchedulerType                          the state hasher scheduler type
 * @param stateHasherUnhandledCapacity                      number of unhandled tasks allowed for the state hasher
 * @param stateGarbageCollector                             configuration for the state garbage collector scheduler
 * @param stateGarbageCollectorHeartbeatPeriod              the frequency that heartbeats should be sent to the state
 *                                                          garbage collector
 * @param platformPublisher                                 configuration for the platform publisher scheduler
 * @param consensusEventStream                              configuration for the consensus event stream scheduler
<<<<<<< HEAD
 * @param signedStateSentinel                               configuration for the signed state sentinel scheduler
 * @param signedStateSentinelHeartbeatPeriod                the frequency that heartbeats should be sent to the signed
=======
 * @param roundDurabilityBuffer                             configuration for the round durability buffer scheduler
>>>>>>> 9a4c63f8
 */
@ConfigData("platformSchedulers")
public record PlatformSchedulersConfig(
        @ConfigProperty(defaultValue = "1.0") double defaultPoolMultiplier,
        @ConfigProperty(defaultValue = "0") int defaultPoolConstant,
        @ConfigProperty(defaultValue = "500") int eventHasherUnhandledCapacity,
        @ConfigProperty(defaultValue = "SEQUENTIAL CAPACITY(500) FLUSHABLE UNHANDLED_TASK_METRIC")
                TaskSchedulerConfiguration internalEventValidator,
        @ConfigProperty(defaultValue = "SEQUENTIAL CAPACITY(500) FLUSHABLE UNHANDLED_TASK_METRIC")
                TaskSchedulerConfiguration eventDeduplicator,
        @ConfigProperty(defaultValue = "SEQUENTIAL CAPACITY(500) FLUSHABLE UNHANDLED_TASK_METRIC")
                TaskSchedulerConfiguration eventSignatureValidator,
        @ConfigProperty(defaultValue = "SEQUENTIAL CAPACITY(500) FLUSHABLE UNHANDLED_TASK_METRIC")
                TaskSchedulerConfiguration orphanBuffer,
        @ConfigProperty(
                        defaultValue =
                                "SEQUENTIAL_THREAD CAPACITY(500) FLUSHABLE SQUELCHABLE UNHANDLED_TASK_METRIC BUSY_FRACTION_METRIC")
                TaskSchedulerConfiguration consensusEngine,
        @ConfigProperty(defaultValue = "SEQUENTIAL CAPACITY(500) FLUSHABLE UNHANDLED_TASK_METRIC")
                TaskSchedulerConfiguration inOrderLinker,
        @ConfigProperty(defaultValue = "SEQUENTIAL CAPACITY(500) FLUSHABLE SQUELCHABLE UNHANDLED_TASK_METRIC")
                TaskSchedulerConfiguration eventCreationManager,
        @ConfigProperty(defaultValue = "DIRECT") TaskSchedulerConfiguration selfEventSigner,
        @ConfigProperty(defaultValue = "SEQUENTIAL_THREAD") TaskSchedulerType signedStateFileManagerSchedulerType,
        @ConfigProperty(defaultValue = "20") int signedStateFileManagerUnhandledCapacity,
        @ConfigProperty(defaultValue = "SEQUENTIAL_THREAD") TaskSchedulerType stateSignerSchedulerType,
        @ConfigProperty(defaultValue = "-1") int stateSignerUnhandledCapacity,
        @ConfigProperty(defaultValue = "SEQUENTIAL_THREAD") TaskSchedulerType pcesWriterSchedulerType,
        @ConfigProperty(defaultValue = "500") int pcesWriterUnhandledCapacity,
        @ConfigProperty(defaultValue = "DIRECT") TaskSchedulerConfiguration pcesSequencer,
        @ConfigProperty(defaultValue = "CONCURRENT") TaskSchedulerType applicationTransactionPrehandlerSchedulerType,
        @ConfigProperty(defaultValue = "500") int applicationTransactionPrehandlerUnhandledCapacity,
        @ConfigProperty(defaultValue = "SEQUENTIAL") TaskSchedulerType stateSignatureCollectorSchedulerType,
        @ConfigProperty(defaultValue = "500") int stateSignatureCollectorUnhandledCapacity,
        @ConfigProperty(defaultValue = "SEQUENTIAL") TaskSchedulerType shadowgraphSchedulerType,
        @ConfigProperty(defaultValue = "500") int shadowgraphUnhandledCapacity,
        @ConfigProperty(defaultValue = "SEQUENTIAL_THREAD") TaskSchedulerType consensusRoundHandlerSchedulerType,
        @ConfigProperty(defaultValue = "5") int consensusRoundHandlerUnhandledCapacity,
        @ConfigProperty(defaultValue = "SEQUENTIAL CAPACITY(5) UNHANDLED_TASK_METRIC BUSY_FRACTION_METRIC")
                TaskSchedulerConfiguration runningEventHasher,
        @ConfigProperty(defaultValue = "SEQUENTIAL") TaskSchedulerType issDetectorSchedulerType,
        @ConfigProperty(defaultValue = "500") int issDetectorUnhandledCapacity,
        @ConfigProperty(defaultValue = "SEQUENTIAL_THREAD") TaskSchedulerType hashLoggerSchedulerType,
        @ConfigProperty(defaultValue = "100") int hashLoggerUnhandledTaskCapacity,
        @ConfigProperty(defaultValue = "1000") int completeStateNotifierUnhandledCapacity,
        @ConfigProperty(defaultValue = "SEQUENTIAL_THREAD") TaskSchedulerType stateHasherSchedulerType,
        @ConfigProperty(defaultValue = "2") int stateHasherUnhandledCapacity,
        @ConfigProperty(defaultValue = "SEQUENTIAL CAPACITY(60) UNHANDLED_TASK_METRIC")
                TaskSchedulerConfiguration stateGarbageCollector,
        @ConfigProperty(defaultValue = "200ms") Duration stateGarbageCollectorHeartbeatPeriod,
        @ConfigProperty(defaultValue = "SEQUENTIAL UNHANDLED_TASK_METRIC")
                TaskSchedulerConfiguration signedStateSentinel,
        @ConfigProperty(defaultValue = "10s") Duration signedStateSentinelHeartbeatPeriod,
        @ConfigProperty(defaultValue = "SEQUENTIAL CAPACITY(500) UNHANDLED_TASK_METRIC")
                TaskSchedulerConfiguration platformPublisher,
        @ConfigProperty(defaultValue = "DIRECT_THREADSAFE") TaskSchedulerConfiguration consensusEventStream,
        @ConfigProperty(defaultValue = "SEQUENTIAL CAPACITY(5) FLUSHABLE UNHANDLED_TASK_METRIC")
                TaskSchedulerConfiguration roundDurabilityBuffer) {}<|MERGE_RESOLUTION|>--- conflicted
+++ resolved
@@ -81,12 +81,9 @@
  *                                                          garbage collector
  * @param platformPublisher                                 configuration for the platform publisher scheduler
  * @param consensusEventStream                              configuration for the consensus event stream scheduler
-<<<<<<< HEAD
+ * @param roundDurabilityBuffer                             configuration for the round durability buffer scheduler
  * @param signedStateSentinel                               configuration for the signed state sentinel scheduler
  * @param signedStateSentinelHeartbeatPeriod                the frequency that heartbeats should be sent to the signed
-=======
- * @param roundDurabilityBuffer                             configuration for the round durability buffer scheduler
->>>>>>> 9a4c63f8
  */
 @ConfigData("platformSchedulers")
 public record PlatformSchedulersConfig(
