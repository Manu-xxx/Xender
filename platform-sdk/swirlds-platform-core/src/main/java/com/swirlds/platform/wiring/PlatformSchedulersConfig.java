--- conflicted
+++ resolved
@@ -88,13 +88,10 @@
  *                                                          notifier
  * @param stateHasherSchedulerType                          the state hasher scheduler type
  * @param stateHasherUnhandledCapacity                      number of unhandled tasks allowed for the state hasher
-<<<<<<< HEAD
  * @param stateGarbageCollector                             configuration for the state garbage collector scheduler
  * @param stateGarbageCollectorHeartbeatPeriod              the frequency that heartbeats should be sent to the state
  *                                                          garbage collector
-=======
  * @param platformPublisher                                 configuration for the platform publisher scheduler
->>>>>>> d2bc9c3d
  */
 @ConfigData("platformSchedulers")
 public record PlatformSchedulersConfig(
@@ -140,11 +137,8 @@
         @ConfigProperty(defaultValue = "1000") int completeStateNotifierUnhandledCapacity,
         @ConfigProperty(defaultValue = "SEQUENTIAL_THREAD") TaskSchedulerType stateHasherSchedulerType,
         @ConfigProperty(defaultValue = "2") int stateHasherUnhandledCapacity,
-<<<<<<< HEAD
         @ConfigProperty(defaultValue = "SEQUENTIAL CAPACITY(60) UNHANDLED_TASK_METRIC")
                 TaskSchedulerConfiguration stateGarbageCollector,
-        @ConfigProperty(defaultValue = "200ms") Duration stateGarbageCollectorHeartbeatPeriod) {}
-=======
+        @ConfigProperty(defaultValue = "200ms") Duration stateGarbageCollectorHeartbeatPeriod,
         @ConfigProperty(defaultValue = "SEQUENTIAL CAPACITY(500) UNHANDLED_TASK_METRIC")
-                TaskSchedulerConfiguration platformPublisher) {}
->>>>>>> d2bc9c3d
+                TaskSchedulerConfiguration platformPublisher) {}