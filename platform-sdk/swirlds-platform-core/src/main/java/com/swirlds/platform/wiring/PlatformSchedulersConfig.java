/*
 * Copyright (C) 2023-2024 Hedera Hashgraph, LLC
 *
 * Licensed under the Apache License, Version 2.0 (the "License");
 * you may not use this file except in compliance with the License.
 * You may obtain a copy of the License at
 *
 *      http://www.apache.org/licenses/LICENSE-2.0
 *
 * Unless required by applicable law or agreed to in writing, software
 * distributed under the License is distributed on an "AS IS" BASIS,
 * WITHOUT WARRANTIES OR CONDITIONS OF ANY KIND, either express or implied.
 * See the License for the specific language governing permissions and
 * limitations under the License.
 */

package com.swirlds.platform.wiring;

import com.swirlds.common.wiring.schedulers.builders.TaskSchedulerConfiguration;
import com.swirlds.common.wiring.schedulers.builders.TaskSchedulerType;
import com.swirlds.config.api.ConfigData;
import com.swirlds.config.api.ConfigProperty;
import java.time.Duration;

/**
 * Contains configuration values for the platform schedulers.
 *
 * @param defaultPoolMultiplier                             used when calculating the size of the default platform fork
 *                                                          join pool. Maximum parallelism in this pool is calculated as
 *                                                          max(1, (defaultPoolMultipler * [number of processors] +
 *                                                          defaultPoolConstant)).
 * @param defaultPoolConstant                               used when calculating the size of the default platform fork
 *                                                          join pool. Maximum parallelism in this pool is calculated as
 *                                                          max(1, (defaultPoolMultipler * [number of processors] +
 *                                                          defaultPoolConstant)). It is legal for this constant to be a
 *                                                          negative number.
 * @param eventHasherUnhandledCapacity                      number of unhandled tasks allowed in the event hasher
 *                                                          scheduler
 * @param internalEventValidator                            configuration for the internal event validator scheduler
 * @param eventDeduplicator                                 configuration for the event deduplicator scheduler
 * @param eventSignatureValidator                           configuration for the event signature validator scheduler
 * @param orphanBuffer                                      configuration for the orphan buffer scheduler scheduler
 * @param consensusEngine                                   configuration for the consensus engine scheduler
 * @param eventCreationManager                              configuration for the event creation manager scheduler
 * @param selfEventSigner                                   configuration for the self event signer scheduler
 * @param signedStateFileManagerSchedulerType               the signed state file manager scheduler type
 * @param signedStateFileManagerUnhandledCapacity           number of unhandled tasks allowed in the signed state file
 *                                                          manager scheduler
 * @param stateSignerSchedulerType                          the state signer scheduler type
 * @param stateSignerUnhandledCapacity                      number of unhandled tasks allowed in the state signer
 *                                                          scheduler, default is -1 (unlimited)
 * @param pcesWriterSchedulerType                           the preconsensus event writer scheduler type
 * @param pcesWriterUnhandledCapacity                       number of unhandled tasks allowed in the preconsensus event
 *                                                          writer scheduler
 * @param pcesSequencer                                     configuration for the preconsensus event sequencer
 *                                                          scheduler
 * @param applicationTransactionPrehandlerSchedulerType     the application transaction prehandler scheduler type
 * @param applicationTransactionPrehandlerUnhandledCapacity number of unhandled tasks allowed for the application
 *                                                          transaction prehandler
 * @param stateSignatureCollectorSchedulerType              the state signature collector scheduler type
 * @param stateSignatureCollectorUnhandledCapacity          number of unhandled tasks allowed for the state signature
 *                                                          collector
 * @param consensusRoundHandlerSchedulerType                the consensus round handler scheduler type
 * @param consensusRoundHandlerUnhandledCapacity            number of unhandled tasks allowed for the consensus round
 *                                                          handler
 * @param runningEventHasher                                configuration for the running event hasher scheduler
 * @param issDetectorSchedulerType                          the ISS detector scheduler type
 * @param issDetectorUnhandledCapacity                      number of unhandled tasks allowed for the ISS detector
 * @param hashLoggerSchedulerType                           the hash logger scheduler type
 * @param hashLoggerUnhandledTaskCapacity                   number of unhandled tasks allowed in the hash logger task
 *                                                          scheduler
 * @param completeStateNotifierUnhandledCapacity            number of unhandled tasks allowed for the state completion
 *                                                          notifier
 * @param stateHasherSchedulerType                          the state hasher scheduler type
 * @param stateHasherUnhandledCapacity                      number of unhandled tasks allowed for the state hasher
 * @param stateGarbageCollector                             configuration for the state garbage collector scheduler
 * @param stateGarbageCollectorHeartbeatPeriod              the frequency that heartbeats should be sent to the state
 *                                                          garbage collector
 * @param platformPublisher                                 configuration for the platform publisher scheduler
 * @param consensusEventStream                              configuration for the consensus event stream scheduler
 * @param roundDurabilityBuffer                             configuration for the round durability buffer scheduler
 */
@ConfigData("platformSchedulers")
public record PlatformSchedulersConfig(
        @ConfigProperty(defaultValue = "1.0") double defaultPoolMultiplier,
        @ConfigProperty(defaultValue = "0") int defaultPoolConstant,
        @ConfigProperty(defaultValue = "500") int eventHasherUnhandledCapacity,
        @ConfigProperty(defaultValue = "SEQUENTIAL CAPACITY(500) FLUSHABLE UNHANDLED_TASK_METRIC")
                TaskSchedulerConfiguration internalEventValidator,
        @ConfigProperty(defaultValue = "SEQUENTIAL CAPACITY(500) FLUSHABLE UNHANDLED_TASK_METRIC")
                TaskSchedulerConfiguration eventDeduplicator,
        @ConfigProperty(defaultValue = "SEQUENTIAL CAPACITY(500) FLUSHABLE UNHANDLED_TASK_METRIC")
                TaskSchedulerConfiguration eventSignatureValidator,
        @ConfigProperty(defaultValue = "SEQUENTIAL CAPACITY(500) FLUSHABLE UNHANDLED_TASK_METRIC")
                TaskSchedulerConfiguration orphanBuffer,
        @ConfigProperty(
                        defaultValue =
                                "SEQUENTIAL_THREAD CAPACITY(500) FLUSHABLE SQUELCHABLE UNHANDLED_TASK_METRIC BUSY_FRACTION_METRIC")
                TaskSchedulerConfiguration consensusEngine,
        @ConfigProperty(defaultValue = "SEQUENTIAL CAPACITY(500) FLUSHABLE SQUELCHABLE UNHANDLED_TASK_METRIC")
                TaskSchedulerConfiguration eventCreationManager,
        @ConfigProperty(defaultValue = "DIRECT") TaskSchedulerConfiguration selfEventSigner,
        @ConfigProperty(defaultValue = "SEQUENTIAL_THREAD") TaskSchedulerType signedStateFileManagerSchedulerType,
        @ConfigProperty(defaultValue = "20") int signedStateFileManagerUnhandledCapacity,
        @ConfigProperty(defaultValue = "SEQUENTIAL_THREAD") TaskSchedulerType stateSignerSchedulerType,
        @ConfigProperty(defaultValue = "-1") int stateSignerUnhandledCapacity,
        @ConfigProperty(defaultValue = "SEQUENTIAL_THREAD") TaskSchedulerType pcesWriterSchedulerType,
        @ConfigProperty(defaultValue = "500") int pcesWriterUnhandledCapacity,
        @ConfigProperty(defaultValue = "DIRECT") TaskSchedulerConfiguration pcesSequencer,
        @ConfigProperty(defaultValue = "CONCURRENT") TaskSchedulerType applicationTransactionPrehandlerSchedulerType,
        @ConfigProperty(defaultValue = "500") int applicationTransactionPrehandlerUnhandledCapacity,
        @ConfigProperty(defaultValue = "SEQUENTIAL") TaskSchedulerType stateSignatureCollectorSchedulerType,
        @ConfigProperty(defaultValue = "500") int stateSignatureCollectorUnhandledCapacity,
        @ConfigProperty(defaultValue = "SEQUENTIAL_THREAD") TaskSchedulerType consensusRoundHandlerSchedulerType,
        @ConfigProperty(defaultValue = "5") int consensusRoundHandlerUnhandledCapacity,
        @ConfigProperty(defaultValue = "SEQUENTIAL CAPACITY(5) UNHANDLED_TASK_METRIC BUSY_FRACTION_METRIC")
                TaskSchedulerConfiguration runningEventHasher,
        @ConfigProperty(defaultValue = "SEQUENTIAL") TaskSchedulerType issDetectorSchedulerType,
        @ConfigProperty(defaultValue = "500") int issDetectorUnhandledCapacity,
        @ConfigProperty(defaultValue = "SEQUENTIAL_THREAD") TaskSchedulerType hashLoggerSchedulerType,
        @ConfigProperty(defaultValue = "100") int hashLoggerUnhandledTaskCapacity,
        @ConfigProperty(defaultValue = "1000") int completeStateNotifierUnhandledCapacity,
        @ConfigProperty(defaultValue = "SEQUENTIAL_THREAD") TaskSchedulerType stateHasherSchedulerType,
        @ConfigProperty(defaultValue = "2") int stateHasherUnhandledCapacity,
        @ConfigProperty(defaultValue = "SEQUENTIAL CAPACITY(60) UNHANDLED_TASK_METRIC")
                TaskSchedulerConfiguration stateGarbageCollector,
        @ConfigProperty(defaultValue = "200ms") Duration stateGarbageCollectorHeartbeatPeriod,
        @ConfigProperty(defaultValue = "SEQUENTIAL CAPACITY(500) UNHANDLED_TASK_METRIC")
                TaskSchedulerConfiguration platformPublisher,
        @ConfigProperty(defaultValue = "DIRECT_THREADSAFE") TaskSchedulerConfiguration consensusEventStream,
<<<<<<< HEAD
        @ConfigProperty("SEQUENTIAL CAPACITY(500) FLUSHABLE UNHANDLED_TASK_METRIC")
                TaskSchedulerConfiguration gossip) {}
=======
        @ConfigProperty(defaultValue = "SEQUENTIAL CAPACITY(5) FLUSHABLE UNHANDLED_TASK_METRIC")
                TaskSchedulerConfiguration roundDurabilityBuffer) {}
>>>>>>> cde4db97
<|MERGE_RESOLUTION|>--- conflicted
+++ resolved
@@ -86,19 +86,19 @@
         @ConfigProperty(defaultValue = "0") int defaultPoolConstant,
         @ConfigProperty(defaultValue = "500") int eventHasherUnhandledCapacity,
         @ConfigProperty(defaultValue = "SEQUENTIAL CAPACITY(500) FLUSHABLE UNHANDLED_TASK_METRIC")
-                TaskSchedulerConfiguration internalEventValidator,
+        TaskSchedulerConfiguration internalEventValidator,
         @ConfigProperty(defaultValue = "SEQUENTIAL CAPACITY(500) FLUSHABLE UNHANDLED_TASK_METRIC")
-                TaskSchedulerConfiguration eventDeduplicator,
+        TaskSchedulerConfiguration eventDeduplicator,
         @ConfigProperty(defaultValue = "SEQUENTIAL CAPACITY(500) FLUSHABLE UNHANDLED_TASK_METRIC")
-                TaskSchedulerConfiguration eventSignatureValidator,
+        TaskSchedulerConfiguration eventSignatureValidator,
         @ConfigProperty(defaultValue = "SEQUENTIAL CAPACITY(500) FLUSHABLE UNHANDLED_TASK_METRIC")
-                TaskSchedulerConfiguration orphanBuffer,
+        TaskSchedulerConfiguration orphanBuffer,
         @ConfigProperty(
-                        defaultValue =
-                                "SEQUENTIAL_THREAD CAPACITY(500) FLUSHABLE SQUELCHABLE UNHANDLED_TASK_METRIC BUSY_FRACTION_METRIC")
-                TaskSchedulerConfiguration consensusEngine,
+                defaultValue =
+                        "SEQUENTIAL_THREAD CAPACITY(500) FLUSHABLE SQUELCHABLE UNHANDLED_TASK_METRIC BUSY_FRACTION_METRIC")
+        TaskSchedulerConfiguration consensusEngine,
         @ConfigProperty(defaultValue = "SEQUENTIAL CAPACITY(500) FLUSHABLE SQUELCHABLE UNHANDLED_TASK_METRIC")
-                TaskSchedulerConfiguration eventCreationManager,
+        TaskSchedulerConfiguration eventCreationManager,
         @ConfigProperty(defaultValue = "DIRECT") TaskSchedulerConfiguration selfEventSigner,
         @ConfigProperty(defaultValue = "SEQUENTIAL_THREAD") TaskSchedulerType signedStateFileManagerSchedulerType,
         @ConfigProperty(defaultValue = "20") int signedStateFileManagerUnhandledCapacity,
@@ -114,7 +114,7 @@
         @ConfigProperty(defaultValue = "SEQUENTIAL_THREAD") TaskSchedulerType consensusRoundHandlerSchedulerType,
         @ConfigProperty(defaultValue = "5") int consensusRoundHandlerUnhandledCapacity,
         @ConfigProperty(defaultValue = "SEQUENTIAL CAPACITY(5) UNHANDLED_TASK_METRIC BUSY_FRACTION_METRIC")
-                TaskSchedulerConfiguration runningEventHasher,
+        TaskSchedulerConfiguration runningEventHasher,
         @ConfigProperty(defaultValue = "SEQUENTIAL") TaskSchedulerType issDetectorSchedulerType,
         @ConfigProperty(defaultValue = "500") int issDetectorUnhandledCapacity,
         @ConfigProperty(defaultValue = "SEQUENTIAL_THREAD") TaskSchedulerType hashLoggerSchedulerType,
@@ -123,15 +123,12 @@
         @ConfigProperty(defaultValue = "SEQUENTIAL_THREAD") TaskSchedulerType stateHasherSchedulerType,
         @ConfigProperty(defaultValue = "2") int stateHasherUnhandledCapacity,
         @ConfigProperty(defaultValue = "SEQUENTIAL CAPACITY(60) UNHANDLED_TASK_METRIC")
-                TaskSchedulerConfiguration stateGarbageCollector,
+        TaskSchedulerConfiguration stateGarbageCollector,
         @ConfigProperty(defaultValue = "200ms") Duration stateGarbageCollectorHeartbeatPeriod,
         @ConfigProperty(defaultValue = "SEQUENTIAL CAPACITY(500) UNHANDLED_TASK_METRIC")
-                TaskSchedulerConfiguration platformPublisher,
+        TaskSchedulerConfiguration platformPublisher,
         @ConfigProperty(defaultValue = "DIRECT_THREADSAFE") TaskSchedulerConfiguration consensusEventStream,
-<<<<<<< HEAD
+        @ConfigProperty(defaultValue = "SEQUENTIAL CAPACITY(5) FLUSHABLE UNHANDLED_TASK_METRIC") TaskSchedulerConfiguration roundDurabilityBuffer,
         @ConfigProperty("SEQUENTIAL CAPACITY(500) FLUSHABLE UNHANDLED_TASK_METRIC")
-                TaskSchedulerConfiguration gossip) {}
-=======
-        @ConfigProperty(defaultValue = "SEQUENTIAL CAPACITY(5) FLUSHABLE UNHANDLED_TASK_METRIC")
-                TaskSchedulerConfiguration roundDurabilityBuffer) {}
->>>>>>> cde4db97
+        TaskSchedulerConfiguration gossip) {
+}