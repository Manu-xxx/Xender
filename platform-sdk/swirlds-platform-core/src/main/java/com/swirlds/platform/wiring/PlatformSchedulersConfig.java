--- conflicted
+++ resolved
@@ -70,12 +70,7 @@
  */
 @ConfigData("platformSchedulers")
 public record PlatformSchedulersConfig(
-<<<<<<< HEAD
-        @ConfigProperty(defaultValue = "CONCURRENT") TaskSchedulerType eventHasherSchedulerType,
         @ConfigProperty(defaultValue = "10000") int eventHasherUnhandledCapacity,
-=======
-        @ConfigProperty(defaultValue = "500") int eventHasherUnhandledCapacity,
->>>>>>> e7bea8b0
         @ConfigProperty(defaultValue = "SEQUENTIAL") TaskSchedulerType internalEventValidatorSchedulerType,
         @ConfigProperty(defaultValue = "500") int internalEventValidatorUnhandledCapacity,
         @ConfigProperty(defaultValue = "SEQUENTIAL") TaskSchedulerType eventDeduplicatorSchedulerType,
