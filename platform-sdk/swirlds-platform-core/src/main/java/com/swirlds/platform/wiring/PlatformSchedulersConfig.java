--- conflicted
+++ resolved
@@ -25,17 +25,6 @@
 /**
  * Contains configuration values for the platform schedulers.
  *
-<<<<<<< HEAD
- * @param defaultPoolMultiplier                  used when calculating the size of the default platform fork join pool.
- *                                               Maximum parallelism in this pool is calculated as max(1,
- *                                               (defaultPoolMultiplier * [number of processors] +
- *                                               defaultPoolConstant)).
- * @param defaultPoolConstant                    used when calculating the size of the default platform fork join pool.
- *                                               Maximum parallelism in this pool is calculated as max(1,
- *                                               (defaultPoolMultiplier * [number of processors] + defaultPoolConstant)).
- *                                               It is legal for this constant to be a negative number.
-=======
->>>>>>> 5a04dc6f
  * @param eventHasherUnhandledCapacity           number of unhandled tasks allowed in the event hasher scheduler
  * @param internalEventValidator                 configuration for the internal event validator scheduler
  * @param eventDeduplicator                      configuration for the event deduplicator scheduler
