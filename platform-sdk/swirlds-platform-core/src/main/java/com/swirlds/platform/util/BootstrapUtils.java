--- conflicted
+++ resolved
@@ -118,10 +118,6 @@
 import javax.swing.JFrame;
 import javax.swing.UIManager;
 import javax.swing.UnsupportedLookAndFeelException;
-<<<<<<< HEAD
-import org.apache.commons.lang3.exception.ExceptionUtils;
-=======
->>>>>>> 7f7dec9f
 import org.apache.logging.log4j.LogManager;
 import org.apache.logging.log4j.Logger;
 
@@ -251,7 +247,7 @@
      */
     public static void setupBrowserWindow()
             throws UnsupportedLookAndFeelException, ClassNotFoundException, InstantiationException,
-                    IllegalAccessException {
+            IllegalAccessException {
         // discover the inset size and set the look and feel
         if (!GraphicsEnvironment.isHeadless()) {
             UIManager.setLookAndFeel(UIManager.getCrossPlatformLookAndFeelClassName());
@@ -298,9 +294,9 @@
 
             return (SwirldMain) constructor.newInstance();
         } catch (final ClassNotFoundException
-                | InstantiationException
-                | IllegalAccessException
-                | InvocationTargetException e) {
+                       | InstantiationException
+                       | IllegalAccessException
+                       | InvocationTargetException e) {
             throw new RuntimeException(e);
         }
     }
@@ -449,27 +445,6 @@
     }
 
     /**
-     * Create a copy of the initial signed state. There are currently data structures that become immutable after being
-     * hashed, and we need to make a copy to force it to become mutable again.
-     *
-     * @param platformContext    the platform's context
-     * @param initialSignedState the initial signed state
-     * @return a copy of the initial signed state
-     */
-    public static @NonNull ReservedSignedState copyInitialSignedState(
-            @NonNull final PlatformContext platformContext, @NonNull final SignedState initialSignedState) {
-        Objects.requireNonNull(platformContext);
-        Objects.requireNonNull(initialSignedState);
-
-        final State stateCopy = initialSignedState.getState().copy();
-        final SignedState signedStateCopy =
-                new SignedState(platformContext, stateCopy, "Browser create new copy of initial state");
-        signedStateCopy.setSigSet(initialSignedState.getSigSet());
-
-        return signedStateCopy.reserve("Browser copied initial state");
-    }
-
-    /**
      * Determine which nodes should be run locally
      *
      * @param addressBook       the address book
@@ -553,64 +528,4 @@
             throw new RuntimeException("Error loading SwirldMains", ex);
         }
     }
-
-    /**
-     * Get the initial state to be used by this node. May return a state loaded from disk, or may return a genesis state
-     * if no valid state is found on disk.
-     *
-     * @param platformContext          the platform context
-     * @param recycleBin               the recycle bin
-     * @param appMain                  the app main
-     * @param mainClassName            the name of the app's SwirldMain class
-     * @param swirldName               the name of this swirld
-     * @param selfId                   the node id of this node
-     * @param configAddressBook        the address book from config.txt
-     * @param emergencyRecoveryManager the emergency recovery manager
-     * @return the initial state to be used by this node
-     */
-    @NonNull
-    public static ReservedSignedState getInitialState(
-            @NonNull final PlatformContext platformContext,
-            @NonNull final RecycleBin recycleBin,
-            @NonNull final SwirldMain appMain,
-            @NonNull final String mainClassName,
-            @NonNull final String swirldName,
-            @NonNull final NodeId selfId,
-            @NonNull final AddressBook configAddressBook,
-            @NonNull final EmergencyRecoveryManager emergencyRecoveryManager) {
-
-        Objects.requireNonNull(platformContext);
-        Objects.requireNonNull(mainClassName);
-        Objects.requireNonNull(swirldName);
-        Objects.requireNonNull(selfId);
-        Objects.requireNonNull(configAddressBook);
-        Objects.requireNonNull(emergencyRecoveryManager);
-
-        final ReservedSignedState loadedState = StartupStateLoader.loadState(
-                platformContext,
-                recycleBin,
-                selfId,
-                mainClassName,
-                swirldName,
-                appMain.getSoftwareVersion(),
-                emergencyRecoveryManager);
-
-        try (loadedState) {
-            if (loadedState.isNotNull()) {
-                logger.info(
-                        STARTUP.getMarker(),
-                        new SavedStateLoadedPayload(
-                                loadedState.get().getRound(), loadedState.get().getConsensusTimestamp()));
-
-                return copyInitialSignedState(platformContext, loadedState.get());
-            }
-        }
-
-        final ReservedSignedState genesisState =
-                buildGenesisState(platformContext, configAddressBook, appMain.getSoftwareVersion(), appMain.newState());
-
-        try (genesisState) {
-            return copyInitialSignedState(platformContext, genesisState.get());
-        }
-    }
 }