--- conflicted
+++ resolved
@@ -174,14 +174,8 @@
         }
 
         // is there a reason to initiate?
-<<<<<<< HEAD
-        if (peerNeededForFallenBehind() || criticalQuorum.isInCriticalQuorum(peerId)) {
+        if (!useCriticalQuorum || peerNeededForFallenBehind() || criticalQuorum.isInCriticalQuorum(peerId)) {
             final boolean isLockAcquired = permitProvider.tryAcquire(peerId);
-=======
-        if (!useCriticalQuorum || peerNeededForFallenBehind() || criticalQuorum.isInCriticalQuorum(peerId)) {
-            permit = permitProvider.tryAcquire();
-            final boolean isLockAcquired = permit.isLockAcquired();
->>>>>>> 80a78f12
 
             if (isLockAcquired) {
                 syncMetrics.updateSyncPermitsAvailable(permitProvider.getNumAvailable());
