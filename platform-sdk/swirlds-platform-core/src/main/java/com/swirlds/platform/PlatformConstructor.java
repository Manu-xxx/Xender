--- conflicted
+++ resolved
@@ -18,12 +18,8 @@
 
 import static com.swirlds.platform.SwirldsPlatform.PLATFORM_THREAD_POOL_NAME;
 
-<<<<<<< HEAD
 import com.swirlds.base.ArgumentUtils;
-import com.swirlds.base.functions.ThrowingConsumer;
-=======
 import com.swirlds.base.function.CheckedConsumer;
->>>>>>> 76e7fbef
 import com.swirlds.common.context.PlatformContext;
 import com.swirlds.common.crypto.config.CryptoConfig;
 import com.swirlds.common.stream.EventStreamManager;
@@ -147,15 +143,10 @@
      * Creates a new instance of {@link SwirldStateManager}.
      *
      * @param selfId                                this node's id
-<<<<<<< HEAD
      * @param platformContext                       the platform context
      * @param preConsensusSystemTransactionManager  the manager which handles system transactions pre-consensus
      * @param postConsensusSystemTransactionManager the manager which handles system transactions post-consensus
-=======
-     * @param preConsensusSystemTransactionManager  the manager which handles system transactions pre-consensus
-     * @param postConsensusSystemTransactionManager the manager which handles system transactions post-consensus
      * @param metrics                               reference to the metrics-system
->>>>>>> 76e7fbef
      * @param settings                              static settings provider
      * @param initialState                          the initial state
      * @return the newly constructed instance of {@link SwirldStateManager}
@@ -184,10 +175,7 @@
      *
      * @param threadManager      responsible for creating and managing threads
      * @param selfId             this node's id
-<<<<<<< HEAD
      * @param platformContext    the context of the platform
-=======
->>>>>>> 76e7fbef
      * @param swirldStateManager the instance of {@link SwirldStateManager}
      * @param consensusMetrics   the class that records stats relating to {@link SwirldStateManager}
      * @return the newly constructed instance of {@link PreConsensusEventHandler}
@@ -206,10 +194,7 @@
     /**
      * Constructs a new {@link ConsensusRoundHandler}.
      *
-<<<<<<< HEAD
      * @param platformContext             the context of the platform
-=======
->>>>>>> 76e7fbef
      * @param threadManager               responsible for creating and managing threads
      * @param selfId                      this node's id
      * @param settingsProvider            a static settings provider
