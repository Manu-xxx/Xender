--- conflicted
+++ resolved
@@ -49,12 +49,7 @@
 import com.swirlds.platform.state.SwirldStateManagerImpl;
 import com.swirlds.platform.state.signed.SignedState;
 import com.swirlds.platform.system.PlatformConstructionException;
-<<<<<<< HEAD
-import com.swirlds.platform.system.SystemExitReason;
-import com.swirlds.platform.system.SystemUtils;
 import edu.umd.cs.findbugs.annotations.NonNull;
-=======
->>>>>>> 6e39a60f
 import java.io.IOException;
 import java.security.InvalidKeyException;
 import java.security.KeyManagementException;
@@ -146,34 +141,18 @@
     /**
      * Creates a new instance of {@link SwirldStateManager}.
      *
-<<<<<<< HEAD
-     * @param threadManager                         responsible for creating and managing threads
      * @param selfId                                this node's id
+     * @param platformContext                       the context of the platform
      * @param preConsensusSystemTransactionManager  the manager which handles system transactions pre-consensus
      * @param postConsensusSystemTransactionManager the manager which handles system transactions post-consensus
      * @param metrics                               reference to the metrics-system
      * @param settings                              static settings provider
-     * @param consEstimateSupplier                  supplier of an estimated consensus time for transactions
      * @param initialState                          the initial state
-=======
-     * @param selfId
-     * 		this node's id
-     * @param preConsensusSystemTransactionManager
-     * 		the manager which handles system transactions pre-consensus
-     * @param postConsensusSystemTransactionManager
-     * 		the manager which handles system transactions post-consensus
-     * @param metrics
-     * 		reference to the metrics-system
-     * @param settings
-     * 		static settings provider
-     * @param initialState
-     * 		the initial state
->>>>>>> 6e39a60f
      * @return the newly constructed instance of {@link SwirldStateManager}
      */
     static SwirldStateManager swirldStateManager(
             final NodeId selfId,
-            @NonNull final PlatformContext platformContext,
+            final PlatformContext platformContext,
             final PreConsensusSystemTransactionManager preConsensusSystemTransactionManager,
             final PostConsensusSystemTransactionManager postConsensusSystemTransactionManager,
             final Metrics metrics,
@@ -181,35 +160,6 @@
             final BooleanSupplier inFreezeChecker,
             final State initialState) {
 
-<<<<<<< HEAD
-        if (initialState.getSwirldState() instanceof SwirldState2) {
-            return new SwirldStateManagerDouble(
-                    selfId,
-                    preConsensusSystemTransactionManager,
-                    postConsensusSystemTransactionManager,
-                    new SwirldStateMetrics(metrics),
-                    settings,
-                    inFreezeChecker,
-                    initialState);
-        } else if (initialState.getSwirldState() instanceof SwirldState1) {
-            return new SwirldStateManagerSingle(
-                    threadManager,
-                    selfId,
-                    platformContext,
-                    preConsensusSystemTransactionManager,
-                    postConsensusSystemTransactionManager,
-                    new SwirldStateMetrics(metrics),
-                    new ConsensusMetricsImpl(selfId, metrics),
-                    settings,
-                    consEstimateSupplier,
-                    inFreezeChecker,
-                    initialState);
-        } else {
-            logger.error(ERROR.getMarker(), "Unrecognized SwirldState class: {}", initialState.getClass());
-            SystemUtils.exitSystem(SystemExitReason.FATAL_ERROR);
-            return null;
-        }
-=======
         return new SwirldStateManagerImpl(
                 selfId,
                 preConsensusSystemTransactionManager,
@@ -218,7 +168,6 @@
                 settings,
                 inFreezeChecker,
                 initialState);
->>>>>>> 6e39a60f
     }
 
     /**
@@ -226,7 +175,7 @@
      *
      * @param threadManager      responsible for creating and managing threads
      * @param selfId             this node's id
-     * @param platformContext    the platform context
+     * @param platformContext    the context of the platform
      * @param swirldStateManager the instance of {@link SwirldStateManager}
      * @param consensusMetrics   the class that records stats relating to {@link SwirldStateManager}
      * @return the newly constructed instance of {@link PreConsensusEventHandler}
