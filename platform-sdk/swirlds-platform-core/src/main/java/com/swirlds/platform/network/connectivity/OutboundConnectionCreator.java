/*
 * Copyright (C) 2016-2023 Hedera Hashgraph, LLC
 *
 * Licensed under the Apache License, Version 2.0 (the "License");
 * you may not use this file except in compliance with the License.
 * You may obtain a copy of the License at
 *
 *      http://www.apache.org/licenses/LICENSE-2.0
 *
 * Unless required by applicable law or agreed to in writing, software
 * distributed under the License is distributed on an "AS IS" BASIS,
 * WITHOUT WARRANTIES OR CONDITIONS OF ANY KIND, either express or implied.
 * See the License for the specific language governing permissions and
 * limitations under the License.
 */

package com.swirlds.platform.network.connectivity;

import static com.swirlds.logging.LogMarker.EXCEPTION;
import static com.swirlds.logging.LogMarker.NETWORK;
import static com.swirlds.logging.LogMarker.SOCKET_EXCEPTIONS;
import static com.swirlds.logging.LogMarker.TCP_CONNECT_EXCEPTIONS;

import com.swirlds.common.config.SocketConfig;
import com.swirlds.common.system.NodeId;
import com.swirlds.common.system.SoftwareVersion;
import com.swirlds.common.system.address.Address;
import com.swirlds.common.system.address.AddressBook;
import com.swirlds.platform.gossip.sync.SyncInputStream;
import com.swirlds.platform.gossip.sync.SyncOutputStream;
import com.swirlds.platform.network.ByteConstants;
import com.swirlds.platform.network.Connection;
import com.swirlds.platform.network.ConnectionTracker;
import com.swirlds.platform.network.NetworkUtils;
import com.swirlds.platform.network.SocketConnection;
import com.swirlds.platform.network.connection.NotConnectedConnection;
<<<<<<< HEAD
import com.swirlds.platform.state.address.AddressBookNetworkUtils;
=======
import edu.umd.cs.findbugs.annotations.NonNull;
>>>>>>> a7aedf09
import java.io.IOException;
import java.net.ConnectException;
import java.net.Socket;
import java.net.SocketException;
import java.net.SocketTimeoutException;
import java.util.Objects;
import org.apache.logging.log4j.LogManager;
import org.apache.logging.log4j.Logger;

/**
 * Creates outbound connections to the requested peers
 */
public class OutboundConnectionCreator {
    private static final Logger logger = LogManager.getLogger(OutboundConnectionCreator.class);
    private static final byte[] LOCALHOST = new byte[] {127, 0, 0, 1};
    private final NodeId selfId;
    private final SocketConfig socketConfig;
    private final ConnectionTracker connectionTracker;
    private final SocketFactory socketFactory;
    private final AddressBook addressBook;
    private final boolean doVersionCheck;
    private final SoftwareVersion softwareVersion;

    public OutboundConnectionCreator(
            @NonNull final NodeId selfId,
            @NonNull final SocketConfig socketConfig,
            @NonNull final ConnectionTracker connectionTracker,
            @NonNull final SocketFactory socketFactory,
            @NonNull final AddressBook addressBook,
            final boolean doVersionCheck,
            @NonNull final SoftwareVersion softwareVersion) {
        this.selfId = Objects.requireNonNull(selfId);
        this.socketConfig = Objects.requireNonNull(socketConfig);
        this.connectionTracker = Objects.requireNonNull(connectionTracker);
        this.socketFactory = Objects.requireNonNull(socketFactory);
        this.addressBook = Objects.requireNonNull(addressBook);
        this.doVersionCheck = doVersionCheck;
        this.softwareVersion = Objects.requireNonNull(softwareVersion);
    }

    /**
     * Try to connect to the member with the given ID. If it doesn't work on the first try, give up immediately. Return
     * the connection, or a connection that is not connected if it fails.
     *
     * @param otherId which member to connect to
     * @return the new connection, or a connection that is not connected if it couldn't connect on the first try
     */
    public Connection createConnection(final NodeId otherId) {
        final Address other = addressBook.getAddress(otherId);
        final Address ownAddress = addressBook.getAddress(selfId);
        final int port = other.getConnectPortIpv4(ownAddress);
        final byte[] ip = getConnectAddressIpv4(ownAddress, other);
        final String ipAddress = Address.ipString(ip);

        Socket clientSocket = null;
        SyncOutputStream dos = null;
        SyncInputStream dis = null;

        try {
            clientSocket = socketFactory.createClientSocket(ipAddress, port);

            dos = SyncOutputStream.createSyncOutputStream(clientSocket.getOutputStream(), socketConfig.bufferSize());
            dis = SyncInputStream.createSyncInputStream(clientSocket.getInputStream(), socketConfig.bufferSize());

            if (doVersionCheck) {
                dos.writeSerializable(softwareVersion, true);
                dos.flush();

                final SoftwareVersion otherVersion = dis.readSerializable();
                if (otherVersion == null
                        || otherVersion.getClass() != softwareVersion.getClass()
                        || otherVersion.compareTo(softwareVersion) != 0) {
                    throw new IOException("This node has software version " + softwareVersion
                            + " but the other node has software version " + otherVersion + ". Closing connection.");
                }
            }

            dos.writeUTF(addressBook.getAddress(selfId).getNickname());
            dos.flush();

            final int ack = dis.readInt(); // read the ACK for creating the connection
            if (ack != ByteConstants.COMM_CONNECT) { // this is an ACK for creating the connection
                throw new ConnectException("ack is not " + ByteConstants.COMM_CONNECT + ", it is " + ack);
            }
            logger.debug(NETWORK.getMarker(), "`connect` : finished, {} connected to {}", selfId, otherId);

            return SocketConnection.create(selfId, otherId, connectionTracker, true, clientSocket, dis, dos);
        } catch (final SocketTimeoutException | SocketException e) {
            NetworkUtils.close(clientSocket, dis, dos);
            logger.debug(
                    TCP_CONNECT_EXCEPTIONS.getMarker(), "{} failed to connect to {} with error:", selfId, otherId, e);
            // ConnectException (which is a subclass of SocketException) happens when calling someone
            // who isn't running yet. So don't worry about it.
            // Also ignore the other socket-related errors (SocketException) in case it times out while
            // connecting.
        } catch (final IOException e) {
            NetworkUtils.close(clientSocket, dis, dos);
            // log the SSL connection exception which is caused by socket exceptions as warning.
            String formattedException = NetworkUtils.formatException(e);
            logger.warn(
                    SOCKET_EXCEPTIONS.getMarker(),
                    "{} failed to connect to {} {}",
                    selfId,
                    otherId,
                    formattedException);
        } catch (final RuntimeException e) {
            NetworkUtils.close(clientSocket, dis, dos);
            logger.debug(EXCEPTION.getMarker(), "{} failed to connect to {}", selfId, otherId, e);
        }

        return NotConnectedConnection.getSingleton();
    }

    /**
     * Find the best way to connect <code>from</code> address <code>to</code> address
     *
     * @param from the address that needs to connect
     * @param to   the address to connect to
     * @return the IP address to connect to
     */
    private byte[] getConnectAddressIpv4(final Address from, final Address to) {
<<<<<<< HEAD
        final boolean fromIsLocal = AddressBookNetworkUtils.isLocal(from);
        final boolean toIsLocal = AddressBookNetworkUtils.isLocal(to);
        if (fromIsLocal && toIsLocal && settings.useLoopbackIp()) {
=======
        if (from.isOwnHost() && to.isOwnHost() && socketConfig.useLoopbackIp()) {
>>>>>>> a7aedf09
            return LOCALHOST;
        } else if (to.isLocalTo(from)) {
            return to.getAddressInternalIpv4();
        } else {
            return to.getAddressExternalIpv4();
        }
    }
}<|MERGE_RESOLUTION|>--- conflicted
+++ resolved
@@ -34,11 +34,8 @@
 import com.swirlds.platform.network.NetworkUtils;
 import com.swirlds.platform.network.SocketConnection;
 import com.swirlds.platform.network.connection.NotConnectedConnection;
-<<<<<<< HEAD
+import edu.umd.cs.findbugs.annotations.NonNull;
 import com.swirlds.platform.state.address.AddressBookNetworkUtils;
-=======
-import edu.umd.cs.findbugs.annotations.NonNull;
->>>>>>> a7aedf09
 import java.io.IOException;
 import java.net.ConnectException;
 import java.net.Socket;
@@ -160,13 +157,9 @@
      * @return the IP address to connect to
      */
     private byte[] getConnectAddressIpv4(final Address from, final Address to) {
-<<<<<<< HEAD
         final boolean fromIsLocal = AddressBookNetworkUtils.isLocal(from);
         final boolean toIsLocal = AddressBookNetworkUtils.isLocal(to);
         if (fromIsLocal && toIsLocal && settings.useLoopbackIp()) {
-=======
-        if (from.isOwnHost() && to.isOwnHost() && socketConfig.useLoopbackIp()) {
->>>>>>> a7aedf09
             return LOCALHOST;
         } else if (to.isLocalTo(from)) {
             return to.getAddressInternalIpv4();
