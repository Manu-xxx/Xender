--- conflicted
+++ resolved
@@ -39,13 +39,8 @@
     public static void registerAddressBookMetrics(
             @NonNull final Metrics metrics, @NonNull final AddressBook addressBook, @NonNull final NodeId selfId) {
 
-<<<<<<< HEAD
         metrics.getOrCreate(new FunctionGauge.Config<>(Metrics.INFO_CATEGORY, "memberID", Long.class, selfId::id)
-                .withUnit("node ID")
-=======
-        metrics.getOrCreate(new FunctionGauge.Config<>(INFO_CATEGORY, "memberID", Long.class, selfId::id)
                 .withUnit("nodeID")
->>>>>>> 7d002717
                 .withDescription("The node ID number of this member"));
 
         metrics.getOrCreate(
