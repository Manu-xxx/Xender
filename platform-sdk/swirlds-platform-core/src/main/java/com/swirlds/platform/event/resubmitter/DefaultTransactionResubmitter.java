--- conflicted
+++ resolved
@@ -66,24 +66,7 @@
             throw new IllegalStateException("Event window is not set");
         }
 
-<<<<<<< HEAD
         final List<OneOf<PayloadOneOfType>> transactionsToResubmit = new ArrayList<>();
-        for (final ConsensusTransactionImpl transaction : event.getHashedData().getTransactions()) {
-            if (transaction.isSystem()) {
-                if (transaction instanceof final StateSignatureTransaction signatureTransaction) {
-
-                    final StateSignaturePayload payload =
-                            signatureTransaction.getPayload().as();
-                    final long transactionAge = eventWindow.getLatestConsensusRound() - payload.round();
-
-                    if (transactionAge <= maxSignatureResubmitAge) {
-                        transactionsToResubmit.add(signatureTransaction.getPayload());
-                        metrics.reportResubmittedSystemTransaction();
-                    } else {
-                        metrics.reportAbandonedSystemTransaction();
-                    }
-=======
-        final List<ConsensusTransactionImpl> transactionsToResubmit = new ArrayList<>();
         final Iterator<Transaction> iterator = event.transactionIterator();
         while (iterator.hasNext()) {
             final Transaction transaction = iterator.next();
@@ -91,15 +74,15 @@
                 final StateSignaturePayload payload = transaction.getPayload().as();
                 final long transactionAge = eventWindow.getLatestConsensusRound() - payload.round();
 
-                if (transactionAge <= maxSignatureResubmitAge) {
-                    transactionsToResubmit.add(new StateSignatureTransaction(payload));
-                    metrics.reportResubmittedSystemTransaction();
-                } else {
-                    metrics.reportAbandonedSystemTransaction();
->>>>>>> fb2047df
+                    if (transactionAge <= maxSignatureResubmitAge) {
+                        transactionsToResubmit.add(transaction.getPayload());
+                        metrics.reportResubmittedSystemTransaction();
+                    } else {
+                        metrics.reportAbandonedSystemTransaction();
+                    }
                 }
             }
-        }
+
         return transactionsToResubmit;
     }
 
