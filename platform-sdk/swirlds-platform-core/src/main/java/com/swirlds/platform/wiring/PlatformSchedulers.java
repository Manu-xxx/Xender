/*
 * Copyright (C) 2023-2024 Hedera Hashgraph, LLC
 *
 * Licensed under the Apache License, Version 2.0 (the "License");
 * you may not use this file except in compliance with the License.
 * You may obtain a copy of the License at
 *
 *      http://www.apache.org/licenses/LICENSE-2.0
 *
 * Unless required by applicable law or agreed to in writing, software
 * distributed under the License is distributed on an "AS IS" BASIS,
 * WITHOUT WARRANTIES OR CONDITIONS OF ANY KIND, either express or implied.
 * See the License for the specific language governing permissions and
 * limitations under the License.
 */

package com.swirlds.platform.wiring;

import static com.swirlds.common.wiring.model.HyperlinkBuilder.platformCommonHyperlink;
import static com.swirlds.common.wiring.model.HyperlinkBuilder.platformCoreHyperlink;
import static com.swirlds.common.wiring.schedulers.builders.TaskSchedulerBuilder.UNLIMITED_CAPACITY;

import com.swirlds.common.context.PlatformContext;
import com.swirlds.common.stream.RunningEventHashUpdate;
import com.swirlds.common.wiring.counters.ObjectCounter;
import com.swirlds.common.wiring.model.WiringModel;
import com.swirlds.common.wiring.schedulers.TaskScheduler;
import com.swirlds.common.wiring.schedulers.builders.TaskSchedulerType;
import com.swirlds.platform.StateSigner;
import com.swirlds.platform.components.ConsensusEngine;
import com.swirlds.platform.event.GossipEvent;
import com.swirlds.platform.event.creation.EventCreationManager;
import com.swirlds.platform.event.deduplication.EventDeduplicator;
import com.swirlds.platform.event.hashing.EventHasher;
import com.swirlds.platform.event.linking.InOrderLinker;
import com.swirlds.platform.event.orphan.OrphanBuffer;
import com.swirlds.platform.event.preconsensus.EventDurabilityNexus;
import com.swirlds.platform.event.preconsensus.PcesReplayer;
import com.swirlds.platform.event.preconsensus.PcesSequencer;
import com.swirlds.platform.event.preconsensus.PcesWriter;
import com.swirlds.platform.event.stream.EventStreamManager;
import com.swirlds.platform.event.validation.EventSignatureValidator;
import com.swirlds.platform.event.validation.InternalEventValidator;
import com.swirlds.platform.eventhandling.ConsensusRoundHandler;
import com.swirlds.platform.eventhandling.TransactionPrehandler;
import com.swirlds.platform.gossip.shadowgraph.Shadowgraph;
import com.swirlds.platform.internal.ConsensusRound;
import com.swirlds.platform.internal.EventImpl;
import com.swirlds.platform.state.iss.IssDetector;
import com.swirlds.platform.state.iss.IssHandler;
import com.swirlds.platform.state.signed.ReservedSignedState;
import com.swirlds.platform.state.signed.SignedStateFileManager;
import com.swirlds.platform.state.signed.SignedStateHasher;
import com.swirlds.platform.state.signed.StateSavingResult;
import com.swirlds.platform.state.signed.StateSignatureCollector;
import com.swirlds.platform.system.state.notifications.IssNotification;
import com.swirlds.platform.system.transaction.StateSignatureTransaction;
import com.swirlds.platform.util.HashLogger;
import com.swirlds.platform.wiring.components.StateAndRound;
import edu.umd.cs.findbugs.annotations.NonNull;
import java.util.List;

/**
 * The {@link TaskScheduler}s used by the platform.
 *
 * @param eventHasherScheduler                      the scheduler for the event hasher
 * @param postHashCollectorScheduler                the scheduler for the post hash collector
 * @param internalEventValidatorScheduler           the scheduler for the internal event validator
 * @param eventDeduplicatorScheduler                the scheduler for the event deduplicator
 * @param eventSignatureValidatorScheduler          the scheduler for the event signature validator
 * @param orphanBufferScheduler                     the scheduler for the orphan buffer
 * @param inOrderLinkerScheduler                    the scheduler for the in-order linker
 * @param consensusEngineScheduler                  the scheduler for the consensus engine
 * @param eventCreationManagerScheduler             the scheduler for the event creation manager
 * @param signedStateFileManagerScheduler           the scheduler for the signed state file manager
 * @param stateSignerScheduler                      the scheduler for the state signer
 * @param pcesReplayerScheduler                     the scheduler for the pces replayer
 * @param pcesWriterScheduler                       the scheduler for the pces writer
 * @param pcesSequencerScheduler                    the scheduler for the pces sequencer
 * @param eventDurabilityNexusScheduler             the scheduler for the event durability nexus
 * @param applicationTransactionPrehandlerScheduler the scheduler for the application transaction prehandler
 * @param stateSignatureCollectorScheduler          the scheduler for the state signature collector
 * @param shadowgraphScheduler                      the scheduler for the shadowgraph
 * @param consensusRoundHandlerScheduler            the scheduler for the consensus round handler
 * @param runningHashUpdateScheduler                the scheduler for the running hash updater
 * @param issDetectorScheduler                      the scheduler for the iss detector
 * @param issHandlerScheduler                       the scheduler for the iss handler
 * @param hashLoggerScheduler                       the scheduler for the hash logger
 * @param latestCompleteStateNotifierScheduler      the scheduler for the latest complete state notifier
 * @param stateHasherScheduler                      the scheduler for the state hasher
 */
public record PlatformSchedulers(
        @NonNull TaskScheduler<GossipEvent> eventHasherScheduler,
        @NonNull TaskScheduler<GossipEvent> postHashCollectorScheduler,
        @NonNull TaskScheduler<GossipEvent> internalEventValidatorScheduler,
        @NonNull TaskScheduler<GossipEvent> eventDeduplicatorScheduler,
        @NonNull TaskScheduler<GossipEvent> eventSignatureValidatorScheduler,
        @NonNull TaskScheduler<List<GossipEvent>> orphanBufferScheduler,
        @NonNull TaskScheduler<EventImpl> inOrderLinkerScheduler,
        @NonNull TaskScheduler<List<ConsensusRound>> consensusEngineScheduler,
        @NonNull TaskScheduler<GossipEvent> eventCreationManagerScheduler,
        @NonNull TaskScheduler<StateSavingResult> signedStateFileManagerScheduler,
        @NonNull TaskScheduler<StateSignatureTransaction> stateSignerScheduler,
        @NonNull TaskScheduler<DoneStreamingPcesTrigger> pcesReplayerScheduler,
        @NonNull TaskScheduler<Long> pcesWriterScheduler,
        @NonNull TaskScheduler<GossipEvent> pcesSequencerScheduler,
        @NonNull TaskScheduler<Void> eventDurabilityNexusScheduler,
        @NonNull TaskScheduler<Void> applicationTransactionPrehandlerScheduler,
        @NonNull TaskScheduler<List<ReservedSignedState>> stateSignatureCollectorScheduler,
        @NonNull TaskScheduler<Void> shadowgraphScheduler,
        @NonNull TaskScheduler<StateAndRound> consensusRoundHandlerScheduler,
        @NonNull TaskScheduler<Void> eventStreamManagerScheduler,
        @NonNull TaskScheduler<RunningEventHashUpdate> runningHashUpdateScheduler,
        @NonNull TaskScheduler<List<IssNotification>> issDetectorScheduler,
        @NonNull TaskScheduler<Void> issHandlerScheduler,
        @NonNull TaskScheduler<Void> hashLoggerScheduler,
        @NonNull TaskScheduler<Void> latestCompleteStateNotifierScheduler,
        @NonNull TaskScheduler<StateAndRound> stateHasherScheduler) {

    /**
     * Instantiate the schedulers for the platform, for the given wiring model
     *
     * @param context              the platform context
     * @param model                the wiring model
     * @param hashingObjectCounter the object counter for the event hasher and post hash collector
     * @return the instantiated platform schedulers
     */
    public static PlatformSchedulers create(
            @NonNull final PlatformContext context,
            @NonNull final WiringModel model,
            @NonNull final ObjectCounter hashingObjectCounter) {
        final PlatformSchedulersConfig config =
                context.getConfiguration().getConfigData(PlatformSchedulersConfig.class);

        return new PlatformSchedulers(
                model.schedulerBuilder("eventHasher")
                        .withType(TaskSchedulerType.CONCURRENT)
                        .withOnRamp(hashingObjectCounter)
                        .withExternalBackPressure(true)
                        .withUnhandledTaskMetricEnabled(true)
                        .withHyperlink(platformCoreHyperlink(EventHasher.class))
                        .build()
                        .cast(),
                // don't define a capacity for the postHashCollector, so that the postHashCollector will not apply
                // backpressure to the hasher
                model.schedulerBuilder("postHashCollector")
                        .withType(TaskSchedulerType.SEQUENTIAL)
                        .withOffRamp(hashingObjectCounter)
                        .withExternalBackPressure(true)
                        .withUnhandledTaskMetricEnabled(true)
                        .withUnhandledTaskCapacity(UNLIMITED_CAPACITY)
                        .build()
                        .cast(),
                model.schedulerBuilder("internalEventValidator")
                        .configure(config.internalEventValidator())
                        .withHyperlink(platformCoreHyperlink(InternalEventValidator.class))
                        .build()
                        .cast(),
                model.schedulerBuilder("eventDeduplicator")
                        .withType(config.eventDeduplicatorSchedulerType())
                        .withUnhandledTaskCapacity(config.eventDeduplicatorUnhandledCapacity())
                        .withFlushingEnabled(true)
                        .withUnhandledTaskMetricEnabled(true)
                        .withHyperlink(platformCoreHyperlink(EventDeduplicator.class))
                        .build()
                        .cast(),
                model.schedulerBuilder("eventSignatureValidator")
                        .withType(config.eventSignatureValidatorSchedulerType())
                        .withUnhandledTaskCapacity(config.eventSignatureValidatorUnhandledCapacity())
                        .withFlushingEnabled(true)
                        .withUnhandledTaskMetricEnabled(true)
                        .withHyperlink(platformCoreHyperlink(EventSignatureValidator.class))
                        .build()
                        .cast(),
                model.schedulerBuilder("orphanBuffer")
                        .withType(config.orphanBufferSchedulerType())
                        .withUnhandledTaskCapacity(config.orphanBufferUnhandledCapacity())
                        .withFlushingEnabled(true)
                        .withUnhandledTaskMetricEnabled(true)
                        .withHyperlink(platformCoreHyperlink(OrphanBuffer.class))
                        .build()
                        .cast(),
                model.schedulerBuilder("inOrderLinker")
                        .withType(config.inOrderLinkerSchedulerType())
                        .withUnhandledTaskCapacity(config.inOrderLinkerUnhandledCapacity())
                        .withFlushingEnabled(true)
                        .withUnhandledTaskMetricEnabled(true)
                        .withHyperlink(platformCoreHyperlink(InOrderLinker.class))
                        .build()
                        .cast(),
                model.schedulerBuilder("consensusEngine")
                        .withType(config.consensusEngineSchedulerType())
                        .withUnhandledTaskCapacity(config.consensusEngineUnhandledCapacity())
                        .withFlushingEnabled(true)
                        .withSquelchingEnabled(true)
                        .withUnhandledTaskMetricEnabled(true)
                        .withHyperlink(platformCoreHyperlink(ConsensusEngine.class))
                        .build()
                        .cast(),
                model.schedulerBuilder("eventCreationManager")
                        .withType(config.eventCreationManagerSchedulerType())
                        .withUnhandledTaskCapacity(config.eventCreationManagerUnhandledCapacity())
                        .withFlushingEnabled(true)
                        .withSquelchingEnabled(true)
                        .withUnhandledTaskMetricEnabled(true)
                        .withHyperlink(platformCoreHyperlink(EventCreationManager.class))
                        .build()
                        .cast(),
                model.schedulerBuilder("signedStateFileManager")
                        .withType(config.signedStateFileManagerSchedulerType())
                        .withUnhandledTaskCapacity(config.signedStateFileManagerUnhandledCapacity())
                        .withUnhandledTaskMetricEnabled(true)
                        .withHyperlink(platformCoreHyperlink(SignedStateFileManager.class))
                        .build()
                        .cast(),
                model.schedulerBuilder("stateSigner")
                        .withType(config.stateSignerSchedulerType())
                        .withUnhandledTaskCapacity(config.stateSignerUnhandledCapacity())
                        .withUnhandledTaskMetricEnabled(true)
                        .withHyperlink(platformCoreHyperlink(StateSigner.class))
                        .build()
                        .cast(),
                model.schedulerBuilder("pcesReplayer")
                        .withType(TaskSchedulerType.DIRECT)
                        .withHyperlink(platformCoreHyperlink(PcesReplayer.class))
                        .build()
                        .cast(),
                model.schedulerBuilder("pcesWriter")
                        .withType(config.pcesWriterSchedulerType())
                        .withUnhandledTaskCapacity(config.pcesWriterUnhandledCapacity())
                        .withUnhandledTaskMetricEnabled(true)
                        .withHyperlink(platformCoreHyperlink(PcesWriter.class))
                        .build()
                        .cast(),
                model.schedulerBuilder("pcesSequencer")
                        .withType(config.pcesSequencerSchedulerType())
                        .withUnhandledTaskCapacity(config.pcesSequencerUnhandledTaskCapacity())
                        .withUnhandledTaskMetricEnabled(true)
                        .withHyperlink(platformCoreHyperlink(PcesSequencer.class))
                        .build()
                        .cast(),
                model.schedulerBuilder("eventDurabilityNexus")
                        .withType(config.eventDurabilityNexusSchedulerType())
                        .withUnhandledTaskCapacity(config.eventDurabilityNexusUnhandledTaskCapacity())
                        .withUnhandledTaskMetricEnabled(true)
                        .withHyperlink(platformCoreHyperlink(EventDurabilityNexus.class))
                        .build()
                        .cast(),
                model.schedulerBuilder("applicationTransactionPrehandler")
                        .withType(config.applicationTransactionPrehandlerSchedulerType())
                        .withUnhandledTaskCapacity(config.applicationTransactionPrehandlerUnhandledCapacity())
                        .withUnhandledTaskMetricEnabled(true)
                        .withHyperlink(platformCoreHyperlink(TransactionPrehandler.class))
                        .withFlushingEnabled(true)
                        .build()
                        .cast(),
                model.schedulerBuilder("stateSignatureCollector")
                        .withType(config.stateSignatureCollectorSchedulerType())
                        .withUnhandledTaskCapacity(config.stateSignatureCollectorUnhandledCapacity())
                        .withUnhandledTaskMetricEnabled(true)
                        .withHyperlink(platformCoreHyperlink(StateSignatureCollector.class))
                        .withFlushingEnabled(true)
                        .build()
                        .cast(),
                model.schedulerBuilder("shadowgraph")
                        .withType(config.shadowgraphSchedulerType())
                        .withUnhandledTaskCapacity(config.shadowgraphUnhandledCapacity())
                        .withUnhandledTaskMetricEnabled(true)
                        .withHyperlink(platformCoreHyperlink(Shadowgraph.class))
                        .withFlushingEnabled(true)
                        .build()
                        .cast(),
                // the literal "consensusRoundHandler" is used by the app to log on the transaction handling thread.
                // Do not modify, unless you also change the TRANSACTION_HANDLING_THREAD_NAME constant
                model.schedulerBuilder("consensusRoundHandler")
                        .withType(config.consensusRoundHandlerSchedulerType())
                        .withUnhandledTaskCapacity(config.consensusRoundHandlerUnhandledCapacity())
                        .withUnhandledTaskMetricEnabled(true)
                        .withBusyFractionMetricsEnabled(true)
                        .withFlushingEnabled(true)
                        .withSquelchingEnabled(true)
                        .withHyperlink(platformCoreHyperlink(ConsensusRoundHandler.class))
                        .build()
                        .cast(),
                model.schedulerBuilder("eventStreamManager")
                        .withType(TaskSchedulerType.DIRECT_THREADSAFE)
                        .withHyperlink(platformCommonHyperlink(EventStreamManager.class))
                        .build()
                        .cast(),
                model.schedulerBuilder("runningHashUpdate")
                        .withType(TaskSchedulerType.DIRECT_THREADSAFE)
                        .build()
                        .cast(),
<<<<<<< HEAD
                model.schedulerBuilder("futureEventBuffer")
                        .withType(config.futureEventBufferSchedulerType())
                        .withUnhandledTaskCapacity(config.futureEventBufferUnhandledCapacity())
                        .withUnhandledTaskMetricEnabled(true)
                        .withFlushingEnabled(true)
                        .withHyperlink(platformCoreHyperlink(FutureEventBuffer.class))
                        .build()
                        .cast(),
=======
>>>>>>> 4ce6a22a
                model.schedulerBuilder("issDetector")
                        .withType(config.issDetectorSchedulerType())
                        .withUnhandledTaskCapacity(config.issDetectorUnhandledCapacity())
                        .withUnhandledTaskMetricEnabled(true)
                        .withHyperlink(platformCoreHyperlink(IssDetector.class))
                        .build()
                        .cast(),
                model.schedulerBuilder("issHandler")
                        .withType(TaskSchedulerType.DIRECT)
                        .withHyperlink(platformCoreHyperlink(IssHandler.class))
                        .build()
                        .cast(),
                model.schedulerBuilder("hashLogger")
                        .withType(config.hashLoggerSchedulerType())
                        .withUnhandledTaskCapacity(config.hashLoggerUnhandledTaskCapacity())
                        .withUnhandledTaskMetricEnabled(true)
                        .withHyperlink(platformCoreHyperlink(HashLogger.class))
                        .build()
                        .cast(),
                model.schedulerBuilder("latestCompleteStateNotifier")
                        .withType(TaskSchedulerType.SEQUENTIAL_THREAD)
                        .withUnhandledTaskCapacity(config.completeStateNotifierUnhandledCapacity())
                        .withUnhandledTaskMetricEnabled(true)
                        .build()
                        .cast(),
                model.schedulerBuilder("stateHasher")
                        .withType(config.stateHasherSchedulerType())
                        .withUnhandledTaskCapacity(config.stateHasherUnhandledCapacity())
                        .withUnhandledTaskMetricEnabled(true)
                        .withHyperlink(platformCoreHyperlink(SignedStateHasher.class))
                        .withFlushingEnabled(true)
                        .build()
                        .cast());
    }
}<|MERGE_RESOLUTION|>--- conflicted
+++ resolved
@@ -291,17 +291,6 @@
                         .withType(TaskSchedulerType.DIRECT_THREADSAFE)
                         .build()
                         .cast(),
-<<<<<<< HEAD
-                model.schedulerBuilder("futureEventBuffer")
-                        .withType(config.futureEventBufferSchedulerType())
-                        .withUnhandledTaskCapacity(config.futureEventBufferUnhandledCapacity())
-                        .withUnhandledTaskMetricEnabled(true)
-                        .withFlushingEnabled(true)
-                        .withHyperlink(platformCoreHyperlink(FutureEventBuffer.class))
-                        .build()
-                        .cast(),
-=======
->>>>>>> 4ce6a22a
                 model.schedulerBuilder("issDetector")
                         .withType(config.issDetectorSchedulerType())
                         .withUnhandledTaskCapacity(config.issDetectorUnhandledCapacity())
