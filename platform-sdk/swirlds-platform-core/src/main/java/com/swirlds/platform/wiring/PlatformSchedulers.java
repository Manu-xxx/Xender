--- conflicted
+++ resolved
@@ -70,11 +70,8 @@
         @NonNull TaskScheduler<Void> eventDurabilityNexusScheduler,
         @NonNull TaskScheduler<Void> applicationTransactionPrehandlerScheduler,
         @NonNull TaskScheduler<List<ReservedSignedState>> stateSignatureCollectorScheduler,
-<<<<<<< HEAD
+        @NonNull TaskScheduler<Void> shadowgraphScheduler,
         @NonNull TaskScheduler<Void> issDetectorScheduler) {
-=======
-        @NonNull TaskScheduler<Void> shadowgraphScheduler) {
->>>>>>> d7c6703a
 
     /**
      * Instantiate the schedulers for the platform, for the given wiring model
@@ -205,19 +202,18 @@
                         .withFlushingEnabled(true)
                         .build()
                         .cast(),
-<<<<<<< HEAD
+                model.schedulerBuilder("shadowgraph")
+                        .withType(config.shadowgraphSchedulerType())
+                        .withUnhandledTaskCapacity(config.shadowgraphUnhandledCapacity())
+                        .withMetricsBuilder(model.metricsBuilder().withUnhandledTaskMetricEnabled(true))
+                        .withFlushingEnabled(true)
+						.build()
+                        .cast(),
                 model.schedulerBuilder("issDetector")
                         .withType(config.issDetectorSchedulerType())
                         .withUnhandledTaskCapacity(config.issDetectorUnhandledCapacity())
                         .withMetricsBuilder(model.metricsBuilder().withUnhandledTaskMetricEnabled(true))
                         .withFlushingEnabled(true) // TODO do I need this?
-=======
-                model.schedulerBuilder("shadowgraph")
-                        .withType(config.shadowgraphSchedulerType())
-                        .withUnhandledTaskCapacity(config.shadowgraphUnhandledCapacity())
-                        .withMetricsBuilder(model.metricsBuilder().withUnhandledTaskMetricEnabled(true))
-                        .withFlushingEnabled(true)
->>>>>>> d7c6703a
                         .build()
                         .cast());
     }
