--- conflicted
+++ resolved
@@ -54,11 +54,8 @@
         @NonNull TaskScheduler<List<ConsensusRound>> linkedEventIntakeScheduler,
         @NonNull TaskScheduler<GossipEvent> eventCreationManagerScheduler,
         @NonNull TaskScheduler<StateSavingResult> signedStateFileManagerScheduler,
-<<<<<<< HEAD
+        @NonNull TaskScheduler<StateSignatureTransaction> stateSignerScheduler,
         @NonNull TaskScheduler<DoneStreamingPcesTrigger> pcesReplayerScheduler) {
-=======
-        @NonNull TaskScheduler<StateSignatureTransaction> stateSignerScheduler) {
->>>>>>> b2411f98
 
     /**
      * Instantiate the schedulers for the platform, for the given wiring model
@@ -134,14 +131,13 @@
                         .withMetricsBuilder(model.metricsBuilder().withUnhandledTaskMetricEnabled(true))
                         .build()
                         .cast(),
-<<<<<<< HEAD
-                model.schedulerBuilder("pcesReplayer")
-                        .withType(TaskSchedulerType.DIRECT)
-=======
                 model.schedulerBuilder("stateSigner")
                         .withType(config.stateSignerSchedulerType())
                         .withUnhandledTaskCapacity(config.stateSignerUnhandledCapacity())
->>>>>>> b2411f98
+                        .build()
+                        .cast(),
+                model.schedulerBuilder("pcesReplayer")
+                        .withType(TaskSchedulerType.DIRECT)
                         .build()
                         .cast());
     }
