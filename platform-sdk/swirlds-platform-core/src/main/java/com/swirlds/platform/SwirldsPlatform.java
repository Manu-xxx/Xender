/*
 * Copyright (C) 2016-2023 Hedera Hashgraph, LLC
 *
 * Licensed under the Apache License, Version 2.0 (the "License");
 * you may not use this file except in compliance with the License.
 * You may obtain a copy of the License at
 *
 *      http://www.apache.org/licenses/LICENSE-2.0
 *
 * Unless required by applicable law or agreed to in writing, software
 * distributed under the License is distributed on an "AS IS" BASIS,
 * WITHOUT WARRANTIES OR CONDITIONS OF ANY KIND, either express or implied.
 * See the License for the specific language governing permissions and
 * limitations under the License.
 */

package com.swirlds.platform;

import static com.swirlds.common.threading.interrupt.Uninterruptable.abortAndLogIfInterrupted;
import static com.swirlds.common.threading.manager.AdHocThreadManager.getStaticThreadManager;
import static com.swirlds.common.utility.CommonUtils.combineConsumers;
import static com.swirlds.logging.LogMarker.EXCEPTION;
import static com.swirlds.logging.LogMarker.PLATFORM_STATUS;
import static com.swirlds.logging.LogMarker.RECONNECT;
import static com.swirlds.logging.LogMarker.STARTUP;
import static com.swirlds.platform.state.GenesisStateBuilder.buildGenesisState;

<<<<<<< HEAD
import com.swirlds.base.time.Time;
import com.swirlds.base.time.TimeFactory;
=======
import com.swirlds.base.state.Startable;
>>>>>>> 76e7fbef
import com.swirlds.common.config.ConsensusConfig;
import com.swirlds.common.config.StateConfig;
import com.swirlds.common.config.singleton.ConfigurationHolder;
import com.swirlds.common.context.PlatformContext;
import com.swirlds.common.crypto.CryptographyHolder;
import com.swirlds.common.crypto.Hash;
import com.swirlds.common.crypto.Signature;
import com.swirlds.common.crypto.config.CryptoConfig;
import com.swirlds.common.merkle.MerkleNode;
import com.swirlds.common.merkle.crypto.MerkleCryptoFactory;
import com.swirlds.common.merkle.route.MerkleRouteIterator;
import com.swirlds.common.merkle.utility.MerkleTreeVisualizer;
import com.swirlds.common.metrics.FunctionGauge;
import com.swirlds.common.metrics.Metrics;
import com.swirlds.common.notification.NotificationEngine;
import com.swirlds.common.notification.listeners.PlatformStatusChangeListener;
import com.swirlds.common.notification.listeners.PlatformStatusChangeNotification;
import com.swirlds.common.notification.listeners.ReconnectCompleteListener;
import com.swirlds.common.notification.listeners.ReconnectCompleteNotification;
import com.swirlds.common.notification.listeners.StateLoadedFromDiskCompleteListener;
import com.swirlds.common.notification.listeners.StateLoadedFromDiskNotification;
import com.swirlds.common.stream.EventStreamManager;
import com.swirlds.common.system.InitTrigger;
import com.swirlds.common.system.NodeId;
import com.swirlds.common.system.Platform;
import com.swirlds.common.system.PlatformStatus;
import com.swirlds.common.system.PlatformWithDeprecatedMethods;
import com.swirlds.common.system.SoftwareVersion;
import com.swirlds.common.system.SwirldState;
import com.swirlds.common.system.address.Address;
import com.swirlds.common.system.address.AddressBook;
import com.swirlds.common.system.events.PlatformEvent;
import com.swirlds.common.system.transaction.internal.SwirldTransaction;
import com.swirlds.common.system.transaction.internal.SystemTransaction;
import com.swirlds.common.threading.framework.QueueThread;
import com.swirlds.common.threading.framework.StoppableThread;
import com.swirlds.common.threading.framework.config.QueueThreadConfiguration;
import com.swirlds.common.threading.framework.config.StoppableThreadConfiguration;
import com.swirlds.common.threading.framework.config.ThreadConfiguration;
import com.swirlds.common.threading.interrupt.InterruptableConsumer;
import com.swirlds.common.threading.interrupt.Uninterruptable;
import com.swirlds.common.threading.manager.ThreadManager;
import com.swirlds.common.threading.pool.CachedPoolParallelExecutor;
import com.swirlds.common.threading.pool.ParallelExecutor;
import com.swirlds.common.threading.utility.SequenceCycle;
import com.swirlds.common.utility.AutoCloseableWrapper;
import com.swirlds.common.utility.Clearable;
import com.swirlds.common.utility.LoggingClearables;
import com.swirlds.common.utility.PlatformVersion;
import com.swirlds.logging.LogMarker;
import com.swirlds.logging.payloads.PlatformStatusPayload;
import com.swirlds.logging.payloads.SavedStateLoadedPayload;
import com.swirlds.platform.chatter.ChatterNotifier;
import com.swirlds.platform.chatter.ChatterSyncProtocol;
import com.swirlds.platform.chatter.PrepareChatterEvent;
import com.swirlds.platform.chatter.communication.ChatterProtocol;
import com.swirlds.platform.chatter.config.ChatterConfig;
import com.swirlds.platform.chatter.protocol.ChatterCore;
import com.swirlds.platform.chatter.protocol.messages.ChatterEventDescriptor;
import com.swirlds.platform.chatter.protocol.peer.PeerInstance;
import com.swirlds.platform.components.CriticalQuorum;
import com.swirlds.platform.components.CriticalQuorumImpl;
import com.swirlds.platform.components.EventCreationRules;
import com.swirlds.platform.components.EventCreator;
import com.swirlds.platform.components.EventIntake;
import com.swirlds.platform.components.EventMapper;
import com.swirlds.platform.components.EventTaskCreator;
import com.swirlds.platform.components.EventTaskDispatcher;
import com.swirlds.platform.components.appcomm.AppCommunicationComponent;
import com.swirlds.platform.components.state.StateManagementComponent;
import com.swirlds.platform.components.transaction.system.PostConsensusSystemTransactionManager;
import com.swirlds.platform.components.transaction.system.PostConsensusSystemTransactionManagerFactory;
import com.swirlds.platform.components.transaction.system.PreConsensusSystemTransactionManager;
import com.swirlds.platform.components.transaction.system.PreConsensusSystemTransactionManagerFactory;
import com.swirlds.platform.components.wiring.ManualWiring;
import com.swirlds.platform.config.ThreadConfig;
import com.swirlds.platform.crypto.CryptoStatic;
import com.swirlds.platform.dispatch.DispatchBuilder;
import com.swirlds.platform.dispatch.DispatchConfiguration;
import com.swirlds.platform.dispatch.triggers.flow.DiskStateLoadedTrigger;
import com.swirlds.platform.dispatch.triggers.flow.ReconnectStateLoadedTrigger;
import com.swirlds.platform.event.EventCreatorThread;
import com.swirlds.platform.event.EventIntakeTask;
import com.swirlds.platform.event.EventUtils;
import com.swirlds.platform.event.GossipEvent;
import com.swirlds.platform.event.creation.AncientParentsRule;
import com.swirlds.platform.event.creation.BelowIntCreationRule;
import com.swirlds.platform.event.creation.ChatterEventCreator;
import com.swirlds.platform.event.creation.ChatteringRule;
import com.swirlds.platform.event.creation.LoggingEventCreationRules;
import com.swirlds.platform.event.creation.OtherParentTracker;
import com.swirlds.platform.event.creation.StaticCreationRules;
import com.swirlds.platform.event.intake.ChatterEventMapper;
import com.swirlds.platform.event.linking.EventLinker;
import com.swirlds.platform.event.linking.InOrderLinker;
import com.swirlds.platform.event.linking.OrphanBufferingLinker;
import com.swirlds.platform.event.linking.ParentFinder;
import com.swirlds.platform.event.preconsensus.AsyncPreConsensusEventWriter;
import com.swirlds.platform.event.preconsensus.NoOpPreConsensusEventWriter;
import com.swirlds.platform.event.preconsensus.PreConsensusEventFileManager;
import com.swirlds.platform.event.preconsensus.PreConsensusEventStreamConfig;
import com.swirlds.platform.event.preconsensus.PreConsensusEventWriter;
import com.swirlds.platform.event.preconsensus.PreconsensusEventStreamSequencer;
import com.swirlds.platform.event.preconsensus.SyncPreConsensusEventWriter;
import com.swirlds.platform.event.validation.AncientValidator;
import com.swirlds.platform.event.validation.EventDeduplication;
import com.swirlds.platform.event.validation.EventValidator;
import com.swirlds.platform.event.validation.GossipEventValidator;
import com.swirlds.platform.event.validation.GossipEventValidators;
import com.swirlds.platform.event.validation.SignatureValidator;
import com.swirlds.platform.event.validation.StaticValidators;
import com.swirlds.platform.event.validation.TransactionSizeValidator;
import com.swirlds.platform.eventhandling.ConsensusRoundHandler;
import com.swirlds.platform.eventhandling.PreConsensusEventHandler;
import com.swirlds.platform.intake.IntakeCycleStats;
import com.swirlds.platform.internal.EventImpl;
import com.swirlds.platform.metrics.AddedEventMetrics;
import com.swirlds.platform.metrics.ConsensusHandlingMetrics;
import com.swirlds.platform.metrics.ConsensusMetrics;
import com.swirlds.platform.metrics.ConsensusMetricsImpl;
import com.swirlds.platform.metrics.EventIntakeMetrics;
import com.swirlds.platform.metrics.ReconnectMetrics;
import com.swirlds.platform.metrics.RuntimeMetrics;
import com.swirlds.platform.metrics.SyncMetrics;
import com.swirlds.platform.metrics.TransactionMetrics;
import com.swirlds.platform.network.ConnectionTracker;
import com.swirlds.platform.network.NetworkMetrics;
import com.swirlds.platform.network.communication.NegotiationProtocols;
import com.swirlds.platform.network.communication.NegotiatorThread;
import com.swirlds.platform.network.communication.handshake.VersionCompareHandshake;
import com.swirlds.platform.network.connectivity.ConnectionServer;
import com.swirlds.platform.network.connectivity.InboundConnectionHandler;
import com.swirlds.platform.network.connectivity.OutboundConnectionCreator;
import com.swirlds.platform.network.connectivity.SocketFactory;
import com.swirlds.platform.network.topology.NetworkTopology;
import com.swirlds.platform.network.topology.StaticConnectionManagers;
import com.swirlds.platform.network.topology.StaticTopology;
import com.swirlds.platform.network.unidirectional.HeartbeatProtocolResponder;
import com.swirlds.platform.network.unidirectional.HeartbeatSender;
import com.swirlds.platform.network.unidirectional.Listener;
import com.swirlds.platform.network.unidirectional.MultiProtocolResponder;
import com.swirlds.platform.network.unidirectional.ProtocolMapping;
import com.swirlds.platform.network.unidirectional.SharedConnectionLocks;
import com.swirlds.platform.network.unidirectional.UnidirectionalProtocols;
import com.swirlds.platform.observers.ConsensusRoundObserver;
import com.swirlds.platform.observers.EventObserverDispatcher;
import com.swirlds.platform.observers.PreConsensusEventObserver;
import com.swirlds.platform.reconnect.DefaultSignedStateValidator;
import com.swirlds.platform.reconnect.FallenBehindManagerImpl;
import com.swirlds.platform.reconnect.ReconnectController;
import com.swirlds.platform.reconnect.ReconnectHelper;
import com.swirlds.platform.reconnect.ReconnectLearnerFactory;
import com.swirlds.platform.reconnect.ReconnectLearnerThrottle;
import com.swirlds.platform.reconnect.ReconnectProtocol;
import com.swirlds.platform.reconnect.ReconnectProtocolResponder;
import com.swirlds.platform.reconnect.ReconnectThrottle;
import com.swirlds.platform.reconnect.emergency.EmergencyReconnectProtocol;
import com.swirlds.platform.state.EmergencyRecoveryManager;
import com.swirlds.platform.state.State;
import com.swirlds.platform.state.StateSettings;
import com.swirlds.platform.state.SwirldStateManager;
import com.swirlds.platform.state.signed.SignedState;
import com.swirlds.platform.state.signed.SourceOfSignedState;
import com.swirlds.platform.stats.StatConstructor;
import com.swirlds.platform.sync.ShadowGraph;
import com.swirlds.platform.sync.ShadowGraphEventObserver;
import com.swirlds.platform.sync.ShadowGraphSynchronizer;
import com.swirlds.platform.sync.SimultaneousSyncThrottle;
import com.swirlds.platform.sync.SyncProtocolResponder;
import com.swirlds.platform.system.Shutdown;
import com.swirlds.platform.system.SystemExitReason;
import com.swirlds.platform.system.SystemUtils;
import com.swirlds.platform.threading.PauseAndClear;
import com.swirlds.platform.threading.PauseAndLoad;
import com.swirlds.platform.util.PlatformComponents;
import edu.umd.cs.findbugs.annotations.NonNull;
import edu.umd.cs.findbugs.annotations.Nullable;
import java.io.IOException;
import java.io.UncheckedIOException;
import java.security.NoSuchAlgorithmException;
import java.time.Instant;
import java.util.ArrayList;
import java.util.Arrays;
import java.util.LinkedList;
import java.util.List;
import java.util.Objects;
import java.util.Timer;
import java.util.TimerTask;
import java.util.concurrent.ExecutionException;
import java.util.concurrent.ThreadLocalRandom;
import java.util.concurrent.atomic.AtomicInteger;
import java.util.concurrent.atomic.AtomicReference;
import java.util.function.Predicate;
import java.util.function.Supplier;
import org.apache.commons.lang3.exception.ExceptionUtils;
import org.apache.commons.lang3.tuple.Pair;
import org.apache.logging.log4j.LogManager;
import org.apache.logging.log4j.Logger;

public class SwirldsPlatform implements Platform, PlatformWithDeprecatedMethods, ConnectionTracker, Startable {

    public static final String PLATFORM_THREAD_POOL_NAME = "platform-core";
    /** use this for all logging, as controlled by the optional data/log4j2.xml file */
    private static final Logger logger = LogManager.getLogger(SwirldsPlatform.class);
    /** alert threshold for java app pause */
    private static final long PAUSE_ALERT_INTERVAL = 5000;
    /** logging string prefix for hash stream operation logged events. */
    private static final String HASH_STREAM_OPERATION_PREFIX = ">>> ";
    /**
     * the ID of the member running this. Since a node can be a main node or a mirror node, the ID is not a primitive
     * value
     */
    private final NodeId selfId;
    /** tell which pairs of members should establish connections */
    final NetworkTopology topology;
    /**
     * This object is responsible for rate limiting reconnect attempts (in the role of sender)
     */
    private final ReconnectThrottle reconnectThrottle;

    private final Settings settings = Settings.getInstance();
    /** A type used by Hashgraph, Statistics, and SyncUtils. Only Hashgraph modifies this type instance. */
    private final EventMapper eventMapper;
    /**
     * A simpler event mapper used for chatter. Stores the thread-safe GossipEvent and has less functionality. The plan
     * is for this to replace EventMapper once syncing is removed from the code
     */
    private final ChatterEventMapper chatterEventMapper;
    /** this is the Nth Platform running on this machine (N=winNum) */
    private final int instanceNumber;
    /** parameters given to the app when it starts */
    private final String[] parameters;
    /** Handles all system transactions pre-consensus */
    private final PreConsensusSystemTransactionManager preConsensusSystemTransactionManager;
    /** Handles all system transactions post-consensus */
    private final PostConsensusSystemTransactionManager postConsensusSystemTransactionManager;
    /** The platforms freeze manager */
    private final FreezeManager freezeManager;
    /** is used for pausing event creation for a while at start up */
    private final StartUpEventFrozenManager startUpEventFrozenManager;
    /**
     * The shadow graph manager. This wraps a shadow graph, which is an Event graph that adds child pointers to the
     * Hashgraph Event graph. Used for gossiping.
     */
    private final ShadowGraph shadowGraph;
    /** The last status of the platform that was determined, is null until the platform starts up */
    private final AtomicReference<PlatformStatus> currentPlatformStatus = new AtomicReference<>(null);
    /** the number of active connections this node has to other nodes */
    private final AtomicInteger activeConnectionNumber = new AtomicInteger(0);
    /**
     * the object used to calculate consensus. it is volatile because the whole object is replaced when reading a state
     * from disk or getting it through reconnect
     */
    private final AtomicReference<Consensus> consensusRef;
    /** set in the constructor and given to the SwirldState object in run() */
    private final AddressBook initialAddressBook;

    private final Metrics metrics;
    private final AddedEventMetrics addedEventMetrics;
    private final PlatformMetrics platformMetrics;

    private final SimultaneousSyncThrottle simultaneousSyncThrottle;
    private final ConsensusMetrics consensusMetrics;
    private final EventIntakeMetrics eventIntakeMetrics;
    private final SyncMetrics syncMetrics;
    private final NetworkMetrics networkMetrics;
    private final ReconnectMetrics reconnectMetrics;
    /** Reference to the instance responsible for executing reconnect when chatter is used */
    private final AtomicReference<ReconnectController> reconnectController = new AtomicReference<>();
    /** tracks if we have fallen behind or not, takes appropriate action if we have */
    private final FallenBehindManagerImpl fallenBehindManager;
    /** stats related to the intake cycle */
    private final IntakeCycleStats intakeCycleStats;

    private final ChatterCore<GossipEvent> chatterCore;
    /** all the events and other data about the hashgraph */
    private EventTaskCreator eventTaskCreator;
    /** ID number of the swirld being run */
    private final byte[] swirldId;
    /** the object that contains all key pairs and CSPRNG state for this member */
    private final Crypto crypto;
    /** a long name including (app, swirld, member id, member self name) */
    private final String platformName;
    /** is used for calculating runningHash of all consensus events and writing consensus events to file */
    private EventStreamManager<EventImpl> eventStreamManager;
    /**
     * True if this node started from genesis.
     */
    private boolean startedFromGenesis;
    /**
     * If a state was loaded from disk, this will have the round of that state.
     */
    private long diskStateRound;
    /**
     * If a state was loaded from disk, this will have the hash of that state.
     */
    private Hash diskStateHash;
    /** Helps when executing a reconnect */
    private ReconnectHelper reconnectHelper;
    /** tells callers who to sync with and keeps track of whether we have fallen behind */
    private SyncManagerImpl syncManager;
    /** locks used to synchronize usage of outbound connections */
    private SharedConnectionLocks sharedConnectionLocks;

    private final StateManagementComponent stateManagementComponent;
    /** last time stamp when pause check timer is active */
    private long pauseCheckTimeStamp;
    /** Tracks recent events created in the network */
    private CriticalQuorum criticalQuorum;

    private QueueThread<EventIntakeTask> intakeQueue;
    private EventLinker eventLinker;
    private SequenceCycle<EventIntakeTask> intakeCycle = null;
    /** sleep in ms after each sync in SyncCaller. A public setter for this exists. */
    private long delayAfterSync = 0;
    /** Executes a sync with a remote node */
    private ShadowGraphSynchronizer shadowgraphSynchronizer;
    /** Stores and passes pre-consensus events to {@link SwirldStateManager} for handling */
    private PreConsensusEventHandler preConsensusEventHandler;
    /** Stores and processes consensus events including sending them to {@link SwirldStateManager} for handling */
    private ConsensusRoundHandler consensusRoundHandler;
    /** Handles all interaction with {@link SwirldState} */
    private SwirldStateManager swirldStateManager;
    /** Checks the validity of transactions and submits valid ones to the event transaction pool */
    private SwirldTransactionSubmitter transactionSubmitter;
    /** clears all pipelines to prepare for a reconnect */
    private Clearable clearAllPipelines;
    /** Contains all information and state required for emergency recovery */
    private final EmergencyRecoveryManager emergencyRecoveryManager;

    /**
     * Responsible for managing the lifecycle of threads on this platform.
     */
    private final ThreadManager threadManager;

    /**
     * A list of threads that execute the chatter protocol.
     */
    private final List<StoppableThread> chatterThreads = new LinkedList<>();

    /**
     * All components that need to be started or that have dispatch observers.
     */
    private final PlatformComponents components;

    /**
     * Call this when a reconnect has been completed.
     */
    private final ReconnectStateLoadedTrigger reconnectStateLoadedDispatcher;

    /**
     * Call this when a state has been loaded from disk.
     */
    private final DiskStateLoadedTrigger diskStateLoadedDispatcher;
    /**
     * The current version of the app running on this platform.
     */
    private final SoftwareVersion appVersion;
    /**
     * For passing notifications between the platform and the application.
     */
    private final NotificationEngine notificationEngine;
    /**
     * This should be used when reading time.
     */
    private final Time time = TimeFactory.getOsTime();

    /**
     * The platform context for this platform. Should be used to access basic services
     */
    private final PlatformContext platformContext;

    /**
     * Writes pre-consensus events to disk.
     */
    private final PreConsensusEventWriter preConsensusEventWriter;

    /**
     * the browser gives the Platform what app to run. There can be multiple Platforms on one computer.
     *
     * @param instanceNumber           this is the Nth copy of the Platform running on this machine (N=instanceNumber)
     * @param parameters               parameters given to the Platform at the start, for app to use
     * @param crypto                   an object holding all the public/private key pairs and the CSPRNG state for this
     *                                 member
     * @param swirldId                 the ID of the swirld being run
     * @param id                       the ID number for this member (if this computer has multiple members in one
     *                                 swirld)
     * @param initialAddressBook       the address book listing all members in the community
     * @param platformContext          the context for this platform
     * @param mainClassName            the name of the app class inheriting from SwirldMain
     * @param swirldName               the name of the swirld being run
     * @param appVersion               the current version of the running application
     * @param genesisStateBuilder      used to construct a genesis state if no suitable state from disk can be found
     * @param loadedSignedState        used to initialize the loaded state
     * @param emergencyRecoveryManager used in emergency recovery.
     */
    SwirldsPlatform(
            final int instanceNumber,
            @NonNull final String[] parameters,
            @NonNull final Crypto crypto,
            @NonNull final byte[] swirldId,
            @NonNull final NodeId id,
            @NonNull final AddressBook initialAddressBook,
            @NonNull final PlatformContext platformContext,
            @NonNull final String platformName,
            @NonNull final String mainClassName,
            @NonNull final String swirldName,
            @NonNull final SoftwareVersion appVersion,
            @NonNull final Supplier<SwirldState> genesisStateBuilder,
            @Nullable final SignedState loadedSignedState,
            @NonNull final EmergencyRecoveryManager emergencyRecoveryManager) {

        this.platformContext = Objects.requireNonNull(platformContext, "platformContext");

        final DispatchBuilder dispatchBuilder =
                new DispatchBuilder(platformContext.getConfiguration().getConfigData(DispatchConfiguration.class));

        components = new PlatformComponents(dispatchBuilder);

        // FUTURE WORK: use a real thread manager here
        threadManager = getStaticThreadManager();

        notificationEngine = NotificationEngine.buildEngine(threadManager);

        dispatchBuilder.registerObservers(this);

        reconnectStateLoadedDispatcher =
                dispatchBuilder.getDispatcher(this, ReconnectStateLoadedTrigger.class)::dispatch;
        diskStateLoadedDispatcher = dispatchBuilder.getDispatcher(this, DiskStateLoadedTrigger.class)::dispatch;

        this.emergencyRecoveryManager = emergencyRecoveryManager;

        this.simultaneousSyncThrottle =
                new SimultaneousSyncThrottle(settings.getMaxIncomingSyncsInc() + settings.getMaxOutgoingSyncs());

        final StateConfig stateConfig = platformContext.getConfiguration().getConfigData(StateConfig.class);
        final String actualMainClassName = stateConfig.getMainClassName(mainClassName);

        this.appVersion = appVersion;

        this.instanceNumber = instanceNumber;
        this.parameters = parameters;
        // the memberId of the member running this Platform object
        this.selfId = id;
        // set here, then given to the state in run(). A copy of it is given to hashgraph.
        this.initialAddressBook = initialAddressBook;

        this.eventMapper = new EventMapper(selfId);
        this.chatterEventMapper = new ChatterEventMapper();

        this.metrics = platformContext.getMetrics();
        this.platformName = platformName;

        metrics.getOrCreate(StatConstructor.createEnumStat(
                "PlatformStatus", Metrics.PLATFORM_CATEGORY, PlatformStatus.values(), currentPlatformStatus::get));

        this.intakeCycleStats = new IntakeCycleStats(time, metrics);

        this.platformMetrics = new PlatformMetrics(this);
        metrics.addUpdater(platformMetrics::update);
        this.consensusMetrics = new ConsensusMetricsImpl(this.selfId, metrics);
        this.addedEventMetrics = new AddedEventMetrics(this.selfId, metrics);
        this.eventIntakeMetrics = new EventIntakeMetrics(metrics, time);
        this.syncMetrics = new SyncMetrics(metrics);
        this.networkMetrics =
                new NetworkMetrics(metrics, selfId, getAddressBook().getSize());
        metrics.addUpdater(networkMetrics::update);
        this.reconnectMetrics = new ReconnectMetrics(metrics);
        RuntimeMetrics.setup(metrics);

        if (settings.getChatter().isChatterUsed()) {
            chatterCore = new ChatterCore<>(
                    time,
                    GossipEvent.class,
                    new PrepareChatterEvent(CryptographyHolder.get()),
                    settings.getChatter(),
                    networkMetrics::recordPingTime,
                    metrics);
        } else {
            chatterCore = null;
        }

        this.shadowGraph = new ShadowGraph(syncMetrics, initialAddressBook.getSize());

        this.consensusRoundHandler = null;
        this.swirldId = swirldId.clone();
        this.crypto = crypto;

        startUpEventFrozenManager = new StartUpEventFrozenManager(metrics, Instant::now);
        freezeManager = new FreezeManager(this::checkPlatformStatus);

        // Manually wire components for now.
        final ManualWiring wiring = new ManualWiring(platformContext, threadManager, getAddressBook(), freezeManager);
        metrics.addUpdater(wiring::updateMetrics);
        final AppCommunicationComponent appCommunicationComponent =
                wiring.wireAppCommunicationComponent(notificationEngine);

        preConsensusEventWriter = components.add(buildPreConsensusEventWriter());

        stateManagementComponent = wiring.wireStateManagementComponent(
                PlatformConstructor.platformSigner(crypto.getKeysAndCerts()),
                actualMainClassName,
                selfId,
                swirldName,
                this::createPrioritySystemTransaction,
                this::haltRequested,
                appCommunicationComponent,
                preConsensusEventWriter);
        wiring.registerComponents(components);

        final NetworkStatsTransmitter networkStatsTransmitter =
                new NetworkStatsTransmitter(platformContext, this::createSystemTransaction, networkMetrics);
        components.add(networkStatsTransmitter);

        preConsensusSystemTransactionManager = new PreConsensusSystemTransactionManagerFactory()
                .addHandlers(stateManagementComponent.getPreConsensusHandleMethods())
                .build();

        postConsensusSystemTransactionManager = new PostConsensusSystemTransactionManagerFactory()
                .addHandlers(stateManagementComponent.getPostConsensusHandleMethods())
                .build();

        consensusRef = new AtomicReference<>();

        reconnectThrottle = new ReconnectThrottle(settings.getReconnect());

        topology = new StaticTopology(
                selfId,
                initialAddressBook.getSize(),
                settings.getNumConnections(),
                !settings.getChatter().isChatterUsed());

        fallenBehindManager = new FallenBehindManagerImpl(
                selfId,
                topology.getConnectionGraph(),
                this::checkPlatformStatus,
                () -> {
                    if (!settings.getChatter().isChatterUsed()) {
                        return;
                    }
                    reconnectController.get().start();
                },
                settings.getReconnect());

        // FUTURE WORK remove this when there are no more ShutdownRequestedTriggers being dispatched
        components.add(new Shutdown());

        final LoadedState loadedState = initializeLoadedStateFromSignedState(loadedSignedState);
        init(loadedState, genesisStateBuilder);
    }

    /**
     * Check if the platform was started from genesis.
     *
     * @return true if the platform was started from genesis, false if it was started from a saved state
     */
    public boolean isStartedFromGenesis() {
        return startedFromGenesis;
    }

    /**
     * If there are multiple platforms running in the same JVM, each will have a unique instance number.
     *
     * @return this platform's instance number
     */
    @Override
    public int getInstanceNumber() {
        return instanceNumber;
    }

    /**
     * Get the transactionMaxBytes in Settings
     *
     * @return integer representing the maximum number of bytes allowed in a transaction
     */
    public static int getTransactionMaxBytes() {
        return Settings.getInstance().getTransactionMaxBytes();
    }

    /**
     * {@inheritDoc}
     */
    @Override
    public NodeId getSelfId() {
        return selfId;
    }

    /**
     * if it is a Mirror node
     *
     * @return true/false based on if this is mirror node
     */
    public boolean isMirrorNode() {
        return selfId.isMirror();
    }

    /**
     * returns a name for this Platform, which includes the app, the swirld, the member id, and the member name. This is
     * useful in the Browser window for showing data about each of the running Platform objects.
     *
     * @return the name for this Platform
     */
    public String getPlatformName() {
        // this will be the empty string until the Browser calls setInfoMember. Then it will be correct.
        return platformName;
    }

    /**
     * Stores a new system transaction that will be added to an event in the future. Transactions submitted here are not
     * given priority. Any priority transactions waiting to be included in an event will be included first.
     *
     * @param systemTransaction the new system transaction to be included in a future event
     * @return {@code true} if successful, {@code false} otherwise
     */
    public boolean createSystemTransaction(final SystemTransaction systemTransaction) {
        return createSystemTransaction(systemTransaction, false);
    }

    /**
     * Stores a new system transaction that will be added to an event in the future. Transactions submitted here are not
     * given priority, meaning any priority transaction waiting to be included in an event will be selected first.
     *
     * @param systemTransaction the new system transaction to be included in a future event
     * @return {@code true} if successful, {@code false} otherwise
     */
    public boolean createPrioritySystemTransaction(final SystemTransaction systemTransaction) {
        return createSystemTransaction(systemTransaction, true);
    }

    private boolean createSystemTransaction(final SystemTransaction systemTransaction, final boolean priority) {
        if (systemTransaction == null) {
            return false;
        }

        return swirldStateManager.submitTransaction(systemTransaction, priority);
    }

    /**
     * A container for the initial state.
     *
     * @param signedStateFromDisk the initial signed state loaded from disk
     * @param initialState        the initial {@link State} object. This is a fast copy of the state loaded from disk
     */
    private record LoadedState(SignedState signedStateFromDisk, State initialState) {}

    /**
     * Update the address book with the current address book read from config.txt. Eventually we will not do this, and
     * only transactions will be capable of modifying the address book.
     *
     * @param signedState the state that was loaded from disk
     * @param addressBook the address book specified in config.txt
     */
    private static void updateLoadedStateAddressBook(final SignedState signedState, final AddressBook addressBook) {
        final State state = signedState.getState();

        // Update the address book with the current address book read from config.txt.
        // Eventually we will not do this, and only transactions will be capable of
        // modifying the address book.
        state.getPlatformState().setAddressBook(addressBook.copy());

        // Invalidate a path down to the new address book
        new MerkleRouteIterator(state, state.getPlatformState().getAddressBook().getRoute())
                .forEachRemaining(MerkleNode::invalidateHash);

        // We should only have to rehash a few nodes, so simpler to use the synchronous algorithm.
        MerkleCryptoFactory.getInstance().digestTreeSync(state);

        // If our hash changes as a result of the new address book then our old signatures may become invalid.
        signedState.pruneInvalidSignatures();
    }

    /**
     * Create the LoadedState from the SignedState loaded from disk, if it is present.
     *
     * @param signedStateFromDisk the SignedState loaded from disk.
     * @return the LoadedState
     */
    private LoadedState initializeLoadedStateFromSignedState(@Nullable final SignedState signedStateFromDisk) {
        try {
            if (signedStateFromDisk != null) {
                updateLoadedStateAddressBook(signedStateFromDisk, initialAddressBook);
                diskStateHash = signedStateFromDisk.getState().getHash();
                diskStateRound = signedStateFromDisk.getRound();
                final State initialState = loadSavedState(signedStateFromDisk);
                return new LoadedState(signedStateFromDisk, initialState);
            } else {
                startedFromGenesis = true;
            }
        } catch (final Exception e) {
            logger.error(EXCEPTION.getMarker(), "Saved state not loaded:", e);
            // if requireStateLoad is on, we exit. if not, we just log it
            if (Settings.getInstance().isRequireStateLoad()) {
                SystemUtils.exitSystem(SystemExitReason.SAVED_STATE_NOT_LOADED);
            }
        }
        return new LoadedState(null, null);
    }

    private State loadSavedState(final SignedState signedStateFromDisk) {
        logger.info(
                STARTUP.getMarker(),
                "Information for state loaded from disk:\n{}\n{}",
                () -> signedStateFromDisk.getState().getPlatformState().getInfoString(),
                () -> new MerkleTreeVisualizer(signedStateFromDisk.getState())
                        .setDepth(StateSettings.getDebugHashDepth())
                        .render());

        /**
         * The previous version of the software that was run. Null if this is the first time running, or if the previous
         * version ran before the concept of application software versioning was introduced.
         */
        final SoftwareVersion previousSoftwareVersion = signedStateFromDisk
                .getState()
                .getPlatformState()
                .getPlatformData()
                .getCreationSoftwareVersion();
        final State initialState = signedStateFromDisk.getState().copy();
        initialState.getPlatformState().getPlatformData().setCreationSoftwareVersion(appVersion);

        final Hash initialHash = initialState.getSwirldState().getHash();
        initialState
                .getSwirldState()
                .init(this, initialState.getSwirldDualState(), InitTrigger.RESTART, previousSoftwareVersion);
        initialState.markAsInitialized();

        final Hash currentHash = initialState.getSwirldState().getHash();

        // If the current hash is null, we must hash the state
        // It's also possible that the application modified the state and hashed itself in init(), if so we need to
        // rehash the state as a whole.
        if (currentHash == null || !Objects.equals(initialHash, currentHash)) {
            initialState.invalidateHash();
            Uninterruptable.abortAndThrowIfInterrupted(
                    () -> {
                        try {
                            MerkleCryptoFactory.getInstance()
                                    .digestTreeAsync(initialState)
                                    .get();
                        } catch (final ExecutionException e) {
                            throw new RuntimeException(e);
                        }
                    },
                    "interrupted while attempting to hash the state");
        }

        // Intentionally reserve & release state. If the signed state manager rejects this signed state, we
        // want the release of an explicit reference to cause the state to be cleaned up.
        signedStateFromDisk.reserve();
        stateManagementComponent.stateToLoad(signedStateFromDisk, SourceOfSignedState.DISK);
        signedStateFromDisk.release();

        return initialState;
    }

    /**
     * Loads the signed state data into consensus and event mapper
     *
     * @param signedState the state to get the data from
     */
    void loadIntoConsensusAndEventMapper(final SignedState signedState) {
        consensusRef.set(new ConsensusImpl(
                platformContext.getConfiguration().getConfigData(ConsensusConfig.class),
                consensusMetrics,
                consensusRoundHandler::addMinGenInfo,
                getAddressBook(),
                signedState));

        shadowGraph.initFromEvents(
                EventUtils.prepareForShadowGraph(
                        // we need to pass in a copy of the array, otherwise prepareForShadowGraph will rearrange the
                        // events in the signed state which will cause issues for other components that depend on it
                        signedState.getEvents().clone()),
                // we need to provide the minGen from consensus so that expiry matches after a restart/reconnect
                consensusRef.get().getMinRoundGeneration());

        // Data that is needed for the intake system to work
        for (final EventImpl e : signedState.getEvents()) {
            eventMapper.eventAdded(e);
        }

        if (settings.getChatter().isChatterUsed()) {
            chatterEventMapper.loadFromSignedState(signedState);
            chatterCore.loadFromSignedState(signedState);
        }

        logger.info(
                STARTUP.getMarker(),
                "Last known events after restart are {}",
                eventMapper.getMostRecentEventsByEachCreator());
    }

    /**
     * Used to load the state received from the sender.
     *
     * @param signedState the signed state that was received from the sender
     */
    void loadReconnectState(final SignedState signedState) {
        // the state was received, so now we load its data into different objects
        logger.info(
                LogMarker.STATE_HASH.getMarker(),
                "{}RECONNECT: loadReconnectState: reloading state",
                HASH_STREAM_OPERATION_PREFIX);
        logger.debug(RECONNECT.getMarker(), "`loadReconnectState` : reloading state");
        try {

            reconnectStateLoadedDispatcher.dispatch(
                    signedState.getRound(), signedState.getState().getHash());

            // It's important to call init() before loading the signed state. The loading process makes copies
            // of the state, and we want to be sure that the first state in the chain of copies has been initialized.
            final Hash reconnectHash = signedState.getState().getHash();
            signedState
                    .getSwirldState()
                    .init(
                            this,
                            signedState.getState().getSwirldDualState(),
                            InitTrigger.RECONNECT,
                            signedState
                                    .getState()
                                    .getPlatformState()
                                    .getPlatformData()
                                    .getCreationSoftwareVersion());
            if (!Objects.equals(signedState.getState().getHash(), reconnectHash)) {
                throw new IllegalStateException(
                        "State hash is not permitted to change during a reconnect init() call. Previous hash was "
                                + reconnectHash + ", new hash is "
                                + signedState.getState().getHash());
            }
            signedState.getState().markAsInitialized();

            swirldStateManager.loadFromSignedState(signedState);

            // Intentionally reserve & release state. If the signed state manager rejects this signed state, we
            // want the release of an explicit reference to cause the state to be cleaned up.
            signedState.reserve();
            stateManagementComponent.stateToLoad(signedState, SourceOfSignedState.RECONNECT);
            signedState.release();

            loadIntoConsensusAndEventMapper(signedState);
            // eventLinker is not thread safe, which is not a problem regularly because it is only used by a single
            // thread. after a reconnect, it needs to load the minimum generation from a state on a different thread,
            // so the intake thread is paused before the data is loaded and unpaused after. this ensures that the
            // thread will get the up-to-date data loaded
            new PauseAndLoad(getIntakeQueue(), eventLinker).loadFromSignedState(signedState);

            getConsensusHandler().loadDataFromSignedState(signedState, true);

            // Notify any listeners that the reconnect has been completed
            try {
                signedState.reserve();
                notificationEngine.dispatch(
                        ReconnectCompleteListener.class,
                        new ReconnectCompleteNotification(
                                signedState.getRound(),
                                signedState.getConsensusTimestamp(),
                                signedState.getState().getSwirldState()));
            } finally {
                signedState.release();
            }
        } catch (final RuntimeException e) {
            logger.debug(RECONNECT.getMarker(), "`loadReconnectState` : FAILED, reason: {}", e.getMessage());
            // if the loading fails for whatever reason, we clear all data again in case some of it has been loaded
            clearAllPipelines.clear();
            throw e;
        }

        logger.debug(
                RECONNECT.getMarker(),
                "`loadReconnectState` : reconnect complete notifications finished. Resetting fallen-behind");
        getSyncManager().resetFallenBehind();
        logger.debug(
                RECONNECT.getMarker(),
                "`loadReconnectState` : resetting fallen-behind & reloading state, finished, succeeded`");
    }

    /**
     * First part of initialization. This was split up so that appMain.init() could be called before {@link
     * StateLoadedFromDiskNotification} would be dispatched. Eventually, this should be split into more discrete parts.
     */
    private void init(final LoadedState loadedState, final Supplier<SwirldState> genesisStateBuilder) {

        // if this setting is 0 or less, there is no startup freeze
        if (settings.getFreezeSecondsAfterStartup() > 0) {
            final Instant startUpEventFrozenEndTime =
                    Instant.now().plusSeconds(settings.getFreezeSecondsAfterStartup());
            startUpEventFrozenManager.setStartUpEventFrozenEndTime(startUpEventFrozenEndTime);
            logger.info(STARTUP.getMarker(), "startUpEventFrozenEndTime: {}", () -> startUpEventFrozenEndTime);
        }

        // initializes EventStreamManager instance
        final Address address = getSelfAddress();
        if (address.getMemo() != null && !address.getMemo().isEmpty()) {
            initEventStreamManager(address.getMemo());
        } else {
            initEventStreamManager(String.valueOf(selfId));
        }

        buildEventHandlers(loadedState, genesisStateBuilder);

        transactionSubmitter = new SwirldTransactionSubmitter(
                currentPlatformStatus::get,
                PlatformConstructor.settingsProvider(),
                swirldStateManager::submitTransaction,
                new TransactionMetrics(metrics));

        if (loadedState.signedStateFromDisk != null) {
            loadIntoConsensusAndEventMapper(loadedState.signedStateFromDisk);
        } else {
            consensusRef.set(new ConsensusImpl(
                    platformContext.getConfiguration().getConfigData(ConsensusConfig.class),
                    consensusMetrics,
                    consensusRoundHandler::addMinGenInfo,
                    getAddressBook()));
        }

        if (settings.getChatter().isChatterUsed()) {
            criticalQuorum =
                    new CriticalQuorumImpl(initialAddressBook, false, settings.getChatter().criticalQuorumSoftening);
        } else {
            criticalQuorum = new CriticalQuorumImpl(initialAddressBook);
        }

        // build the event intake classes
        buildEventIntake();
        if (loadedState.signedStateFromDisk != null) {
            eventLinker.loadFromSignedState(loadedState.signedStateFromDisk);
        }

        clearAllPipelines = new LoggingClearables(
                RECONNECT.getMarker(),
                List.of(
                        Pair.of(getIntakeQueue(), "intakeQueue"),
                        Pair.of(getEventMapper(), "eventMapper"),
                        Pair.of(getShadowGraph(), "shadowGraph"),
                        Pair.of(preConsensusEventHandler, "preConsensusEventHandler"),
                        Pair.of(consensusRoundHandler, "consensusRoundHandler"),
                        Pair.of(swirldStateManager, "swirldStateManager")));
    }

    /**
     * This observer is called when a system freeze is requested. Permanently stops event creation and gossip.
     *
     * @param reason the reason why the system is being frozen.
     */
    private void haltRequested(final String reason) {
        logger.error(EXCEPTION.getMarker(), "System halt requested. Reason: {}", reason);
        freezeManager.freezeEventCreation();
        for (final StoppableThread thread : chatterThreads) {
            thread.stop();
        }
        if (syncManager != null) {
            syncManager.haltRequestedObserver(reason);
        }
    }

    /**
     * Build the pre-consensus event writer.
     */
    private PreConsensusEventWriter buildPreConsensusEventWriter() {
        final PreConsensusEventStreamConfig preConsensusEventStreamConfig =
                platformContext.getConfiguration().getConfigData(PreConsensusEventStreamConfig.class);

        if (!preConsensusEventStreamConfig.enableStorage()) {
            return new NoOpPreConsensusEventWriter();
        }

        final PreConsensusEventFileManager fileManager;
        try {
            fileManager = new PreConsensusEventFileManager(platformContext, TimeFactory.getOsTime(), selfId.getId());
        } catch (final IOException e) {
            throw new UncheckedIOException("unable load preconsensus files", e);
        }

        final PreConsensusEventWriter syncWriter = new SyncPreConsensusEventWriter(platformContext, fileManager);

        return new AsyncPreConsensusEventWriter(platformContext, threadManager, syncWriter);
    }

    /**
     * Creates and wires up all the classes responsible for accepting events from gossip, creating new events, and
     * routing those events throughout the system.
     */
    private void buildEventIntake() {
        final PreconsensusEventStreamSequencer sequencer = new PreconsensusEventStreamSequencer();

        final EventObserverDispatcher dispatcher = new EventObserverDispatcher(
                new ShadowGraphEventObserver(shadowGraph),
                consensusRoundHandler,
                preConsensusEventHandler,
                eventMapper,
                addedEventMetrics,
                criticalQuorum,
                eventIntakeMetrics,
                (PreConsensusEventObserver) event -> {
                    sequencer.assignStreamSequenceNumber(event);
                    abortAndLogIfInterrupted(
                            preConsensusEventWriter::writeEvent,
                            event,
                            "Interrupted while attempting to enqueue preconsensus event for writing");
                },
                (ConsensusRoundObserver) round -> {
                    abortAndLogIfInterrupted(
                            preConsensusEventWriter::setMinimumGenerationNonAncient,
                            round.getGenerations().getMinGenerationNonAncient(),
                            "Interrupted while attempting to enqueue change in minimum generation non-ancient");

                    final EventImpl keystoneEvent = round.getKeystoneEvent();
                    preConsensusEventWriter.requestFlush(keystoneEvent);
                });
        if (settings.getChatter().isChatterUsed()) {
            dispatcher.addObserver(new ChatterNotifier(selfId, chatterCore));
            dispatcher.addObserver(chatterEventMapper);
        }

        final ParentFinder parentFinder = new ParentFinder(shadowGraph::hashgraphEvent);

        final List<Predicate<ChatterEventDescriptor>> isDuplicateChecks = new ArrayList<>();
        isDuplicateChecks.add(d -> shadowGraph.isHashInGraph(d.getHash()));
        if (settings.getChatter().isChatterUsed()) {
            final OrphanBufferingLinker orphanBuffer = new OrphanBufferingLinker(
                    platformContext.getConfiguration().getConfigData(ConsensusConfig.class),
                    parentFinder,
                    settings.getChatter().getFutureGenerationLimit());
            metrics.getOrCreate(
                    new FunctionGauge.Config<>("intake", "numOrphans", Integer.class, orphanBuffer::getNumOrphans)
                            .withDescription("the number of events without parents buffered")
                            .withFormat("%d"));
            eventLinker = orphanBuffer;
            // when using chatter an event could be an orphan, in this case it will be stored in the orphan set
            // when its parents are found, or become ancient, it will move to the shadowgraph
            // non-orphans are also stored in the shadowgraph
            // to dedupe, we need to check both
            isDuplicateChecks.add(orphanBuffer::isOrphan);
        } else {
            eventLinker = new InOrderLinker(
                    platformContext.getConfiguration().getConfigData(ConsensusConfig.class),
                    parentFinder,
                    eventMapper::getMostRecentEvent);
        }

        final EventIntake eventIntake = new EventIntake(
                selfId, eventLinker, consensusRef::get, initialAddressBook, dispatcher, intakeCycleStats, shadowGraph);

        final EventCreator eventCreator;
        if (settings.getChatter().isChatterUsed()) {
            // chatter has a separate event creator in a different thread. having 2 event creators creates the risk
            // of forking, so a NPE is preferable to a fork
            eventCreator = null;
        } else {
            eventCreator = new EventCreator(
                    selfId,
                    PlatformConstructor.platformSigner(crypto.getKeysAndCerts()),
                    consensusRef::get,
                    swirldStateManager.getTransactionPool(),
                    eventIntake::addEvent,
                    eventMapper,
                    eventMapper,
                    swirldStateManager.getTransactionPool(),
                    freezeManager::isFreezeStarted,
                    new EventCreationRules(List.of()));
        }

        final List<GossipEventValidator> validators = new ArrayList<>();
        // it is very important to discard ancient events, otherwise the deduplication will not work, since it doesn't
        // track ancient events
        validators.add(new AncientValidator(consensusRef::get));
        validators.add(new EventDeduplication(isDuplicateChecks, eventIntakeMetrics));
        validators.add(StaticValidators::isParentDataValid);
        validators.add(new TransactionSizeValidator(settings.getMaxTransactionBytesPerEvent()));
        if (settings.isVerifyEventSigs()) {
            validators.add(new SignatureValidator(initialAddressBook));
        }
        final GossipEventValidators eventValidators = new GossipEventValidators(validators);

        /* validates events received from gossip */
        final EventValidator eventValidator = new EventValidator(eventValidators, eventIntake::addUnlinkedEvent);

        final EventTaskDispatcher taskDispatcher = new EventTaskDispatcher(
                time,
                eventValidator,
                eventCreator,
                eventIntake::addUnlinkedEvent,
                eventIntakeMetrics,
                intakeCycleStats);

        final InterruptableConsumer<EventIntakeTask> intakeHandler;
        if (settings.getChatter().isChatterUsed()) {
            intakeCycle = new SequenceCycle<>(taskDispatcher::dispatchTask);
            intakeHandler = intakeCycle;
        } else {
            intakeHandler = taskDispatcher::dispatchTask;
        }

        intakeQueue = components.add(new QueueThreadConfiguration<EventIntakeTask>(threadManager)
                .setNodeId(selfId.getId())
                .setComponent(PLATFORM_THREAD_POOL_NAME)
                .setThreadName("event-intake")
                .setHandler(intakeHandler)
                .setCapacity(settings.getEventIntakeQueueSize())
                .setLogAfterPauseDuration(ConfigurationHolder.getInstance()
                        .get()
                        .getConfigData(ThreadConfig.class)
                        .logStackTracePauseDuration())
                .enableMaxSizeMetric(metrics)
                .build());
    }

    /**
     * Build all the classes required for events and transactions to flow through the system
     */
    private void buildEventHandlers(final LoadedState loadedState, final Supplier<SwirldState> genesisStateBuilder) {

        // Queue thread that stores and handles signed states that need to be hashed and have signatures collected.
        final QueueThread<SignedState> stateHashSignQueueThread = PlatformConstructor.stateHashSignQueue(
                threadManager, selfId.getId(), stateManagementComponent::newSignedStateFromTransactions);
        stateHashSignQueueThread.start();

        if (loadedState.signedStateFromDisk != null) {
            logger.debug(STARTUP.getMarker(), () -> new SavedStateLoadedPayload(
                            loadedState.signedStateFromDisk.getRound(),
                            loadedState.signedStateFromDisk.getConsensusTimestamp(),
                            startUpEventFrozenManager.getStartUpEventFrozenEndTime())
                    .toString());

            buildEventHandlersFromState(loadedState.initialState, stateHashSignQueueThread);

            consensusRoundHandler.loadDataFromSignedState(loadedState.signedStateFromDisk, false);
        } else {
            final State state = buildGenesisState(this, initialAddressBook, appVersion, genesisStateBuilder);
            buildEventHandlersFromState(state, stateHashSignQueueThread);

            // if we are not starting from a saved state, don't freeze on startup
            startUpEventFrozenManager.setStartUpEventFrozenEndTime(null);
        }
    }

    private void buildEventHandlersFromState(
            final State state, final QueueThread<SignedState> stateHashSignQueueThread) {

        swirldStateManager = PlatformConstructor.swirldStateManager(
                selfId,
                preConsensusSystemTransactionManager,
                postConsensusSystemTransactionManager,
                metrics,
                PlatformConstructor.settingsProvider(),
                freezeManager::isFreezeStarted,
                state);

        // SwirldStateManager will get a copy of the state loaded, that copy will become stateCons.
        // The original state will be saved in the SignedStateMgr and will be deleted when it becomes old

        preConsensusEventHandler = components.add(PlatformConstructor.preConsensusEventHandler(
                threadManager, selfId, swirldStateManager, consensusMetrics));
        consensusRoundHandler = components.add(PlatformConstructor.consensusHandler(
                platformContext,
                threadManager,
                selfId.getId(),
                PlatformConstructor.settingsProvider(),
                swirldStateManager,
                new ConsensusHandlingMetrics(metrics, time),
                eventStreamManager,
                stateHashSignQueueThread,
                preConsensusEventWriter::waitUntilDurable,
                freezeManager::freezeStarted,
                stateManagementComponent::roundAppliedToState,
                appVersion));
    }

    /**
     * Start this platform.
     */
    @Override
    public void start() {
        syncManager = components.add(new SyncManagerImpl(
                intakeQueue,
                topology.getConnectionGraph(),
                selfId,
                new EventCreationRules(List.of(
                        selfId, swirldStateManager.getTransactionPool(), startUpEventFrozenManager, freezeManager)),
                criticalQuorum,
                initialAddressBook,
                fallenBehindManager));

        components.start();

        if (!startedFromGenesis) {
            // If we loaded from disk then call the appropriate dispatch. This dispatch
            // must wait until after components have been started.
            diskStateLoadedDispatcher.dispatch(diskStateRound, diskStateHash);

            // Let the app know that a state was loaded.
            notificationEngine.dispatch(
                    StateLoadedFromDiskCompleteListener.class, new StateLoadedFromDiskNotification());
        }

        if (Thread.getDefaultUncaughtExceptionHandler() == null) {
            // If there is no default uncaught exception handler already provided, make sure we set one to avoid threads
            // silently dying from exceptions.
            Thread.setDefaultUncaughtExceptionHandler((Thread t, Throwable e) ->
                    logger.error(EXCEPTION.getMarker(), "exception on thread {}", t.getName(), e));
        }

        this.eventTaskCreator = new EventTaskCreator(
                eventMapper,
                // hashgraph and state get separate copies of the address book
                initialAddressBook.copy(),
                selfId,
                eventIntakeMetrics,
                intakeQueue,
                StaticSettingsProvider.getSingleton(),
                syncManager,
                ThreadLocalRandom::current);

        // a genesis event could be created here, but it isn't needed. This member will naturally create an
        // event after their first sync, where the first sync will involve sending no events.

        final ParallelExecutor shadowgraphExecutor = PlatformConstructor.parallelExecutor(threadManager);
        shadowgraphExecutor.start();
        shadowgraphSynchronizer = new ShadowGraphSynchronizer(
                getShadowGraph(),
                getAddressBook().getSize(),
                syncMetrics,
                consensusRef::get,
                eventTaskCreator::syncDone,
                eventTaskCreator::addEvent,
                syncManager,
                shadowgraphExecutor,
                true,
                () -> {});

        final Runnable stopGossip = settings.getChatter().isChatterUsed()
                ? chatterCore::stopChatter
                // wait and acquire all sync ongoing locks and release them immediately
                // this will ensure any ongoing sync are finished before we start reconnect
                // no new sync will start because we have a fallen behind status
                : getSimultaneousSyncThrottle()::waitForAllSyncsToFinish;
        reconnectHelper = new ReconnectHelper(
                stopGossip,
                clearAllPipelines,
                getSwirldStateManager()::getConsensusState,
                stateManagementComponent::getLastCompleteRound,
                new ReconnectLearnerThrottle(selfId, settings.getReconnect()),
                this::loadReconnectState,
                new ReconnectLearnerFactory(
                        threadManager, initialAddressBook, settings.getReconnect(), reconnectMetrics));
        if (settings.getChatter().isChatterUsed()) {
            reconnectController.set(new ReconnectController(threadManager, reconnectHelper, chatterCore::startChatter));
            startChatterNetwork();
        } else {
            startSyncNetwork();
        }

        metrics.start();

        if (settings.isRunPauseCheckTimer()) {
            // periodically check current time stamp to detect whether the java application
            // has been paused for a long period
            final Timer pauseCheckTimer = new Timer("pause check", true);
            pauseCheckTimer.schedule(
                    new TimerTask() {
                        @Override
                        public void run() {
                            final long currentTimeStamp = System.currentTimeMillis();
                            if ((currentTimeStamp - pauseCheckTimeStamp) > PAUSE_ALERT_INTERVAL
                                    && pauseCheckTimeStamp != 0) {
                                logger.error(
                                        EXCEPTION.getMarker(),
                                        "ERROR, a pause larger than {} is detected ",
                                        PAUSE_ALERT_INTERVAL);
                            }
                            pauseCheckTimeStamp = currentTimeStamp;
                        }
                    },
                    0,
                    PAUSE_ALERT_INTERVAL / 2);
        }

        // in case of a single node network, the platform status update will not be triggered by connections, so it
        // needs to be triggered now
        checkPlatformStatus();
    }

    /**
     * Construct and start all networking components that are common to both types of networks, sync and chatter. This
     * is everything related to creating and managing connections to neighbors.Only the connection managers are returned
     * since this should be the only point of entry for other components.
     *
     * @return an instance that maintains connection managers for all connections to neighbors
     */
    public StaticConnectionManagers startCommonNetwork() {
        final SocketFactory socketFactory = PlatformConstructor.socketFactory(
                crypto.getKeysAndCerts(), platformContext.getConfiguration().getConfigData(CryptoConfig.class));
        // create an instance that can create new outbound connections
        final OutboundConnectionCreator connectionCreator = new OutboundConnectionCreator(
                selfId,
                StaticSettingsProvider.getSingleton(),
                this,
                socketFactory,
                initialAddressBook,
                !settings.getChatter().isChatterUsed(),
                appVersion);
        final StaticConnectionManagers connectionManagers = new StaticConnectionManagers(topology, connectionCreator);
        final InboundConnectionHandler inboundConnectionHandler = new InboundConnectionHandler(
                this,
                selfId,
                initialAddressBook,
                connectionManagers::newConnection,
                StaticSettingsProvider.getSingleton(),
                !settings.getChatter().isChatterUsed(),
                appVersion);
        // allow other members to create connections to me
        final Address address = getSelfAddress();
        final ConnectionServer connectionServer = new ConnectionServer(
                threadManager,
                address.getListenAddressIpv4(),
                address.getListenPortIpv4(),
                socketFactory,
                inboundConnectionHandler::handle);
        new StoppableThreadConfiguration<>(threadManager)
                .setPriority(settings.getThreadPrioritySync())
                .setNodeId(selfId.getId())
                .setComponent(PLATFORM_THREAD_POOL_NAME)
                .setThreadName("connectionServer")
                .setWork(connectionServer)
                .build()
                .start();
        return connectionManagers;
    }

    /**
     * Constructs and starts all networking components needed for a chatter network to run: readers, writers and a
     * separate event creation thread.
     */
    public void startChatterNetwork() {

        final StaticConnectionManagers connectionManagers = startCommonNetwork();

        // first create all instances because of thread safety
        for (final NodeId otherId : topology.getNeighbors()) {
            chatterCore.newPeerInstance(otherId.getId(), eventTaskCreator::addEvent);
        }

        // If we still need an emergency recovery state, we need it via emergency reconnect.
        // Start the helper now so that it is ready to receive a connection to perform reconnect with when the
        // protocol is initiated.
        // This must be after all chatter peer instances are created so that the chatter comm state can be suspended
        if (emergencyRecoveryManager.isEmergencyStateRequired()) {
            reconnectController.get().start();
        }

        final ParallelExecutor parallelExecutor = new CachedPoolParallelExecutor(threadManager, "chatter");
        parallelExecutor.start();
        for (final NodeId otherId : topology.getNeighbors()) {
            final PeerInstance chatterPeer = chatterCore.getPeerInstance(otherId.getId());
            final ParallelExecutor shadowgraphExecutor = PlatformConstructor.parallelExecutor(threadManager);
            shadowgraphExecutor.start();
            final ShadowGraphSynchronizer chatterSynchronizer = new ShadowGraphSynchronizer(
                    getShadowGraph(),
                    getAddressBook().getSize(),
                    syncMetrics,
                    consensusRef::get,
                    sr -> {},
                    eventTaskCreator::addEvent,
                    syncManager,
                    shadowgraphExecutor,
                    false,
                    () -> {
                        // start accepting events into the chatter queue
                        chatterPeer.communicationState().chatterSyncStartingPhase3();
                        // wait for any intake event currently being processed to finish
                        intakeCycle.waitForCurrentSequenceEnd();
                    });

            final ChatterConfig chatterConfig =
                    platformContext.getConfiguration().getConfigData(ChatterConfig.class);

            chatterThreads.add(new StoppableThreadConfiguration<>(threadManager)
                    .setPriority(Thread.NORM_PRIORITY)
                    .setNodeId(selfId.getId())
                    .setComponent(PLATFORM_THREAD_POOL_NAME)
                    .setOtherNodeId(otherId.getId())
                    .setThreadName("ChatterReader")
                    .setHangingThreadPeriod(chatterConfig.hangingThreadDuration())
                    .setWork(new NegotiatorThread(
                            connectionManagers.getManager(otherId, topology.shouldConnectTo(otherId)),
                            List.of(
                                    new VersionCompareHandshake(appVersion, !settings.isGossipWithDifferentVersions()),
                                    new VersionCompareHandshake(
                                            PlatformVersion.locateOrDefault(),
                                            !settings.isGossipWithDifferentVersions())),
                            new NegotiationProtocols(List.of(
                                    new EmergencyReconnectProtocol(
                                            threadManager,
                                            notificationEngine,
                                            otherId,
                                            emergencyRecoveryManager,
                                            reconnectThrottle,
                                            stateManagementComponent,
                                            settings.getReconnect().getAsyncStreamTimeoutMilliseconds(),
                                            reconnectMetrics,
                                            reconnectController.get()),
                                    new ReconnectProtocol(
                                            threadManager,
                                            otherId,
                                            reconnectThrottle,
                                            () -> stateManagementComponent
                                                    .getLatestSignedState()
                                                    .get(),
                                            settings.getReconnect().getAsyncStreamTimeoutMilliseconds(),
                                            reconnectMetrics,
                                            reconnectController.get(),
                                            new DefaultSignedStateValidator(),
                                            fallenBehindManager),
                                    new ChatterSyncProtocol(
                                            otherId,
                                            chatterPeer.communicationState(),
                                            chatterPeer.outputAggregator(),
                                            chatterSynchronizer,
                                            fallenBehindManager),
                                    new ChatterProtocol(chatterPeer, parallelExecutor)))))
                    .build(true));
        }
        final OtherParentTracker otherParentTracker = new OtherParentTracker();
        final EventCreationRules eventCreationRules = LoggingEventCreationRules.create(
                List.of(
                        startUpEventFrozenManager,
                        freezeManager,
                        fallenBehindManager,
                        new ChatteringRule(
                                settings.getChatter().getChatteringCreationThreshold(),
                                chatterCore.getPeerInstances().stream()
                                        .map(PeerInstance::communicationState)
                                        .toList()),
                        swirldStateManager.getTransactionPool(),
                        new BelowIntCreationRule(
                                intakeQueue::size, settings.getChatter().getChatterIntakeThrottle())),
                List.of(
                        StaticCreationRules::nullOtherParent,
                        otherParentTracker,
                        new AncientParentsRule(consensusRef::get),
                        criticalQuorum));
        final ChatterEventCreator chatterEventCreator = new ChatterEventCreator(
                selfId,
                PlatformConstructor.platformSigner(crypto.getKeysAndCerts()),
                swirldStateManager.getTransactionPool(),
                combineConsumers(
                        eventTaskCreator::createdEvent, otherParentTracker::track, chatterEventMapper::mapEvent),
                chatterEventMapper::getMostRecentEvent,
                eventCreationRules,
                CryptographyHolder.get(),
                TimeFactory.getOsTime());

        if (isStartedFromGenesis()) {
            // if we are starting from genesis, we will create a genesis event, which is the only event that will
            // ever be created without an other-parent
            chatterEventCreator.createGenesisEvent();
        }
        final EventCreatorThread eventCreatorThread = new EventCreatorThread(
                threadManager,
                selfId,
                settings.getChatter().getAttemptedChatterEventPerSecond(),
                initialAddressBook,
                chatterEventCreator::createEvent,
                CryptoStatic.getNonDetRandom());

        clearAllPipelines = new LoggingClearables(
                RECONNECT.getMarker(),
                List.of(
                        // chatter event creator needs to be cleared first, because it sends event to intake
                        Pair.of(eventCreatorThread, "eventCreatorThread"),
                        Pair.of(getIntakeQueue(), "intakeQueue"),
                        // eventLinker is not thread safe, so the intake thread needs to be paused while its being
                        // cleared
                        Pair.of(new PauseAndClear(getIntakeQueue(), eventLinker), "eventLinker"),
                        Pair.of(eventMapper, "eventMapper"),
                        Pair.of(chatterEventMapper, "chatterEventMapper"),
                        Pair.of(getShadowGraph(), "shadowGraph"),
                        Pair.of(preConsensusEventHandler, "preConsensusEventHandler"),
                        Pair.of(consensusRoundHandler, "consensusRoundHandler"),
                        Pair.of(swirldStateManager, "swirldStateManager")));
        eventCreatorThread.start();
    }

    /**
     * Constructs and starts all networking components needed for a sync network to run: heartbeats, callers, listeners
     */
    public void startSyncNetwork() {
        final StaticConnectionManagers connectionManagers = startCommonNetwork();

        sharedConnectionLocks = new SharedConnectionLocks(topology, connectionManagers);
        final MultiProtocolResponder protocolHandlers = new MultiProtocolResponder(List.of(
                ProtocolMapping.map(
                        UnidirectionalProtocols.SYNC.getInitialByte(),
                        new SyncProtocolResponder(
                                simultaneousSyncThrottle,
                                shadowgraphSynchronizer,
                                syncManager,
                                syncManager::shouldAcceptSync,
                                syncMetrics)),
                ProtocolMapping.map(
                        UnidirectionalProtocols.RECONNECT.getInitialByte(),
                        new ReconnectProtocolResponder(
                                threadManager,
                                stateManagementComponent,
                                settings.getReconnect(),
                                reconnectThrottle,
                                reconnectMetrics)),
                ProtocolMapping.map(
                        UnidirectionalProtocols.HEARTBEAT.getInitialByte(),
                        HeartbeatProtocolResponder::heartbeatProtocol)));

        for (final NodeId otherId : topology.getNeighbors()) {
            // create and start new threads to listen for incoming sync requests
            new StoppableThreadConfiguration<>(threadManager)
                    .setPriority(Thread.NORM_PRIORITY)
                    .setNodeId(selfId.getId())
                    .setComponent(PLATFORM_THREAD_POOL_NAME)
                    .setOtherNodeId(otherId.getId())
                    .setThreadName("listener")
                    .setWork(new Listener(protocolHandlers, connectionManagers.getManager(otherId, false)))
                    .build()
                    .start();

            // create and start new thread to send heartbeats on the SyncCaller channels
            new StoppableThreadConfiguration<>(threadManager)
                    .setPriority(settings.getThreadPrioritySync())
                    .setNodeId(selfId.getId())
                    .setComponent(PLATFORM_THREAD_POOL_NAME)
                    .setThreadName("heartbeat")
                    .setOtherNodeId(otherId.getId())
                    .setWork(new HeartbeatSender(
                            otherId, sharedConnectionLocks, networkMetrics, PlatformConstructor.settingsProvider()))
                    .build()
                    .start();
        }

        // start the timing AFTER the initial pause
        metrics.resetAll();
        // create and start threads to call other members
        for (int i = 0; i < settings.getMaxOutgoingSyncs(); i++) {
            spawnSyncCaller(i);
        }
    }

    /**
     * Spawn a thread to initiate syncs with other users
     */
    private void spawnSyncCaller(final int callerNumber) {
        // create a caller that will run repeatedly to call random members other than selfId
        final SyncCaller syncCaller = new SyncCaller(
                this,
                getAddressBook(),
                selfId,
                callerNumber,
                reconnectHelper,
                new DefaultSignedStateValidator(),
                platformMetrics);

        /* the thread that repeatedly initiates syncs with other members */
        final Thread syncCallerThread = new ThreadConfiguration(threadManager)
                .setPriority(settings.getThreadPrioritySync())
                .setNodeId(selfId.getId())
                .setComponent(PLATFORM_THREAD_POOL_NAME)
                .setThreadName("syncCaller-" + callerNumber)
                .setRunnable(syncCaller)
                .build();

        syncCallerThread.start();
    }

    /**
     * {@inheritDoc}
     */
    public FreezeManager getFreezeManager() {
        return freezeManager;
    }

    /**
     * @return the SyncManager used by this platform
     */
    SyncManagerImpl getSyncManager() {
        return syncManager;
    }

    /**
     * Get the shadow graph used by this platform
     *
     * @return the {@link ShadowGraph} used by this platform
     */
    public ShadowGraph getShadowGraph() {
        return shadowGraph;
    }

    /**
     * @return the signed state manager for this platform
     */
    public StateManagementComponent getStateManagementComponent() {
        return stateManagementComponent;
    }

    /**
     * @return locks used to synchronize usage of outbound connections
     */
    SharedConnectionLocks getSharedConnectionLocks() {
        return sharedConnectionLocks;
    }

    /**
     * @return the instance responsible for creating event tasks
     */
    public EventTaskCreator getEventTaskCreator() {
        return eventTaskCreator;
    }

    /**
     * Get the {@link EventMapper} for this platform.
     */
    public EventMapper getEventMapper() {
        return eventMapper;
    }

    /**
     * Get the event intake queue for this platform.
     */
    public QueueThread<EventIntakeTask> getIntakeQueue() {
        return intakeQueue;
    }

    /**
     * @return the consensus object used by this platform
     */
    public Consensus getConsensus() {
        return consensusRef.get();
    }

    /**
     * @return the object that tracks recent events created
     */
    public CriticalQuorum getCriticalQuorum() {
        return criticalQuorum;
    }

    /**
     * Checks the status of the platform and notifies the SwirldMain if there is a change in status
     */
    void checkPlatformStatus() {
        final int numNodes = initialAddressBook.getSize();

        synchronized (currentPlatformStatus) {
            final PlatformStatus newStatus;
            if (numNodes > 1 && activeConnectionNumber.get() == 0) {
                newStatus = PlatformStatus.DISCONNECTED;
            } else if (getSyncManager().hasFallenBehind()) {
                newStatus = PlatformStatus.BEHIND;
            } else if (freezeManager.isFreezeStarted()) {
                newStatus = PlatformStatus.MAINTENANCE;
            } else if (freezeManager.isFreezeComplete()) {
                newStatus = PlatformStatus.FREEZE_COMPLETE;
            } else {
                newStatus = PlatformStatus.ACTIVE;
            }

            final PlatformStatus oldStatus = currentPlatformStatus.getAndSet(newStatus);
            if (oldStatus != newStatus) {
                final PlatformStatus ns = newStatus;
                logger.info(PLATFORM_STATUS.getMarker(), () -> new PlatformStatusPayload(
                                "Platform status changed.", oldStatus == null ? "" : oldStatus.name(), ns.name())
                        .toString());

                logger.info(PLATFORM_STATUS.getMarker(), "Platform status changed to: {}", newStatus.toString());

                notificationEngine.dispatch(
                        PlatformStatusChangeListener.class, new PlatformStatusChangeNotification(newStatus));
            }
        }
    }

    /**
     * {@inheritDoc}
     */
    @Override
    public void newConnectionOpened(final Connection sc) {
        activeConnectionNumber.getAndIncrement();
        checkPlatformStatus();
        networkMetrics.connectionEstablished(sc);
    }

    /**
     * {@inheritDoc}
     */
    @Override
    public void connectionClosed(final boolean outbound, final Connection conn) {
        final int connectionNumber = activeConnectionNumber.decrementAndGet();
        if (connectionNumber < 0) {
            logger.error(EXCEPTION.getMarker(), "activeConnectionNumber is {}, this is a bug!", connectionNumber);
        }
        checkPlatformStatus();

        if (outbound) {
            platformMetrics.incrementInterruptedCallSyncs();
        } else {
            platformMetrics.incrementInterruptedRecSyncs();
        }
        networkMetrics.recordDisconnect(conn);
    }

    /**
     * @return the instance that manages interactions with the {@link SwirldState}
     */
    public SwirldStateManager getSwirldStateManager() {
        return swirldStateManager;
    }

    /**
     * @return the handler that applies consensus events to state and creates signed states
     */
    public ConsensusRoundHandler getConsensusHandler() {
        return consensusRoundHandler;
    }

    /**
     * @return the handler that applies pre-consensus events to state
     */
    public PreConsensusEventHandler getPreConsensusHandler() {
        return preConsensusEventHandler;
    }

    /** {@inheritDoc} */
    @Override
    public boolean createTransaction(final byte[] trans) {
        return transactionSubmitter.submitTransaction(new SwirldTransaction(trans));
    }

    /**
     * {@inheritDoc}
     */
    @Override
    public PlatformEvent[] getAllEvents() {
        // There is currently a race condition that can cause an exception if event order changes at
        // just the right moment. Since this is just a testing utility method and not used in production
        // environments, we can just retry until we succeed.
        int maxRetries = 100;
        while (maxRetries-- > 0) {
            try {
                final EventImpl[] allEvents = shadowGraph.getAllEvents();
                Arrays.sort(allEvents, (o1, o2) -> {
                    if (o1.getConsensusOrder() != -1 && o2.getConsensusOrder() != -1) {
                        // both are consensus
                        return Long.compare(o1.getConsensusOrder(), o2.getConsensusOrder());
                    } else if (o1.getConsensusTimestamp() == null && o2.getConsensusTimestamp() == null) {
                        // neither are consensus
                        return o1.getTimeReceived().compareTo(o2.getTimeReceived());
                    } else {
                        // one is consensus, the other is not
                        if (o1.getConsensusTimestamp() == null) {
                            return 1;
                        } else {
                            return -1;
                        }
                    }
                });
                return allEvents;
            } catch (final IllegalArgumentException e) {
                logger.error(EXCEPTION.getMarker(), "Exception while sorting events", e);
            }
        }
        throw new IllegalStateException("Unable to sort events after 100 retries");
    }

    /**
     * get the highest generation number of all events with the given creator
     *
     * @param creatorId the ID of the node in question
     * @return the highest generation number known stored for the given creator ID
     */
    public long getLastGen(final long creatorId) {
        return eventMapper.getHighestGenerationNumber(creatorId);
    }

    /**
     * {@inheritDoc}
     */
    @Override
    public long getSleepAfterSync() {
        return delayAfterSync;
    }

    /**
     * {@inheritDoc}
     */
    @Override
    public void setSleepAfterSync(final long delay) {
        delayAfterSync = delay;
    }

    /**
     * {@inheritDoc}
     */
    @Override
    public PlatformContext getContext() {
        return platformContext;
    }

    /**
     * {@inheritDoc}
     */
    @Override
    public NotificationEngine getNotificationEngine() {
        return notificationEngine;
    }

    /**
     * {@inheritDoc}
     */
    @Override
    public String[] getParameters() {
        return parameters;
    }

    /**
     * {@inheritDoc}
     */
    @Override
    public byte[] getSwirldId() {
        return swirldId.clone();
    }

    /** {@inheritDoc} */
    @Override
    public Signature sign(final byte[] data) {
        return crypto.sign(data);
    }

    /**
     * Get the Address Book
     *
     * @return AddressBook
     */
    @Override
    public AddressBook getAddressBook() {
        return initialAddressBook;
    }

    /**
     * {@inheritDoc}
     */
    @Override
    public Instant getLastSignedStateTimestamp() {
        try (final AutoCloseableWrapper<SignedState> wrapper = stateManagementComponent.getLatestImmutableState()) {
            if (wrapper.get() != null) {
                return wrapper.get().getConsensusTimestamp();
            }
        }
        return null;
    }

    /**
     * {@inheritDoc}
     */
    @Override
    public <T extends SwirldState> T getState() {
        return (T) swirldStateManager.getCurrentSwirldState();
    }

    /**
     * {@inheritDoc}
     */
    @Override
    public void releaseState() {
        swirldStateManager.releaseCurrentSwirldState();
    }

    /**
     * {@inheritDoc}
     */
    @SuppressWarnings("unchecked")
    @Override
    public <T extends SwirldState> AutoCloseableWrapper<T> getLatestImmutableState() {
        final AutoCloseableWrapper<SignedState> wrapper = stateManagementComponent.getLatestImmutableState();
        final SignedState state = wrapper.get();

        return new AutoCloseableWrapper<>(
                state == null ? null : (T) wrapper.get().getState().getSwirldState(), wrapper::close);
    }

    /**
     * {@inheritDoc}
     */
    @SuppressWarnings("unchecked")
    @Override
    public <T extends SwirldState> AutoCloseableWrapper<T> getLatestSignedState() {
        final AutoCloseableWrapper<SignedState> wrapper = stateManagementComponent.getLatestSignedState();
        final SignedState state = wrapper.get();

        return new AutoCloseableWrapper<>(
                state == null ? null : (T) wrapper.get().getState().getSwirldState(), wrapper::close);
    }

    /**
     * @return the instance for calculating runningHash and writing event stream files
     */
    EventStreamManager<EventImpl> getEventStreamManager() {
        return eventStreamManager;
    }

    /**
     * get the StartUpEventFrozenManager used by this platform
     *
     * @return The StartUpEventFrozenManager used by this platform
     */
    StartUpEventFrozenManager getStartUpEventFrozenManager() {
        return startUpEventFrozenManager;
    }

    /**
     * Initializes EventStreamManager instance, which will start threads for calculating RunningHash, and writing event
     * stream files when event streaming is enabled
     *
     * @param name name of this node
     */
    void initEventStreamManager(final String name) {
        try {
            logger.info(STARTUP.getMarker(), "initialize eventStreamManager");
            eventStreamManager = new EventStreamManager<>(
                    threadManager,
                    getSelfId(),
                    this,
                    name,
                    settings.isEnableEventStreaming(),
                    settings.getEventsLogDir(),
                    settings.getEventsLogPeriod(),
                    settings.getEventStreamQueueCapacity(),
                    this::isLastEventBeforeRestart);
        } catch (final NoSuchAlgorithmException | IOException e) {
            logger.error(
                    EXCEPTION.getMarker(),
                    "Fail to initialize eventStreamHelper. Exception: {}",
                    ExceptionUtils.getStackTrace(e));
        }
    }

    /**
     * check whether the given event is the last event in its round, and the platform enters freeze period
     *
     * @param event a consensus event
     * @return whether this event is the last event to be added before restart
     */
    private boolean isLastEventBeforeRestart(final EventImpl event) {
        return event.isLastInRoundReceived() && swirldStateManager.isInFreezePeriod(event.getConsensusTimestamp());
    }

    /**
     * @return the platform instance of the {@link ShadowGraphSynchronizer}
     */
    public ShadowGraphSynchronizer getShadowGraphSynchronizer() {
        return shadowgraphSynchronizer;
    }

    /**
     * @return the instance that throttles simultaneous syncs
     */
    public SimultaneousSyncThrottle getSimultaneousSyncThrottle() {
        return simultaneousSyncThrottle;
    }
}<|MERGE_RESOLUTION|>--- conflicted
+++ resolved
@@ -25,12 +25,9 @@
 import static com.swirlds.logging.LogMarker.STARTUP;
 import static com.swirlds.platform.state.GenesisStateBuilder.buildGenesisState;
 
-<<<<<<< HEAD
+import com.swirlds.base.state.Startable;
 import com.swirlds.base.time.Time;
 import com.swirlds.base.time.TimeFactory;
-=======
-import com.swirlds.base.state.Startable;
->>>>>>> 76e7fbef
 import com.swirlds.common.config.ConsensusConfig;
 import com.swirlds.common.config.StateConfig;
 import com.swirlds.common.config.singleton.ConfigurationHolder;
@@ -200,7 +197,6 @@
 import com.swirlds.platform.sync.ShadowGraphSynchronizer;
 import com.swirlds.platform.sync.SimultaneousSyncThrottle;
 import com.swirlds.platform.sync.SyncProtocolResponder;
-import com.swirlds.platform.system.Shutdown;
 import com.swirlds.platform.system.SystemExitReason;
 import com.swirlds.platform.system.SystemUtils;
 import com.swirlds.platform.threading.PauseAndClear;
@@ -576,7 +572,7 @@
                 settings.getReconnect());
 
         // FUTURE WORK remove this when there are no more ShutdownRequestedTriggers being dispatched
-        components.add(new Shutdown());
+        components.add(new com.swirlds.platform.system.Shutdown());
 
         final LoadedState loadedState = initializeLoadedStateFromSignedState(loadedSignedState);
         init(loadedState, genesisStateBuilder);
@@ -596,7 +592,6 @@
      *
      * @return this platform's instance number
      */
-    @Override
     public int getInstanceNumber() {
         return instanceNumber;
     }
@@ -1869,7 +1864,6 @@
      *
      * @return AddressBook
      */
-    @Override
     public AddressBook getAddressBook() {
         return initialAddressBook;
     }
