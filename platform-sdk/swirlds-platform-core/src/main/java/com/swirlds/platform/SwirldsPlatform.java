/*
 * Copyright (C) 2016-2023 Hedera Hashgraph, LLC
 *
 * Licensed under the Apache License, Version 2.0 (the "License");
 * you may not use this file except in compliance with the License.
 * You may obtain a copy of the License at
 *
 *      http://www.apache.org/licenses/LICENSE-2.0
 *
 * Unless required by applicable law or agreed to in writing, software
 * distributed under the License is distributed on an "AS IS" BASIS,
 * WITHOUT WARRANTIES OR CONDITIONS OF ANY KIND, either express or implied.
 * See the License for the specific language governing permissions and
 * limitations under the License.
 */

package com.swirlds.platform;

import static com.swirlds.common.threading.interrupt.Uninterruptable.abortAndLogIfInterrupted;
import static com.swirlds.common.threading.manager.AdHocThreadManager.getStaticThreadManager;
import static com.swirlds.common.utility.CommonUtils.combineConsumers;
import static com.swirlds.logging.LogMarker.EXCEPTION;
import static com.swirlds.logging.LogMarker.PLATFORM_STATUS;
import static com.swirlds.logging.LogMarker.RECONNECT;
import static com.swirlds.logging.LogMarker.STARTUP;
import static com.swirlds.platform.state.GenesisStateBuilder.buildGenesisState;

import com.swirlds.common.config.ConsensusConfig;
import com.swirlds.common.config.StateConfig;
import com.swirlds.common.config.singleton.ConfigurationHolder;
import com.swirlds.common.context.PlatformContext;
import com.swirlds.common.crypto.CryptographyHolder;
import com.swirlds.common.crypto.Hash;
import com.swirlds.common.crypto.Signature;
import com.swirlds.common.crypto.config.CryptoConfig;
import com.swirlds.common.merkle.MerkleNode;
import com.swirlds.common.merkle.crypto.MerkleCryptoFactory;
import com.swirlds.common.merkle.route.MerkleRouteIterator;
import com.swirlds.common.merkle.utility.MerkleTreeVisualizer;
import com.swirlds.common.metrics.FunctionGauge;
import com.swirlds.common.metrics.Metrics;
import com.swirlds.common.notification.NotificationEngine;
import com.swirlds.common.notification.listeners.PlatformStatusChangeListener;
import com.swirlds.common.notification.listeners.PlatformStatusChangeNotification;
import com.swirlds.common.notification.listeners.ReconnectCompleteListener;
import com.swirlds.common.notification.listeners.ReconnectCompleteNotification;
import com.swirlds.common.notification.listeners.StateLoadedFromDiskCompleteListener;
import com.swirlds.common.notification.listeners.StateLoadedFromDiskNotification;
import com.swirlds.common.stream.EventStreamManager;
import com.swirlds.common.system.InitTrigger;
import com.swirlds.common.system.NodeId;
import com.swirlds.common.system.Platform;
import com.swirlds.common.system.PlatformStatus;
import com.swirlds.common.system.PlatformWithDeprecatedMethods;
import com.swirlds.common.system.SoftwareVersion;
import com.swirlds.common.system.SwirldState;
import com.swirlds.common.system.address.Address;
import com.swirlds.common.system.address.AddressBook;
import com.swirlds.common.system.events.PlatformEvent;
import com.swirlds.common.system.transaction.internal.SwirldTransaction;
import com.swirlds.common.system.transaction.internal.SystemTransaction;
import com.swirlds.common.threading.framework.QueueThread;
import com.swirlds.common.threading.framework.StoppableThread;
import com.swirlds.common.threading.framework.config.QueueThreadConfiguration;
import com.swirlds.common.threading.framework.config.StoppableThreadConfiguration;
import com.swirlds.common.threading.framework.config.ThreadConfiguration;
import com.swirlds.common.threading.interrupt.InterruptableConsumer;
import com.swirlds.common.threading.interrupt.Uninterruptable;
import com.swirlds.common.threading.manager.ThreadManager;
import com.swirlds.common.threading.pool.CachedPoolParallelExecutor;
import com.swirlds.common.threading.pool.ParallelExecutor;
import com.swirlds.common.threading.utility.SequenceCycle;
import com.swirlds.common.time.OSTime;
import com.swirlds.common.time.Time;
import com.swirlds.common.utility.AutoCloseableWrapper;
import com.swirlds.common.utility.Clearable;
import com.swirlds.common.utility.LoggingClearables;
import com.swirlds.common.utility.PlatformVersion;
import com.swirlds.common.utility.Startable;
import com.swirlds.logging.LogMarker;
import com.swirlds.logging.payloads.PlatformStatusPayload;
import com.swirlds.logging.payloads.SavedStateLoadedPayload;
import com.swirlds.platform.chatter.ChatterNotifier;
import com.swirlds.platform.chatter.ChatterSyncProtocol;
import com.swirlds.platform.chatter.PrepareChatterEvent;
import com.swirlds.platform.chatter.communication.ChatterProtocol;
import com.swirlds.platform.chatter.protocol.ChatterCore;
import com.swirlds.platform.chatter.protocol.messages.ChatterEventDescriptor;
import com.swirlds.platform.chatter.protocol.peer.PeerInstance;
import com.swirlds.platform.components.CriticalQuorum;
import com.swirlds.platform.components.CriticalQuorumImpl;
import com.swirlds.platform.components.EventCreationRules;
import com.swirlds.platform.components.EventCreator;
import com.swirlds.platform.components.EventIntake;
import com.swirlds.platform.components.EventMapper;
import com.swirlds.platform.components.EventTaskCreator;
import com.swirlds.platform.components.EventTaskDispatcher;
import com.swirlds.platform.components.appcomm.AppCommunicationComponent;
import com.swirlds.platform.components.state.StateManagementComponent;
import com.swirlds.platform.components.transaction.system.PostConsensusSystemTransactionManager;
import com.swirlds.platform.components.transaction.system.PostConsensusSystemTransactionManagerFactory;
import com.swirlds.platform.components.transaction.system.PreConsensusSystemTransactionManager;
import com.swirlds.platform.components.transaction.system.PreConsensusSystemTransactionManagerFactory;
import com.swirlds.platform.components.wiring.ManualWiring;
import com.swirlds.platform.config.ThreadConfig;
import com.swirlds.platform.crypto.CryptoStatic;
import com.swirlds.platform.dispatch.DispatchBuilder;
import com.swirlds.platform.dispatch.DispatchConfiguration;
import com.swirlds.platform.dispatch.triggers.flow.DiskStateLoadedTrigger;
import com.swirlds.platform.dispatch.triggers.flow.ReconnectStateLoadedTrigger;
import com.swirlds.platform.event.EventCreatorThread;
import com.swirlds.platform.event.EventIntakeTask;
import com.swirlds.platform.event.EventUtils;
import com.swirlds.platform.event.GossipEvent;
import com.swirlds.platform.event.creation.AncientParentsRule;
import com.swirlds.platform.event.creation.BelowIntCreationRule;
import com.swirlds.platform.event.creation.ChatterEventCreator;
import com.swirlds.platform.event.creation.ChatteringRule;
import com.swirlds.platform.event.creation.LoggingEventCreationRules;
import com.swirlds.platform.event.creation.OtherParentTracker;
import com.swirlds.platform.event.creation.StaticCreationRules;
import com.swirlds.platform.event.intake.ChatterEventMapper;
import com.swirlds.platform.event.linking.EventLinker;
import com.swirlds.platform.event.linking.InOrderLinker;
import com.swirlds.platform.event.linking.OrphanBufferingLinker;
import com.swirlds.platform.event.linking.ParentFinder;
import com.swirlds.platform.event.preconsensus.AsyncPreConsensusEventWriter;
import com.swirlds.platform.event.preconsensus.NoOpPreConsensusEventWriter;
import com.swirlds.platform.event.preconsensus.PreConsensusEventFileManager;
import com.swirlds.platform.event.preconsensus.PreConsensusEventStreamConfig;
import com.swirlds.platform.event.preconsensus.PreConsensusEventWriter;
import com.swirlds.platform.event.preconsensus.PreconsensusEventStreamSequencer;
import com.swirlds.platform.event.preconsensus.SyncPreConsensusEventWriter;
import com.swirlds.platform.event.validation.AncientValidator;
import com.swirlds.platform.event.validation.EventDeduplication;
import com.swirlds.platform.event.validation.EventValidator;
import com.swirlds.platform.event.validation.GossipEventValidator;
import com.swirlds.platform.event.validation.GossipEventValidators;
import com.swirlds.platform.event.validation.SignatureValidator;
import com.swirlds.platform.event.validation.StaticValidators;
import com.swirlds.platform.event.validation.TransactionSizeValidator;
import com.swirlds.platform.eventhandling.ConsensusRoundHandler;
import com.swirlds.platform.eventhandling.PreConsensusEventHandler;
import com.swirlds.platform.intake.IntakeCycleStats;
import com.swirlds.platform.internal.EventImpl;
import com.swirlds.platform.metrics.AddedEventMetrics;
import com.swirlds.platform.metrics.ConsensusHandlingMetrics;
import com.swirlds.platform.metrics.ConsensusMetrics;
import com.swirlds.platform.metrics.ConsensusMetricsImpl;
import com.swirlds.platform.metrics.EventIntakeMetrics;
import com.swirlds.platform.metrics.ReconnectMetrics;
import com.swirlds.platform.metrics.RuntimeMetrics;
import com.swirlds.platform.metrics.SyncMetrics;
import com.swirlds.platform.metrics.TransactionMetrics;
import com.swirlds.platform.network.ConnectionTracker;
import com.swirlds.platform.network.NetworkMetrics;
import com.swirlds.platform.network.communication.NegotiationProtocols;
import com.swirlds.platform.network.communication.NegotiatorThread;
import com.swirlds.platform.network.communication.handshake.VersionCompareHandshake;
import com.swirlds.platform.network.connectivity.ConnectionServer;
import com.swirlds.platform.network.connectivity.InboundConnectionHandler;
import com.swirlds.platform.network.connectivity.OutboundConnectionCreator;
import com.swirlds.platform.network.connectivity.SocketFactory;
import com.swirlds.platform.network.topology.NetworkTopology;
import com.swirlds.platform.network.topology.StaticConnectionManagers;
import com.swirlds.platform.network.topology.StaticTopology;
import com.swirlds.platform.network.unidirectional.HeartbeatProtocolResponder;
import com.swirlds.platform.network.unidirectional.HeartbeatSender;
import com.swirlds.platform.network.unidirectional.Listener;
import com.swirlds.platform.network.unidirectional.MultiProtocolResponder;
import com.swirlds.platform.network.unidirectional.ProtocolMapping;
import com.swirlds.platform.network.unidirectional.SharedConnectionLocks;
import com.swirlds.platform.network.unidirectional.UnidirectionalProtocols;
import com.swirlds.platform.observers.ConsensusRoundObserver;
import com.swirlds.platform.observers.EventObserverDispatcher;
import com.swirlds.platform.observers.PreConsensusEventObserver;
import com.swirlds.platform.reconnect.DefaultSignedStateValidator;
import com.swirlds.platform.reconnect.FallenBehindManagerImpl;
import com.swirlds.platform.reconnect.ReconnectController;
import com.swirlds.platform.reconnect.ReconnectHelper;
import com.swirlds.platform.reconnect.ReconnectLearnerFactory;
import com.swirlds.platform.reconnect.ReconnectLearnerThrottle;
import com.swirlds.platform.reconnect.ReconnectProtocol;
import com.swirlds.platform.reconnect.ReconnectProtocolResponder;
import com.swirlds.platform.reconnect.ReconnectThrottle;
import com.swirlds.platform.reconnect.emergency.EmergencyReconnectProtocol;
import com.swirlds.platform.state.EmergencyRecoveryManager;
import com.swirlds.platform.state.State;
import com.swirlds.platform.state.StateSettings;
import com.swirlds.platform.state.SwirldStateManager;
import com.swirlds.platform.state.signed.SignedState;
import com.swirlds.platform.state.signed.SourceOfSignedState;
import com.swirlds.platform.stats.StatConstructor;
import com.swirlds.platform.sync.ShadowGraph;
import com.swirlds.platform.sync.ShadowGraphEventObserver;
import com.swirlds.platform.sync.ShadowGraphSynchronizer;
import com.swirlds.platform.sync.SimultaneousSyncThrottle;
import com.swirlds.platform.sync.SyncProtocolResponder;
import com.swirlds.platform.sync.protocol.PeerAgnosticSyncChecks;
import com.swirlds.platform.sync.protocol.SyncProtocol;
import com.swirlds.platform.system.Shutdown;
import com.swirlds.platform.system.SystemExitReason;
import com.swirlds.platform.system.SystemUtils;
import com.swirlds.platform.threading.PauseAndClear;
import com.swirlds.platform.threading.PauseAndLoad;
import com.swirlds.platform.util.PlatformComponents;
import edu.umd.cs.findbugs.annotations.NonNull;
import edu.umd.cs.findbugs.annotations.Nullable;
import java.io.IOException;
import java.io.UncheckedIOException;
import java.security.NoSuchAlgorithmException;
import java.time.Duration;
import java.time.Instant;
import java.util.ArrayList;
import java.util.Arrays;
import java.util.LinkedList;
import java.util.List;
import java.util.Objects;
import java.util.Timer;
import java.util.TimerTask;
import java.util.concurrent.ExecutionException;
import java.util.concurrent.Semaphore;
import java.util.concurrent.ThreadLocalRandom;
import java.util.concurrent.atomic.AtomicBoolean;
import java.util.concurrent.atomic.AtomicInteger;
import java.util.concurrent.atomic.AtomicReference;
import java.util.function.Predicate;
import java.util.function.Supplier;
import org.apache.commons.lang3.exception.ExceptionUtils;
import org.apache.commons.lang3.tuple.Pair;
import org.apache.logging.log4j.LogManager;
import org.apache.logging.log4j.Logger;

public class SwirldsPlatform implements Platform, PlatformWithDeprecatedMethods, ConnectionTracker, Startable {

    public static final String PLATFORM_THREAD_POOL_NAME = "platform-core";
    /** use this for all logging, as controlled by the optional data/log4j2.xml file */
    private static final Logger logger = LogManager.getLogger(SwirldsPlatform.class);
    /** alert threshold for java app pause */
    private static final long PAUSE_ALERT_INTERVAL = 5000;
    /** logging string prefix for hash stream operation logged events. */
    private static final String HASH_STREAM_OPERATION_PREFIX = ">>> ";
    /**
     * the ID of the member running this. Since a node can be a main node or a mirror node, the ID is not a primitive
     * value
     */
    private final NodeId selfId;
    /** tell which pairs of members should establish connections */
    final NetworkTopology topology;
    /**
     * This object is responsible for rate limiting reconnect attempts (in the role of sender)
     */
    private final ReconnectThrottle reconnectThrottle;

    private final Settings settings = Settings.getInstance();
    /** A type used by Hashgraph, Statistics, and SyncUtils. Only Hashgraph modifies this type instance. */
    private final EventMapper eventMapper;
    /**
     * A simpler event mapper used for chatter. Stores the thread-safe GossipEvent and has less functionality. The plan
     * is for this to replace EventMapper once syncing is removed from the code
     */
    private final ChatterEventMapper chatterEventMapper;
    /** this is the Nth Platform running on this machine (N=winNum) */
    private final int instanceNumber;
    /** parameters given to the app when it starts */
    private final String[] parameters;
    /** Handles all system transactions pre-consensus */
    private final PreConsensusSystemTransactionManager preConsensusSystemTransactionManager;
    /** Handles all system transactions post-consensus */
    private final PostConsensusSystemTransactionManager postConsensusSystemTransactionManager;
    /** The platforms freeze manager */
    private final FreezeManager freezeManager;
    /** is used for pausing event creation for a while at start up */
    private final StartUpEventFrozenManager startUpEventFrozenManager;
    /**
     * The shadow graph manager. This wraps a shadow graph, which is an Event graph that adds child pointers to the
     * Hashgraph Event graph. Used for gossiping.
     */
    private final ShadowGraph shadowGraph;
    /** The last status of the platform that was determined, is null until the platform starts up */
    private final AtomicReference<PlatformStatus> currentPlatformStatus = new AtomicReference<>(null);
    /** the number of active connections this node has to other nodes */
    private final AtomicInteger activeConnectionNumber = new AtomicInteger(0);
    /**
     * the object used to calculate consensus. it is volatile because the whole object is replaced when reading a state
     * from disk or getting it through reconnect
     */
    private final AtomicReference<Consensus> consensusRef;
    /** set in the constructor and given to the SwirldState object in run() */
    private final AddressBook initialAddressBook;

    private final Metrics metrics;
    private final AddedEventMetrics addedEventMetrics;
    private final PlatformMetrics platformMetrics;

    private final SimultaneousSyncThrottle simultaneousSyncThrottle;
    private final ConsensusMetrics consensusMetrics;
    private final EventIntakeMetrics eventIntakeMetrics;
    private final SyncMetrics syncMetrics;
    private final NetworkMetrics networkMetrics;
    private final ReconnectMetrics reconnectMetrics;
    /** Reference to the instance responsible for executing reconnect when chatter is used */
    private final AtomicReference<ReconnectController> reconnectController = new AtomicReference<>();
    /** tracks if we have fallen behind or not, takes appropriate action if we have */
    private final FallenBehindManagerImpl fallenBehindManager;
    /** stats related to the intake cycle */
    private final IntakeCycleStats intakeCycleStats;

    private final ChatterCore<GossipEvent> chatterCore;
    /** all the events and other data about the hashgraph */
    private EventTaskCreator eventTaskCreator;
    /** ID number of the swirld being run */
    private final byte[] swirldId;
    /** the object that contains all key pairs and CSPRNG state for this member */
    private final Crypto crypto;
    /** a long name including (app, swirld, member id, member self name) */
    private final String platformName;
    /** is used for calculating runningHash of all consensus events and writing consensus events to file */
    private EventStreamManager<EventImpl> eventStreamManager;
    /**
     * True if this node started from genesis.
     */
    private boolean startedFromGenesis;
    /**
     * If a state was loaded from disk, this will have the round of that state.
     */
    private long diskStateRound;
    /**
     * If a state was loaded from disk, this will have the hash of that state.
     */
    private Hash diskStateHash;
    /** Helps when executing a reconnect */
    private ReconnectHelper reconnectHelper;
    /** tells callers who to sync with and keeps track of whether we have fallen behind */
    private SyncManagerImpl syncManager;
    /** locks used to synchronize usage of outbound connections */
    private SharedConnectionLocks sharedConnectionLocks;

    private final StateManagementComponent stateManagementComponent;
    /** last time stamp when pause check timer is active */
    private long pauseCheckTimeStamp;
    /** Tracks recent events created in the network */
    private CriticalQuorum criticalQuorum;

    private QueueThread<EventIntakeTask> intakeQueue;
    private EventLinker eventLinker;
    private SequenceCycle<EventIntakeTask> intakeCycle = null;
    /** sleep in ms after each sync in SyncCaller. A public setter for this exists. */
    private long delayAfterSync = 0;
    /** Executes a sync with a remote node */
    private ShadowGraphSynchronizer shadowgraphSynchronizer;
    /** Stores and passes pre-consensus events to {@link SwirldStateManager} for handling */
    private PreConsensusEventHandler preConsensusEventHandler;
    /** Stores and processes consensus events including sending them to {@link SwirldStateManager} for handling */
    private ConsensusRoundHandler consensusRoundHandler;
    /** Handles all interaction with {@link SwirldState} */
    private SwirldStateManager swirldStateManager;
    /** Checks the validity of transactions and submits valid ones to the event transaction pool */
    private SwirldTransactionSubmitter transactionSubmitter;
    /** clears all pipelines to prepare for a reconnect */
    private Clearable clearAllPipelines;
    /** Contains all information and state required for emergency recovery */
    private final EmergencyRecoveryManager emergencyRecoveryManager;

    /**
     * Responsible for managing the lifecycle of threads on this platform.
     */
    private final ThreadManager threadManager;

    /**
     * A list of threads that execute the chatter protocol.
     */
    private final List<StoppableThread> chatterThreads = new LinkedList<>();

    /**
<<<<<<< HEAD
     * A list of threads that execute the sync protocol using bidirectional connections
     */
    private final List<StoppableThread> syncProtocolThreads = new ArrayList<>();

    /**
     * Builds dispatchers and registers observers for this platform instance.
     */
    private final DispatchBuilder dispatchBuilder;

    /**
=======
>>>>>>> f2bd71f9
     * All components that need to be started or that have dispatch observers.
     */
    private final PlatformComponents components;

    /**
     * Call this when a reconnect has been completed.
     */
    private final ReconnectStateLoadedTrigger reconnectStateLoadedDispatcher;

    /**
     * Call this when a state has been loaded from disk.
     */
    private final DiskStateLoadedTrigger diskStateLoadedDispatcher;
    /**
     * The current version of the app running on this platform.
     */
    private final SoftwareVersion appVersion;
    /**
     * For passing notifications between the platform and the application.
     */
    private final NotificationEngine notificationEngine;
    /**
     * This should be used when reading time.
     */
    private final Time time = OSTime.getInstance();

    /**
     * The platform context for this platform. Should be used to access basic services
     */
    private final PlatformContext platformContext;

    /**
     * Writes pre-consensus events to disk.
     */
    private final PreConsensusEventWriter preConsensusEventWriter;

    /**
     * True if gossip has been halted
     */
    private final AtomicBoolean gossipHalted = new AtomicBoolean(false);

    /**
     * the browser gives the Platform what app to run. There can be multiple Platforms on one computer.
     *
     * @param instanceNumber           this is the Nth copy of the Platform running on this machine (N=instanceNumber)
     * @param parameters               parameters given to the Platform at the start, for app to use
     * @param crypto                   an object holding all the public/private key pairs and the CSPRNG state for this
     *                                 member
     * @param swirldId                 the ID of the swirld being run
     * @param id                       the ID number for this member (if this computer has multiple members in one
     *                                 swirld)
     * @param initialAddressBook       the address book listing all members in the community
     * @param platformContext          the context for this platform
     * @param mainClassName            the name of the app class inheriting from SwirldMain
     * @param swirldName               the name of the swirld being run
     * @param appVersion               the current version of the running application
     * @param genesisStateBuilder      used to construct a genesis state if no suitable state from disk can be found
     * @param loadedSignedState        used to initialize the loaded state
     * @param emergencyRecoveryManager used in emergency recovery.
     */
    SwirldsPlatform(
            final int instanceNumber,
            @NonNull final String[] parameters,
            @NonNull final Crypto crypto,
            @NonNull final byte[] swirldId,
            @NonNull final NodeId id,
            @NonNull final AddressBook initialAddressBook,
            @NonNull final PlatformContext platformContext,
            @NonNull final String platformName,
            @NonNull final String mainClassName,
            @NonNull final String swirldName,
            @NonNull final SoftwareVersion appVersion,
            @NonNull final Supplier<SwirldState> genesisStateBuilder,
            @Nullable final SignedState loadedSignedState,
            @NonNull final EmergencyRecoveryManager emergencyRecoveryManager) {

        this.platformContext = Objects.requireNonNull(platformContext, "platformContext");

        DispatchBuilder dispatchBuilder =
                new DispatchBuilder(platformContext.getConfiguration().getConfigData(DispatchConfiguration.class));

        components = new PlatformComponents(dispatchBuilder);

        // FUTURE WORK: use a real thread manager here
        threadManager = getStaticThreadManager();

        notificationEngine = NotificationEngine.buildEngine(threadManager);

        dispatchBuilder.registerObservers(this);

        reconnectStateLoadedDispatcher =
                dispatchBuilder.getDispatcher(this, ReconnectStateLoadedTrigger.class)::dispatch;
        diskStateLoadedDispatcher = dispatchBuilder.getDispatcher(this, DiskStateLoadedTrigger.class)::dispatch;

        this.emergencyRecoveryManager = emergencyRecoveryManager;

        this.simultaneousSyncThrottle =
                new SimultaneousSyncThrottle(settings.getMaxIncomingSyncsInc() + settings.getMaxOutgoingSyncs());

        final StateConfig stateConfig = platformContext.getConfiguration().getConfigData(StateConfig.class);
        final String actualMainClassName = stateConfig.getMainClassName(mainClassName);

        this.appVersion = appVersion;

        this.instanceNumber = instanceNumber;
        this.parameters = parameters;
        // the memberId of the member running this Platform object
        this.selfId = id;
        // set here, then given to the state in run(). A copy of it is given to hashgraph.
        this.initialAddressBook = initialAddressBook;

        this.eventMapper = new EventMapper(selfId);
        this.chatterEventMapper = new ChatterEventMapper();

        this.metrics = platformContext.getMetrics();
        this.platformName = platformName;

        metrics.getOrCreate(StatConstructor.createEnumStat(
                "PlatformStatus", Metrics.PLATFORM_CATEGORY, PlatformStatus.values(), currentPlatformStatus::get));

        this.intakeCycleStats = new IntakeCycleStats(time, metrics);

        this.platformMetrics = new PlatformMetrics(this);
        metrics.addUpdater(platformMetrics::update);
        this.consensusMetrics = new ConsensusMetricsImpl(this.selfId, metrics);
        this.addedEventMetrics = new AddedEventMetrics(this.selfId, metrics);
        this.eventIntakeMetrics = new EventIntakeMetrics(metrics, time);
        this.syncMetrics = new SyncMetrics(metrics);
        this.networkMetrics =
                new NetworkMetrics(metrics, selfId, getAddressBook().getSize());
        metrics.addUpdater(networkMetrics::update);
        this.reconnectMetrics = new ReconnectMetrics(metrics);
        RuntimeMetrics.setup(metrics);

        if (settings.getChatter().isChatterUsed()) {
            chatterCore = new ChatterCore<>(
                    time,
                    GossipEvent.class,
                    new PrepareChatterEvent(CryptographyHolder.get()),
                    settings.getChatter(),
                    networkMetrics::recordPingTime,
                    metrics);
        } else {
            chatterCore = null;
        }

        this.shadowGraph = new ShadowGraph(syncMetrics, initialAddressBook.getSize());

        this.consensusRoundHandler = null;
        this.swirldId = swirldId.clone();
        this.crypto = crypto;

        startUpEventFrozenManager = new StartUpEventFrozenManager(metrics, Instant::now);
        freezeManager = new FreezeManager(this::checkPlatformStatus);

        // Manually wire components for now.
        final ManualWiring wiring = new ManualWiring(platformContext, threadManager, getAddressBook(), freezeManager);
        metrics.addUpdater(wiring::updateMetrics);
        final AppCommunicationComponent appCommunicationComponent =
                wiring.wireAppCommunicationComponent(notificationEngine);

        preConsensusEventWriter = components.add(buildPreConsensusEventWriter());

        stateManagementComponent = wiring.wireStateManagementComponent(
                PlatformConstructor.platformSigner(crypto.getKeysAndCerts()),
                actualMainClassName,
                selfId,
                swirldName,
                this::createPrioritySystemTransaction,
                this::haltRequested,
                appCommunicationComponent,
                preConsensusEventWriter);
        wiring.registerComponents(components);

        final NetworkStatsTransmitter networkStatsTransmitter =
                new NetworkStatsTransmitter(platformContext, this::createSystemTransaction, networkMetrics);
        components.add(networkStatsTransmitter);

        preConsensusSystemTransactionManager = new PreConsensusSystemTransactionManagerFactory()
                .addHandlers(stateManagementComponent.getPreConsensusHandleMethods())
                .build();

        postConsensusSystemTransactionManager = new PostConsensusSystemTransactionManagerFactory()
                .addHandlers(stateManagementComponent.getPostConsensusHandleMethods())
                .build();

        consensusRef = new AtomicReference<>();

        reconnectThrottle = new ReconnectThrottle(settings.getReconnect());

        topology = new StaticTopology(
                selfId,
                initialAddressBook.getSize(),
                settings.getNumConnections(),
                !settings.getChatter().isChatterUsed() && !basicConfig.syncAsProtocolEnabled());

        fallenBehindManager = new FallenBehindManagerImpl(
                selfId,
                topology.getConnectionGraph(),
                this::checkPlatformStatus,
                () -> {
                    if (!settings.getChatter().isChatterUsed() && !basicConfig.syncAsProtocolEnabled()) {
                        return;
                    }
                    reconnectController.get().start();
                },
                settings.getReconnect());

        // FUTURE WORK remove this when there are no more ShutdownRequestedTriggers being dispatched
        components.add(new Shutdown());

        final LoadedState loadedState = initializeLoadedStateFromSignedState(loadedSignedState);
        init(loadedState, genesisStateBuilder);
    }

    /**
     * Check if the platform was started from genesis.
     *
     * @return true if the platform was started from genesis, false if it was started from a saved state
     */
    public boolean isStartedFromGenesis() {
        return startedFromGenesis;
    }

    /**
     * If there are multiple platforms running in the same JVM, each will have a unique instance number.
     *
     * @return this platform's instance number
     */
    public int getInstanceNumber() {
        return instanceNumber;
    }

    /**
     * Get the transactionMaxBytes in Settings
     *
     * @return integer representing the maximum number of bytes allowed in a transaction
     */
    public static int getTransactionMaxBytes() {
        return Settings.getInstance().getTransactionMaxBytes();
    }

    /**
     * {@inheritDoc}
     */
    @Override
    public NodeId getSelfId() {
        return selfId;
    }

    /**
     * if it is a Mirror node
     *
     * @return true/false based on if this is mirror node
     */
    public boolean isMirrorNode() {
        return selfId.isMirror();
    }

    /**
     * returns a name for this Platform, which includes the app, the swirld, the member id, and the member name. This is
     * useful in the Browser window for showing data about each of the running Platform objects.
     *
     * @return the name for this Platform
     */
    public String getPlatformName() {
        // this will be the empty string until the Browser calls setInfoMember. Then it will be correct.
        return platformName;
    }

    /**
     * Stores a new system transaction that will be added to an event in the future. Transactions submitted here are not
     * given priority. Any priority transactions waiting to be included in an event will be included first.
     *
     * @param systemTransaction the new system transaction to be included in a future event
     * @return {@code true} if successful, {@code false} otherwise
     */
    public boolean createSystemTransaction(final SystemTransaction systemTransaction) {
        return createSystemTransaction(systemTransaction, false);
    }

    /**
     * Stores a new system transaction that will be added to an event in the future. Transactions submitted here are not
     * given priority, meaning any priority transaction waiting to be included in an event will be selected first.
     *
     * @param systemTransaction the new system transaction to be included in a future event
     * @return {@code true} if successful, {@code false} otherwise
     */
    public boolean createPrioritySystemTransaction(final SystemTransaction systemTransaction) {
        return createSystemTransaction(systemTransaction, true);
    }

    private boolean createSystemTransaction(final SystemTransaction systemTransaction, final boolean priority) {
        if (systemTransaction == null) {
            return false;
        }

        return swirldStateManager.submitTransaction(systemTransaction, priority);
    }

    /**
     * A container for the initial state.
     *
     * @param signedStateFromDisk the initial signed state loaded from disk
     * @param initialState        the initial {@link State} object. This is a fast copy of the state loaded from disk
     */
    private record LoadedState(SignedState signedStateFromDisk, State initialState) {}

    /**
     * Update the address book with the current address book read from config.txt. Eventually we will not do this, and
     * only transactions will be capable of modifying the address book.
     *
     * @param signedState the state that was loaded from disk
     * @param addressBook the address book specified in config.txt
     */
    private static void updateLoadedStateAddressBook(final SignedState signedState, final AddressBook addressBook) {
        final State state = signedState.getState();

        // Update the address book with the current address book read from config.txt.
        // Eventually we will not do this, and only transactions will be capable of
        // modifying the address book.
        state.getPlatformState().setAddressBook(addressBook.copy());

        // Invalidate a path down to the new address book
        new MerkleRouteIterator(state, state.getPlatformState().getAddressBook().getRoute())
                .forEachRemaining(MerkleNode::invalidateHash);

        // We should only have to rehash a few nodes, so simpler to use the synchronous algorithm.
        MerkleCryptoFactory.getInstance().digestTreeSync(state);

        // If our hash changes as a result of the new address book then our old signatures may become invalid.
        signedState.pruneInvalidSignatures();
    }

    /**
     * Create the LoadedState from the SignedState loaded from disk, if it is present.
     *
     * @param signedStateFromDisk the SignedState loaded from disk.
     * @return the LoadedState
     */
    private LoadedState initializeLoadedStateFromSignedState(@Nullable final SignedState signedStateFromDisk) {
        try {
            if (signedStateFromDisk != null) {
                updateLoadedStateAddressBook(signedStateFromDisk, initialAddressBook);
                diskStateHash = signedStateFromDisk.getState().getHash();
                diskStateRound = signedStateFromDisk.getRound();
                final State initialState = loadSavedState(signedStateFromDisk);
                return new LoadedState(signedStateFromDisk, initialState);
            } else {
                startedFromGenesis = true;
            }
        } catch (final Exception e) {
            logger.error(EXCEPTION.getMarker(), "Saved state not loaded:", e);
            // if requireStateLoad is on, we exit. if not, we just log it
            if (Settings.getInstance().isRequireStateLoad()) {
                SystemUtils.exitSystem(SystemExitReason.SAVED_STATE_NOT_LOADED);
            }
        }
        return new LoadedState(null, null);
    }

    private State loadSavedState(final SignedState signedStateFromDisk) {
        logger.info(
                STARTUP.getMarker(),
                "Information for state loaded from disk:\n{}\n{}",
                () -> signedStateFromDisk.getState().getPlatformState().getInfoString(),
                () -> new MerkleTreeVisualizer(signedStateFromDisk.getState())
                        .setDepth(StateSettings.getDebugHashDepth())
                        .render());

        /**
         * The previous version of the software that was run. Null if this is the first time running, or if the previous
         * version ran before the concept of application software versioning was introduced.
         */
        SoftwareVersion previousSoftwareVersion = signedStateFromDisk
                .getState()
                .getPlatformState()
                .getPlatformData()
                .getCreationSoftwareVersion();
        final State initialState = signedStateFromDisk.getState().copy();
        initialState.getPlatformState().getPlatformData().setCreationSoftwareVersion(appVersion);

        final Hash initialHash = initialState.getSwirldState().getHash();
        initialState
                .getSwirldState()
                .init(this, initialState.getSwirldDualState(), InitTrigger.RESTART, previousSoftwareVersion);
        initialState.markAsInitialized();

        final Hash currentHash = initialState.getSwirldState().getHash();

        // If the current hash is null, we must hash the state
        // It's also possible that the application modified the state and hashed itself in init(), if so we need to
        // rehash the state as a whole.
        if (currentHash == null || !Objects.equals(initialHash, currentHash)) {
            initialState.invalidateHash();
            Uninterruptable.abortAndThrowIfInterrupted(
                    () -> {
                        try {
                            MerkleCryptoFactory.getInstance()
                                    .digestTreeAsync(initialState)
                                    .get();
                        } catch (final ExecutionException e) {
                            throw new RuntimeException(e);
                        }
                    },
                    "interrupted while attempting to hash the state");
        }

        // Intentionally reserve & release state. If the signed state manager rejects this signed state, we
        // want the release of an explicit reference to cause the state to be cleaned up.
        signedStateFromDisk.reserve();
        stateManagementComponent.stateToLoad(signedStateFromDisk, SourceOfSignedState.DISK);
        signedStateFromDisk.release();

        return initialState;
    }

    /**
     * Loads the signed state data into consensus and event mapper
     *
     * @param signedState the state to get the data from
     */
    void loadIntoConsensusAndEventMapper(final SignedState signedState) {
        consensusRef.set(new ConsensusImpl(
                platformContext.getConfiguration().getConfigData(ConsensusConfig.class),
                consensusMetrics,
                consensusRoundHandler::addMinGenInfo,
                getAddressBook(),
                signedState));

        shadowGraph.initFromEvents(
                EventUtils.prepareForShadowGraph(
                        // we need to pass in a copy of the array, otherwise prepareForShadowGraph will rearrange the
                        // events in the signed state which will cause issues for other components that depend on it
                        signedState.getEvents().clone()),
                // we need to provide the minGen from consensus so that expiry matches after a restart/reconnect
                consensusRef.get().getMinRoundGeneration());

        // Data that is needed for the intake system to work
        for (final EventImpl e : signedState.getEvents()) {
            eventMapper.eventAdded(e);
        }

        if (settings.getChatter().isChatterUsed()) {
            chatterEventMapper.loadFromSignedState(signedState);
            chatterCore.loadFromSignedState(signedState);
        }

        logger.info(
                STARTUP.getMarker(),
                "Last known events after restart are {}",
                eventMapper.getMostRecentEventsByEachCreator());
    }

    /**
     * Used to load the state received from the sender.
     *
     * @param signedState the signed state that was received from the sender
     */
    void loadReconnectState(final SignedState signedState) {
        // the state was received, so now we load its data into different objects
        logger.info(
                LogMarker.STATE_HASH.getMarker(),
                "{}RECONNECT: loadReconnectState: reloading state",
                HASH_STREAM_OPERATION_PREFIX);
        logger.debug(RECONNECT.getMarker(), "`loadReconnectState` : reloading state");
        try {

            reconnectStateLoadedDispatcher.dispatch(
                    signedState.getRound(), signedState.getState().getHash());

            // It's important to call init() before loading the signed state. The loading process makes copies
            // of the state, and we want to be sure that the first state in the chain of copies has been initialized.
            final Hash reconnectHash = signedState.getState().getHash();
            signedState
                    .getSwirldState()
                    .init(
                            this,
                            signedState.getState().getSwirldDualState(),
                            InitTrigger.RECONNECT,
                            signedState
                                    .getState()
                                    .getPlatformState()
                                    .getPlatformData()
                                    .getCreationSoftwareVersion());
            if (!Objects.equals(signedState.getState().getHash(), reconnectHash)) {
                throw new IllegalStateException(
                        "State hash is not permitted to change during a reconnect init() call. Previous hash was "
                                + reconnectHash + ", new hash is "
                                + signedState.getState().getHash());
            }
            signedState.getState().markAsInitialized();

            swirldStateManager.loadFromSignedState(signedState);

            // Intentionally reserve & release state. If the signed state manager rejects this signed state, we
            // want the release of an explicit reference to cause the state to be cleaned up.
            signedState.reserve();
            stateManagementComponent.stateToLoad(signedState, SourceOfSignedState.RECONNECT);
            signedState.release();

            loadIntoConsensusAndEventMapper(signedState);
            // eventLinker is not thread safe, which is not a problem regularly because it is only used by a single
            // thread. after a reconnect, it needs to load the minimum generation from a state on a different thread,
            // so the intake thread is paused before the data is loaded and unpaused after. this ensures that the
            // thread will get the up-to-date data loaded
            new PauseAndLoad(getIntakeQueue(), eventLinker).loadFromSignedState(signedState);

            getConsensusHandler().loadDataFromSignedState(signedState, true);

            // Notify any listeners that the reconnect has been completed
            try {
                signedState.reserve();
                notificationEngine.dispatch(
                        ReconnectCompleteListener.class,
                        new ReconnectCompleteNotification(
                                signedState.getRound(),
                                signedState.getConsensusTimestamp(),
                                signedState.getState().getSwirldState()));
            } finally {
                signedState.release();
            }
        } catch (final RuntimeException e) {
            logger.debug(RECONNECT.getMarker(), "`loadReconnectState` : FAILED, reason: {}", e.getMessage());
            // if the loading fails for whatever reason, we clear all data again in case some of it has been loaded
            clearAllPipelines.clear();
            throw e;
        }

        logger.debug(
                RECONNECT.getMarker(),
                "`loadReconnectState` : reconnect complete notifications finished. Resetting fallen-behind");
        getSyncManager().resetFallenBehind();
        logger.debug(
                RECONNECT.getMarker(),
                "`loadReconnectState` : resetting fallen-behind & reloading state, finished, succeeded`");
    }

    /**
     * First part of initialization. This was split up so that appMain.init() could be called before
     * {@link StateLoadedFromDiskNotification} would be dispatched. Eventually, this should be split into more discrete
     * parts.
     */
    private void init(final LoadedState loadedState, final Supplier<SwirldState> genesisStateBuilder) {

        // if this setting is 0 or less, there is no startup freeze
        if (settings.getFreezeSecondsAfterStartup() > 0) {
            final Instant startUpEventFrozenEndTime =
                    Instant.now().plusSeconds(settings.getFreezeSecondsAfterStartup());
            startUpEventFrozenManager.setStartUpEventFrozenEndTime(startUpEventFrozenEndTime);
            logger.info(STARTUP.getMarker(), "startUpEventFrozenEndTime: {}", () -> startUpEventFrozenEndTime);
        }

        // initializes EventStreamManager instance
        final Address address = getSelfAddress();
        if (address.getMemo() != null && !address.getMemo().isEmpty()) {
            initEventStreamManager(address.getMemo());
        } else {
            initEventStreamManager(String.valueOf(selfId));
        }

        buildEventHandlers(loadedState, genesisStateBuilder);

        transactionSubmitter = new SwirldTransactionSubmitter(
                currentPlatformStatus::get,
                PlatformConstructor.settingsProvider(),
                swirldStateManager::submitTransaction,
                new TransactionMetrics(metrics));

        if (loadedState.signedStateFromDisk != null) {
            loadIntoConsensusAndEventMapper(loadedState.signedStateFromDisk);
        } else {
            consensusRef.set(new ConsensusImpl(
                    platformContext.getConfiguration().getConfigData(ConsensusConfig.class),
                    consensusMetrics,
                    consensusRoundHandler::addMinGenInfo,
                    getAddressBook()));
        }

        if (settings.getChatter().isChatterUsed()) {
            criticalQuorum =
                    new CriticalQuorumImpl(initialAddressBook, false, settings.getChatter().criticalQuorumSoftening);
        } else {
            criticalQuorum = new CriticalQuorumImpl(initialAddressBook);
        }

        // build the event intake classes
        buildEventIntake();
        if (loadedState.signedStateFromDisk != null) {
            eventLinker.loadFromSignedState(loadedState.signedStateFromDisk);
        }

        clearAllPipelines = new LoggingClearables(
                RECONNECT.getMarker(),
                List.of(
                        Pair.of(getIntakeQueue(), "intakeQueue"),
                        Pair.of(getEventMapper(), "eventMapper"),
                        Pair.of(getShadowGraph(), "shadowGraph"),
                        Pair.of(preConsensusEventHandler, "preConsensusEventHandler"),
                        Pair.of(consensusRoundHandler, "consensusRoundHandler"),
                        Pair.of(swirldStateManager, "swirldStateManager")));
    }

    /**
     * This observer is called when a system freeze is requested. Permanently stops event creation and gossip.
     *
     * @param reason the reason why the system is being frozen.
     */
    private void haltRequested(final String reason) {
        logger.error(EXCEPTION.getMarker(), "System halt requested. Reason: {}", reason);
        freezeManager.freezeEventCreation();
        for (final StoppableThread thread : chatterThreads) {
            thread.stop();
        }
        for (final StoppableThread thread : syncProtocolThreads) {
            thread.stop();
        }

        gossipHalted.set(true);

        if (syncManager != null) {
            syncManager.haltRequestedObserver(reason);
        }
    }

    /**
     * Build the pre-consensus event writer.
     */
    private PreConsensusEventWriter buildPreConsensusEventWriter() {
        final PreConsensusEventStreamConfig preConsensusEventStreamConfig =
                platformContext.getConfiguration().getConfigData(PreConsensusEventStreamConfig.class);

        if (!preConsensusEventStreamConfig.enableStorage()) {
            return new NoOpPreConsensusEventWriter();
        }

        final PreConsensusEventFileManager fileManager;
        try {
            fileManager = new PreConsensusEventFileManager(platformContext, OSTime.getInstance(), selfId.getId());
        } catch (final IOException e) {
            throw new UncheckedIOException("unable load preconsensus files", e);
        }

        final PreConsensusEventWriter syncWriter = new SyncPreConsensusEventWriter(platformContext, fileManager);

        return new AsyncPreConsensusEventWriter(platformContext, threadManager, syncWriter);
    }

    /**
     * Creates and wires up all the classes responsible for accepting events from gossip, creating new events, and
     * routing those events throughout the system.
     */
    private void buildEventIntake() {
        final PreconsensusEventStreamSequencer sequencer = new PreconsensusEventStreamSequencer();

        final EventObserverDispatcher dispatcher = new EventObserverDispatcher(
                new ShadowGraphEventObserver(shadowGraph),
                consensusRoundHandler,
                preConsensusEventHandler,
                eventMapper,
                addedEventMetrics,
                criticalQuorum,
                eventIntakeMetrics,
                (PreConsensusEventObserver) event -> {
                    sequencer.assignStreamSequenceNumber(event);
                    abortAndLogIfInterrupted(
                            preConsensusEventWriter::writeEvent,
                            event,
                            "Interrupted while attempting to enqueue preconsensus event for writing");
                },
                (ConsensusRoundObserver) round -> {
                    abortAndLogIfInterrupted(
                            preConsensusEventWriter::setMinimumGenerationNonAncient,
                            round.getGenerations().getMinGenerationNonAncient(),
                            "Interrupted while attempting to enqueue change in minimum generation non-ancient");

                    final EventImpl keystoneEvent = round.getKeystoneEvent();
                    preConsensusEventWriter.requestFlush(keystoneEvent);
                });
        if (settings.getChatter().isChatterUsed()) {
            dispatcher.addObserver(new ChatterNotifier(selfId, chatterCore));
            dispatcher.addObserver(chatterEventMapper);
        }

        final ParentFinder parentFinder = new ParentFinder(shadowGraph::hashgraphEvent);

        final List<Predicate<ChatterEventDescriptor>> isDuplicateChecks = new ArrayList<>();
        isDuplicateChecks.add(d -> shadowGraph.isHashInGraph(d.getHash()));
        if (settings.getChatter().isChatterUsed()) {
            final OrphanBufferingLinker orphanBuffer = new OrphanBufferingLinker(
                    platformContext.getConfiguration().getConfigData(ConsensusConfig.class),
                    parentFinder,
                    settings.getChatter().getFutureGenerationLimit());
            metrics.getOrCreate(
                    new FunctionGauge.Config<>("intake", "numOrphans", Integer.class, orphanBuffer::getNumOrphans)
                            .withDescription("the number of events without parents buffered")
                            .withFormat("%d"));
            eventLinker = orphanBuffer;
            // when using chatter an event could be an orphan, in this case it will be stored in the orphan set
            // when its parents are found, or become ancient, it will move to the shadowgraph
            // non-orphans are also stored in the shadowgraph
            // to dedupe, we need to check both
            isDuplicateChecks.add(orphanBuffer::isOrphan);
        } else {
            eventLinker = new InOrderLinker(
                    platformContext.getConfiguration().getConfigData(ConsensusConfig.class),
                    parentFinder,
                    eventMapper::getMostRecentEvent);
        }

        final EventIntake eventIntake = new EventIntake(
                selfId, eventLinker, consensusRef::get, initialAddressBook, dispatcher, intakeCycleStats, shadowGraph);

        final EventCreator eventCreator;
        if (settings.getChatter().isChatterUsed()) {
            // chatter has a separate event creator in a different thread. having 2 event creators creates the risk
            // of forking, so a NPE is preferable to a fork
            eventCreator = null;
        } else {
            eventCreator = new EventCreator(
                    selfId,
                    PlatformConstructor.platformSigner(crypto.getKeysAndCerts()),
                    consensusRef::get,
                    swirldStateManager.getTransactionPool(),
                    eventIntake::addEvent,
                    eventMapper,
                    eventMapper,
                    swirldStateManager.getTransactionPool(),
                    freezeManager::isFreezeStarted,
                    new EventCreationRules(List.of()));
        }

        final List<GossipEventValidator> validators = new ArrayList<>();
        // it is very important to discard ancient events, otherwise the deduplication will not work, since it doesn't
        // track ancient events
        validators.add(new AncientValidator(consensusRef::get));
        validators.add(new EventDeduplication(isDuplicateChecks, eventIntakeMetrics));
        validators.add(StaticValidators::isParentDataValid);
        validators.add(new TransactionSizeValidator(settings.getMaxTransactionBytesPerEvent()));
        if (settings.isVerifyEventSigs()) {
            validators.add(new SignatureValidator(initialAddressBook));
        }
        final GossipEventValidators eventValidators = new GossipEventValidators(validators);

        /* validates events received from gossip */
        final EventValidator eventValidator = new EventValidator(eventValidators, eventIntake::addUnlinkedEvent);

        final EventTaskDispatcher taskDispatcher = new EventTaskDispatcher(
                time,
                eventValidator,
                eventCreator,
                eventIntake::addUnlinkedEvent,
                eventIntakeMetrics,
                intakeCycleStats);

        final InterruptableConsumer<EventIntakeTask> intakeHandler;
        if (settings.getChatter().isChatterUsed()) {
            intakeCycle = new SequenceCycle<>(taskDispatcher::dispatchTask);
            intakeHandler = intakeCycle;
        } else {
            intakeHandler = taskDispatcher::dispatchTask;
        }

        intakeQueue = components.add(new QueueThreadConfiguration<EventIntakeTask>(threadManager)
                .setNodeId(selfId.getId())
                .setComponent(PLATFORM_THREAD_POOL_NAME)
                .setThreadName("event-intake")
                .setHandler(intakeHandler)
                .setCapacity(settings.getEventIntakeQueueSize())
                .setLogAfterPauseDuration(ConfigurationHolder.getInstance()
                        .get()
                        .getConfigData(ThreadConfig.class)
                        .logStackTracePauseDuration())
                .enableMaxSizeMetric(metrics)
                .build());
    }

    /**
     * Build all the classes required for events and transactions to flow through the system
     */
    private void buildEventHandlers(final LoadedState loadedState, final Supplier<SwirldState> genesisStateBuilder) {

        // Queue thread that stores and handles signed states that need to be hashed and have signatures collected.
        final QueueThread<SignedState> stateHashSignQueueThread = PlatformConstructor.stateHashSignQueue(
                threadManager, selfId.getId(), stateManagementComponent::newSignedStateFromTransactions);
        stateHashSignQueueThread.start();

        if (loadedState.signedStateFromDisk != null) {
            logger.debug(STARTUP.getMarker(), () -> new SavedStateLoadedPayload(
                            loadedState.signedStateFromDisk.getRound(),
                            loadedState.signedStateFromDisk.getConsensusTimestamp(),
                            startUpEventFrozenManager.getStartUpEventFrozenEndTime())
                    .toString());

            buildEventHandlersFromState(loadedState.initialState, stateHashSignQueueThread);

            consensusRoundHandler.loadDataFromSignedState(loadedState.signedStateFromDisk, false);
        } else {
            final State state = buildGenesisState(this, initialAddressBook, appVersion, genesisStateBuilder);
            buildEventHandlersFromState(state, stateHashSignQueueThread);

            // if we are not starting from a saved state, don't freeze on startup
            startUpEventFrozenManager.setStartUpEventFrozenEndTime(null);
        }
    }

    private void buildEventHandlersFromState(
            final State state, final QueueThread<SignedState> stateHashSignQueueThread) {

        swirldStateManager = PlatformConstructor.swirldStateManager(
                selfId,
                preConsensusSystemTransactionManager,
                postConsensusSystemTransactionManager,
                metrics,
                PlatformConstructor.settingsProvider(),
                freezeManager::isFreezeStarted,
                state);

        // SwirldStateManager will get a copy of the state loaded, that copy will become stateCons.
        // The original state will be saved in the SignedStateMgr and will be deleted when it becomes old

        preConsensusEventHandler = components.add(PlatformConstructor.preConsensusEventHandler(
                threadManager, selfId, swirldStateManager, consensusMetrics));
        consensusRoundHandler = components.add(PlatformConstructor.consensusHandler(
                platformContext,
                threadManager,
                selfId.getId(),
                PlatformConstructor.settingsProvider(),
                swirldStateManager,
                new ConsensusHandlingMetrics(metrics, time),
                eventStreamManager,
                stateHashSignQueueThread,
                preConsensusEventWriter::waitUntilDurable,
                freezeManager::freezeStarted,
                stateManagementComponent::roundAppliedToState,
                appVersion));
    }

    /**
     * Start this platform.
     */
    @Override
    public void start() {
        syncManager = components.add(new SyncManagerImpl(
                intakeQueue,
                topology.getConnectionGraph(),
                selfId,
                new EventCreationRules(List.of(
                        selfId, swirldStateManager.getTransactionPool(), startUpEventFrozenManager, freezeManager)),
                criticalQuorum,
                initialAddressBook,
                fallenBehindManager));

        components.start();

        if (!startedFromGenesis) {
            // If we loaded from disk then call the appropriate dispatch. This dispatch
            // must wait until after components have been started.
            diskStateLoadedDispatcher.dispatch(diskStateRound, diskStateHash);

            // Let the app know that a state was loaded.
            notificationEngine.dispatch(
                    StateLoadedFromDiskCompleteListener.class, new StateLoadedFromDiskNotification());
        }

        if (Thread.getDefaultUncaughtExceptionHandler() == null) {
            // If there is no default uncaught exception handler already provided, make sure we set one to avoid threads
            // silently dying from exceptions.
            Thread.setDefaultUncaughtExceptionHandler((Thread t, Throwable e) ->
                    logger.error(EXCEPTION.getMarker(), "exception on thread {}", t.getName(), e));
        }

        this.eventTaskCreator = new EventTaskCreator(
                eventMapper,
                // hashgraph and state get separate copies of the address book
                initialAddressBook.copy(),
                selfId,
                eventIntakeMetrics,
                intakeQueue,
                StaticSettingsProvider.getSingleton(),
                syncManager,
                ThreadLocalRandom::current);

        // a genesis event could be created here, but it isn't needed. This member will naturally create an
        // event after their first sync, where the first sync will involve sending no events.

        final ParallelExecutor shadowgraphExecutor = PlatformConstructor.parallelExecutor(threadManager);
        shadowgraphExecutor.start();
        shadowgraphSynchronizer = new ShadowGraphSynchronizer(
                getShadowGraph(),
                getAddressBook().getSize(),
                syncMetrics,
                consensusRef::get,
                eventTaskCreator::syncDone,
                eventTaskCreator::addEvent,
                syncManager,
                shadowgraphExecutor,
                // TODO: how to make this configured based on state of sync-as-protocol configuration?
                false,
                () -> {});

        final Runnable stopGossip = settings.getChatter().isChatterUsed()
                ? chatterCore::stopChatter
                // wait and acquire all sync ongoing locks and release them immediately
                // this will ensure any ongoing sync are finished before we start reconnect
                // no new sync will start because we have a fallen behind status
                : getSimultaneousSyncThrottle()::waitForAllSyncsToFinish;
        reconnectHelper = new ReconnectHelper(
                stopGossip,
                clearAllPipelines,
                getSwirldStateManager()::getConsensusState,
                stateManagementComponent::getLastCompleteRound,
                new ReconnectLearnerThrottle(selfId, settings.getReconnect()),
                this::loadReconnectState,
                new ReconnectLearnerFactory(
                        threadManager, initialAddressBook, settings.getReconnect(), reconnectMetrics));
        if (settings.getChatter().isChatterUsed()) {
            reconnectController.set(new ReconnectController(threadManager, reconnectHelper, chatterCore::startChatter));
            startChatterNetwork();
        } else {
            startSyncNetwork();
        }

        metrics.start();

        if (settings.isRunPauseCheckTimer()) {
            // periodically check current time stamp to detect whether the java application
            // has been paused for a long period
            final Timer pauseCheckTimer = new Timer("pause check", true);
            pauseCheckTimer.schedule(
                    new TimerTask() {
                        @Override
                        public void run() {
                            final long currentTimeStamp = System.currentTimeMillis();
                            if ((currentTimeStamp - pauseCheckTimeStamp) > PAUSE_ALERT_INTERVAL
                                    && pauseCheckTimeStamp != 0) {
                                logger.error(
                                        EXCEPTION.getMarker(),
                                        "ERROR, a pause larger than {} is detected ",
                                        PAUSE_ALERT_INTERVAL);
                            }
                            pauseCheckTimeStamp = currentTimeStamp;
                        }
                    },
                    0,
                    PAUSE_ALERT_INTERVAL / 2);
        }

        // in case of a single node network, the platform status update will not be triggered by connections, so it
        // needs to be triggered now
        checkPlatformStatus();
    }

    /**
     * Construct and start all networking components that are common to both types of networks, sync and chatter. This
     * is everything related to creating and managing connections to neighbors.Only the connection managers are returned
     * since this should be the only point of entry for other components.
     *
     * @return an instance that maintains connection managers for all connections to neighbors
     */
    public StaticConnectionManagers startCommonNetwork() {
        final SocketFactory socketFactory = PlatformConstructor.socketFactory(
                crypto.getKeysAndCerts(), platformContext.getConfiguration().getConfigData(CryptoConfig.class));
        // create an instance that can create new outbound connections
        final OutboundConnectionCreator connectionCreator = new OutboundConnectionCreator(
                selfId,
                StaticSettingsProvider.getSingleton(),
                this,
                socketFactory,
                initialAddressBook,
                !settings.getChatter().isChatterUsed() && !basicConfig.syncAsProtocolEnabled(),
                appVersion);
        final StaticConnectionManagers connectionManagers = new StaticConnectionManagers(topology, connectionCreator);
        final InboundConnectionHandler inboundConnectionHandler = new InboundConnectionHandler(
                this,
                selfId,
                initialAddressBook,
                connectionManagers::newConnection,
                StaticSettingsProvider.getSingleton(),
                !settings.getChatter().isChatterUsed() && !basicConfig.syncAsProtocolEnabled(),
                appVersion);
        // allow other members to create connections to me
        final Address address = getSelfAddress();
        final ConnectionServer connectionServer = new ConnectionServer(
                threadManager,
                address.getListenAddressIpv4(),
                address.getListenPortIpv4(),
                socketFactory,
                inboundConnectionHandler::handle);
        new StoppableThreadConfiguration<>(threadManager)
                .setPriority(settings.getThreadPrioritySync())
                .setNodeId(selfId.getId())
                .setComponent(PLATFORM_THREAD_POOL_NAME)
                .setThreadName("connectionServer")
                .setWork(connectionServer)
                .build()
                .start();
        return connectionManagers;
    }

    /**
     * Constructs and starts all networking components needed for a chatter network to run: readers, writers and a
     * separate event creation thread.
     */
    public void startChatterNetwork() {

        final StaticConnectionManagers connectionManagers = startCommonNetwork();

        // first create all instances because of thread safety
        for (final NodeId otherId : topology.getNeighbors()) {
            chatterCore.newPeerInstance(otherId.getId(), eventTaskCreator::addEvent);
        }

        // If we still need an emergency recovery state, we need it via emergency reconnect.
        // Start the helper now so that it is ready to receive a connection to perform reconnect with when the
        // protocol is initiated.
        // This must be after all chatter peer instances are created so that the chatter comm state can be suspended
        if (emergencyRecoveryManager.isEmergencyStateRequired()) {
            reconnectController.get().start();
        }

        final ParallelExecutor parallelExecutor = new CachedPoolParallelExecutor(threadManager, "chatter");
        parallelExecutor.start();
        for (final NodeId otherId : topology.getNeighbors()) {
            final PeerInstance chatterPeer = chatterCore.getPeerInstance(otherId.getId());
            final ParallelExecutor shadowgraphExecutor = PlatformConstructor.parallelExecutor(threadManager);
            shadowgraphExecutor.start();
            final ShadowGraphSynchronizer chatterSynchronizer = new ShadowGraphSynchronizer(
                    getShadowGraph(),
                    getAddressBook().getSize(),
                    syncMetrics,
                    consensusRef::get,
                    sr -> {},
                    eventTaskCreator::addEvent,
                    syncManager,
                    shadowgraphExecutor,
                    false,
                    () -> {
                        // start accepting events into the chatter queue
                        chatterPeer.communicationState().chatterSyncStartingPhase3();
                        // wait for any intake event currently being processed to finish
                        intakeCycle.waitForCurrentSequenceEnd();
                    });

            chatterThreads.add(new StoppableThreadConfiguration<>(threadManager)
                    .setPriority(Thread.NORM_PRIORITY)
                    .setNodeId(selfId.getId())
                    .setComponent(PLATFORM_THREAD_POOL_NAME)
                    .setOtherNodeId(otherId.getId())
                    .setThreadName("ChatterReader")
                    .setHangingThreadPeriod(basicConfig.hangingThreadDuration())
                    .setWork(new NegotiatorThread(
                            connectionManagers.getManager(otherId, topology.shouldConnectTo(otherId)),
                            List.of(
                                    new VersionCompareHandshake(appVersion, !settings.isGossipWithDifferentVersions()),
                                    new VersionCompareHandshake(
                                            PlatformVersion.locateOrDefault(),
                                            !settings.isGossipWithDifferentVersions())),
                            new NegotiationProtocols(List.of(
                                    new EmergencyReconnectProtocol(
                                            threadManager,
                                            notificationEngine,
                                            otherId,
                                            emergencyRecoveryManager,
                                            reconnectThrottle,
                                            stateManagementComponent,
                                            settings.getReconnect().getAsyncStreamTimeoutMilliseconds(),
                                            reconnectMetrics,
                                            reconnectController.get()),
                                    new ReconnectProtocol(
                                            threadManager,
                                            otherId,
                                            reconnectThrottle,
                                            () -> stateManagementComponent
                                                    .getLatestSignedState()
                                                    .get(),
                                            settings.getReconnect().getAsyncStreamTimeoutMilliseconds(),
                                            reconnectMetrics,
                                            reconnectController.get(),
                                            new DefaultSignedStateValidator(),
                                            fallenBehindManager),
                                    new ChatterSyncProtocol(
                                            otherId,
                                            chatterPeer.communicationState(),
                                            chatterPeer.outputAggregator(),
                                            chatterSynchronizer,
                                            fallenBehindManager),
                                    new ChatterProtocol(chatterPeer, parallelExecutor)))))
                    .build(true));
        }
        final OtherParentTracker otherParentTracker = new OtherParentTracker();
        final EventCreationRules eventCreationRules = LoggingEventCreationRules.create(
                List.of(
                        startUpEventFrozenManager,
                        freezeManager,
                        fallenBehindManager,
                        new ChatteringRule(
                                settings.getChatter().getChatteringCreationThreshold(),
                                chatterCore.getPeerInstances().stream()
                                        .map(PeerInstance::communicationState)
                                        .toList()),
                        swirldStateManager.getTransactionPool(),
                        new BelowIntCreationRule(
                                intakeQueue::size, settings.getChatter().getChatterIntakeThrottle())),
                List.of(
                        StaticCreationRules::nullOtherParent,
                        otherParentTracker,
                        new AncientParentsRule(consensusRef::get),
                        criticalQuorum));
        final ChatterEventCreator chatterEventCreator = new ChatterEventCreator(
                selfId,
                PlatformConstructor.platformSigner(crypto.getKeysAndCerts()),
                swirldStateManager.getTransactionPool(),
                combineConsumers(
                        eventTaskCreator::createdEvent, otherParentTracker::track, chatterEventMapper::mapEvent),
                chatterEventMapper::getMostRecentEvent,
                eventCreationRules,
                CryptographyHolder.get(),
                OSTime.getInstance());

        if (isStartedFromGenesis()) {
            // if we are starting from genesis, we will create a genesis event, which is the only event that will
            // ever be created without an other-parent
            chatterEventCreator.createGenesisEvent();
        }
        final EventCreatorThread eventCreatorThread = new EventCreatorThread(
                threadManager,
                selfId,
                settings.getChatter().getAttemptedChatterEventPerSecond(),
                initialAddressBook,
                chatterEventCreator::createEvent,
                CryptoStatic.getNonDetRandom());

        clearAllPipelines = new LoggingClearables(
                RECONNECT.getMarker(),
                List.of(
                        // chatter event creator needs to be cleared first, because it sends event to intake
                        Pair.of(eventCreatorThread, "eventCreatorThread"),
                        Pair.of(getIntakeQueue(), "intakeQueue"),
                        // eventLinker is not thread safe, so the intake thread needs to be paused while its being
                        // cleared
                        Pair.of(new PauseAndClear(getIntakeQueue(), eventLinker), "eventLinker"),
                        Pair.of(eventMapper, "eventMapper"),
                        Pair.of(chatterEventMapper, "chatterEventMapper"),
                        Pair.of(getShadowGraph(), "shadowGraph"),
                        Pair.of(preConsensusEventHandler, "preConsensusEventHandler"),
                        Pair.of(consensusRoundHandler, "consensusRoundHandler"),
                        Pair.of(swirldStateManager, "swirldStateManager")));
        eventCreatorThread.start();
    }

    /**
     * Constructs and starts all networking components needed for a sync network to run: heartbeats, callers, listeners
     */
    public void startSyncNetwork() {
        final StaticConnectionManagers connectionManagers = startCommonNetwork();

        if (basicConfig.syncAsProtocolEnabled()) {
            startSyncAsProtocolNetwork(connectionManagers);
            return;
        }

        sharedConnectionLocks = new SharedConnectionLocks(topology, connectionManagers);
        final MultiProtocolResponder protocolHandlers = new MultiProtocolResponder(List.of(
                ProtocolMapping.map(
                        UnidirectionalProtocols.SYNC.getInitialByte(),
                        new SyncProtocolResponder(
                                simultaneousSyncThrottle,
                                shadowgraphSynchronizer,
                                syncManager,
                                syncManager::shouldAcceptSync,
                                syncMetrics)),
                ProtocolMapping.map(
                        UnidirectionalProtocols.RECONNECT.getInitialByte(),
                        new ReconnectProtocolResponder(
                                threadManager,
                                stateManagementComponent,
                                settings.getReconnect(),
                                reconnectThrottle,
                                reconnectMetrics)),
                ProtocolMapping.map(
                        UnidirectionalProtocols.HEARTBEAT.getInitialByte(),
                        HeartbeatProtocolResponder::heartbeatProtocol)));

        for (final NodeId otherId : topology.getNeighbors()) {
            // create and start new threads to listen for incoming sync requests
            new StoppableThreadConfiguration<>(threadManager)
                    .setPriority(Thread.NORM_PRIORITY)
                    .setNodeId(selfId.getId())
                    .setComponent(PLATFORM_THREAD_POOL_NAME)
                    .setOtherNodeId(otherId.getId())
                    .setThreadName("listener")
                    .setWork(new Listener(protocolHandlers, connectionManagers.getManager(otherId, false)))
                    .build()
                    .start();

            // create and start new thread to send heartbeats on the SyncCaller channels
            new StoppableThreadConfiguration<>(threadManager)
                    .setPriority(settings.getThreadPrioritySync())
                    .setNodeId(selfId.getId())
                    .setComponent(PLATFORM_THREAD_POOL_NAME)
                    .setThreadName("heartbeat")
                    .setOtherNodeId(otherId.getId())
                    .setWork(new HeartbeatSender(
                            otherId, sharedConnectionLocks, networkMetrics, PlatformConstructor.settingsProvider()))
                    .build()
                    .start();
        }

        // start the timing AFTER the initial pause
        metrics.resetAll();
        // create and start threads to call other members
        for (int i = 0; i < settings.getMaxOutgoingSyncs(); i++) {
            spawnSyncCaller(i);
        }
    }

    /**
     * Starts sync as a protocol network, with work managed by a {@link NegotiatorThread}
     * <p>
     * Starting sync with this method supports emergency reconnect
     *
     * @param connectionManagers the constructed connection managers
     */
    private void startSyncAsProtocolNetwork(@NonNull final StaticConnectionManagers connectionManagers) {
        final Duration hangingThreadDuration = platformContext
                .getConfiguration()
                .getConfigData(BasicConfig.class)
                .hangingThreadDuration();

        // if this is a single node network, start dedicated thread to "sync" and create events
        if (initialAddressBook.getSize() == 1) {
            syncProtocolThreads.add(new StoppableThreadConfiguration<>(threadManager)
                    .setPriority(Thread.NORM_PRIORITY)
                    .setNodeId(selfId.getId())
                    .setComponent(PLATFORM_THREAD_POOL_NAME)
                    .setOtherNodeId(selfId.getId())
                    .setThreadName("SingleNodeNetworkSync")
                    .setHangingThreadPeriod(hangingThreadDuration)
                    .setWork(new SingleNodeNetworkSync(
                            this::checkPlatformStatus,
                            this::getEventTaskCreator,
                            this::getSleepAfterSync,
                            selfId.getId()))
                    .build(true));

            return;
        }

        // If we still need an emergency recovery state, we need it via emergency reconnect.
        // Start the helper now so that it is ready to receive a connection to perform reconnect with when the
        // protocol is initiated.
        if (emergencyRecoveryManager.isEmergencyStateRequired()) {
            reconnectController.get().start();
        }

        final PeerAgnosticSyncChecks peerAgnosticSyncChecks = new PeerAgnosticSyncChecks(
                List.of(() -> !gossipHalted.get(), () -> intakeQueue.size() <= settings.getEventIntakeQueueSize()));

        final Semaphore outgoingSyncSemaphore = new Semaphore(settings.getMaxOutgoingSyncs());
        final Semaphore incomingSyncSemaphore =
                new Semaphore(settings.getMaxOutgoingSyncs() + settings.getMaxIncomingSyncsInc());

        for (final NodeId otherId : topology.getNeighbors()) {
            syncProtocolThreads.add(new StoppableThreadConfiguration<>(threadManager)
                    .setPriority(Thread.NORM_PRIORITY)
                    .setNodeId(selfId.getId())
                    .setComponent(PLATFORM_THREAD_POOL_NAME)
                    .setOtherNodeId(otherId.getId())
                    .setThreadName("SyncProtocolWith" + otherId.getId())
                    .setHangingThreadPeriod(hangingThreadDuration)
                    .setWork(new NegotiatorThread(
                            connectionManagers.getManager(otherId, topology.shouldConnectTo(otherId)),
                            List.of(
                                    new VersionCompareHandshake(appVersion, !settings.isGossipWithDifferentVersions()),
                                    new VersionCompareHandshake(
                                            PlatformVersion.locateOrDefault(),
                                            !settings.isGossipWithDifferentVersions())),
                            new NegotiationProtocols(List.of(
                                    new EmergencyReconnectProtocol(
                                            threadManager,
                                            notificationEngine,
                                            otherId,
                                            emergencyRecoveryManager,
                                            reconnectThrottle,
                                            stateManagementComponent,
                                            settings.getReconnect().getAsyncStreamTimeoutMilliseconds(),
                                            reconnectMetrics,
                                            reconnectController.get()),
                                    new ReconnectProtocol(
                                            threadManager,
                                            otherId,
                                            reconnectThrottle,
                                            () -> stateManagementComponent
                                                    .getLatestSignedState()
                                                    .get(),
                                            settings.getReconnect().getAsyncStreamTimeoutMilliseconds(),
                                            reconnectMetrics,
                                            reconnectController.get(),
                                            new DefaultSignedStateValidator(),
                                            fallenBehindManager),
                                    new SyncProtocol(
                                            otherId,
                                            shadowgraphSynchronizer,
                                            fallenBehindManager,
                                            outgoingSyncSemaphore,
                                            incomingSyncSemaphore,
                                            criticalQuorum,
                                            peerAgnosticSyncChecks,
                                            this::getSleepAfterSync,
                                            syncMetrics)))))
                    .build(true));
        }
    }

    /**
     * Spawn a thread to initiate syncs with other users
     */
    private void spawnSyncCaller(final int callerNumber) {
        // create a caller that will run repeatedly to call random members other than selfId
        final SyncCaller syncCaller = new SyncCaller(
                this,
                getAddressBook(),
                selfId,
                callerNumber,
                reconnectHelper,
                new DefaultSignedStateValidator(),
                platformMetrics);

        /* the thread that repeatedly initiates syncs with other members */
        final Thread syncCallerThread = new ThreadConfiguration(threadManager)
                .setPriority(settings.getThreadPrioritySync())
                .setNodeId(selfId.getId())
                .setComponent(PLATFORM_THREAD_POOL_NAME)
                .setThreadName("syncCaller-" + callerNumber)
                .setRunnable(syncCaller)
                .build();

        syncCallerThread.start();
    }

    /**
     * {@inheritDoc}
     */
    public FreezeManager getFreezeManager() {
        return freezeManager;
    }

    /**
     * @return the SyncManager used by this platform
     */
    SyncManagerImpl getSyncManager() {
        return syncManager;
    }

    /**
     * Get the shadow graph used by this platform
     *
     * @return the {@link ShadowGraph} used by this platform
     */
    public ShadowGraph getShadowGraph() {
        return shadowGraph;
    }

    /**
     * @return the signed state manager for this platform
     */
    public StateManagementComponent getStateManagementComponent() {
        return stateManagementComponent;
    }

    /**
     * @return locks used to synchronize usage of outbound connections
     */
    SharedConnectionLocks getSharedConnectionLocks() {
        return sharedConnectionLocks;
    }

    /**
     * @return the instance responsible for creating event tasks
     */
    public EventTaskCreator getEventTaskCreator() {
        return eventTaskCreator;
    }

    /**
     * Get the {@link EventMapper} for this platform.
     */
    public EventMapper getEventMapper() {
        return eventMapper;
    }

    /**
     * Get the event intake queue for this platform.
     */
    public QueueThread<EventIntakeTask> getIntakeQueue() {
        return intakeQueue;
    }

    /**
     * @return the consensus object used by this platform
     */
    public Consensus getConsensus() {
        return consensusRef.get();
    }

    /**
     * @return the object that tracks recent events created
     */
    public CriticalQuorum getCriticalQuorum() {
        return criticalQuorum;
    }

    /**
     * Checks the status of the platform and notifies the SwirldMain if there is a change in status
     */
    void checkPlatformStatus() {
        final int numNodes = initialAddressBook.getSize();

        synchronized (currentPlatformStatus) {
            final PlatformStatus newStatus;
            if (numNodes > 1 && activeConnectionNumber.get() == 0) {
                newStatus = PlatformStatus.DISCONNECTED;
            } else if (getSyncManager().hasFallenBehind()) {
                newStatus = PlatformStatus.BEHIND;
            } else if (freezeManager.isFreezeStarted()) {
                newStatus = PlatformStatus.MAINTENANCE;
            } else if (freezeManager.isFreezeComplete()) {
                newStatus = PlatformStatus.FREEZE_COMPLETE;
            } else {
                newStatus = PlatformStatus.ACTIVE;
            }

            final PlatformStatus oldStatus = currentPlatformStatus.getAndSet(newStatus);
            if (oldStatus != newStatus) {
                final PlatformStatus ns = newStatus;
                logger.info(PLATFORM_STATUS.getMarker(), () -> new PlatformStatusPayload(
                                "Platform status changed.", oldStatus == null ? "" : oldStatus.name(), ns.name())
                        .toString());

                logger.info(PLATFORM_STATUS.getMarker(), "Platform status changed to: {}", newStatus.toString());

                notificationEngine.dispatch(
                        PlatformStatusChangeListener.class, new PlatformStatusChangeNotification(newStatus));
            }
        }
    }

    /**
     * {@inheritDoc}
     */
    @Override
    public void newConnectionOpened(final Connection sc) {
        activeConnectionNumber.getAndIncrement();
        checkPlatformStatus();
        networkMetrics.connectionEstablished(sc);
    }

    /**
     * {@inheritDoc}
     */
    @Override
    public void connectionClosed(final boolean outbound, final Connection conn) {
        final int connectionNumber = activeConnectionNumber.decrementAndGet();
        if (connectionNumber < 0) {
            logger.error(EXCEPTION.getMarker(), "activeConnectionNumber is {}, this is a bug!", connectionNumber);
        }
        checkPlatformStatus();

        if (outbound) {
            platformMetrics.incrementInterruptedCallSyncs();
        } else {
            platformMetrics.incrementInterruptedRecSyncs();
        }
        networkMetrics.recordDisconnect(conn);
    }

    /**
     * @return the instance that manages interactions with the {@link SwirldState}
     */
    public SwirldStateManager getSwirldStateManager() {
        return swirldStateManager;
    }

    /**
     * @return the handler that applies consensus events to state and creates signed states
     */
    public ConsensusRoundHandler getConsensusHandler() {
        return consensusRoundHandler;
    }

    /**
     * @return the handler that applies pre-consensus events to state
     */
    public PreConsensusEventHandler getPreConsensusHandler() {
        return preConsensusEventHandler;
    }

    /** {@inheritDoc} */
    @Override
    public boolean createTransaction(final byte[] trans) {
        return transactionSubmitter.submitTransaction(new SwirldTransaction(trans));
    }

    /**
     * {@inheritDoc}
     */
    @Override
    public PlatformEvent[] getAllEvents() {
        // There is currently a race condition that can cause an exception if event order changes at
        // just the right moment. Since this is just a testing utility method and not used in production
        // environments, we can just retry until we succeed.
        int maxRetries = 100;
        while (maxRetries-- > 0) {
            try {
                final EventImpl[] allEvents = shadowGraph.getAllEvents();
                Arrays.sort(allEvents, (o1, o2) -> {
                    if (o1.getConsensusOrder() != -1 && o2.getConsensusOrder() != -1) {
                        // both are consensus
                        return Long.compare(o1.getConsensusOrder(), o2.getConsensusOrder());
                    } else if (o1.getConsensusTimestamp() == null && o2.getConsensusTimestamp() == null) {
                        // neither are consensus
                        return o1.getTimeReceived().compareTo(o2.getTimeReceived());
                    } else {
                        // one is consensus, the other is not
                        if (o1.getConsensusTimestamp() == null) {
                            return 1;
                        } else {
                            return -1;
                        }
                    }
                });
                return allEvents;
            } catch (final IllegalArgumentException e) {
                logger.error(EXCEPTION.getMarker(), "Exception while sorting events", e);
            }
        }
        throw new IllegalStateException("Unable to sort events after 100 retries");
    }

    /**
     * get the highest generation number of all events with the given creator
     *
     * @param creatorId the ID of the node in question
     * @return the highest generation number known stored for the given creator ID
     */
    public long getLastGen(final long creatorId) {
        return eventMapper.getHighestGenerationNumber(creatorId);
    }

    /**
     * {@inheritDoc}
     */
    @Override
    public long getSleepAfterSync() {
        return delayAfterSync;
    }

    /**
     * {@inheritDoc}
     */
    @Override
    public void setSleepAfterSync(final long delay) {
        delayAfterSync = delay;
    }

    /**
     * {@inheritDoc}
     */
    @Override
    public PlatformContext getContext() {
        return platformContext;
    }

    /**
     * {@inheritDoc}
     */
    @Override
    public NotificationEngine getNotificationEngine() {
        return notificationEngine;
    }

    /**
     * {@inheritDoc}
     */
    @Override
    public String[] getParameters() {
        return parameters;
    }

    /**
     * {@inheritDoc}
     */
    @Override
    public byte[] getSwirldId() {
        return swirldId.clone();
    }

    /** {@inheritDoc} */
    @Override
    public Signature sign(final byte[] data) {
        return crypto.sign(data);
    }

    /**
     * Get the Address Book
     *
     * @return AddressBook
     */
    public AddressBook getAddressBook() {
        return initialAddressBook;
    }

    /**
     * {@inheritDoc}
     */
    @Override
    public Instant getLastSignedStateTimestamp() {
        try (final AutoCloseableWrapper<SignedState> wrapper = stateManagementComponent.getLatestImmutableState()) {
            if (wrapper.get() != null) {
                return wrapper.get().getConsensusTimestamp();
            }
        }
        return null;
    }

    /**
     * {@inheritDoc}
     */
    @Override
    public <T extends SwirldState> T getState() {
        return (T) swirldStateManager.getCurrentSwirldState();
    }

    /**
     * {@inheritDoc}
     */
    @Override
    public void releaseState() {
        swirldStateManager.releaseCurrentSwirldState();
    }

    /**
     * {@inheritDoc}
     */
    @SuppressWarnings("unchecked")
    @Override
    public <T extends SwirldState> AutoCloseableWrapper<T> getLatestImmutableState() {
        final AutoCloseableWrapper<SignedState> wrapper = stateManagementComponent.getLatestImmutableState();
        final SignedState state = wrapper.get();

        return new AutoCloseableWrapper<>(
                state == null ? null : (T) wrapper.get().getState().getSwirldState(), wrapper::close);
    }

    /**
     * {@inheritDoc}
     */
    @SuppressWarnings("unchecked")
    @Override
    public <T extends SwirldState> AutoCloseableWrapper<T> getLatestSignedState() {
        final AutoCloseableWrapper<SignedState> wrapper = stateManagementComponent.getLatestSignedState();
        final SignedState state = wrapper.get();

        return new AutoCloseableWrapper<>(
                state == null ? null : (T) wrapper.get().getState().getSwirldState(), wrapper::close);
    }

    /**
     * @return the instance for calculating runningHash and writing event stream files
     */
    EventStreamManager<EventImpl> getEventStreamManager() {
        return eventStreamManager;
    }

    /**
     * get the StartUpEventFrozenManager used by this platform
     *
     * @return The StartUpEventFrozenManager used by this platform
     */
    StartUpEventFrozenManager getStartUpEventFrozenManager() {
        return startUpEventFrozenManager;
    }

    /**
     * Initializes EventStreamManager instance, which will start threads for calculating RunningHash, and writing event
     * stream files when event streaming is enabled
     *
     * @param name name of this node
     */
    void initEventStreamManager(final String name) {
        try {
            logger.info(STARTUP.getMarker(), "initialize eventStreamManager");
            eventStreamManager = new EventStreamManager<>(
                    threadManager,
                    getSelfId(),
                    this,
                    name,
                    settings.isEnableEventStreaming(),
                    settings.getEventsLogDir(),
                    settings.getEventsLogPeriod(),
                    settings.getEventStreamQueueCapacity(),
                    this::isLastEventBeforeRestart);
        } catch (final NoSuchAlgorithmException | IOException e) {
            logger.error(
                    EXCEPTION.getMarker(),
                    "Fail to initialize eventStreamHelper. Exception: {}",
                    ExceptionUtils.getStackTrace(e));
        }
    }

    /**
     * check whether the given event is the last event in its round, and the platform enters freeze period
     *
     * @param event a consensus event
     * @return whether this event is the last event to be added before restart
     */
    private boolean isLastEventBeforeRestart(final EventImpl event) {
        return event.isLastInRoundReceived() && swirldStateManager.isInFreezePeriod(event.getConsensusTimestamp());
    }

    /**
     * @return the platform instance of the {@link ShadowGraphSynchronizer}
     */
    public ShadowGraphSynchronizer getShadowGraphSynchronizer() {
        return shadowgraphSynchronizer;
    }

    /**
     * @return the instance that throttles simultaneous syncs
     */
    public SimultaneousSyncThrottle getSimultaneousSyncThrottle() {
        return simultaneousSyncThrottle;
    }
}<|MERGE_RESOLUTION|>--- conflicted
+++ resolved
@@ -25,6 +25,7 @@
 import static com.swirlds.logging.LogMarker.STARTUP;
 import static com.swirlds.platform.state.GenesisStateBuilder.buildGenesisState;
 
+import com.swirlds.common.config.BasicConfig;
 import com.swirlds.common.config.ConsensusConfig;
 import com.swirlds.common.config.StateConfig;
 import com.swirlds.common.config.singleton.ConfigurationHolder;
@@ -373,19 +374,11 @@
     private final List<StoppableThread> chatterThreads = new LinkedList<>();
 
     /**
-<<<<<<< HEAD
      * A list of threads that execute the sync protocol using bidirectional connections
      */
     private final List<StoppableThread> syncProtocolThreads = new ArrayList<>();
 
     /**
-     * Builds dispatchers and registers observers for this platform instance.
-     */
-    private final DispatchBuilder dispatchBuilder;
-
-    /**
-=======
->>>>>>> f2bd71f9
      * All components that need to be started or that have dispatch observers.
      */
     private final PlatformComponents components;
@@ -575,6 +568,8 @@
         consensusRef = new AtomicReference<>();
 
         reconnectThrottle = new ReconnectThrottle(settings.getReconnect());
+
+        final BasicConfig basicConfig = platformContext.getConfiguration().getConfigData(BasicConfig.class);
 
         topology = new StaticTopology(
                 selfId,
@@ -1347,6 +1342,8 @@
      * @return an instance that maintains connection managers for all connections to neighbors
      */
     public StaticConnectionManagers startCommonNetwork() {
+        final BasicConfig basicConfig = platformContext.getConfiguration().getConfigData(BasicConfig.class);
+
         final SocketFactory socketFactory = PlatformConstructor.socketFactory(
                 crypto.getKeysAndCerts(), platformContext.getConfiguration().getConfigData(CryptoConfig.class));
         // create an instance that can create new outbound connections
@@ -1391,6 +1388,7 @@
      * separate event creation thread.
      */
     public void startChatterNetwork() {
+        final BasicConfig basicConfig = platformContext.getConfiguration().getConfigData(BasicConfig.class);
 
         final StaticConnectionManagers connectionManagers = startCommonNetwork();
 
@@ -1541,6 +1539,8 @@
      * Constructs and starts all networking components needed for a sync network to run: heartbeats, callers, listeners
      */
     public void startSyncNetwork() {
+        final BasicConfig basicConfig = platformContext.getConfiguration().getConfigData(BasicConfig.class);
+
         final StaticConnectionManagers connectionManagers = startCommonNetwork();
 
         if (basicConfig.syncAsProtocolEnabled()) {
