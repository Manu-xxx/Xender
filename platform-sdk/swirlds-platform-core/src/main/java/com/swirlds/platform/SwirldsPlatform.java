/*
 * Copyright (C) 2016-2024 Hedera Hashgraph, LLC
 *
 * Licensed under the Apache License, Version 2.0 (the "License");
 * you may not use this file except in compliance with the License.
 * You may obtain a copy of the License at
 *
 *      http://www.apache.org/licenses/LICENSE-2.0
 *
 * Unless required by applicable law or agreed to in writing, software
 * distributed under the License is distributed on an "AS IS" BASIS,
 * WITHOUT WARRANTIES OR CONDITIONS OF ANY KIND, either express or implied.
 * See the License for the specific language governing permissions and
 * limitations under the License.
 */

package com.swirlds.platform;

import static com.swirlds.common.threading.interrupt.Uninterruptable.abortAndThrowIfInterrupted;
import static com.swirlds.common.threading.manager.AdHocThreadManager.getStaticThreadManager;
import static com.swirlds.logging.legacy.LogMarker.EXCEPTION;
import static com.swirlds.logging.legacy.LogMarker.RECONNECT;
import static com.swirlds.logging.legacy.LogMarker.STARTUP;
import static com.swirlds.logging.legacy.LogMarker.STATE_TO_DISK;
import static com.swirlds.platform.event.preconsensus.PcesBirthRoundMigration.migratePcesToBirthRoundMode;
import static com.swirlds.platform.state.BirthRoundStateMigration.modifyStateForBirthRoundMigration;
import static com.swirlds.platform.state.address.AddressBookMetrics.registerAddressBookMetrics;
import static com.swirlds.platform.state.signed.SignedStateFileReader.getSavedStateFiles;
import static com.swirlds.platform.system.InitTrigger.GENESIS;
import static com.swirlds.platform.system.InitTrigger.RESTART;
import static com.swirlds.platform.system.SoftwareVersion.NO_VERSION;
import static com.swirlds.platform.system.UptimeData.NO_ROUND;

import com.swirlds.base.time.Time;
import com.swirlds.base.utility.Pair;
import com.swirlds.common.context.PlatformContext;
import com.swirlds.common.crypto.Hash;
import com.swirlds.common.crypto.Signature;
import com.swirlds.common.io.IOIterator;
import com.swirlds.common.merkle.crypto.MerkleCryptoFactory;
import com.swirlds.common.notification.NotificationEngine;
import com.swirlds.common.platform.NodeId;
import com.swirlds.common.stream.RunningEventHashOverride;
import com.swirlds.common.threading.manager.ThreadManager;
import com.swirlds.common.utility.AutoCloseableWrapper;
import com.swirlds.common.utility.Clearable;
import com.swirlds.common.utility.LoggingClearables;
import com.swirlds.logging.legacy.LogMarker;
import com.swirlds.metrics.api.Metrics;
import com.swirlds.platform.builder.PlatformBuildingBlocks;
import com.swirlds.platform.builder.PlatformComponentBuilder;
import com.swirlds.platform.components.AppNotifier;
import com.swirlds.platform.components.DefaultAppNotifier;
import com.swirlds.platform.components.DefaultEventWindowManager;
import com.swirlds.platform.components.DefaultSavedStateController;
import com.swirlds.platform.components.EventWindowManager;
import com.swirlds.platform.components.SavedStateController;
import com.swirlds.platform.components.appcomm.DefaultLatestCompleteStateNotifier;
import com.swirlds.platform.components.appcomm.LatestCompleteStateNotifier;
import com.swirlds.platform.config.StateConfig;
import com.swirlds.platform.config.TransactionConfig;
import com.swirlds.platform.consensus.ConsensusSnapshot;
import com.swirlds.platform.consensus.EventWindow;
import com.swirlds.platform.crypto.KeysAndCerts;
import com.swirlds.platform.crypto.PlatformSigner;
import com.swirlds.platform.event.AncientMode;
import com.swirlds.platform.event.EventCounter;
import com.swirlds.platform.event.GossipEvent;
import com.swirlds.platform.event.preconsensus.PcesFileTracker;
import com.swirlds.platform.event.preconsensus.PcesReplayer;
import com.swirlds.platform.event.validation.AddressBookUpdate;
import com.swirlds.platform.eventhandling.ConsensusRoundHandler;
import com.swirlds.platform.eventhandling.EventConfig;
import com.swirlds.platform.eventhandling.TransactionPool;
import com.swirlds.platform.gossip.SyncGossip;
import com.swirlds.platform.listeners.ReconnectCompleteNotification;
import com.swirlds.platform.listeners.StateLoadedFromDiskNotification;
import com.swirlds.platform.metrics.RuntimeMetrics;
import com.swirlds.platform.metrics.TransactionMetrics;
import com.swirlds.platform.publisher.DefaultPlatformPublisher;
import com.swirlds.platform.publisher.PlatformPublisher;
import com.swirlds.platform.state.PlatformState;
import com.swirlds.platform.state.State;
import com.swirlds.platform.state.SwirldStateManager;
import com.swirlds.platform.state.iss.IssHandler;
import com.swirlds.platform.state.nexus.DefaultLatestCompleteStateNexus;
import com.swirlds.platform.state.nexus.LatestCompleteStateNexus;
import com.swirlds.platform.state.nexus.LockFreeStateNexus;
import com.swirlds.platform.state.nexus.SignedStateNexus;
import com.swirlds.platform.state.signed.DefaultSignedStateHasher;
import com.swirlds.platform.state.signed.ReservedSignedState;
import com.swirlds.platform.state.signed.SavedStateInfo;
import com.swirlds.platform.state.signed.SignedState;
import com.swirlds.platform.state.signed.SignedStateFileManager;
import com.swirlds.platform.state.signed.SignedStateHasher;
import com.swirlds.platform.state.signed.SignedStateMetrics;
import com.swirlds.platform.state.signed.StateDumpRequest;
import com.swirlds.platform.state.signed.StateSignatureCollector;
import com.swirlds.platform.state.signed.StateToDiskReason;
import com.swirlds.platform.system.InitTrigger;
import com.swirlds.platform.system.Platform;
import com.swirlds.platform.system.SoftwareVersion;
import com.swirlds.platform.system.SwirldState;
import com.swirlds.platform.system.SystemExitUtils;
import com.swirlds.platform.system.UptimeData;
import com.swirlds.platform.system.address.AddressBook;
import com.swirlds.platform.system.address.AddressBookUtils;
import com.swirlds.platform.system.events.BirthRoundMigrationShim;
import com.swirlds.platform.system.events.DefaultBirthRoundMigrationShim;
import com.swirlds.platform.system.status.DefaultPlatformStatusNexus;
import com.swirlds.platform.system.status.PlatformStatusNexus;
import com.swirlds.platform.system.status.actions.DoneReplayingEventsAction;
import com.swirlds.platform.system.status.actions.ReconnectCompleteAction;
import com.swirlds.platform.system.status.actions.StartedReplayingEventsAction;
import com.swirlds.platform.system.transaction.SwirldTransaction;
import com.swirlds.platform.util.HashLogger;
import com.swirlds.platform.util.ThingsToStart;
import com.swirlds.platform.wiring.PlatformWiring;
import edu.umd.cs.findbugs.annotations.NonNull;
import edu.umd.cs.findbugs.annotations.Nullable;
import java.io.IOException;
import java.io.UncheckedIOException;
import java.util.List;
import java.util.Objects;
import java.util.concurrent.ExecutionException;
import java.util.concurrent.atomic.AtomicLong;
import java.util.function.Consumer;
import java.util.function.LongSupplier;
import org.apache.logging.log4j.LogManager;
import org.apache.logging.log4j.Logger;

public class SwirldsPlatform implements Platform {

    public static final String PLATFORM_THREAD_POOL_NAME = "platform-core";

    private static final Logger logger = LogManager.getLogger(SwirldsPlatform.class);

    /**
     * The unique ID of this node.
     */
    private final NodeId selfId;

    /**
     * the current nodes in the network and their information
     */
    private final AddressBook currentAddressBook;

    private final Metrics metrics;

    /**
     * the object that contains all key pairs and CSPRNG state for this member
     */
    private final KeysAndCerts keysAndCerts;

    /**
     * If a state was loaded from disk, this is the minimum generation non-ancient for that round. If starting from a
     * genesis state, this is 0.
     */
    private final long initialAncientThreshold;

    /**
     * The latest round to have reached consensus in the initial state
     */
    private final long startingRound;

    /**
     * Holds the latest state that is immutable. May be unhashed (in the future), may or may not have all required
     * signatures. State is returned with a reservation.
     * <p>
     * NOTE: This is currently set when a state has finished hashing. In the future, this will be set at the moment a
     * new state is created, before it is hashed.
     */
    private final SignedStateNexus latestImmutableStateNexus = new LockFreeStateNexus();

    /**
     * Handles all interaction with {@link SwirldState}
     */
    private final SwirldStateManager swirldStateManager;

    /**
     * Checks the validity of transactions and submits valid ones to the transaction pool
     */
    private final SwirldTransactionSubmitter transactionSubmitter;

    /**
     * clears all pipelines to prepare for a reconnect
     */
    private final Clearable clearAllPipelines;

    /**
     * All things that need to be started when the platform is started.
     */
    private final ThingsToStart thingsToStart;

    /**
     * For passing notifications between the platform and the application.
     */
    private final NotificationEngine notificationEngine;

    /**
     * The platform context for this platform. Should be used to access basic services
     */
    private final PlatformContext platformContext;

    /**
     * The initial preconsensus event files read from disk.
     */
    private final PcesFileTracker initialPcesFiles;

    /**
     * The round of the most recent reconnect state received, or {@link UptimeData#NO_ROUND} if no reconnect state has
     * been received since startup.
     */
    private final AtomicLong latestReconnectRound = new AtomicLong(NO_ROUND);

    /**
     * Controls which states are saved to disk
     */
    private final SavedStateController savedStateController;

    /**
     * Encapsulated wiring for the platform.
     */
    private final PlatformWiring platformWiring;

    private final AncientMode ancientMode;

    /**
     * Constructor.
     *
     * @param builder this object is responsible for building platform components and other things needed by the
     *                platform
     */
    public SwirldsPlatform(@NonNull final PlatformComponentBuilder builder) {
        final PlatformBuildingBlocks blocks = builder.getBuildingBlocks();
        platformContext = blocks.platformContext();

        ancientMode = platformContext
                .getConfiguration()
                .getConfigData(EventConfig.class)
                .getAncientMode();

        // The reservation on this state is held by the caller of this constructor.
        final SignedState initialState = blocks.initialState().get();

        // This method is a no-op if we are not in birth round mode, or if we have already migrated.
        final SoftwareVersion appVersion = blocks.appVersion();
        modifyStateForBirthRoundMigration(initialState, ancientMode, appVersion);

        if (ancientMode == AncientMode.BIRTH_ROUND_THRESHOLD) {
            try {
                // This method is a no-op if we have already completed birth round migration or if we are at genesis.
                migratePcesToBirthRoundMode(
                        platformContext,
                        blocks.selfId(),
                        initialState.getRound(),
                        initialState.getState().getPlatformState().getLowestJudgeGenerationBeforeBirthRoundMode());
            } catch (final IOException e) {
                throw new UncheckedIOException("Birth round migration failed during PCES migration.", e);
            }
        }

        selfId = blocks.selfId();
        initialPcesFiles = blocks.initialPcesFiles();

        thingsToStart = new ThingsToStart();

        final ThreadManager threadManager = getStaticThreadManager();
        notificationEngine = blocks.notificationEngine();

        final StateConfig stateConfig = platformContext.getConfiguration().getConfigData(StateConfig.class);
        final String actualMainClassName = stateConfig.getMainClassName(blocks.mainClassName());

        currentAddressBook = initialState.getAddressBook();

        final Consumer<GossipEvent> preconsensusEventConsumer = blocks.preconsensusEventConsumer();
        final Consumer<ConsensusSnapshot> snapshotOverrideConsumer = blocks.snapshotOverrideConsumer();
        platformWiring = thingsToStart.add(new PlatformWiring(
                platformContext, preconsensusEventConsumer != null, snapshotOverrideConsumer != null));

        thingsToStart.add(platformContext.getFileSystemManager());

        metrics = platformContext.getMetrics();

        registerAddressBookMetrics(metrics, currentAddressBook, selfId);

        RuntimeMetrics.setup(metrics);

        keysAndCerts = blocks.keysAndCerts();

        EventCounter.registerEventCounterMetrics(metrics);

        final String swirldName = blocks.swirldName();
<<<<<<< HEAD

        // Only validate preconsensus signature transactions if we are not recovering from an ISS.
        // ISS round == null means we haven't observed an ISS yet.
        // ISS round < current round means there was an ISS prior to the saved state
        //    that has already been recovered from.
        // ISS round >= current round means that the ISS happens in the future relative the initial state, meaning
        //    we may observe ISS-inducing signature transactions in the preconsensus event stream.
        final Scratchpad<IssScratchpad> issScratchpad =
                Scratchpad.create(platformContext, selfId, IssScratchpad.class, "platform.iss");
        issScratchpad.logContents();
        final SerializableLong issRound = issScratchpad.get(IssScratchpad.LAST_ISS_ROUND);

        final boolean forceIgnorePcesSignatures = platformContext
                .getConfiguration()
                .getConfigData(PcesConfig.class)
                .forceIgnorePcesSignatures();

        final boolean ignorePreconsensusSignatures;
        if (forceIgnorePcesSignatures) {
            // this is used FOR TESTING ONLY
            ignorePreconsensusSignatures = true;
        } else {
            ignorePreconsensusSignatures = issRound != null && issRound.getValue() >= initialState.getRound();
        }

        // A round that we will completely skip ISS detection for. Needed for tests that do janky state modification
        // without a software upgrade (in production this feature should not be used).
        final long roundToIgnore = stateConfig.validateInitialState() ? DO_NOT_IGNORE_ROUNDS : initialState.getRound();

        final IssDetector issDetector = new IssDetector(
                platformContext, currentAddressBook, appVersion, ignorePreconsensusSignatures, roundToIgnore);
=======
>>>>>>> c54e88a2

        final SignedStateFileManager signedStateFileManager = new SignedStateFileManager(
                platformContext,
                new SignedStateMetrics(platformContext.getMetrics()),
                Time.getCurrent(),
                actualMainClassName,
                selfId,
                swirldName);

        final LatestCompleteStateNexus latestCompleteStateNexus =
                new DefaultLatestCompleteStateNexus(stateConfig, platformContext.getMetrics());

        savedStateController = new DefaultSavedStateController(stateConfig);

        final SignedStateMetrics signedStateMetrics = new SignedStateMetrics(platformContext.getMetrics());
        final StateSignatureCollector stateSignatureCollector = new StateSignatureCollector(
                platformContext.getConfiguration().getConfigData(StateConfig.class), signedStateMetrics);

        final LatestCompleteStateNotifier latestCompleteStateNotifier = new DefaultLatestCompleteStateNotifier();

        final PlatformStatusNexus statusNexus = new DefaultPlatformStatusNexus(platformContext);
        // Future work: all interaction with platform status should happen over the wiring framework.
        // Once this is done, these hacky references can be removed.
        blocks.platformStatusSupplierReference().set(statusNexus::getCurrentStatus);
        blocks.statusActionSubmitterReference()
                .set(x -> platformWiring.getStatusActionSubmitter().submitStatusAction(x));

        final StateSigner stateSigner = new StateSigner(new PlatformSigner(keysAndCerts), statusNexus);
        final PcesReplayer pcesReplayer = new PcesReplayer(
                platformContext.getTime(),
                platformWiring.getPcesReplayerEventOutput(),
                platformWiring::flushIntakePipeline,
                platformWiring::flushConsensusRoundHandler,
                () -> latestImmutableStateNexus.getState("PCES replay"));

        initializeState(initialState);

        final TransactionConfig transactionConfig =
                platformContext.getConfiguration().getConfigData(TransactionConfig.class);

        // This object makes a copy of the state. After this point, initialState becomes immutable.
        swirldStateManager = blocks.swirldStateManager();
        swirldStateManager.setInitialState(initialState.getState());

        final EventWindowManager eventWindowManager = new DefaultEventWindowManager();

        final ConsensusRoundHandler consensusRoundHandler = new ConsensusRoundHandler(
                platformContext, swirldStateManager, platformWiring.getStatusActionSubmitter(), appVersion);

        final boolean useOldStyleIntakeQueue = platformContext
                .getConfiguration()
                .getConfigData(EventConfig.class)
                .useOldStyleIntakeQueue();

        final LongSupplier intakeQueueSizeSupplier;
        if (useOldStyleIntakeQueue) {
            final SyncGossip gossip = (SyncGossip) builder.buildGossip();
            intakeQueueSizeSupplier = () -> gossip.getOldStyleIntakeQueueSize();
        } else {
            intakeQueueSizeSupplier = platformWiring.getIntakeQueueSizeSupplier();
        }

        blocks.intakeQueueSizeSupplierSupplier().set(intakeQueueSizeSupplier);
        blocks.isInFreezePeriodReference().set(swirldStateManager::isInFreezePeriod);

        platformWiring.wireExternalComponents(blocks.transactionPool());

        final IssHandler issHandler = new IssHandler(
                stateConfig, this::haltRequested, SystemExitUtils::handleFatalError, blocks.issScratchpad());

        final HashLogger hashLogger =
                new HashLogger(platformContext.getConfiguration().getConfigData(StateConfig.class));

        final BirthRoundMigrationShim birthRoundMigrationShim = buildBirthRoundMigrationShim(initialState);

        final SignedStateHasher signedStateHasher =
                new DefaultSignedStateHasher(signedStateMetrics, SystemExitUtils::handleFatalError);

        final AppNotifier appNotifier = new DefaultAppNotifier(blocks.notificationEngine());

        final PlatformPublisher publisher =
                new DefaultPlatformPublisher(preconsensusEventConsumer, snapshotOverrideConsumer);

        platformWiring.bind(
                builder,
                signedStateFileManager,
                stateSigner,
                pcesReplayer,
                stateSignatureCollector,
                eventWindowManager,
                consensusRoundHandler,
                issHandler,
                hashLogger,
                birthRoundMigrationShim,
                latestCompleteStateNotifier,
                latestImmutableStateNexus,
                latestCompleteStateNexus,
                savedStateController,
                signedStateHasher,
                appNotifier,
                publisher,
                statusNexus);

        final Hash runningEventHash = initialState.getState().getPlatformState().getRunningEventHash() == null
                ? platformContext.getCryptography().getNullHash()
                : initialState.getState().getPlatformState().getRunningEventHash();
        final Hash legacyRunningEventHash =
                initialState.getState().getPlatformState().getLegacyRunningEventHash() == null
                        ? platformContext.getCryptography().getNullHash()
                        : initialState.getState().getPlatformState().getLegacyRunningEventHash();
        final RunningEventHashOverride runningEventHashOverride =
                new RunningEventHashOverride(legacyRunningEventHash, runningEventHash, false);
        platformWiring.updateRunningHash(runningEventHashOverride);

        // Load the minimum generation into the pre-consensus event writer
        final List<SavedStateInfo> savedStates =
                getSavedStateFiles(platformContext, actualMainClassName, selfId, swirldName);
        if (!savedStates.isEmpty()) {
            // The minimum generation of non-ancient events for the oldest state snapshot on disk.
            final long minimumGenerationNonAncientForOldestState =
                    savedStates.get(savedStates.size() - 1).metadata().minimumGenerationNonAncient();
            platformWiring.getPcesMinimumGenerationToStoreInput().inject(minimumGenerationNonAncientForOldestState);
        }

        final TransactionPool transactionPool = blocks.transactionPool();
        transactionSubmitter = new SwirldTransactionSubmitter(
                statusNexus,
                transactionConfig,
                transaction -> transactionPool.submitTransaction(transaction, false),
                new TransactionMetrics(metrics));

        final boolean startedFromGenesis = initialState.isGenesisState();

        latestImmutableStateNexus.setState(initialState.reserve("set latest immutable to initial state"));

        if (startedFromGenesis) {
            initialAncientThreshold = 0;
            startingRound = 0;
            platformWiring.updateEventWindow(EventWindow.getGenesisEventWindow(ancientMode));
        } else {
            initialAncientThreshold = initialState.getState().getPlatformState().getAncientThreshold();
            startingRound = initialState.getRound();

            logSignedStateHash(initialState);
            platformWiring
                    .getSignatureCollectorStateInput()
                    .put(initialState.reserve("loading initial state into sig collector"));

            savedStateController.registerSignedStateFromDisk(initialState);

            platformWiring.consensusSnapshotOverride(Objects.requireNonNull(
                    initialState.getState().getPlatformState().getSnapshot()));

            // We only load non-ancient events during start up, so the initial expired threshold will be
            // equal to the ancient threshold when the system first starts. Over time as we get more events,
            // the expired threshold will continue to expand until it reaches its full size.
            platformWiring.updateEventWindow(new EventWindow(
                    initialState.getRound(),
                    initialAncientThreshold,
                    initialAncientThreshold,
                    AncientMode.getAncientMode(platformContext)));
            platformWiring.overrideIssDetectorState(initialState.reserve("initialize issDetector"));

            // We don't want to send this notification until after we are starting up.
            thingsToStart.add(() -> {
                // If we loaded from disk then call the appropriate dispatch.
                // Let the app know that a state was loaded.
                platformWiring
                        .getNotifierWiring()
                        .getInputWire(AppNotifier::sendStateLoadedFromDiskNotification)
                        .put(new StateLoadedFromDiskNotification());
            });
        }

        clearAllPipelines = new LoggingClearables(
                RECONNECT.getMarker(),
                List.of(Pair.of(platformWiring, "platformWiring"), Pair.of(transactionPool, "transactionPool")));

        blocks.getLatestCompleteStateReference()
                .set(() -> latestCompleteStateNexus.getState("get latest complete state for reconnect"));
        blocks.loadReconnectStateReference().set(this::loadReconnectState);
        blocks.clearAllPipelinesForReconnectReference().set(clearAllPipelines::clear);
        blocks.latestImmutableStateProviderReference().set(latestImmutableStateNexus::getState);
    }

    /**
     * Builds the birth round migration shim if necessary.
     *
     * @param initialState the initial state
     * @return the birth round migration shim, or null if it is not needed
     */
    @Nullable
    private BirthRoundMigrationShim buildBirthRoundMigrationShim(@NonNull final SignedState initialState) {

        if (ancientMode == AncientMode.GENERATION_THRESHOLD) {
            // We don't need the shim if we haven't migrated to birth round mode.
            return null;
        }

        final State state = initialState.getState();
        final PlatformState platformState = state.getPlatformState();

        return new DefaultBirthRoundMigrationShim(
                platformContext,
                platformState.getFirstVersionInBirthRoundMode(),
                platformState.getLastRoundBeforeBirthRoundMode(),
                platformState.getLowestJudgeGenerationBeforeBirthRoundMode());
    }

    /**
     * {@inheritDoc}
     */
    @Override
    @NonNull
    public NodeId getSelfId() {
        return selfId;
    }

    /**
     * Initialize the state.
     *
     * @param signedState the state to initialize
     */
    private void initializeState(@NonNull final SignedState signedState) {

        final SoftwareVersion previousSoftwareVersion;
        final InitTrigger trigger;

        if (signedState.isGenesisState()) {
            previousSoftwareVersion = NO_VERSION;
            trigger = GENESIS;
        } else {
            previousSoftwareVersion = signedState.getState().getPlatformState().getCreationSoftwareVersion();
            trigger = RESTART;
        }

        final State initialState = signedState.getState();

        // Although the state from disk / genesis state is initially hashed, we are actually dealing with a copy
        // of that state here. That copy should have caused the hash to be cleared.
        if (initialState.getHash() != null) {
            throw new IllegalStateException("Expected initial state to be unhashed");
        }
        if (initialState.getSwirldState().getHash() != null) {
            throw new IllegalStateException("Expected initial swirld state to be unhashed");
        }

        initialState.getSwirldState().init(this, initialState.getPlatformState(), trigger, previousSoftwareVersion);

        abortAndThrowIfInterrupted(
                () -> {
                    try {
                        MerkleCryptoFactory.getInstance()
                                .digestTreeAsync(initialState)
                                .get();
                    } catch (final ExecutionException e) {
                        throw new RuntimeException(e);
                    }
                },
                "interrupted while attempting to hash the state");

        // If our hash changes as a result of the new address book then our old signatures may become invalid.
        signedState.pruneInvalidSignatures();

        final StateConfig stateConfig = platformContext.getConfiguration().getConfigData(StateConfig.class);
        logger.info(
                STARTUP.getMarker(),
                """
                        The platform is using the following initial state:
                        {}""",
                signedState.getState().getInfoString(stateConfig.debugHashDepth()));
    }

    /**
     * Used to load the state received from the sender.
     *
     * @param signedState the signed state that was received from the sender
     */
    private void loadReconnectState(final SignedState signedState) {
        // the state was received, so now we load its data into different objects
        logger.info(LogMarker.STATE_HASH.getMarker(), "RECONNECT: loadReconnectState: reloading state");
        logger.debug(RECONNECT.getMarker(), "`loadReconnectState` : reloading state");
        try {
            platformWiring.overrideIssDetectorState(signedState.reserve("reconnect state to issDetector"));

            // It's important to call init() before loading the signed state. The loading process makes copies
            // of the state, and we want to be sure that the first state in the chain of copies has been initialized.
            final Hash reconnectHash = signedState.getState().getHash();
            signedState
                    .getSwirldState()
                    .init(
                            this,
                            signedState.getState().getPlatformState(),
                            InitTrigger.RECONNECT,
                            signedState.getState().getPlatformState().getCreationSoftwareVersion());
            if (!Objects.equals(signedState.getState().getHash(), reconnectHash)) {
                throw new IllegalStateException(
                        "State hash is not permitted to change during a reconnect init() call. Previous hash was "
                                + reconnectHash + ", new hash is "
                                + signedState.getState().getHash());
            }

            // Before attempting to load the state, verify that the platform AB matches the state AB.
            AddressBookUtils.verifyReconnectAddressBooks(getAddressBook(), signedState.getAddressBook());

            swirldStateManager.loadFromSignedState(signedState);

            latestReconnectRound.set(signedState.getRound());

            // kick off transition to RECONNECT_COMPLETE before beginning to save the reconnect state to disk
            // this guarantees that the platform statusp will be RECONNECT_COMPLETE before the state is saved
            platformWiring
                    .getStatusActionSubmitter()
                    .submitStatusAction(new ReconnectCompleteAction(signedState.getRound()));
            latestImmutableStateNexus.setState(signedState.reserve("set latest immutable to reconnect state"));
            savedStateController.reconnectStateReceived(
                    signedState.reserve("savedStateController.reconnectStateReceived"));

            logSignedStateHash(signedState);
            // this will send the state to the signature collector which will send it to be written to disk.
            // in the future, we might not send it to the collector because it already has all the signatures
            // if this is the case, we must make sure to send it to the writer directly
            platformWiring
                    .getSignatureCollectorStateInput()
                    .put(signedState.reserve("loading reconnect state into sig collector"));
            platformWiring.consensusSnapshotOverride(Objects.requireNonNull(
                    signedState.getState().getPlatformState().getSnapshot()));

            platformWiring
                    .getAddressBookUpdateInput()
                    .inject(new AddressBookUpdate(
                            signedState.getState().getPlatformState().getPreviousAddressBook(),
                            signedState.getState().getPlatformState().getAddressBook()));

            platformWiring.updateEventWindow(new EventWindow(
                    signedState.getRound(),
                    signedState.getState().getPlatformState().getAncientThreshold(),
                    signedState.getState().getPlatformState().getAncientThreshold(),
                    ancientMode));

            final RunningEventHashOverride runningEventHashOverride = new RunningEventHashOverride(
                    signedState.getState().getPlatformState().getLegacyRunningEventHash(),
                    signedState.getState().getPlatformState().getRunningEventHash(),
                    true);
            platformWiring.updateRunningHash(runningEventHashOverride);
            platformWiring.getPcesWriterRegisterDiscontinuityInput().inject(signedState.getRound());

            // Notify any listeners that the reconnect has been completed
            platformWiring
                    .getNotifierWiring()
                    .getInputWire(AppNotifier::sendReconnectCompleteNotification)
                    .put(new ReconnectCompleteNotification(
                            signedState.getRound(),
                            signedState.getConsensusTimestamp(),
                            signedState.getState().getSwirldState()));

        } catch (final RuntimeException e) {
            logger.debug(RECONNECT.getMarker(), "`loadReconnectState` : FAILED, reason: {}", e.getMessage());
            // if the loading fails for whatever reason, we clear all data again in case some of it has been loaded
            clearAllPipelines.clear();
            throw e;
        }
    }

    /**
     * This observer is called when a system freeze is requested. Permanently stops event creation and gossip.
     *
     * @param reason the reason why the system is being frozen.
     */
    private void haltRequested(final String reason) {
        logger.error(EXCEPTION.getMarker(), "System halt requested. Reason: {}", reason);
        platformWiring.stopGossip();
    }

    /**
     * Start this platform.
     */
    @Override
    public void start() {
        logger.info(STARTUP.getMarker(), "Starting platform {}", selfId);
        platformWiring.getModel().preventJvmExit();

        thingsToStart.start();

        metrics.start();

        replayPreconsensusEvents();
        platformWiring.startGossip();
    }

    /**
     * Performs a PCES recovery:
     * <ul>
     *     <li>Starts all components for handling events</li>
     *     <li>Does not start gossip</li>
     *     <li>Replays events from PCES, reaches consensus on them and handles them</li>
     *     <li>Saves the last state produces by this replay to disk</li>
     * </ul>
     */
    public void performPcesRecovery() {
        thingsToStart.start();

        replayPreconsensusEvents();
        try (final ReservedSignedState reservedState = latestImmutableStateNexus.getState("Get PCES recovery state")) {
            if (reservedState == null) {
                logger.warn(
                        STATE_TO_DISK.getMarker(),
                        "Trying to dump PCES recovery state to disk, but no state is available.");
            } else {
                final SignedState signedState = reservedState.get();
                signedState.markAsStateToSave(StateToDiskReason.PCES_RECOVERY_COMPLETE);

                final StateDumpRequest request =
                        StateDumpRequest.create(signedState.reserve("dumping PCES recovery state"));

                platformWiring.getDumpStateToDiskInput().put(request);
                request.waitForFinished().run();
            }
        }
    }

    /**
     * Offers the given state to the hash logger
     * <p>
     * Future work: this method should be removed, since it is doing the same thing as an advanced transformer
     *
     * @param signedState the state to log
     */
    private void logSignedStateHash(@NonNull final SignedState signedState) {
        if (signedState.getState().getHash() != null) {
            final ReservedSignedState stateReservedForHasher = signedState.reserve("logging state hash");

            final boolean offerResult = platformWiring.getHashLoggerInput().offer(stateReservedForHasher);
            if (!offerResult) {
                stateReservedForHasher.close();
            }
        }
    }

    /**
     * Replay preconsensus events.
     */
    private void replayPreconsensusEvents() {
        platformWiring.getStatusActionSubmitter().submitStatusAction(new StartedReplayingEventsAction());

        final IOIterator<GossipEvent> iterator =
                initialPcesFiles.getEventIterator(initialAncientThreshold, startingRound);

        logger.info(
                STARTUP.getMarker(),
                "replaying preconsensus event stream starting at generation {}",
                initialAncientThreshold);

        platformWiring.getPcesReplayerIteratorInput().inject(iterator);

        // We have to wait for all the PCES transactions to reach the ISS detector before telling it that PCES replay is
        // done. The PCES replay will flush the intake pipeline, but we have to flush the hasher

        // FUTURE WORK: These flushes can be done by the PCES replayer.
        platformWiring.flushStateHasher();
        platformWiring.signalEndOfPcesReplay();

        platformWiring
                .getStatusActionSubmitter()
                .submitStatusAction(
                        new DoneReplayingEventsAction(Time.getCurrent().now()));
    }

    /**
     * {@inheritDoc}
     */
    @Override
    public boolean createTransaction(@NonNull final byte[] transaction) {
        return transactionSubmitter.submitTransaction(new SwirldTransaction(transaction));
    }

    /**
     * {@inheritDoc}
     */
    @Override
    @NonNull
    public PlatformContext getContext() {
        return platformContext;
    }

    /**
     * {@inheritDoc}
     */
    @Override
    @NonNull
    public NotificationEngine getNotificationEngine() {
        return notificationEngine;
    }

    /**
     * {@inheritDoc}
     */
    @Override
    @NonNull
    public Signature sign(@NonNull final byte[] data) {
        return new PlatformSigner(keysAndCerts).sign(data);
    }

    /**
     * Get the Address Book
     *
     * @return AddressBook
     */
    @Override
    @NonNull
    public AddressBook getAddressBook() {
        return currentAddressBook;
    }

    /**
     * {@inheritDoc}
     */
    @SuppressWarnings("unchecked")
    @Override
    @NonNull
    public <T extends SwirldState> AutoCloseableWrapper<T> getLatestImmutableState(@NonNull final String reason) {
        final ReservedSignedState wrapper = latestImmutableStateNexus.getState(reason);
        return wrapper == null
                ? AutoCloseableWrapper.empty()
                : new AutoCloseableWrapper<>((T) wrapper.get().getState().getSwirldState(), wrapper::close);
    }
}<|MERGE_RESOLUTION|>--- conflicted
+++ resolved
@@ -291,40 +291,6 @@
         EventCounter.registerEventCounterMetrics(metrics);
 
         final String swirldName = blocks.swirldName();
-<<<<<<< HEAD
-
-        // Only validate preconsensus signature transactions if we are not recovering from an ISS.
-        // ISS round == null means we haven't observed an ISS yet.
-        // ISS round < current round means there was an ISS prior to the saved state
-        //    that has already been recovered from.
-        // ISS round >= current round means that the ISS happens in the future relative the initial state, meaning
-        //    we may observe ISS-inducing signature transactions in the preconsensus event stream.
-        final Scratchpad<IssScratchpad> issScratchpad =
-                Scratchpad.create(platformContext, selfId, IssScratchpad.class, "platform.iss");
-        issScratchpad.logContents();
-        final SerializableLong issRound = issScratchpad.get(IssScratchpad.LAST_ISS_ROUND);
-
-        final boolean forceIgnorePcesSignatures = platformContext
-                .getConfiguration()
-                .getConfigData(PcesConfig.class)
-                .forceIgnorePcesSignatures();
-
-        final boolean ignorePreconsensusSignatures;
-        if (forceIgnorePcesSignatures) {
-            // this is used FOR TESTING ONLY
-            ignorePreconsensusSignatures = true;
-        } else {
-            ignorePreconsensusSignatures = issRound != null && issRound.getValue() >= initialState.getRound();
-        }
-
-        // A round that we will completely skip ISS detection for. Needed for tests that do janky state modification
-        // without a software upgrade (in production this feature should not be used).
-        final long roundToIgnore = stateConfig.validateInitialState() ? DO_NOT_IGNORE_ROUNDS : initialState.getRound();
-
-        final IssDetector issDetector = new IssDetector(
-                platformContext, currentAddressBook, appVersion, ignorePreconsensusSignatures, roundToIgnore);
-=======
->>>>>>> c54e88a2
 
         final SignedStateFileManager signedStateFileManager = new SignedStateFileManager(
                 platformContext,
