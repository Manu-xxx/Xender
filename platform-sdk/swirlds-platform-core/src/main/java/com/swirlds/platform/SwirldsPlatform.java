--- conflicted
+++ resolved
@@ -300,6 +300,7 @@
     private final AddressBook initialAddressBook;
 
     private final Metrics metrics;
+    private final AddedEventMetrics addedEventMetrics;
     private final PlatformMetrics platformMetrics;
 
     private final SimultaneousSyncThrottle simultaneousSyncThrottle;
@@ -312,6 +313,8 @@
     private final AtomicReference<ReconnectController> reconnectController = new AtomicReference<>();
     /** tracks if we have fallen behind or not, takes appropriate action if we have */
     private final FallenBehindManagerImpl fallenBehindManager;
+    /** stats related to the intake cycle */
+    private final IntakeCycleStats intakeCycleStats;
 
     private final ChatterCore<GossipEvent> chatterCore;
     /** all the events and other data about the hashgraph */
@@ -349,7 +352,7 @@
     /** Tracks recent events created in the network */
     private final CriticalQuorum criticalQuorum;
 
-    private final QueueThread<EventIntakeTask> intakeQueue;
+    private QueueThread<EventIntakeTask> intakeQueue;
     private EventLinker eventLinker;
     private SequenceCycle<EventIntakeTask> intakeCycle = null;
     /** sleep in ms after each sync in SyncCaller. A public setter for this exists. */
@@ -512,10 +515,12 @@
         metrics.getOrCreate(StatConstructor.createEnumStat(
                 "PlatformStatus", Metrics.PLATFORM_CATEGORY, PlatformStatus.values(), currentPlatformStatus::get));
 
+        this.intakeCycleStats = new IntakeCycleStats(time, metrics);
+
         this.platformMetrics = new PlatformMetrics(this);
         metrics.addUpdater(platformMetrics::update);
         this.consensusMetrics = new ConsensusMetricsImpl(this.selfId, metrics);
-        final AddedEventMetrics addedEventMetrics = new AddedEventMetrics(this.selfId, metrics);
+        this.addedEventMetrics = new AddedEventMetrics(this.selfId, metrics);
         this.eventIntakeMetrics = new EventIntakeMetrics(metrics, time);
         this.syncMetrics = new SyncMetrics(metrics);
         this.networkMetrics =
@@ -655,14 +660,384 @@
                 swirldStateManager::submitTransaction,
                 new TransactionMetrics(metrics));
 
-<<<<<<< HEAD
+        clearAllPipelines = new LoggingClearables(
+                RECONNECT.getMarker(),
+                List.of(
+                        Pair.of(getIntakeQueue(), "intakeQueue"),
+                        Pair.of(getEventMapper(), "eventMapper"),
+                        Pair.of(getShadowGraph(), "shadowGraph"),
+                        Pair.of(preConsensusEventHandler, "preConsensusEventHandler"),
+                        Pair.of(consensusRoundHandler, "consensusRoundHandler"),
+                        Pair.of(swirldStateManager, "swirldStateManager")));
+    }
+
+    /**
+     * Check if the platform was started from genesis.
+     *
+     * @return true if the platform was started from genesis, false if it was started from a saved state
+     */
+    public boolean isStartedFromGenesis() {
+        return startedFromGenesis;
+    }
+
+    /**
+     * If there are multiple platforms running in the same JVM, each will have a unique instance number.
+     *
+     * @return this platform's instance number
+     */
+    @Override
+    public int getInstanceNumber() {
+        return instanceNumber;
+    }
+
+    /**
+     * Get the transactionMaxBytes in Settings
+     *
+     * @return integer representing the maximum number of bytes allowed in a transaction
+     */
+    public static int getTransactionMaxBytes() {
+        return Settings.getInstance().getTransactionMaxBytes();
+    }
+
+    /**
+     * {@inheritDoc}
+     */
+    @Override
+    public NodeId getSelfId() {
+        return selfId;
+    }
+
+    /**
+     * if it is a Mirror node
+     *
+     * @return true/false based on if this is mirror node
+     */
+    public boolean isMirrorNode() {
+        return selfId.isMirror();
+    }
+
+    /**
+     * returns a name for this Platform, which includes the app, the swirld, the member id, and the member name. This is
+     * useful in the Browser window for showing data about each of the running Platform objects.
+     *
+     * @return the name for this Platform
+     */
+    public String getPlatformName() {
+        // this will be the empty string until the Browser calls setInfoMember. Then it will be correct.
+        return platformName;
+    }
+
+    /**
+     * Stores a new system transaction that will be added to an event in the future. Transactions submitted here are not
+     * given priority. Any priority transactions waiting to be included in an event will be included first.
+     *
+     * @param systemTransaction the new system transaction to be included in a future event
+     * @return {@code true} if successful, {@code false} otherwise
+     */
+    public boolean createSystemTransaction(final SystemTransaction systemTransaction) {
+        return createSystemTransaction(systemTransaction, false);
+    }
+
+    /**
+     * Stores a new system transaction that will be added to an event in the future. Transactions submitted here are not
+     * given priority, meaning any priority transaction waiting to be included in an event will be selected first.
+     *
+     * @param systemTransaction the new system transaction to be included in a future event
+     * @return {@code true} if successful, {@code false} otherwise
+     */
+    public boolean createPrioritySystemTransaction(final SystemTransaction systemTransaction) {
+        return createSystemTransaction(systemTransaction, true);
+    }
+
+    private boolean createSystemTransaction(final SystemTransaction systemTransaction, final boolean priority) {
+        if (systemTransaction == null) {
+            return false;
+        }
+
+        return swirldStateManager.submitTransaction(systemTransaction, priority);
+    }
+
+    /**
+     * A container for the initial state.
+     *
+     * @param signedStateFromDisk the initial signed state loaded from disk
+     * @param initialState        the initial {@link State} object. This is a fast copy of the state loaded from disk
+     */
+    private record LoadedState(@NonNull ReservedSignedState signedStateFromDisk, @Nullable State initialState) {}
+
+    /**
+     * Update the address book with the current address book read from config.txt. Eventually we will not do this, and
+     * only transactions will be capable of modifying the address book.
+     *
+     * @param signedState the state that was loaded from disk
+     * @param addressBook the address book specified in config.txt
+     */
+    private static void updateLoadedStateAddressBook(final SignedState signedState, final AddressBook addressBook) {
+        final State state = signedState.getState();
+
+        // Update the address book with the current address book read from config.txt.
+        // Eventually we will not do this, and only transactions will be capable of
+        // modifying the address book.
+        state.getPlatformState().setAddressBook(addressBook.copy());
+
+        // Invalidate a path down to the new address book
+        new MerkleRouteIterator(state, state.getPlatformState().getAddressBook().getRoute())
+                .forEachRemaining(MerkleNode::invalidateHash);
+
+        // We should only have to rehash a few nodes, so simpler to use the synchronous algorithm.
+        MerkleCryptoFactory.getInstance().digestTreeSync(state);
+
+        // If our hash changes as a result of the new address book then our old signatures may become invalid.
+        signedState.pruneInvalidSignatures();
+    }
+
+    /**
+     * Create the LoadedState from the SignedState loaded from disk, if it is present.
+     *
+     * @param signedStateFromDisk the SignedState loaded from disk.
+     * @return the LoadedState
+     */
+    @NonNull
+    private LoadedState initializeLoadedStateFromSignedState(@NonNull final ReservedSignedState signedStateFromDisk) {
+        try (signedStateFromDisk) {
+            if (signedStateFromDisk.isNotNull()) {
+                updateLoadedStateAddressBook(signedStateFromDisk.get(), initialAddressBook);
+                diskStateHash = signedStateFromDisk.get().getState().getHash();
+                diskStateRound = signedStateFromDisk.get().getRound();
+                final State initialState = loadSavedState(signedStateFromDisk.get());
+                return new LoadedState(
+                        signedStateFromDisk.getAndReserve("SwirldsPlatform.initializeLoadedStateFromSignedState()"),
+                        initialState);
+            } else {
+                startedFromGenesis = true;
+            }
+        } catch (final Exception e) {
+            logger.error(EXCEPTION.getMarker(), "Saved state not loaded:", e);
+            // if requireStateLoad is on, we exit. if not, we just log it
+            if (Settings.getInstance().isRequireStateLoad()) {
+                SystemUtils.exitSystem(SystemExitReason.SAVED_STATE_NOT_LOADED);
+            }
+        }
+        return new LoadedState(createNullReservation(), null);
+    }
+
+    private State loadSavedState(final SignedState signedStateFromDisk) {
+        logger.info(
+                STARTUP.getMarker(),
+                "Information for state loaded from disk:\n{}\n{}",
+                () -> signedStateFromDisk.getState().getPlatformState().getInfoString(),
+                () -> new MerkleTreeVisualizer(signedStateFromDisk.getState())
+                        .setDepth(StateSettings.getDebugHashDepth())
+                        .render());
+
+        /**
+         * The previous version of the software that was run. Null if this is the first time running, or if the previous
+         * version ran before the concept of application software versioning was introduced.
+         */
+        final SoftwareVersion previousSoftwareVersion = signedStateFromDisk
+                .getState()
+                .getPlatformState()
+                .getPlatformData()
+                .getCreationSoftwareVersion();
+        final State initialState = signedStateFromDisk.getState().copy();
+        initialState.getPlatformState().getPlatformData().setCreationSoftwareVersion(appVersion);
+
+        final Hash initialHash = initialState.getSwirldState().getHash();
+        initialState
+                .getSwirldState()
+                .init(this, initialState.getSwirldDualState(), InitTrigger.RESTART, previousSoftwareVersion);
+        initialState.markAsInitialized();
+
+        final Hash currentHash = initialState.getSwirldState().getHash();
+
+        // If the current hash is null, we must hash the state
+        // It's also possible that the application modified the state and hashed itself in init(), if so we need to
+        // rehash the state as a whole.
+        if (currentHash == null || !Objects.equals(initialHash, currentHash)) {
+            initialState.invalidateHash();
+            abortAndThrowIfInterrupted(
+                    () -> {
+                        try {
+                            MerkleCryptoFactory.getInstance()
+                                    .digestTreeAsync(initialState)
+                                    .get();
+                        } catch (final ExecutionException e) {
+                            throw new RuntimeException(e);
+                        }
+                    },
+                    "interrupted while attempting to hash the state");
+        }
+
+        stateManagementComponent.stateToLoad(signedStateFromDisk, SourceOfSignedState.DISK);
+
+        return initialState;
+    }
+
+    /**
+     * Loads the signed state data into consensus and event mapper
+     *
+     * @param signedState the state to get the data from
+     */
+    void loadIntoConsensusAndEventMapper(final SignedState signedState) {
+        consensusRef.set(new ConsensusImpl(
+                platformContext.getConfiguration().getConfigData(ConsensusConfig.class),
+                consensusMetrics,
+                consensusRoundHandler::addMinGenInfo,
+                getAddressBook(),
+                signedState));
+
+        shadowGraph.initFromEvents(
+                EventUtils.prepareForShadowGraph(
+                        // we need to pass in a copy of the array, otherwise prepareForShadowGraph will rearrange the
+                        // events in the signed state which will cause issues for other components that depend on it
+                        signedState.getEvents().clone()),
+                // we need to provide the minGen from consensus so that expiry matches after a restart/reconnect
+                consensusRef.get().getMinRoundGeneration());
+
+        // Data that is needed for the intake system to work
+        for (final EventImpl e : signedState.getEvents()) {
+            eventMapper.eventAdded(e);
+        }
+
         if (settings.getChatter().isChatterUsed()) {
-            criticalQuorum =
-                    new CriticalQuorumImpl(initialAddressBook, false, settings.getChatter().criticalQuorumSoftening);
-        } else {
-            criticalQuorum = new CriticalQuorumImpl(initialAddressBook);
-        }
-
+            chatterEventMapper.loadFromSignedState(signedState);
+            chatterCore.loadFromSignedState(signedState);
+        }
+
+        logger.info(
+                STARTUP.getMarker(),
+                "Last known events after restart are {}",
+                eventMapper.getMostRecentEventsByEachCreator());
+    }
+
+    /**
+     * Used to load the state received from the sender.
+     *
+     * @param signedState the signed state that was received from the sender
+     */
+    void loadReconnectState(final SignedState signedState) {
+        // the state was received, so now we load its data into different objects
+        logger.info(
+                LogMarker.STATE_HASH.getMarker(),
+                "{}RECONNECT: loadReconnectState: reloading state",
+                HASH_STREAM_OPERATION_PREFIX);
+        logger.debug(RECONNECT.getMarker(), "`loadReconnectState` : reloading state");
+        try {
+
+            reconnectStateLoadedDispatcher.dispatch(
+                    signedState.getRound(), signedState.getState().getHash());
+
+            // It's important to call init() before loading the signed state. The loading process makes copies
+            // of the state, and we want to be sure that the first state in the chain of copies has been initialized.
+            final Hash reconnectHash = signedState.getState().getHash();
+            signedState
+                    .getSwirldState()
+                    .init(
+                            this,
+                            signedState.getState().getSwirldDualState(),
+                            InitTrigger.RECONNECT,
+                            signedState
+                                    .getState()
+                                    .getPlatformState()
+                                    .getPlatformData()
+                                    .getCreationSoftwareVersion());
+            if (!Objects.equals(signedState.getState().getHash(), reconnectHash)) {
+                throw new IllegalStateException(
+                        "State hash is not permitted to change during a reconnect init() call. Previous hash was "
+                                + reconnectHash + ", new hash is "
+                                + signedState.getState().getHash());
+            }
+            signedState.getState().markAsInitialized();
+
+            swirldStateManager.loadFromSignedState(signedState);
+
+            stateManagementComponent.stateToLoad(signedState, SourceOfSignedState.RECONNECT);
+
+            loadIntoConsensusAndEventMapper(signedState);
+            // eventLinker is not thread safe, which is not a problem regularly because it is only used by a single
+            // thread. after a reconnect, it needs to load the minimum generation from a state on a different thread,
+            // so the intake thread is paused before the data is loaded and unpaused after. this ensures that the
+            // thread will get the up-to-date data loaded
+            new PauseAndLoad(getIntakeQueue(), eventLinker).loadFromSignedState(signedState);
+
+            getConsensusHandler().loadDataFromSignedState(signedState, true);
+
+            // Notify any listeners that the reconnect has been completed
+            notificationEngine.dispatch(
+                    ReconnectCompleteListener.class,
+                    new ReconnectCompleteNotification(
+                            signedState.getRound(),
+                            signedState.getConsensusTimestamp(),
+                            signedState.getState().getSwirldState()));
+        } catch (final RuntimeException e) {
+            logger.debug(RECONNECT.getMarker(), "`loadReconnectState` : FAILED, reason: {}", e.getMessage());
+            // if the loading fails for whatever reason, we clear all data again in case some of it has been loaded
+            clearAllPipelines.clear();
+            throw e;
+        }
+
+        logger.debug(
+                RECONNECT.getMarker(),
+                "`loadReconnectState` : reconnect complete notifications finished. Resetting fallen-behind");
+        getSyncManager().resetFallenBehind();
+        logger.debug(
+                RECONNECT.getMarker(),
+                "`loadReconnectState` : resetting fallen-behind & reloading state, finished, succeeded`");
+    }
+
+    /**
+     * This observer is called when a system freeze is requested. Permanently stops event creation and gossip.
+     *
+     * @param reason the reason why the system is being frozen.
+     */
+    private void haltRequested(final String reason) {
+        logger.error(EXCEPTION.getMarker(), "System halt requested. Reason: {}", reason);
+        freezeManager.freezeEventCreation();
+        for (final StoppableThread thread : chatterThreads) {
+            thread.stop();
+        }
+        for (final StoppableThread thread : syncProtocolThreads) {
+            thread.stop();
+        }
+
+        final SyncConfig syncConfig = platformContext.getConfiguration().getConfigData(SyncConfig.class);
+        if (syncConfig.syncAsProtocolEnabled()) {
+            gossipHalted.set(true);
+        }
+
+        if (syncManager != null) {
+            syncManager.haltRequestedObserver(reason);
+        }
+    }
+
+    /**
+     * Build the pre-consensus event writer.
+     */
+    private PreConsensusEventWriter buildPreConsensusEventWriter() {
+        final PreConsensusEventStreamConfig preConsensusEventStreamConfig =
+                platformContext.getConfiguration().getConfigData(PreConsensusEventStreamConfig.class);
+
+        if (!preConsensusEventStreamConfig.enableStorage()) {
+            return new NoOpPreConsensusEventWriter();
+        }
+
+        final PreConsensusEventFileManager fileManager;
+        try {
+            fileManager = new PreConsensusEventFileManager(platformContext, OSTime.getInstance(), selfId.getId());
+        } catch (final IOException e) {
+            throw new UncheckedIOException("unable load preconsensus files", e);
+        }
+
+        final PreConsensusEventWriter syncWriter = new SyncPreConsensusEventWriter(platformContext, fileManager);
+
+        return new AsyncPreConsensusEventWriter(platformContext, threadManager, syncWriter);
+    }
+
+    /**
+     * Creates and wires up all the classes responsible for accepting events from gossip, creating new events, and
+     * routing those events throughout the system.
+     */
+    private void buildEventIntake() {
         final PreconsensusEventStreamSequencer sequencer = new PreconsensusEventStreamSequencer();
 
         final EventObserverDispatcher dispatcher = new EventObserverDispatcher(
@@ -721,7 +1096,6 @@
                     eventMapper::getMostRecentEvent);
         }
 
-        final IntakeCycleStats intakeCycleStats = new IntakeCycleStats(time, metrics);
         final EventIntake eventIntake = new EventIntake(
                 selfId, eventLinker, consensusRef::get, initialAddressBook, dispatcher, intakeCycleStats, shadowGraph);
 
@@ -788,380 +1162,6 @@
                         .logStackTracePauseDuration())
                 .enableMaxSizeMetric(metrics)
                 .build());
-
-=======
->>>>>>> 49e1926c
-        clearAllPipelines = new LoggingClearables(
-                RECONNECT.getMarker(),
-                List.of(
-                        Pair.of(getIntakeQueue(), "intakeQueue"),
-                        Pair.of(getEventMapper(), "eventMapper"),
-                        Pair.of(getShadowGraph(), "shadowGraph"),
-                        Pair.of(preConsensusEventHandler, "preConsensusEventHandler"),
-                        Pair.of(consensusRoundHandler, "consensusRoundHandler"),
-                        Pair.of(swirldStateManager, "swirldStateManager")));
-    }
-
-    /**
-     * Check if the platform was started from genesis.
-     *
-     * @return true if the platform was started from genesis, false if it was started from a saved state
-     */
-    public boolean isStartedFromGenesis() {
-        return startedFromGenesis;
-    }
-
-    /**
-     * If there are multiple platforms running in the same JVM, each will have a unique instance number.
-     *
-     * @return this platform's instance number
-     */
-    @Override
-    public int getInstanceNumber() {
-        return instanceNumber;
-    }
-
-    /**
-     * Get the transactionMaxBytes in Settings
-     *
-     * @return integer representing the maximum number of bytes allowed in a transaction
-     */
-    public static int getTransactionMaxBytes() {
-        return Settings.getInstance().getTransactionMaxBytes();
-    }
-
-    /**
-     * {@inheritDoc}
-     */
-    @Override
-    public NodeId getSelfId() {
-        return selfId;
-    }
-
-    /**
-     * if it is a Mirror node
-     *
-     * @return true/false based on if this is mirror node
-     */
-    public boolean isMirrorNode() {
-        return selfId.isMirror();
-    }
-
-    /**
-     * returns a name for this Platform, which includes the app, the swirld, the member id, and the member name. This is
-     * useful in the Browser window for showing data about each of the running Platform objects.
-     *
-     * @return the name for this Platform
-     */
-    public String getPlatformName() {
-        // this will be the empty string until the Browser calls setInfoMember. Then it will be correct.
-        return platformName;
-    }
-
-    /**
-     * Stores a new system transaction that will be added to an event in the future. Transactions submitted here are not
-     * given priority. Any priority transactions waiting to be included in an event will be included first.
-     *
-     * @param systemTransaction the new system transaction to be included in a future event
-     * @return {@code true} if successful, {@code false} otherwise
-     */
-    public boolean createSystemTransaction(final SystemTransaction systemTransaction) {
-        return createSystemTransaction(systemTransaction, false);
-    }
-
-    /**
-     * Stores a new system transaction that will be added to an event in the future. Transactions submitted here are not
-     * given priority, meaning any priority transaction waiting to be included in an event will be selected first.
-     *
-     * @param systemTransaction the new system transaction to be included in a future event
-     * @return {@code true} if successful, {@code false} otherwise
-     */
-    public boolean createPrioritySystemTransaction(final SystemTransaction systemTransaction) {
-        return createSystemTransaction(systemTransaction, true);
-    }
-
-    private boolean createSystemTransaction(final SystemTransaction systemTransaction, final boolean priority) {
-        if (systemTransaction == null) {
-            return false;
-        }
-
-        return swirldStateManager.submitTransaction(systemTransaction, priority);
-    }
-
-    /**
-     * A container for the initial state.
-     *
-     * @param signedStateFromDisk the initial signed state loaded from disk
-     * @param initialState        the initial {@link State} object. This is a fast copy of the state loaded from disk
-     */
-    private record LoadedState(@NonNull ReservedSignedState signedStateFromDisk, @Nullable State initialState) {}
-
-    /**
-     * Update the address book with the current address book read from config.txt. Eventually we will not do this, and
-     * only transactions will be capable of modifying the address book.
-     *
-     * @param signedState the state that was loaded from disk
-     * @param addressBook the address book specified in config.txt
-     */
-    private static void updateLoadedStateAddressBook(final SignedState signedState, final AddressBook addressBook) {
-        final State state = signedState.getState();
-
-        // Update the address book with the current address book read from config.txt.
-        // Eventually we will not do this, and only transactions will be capable of
-        // modifying the address book.
-        state.getPlatformState().setAddressBook(addressBook.copy());
-
-        // Invalidate a path down to the new address book
-        new MerkleRouteIterator(state, state.getPlatformState().getAddressBook().getRoute())
-                .forEachRemaining(MerkleNode::invalidateHash);
-
-        // We should only have to rehash a few nodes, so simpler to use the synchronous algorithm.
-        MerkleCryptoFactory.getInstance().digestTreeSync(state);
-
-        // If our hash changes as a result of the new address book then our old signatures may become invalid.
-        signedState.pruneInvalidSignatures();
-    }
-
-    /**
-     * Create the LoadedState from the SignedState loaded from disk, if it is present.
-     *
-     * @param signedStateFromDisk the SignedState loaded from disk.
-     * @return the LoadedState
-     */
-    @NonNull
-    private LoadedState initializeLoadedStateFromSignedState(@NonNull final ReservedSignedState signedStateFromDisk) {
-        try (signedStateFromDisk) {
-            if (signedStateFromDisk.isNotNull()) {
-                updateLoadedStateAddressBook(signedStateFromDisk.get(), initialAddressBook);
-                diskStateHash = signedStateFromDisk.get().getState().getHash();
-                diskStateRound = signedStateFromDisk.get().getRound();
-                final State initialState = loadSavedState(signedStateFromDisk.get());
-                return new LoadedState(
-                        signedStateFromDisk.getAndReserve("SwirldsPlatform.initializeLoadedStateFromSignedState()"),
-                        initialState);
-            } else {
-                startedFromGenesis = true;
-            }
-        } catch (final Exception e) {
-            logger.error(EXCEPTION.getMarker(), "Saved state not loaded:", e);
-            // if requireStateLoad is on, we exit. if not, we just log it
-            if (Settings.getInstance().isRequireStateLoad()) {
-                SystemUtils.exitSystem(SystemExitReason.SAVED_STATE_NOT_LOADED);
-            }
-        }
-        return new LoadedState(createNullReservation(), null);
-    }
-
-    private State loadSavedState(final SignedState signedStateFromDisk) {
-        logger.info(
-                STARTUP.getMarker(),
-                "Information for state loaded from disk:\n{}\n{}",
-                () -> signedStateFromDisk.getState().getPlatformState().getInfoString(),
-                () -> new MerkleTreeVisualizer(signedStateFromDisk.getState())
-                        .setDepth(StateSettings.getDebugHashDepth())
-                        .render());
-
-        /**
-         * The previous version of the software that was run. Null if this is the first time running, or if the previous
-         * version ran before the concept of application software versioning was introduced.
-         */
-        final SoftwareVersion previousSoftwareVersion = signedStateFromDisk
-                .getState()
-                .getPlatformState()
-                .getPlatformData()
-                .getCreationSoftwareVersion();
-        final State initialState = signedStateFromDisk.getState().copy();
-        initialState.getPlatformState().getPlatformData().setCreationSoftwareVersion(appVersion);
-
-        final Hash initialHash = initialState.getSwirldState().getHash();
-        initialState
-                .getSwirldState()
-                .init(this, initialState.getSwirldDualState(), InitTrigger.RESTART, previousSoftwareVersion);
-        initialState.markAsInitialized();
-
-        final Hash currentHash = initialState.getSwirldState().getHash();
-
-        // If the current hash is null, we must hash the state
-        // It's also possible that the application modified the state and hashed itself in init(), if so we need to
-        // rehash the state as a whole.
-        if (currentHash == null || !Objects.equals(initialHash, currentHash)) {
-            initialState.invalidateHash();
-            abortAndThrowIfInterrupted(
-                    () -> {
-                        try {
-                            MerkleCryptoFactory.getInstance()
-                                    .digestTreeAsync(initialState)
-                                    .get();
-                        } catch (final ExecutionException e) {
-                            throw new RuntimeException(e);
-                        }
-                    },
-                    "interrupted while attempting to hash the state");
-        }
-
-        stateManagementComponent.stateToLoad(signedStateFromDisk, SourceOfSignedState.DISK);
-
-        return initialState;
-    }
-
-    /**
-     * Loads the signed state data into consensus and event mapper
-     *
-     * @param signedState the state to get the data from
-     */
-    void loadIntoConsensusAndEventMapper(final SignedState signedState) {
-        consensusRef.set(new ConsensusImpl(
-                platformContext.getConfiguration().getConfigData(ConsensusConfig.class),
-                consensusMetrics,
-                consensusRoundHandler::addMinGenInfo,
-                getAddressBook(),
-                signedState));
-
-        shadowGraph.initFromEvents(
-                EventUtils.prepareForShadowGraph(
-                        // we need to pass in a copy of the array, otherwise prepareForShadowGraph will rearrange the
-                        // events in the signed state which will cause issues for other components that depend on it
-                        signedState.getEvents().clone()),
-                // we need to provide the minGen from consensus so that expiry matches after a restart/reconnect
-                consensusRef.get().getMinRoundGeneration());
-
-        // Data that is needed for the intake system to work
-        for (final EventImpl e : signedState.getEvents()) {
-            eventMapper.eventAdded(e);
-        }
-
-        if (settings.getChatter().isChatterUsed()) {
-            chatterEventMapper.loadFromSignedState(signedState);
-            chatterCore.loadFromSignedState(signedState);
-        }
-
-        logger.info(
-                STARTUP.getMarker(),
-                "Last known events after restart are {}",
-                eventMapper.getMostRecentEventsByEachCreator());
-    }
-
-    /**
-     * Used to load the state received from the sender.
-     *
-     * @param signedState the signed state that was received from the sender
-     */
-    void loadReconnectState(final SignedState signedState) {
-        // the state was received, so now we load its data into different objects
-        logger.info(
-                LogMarker.STATE_HASH.getMarker(),
-                "{}RECONNECT: loadReconnectState: reloading state",
-                HASH_STREAM_OPERATION_PREFIX);
-        logger.debug(RECONNECT.getMarker(), "`loadReconnectState` : reloading state");
-        try {
-
-            reconnectStateLoadedDispatcher.dispatch(
-                    signedState.getRound(), signedState.getState().getHash());
-
-            // It's important to call init() before loading the signed state. The loading process makes copies
-            // of the state, and we want to be sure that the first state in the chain of copies has been initialized.
-            final Hash reconnectHash = signedState.getState().getHash();
-            signedState
-                    .getSwirldState()
-                    .init(
-                            this,
-                            signedState.getState().getSwirldDualState(),
-                            InitTrigger.RECONNECT,
-                            signedState
-                                    .getState()
-                                    .getPlatformState()
-                                    .getPlatformData()
-                                    .getCreationSoftwareVersion());
-            if (!Objects.equals(signedState.getState().getHash(), reconnectHash)) {
-                throw new IllegalStateException(
-                        "State hash is not permitted to change during a reconnect init() call. Previous hash was "
-                                + reconnectHash + ", new hash is "
-                                + signedState.getState().getHash());
-            }
-            signedState.getState().markAsInitialized();
-
-            swirldStateManager.loadFromSignedState(signedState);
-
-            stateManagementComponent.stateToLoad(signedState, SourceOfSignedState.RECONNECT);
-
-            loadIntoConsensusAndEventMapper(signedState);
-            // eventLinker is not thread safe, which is not a problem regularly because it is only used by a single
-            // thread. after a reconnect, it needs to load the minimum generation from a state on a different thread,
-            // so the intake thread is paused before the data is loaded and unpaused after. this ensures that the
-            // thread will get the up-to-date data loaded
-            new PauseAndLoad(getIntakeQueue(), eventLinker).loadFromSignedState(signedState);
-
-            getConsensusHandler().loadDataFromSignedState(signedState, true);
-
-            // Notify any listeners that the reconnect has been completed
-            notificationEngine.dispatch(
-                    ReconnectCompleteListener.class,
-                    new ReconnectCompleteNotification(
-                            signedState.getRound(),
-                            signedState.getConsensusTimestamp(),
-                            signedState.getState().getSwirldState()));
-        } catch (final RuntimeException e) {
-            logger.debug(RECONNECT.getMarker(), "`loadReconnectState` : FAILED, reason: {}", e.getMessage());
-            // if the loading fails for whatever reason, we clear all data again in case some of it has been loaded
-            clearAllPipelines.clear();
-            throw e;
-        }
-
-        logger.debug(
-                RECONNECT.getMarker(),
-                "`loadReconnectState` : reconnect complete notifications finished. Resetting fallen-behind");
-        getSyncManager().resetFallenBehind();
-        logger.debug(
-                RECONNECT.getMarker(),
-                "`loadReconnectState` : resetting fallen-behind & reloading state, finished, succeeded`");
-    }
-
-    /**
-     * This observer is called when a system freeze is requested. Permanently stops event creation and gossip.
-     *
-     * @param reason the reason why the system is being frozen.
-     */
-    private void haltRequested(final String reason) {
-        logger.error(EXCEPTION.getMarker(), "System halt requested. Reason: {}", reason);
-        freezeManager.freezeEventCreation();
-        for (final StoppableThread thread : chatterThreads) {
-            thread.stop();
-        }
-        for (final StoppableThread thread : syncProtocolThreads) {
-            thread.stop();
-        }
-
-        final SyncConfig syncConfig = platformContext.getConfiguration().getConfigData(SyncConfig.class);
-        if (syncConfig.syncAsProtocolEnabled()) {
-            gossipHalted.set(true);
-        }
-
-        if (syncManager != null) {
-            syncManager.haltRequestedObserver(reason);
-        }
-    }
-
-    /**
-     * Build the pre-consensus event writer.
-     */
-    private PreConsensusEventWriter buildPreConsensusEventWriter() {
-        final PreConsensusEventStreamConfig preConsensusEventStreamConfig =
-                platformContext.getConfiguration().getConfigData(PreConsensusEventStreamConfig.class);
-
-        if (!preConsensusEventStreamConfig.enableStorage()) {
-            return new NoOpPreConsensusEventWriter();
-        }
-
-        final PreConsensusEventFileManager fileManager;
-        try {
-            fileManager = new PreConsensusEventFileManager(platformContext, OSTime.getInstance(), selfId.getId());
-        } catch (final IOException e) {
-            throw new UncheckedIOException("unable load preconsensus files", e);
-        }
-
-        final PreConsensusEventWriter syncWriter = new SyncPreConsensusEventWriter(platformContext, fileManager);
-
-        return new AsyncPreConsensusEventWriter(platformContext, threadManager, syncWriter);
     }
 
     /**
