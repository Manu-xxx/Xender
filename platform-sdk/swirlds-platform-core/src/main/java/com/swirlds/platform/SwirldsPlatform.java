--- conflicted
+++ resolved
@@ -562,21 +562,13 @@
 
         clearAllPipelines = new LoggingClearables(
                 RECONNECT.getMarker(),
-<<<<<<< HEAD
                 List.of(Pair.of(platformWiring, "platformWiring"), Pair.of(transactionPool, "transactionPool")));
 
         blocks.getLatestCompleteStateReference()
                 .set(() -> latestCompleteStateNexus.getState("get latest complete state for reconnect"));
         blocks.loadReconnectStateReference().set(this::loadReconnectState);
         blocks.clearAllPipelinesForReconnectReference().set(clearAllPipelines::clear);
-=======
-                List.of(
-                        Pair.of(platformWiring, "platformWiring"),
-                        Pair.of(shadowGraph, "shadowGraph"),
-                        Pair.of(transactionPool, "transactionPool")));
-
         blocks.latestImmutableStateProviderReference().set(latestImmutableStateNexus::getState);
->>>>>>> 93646294
     }
 
     /**
