--- conflicted
+++ resolved
@@ -1076,43 +1076,6 @@
         }
     }
 
-<<<<<<< HEAD
-=======
-    /**
-     * Checks the status of the platform and notifies the SwirldMain if there is a change in status
-     */
-    private void checkPlatformStatus() {
-        synchronized (currentPlatformStatus) {
-            if (gossip.hasFallenBehind()) {
-                setPlatformStatus(PlatformStatus.BEHIND);
-            } else if (freezeManager.isFreezeStarted()) {
-                setPlatformStatus(PlatformStatus.FREEZING);
-            } else if (freezeManager.isFreezeComplete()) {
-                setPlatformStatus(PlatformStatus.FREEZE_COMPLETE);
-            } else {
-                setPlatformStatus(PlatformStatus.ACTIVE);
-            }
-        }
-    }
-
-    /**
-     * Change the current platform status.
-     *
-     * @param newStatus the new platform status
-     */
-    private void setPlatformStatus(@NonNull final PlatformStatus newStatus) {
-        final PlatformStatus oldStatus = currentPlatformStatus.getAndSet(newStatus);
-        if (oldStatus != newStatus) {
-            logger.info(PLATFORM_STATUS.getMarker(), () -> new PlatformStatusPayload(
-                            "Platform status changed.", oldStatus == null ? "" : oldStatus.name(), newStatus.name())
-                    .toString());
-
-            notificationEngine.dispatch(
-                    PlatformStatusChangeListener.class, new PlatformStatusChangeNotification(newStatus));
-        }
-    }
-
->>>>>>> 74451a7d
     /** {@inheritDoc} */
     @Override
     public boolean createTransaction(@NonNull final byte[] transaction) {
