/*
 * Copyright (C) 2016-2023 Hedera Hashgraph, LLC
 *
 * Licensed under the Apache License, Version 2.0 (the "License");
 * you may not use this file except in compliance with the License.
 * You may obtain a copy of the License at
 *
 *      http://www.apache.org/licenses/LICENSE-2.0
 *
 * Unless required by applicable law or agreed to in writing, software
 * distributed under the License is distributed on an "AS IS" BASIS,
 * WITHOUT WARRANTIES OR CONDITIONS OF ANY KIND, either express or implied.
 * See the License for the specific language governing permissions and
 * limitations under the License.
 */

package com.swirlds.platform;

import static com.swirlds.common.threading.interrupt.Uninterruptable.abortAndThrowIfInterrupted;
import static com.swirlds.common.threading.manager.AdHocThreadManager.getStaticThreadManager;
import static com.swirlds.logging.legacy.LogMarker.EXCEPTION;
import static com.swirlds.logging.legacy.LogMarker.RECONNECT;
import static com.swirlds.logging.legacy.LogMarker.STARTUP;
import static com.swirlds.logging.legacy.LogMarker.STATE_TO_DISK;
import static com.swirlds.platform.event.creation.EventCreationManagerFactory.buildEventCreationManager;
import static com.swirlds.platform.event.creation.EventCreationManagerFactory.buildLegacyEventCreationManager;
import static com.swirlds.platform.state.address.AddressBookMetrics.registerAddressBookMetrics;
import static com.swirlds.platform.state.iss.ConsensusHashManager.DO_NOT_IGNORE_ROUNDS;
import static com.swirlds.platform.state.signed.SignedStateFileReader.getSavedStateFiles;
import static com.swirlds.platform.system.InitTrigger.GENESIS;
import static com.swirlds.platform.system.InitTrigger.RESTART;
import static com.swirlds.platform.system.SoftwareVersion.NO_VERSION;
import static com.swirlds.platform.system.UptimeData.NO_ROUND;

import com.swirlds.base.state.Startable;
import com.swirlds.base.time.Time;
import com.swirlds.base.utility.Pair;
import com.swirlds.common.config.ConsensusConfig;
import com.swirlds.common.config.EventConfig;
import com.swirlds.common.config.StateConfig;
import com.swirlds.common.config.TransactionConfig;
import com.swirlds.common.context.PlatformContext;
import com.swirlds.common.crypto.Hash;
import com.swirlds.common.crypto.Signature;
import com.swirlds.common.io.utility.RecycleBin;
import com.swirlds.common.merkle.crypto.MerkleCryptoFactory;
import com.swirlds.common.merkle.utility.SerializableLong;
import com.swirlds.common.metrics.FunctionGauge;
import com.swirlds.common.metrics.Metrics;
import com.swirlds.common.metrics.extensions.PhaseTimer;
import com.swirlds.common.metrics.extensions.PhaseTimerBuilder;
import com.swirlds.common.notification.NotificationEngine;
import com.swirlds.common.platform.NodeId;
import com.swirlds.common.scratchpad.Scratchpad;
import com.swirlds.common.stream.EventStreamManager;
import com.swirlds.common.threading.framework.QueueThread;
import com.swirlds.common.threading.framework.config.QueueThreadConfiguration;
import com.swirlds.common.threading.framework.config.QueueThreadMetricsConfiguration;
import com.swirlds.common.threading.interrupt.InterruptableConsumer;
import com.swirlds.common.threading.manager.ThreadManager;
import com.swirlds.common.utility.AutoCloseableWrapper;
import com.swirlds.common.utility.Clearable;
import com.swirlds.common.utility.LoggingClearables;
import com.swirlds.common.utility.StackTrace;
import com.swirlds.common.wiring.model.WiringModel;
import com.swirlds.logging.legacy.LogMarker;
import com.swirlds.logging.legacy.payload.FatalErrorPayload;
import com.swirlds.platform.components.EventIntake;
import com.swirlds.platform.components.LinkedEventIntake;
import com.swirlds.platform.components.SavedStateController;
import com.swirlds.platform.components.appcomm.AppCommunicationComponent;
import com.swirlds.platform.components.state.DefaultStateManagementComponent;
import com.swirlds.platform.components.state.StateManagementComponent;
import com.swirlds.platform.components.state.output.NewLatestCompleteStateConsumer;
import com.swirlds.platform.components.transaction.system.ConsensusSystemTransactionManager;
import com.swirlds.platform.components.transaction.system.PreconsensusSystemTransactionManager;
import com.swirlds.platform.config.ThreadConfig;
import com.swirlds.platform.crypto.CryptoStatic;
import com.swirlds.platform.crypto.KeysAndCerts;
import com.swirlds.platform.crypto.PlatformSigner;
import com.swirlds.platform.dispatch.DispatchBuilder;
import com.swirlds.platform.dispatch.DispatchConfiguration;
import com.swirlds.platform.dispatch.triggers.flow.DiskStateLoadedTrigger;
import com.swirlds.platform.dispatch.triggers.flow.ReconnectStateLoadedTrigger;
import com.swirlds.platform.event.EventCounter;
import com.swirlds.platform.event.EventUtils;
import com.swirlds.platform.event.GossipEvent;
import com.swirlds.platform.event.creation.AsyncEventCreationManager;
import com.swirlds.platform.event.creation.EventCreationManager;
import com.swirlds.platform.event.deduplication.EventDeduplicator;
import com.swirlds.platform.event.linking.EventLinker;
import com.swirlds.platform.event.linking.InOrderLinker;
import com.swirlds.platform.event.linking.OrphanBufferingLinker;
import com.swirlds.platform.event.linking.ParentFinder;
import com.swirlds.platform.event.orphan.OrphanBuffer;
import com.swirlds.platform.event.preconsensus.AsyncPreconsensusEventWriter;
import com.swirlds.platform.event.preconsensus.NoOpPreconsensusEventWriter;
import com.swirlds.platform.event.preconsensus.PreconsensusEventFileManager;
import com.swirlds.platform.event.preconsensus.PreconsensusEventReplayWorkflow;
import com.swirlds.platform.event.preconsensus.PreconsensusEventStreamConfig;
import com.swirlds.platform.event.preconsensus.PreconsensusEventStreamSequencer;
import com.swirlds.platform.event.preconsensus.PreconsensusEventWriter;
import com.swirlds.platform.event.preconsensus.SyncPreconsensusEventWriter;
import com.swirlds.platform.event.validation.AddressBookUpdate;
import com.swirlds.platform.event.validation.AncientValidator;
import com.swirlds.platform.event.validation.EventDeduplication;
import com.swirlds.platform.event.validation.EventSignatureValidator;
import com.swirlds.platform.event.validation.EventValidator;
import com.swirlds.platform.event.validation.GossipEventValidator;
import com.swirlds.platform.event.validation.GossipEventValidators;
import com.swirlds.platform.event.validation.InternalEventValidator;
import com.swirlds.platform.event.validation.SignatureValidator;
import com.swirlds.platform.event.validation.StaticValidators;
import com.swirlds.platform.event.validation.TransactionSizeValidator;
import com.swirlds.platform.eventhandling.ConsensusRoundHandler;
import com.swirlds.platform.eventhandling.PreConsensusEventHandler;
import com.swirlds.platform.eventhandling.TransactionPool;
import com.swirlds.platform.gossip.DefaultIntakeEventCounter;
import com.swirlds.platform.gossip.Gossip;
import com.swirlds.platform.gossip.GossipFactory;
import com.swirlds.platform.gossip.IntakeEventCounter;
import com.swirlds.platform.gossip.NoOpIntakeEventCounter;
import com.swirlds.platform.gossip.chatter.config.ChatterConfig;
import com.swirlds.platform.gossip.shadowgraph.ShadowGraph;
import com.swirlds.platform.gossip.shadowgraph.ShadowGraphEventObserver;
import com.swirlds.platform.gossip.sync.config.SyncConfig;
import com.swirlds.platform.gui.GuiPlatformAccessor;
import com.swirlds.platform.intake.EventIntakePhase;
import com.swirlds.platform.internal.EventImpl;
import com.swirlds.platform.listeners.PlatformStatusChangeListener;
import com.swirlds.platform.listeners.PlatformStatusChangeNotification;
import com.swirlds.platform.listeners.ReconnectCompleteListener;
import com.swirlds.platform.listeners.ReconnectCompleteNotification;
import com.swirlds.platform.listeners.StateLoadedFromDiskCompleteListener;
import com.swirlds.platform.listeners.StateLoadedFromDiskNotification;
import com.swirlds.platform.metrics.AddedEventMetrics;
import com.swirlds.platform.metrics.ConsensusHandlingMetrics;
import com.swirlds.platform.metrics.ConsensusMetrics;
import com.swirlds.platform.metrics.ConsensusMetricsImpl;
import com.swirlds.platform.metrics.EventIntakeMetrics;
import com.swirlds.platform.metrics.IssMetrics;
import com.swirlds.platform.metrics.RuntimeMetrics;
import com.swirlds.platform.metrics.SwirldStateMetrics;
import com.swirlds.platform.metrics.SyncMetrics;
import com.swirlds.platform.metrics.TransactionMetrics;
import com.swirlds.platform.observers.ConsensusRoundObserver;
import com.swirlds.platform.observers.EventObserverDispatcher;
import com.swirlds.platform.observers.PreConsensusEventObserver;
import com.swirlds.platform.recovery.EmergencyRecoveryManager;
import com.swirlds.platform.state.State;
import com.swirlds.platform.state.SwirldStateManager;
import com.swirlds.platform.state.iss.ConsensusHashManager;
import com.swirlds.platform.state.iss.IssHandler;
import com.swirlds.platform.state.iss.IssScratchpad;
import com.swirlds.platform.state.nexus.EmergencyStateNexus;
import com.swirlds.platform.state.nexus.LatestCompleteStateNexus;
import com.swirlds.platform.state.nexus.SignedStateNexus;
import com.swirlds.platform.state.signed.ReservedSignedState;
import com.swirlds.platform.state.signed.SavedStateInfo;
import com.swirlds.platform.state.signed.SignedState;
import com.swirlds.platform.state.signed.SignedStateFileManager;
import com.swirlds.platform.state.signed.SignedStateManager;
import com.swirlds.platform.state.signed.SignedStateMetrics;
import com.swirlds.platform.state.signed.SourceOfSignedState;
import com.swirlds.platform.state.signed.StartupStateUtils;
import com.swirlds.platform.state.signed.StateDumpRequest;
import com.swirlds.platform.state.signed.StateToDiskReason;
import com.swirlds.platform.stats.StatConstructor;
import com.swirlds.platform.system.InitTrigger;
import com.swirlds.platform.system.Platform;
import com.swirlds.platform.system.Shutdown;
import com.swirlds.platform.system.SoftwareVersion;
import com.swirlds.platform.system.SwirldState;
import com.swirlds.platform.system.SystemExitCode;
import com.swirlds.platform.system.SystemExitUtils;
import com.swirlds.platform.system.UptimeData;
import com.swirlds.platform.system.address.Address;
import com.swirlds.platform.system.address.AddressBook;
import com.swirlds.platform.system.address.AddressBookUtils;
import com.swirlds.platform.system.events.EventDescriptor;
import com.swirlds.platform.system.status.PlatformStatus;
import com.swirlds.platform.system.status.PlatformStatusManager;
import com.swirlds.platform.system.status.actions.DoneReplayingEventsAction;
import com.swirlds.platform.system.status.actions.ReconnectCompleteAction;
import com.swirlds.platform.system.status.actions.StartedReplayingEventsAction;
import com.swirlds.platform.system.transaction.StateSignatureTransaction;
import com.swirlds.platform.system.transaction.SwirldTransaction;
import com.swirlds.platform.threading.PauseAndLoad;
import com.swirlds.platform.util.PlatformComponents;
import com.swirlds.platform.wiring.PlatformWiring;
import edu.umd.cs.findbugs.annotations.NonNull;
import edu.umd.cs.findbugs.annotations.Nullable;
import java.io.IOException;
import java.io.UncheckedIOException;
import java.util.ArrayList;
import java.util.HashMap;
import java.util.List;
import java.util.Map;
import java.util.Objects;
import java.util.concurrent.ExecutionException;
import java.util.concurrent.atomic.AtomicLong;
import java.util.concurrent.atomic.AtomicReference;
import java.util.function.Consumer;
import java.util.function.Predicate;
import org.apache.logging.log4j.LogManager;
import org.apache.logging.log4j.Logger;

public class SwirldsPlatform implements Platform {

    public static final String PLATFORM_THREAD_POOL_NAME = "platform-core";
    /** use this for all logging, as controlled by the optional data/log4j2.xml file */
    private static final Logger logger = LogManager.getLogger(SwirldsPlatform.class);
    /**
     * the ID of the member running this. Since a node can be a main node or a mirror node, the ID is not a primitive
     * value
     */
    private final NodeId selfId;
    /**
     * The shadow graph manager. This wraps a shadow graph, which is an Event graph that adds child pointers to the
     * Hashgraph Event graph. Used for gossiping.
     */
    private final ShadowGraph shadowGraph;

    /**
     * the object used to calculate consensus. it is volatile because the whole object is replaced when reading a state
     * from disk or getting it through reconnect
     */
    private final AtomicReference<Consensus> consensusRef = new AtomicReference<>();
    /** the current nodes in the network and their information */
    private final AddressBook currentAddressBook;

    private final Metrics metrics;

    private final ConsensusMetrics consensusMetrics;

    /** the object that contains all key pairs and CSPRNG state for this member */
    private final KeysAndCerts keysAndCerts;
    /**
     * If a state was loaded from disk, this is the minimum generation non-ancient for that round. If starting from a
     * genesis state, this is 0.
     */
    private final long initialMinimumGenerationNonAncient;

    private final StateManagementComponent stateManagementComponent;
    /** Manages the pipeline of signed states to be written to disk */
    private final SignedStateFileManager signedStateFileManager;

    /**
     * Holds the latest state that is immutable. May be unhashed (in the future), may or may not have all required
     * signatures. State is returned with a reservation.
     * <p>
     * NOTE: This is currently set when a state has finished hashing. In the future, this will be set at the moment a
     * new state is created, before it is hashed.
     */
    private final SignedStateNexus latestImmutableState = new SignedStateNexus();

    private final QueueThread<GossipEvent> intakeQueue;
    private final QueueThread<ReservedSignedState> stateHashSignQueue;
    private final EventLinker eventLinker;

    /**
     * Validates events and passes valid events further down the intake pipeline.
     */
    private final InterruptableConsumer<GossipEvent> intakeHandler;

    /** Contains all validators for events */
    private final GossipEventValidators eventValidators;

    /** Stores and processes consensus events including sending them to {@link SwirldStateManager} for handling */
    private final ConsensusRoundHandler consensusRoundHandler;

    private final TransactionPool transactionPool;
    /** Handles all interaction with {@link SwirldState} */
    private final SwirldStateManager swirldStateManager;
    /** Checks the validity of transactions and submits valid ones to the transaction pool */
    private final SwirldTransactionSubmitter transactionSubmitter;
    /** clears all pipelines to prepare for a reconnect */
    private final Clearable clearAllPipelines;

    /**
     * Responsible for managing the lifecycle of threads on this platform.
     */
    private final ThreadManager threadManager;

    /**
     * All components that need to be started or that have dispatch observers.
     */
    private final PlatformComponents components;

    /**
     * Call this when a reconnect has been completed.
     */
    private final ReconnectStateLoadedTrigger reconnectStateLoadedDispatcher;

    /**
     * Call this when a state has been loaded from disk.
     */
    private final DiskStateLoadedTrigger diskStateLoadedDispatcher;
    /**
     * The current version of the app running on this platform.
     */
    private final SoftwareVersion appVersion;
    /**
     * For passing notifications between the platform and the application.
     */
    private final NotificationEngine notificationEngine;

    /**
     * The platform context for this platform. Should be used to access basic services
     */
    private final PlatformContext platformContext;

    /**
     * Can be used to read preconsensus event files from disk.
     */
    private final PreconsensusEventFileManager preconsensusEventFileManager;

    /**
     * Writes preconsensus events to disk.
     */
    private final PreconsensusEventWriter preconsensusEventWriter;

    /**
     * Manages the status of the platform.
     */
    private final PlatformStatusManager platformStatusManager;

    /**
     * Responsible for transmitting and receiving events from the network.
     */
    private final Gossip gossip;

    /**
     * Allows files to be deleted, and potentially recovered later for debugging.
     */
    private final RecycleBin recycleBin;

    /**
     * Creates new events.
     */
    private final AsyncEventCreationManager eventCreator;

    /**
     * The round of the most recent reconnect state received, or {@link UptimeData#NO_ROUND}
     * if no reconnect state has been received since startup.
     */
    private final AtomicLong latestReconnectRound = new AtomicLong(NO_ROUND);

    final ConsensusHashManager consensusHashManager;

    /** Manages emergency recovery */
    private final EmergencyRecoveryManager emergencyRecoveryManager;

    /**
     * Encapsulated wiring for the platform.
     */
    private final PlatformWiring platformWiring;

    /**
     * the browser gives the Platform what app to run. There can be multiple Platforms on one computer.
     *
     * @param platformContext          the context for this platform
     * @param keysAndCerts             an object holding all the public/private key pairs and the CSPRNG state for this
     *                                 member
     * @param recycleBin               used to delete files that may be useful for later debugging
     * @param id                       the ID for this node
     * @param mainClassName            the name of the app class inheriting from SwirldMain
     * @param swirldName               the name of the swirld being run
     * @param appVersion               the current version of the running application
     * @param initialState             the initial state of the platform
     * @param emergencyRecoveryManager used in emergency recovery.
     */
    SwirldsPlatform(
            @NonNull final PlatformContext platformContext,
            @NonNull final KeysAndCerts keysAndCerts,
            @NonNull final RecycleBin recycleBin,
            @NonNull final NodeId id,
            @NonNull final String mainClassName,
            @NonNull final String swirldName,
            @NonNull final SoftwareVersion appVersion,
            @NonNull final SignedState initialState,
            @NonNull final EmergencyRecoveryManager emergencyRecoveryManager) {

        this.platformContext = Objects.requireNonNull(platformContext, "platformContext");
        this.emergencyRecoveryManager = Objects.requireNonNull(emergencyRecoveryManager, "emergencyRecoveryManager");
        final Time time = Time.getCurrent();

        final DispatchBuilder dispatchBuilder =
                new DispatchBuilder(platformContext.getConfiguration().getConfigData(DispatchConfiguration.class));

        components = new PlatformComponents(dispatchBuilder);

        // FUTURE WORK: use a real thread manager here
        threadManager = getStaticThreadManager();

        notificationEngine = NotificationEngine.buildEngine(threadManager);

        dispatchBuilder.registerObservers(this);

        reconnectStateLoadedDispatcher =
                dispatchBuilder.getDispatcher(this, ReconnectStateLoadedTrigger.class)::dispatch;
        diskStateLoadedDispatcher = dispatchBuilder.getDispatcher(this, DiskStateLoadedTrigger.class)::dispatch;

        final StateConfig stateConfig = platformContext.getConfiguration().getConfigData(StateConfig.class);
        final String actualMainClassName = stateConfig.getMainClassName(mainClassName);

        this.appVersion = appVersion;

        this.selfId = id;
        this.currentAddressBook = initialState.getAddressBook();

        final EmergencyStateNexus emergencyState = new EmergencyStateNexus();
        if (emergencyRecoveryManager.isEmergencyState(initialState)) {
            emergencyState.setState(initialState.reserve("emergency state nexus"));
        }
        final Consumer<PlatformStatus> statusChangeConsumer = s -> {
            notificationEngine.dispatch(PlatformStatusChangeListener.class, new PlatformStatusChangeNotification(s));
            emergencyState.platformStatusChanged(s);
        };
        platformStatusManager =
                components.add(new PlatformStatusManager(platformContext, time, threadManager, statusChangeConsumer));

        this.metrics = platformContext.getMetrics();

        metrics.getOrCreate(StatConstructor.createEnumStat(
                "PlatformStatus",
                Metrics.PLATFORM_CATEGORY,
                PlatformStatus.values(),
                platformStatusManager::getCurrentStatus));

        registerAddressBookMetrics(metrics, currentAddressBook, selfId);

        this.recycleBin = components.add(Objects.requireNonNull(recycleBin));

        this.consensusMetrics = new ConsensusMetricsImpl(this.selfId, metrics);

        final EventIntakeMetrics eventIntakeMetrics = new EventIntakeMetrics(metrics, selfId);
        final SyncMetrics syncMetrics = new SyncMetrics(metrics);
        RuntimeMetrics.setup(metrics);

        this.shadowGraph = new ShadowGraph(syncMetrics, currentAddressBook.getSize());

        this.keysAndCerts = keysAndCerts;

        EventCounter.registerEventCounterMetrics(metrics);

        final AppCommunicationComponent appCommunicationComponent =
                new AppCommunicationComponent(notificationEngine, platformContext);

        components.add(appCommunicationComponent);

        metrics.addUpdater(appCommunicationComponent::updateLatestCompleteStateQueueSize);

        final Hash epochHash;
        if (emergencyRecoveryManager.getEmergencyRecoveryFile() != null) {
            epochHash = emergencyRecoveryManager.getEmergencyRecoveryFile().hash();
        } else {
            epochHash =
                    initialState.getState().getPlatformState().getPlatformData().getEpochHash();
        }

        StartupStateUtils.doRecoveryCleanup(
                platformContext,
                recycleBin,
                selfId,
                swirldName,
                actualMainClassName,
                epochHash,
                initialState.getRound());

        preconsensusEventFileManager = buildPreconsensusEventFileManager(initialState.getRound());

        preconsensusEventWriter = components.add(buildPreconsensusEventWriter(preconsensusEventFileManager));

        // Only validate preconsensus signature transactions if we are not recovering from an ISS.
        // ISS round == null means we haven't observed an ISS yet.
        // ISS round < current round means there was an ISS prior to the saved state
        //    that has already been recovered from.
        // ISS round >= current round means that the ISS happens in the future relative the initial state, meaning
        //    we may observe ISS-inducing signature transactions in the preconsensus event stream.
        final Scratchpad<IssScratchpad> issScratchpad =
                Scratchpad.create(platformContext, selfId, IssScratchpad.class, "platform.iss");
        issScratchpad.logContents();
        final SerializableLong issRound = issScratchpad.get(IssScratchpad.LAST_ISS_ROUND);
        final boolean ignorePreconsensusSignatures = issRound != null && issRound.getValue() >= initialState.getRound();

        // A round that we will completely skip ISS detection for. Needed for tests that do janky state modification
        // without a software upgrade (in production this feature should not be used).
        final long roundToIgnore = stateConfig.validateInitialState() ? DO_NOT_IGNORE_ROUNDS : initialState.getRound();

        consensusHashManager = components.add(new ConsensusHashManager(
                platformContext,
                Time.getCurrent(),
                dispatchBuilder,
                currentAddressBook,
                epochHash,
                appVersion,
                ignorePreconsensusSignatures,
                roundToIgnore));

        components.add(new IssHandler(
                stateConfig,
                selfId,
                platformStatusManager,
                this::haltRequested,
                this::handleFatalError,
                appCommunicationComponent,
                issScratchpad));

        components.add(new IssMetrics(platformContext.getMetrics(), currentAddressBook));

        signedStateFileManager = new SignedStateFileManager(
                platformContext,
                new SignedStateMetrics(platformContext.getMetrics()),
                Time.getCurrent(),
                actualMainClassName,
                selfId,
                swirldName);

        transactionPool = new TransactionPool(platformContext);

        // FUTURE WORK: at some point this should be part of the unified platform wiring
        final WiringModel model = WiringModel.create(platformContext, Time.getCurrent());
        components.add(model);

        platformWiring = components.add(new PlatformWiring(platformContext, time));
        platformWiring.wireExternalComponents(
                preconsensusEventWriter, platformStatusManager, appCommunicationComponent, transactionPool);

        final StateSigner stateSigner = new StateSigner(new PlatformSigner(keysAndCerts), platformStatusManager);
        platformWiring.bind(signedStateFileManager, stateSigner);

        final LatestCompleteStateNexus latestCompleteState =
                new LatestCompleteStateNexus(stateConfig, platformContext.getMetrics());
        final SavedStateController savedStateController =
                new SavedStateController(stateConfig, platformWiring.getSaveStateToDiskInput()::offer);
        final NewLatestCompleteStateConsumer newLatestCompleteStateConsumer = ss -> {
            // the app comm component will reserve the state, this should be done by the wiring in the future
            appCommunicationComponent.newLatestCompleteStateEvent(ss);
            // the nexus expects a state to be reserved for it
            // in the future, all of these reservations will be done by the wiring
            latestCompleteState.setState(ss.reserve("setting latest complete state"));
        };

        stateManagementComponent = new DefaultStateManagementComponent(
                platformContext,
                threadManager,
                dispatchBuilder,
                newLatestCompleteStateConsumer,
                this::handleFatalError,
<<<<<<< HEAD
                platformStatusManager,
                savedStateController);
=======
                savedStateController,
                platformWiring.getDumpStateToDiskInput()::put,
                platformWiring.getSignStateInput()::put);
>>>>>>> c7dd6e7f

        // Load the minimum generation into the pre-consensus event writer
        final List<SavedStateInfo> savedStates = getSavedStateFiles(actualMainClassName, selfId, swirldName);
        if (!savedStates.isEmpty()) {
            // The minimum generation of non-ancient events for the oldest state snapshot on disk.
            final long minimumGenerationNonAncientForOldestState =
                    savedStates.get(savedStates.size() - 1).metadata().minimumGenerationNonAncient();
            preconsensusEventWriter.setMinimumGenerationToStoreUninterruptably(
                    minimumGenerationNonAncientForOldestState);
        }

        components.add(stateManagementComponent);

        final SignedStateManager signedStateManager = stateManagementComponent.getSignedStateManager();

        final PreconsensusSystemTransactionManager preconsensusSystemTransactionManager =
                new PreconsensusSystemTransactionManager();
        preconsensusSystemTransactionManager.addHandler(
                StateSignatureTransaction.class, signedStateManager::handlePreconsensusSignatureTransaction);

        final ConsensusSystemTransactionManager consensusSystemTransactionManager =
                new ConsensusSystemTransactionManager();
        consensusSystemTransactionManager.addHandler(
                StateSignatureTransaction.class,
                (ignored, nodeId, txn, v) ->
                        consensusHashManager.handlePostconsensusSignatureTransaction(nodeId, txn, v));
        consensusSystemTransactionManager.addHandler(
                StateSignatureTransaction.class,
                (ignored, nodeId, txn, v) -> signedStateManager.handlePostconsensusSignatureTransaction(nodeId, txn));

        // FUTURE WORK remove this when there are no more ShutdownRequestedTriggers being dispatched
        components.add(new Shutdown());

        final EventConfig eventConfig = platformContext.getConfiguration().getConfigData(EventConfig.class);

        final Address address = getSelfAddress();
        final String eventStreamManagerName;
        if (!address.getMemo().isEmpty()) {
            eventStreamManagerName = address.getMemo();
        } else {
            eventStreamManagerName = String.valueOf(selfId);
        }

        final EventStreamManager<EventImpl> eventStreamManager = new EventStreamManager<>(
                platformContext,
                threadManager,
                getSelfId(),
                this,
                eventStreamManagerName,
                eventConfig.enableEventStreaming(),
                eventConfig.eventsLogDir(),
                eventConfig.eventsLogPeriod(),
                eventConfig.eventStreamQueueCapacity(),
                this::isLastEventBeforeRestart);

        initializeState(initialState);

        final TransactionConfig transactionConfig =
                platformContext.getConfiguration().getConfigData(TransactionConfig.class);

        // This object makes a copy of the state. After this point, initialState becomes immutable.
        swirldStateManager = new SwirldStateManager(
                platformContext,
                currentAddressBook,
                selfId,
                preconsensusSystemTransactionManager,
                consensusSystemTransactionManager,
                new SwirldStateMetrics(platformContext.getMetrics()),
                platformStatusManager,
                initialState.getState(),
                appVersion);

        final InterruptableConsumer<ReservedSignedState> newSignedStateFromTransactionsConsumer = rs -> {
            latestImmutableState.setState(rs.getAndReserve("newSignedStateFromTransactionsConsumer"));
            latestCompleteState.newIncompleteState(rs.get().getRound());
            stateManagementComponent.newSignedStateFromTransactions(rs);
        };

        stateHashSignQueue = components.add(new QueueThreadConfiguration<ReservedSignedState>(threadManager)
                .setNodeId(selfId)
                .setComponent(PLATFORM_THREAD_POOL_NAME)
                .setThreadName("state-hash-sign")
                .setHandler(newSignedStateFromTransactionsConsumer)
                .setCapacity(1)
                .setMetricsConfiguration(new QueueThreadMetricsConfiguration(metrics).enableBusyTimeMetric())
                .build());

        final ThreadConfig threadConfig = platformContext.getConfiguration().getConfigData(ThreadConfig.class);
        final PreConsensusEventHandler preConsensusEventHandler = components.add(new PreConsensusEventHandler(
                metrics, threadManager, selfId, swirldStateManager, consensusMetrics, threadConfig));

        consensusRoundHandler = components.add(new ConsensusRoundHandler(
                platformContext,
                threadManager,
                selfId,
                swirldStateManager,
                new ConsensusHandlingMetrics(metrics, time),
                eventStreamManager,
                stateHashSignQueue,
                preconsensusEventWriter::waitUntilDurable,
                platformStatusManager,
                consensusHashManager::roundCompleted,
                appVersion));

        final AddedEventMetrics addedEventMetrics = new AddedEventMetrics(this.selfId, metrics);
        final PreconsensusEventStreamSequencer sequencer = new PreconsensusEventStreamSequencer();

        final EventObserverDispatcher eventObserverDispatcher = new EventObserverDispatcher(
                new ShadowGraphEventObserver(shadowGraph),
                consensusRoundHandler,
                addedEventMetrics,
                eventIntakeMetrics,
                (PreConsensusEventObserver) event -> {
                    sequencer.assignStreamSequenceNumber(event);
                    abortAndThrowIfInterrupted(
                            preconsensusEventWriter::writeEvent,
                            event,
                            "Interrupted while attempting to enqueue preconsensus event for writing");
                },
                (ConsensusRoundObserver) round -> {
                    abortAndThrowIfInterrupted(
                            preconsensusEventWriter::setMinimumGenerationNonAncient,
                            round.getGenerations().getMinGenerationNonAncient(),
                            "Interrupted while attempting to enqueue change in minimum generation non-ancient");

                    abortAndThrowIfInterrupted(
                            preconsensusEventWriter::requestFlush,
                            "Interrupted while requesting preconsensus event flush");
                });

        final List<Predicate<EventDescriptor>> isDuplicateChecks = new ArrayList<>();
        isDuplicateChecks.add(d -> shadowGraph.isHashInGraph(d.getHash()));

        final SyncConfig syncConfig = platformContext.getConfiguration().getConfigData(SyncConfig.class);
        final IntakeEventCounter intakeEventCounter;
        if (syncConfig.waitForEventsInIntake()) {
            intakeEventCounter = new DefaultIntakeEventCounter(currentAddressBook);
        } else {
            intakeEventCounter = new NoOpIntakeEventCounter();
        }

        eventLinker = buildEventLinker(isDuplicateChecks, intakeEventCounter);

        final PhaseTimer<EventIntakePhase> eventIntakePhaseTimer = new PhaseTimerBuilder<>(
                        platformContext, time, "platform", EventIntakePhase.class)
                .setInitialPhase(EventIntakePhase.IDLE)
                .enableFractionalMetrics()
                .build();

        final EventIntake eventIntake = new EventIntake(
                platformContext,
                threadManager,
                time,
                selfId,
                eventLinker,
                consensusRef::get,
                currentAddressBook,
                eventObserverDispatcher,
                eventIntakePhaseTimer,
                shadowGraph,
                preConsensusEventHandler::preconsensusEvent,
                intakeEventCounter);

        final List<GossipEventValidator> validators = new ArrayList<>();
        // it is very important to discard ancient events, otherwise the deduplication will not work, since it
        // doesn't track ancient events
        validators.add(new AncientValidator(consensusRef::get));
        validators.add(new EventDeduplication(isDuplicateChecks, eventIntakeMetrics));
        validators.add(StaticValidators.buildParentValidator(currentAddressBook.getSize()));
        validators.add(new TransactionSizeValidator(transactionConfig.maxTransactionBytesPerEvent()));
        // some events in the PCES might have been created by nodes that are no longer in the current
        // address book but are in the previous one, so we need both for signature validation
        validators.add(new SignatureValidator(
                initialState.getState().getPlatformState().getPreviousAddressBook(),
                currentAddressBook,
                appVersion,
                CryptoStatic::verifySignature,
                time));

        eventValidators = new GossipEventValidators(validators);

        final EventValidator eventValidator = new EventValidator(
                eventValidators, eventIntake::addUnlinkedEvent, eventIntakePhaseTimer, intakeEventCounter);

        if (eventConfig.useLegacyIntake()) {
            intakeHandler = eventValidator::validateEvent;
        } else {
            final InternalEventValidator internalEventValidator = new InternalEventValidator(
                    platformContext, time, currentAddressBook.getSize() == 1, intakeEventCounter);
            final EventDeduplicator eventDeduplicator =
                    new EventDeduplicator(platformContext, intakeEventCounter, eventIntakeMetrics);
            final EventSignatureValidator eventSignatureValidator = new EventSignatureValidator(
                    platformContext,
                    time,
                    CryptoStatic::verifySignature,
                    appVersion,
                    initialState.getState().getPlatformState().getPreviousAddressBook(),
                    currentAddressBook,
                    intakeEventCounter);
            final OrphanBuffer orphanBuffer = new OrphanBuffer(platformContext, intakeEventCounter);
            final InOrderLinker inOrderLinker = new InOrderLinker(platformContext, time, intakeEventCounter);
            final LinkedEventIntake linkedEventIntake = new LinkedEventIntake(
                    platformContext,
                    threadManager,
                    time,
                    consensusRef::get,
                    eventObserverDispatcher,
                    shadowGraph,
                    preConsensusEventHandler::preconsensusEvent,
                    intakeEventCounter);

            final EventCreationManager eventCreationManager = buildEventCreationManager(
                    platformContext,
                    time,
                    this,
                    currentAddressBook,
                    selfId,
                    appVersion,
                    transactionPool,
                    platformStatusManager::getCurrentStatus,
                    latestReconnectRound::get);

            platformWiring.bindIntake(
                    internalEventValidator,
                    eventDeduplicator,
                    eventSignatureValidator,
                    orphanBuffer,
                    inOrderLinker,
                    linkedEventIntake,
                    eventCreationManager);

            intakeHandler = platformWiring.getEventInput()::put;
        }

        intakeQueue = components.add(new QueueThreadConfiguration<GossipEvent>(threadManager)
                .setNodeId(selfId)
                .setComponent(PLATFORM_THREAD_POOL_NAME)
                .setThreadName("event-intake")
                .setHandler(intakeHandler)
                .setCapacity(eventConfig.eventIntakeQueueSize())
                .setLogAfterPauseDuration(threadConfig.logStackTracePauseDuration())
                .setMetricsConfiguration(new QueueThreadMetricsConfiguration(metrics).enableMaxSizeMetric())
                .build());

        if (eventConfig.useLegacyIntake()) {
            eventCreator = buildLegacyEventCreationManager(
                    platformContext,
                    threadManager,
                    time,
                    this,
                    currentAddressBook,
                    selfId,
                    appVersion,
                    transactionPool,
                    intakeQueue,
                    eventObserverDispatcher,
                    platformStatusManager::getCurrentStatus,
                    latestReconnectRound::get);
        } else {
            eventCreator = null;
        }

        transactionSubmitter = new SwirldTransactionSubmitter(
                platformStatusManager::getCurrentStatus,
                transactionConfig,
                transaction -> transactionPool.submitTransaction(transaction, false),
                new TransactionMetrics(metrics));

        final boolean startedFromGenesis = initialState.isGenesisState();

        gossip = GossipFactory.buildGossip(
                platformContext,
                threadManager,
                time,
                keysAndCerts,
                notificationEngine,
                currentAddressBook,
                selfId,
                appVersion,
                epochHash,
                shadowGraph,
                emergencyRecoveryManager,
                consensusRef,
                intakeQueue,
                swirldStateManager,
                latestCompleteState,
                eventValidator,
                eventObserverDispatcher,
                syncMetrics,
                eventLinker,
                platformStatusManager,
                this::loadReconnectState,
                this::clearAllPipelines,
                intakeEventCounter,
                () -> emergencyState.getState("emergency reconnect"));

        consensusRef.set(new ConsensusImpl(
                platformContext.getConfiguration().getConfigData(ConsensusConfig.class),
                consensusMetrics,
                getAddressBook()));

        if (startedFromGenesis) {
            initialMinimumGenerationNonAncient = 0;
        } else {
            initialMinimumGenerationNonAncient =
                    initialState.getState().getPlatformState().getPlatformData().getMinimumGenerationNonAncient();
            latestImmutableState.setState(initialState.reserve("set latest immutable to initial state"));
            stateManagementComponent.stateToLoad(initialState, SourceOfSignedState.DISK);
            consensusRoundHandler.loadDataFromSignedState(initialState, false);

            loadStateIntoConsensus(initialState);
            loadStateIntoEventCreator(initialState);

            if (eventConfig.useLegacyIntake()) {
                eventLinker.loadFromSignedState(initialState);
            } else {
                platformWiring.updateMinimumGenerationNonAncient(initialMinimumGenerationNonAncient);
            }

            // We don't want to invoke these callbacks until after we are starting up.
            final long round = initialState.getRound();
            final Hash hash = initialState.getState().getHash();
            components.add((Startable) () -> {
                // If we loaded from disk then call the appropriate dispatch.
                // It is important that this is sent after the ConsensusHashManager
                // is initialized.
                diskStateLoadedDispatcher.dispatch(round, hash);

                // Let the app know that a state was loaded.
                notificationEngine.dispatch(
                        StateLoadedFromDiskCompleteListener.class, new StateLoadedFromDiskNotification());
            });
        }

        final Clearable pauseEventCreation;
        if (eventCreator != null) {
            pauseEventCreation = eventCreator::pauseEventCreation;
        } else {
            pauseEventCreation = () -> {};
        }

        if (eventConfig.useLegacyIntake()) {
            clearAllPipelines = new LoggingClearables(
                    RECONNECT.getMarker(),
                    List.of(
                            Pair.of(pauseEventCreation, "eventCreator"),
                            Pair.of(gossip, "gossip"),
                            Pair.of(preConsensusEventHandler, "preConsensusEventHandler"),
                            Pair.of(consensusRoundHandler, "consensusRoundHandler"),
                            Pair.of(transactionPool, "transactionPool")));
        } else {
            clearAllPipelines = new LoggingClearables(
                    RECONNECT.getMarker(),
                    List.of(
                            Pair.of(intakeQueue, "intakeQueue"),
                            Pair.of(platformWiring, "platformWiring"),
                            Pair.of(shadowGraph, "shadowGraph"),
                            Pair.of(preConsensusEventHandler, "preConsensusEventHandler"),
                            Pair.of(consensusRoundHandler, "consensusRoundHandler"),
                            Pair.of(transactionPool, "transactionPool")));
        }

        if (platformContext.getConfiguration().getConfigData(ThreadConfig.class).jvmAnchor()) {
            components.add(new JvmAnchor(threadManager));
        }

        // To be removed once the GUI component is better integrated with the platform.
        GuiPlatformAccessor.getInstance().setShadowGraph(selfId, shadowGraph);
        GuiPlatformAccessor.getInstance().setStateManagementComponent(selfId, stateManagementComponent);
        GuiPlatformAccessor.getInstance().setConsensusReference(selfId, consensusRef);
        GuiPlatformAccessor.getInstance().setLatestCompleteStateComponent(selfId, latestCompleteState);
    }

    /**
     * Clears all pipelines in preparation for a reconnect. This method is needed to break a circular dependency.
     */
    private void clearAllPipelines() {
        clearAllPipelines.clear();
    }

    /**
     * {@inheritDoc}
     */
    @Override
    public NodeId getSelfId() {
        return selfId;
    }

    /**
     * Initialize the state.
     *
     * @param signedState the state to initialize
     */
    private void initializeState(@NonNull final SignedState signedState) {

        final SoftwareVersion previousSoftwareVersion;
        final InitTrigger trigger;

        if (signedState.isGenesisState()) {
            previousSoftwareVersion = NO_VERSION;
            trigger = GENESIS;
        } else {
            previousSoftwareVersion =
                    signedState.getState().getPlatformState().getPlatformData().getCreationSoftwareVersion();
            trigger = RESTART;
        }

        final State initialState = signedState.getState();

        // Although the state from disk / genesis state is initially hashed, we are actually dealing with a copy
        // of that state here. That copy should have caused the hash to be cleared.
        if (initialState.getHash() != null) {
            throw new IllegalStateException("Expected initial state to be unhashed");
        }
        if (initialState.getSwirldState().getHash() != null) {
            throw new IllegalStateException("Expected initial swirld state to be unhashed");
        }

        initialState.getSwirldState().init(this, initialState.getSwirldDualState(), trigger, previousSoftwareVersion);

        abortAndThrowIfInterrupted(
                () -> {
                    try {
                        MerkleCryptoFactory.getInstance()
                                .digestTreeAsync(initialState)
                                .get();
                    } catch (final ExecutionException e) {
                        throw new RuntimeException(e);
                    }
                },
                "interrupted while attempting to hash the state");

        // If our hash changes as a result of the new address book then our old signatures may become invalid.
        signedState.pruneInvalidSignatures();

        final StateConfig stateConfig = platformContext.getConfiguration().getConfigData(StateConfig.class);
        logger.info(
                STARTUP.getMarker(),
                """
                        The platform is using the following initial state:
                        {}""",
                signedState.getState().getInfoString(stateConfig.debugHashDepth()));
    }

    /**
     * Load the signed state (either at reboot or reconnect) into the event creator.
     *
     * @param signedState the signed state to load from
     */
    private void loadStateIntoEventCreator(@NonNull final SignedState signedState) {
        Objects.requireNonNull(signedState);

        if (eventCreator == null) {
            // Event creator is null when using the new intake pipeline. New intake pipeline
            // is not compatible with old states that contain events that need to be loaded.
            return;
        }

        try {
            eventCreator.setMinimumGenerationNonAncient(
                    signedState.getState().getPlatformState().getPlatformData().getMinimumGenerationNonAncient());

            // newer states will not have events, so we need to check for null
            if (signedState.getState().getPlatformState().getPlatformData().getEvents() == null) {
                return;
            }

            // The event creator may not be started yet. To avoid filling up queues, only register
            // the latest event from each creator. These are the only ones the event creator cares about.

            final Map<NodeId, EventImpl> latestEvents = new HashMap<>();

            for (final EventImpl event :
                    signedState.getState().getPlatformState().getPlatformData().getEvents()) {
                latestEvents.put(event.getCreatorId(), event);
            }

            for (final EventImpl event : latestEvents.values()) {
                eventCreator.registerEvent(event);
            }

        } catch (final InterruptedException e) {
            Thread.currentThread().interrupt();
            throw new RuntimeException("interrupted while loading state into event creator", e);
        }
    }

    /**
     * Loads the signed state data into consensus
     *
     * @param signedState the state to get the data from
     */
    private void loadStateIntoConsensus(@NonNull final SignedState signedState) {
        Objects.requireNonNull(signedState);

        consensusRef.get().loadFromSignedState(signedState);

        // old states will have events in them that need to be loaded, newer states will not
        if (signedState.getEvents() != null) {
            shadowGraph.initFromEvents(
                    EventUtils.prepareForShadowGraph(
                            // we need to pass in a copy of the array, otherwise prepareForShadowGraph will rearrange
                            // the events in the signed state which will cause issues for other components that depend
                            // on it
                            signedState.getEvents().clone()),
                    // we need to provide the minGen from consensus so that expiry matches after a restart/reconnect
                    consensusRef.get().getMinRoundGeneration());
        } else {
            shadowGraph.startFromGeneration(consensusRef.get().getMinGenerationNonAncient());
        }

        gossip.loadFromSignedState(signedState);
    }

    /**
     * Used to load the state received from the sender.
     *
     * @param signedState the signed state that was received from the sender
     */
    private void loadReconnectState(final SignedState signedState) {
        // the state was received, so now we load its data into different objects
        logger.info(LogMarker.STATE_HASH.getMarker(), "RECONNECT: loadReconnectState: reloading state");
        logger.debug(RECONNECT.getMarker(), "`loadReconnectState` : reloading state");
        try {

            reconnectStateLoadedDispatcher.dispatch(
                    signedState.getRound(), signedState.getState().getHash());

            // It's important to call init() before loading the signed state. The loading process makes copies
            // of the state, and we want to be sure that the first state in the chain of copies has been initialized.
            final Hash reconnectHash = signedState.getState().getHash();
            signedState
                    .getSwirldState()
                    .init(
                            this,
                            signedState.getState().getSwirldDualState(),
                            InitTrigger.RECONNECT,
                            signedState
                                    .getState()
                                    .getPlatformState()
                                    .getPlatformData()
                                    .getCreationSoftwareVersion());
            if (!Objects.equals(signedState.getState().getHash(), reconnectHash)) {
                throw new IllegalStateException(
                        "State hash is not permitted to change during a reconnect init() call. Previous hash was "
                                + reconnectHash + ", new hash is "
                                + signedState.getState().getHash());
            }

            // Before attempting to load the state, verify that the platform AB matches the state AB.
            AddressBookUtils.verifyReconnectAddressBooks(getAddressBook(), signedState.getAddressBook());

            swirldStateManager.loadFromSignedState(signedState);

            latestReconnectRound.set(signedState.getRound());

            // kick off transition to RECONNECT_COMPLETE before beginning to save the reconnect state to disk
            // this guarantees that the platform status will be RECONNECT_COMPLETE before the state is saved
            platformStatusManager.submitStatusAction(new ReconnectCompleteAction(signedState.getRound()));
            latestImmutableState.setState(signedState.reserve("set latest immutable to reconnect state"));
            stateManagementComponent.stateToLoad(signedState, SourceOfSignedState.RECONNECT);

            loadStateIntoConsensus(signedState);
            loadStateIntoEventCreator(signedState);
            // eventLinker is not thread safe, which is not a problem regularly because it is only used by a single
            // thread. after a reconnect, it needs to load the minimum generation from a state on a different thread,
            // so the intake thread is paused before the data is loaded and unpaused after. this ensures that the
            // thread will get the up-to-date data loaded
            new PauseAndLoad(intakeQueue, eventLinker).loadFromSignedState(signedState);

            // we need to use the address books from state for validating events, because they might be different
            // from the ones we had before the reconnect
            intakeQueue.pause();
            try {
                final EventConfig eventConfig =
                        platformContext.getConfiguration().getConfigData(EventConfig.class);
                if (eventConfig.useLegacyIntake()) {
                    eventValidators.replaceValidator(
                            SignatureValidator.VALIDATOR_NAME,
                            new SignatureValidator(
                                    signedState.getState().getPlatformState().getPreviousAddressBook(),
                                    signedState.getState().getPlatformState().getAddressBook(),
                                    appVersion,
                                    CryptoStatic::verifySignature,
                                    Time.getCurrent()));
                } else {
                    platformWiring
                            .getAddressBookUpdateInput()
                            .inject(new AddressBookUpdate(
                                    signedState.getState().getPlatformState().getPreviousAddressBook(),
                                    signedState.getState().getPlatformState().getAddressBook()));
                    platformWiring.updateMinimumGenerationNonAncient(signedState.getMinRoundGeneration());
                }
            } finally {
                intakeQueue.resume();
            }

            consensusRoundHandler.loadDataFromSignedState(signedState, true);

            try {
                preconsensusEventWriter.registerDiscontinuity(signedState.getRound());
                preconsensusEventWriter.setMinimumGenerationNonAncient(signedState
                        .getState()
                        .getPlatformState()
                        .getPlatformData()
                        .getMinimumGenerationNonAncient());
            } catch (final InterruptedException e) {
                Thread.currentThread().interrupt();
                throw new RuntimeException("interrupted while loading updating PCES after reconnect", e);
            }

            // Notify any listeners that the reconnect has been completed
            notificationEngine.dispatch(
                    ReconnectCompleteListener.class,
                    new ReconnectCompleteNotification(
                            signedState.getRound(),
                            signedState.getConsensusTimestamp(),
                            signedState.getState().getSwirldState()));
        } catch (final RuntimeException e) {
            logger.debug(RECONNECT.getMarker(), "`loadReconnectState` : FAILED, reason: {}", e.getMessage());
            // if the loading fails for whatever reason, we clear all data again in case some of it has been loaded
            clearAllPipelines();
            throw e;
        }

        gossip.resetFallenBehind();

        if (eventCreator != null) {
            eventCreator.resumeEventCreation();
        }
    }

    /**
     * This observer is called when a system freeze is requested. Permanently stops event creation and gossip.
     *
     * @param reason the reason why the system is being frozen.
     */
    private void haltRequested(final String reason) {
        logger.error(EXCEPTION.getMarker(), "System halt requested. Reason: {}", reason);
        gossip.stop();
    }

    /**
     * Build the event linker.
     */
    @NonNull
    private EventLinker buildEventLinker(
            @NonNull final List<Predicate<EventDescriptor>> isDuplicateChecks,
            @NonNull final IntakeEventCounter intakeEventCounter) {

        Objects.requireNonNull(isDuplicateChecks);
        Objects.requireNonNull(intakeEventCounter);

        final ParentFinder parentFinder = new ParentFinder(shadowGraph::hashgraphEvent);
        final ChatterConfig chatterConfig = platformContext.getConfiguration().getConfigData(ChatterConfig.class);

        final OrphanBufferingLinker orphanBuffer = new OrphanBufferingLinker(
                platformContext.getConfiguration().getConfigData(ConsensusConfig.class),
                parentFinder,
                chatterConfig.futureGenerationLimit(),
                intakeEventCounter);
        metrics.getOrCreate(
                new FunctionGauge.Config<>("intake", "numOrphans", Integer.class, orphanBuffer::getNumOrphans)
                        .withDescription("the number of events without parents buffered")
                        .withFormat("%d"));

        isDuplicateChecks.add(orphanBuffer::isOrphan);

        return orphanBuffer;
    }

    /**
     * Build the preconsensus event file manager.
     *
     * @param startingRound the round number of the initial state being loaded into the system
     */
    @NonNull
    private PreconsensusEventFileManager buildPreconsensusEventFileManager(final long startingRound) {
        try {
            return new PreconsensusEventFileManager(
                    platformContext, Time.getCurrent(), recycleBin, selfId, startingRound);
        } catch (final IOException e) {
            throw new UncheckedIOException("unable load preconsensus files", e);
        }
    }

    /**
     * Build the preconsensus event writer.
     */
    @NonNull
    private PreconsensusEventWriter buildPreconsensusEventWriter(
            @NonNull final PreconsensusEventFileManager fileManager) {

        final PreconsensusEventStreamConfig preconsensusEventStreamConfig =
                platformContext.getConfiguration().getConfigData(PreconsensusEventStreamConfig.class);

        if (!preconsensusEventStreamConfig.enableStorage()) {
            return new NoOpPreconsensusEventWriter();
        }

        final PreconsensusEventWriter syncWriter = new SyncPreconsensusEventWriter(platformContext, fileManager);

        return new AsyncPreconsensusEventWriter(platformContext, threadManager, syncWriter);
    }

    /**
     * Start this platform.
     */
    @Override
    public void start() {
        logger.info(STARTUP.getMarker(), "Starting platform {}", selfId);

        components.start();

        metrics.start();

        if (eventCreator != null) {
            // The event creator is intentionally started before replaying the preconsensus event stream.
            // This prevents the event creator's intake queue from filling up and blocking. Note that
            // this component won't actually create events until the platform has the appropriate status.
            eventCreator.start();
        }

        replayPreconsensusEvents();
        gossip.start();
    }

    /**
     * Performs a PCES recovery:
     * <ul>
     *     <li>Starts all components for handling events</li>
     *     <li>Does not start gossip</li>
     *     <li>Replays events from PCES, reaches consensus on them and handles them</li>
     *     <li>Saves the last state produces by this replay to disk</li>
     * </ul>
     */
    public void performPcesRecovery() {
        components.start();
        if (eventCreator != null) {
            eventCreator.start();
        }
        replayPreconsensusEvents();
        try (final ReservedSignedState reservedState = latestImmutableState.getState("Get PCES recovery state")) {
            if (reservedState == null) {
                logger.warn(
                        STATE_TO_DISK.getMarker(),
                        "Trying to dump PCES recovery state to disk, but no state is available.");
            } else {
                final SignedState signedState = reservedState.get();
                signedState.markAsStateToSave(StateToDiskReason.PCES_RECOVERY_COMPLETE);

                final StateDumpRequest request =
                        StateDumpRequest.create(signedState.reserve("dumping PCES recovery state"));

                signedStateFileManager.dumpStateTask(request);
                request.waitForFinished().run();
            }
        }
    }

    /**
     * If configured to do so, replay preconsensus events.
     */
    private void replayPreconsensusEvents() {
        platformStatusManager.submitStatusAction(new StartedReplayingEventsAction());

        final boolean enableReplay = platformContext
                .getConfiguration()
                .getConfigData(PreconsensusEventStreamConfig.class)
                .enableReplay();
        final boolean emergencyRecoveryNeeded = emergencyRecoveryManager.isEmergencyStateRequired();

        // if we need to do an emergency recovery, replaying the PCES could cause issues if the
        // minimum generation non-ancient is reversed to a smaller value, so we skip it
        if (enableReplay && !emergencyRecoveryNeeded) {
            PreconsensusEventReplayWorkflow.replayPreconsensusEvents(
                    platformContext,
                    threadManager,
                    Time.getCurrent(),
                    preconsensusEventFileManager,
                    preconsensusEventWriter,
                    intakeHandler,
                    intakeQueue,
                    consensusRoundHandler,
                    stateHashSignQueue,
                    initialMinimumGenerationNonAncient,
                    () -> latestImmutableState.getState("PCES replay"),
                    platformWiring::flushIntakePipeline);
        }

        consensusHashManager.signalEndOfPreconsensusReplay();

        platformStatusManager.submitStatusAction(
                new DoneReplayingEventsAction(Time.getCurrent().now()));
    }

    /**
     * {@inheritDoc}
     */
    @Override
    public boolean createTransaction(@NonNull final byte[] transaction) {
        return transactionSubmitter.submitTransaction(new SwirldTransaction(transaction));
    }

    /**
     * {@inheritDoc}
     */
    @Override
    public PlatformContext getContext() {
        return platformContext;
    }

    /**
     * {@inheritDoc}
     */
    @Override
    public NotificationEngine getNotificationEngine() {
        return notificationEngine;
    }

    /**
     * {@inheritDoc}
     */
    @Override
    public Signature sign(final byte[] data) {
        return new PlatformSigner(keysAndCerts).sign(data);
    }

    /**
     * Get the Address Book
     *
     * @return AddressBook
     */
    @Override
    public AddressBook getAddressBook() {
        return currentAddressBook;
    }

    /**
     * {@inheritDoc}
     */
    @SuppressWarnings("unchecked")
    @Override
    public @NonNull <T extends SwirldState> AutoCloseableWrapper<T> getLatestImmutableState(
            @NonNull final String reason) {
        final ReservedSignedState wrapper = latestImmutableState.getState(reason);
        return wrapper == null
                ? AutoCloseableWrapper.empty()
                : new AutoCloseableWrapper<>((T) wrapper.get().getState().getSwirldState(), wrapper::close);
    }

    /**
     * check whether the given event is the last event in its round, and the platform enters freeze period
     *
     * @param event a consensus event
     * @return whether this event is the last event to be added before restart
     */
    private boolean isLastEventBeforeRestart(final EventImpl event) {
        return event.isLastInRoundReceived() && swirldStateManager.isInFreezePeriod(event.getConsensusTimestamp());
    }

    /**
     * Inform all components that a fatal error has occurred, log the error, and shutdown the JVM.
     */
    private void handleFatalError(
            @Nullable final String msg, @Nullable final Throwable throwable, @NonNull final SystemExitCode exitCode) {
        logger.fatal(
                EXCEPTION.getMarker(),
                "{}\nCaller stack trace:\n{}\nThrowable provided:",
                new FatalErrorPayload("Fatal error, node will shut down. Reason: " + msg),
                StackTrace.getStackTrace().toString(),
                throwable);

        SystemExitUtils.exitSystem(exitCode, msg);
    }
}<|MERGE_RESOLUTION|>--- conflicted
+++ resolved
@@ -548,14 +548,8 @@
                 dispatchBuilder,
                 newLatestCompleteStateConsumer,
                 this::handleFatalError,
-<<<<<<< HEAD
-                platformStatusManager,
-                savedStateController);
-=======
                 savedStateController,
-                platformWiring.getDumpStateToDiskInput()::put,
                 platformWiring.getSignStateInput()::put);
->>>>>>> c7dd6e7f
 
         // Load the minimum generation into the pre-consensus event writer
         final List<SavedStateInfo> savedStates = getSavedStateFiles(actualMainClassName, selfId, swirldName);
