--- conflicted
+++ resolved
@@ -660,6 +660,7 @@
         }
 
         // build the event intake classes
+        final PreconsensusEventStreamSequencer sequencer = new PreconsensusEventStreamSequencer();
         final EventObserverDispatcher dispatcher = new EventObserverDispatcher(
                 new ShadowGraphEventObserver(shadowGraph),
                 consensusRoundHandler,
@@ -667,7 +668,23 @@
                 eventMapper,
                 addedEventMetrics,
                 criticalQuorum,
-                eventIntakeMetrics);
+                eventIntakeMetrics,
+                (AboutToAddEventObserver) event -> {
+                    sequencer.assignStreamSequenceNumber(event);
+                    abortAndLogIfInterrupted(
+                            preConsensusEventWriter::writeEvent,
+                            event,
+                            "Interrupted while attempting to enqueue preconsensus event for writing");
+                },
+                (ConsensusRoundObserver) round -> {
+                    abortAndLogIfInterrupted(
+                            preConsensusEventWriter::setMinimumGenerationNonAncient,
+                            round.getGenerations().getMinGenerationNonAncient(),
+                            "Interrupted while attempting to enqueue change in minimum generation non-ancient");
+
+                    final EventImpl keystoneEvent = round.getKeystoneEvent();
+                    preConsensusEventWriter.requestFlush(keystoneEvent);
+                });
         if (settings.getChatter().isChatterUsed()) {
             dispatcher.addObserver(new ChatterNotifier(selfId, chatterCore));
             dispatcher.addObserver(chatterEventMapper);
@@ -706,8 +723,7 @@
                 initialAddressBook,
                 dispatcher,
                 intakeCycleStats,
-                shadowGraph,
-                preConsensusEventWriter);
+                shadowGraph);
 
         final EventCreator eventCreator;
         if (settings.getChatter().isChatterUsed()) {
@@ -1094,17 +1110,15 @@
             signedState.reserve();
             stateManagementComponent.stateToLoad(signedState, SourceOfSignedState.RECONNECT);
             signedState.release();
-<<<<<<< HEAD
-=======
 
             loadIntoConsensusAndEventMapper(signedState);
             // eventLinker is not thread safe, which is not a problem regularly because it is only used by a single
             // thread. after a reconnect, it needs to load the minimum generation from a state on a different thread,
             // so the intake thread is paused before the data is loaded and unpaused after. this ensures that the
             // thread will get the up-to-date data loaded
-            new PauseAndLoad(getIntakeQueue(), eventLinker).loadFromSignedState(signedState);
-
-            getConsensusHandler().loadDataFromSignedState(signedState, true);
+            new PauseAndLoad(intakeQueue, eventLinker).loadFromSignedState(signedState);
+
+            consensusRoundHandler.loadDataFromSignedState(signedState, true);
 
             // Notify any listeners that the reconnect has been completed
             try {
@@ -1128,76 +1142,10 @@
         logger.debug(
                 RECONNECT.getMarker(),
                 "`loadReconnectState` : reconnect complete notifications finished. Resetting fallen-behind");
-        getSyncManager().resetFallenBehind();
+        syncManager.resetFallenBehind();
         logger.debug(
                 RECONNECT.getMarker(),
                 "`loadReconnectState` : resetting fallen-behind & reloading state, finished, succeeded`");
-    }
-
-    /**
-     * First part of initialization. This was split up so that appMain.init() could be called before
-     * {@link StateLoadedFromDiskNotification} would be dispatched. Eventually, this should be split into more discrete
-     * parts.
-     */
-    private void init(final LoadedState loadedState, final Supplier<SwirldState> genesisStateBuilder) {
-
-        // if this setting is 0 or less, there is no startup freeze
-        if (settings.getFreezeSecondsAfterStartup() > 0) {
-            final Instant startUpEventFrozenEndTime =
-                    Instant.now().plusSeconds(settings.getFreezeSecondsAfterStartup());
-            startUpEventFrozenManager.setStartUpEventFrozenEndTime(startUpEventFrozenEndTime);
-            logger.info(STARTUP.getMarker(), "startUpEventFrozenEndTime: {}", () -> startUpEventFrozenEndTime);
-        }
-
-        // initializes EventStreamManager instance
-        final Address address = getSelfAddress();
-        if (address.getMemo() != null && !address.getMemo().isEmpty()) {
-            initEventStreamManager(address.getMemo());
-        } else {
-            initEventStreamManager(String.valueOf(selfId));
-        }
-
-        buildEventHandlers(loadedState, genesisStateBuilder);
-
-        transactionSubmitter = new SwirldTransactionSubmitter(
-                currentPlatformStatus::get,
-                PlatformConstructor.settingsProvider(),
-                getSelfAddress().isZeroStake(),
-                swirldStateManager::submitTransaction,
-                new TransactionMetrics(metrics));
-
-        if (loadedState.signedStateFromDisk != null) {
-            loadIntoConsensusAndEventMapper(loadedState.signedStateFromDisk);
-        } else {
-            consensusRef.set(new ConsensusImpl(
-                    platformContext.getConfiguration().getConfigData(ConsensusConfig.class),
-                    consensusMetrics,
-                    consensusRoundHandler::addMinGenInfo,
-                    getAddressBook()));
-        }
-
-        if (settings.getChatter().isChatterUsed()) {
-            criticalQuorum =
-                    new CriticalQuorumImpl(initialAddressBook, false, settings.getChatter().criticalQuorumSoftening);
-        } else {
-            criticalQuorum = new CriticalQuorumImpl(initialAddressBook);
-        }
-
-        // build the event intake classes
-        buildEventIntake();
-        if (loadedState.signedStateFromDisk != null) {
-            eventLinker.loadFromSignedState(loadedState.signedStateFromDisk);
-        }
-
-        clearAllPipelines = new LoggingClearables(
-                RECONNECT.getMarker(),
-                List.of(
-                        Pair.of(getIntakeQueue(), "intakeQueue"),
-                        Pair.of(getEventMapper(), "eventMapper"),
-                        Pair.of(getShadowGraph(), "shadowGraph"),
-                        Pair.of(preConsensusEventHandler, "preConsensusEventHandler"),
-                        Pair.of(consensusRoundHandler, "consensusRoundHandler"),
-                        Pair.of(swirldStateManager, "swirldStateManager")));
     }
 
     /**
@@ -1213,205 +1161,6 @@
         }
         if (syncManager != null) {
             syncManager.haltRequestedObserver(reason);
-        }
-    }
-
-    /**
-     * Build the pre-consensus event writer.
-     */
-    private PreConsensusEventWriter buildPreConsensusEventWriter() {
-        final PreConsensusEventStreamConfig preConsensusEventStreamConfig =
-                platformContext.getConfiguration().getConfigData(PreConsensusEventStreamConfig.class);
-
-        if (!preConsensusEventStreamConfig.enableStorage()) {
-            return new NoOpPreConsensusEventWriter();
-        }
-
-        final PreConsensusEventFileManager fileManager;
-        try {
-            fileManager = new PreConsensusEventFileManager(platformContext, OSTime.getInstance(), selfId.getId());
-        } catch (final IOException e) {
-            throw new UncheckedIOException("unable load preconsensus files", e);
-        }
-
-        final PreConsensusEventWriter syncWriter = new SyncPreConsensusEventWriter(platformContext, fileManager);
-
-        return new AsyncPreConsensusEventWriter(platformContext, threadManager, syncWriter);
-    }
-
-    /**
-     * Creates and wires up all the classes responsible for accepting events from gossip, creating new events, and
-     * routing those events throughout the system.
-     */
-    private void buildEventIntake() {
-        final PreconsensusEventStreamSequencer sequencer = new PreconsensusEventStreamSequencer();
-
-        final EventObserverDispatcher dispatcher = new EventObserverDispatcher(
-                new ShadowGraphEventObserver(shadowGraph),
-                consensusRoundHandler,
-                preConsensusEventHandler,
-                eventMapper,
-                addedEventMetrics,
-                criticalQuorum,
-                eventIntakeMetrics,
-                (AboutToAddEventObserver) event -> {
-                    sequencer.assignStreamSequenceNumber(event);
-                    abortAndLogIfInterrupted(
-                            preConsensusEventWriter::writeEvent,
-                            event,
-                            "Interrupted while attempting to enqueue preconsensus event for writing");
-                },
-                (ConsensusRoundObserver) round -> {
-                    abortAndLogIfInterrupted(
-                            preConsensusEventWriter::setMinimumGenerationNonAncient,
-                            round.getGenerations().getMinGenerationNonAncient(),
-                            "Interrupted while attempting to enqueue change in minimum generation non-ancient");
-
-                    final EventImpl keystoneEvent = round.getKeystoneEvent();
-                    preConsensusEventWriter.requestFlush(keystoneEvent);
-                });
-        if (settings.getChatter().isChatterUsed()) {
-            dispatcher.addObserver(new ChatterNotifier(selfId, chatterCore));
-            dispatcher.addObserver(chatterEventMapper);
-        }
-
-        final ParentFinder parentFinder = new ParentFinder(shadowGraph::hashgraphEvent);
-
-        final List<Predicate<ChatterEventDescriptor>> isDuplicateChecks = new ArrayList<>();
-        isDuplicateChecks.add(d -> shadowGraph.isHashInGraph(d.getHash()));
-        if (settings.getChatter().isChatterUsed()) {
-            final OrphanBufferingLinker orphanBuffer = new OrphanBufferingLinker(
-                    platformContext.getConfiguration().getConfigData(ConsensusConfig.class),
-                    parentFinder,
-                    settings.getChatter().getFutureGenerationLimit());
-            metrics.getOrCreate(
-                    new FunctionGauge.Config<>("intake", "numOrphans", Integer.class, orphanBuffer::getNumOrphans)
-                            .withDescription("the number of events without parents buffered")
-                            .withFormat("%d"));
-            eventLinker = orphanBuffer;
-            // when using chatter an event could be an orphan, in this case it will be stored in the orphan set
-            // when its parents are found, or become ancient, it will move to the shadowgraph
-            // non-orphans are also stored in the shadowgraph
-            // to dedupe, we need to check both
-            isDuplicateChecks.add(orphanBuffer::isOrphan);
-        } else {
-            eventLinker = new InOrderLinker(
-                    platformContext.getConfiguration().getConfigData(ConsensusConfig.class),
-                    parentFinder,
-                    eventMapper::getMostRecentEvent);
-        }
-
-        final EventIntake eventIntake = new EventIntake(
-                selfId, eventLinker, consensusRef::get, initialAddressBook, dispatcher, intakeCycleStats, shadowGraph);
-
-        final EventCreator eventCreator;
-        if (settings.getChatter().isChatterUsed()) {
-            // chatter has a separate event creator in a different thread. having 2 event creators creates the risk
-            // of forking, so a NPE is preferable to a fork
-            eventCreator = null;
-        } else {
-            eventCreator = new EventCreator(
-                    selfId,
-                    PlatformConstructor.platformSigner(crypto.getKeysAndCerts()),
-                    consensusRef::get,
-                    swirldStateManager.getTransactionPool(),
-                    eventIntake::addEvent,
-                    eventMapper,
-                    eventMapper,
-                    swirldStateManager.getTransactionPool(),
-                    freezeManager::isFreezeStarted,
-                    new EventCreationRules(List.of()));
-        }
-
-        final List<GossipEventValidator> validators = new ArrayList<>();
-        // it is very important to discard ancient events, otherwise the deduplication will not work, since it doesn't
-        // track ancient events
-        validators.add(new AncientValidator(consensusRef::get));
-        validators.add(new EventDeduplication(isDuplicateChecks, eventIntakeMetrics));
-        validators.add(StaticValidators::isParentDataValid);
-        validators.add(new TransactionSizeValidator(settings.getMaxTransactionBytesPerEvent()));
-        if (settings.isVerifyEventSigs()) {
-            validators.add(new SignatureValidator(initialAddressBook));
-        }
-        final GossipEventValidators eventValidators = new GossipEventValidators(validators);
->>>>>>> d3eace3c
-
-            loadIntoConsensusAndEventMapper(signedState);
-            // eventLinker is not thread safe, which is not a problem regularly because it is only used by a single
-            // thread. after a reconnect, it needs to load the minimum generation from a state on a different thread,
-            // so the intake thread is paused before the data is loaded and unpaused after. this ensures that the
-            // thread will get the up-to-date data loaded
-            new PauseAndLoad(intakeQueue, eventLinker).loadFromSignedState(signedState);
-
-            consensusRoundHandler.loadDataFromSignedState(signedState, true);
-
-            // Notify any listeners that the reconnect has been completed
-            try {
-                signedState.reserve();
-                notificationEngine.dispatch(
-                        ReconnectCompleteListener.class,
-                        new ReconnectCompleteNotification(
-                                signedState.getRound(),
-                                signedState.getConsensusTimestamp(),
-                                signedState.getState().getSwirldState()));
-            } finally {
-                signedState.release();
-            }
-        } catch (final RuntimeException e) {
-            logger.debug(RECONNECT.getMarker(), "`loadReconnectState` : FAILED, reason: {}", e.getMessage());
-            // if the loading fails for whatever reason, we clear all data again in case some of it has been loaded
-            clearAllPipelines.clear();
-            throw e;
-        }
-
-        logger.debug(
-                RECONNECT.getMarker(),
-                "`loadReconnectState` : reconnect complete notifications finished. Resetting fallen-behind");
-        syncManager.resetFallenBehind();
-        logger.debug(
-                RECONNECT.getMarker(),
-                "`loadReconnectState` : resetting fallen-behind & reloading state, finished, succeeded`");
-    }
-
-    /**
-     * This observer is called when a system freeze is requested. Permanently stops event creation and gossip.
-     *
-     * @param reason the reason why the system is being frozen.
-     */
-<<<<<<< HEAD
-    private void haltRequested(final String reason) {
-        logger.error(EXCEPTION.getMarker(), "System halt requested. Reason: {}", reason);
-        freezeManager.freezeEventCreation();
-        for (final StoppableThread thread : chatterThreads) {
-            thread.stop();
-        }
-        if (syncManager != null) {
-            syncManager.haltRequestedObserver(reason);
-=======
-    private void buildEventHandlers(final LoadedState loadedState, final Supplier<SwirldState> genesisStateBuilder) {
-
-        // Queue thread that stores and handles signed states that need to be hashed and have signatures collected.
-        final QueueThread<SignedState> stateHashSignQueueThread = PlatformConstructor.stateHashSignQueue(
-                threadManager, selfId.getId(), stateManagementComponent::newSignedStateFromTransactions);
-        stateHashSignQueueThread.start();
-
-        if (loadedState.signedStateFromDisk != null) {
-            logger.debug(STARTUP.getMarker(), () -> new SavedStateLoadedPayload(
-                            loadedState.signedStateFromDisk.getRound(),
-                            loadedState.signedStateFromDisk.getConsensusTimestamp(),
-                            startUpEventFrozenManager.getStartUpEventFrozenEndTime())
-                    .toString());
-
-            buildEventHandlersFromState(loadedState.initialState, stateHashSignQueueThread);
-
-            consensusRoundHandler.loadDataFromSignedState(loadedState.signedStateFromDisk, false);
-        } else {
-            final State state = buildGenesisState(this, initialAddressBook, appVersion, genesisStateBuilder);
-            buildEventHandlersFromState(state, stateHashSignQueueThread);
-
-            // if we are not starting from a saved state, don't freeze on startup
-            startUpEventFrozenManager.setStartUpEventFrozenEndTime(null);
->>>>>>> d3eace3c
         }
     }
 
