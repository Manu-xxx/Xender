--- conflicted
+++ resolved
@@ -537,27 +537,6 @@
                 this::waitUntilTransactionHandlingThreadIsNotBusy,
                 () -> latestImmutableState.getState("PCES replay"));
         final EventDurabilityNexus eventDurabilityNexus = new EventDurabilityNexus();
-<<<<<<< HEAD
-=======
-        platformWiring.bind(
-                eventHasher,
-                signedStateFileManager,
-                stateSigner,
-                pcesReplayer,
-                pcesWriter,
-                eventDurabilityNexus,
-                shadowGraph);
-
-        // Load the minimum generation into the pre-consensus event writer
-        final List<SavedStateInfo> savedStates =
-                getSavedStateFiles(platformContext, actualMainClassName, selfId, swirldName);
-        if (!savedStates.isEmpty()) {
-            // The minimum generation of non-ancient events for the oldest state snapshot on disk.
-            final long minimumGenerationNonAncientForOldestState =
-                    savedStates.get(savedStates.size() - 1).metadata().minimumGenerationNonAncient();
-            platformWiring.getPcesMinimumGenerationToStoreInput().inject(minimumGenerationNonAncientForOldestState);
-        }
->>>>>>> d8493f15
 
         components.add(stateManagementComponent);
 
@@ -709,6 +688,7 @@
                 pcesReplayer,
                 pcesWriter,
                 eventDurabilityNexus,
+                shadowGraph,
                 sequencer,
                 eventCreationManager,
                 swirldStateManager,
