/*
 * Copyright (C) 2016-2024 Hedera Hashgraph, LLC
 *
 * Licensed under the Apache License, Version 2.0 (the "License");
 * you may not use this file except in compliance with the License.
 * You may obtain a copy of the License at
 *
 *      http://www.apache.org/licenses/LICENSE-2.0
 *
 * Unless required by applicable law or agreed to in writing, software
 * distributed under the License is distributed on an "AS IS" BASIS,
 * WITHOUT WARRANTIES OR CONDITIONS OF ANY KIND, either express or implied.
 * See the License for the specific language governing permissions and
 * limitations under the License.
 */

package com.swirlds.platform;

import static com.swirlds.common.threading.interrupt.Uninterruptable.abortAndThrowIfInterrupted;
import static com.swirlds.common.threading.manager.AdHocThreadManager.getStaticThreadManager;
import static com.swirlds.logging.legacy.LogMarker.EXCEPTION;
import static com.swirlds.logging.legacy.LogMarker.RECONNECT;
import static com.swirlds.logging.legacy.LogMarker.STARTUP;
import static com.swirlds.logging.legacy.LogMarker.STATE_TO_DISK;
import static com.swirlds.platform.event.creation.EventCreationManagerFactory.buildEventCreationManager;
import static com.swirlds.platform.event.preconsensus.PcesUtilities.getDatabaseDirectory;
import static com.swirlds.platform.state.address.AddressBookMetrics.registerAddressBookMetrics;
import static com.swirlds.platform.state.iss.IssDetector.DO_NOT_IGNORE_ROUNDS;
import static com.swirlds.platform.state.signed.SignedStateFileReader.getSavedStateFiles;
import static com.swirlds.platform.system.InitTrigger.GENESIS;
import static com.swirlds.platform.system.InitTrigger.RESTART;
import static com.swirlds.platform.system.SoftwareVersion.NO_VERSION;
import static com.swirlds.platform.system.UptimeData.NO_ROUND;

import com.swirlds.base.state.Startable;
import com.swirlds.base.time.Time;
import com.swirlds.base.utility.Pair;
import com.swirlds.common.context.PlatformContext;
import com.swirlds.common.crypto.Hash;
import com.swirlds.common.crypto.Signature;
import com.swirlds.common.io.IOIterator;
import com.swirlds.common.io.utility.RecycleBin;
import com.swirlds.common.merkle.crypto.MerkleCryptoFactory;
import com.swirlds.common.merkle.utility.SerializableLong;
import com.swirlds.common.notification.NotificationEngine;
import com.swirlds.common.platform.NodeId;
import com.swirlds.common.scratchpad.Scratchpad;
import com.swirlds.common.stream.EventStreamManager;
import com.swirlds.common.stream.RunningEventHashUpdate;
import com.swirlds.common.threading.framework.QueueThread;
import com.swirlds.common.threading.framework.config.QueueThreadConfiguration;
import com.swirlds.common.threading.framework.config.QueueThreadMetricsConfiguration;
import com.swirlds.common.threading.interrupt.InterruptableConsumer;
import com.swirlds.common.threading.manager.ThreadManager;
import com.swirlds.common.utility.AutoCloseableWrapper;
import com.swirlds.common.utility.Clearable;
import com.swirlds.common.utility.LoggingClearables;
import com.swirlds.common.utility.StackTrace;
import com.swirlds.common.wiring.wires.output.OutputWire;
import com.swirlds.logging.legacy.LogMarker;
import com.swirlds.logging.legacy.payload.FatalErrorPayload;
import com.swirlds.metrics.api.Metrics;
import com.swirlds.platform.components.ConsensusEngine;
import com.swirlds.platform.components.SavedStateController;
import com.swirlds.platform.components.appcomm.LatestCompleteStateNotifier;
import com.swirlds.platform.components.state.DefaultStateManagementComponent;
import com.swirlds.platform.components.state.StateManagementComponent;
import com.swirlds.platform.config.StateConfig;
import com.swirlds.platform.config.ThreadConfig;
import com.swirlds.platform.config.TransactionConfig;
import com.swirlds.platform.consensus.ConsensusConfig;
import com.swirlds.platform.consensus.NonAncientEventWindow;
import com.swirlds.platform.crypto.CryptoStatic;
import com.swirlds.platform.crypto.KeysAndCerts;
import com.swirlds.platform.crypto.PlatformSigner;
import com.swirlds.platform.dispatch.DispatchBuilder;
import com.swirlds.platform.dispatch.DispatchConfiguration;
import com.swirlds.platform.event.AncientMode;
import com.swirlds.platform.event.EventCounter;
import com.swirlds.platform.event.FutureEventBuffer;
import com.swirlds.platform.event.GossipEvent;
import com.swirlds.platform.event.creation.EventCreationManager;
import com.swirlds.platform.event.deduplication.EventDeduplicator;
import com.swirlds.platform.event.hashing.EventHasher;
import com.swirlds.platform.event.linking.InOrderLinker;
import com.swirlds.platform.event.orphan.OrphanBuffer;
import com.swirlds.platform.event.preconsensus.EventDurabilityNexus;
import com.swirlds.platform.event.preconsensus.PcesConfig;
import com.swirlds.platform.event.preconsensus.PcesFileManager;
import com.swirlds.platform.event.preconsensus.PcesFileReader;
import com.swirlds.platform.event.preconsensus.PcesFileTracker;
import com.swirlds.platform.event.preconsensus.PcesReplayer;
import com.swirlds.platform.event.preconsensus.PcesSequencer;
import com.swirlds.platform.event.preconsensus.PcesWriter;
import com.swirlds.platform.event.validation.AddressBookUpdate;
import com.swirlds.platform.event.validation.EventSignatureValidator;
import com.swirlds.platform.event.validation.InternalEventValidator;
import com.swirlds.platform.eventhandling.ConsensusRoundHandler;
import com.swirlds.platform.eventhandling.EventConfig;
import com.swirlds.platform.eventhandling.TransactionPool;
import com.swirlds.platform.gossip.DefaultIntakeEventCounter;
import com.swirlds.platform.gossip.Gossip;
import com.swirlds.platform.gossip.GossipFactory;
import com.swirlds.platform.gossip.IntakeEventCounter;
import com.swirlds.platform.gossip.NoOpIntakeEventCounter;
import com.swirlds.platform.gossip.shadowgraph.Shadowgraph;
import com.swirlds.platform.gossip.sync.config.SyncConfig;
import com.swirlds.platform.gui.GuiPlatformAccessor;
import com.swirlds.platform.internal.ConsensusRound;
import com.swirlds.platform.internal.EventImpl;
import com.swirlds.platform.listeners.PlatformStatusChangeListener;
import com.swirlds.platform.listeners.PlatformStatusChangeNotification;
import com.swirlds.platform.listeners.ReconnectCompleteListener;
import com.swirlds.platform.listeners.ReconnectCompleteNotification;
import com.swirlds.platform.listeners.StateLoadedFromDiskCompleteListener;
import com.swirlds.platform.listeners.StateLoadedFromDiskNotification;
import com.swirlds.platform.metrics.ConsensusMetrics;
import com.swirlds.platform.metrics.ConsensusMetricsImpl;
import com.swirlds.platform.metrics.RuntimeMetrics;
import com.swirlds.platform.metrics.SwirldStateMetrics;
import com.swirlds.platform.metrics.SyncMetrics;
import com.swirlds.platform.metrics.TransactionMetrics;
import com.swirlds.platform.recovery.EmergencyRecoveryManager;
import com.swirlds.platform.state.State;
import com.swirlds.platform.state.SwirldStateManager;
import com.swirlds.platform.state.iss.IssDetector;
import com.swirlds.platform.state.iss.IssHandler;
import com.swirlds.platform.state.iss.IssScratchpad;
import com.swirlds.platform.state.nexus.EmergencyStateNexus;
import com.swirlds.platform.state.nexus.LatestCompleteStateNexus;
import com.swirlds.platform.state.nexus.LockFreeStateNexus;
import com.swirlds.platform.state.nexus.SignedStateNexus;
import com.swirlds.platform.state.signed.ReservedSignedState;
import com.swirlds.platform.state.signed.SavedStateInfo;
import com.swirlds.platform.state.signed.SignedState;
import com.swirlds.platform.state.signed.SignedStateFileManager;
import com.swirlds.platform.state.signed.SignedStateMetrics;
import com.swirlds.platform.state.signed.SourceOfSignedState;
import com.swirlds.platform.state.signed.StartupStateUtils;
import com.swirlds.platform.state.signed.StateDumpRequest;
import com.swirlds.platform.state.signed.StateSignatureCollector;
import com.swirlds.platform.state.signed.StateToDiskReason;
import com.swirlds.platform.stats.StatConstructor;
import com.swirlds.platform.system.InitTrigger;
import com.swirlds.platform.system.Platform;
import com.swirlds.platform.system.Shutdown;
import com.swirlds.platform.system.SoftwareVersion;
import com.swirlds.platform.system.SwirldState;
import com.swirlds.platform.system.SystemExitCode;
import com.swirlds.platform.system.SystemExitUtils;
import com.swirlds.platform.system.UptimeData;
import com.swirlds.platform.system.address.Address;
import com.swirlds.platform.system.address.AddressBook;
import com.swirlds.platform.system.address.AddressBookUtils;
import com.swirlds.platform.system.state.notifications.IssListener;
import com.swirlds.platform.system.state.notifications.IssNotification;
import com.swirlds.platform.system.state.notifications.IssNotification.IssType;
import com.swirlds.platform.system.status.PlatformStatus;
import com.swirlds.platform.system.status.PlatformStatusManager;
import com.swirlds.platform.system.status.actions.CatastrophicFailureAction;
import com.swirlds.platform.system.status.actions.DoneReplayingEventsAction;
import com.swirlds.platform.system.status.actions.ReconnectCompleteAction;
import com.swirlds.platform.system.status.actions.StartedReplayingEventsAction;
import com.swirlds.platform.system.transaction.SwirldTransaction;
import com.swirlds.platform.util.HashLogger;
import com.swirlds.platform.util.PlatformComponents;
import com.swirlds.platform.wiring.NoInput;
import com.swirlds.platform.wiring.PlatformWiring;
import edu.umd.cs.findbugs.annotations.NonNull;
import edu.umd.cs.findbugs.annotations.Nullable;
import java.io.IOException;
import java.io.UncheckedIOException;
import java.nio.file.Path;
import java.util.List;
import java.util.Objects;
import java.util.Set;
import java.util.concurrent.ExecutionException;
import java.util.concurrent.atomic.AtomicLong;
import java.util.concurrent.atomic.AtomicReference;
import java.util.function.BiConsumer;
import java.util.function.Consumer;
import org.apache.logging.log4j.LogManager;
import org.apache.logging.log4j.Logger;

public class SwirldsPlatform implements Platform {

    public static final String PLATFORM_THREAD_POOL_NAME = "platform-core";
    /** use this for all logging, as controlled by the optional data/log4j2.xml file */
    private static final Logger logger = LogManager.getLogger(SwirldsPlatform.class);
    /**
     * the ID of the member running this. Since a node can be a main node or a mirror node, the ID is not a primitive
     * value
     */
    private final NodeId selfId;
    /**
     * The shadow graph manager. This wraps a shadow graph, which is an Event graph that adds child pointers to the
     * Hashgraph Event graph. Used for gossiping.
     */
    private final Shadowgraph shadowGraph;

    /**
     * the object used to calculate consensus. it is volatile because the whole object is replaced when reading a state
     * from disk or getting it through reconnect
     */
    private final AtomicReference<Consensus> consensusRef = new AtomicReference<>();
    /** the current nodes in the network and their information */
    private final AddressBook currentAddressBook;

    private final Metrics metrics;

    /** the object that contains all key pairs and CSPRNG state for this member */
    private final KeysAndCerts keysAndCerts;
    /**
     * If a state was loaded from disk, this is the minimum generation non-ancient for that round. If starting from a
     * genesis state, this is 0.
     */
    private final long initialMinimumGenerationNonAncient;

    /**
     * The latest round to have reached consensus in the initial state
     */
    private final long startingRound;

    private final StateManagementComponent stateManagementComponent;

    /**
     * Holds the latest state that is immutable. May be unhashed (in the future), may or may not have all required
     * signatures. State is returned with a reservation.
     * <p>
     * NOTE: This is currently set when a state has finished hashing. In the future, this will be set at the moment a
     * new state is created, before it is hashed.
     */
    private final SignedStateNexus latestImmutableState = new LockFreeStateNexus();

    private final TransactionPool transactionPool;
    /** Handles all interaction with {@link SwirldState} */
    private final SwirldStateManager swirldStateManager;
    /** Checks the validity of transactions and submits valid ones to the transaction pool */
    private final SwirldTransactionSubmitter transactionSubmitter;
    /** clears all pipelines to prepare for a reconnect */
    private final Clearable clearAllPipelines;

    /**
     * All components that need to be started or that have dispatch observers.
     */
    private final PlatformComponents components;

    /**
     * For passing notifications between the platform and the application.
     */
    private final NotificationEngine notificationEngine;

    /**
     * The platform context for this platform. Should be used to access basic services
     */
    private final PlatformContext platformContext;

    /**
     * The initial preconsensus event files read from disk.
     */
    private final PcesFileTracker initialPcesFiles;

    /**
     * Manages the status of the platform.
     */
    private final PlatformStatusManager platformStatusManager;

    /**
     * Responsible for transmitting and receiving events from the network.
     */
    private final Gossip gossip;

    /**
     * The round of the most recent reconnect state received, or {@link UptimeData#NO_ROUND} if no reconnect state has
     * been received since startup.
     */
    private final AtomicLong latestReconnectRound = new AtomicLong(NO_ROUND);

    /** Manages emergency recovery */
    private final EmergencyRecoveryManager emergencyRecoveryManager;
    /** Controls which states are saved to disk */
    private final SavedStateController savedStateController;

    /**
     * Encapsulated wiring for the platform.
     */
    private final PlatformWiring platformWiring;
    /** thread-queue responsible for hashing states */
    private final QueueThread<ReservedSignedState> stateHashSignQueue;

    private final AncientMode ancientMode;

    /**
     * the browser gives the Platform what app to run. There can be multiple Platforms on one computer.
     *
     * @param platformContext          the context for this platform
     * @param keysAndCerts             an object holding all the public/private key pairs and the CSPRNG state for this
     *                                 member
     * @param recycleBin               used to delete files that may be useful for later debugging
     * @param id                       the ID for this node
     * @param mainClassName            the name of the app class inheriting from SwirldMain
     * @param swirldName               the name of the swirld being run
     * @param appVersion               the current version of the running application
     * @param initialState             the initial state of the platform
     * @param emergencyRecoveryManager used in emergency recovery.
     */
    SwirldsPlatform(
            @NonNull final PlatformContext platformContext,
            @NonNull final KeysAndCerts keysAndCerts,
            @NonNull final RecycleBin recycleBin,
            @NonNull final NodeId id,
            @NonNull final String mainClassName,
            @NonNull final String swirldName,
            @NonNull final SoftwareVersion appVersion,
            @NonNull final SignedState initialState,
            @NonNull final EmergencyRecoveryManager emergencyRecoveryManager) {

        this.platformContext = Objects.requireNonNull(platformContext, "platformContext");

        ancientMode = platformContext
                .getConfiguration()
                .getConfigData(EventConfig.class)
                .getAncientMode();

        this.emergencyRecoveryManager = Objects.requireNonNull(emergencyRecoveryManager, "emergencyRecoveryManager");
        final Time time = Time.getCurrent();

        final DispatchBuilder dispatchBuilder =
                new DispatchBuilder(platformContext.getConfiguration().getConfigData(DispatchConfiguration.class));

        components = new PlatformComponents(dispatchBuilder);

        // FUTURE WORK: use a real thread manager here
        final ThreadManager threadManager = getStaticThreadManager();

        notificationEngine = NotificationEngine.buildEngine(threadManager);

        dispatchBuilder.registerObservers(this);

        final StateConfig stateConfig = platformContext.getConfiguration().getConfigData(StateConfig.class);
        final String actualMainClassName = stateConfig.getMainClassName(mainClassName);

        this.selfId = id;
        this.currentAddressBook = initialState.getAddressBook();

        final EmergencyStateNexus emergencyState = new EmergencyStateNexus();
        if (emergencyRecoveryManager.isEmergencyState(initialState)) {
            emergencyState.setState(initialState.reserve("emergency state nexus"));
        }
        final Consumer<PlatformStatus> statusChangeConsumer = s -> {
            notificationEngine.dispatch(PlatformStatusChangeListener.class, new PlatformStatusChangeNotification(s));
            emergencyState.platformStatusChanged(s);
        };
        platformStatusManager =
                components.add(new PlatformStatusManager(platformContext, time, threadManager, statusChangeConsumer));

        this.metrics = platformContext.getMetrics();

        metrics.getOrCreate(StatConstructor.createEnumStat(
                "PlatformStatus",
                Metrics.PLATFORM_CATEGORY,
                PlatformStatus.values(),
                platformStatusManager::getCurrentStatus));

        registerAddressBookMetrics(metrics, currentAddressBook, selfId);

        components.add(Objects.requireNonNull(recycleBin));

        final ConsensusMetrics consensusMetrics = new ConsensusMetricsImpl(this.selfId, metrics);

        final SyncMetrics syncMetrics = new SyncMetrics(metrics);
        RuntimeMetrics.setup(metrics);

        this.shadowGraph = new Shadowgraph(platformContext, currentAddressBook);

        final EventConfig eventConfig = platformContext.getConfiguration().getConfigData(EventConfig.class);

        this.keysAndCerts = keysAndCerts;

        EventCounter.registerEventCounterMetrics(metrics);

        final Hash epochHash;
        if (emergencyRecoveryManager.getEmergencyRecoveryFile() != null) {
            epochHash = emergencyRecoveryManager.getEmergencyRecoveryFile().hash();
        } else {
            epochHash = initialState.getState().getPlatformState().getEpochHash();
        }

        StartupStateUtils.doRecoveryCleanup(
                platformContext,
                recycleBin,
                selfId,
                swirldName,
                actualMainClassName,
                epochHash,
                initialState.getRound());

        final PcesConfig preconsensusEventStreamConfig =
                platformContext.getConfiguration().getConfigData(PcesConfig.class);

        final PcesFileManager preconsensusEventFileManager;
        try {
            final Path databaseDirectory = getDatabaseDirectory(platformContext, selfId);

            // When we perform the migration to using birth round bounding, we will need to read
            // the old type and start writing the new type.

            initialPcesFiles = PcesFileReader.readFilesFromDisk(
                    platformContext,
                    recycleBin,
                    databaseDirectory,
                    initialState.getRound(),
                    preconsensusEventStreamConfig.permitGaps(),
                    ancientMode);

            preconsensusEventFileManager =
                    new PcesFileManager(platformContext, initialPcesFiles, selfId, initialState.getRound());
        } catch (final IOException e) {
            throw new UncheckedIOException(e);
        }

        final PcesWriter pcesWriter = new PcesWriter(platformContext, preconsensusEventFileManager);

        // Only validate preconsensus signature transactions if we are not recovering from an ISS.
        // ISS round == null means we haven't observed an ISS yet.
        // ISS round < current round means there was an ISS prior to the saved state
        //    that has already been recovered from.
        // ISS round >= current round means that the ISS happens in the future relative the initial state, meaning
        //    we may observe ISS-inducing signature transactions in the preconsensus event stream.
        final Scratchpad<IssScratchpad> issScratchpad =
                Scratchpad.create(platformContext, selfId, IssScratchpad.class, "platform.iss");
        issScratchpad.logContents();
        final SerializableLong issRound = issScratchpad.get(IssScratchpad.LAST_ISS_ROUND);

        final boolean forceIgnorePcesSignatures = platformContext
                .getConfiguration()
                .getConfigData(PcesConfig.class)
                .forceIgnorePcesSignatures();

        final boolean ignorePreconsensusSignatures;
        if (forceIgnorePcesSignatures) {
            // this is used FOR TESTING ONLY
            ignorePreconsensusSignatures = true;
        } else {
            ignorePreconsensusSignatures = issRound != null && issRound.getValue() >= initialState.getRound();
        }

        // A round that we will completely skip ISS detection for. Needed for tests that do janky state modification
        // without a software upgrade (in production this feature should not be used).
        final long roundToIgnore = stateConfig.validateInitialState() ? DO_NOT_IGNORE_ROUNDS : initialState.getRound();

        final IssDetector issDetector = new IssDetector(
                platformContext,
                currentAddressBook,
                epochHash,
                appVersion,
                ignorePreconsensusSignatures,
                roundToIgnore);

        final SignedStateFileManager signedStateFileManager = new SignedStateFileManager(
                platformContext,
                new SignedStateMetrics(platformContext.getMetrics()),
                Time.getCurrent(),
                actualMainClassName,
                selfId,
                swirldName);

        transactionPool = new TransactionPool(platformContext);
        final LatestCompleteStateNexus latestCompleteState =
                new LatestCompleteStateNexus(stateConfig, platformContext.getMetrics());

        platformWiring = components.add(new PlatformWiring(platformContext, time));

        savedStateController = new SavedStateController(stateConfig);

        final SignedStateMetrics signedStateMetrics = new SignedStateMetrics(platformContext.getMetrics());
        final StateSignatureCollector stateSignatureCollector = new StateSignatureCollector(
                platformContext.getConfiguration().getConfigData(StateConfig.class), signedStateMetrics);

        stateManagementComponent = new DefaultStateManagementComponent(
                platformContext,
                threadManager,
                this::handleFatalError,
                platformWiring.getSignStateInput()::put,
                platformWiring.getSignatureCollectorStateInput()::put,
                signedStateMetrics,
                platformWiring.getHashLoggerInput()::offer);

        final LatestCompleteStateNotifier latestCompleteStateNotifier =
                new LatestCompleteStateNotifier(notificationEngine);

        final EventHasher eventHasher = new EventHasher(platformContext);
        final StateSigner stateSigner = new StateSigner(new PlatformSigner(keysAndCerts), platformStatusManager);
        final PcesReplayer pcesReplayer = new PcesReplayer(
                time,
                platformWiring.getPcesReplayerEventOutput(),
                platformWiring::flushIntakePipeline,
                platformWiring::flushConsensusRoundHandler,
                () -> latestImmutableState.getState("PCES replay"));
        final EventDurabilityNexus eventDurabilityNexus = new EventDurabilityNexus();

        components.add(stateManagementComponent);

        final BiConsumer<State, ConsensusRound> roundAndStateConsumer = (state, round) -> {
            platformWiring.getIssDetectorWiring().handleConsensusRound().put(round);
            platformWiring.getSignatureCollectorConsensusInput().put(round);
        };

        // FUTURE WORK remove this when there are no more ShutdownRequestedTriggers being dispatched
        components.add(new Shutdown());

        final Address address = getSelfAddress();
        final String eventStreamManagerName;
        if (!address.getMemo().isEmpty()) {
            eventStreamManagerName = address.getMemo();
        } else {
            eventStreamManagerName = String.valueOf(selfId);
        }

        final EventStreamManager<EventImpl> eventStreamManager = new EventStreamManager<>(
                platformContext,
                time,
                threadManager,
                getSelfId(),
                this,
                eventStreamManagerName,
                eventConfig.enableEventStreaming(),
                eventConfig.eventsLogDir(),
                eventConfig.eventsLogPeriod(),
                eventConfig.eventStreamQueueCapacity(),
                this::isLastEventBeforeRestart);

        initializeState(initialState);

        final TransactionConfig transactionConfig =
                platformContext.getConfiguration().getConfigData(TransactionConfig.class);

        // This object makes a copy of the state. After this point, initialState becomes immutable.
        swirldStateManager = new SwirldStateManager(
                platformContext,
                currentAddressBook,
                selfId,
                roundAndStateConsumer,
                new SwirldStateMetrics(platformContext.getMetrics()),
                platformStatusManager,
                initialState.getState(),
                appVersion);

        final InterruptableConsumer<ReservedSignedState> newSignedStateFromTransactionsConsumer = rs -> {
            latestImmutableState.setState(rs.getAndReserve("newSignedStateFromTransactionsConsumer"));
            latestCompleteState.newIncompleteState(rs.get().getRound());
            savedStateController.markSavedState(rs.getAndReserve("savedStateController.markSavedState"));
            stateManagementComponent.newSignedStateFromTransactions(
                    rs.getAndReserve("stateManagementComponent.newSignedStateFromTransactions"));
            platformWiring.getIssDetectorWiring().newStateHashed().put(rs.getAndReserve("issDetector"));
            rs.close();
        };

        stateHashSignQueue = components.add(new QueueThreadConfiguration<ReservedSignedState>(threadManager)
                .setNodeId(selfId)
                .setComponent(PLATFORM_THREAD_POOL_NAME)
                .setThreadName("state_hash_sign")
                .setHandler(newSignedStateFromTransactionsConsumer)
                .setCapacity(1)
                .setMetricsConfiguration(new QueueThreadMetricsConfiguration(metrics).enableBusyTimeMetric())
                .build());

        final ConsensusRoundHandler consensusRoundHandler = new ConsensusRoundHandler(
                platformContext,
                swirldStateManager,
                stateHashSignQueue,
                eventDurabilityNexus::waitUntilDurable,
                platformStatusManager,
                platformWiring.getIssDetectorWiring().roundCompletedInput()::put,
                appVersion);

        final PcesSequencer sequencer = new PcesSequencer();

        final SyncConfig syncConfig = platformContext.getConfiguration().getConfigData(SyncConfig.class);
        final IntakeEventCounter intakeEventCounter;
        if (syncConfig.waitForEventsInIntake()) {
            intakeEventCounter = new DefaultIntakeEventCounter(currentAddressBook);
        } else {
            intakeEventCounter = new NoOpIntakeEventCounter();
        }

        final InternalEventValidator internalEventValidator = new InternalEventValidator(
                platformContext, time, currentAddressBook.getSize() == 1, intakeEventCounter);
        final EventDeduplicator eventDeduplicator = new EventDeduplicator(platformContext, intakeEventCounter);
        final EventSignatureValidator eventSignatureValidator = new EventSignatureValidator(
                platformContext,
                time,
                CryptoStatic::verifySignature,
                appVersion,
                initialState.getState().getPlatformState().getPreviousAddressBook(),
                currentAddressBook,
                intakeEventCounter);
        final OrphanBuffer orphanBuffer = new OrphanBuffer(platformContext, intakeEventCounter);
        final InOrderLinker inOrderLinker = new InOrderLinker(platformContext, time, intakeEventCounter);
        final ConsensusEngine consensusEngine =
                new ConsensusEngine(platformContext, selfId, consensusRef::get, shadowGraph, intakeEventCounter);

        final EventCreationManager eventCreationManager = buildEventCreationManager(
                platformContext,
                this,
                currentAddressBook,
                selfId,
                appVersion,
                transactionPool,
                platformWiring.getIntakeQueueSizeSupplier(),
                platformStatusManager::getCurrentStatus,
                latestReconnectRound::get);

        platformWiring.wireExternalComponents(platformStatusManager, transactionPool, latestCompleteState);

        final FutureEventBuffer futureEventBuffer = new FutureEventBuffer(platformContext);

        // wire ISS output
        final IssHandler issHandler =
                new IssHandler(stateConfig, this::haltRequested, this::handleFatalError, issScratchpad);
        final OutputWire<IssNotification> issOutput =
                platformWiring.getIssDetectorWiring().issNotificationOutput();
        issOutput.solderTo(
                "issNotificationEngine", "ISS notification", n -> notificationEngine.dispatch(IssListener.class, n));
        issOutput.solderTo("statusManager_submitCatastrophicFailure", "ISS notification", n -> {
            if (Set.of(IssType.SELF_ISS, IssType.CATASTROPHIC_ISS).contains(n.getIssType())) {
                platformStatusManager.submitStatusAction(new CatastrophicFailureAction());
            }
        });
        issOutput.solderTo("issHandler", "ISS notification", issHandler::issObserved);

        final HashLogger hashLogger =
                new HashLogger(platformContext.getConfiguration().getConfigData(StateConfig.class));

        platformWiring.bind(
                eventHasher,
                internalEventValidator,
                eventDeduplicator,
                eventSignatureValidator,
                orphanBuffer,
                inOrderLinker,
                consensusEngine,
                signedStateFileManager,
                stateSigner,
                pcesReplayer,
                pcesWriter,
                eventDurabilityNexus,
                shadowGraph,
                sequencer,
                eventCreationManager,
                swirldStateManager,
                stateSignatureCollector,
                consensusRoundHandler,
                eventStreamManager,
                futureEventBuffer,
                issDetector,
<<<<<<< HEAD
                latestCompleteStateNotifier);
=======
                hashLogger);
>>>>>>> 09ee4505

        // Load the minimum generation into the pre-consensus event writer
        final List<SavedStateInfo> savedStates =
                getSavedStateFiles(platformContext, actualMainClassName, selfId, swirldName);
        if (!savedStates.isEmpty()) {
            // The minimum generation of non-ancient events for the oldest state snapshot on disk.
            final long minimumGenerationNonAncientForOldestState =
                    savedStates.get(savedStates.size() - 1).metadata().minimumGenerationNonAncient();
            platformWiring.getPcesMinimumGenerationToStoreInput().inject(minimumGenerationNonAncientForOldestState);
        }

        transactionSubmitter = new SwirldTransactionSubmitter(
                platformStatusManager::getCurrentStatus,
                transactionConfig,
                transaction -> transactionPool.submitTransaction(transaction, false),
                new TransactionMetrics(metrics));

        final boolean startedFromGenesis = initialState.isGenesisState();

        gossip = GossipFactory.buildGossip(
                platformContext,
                threadManager,
                time,
                keysAndCerts,
                notificationEngine,
                currentAddressBook,
                selfId,
                appVersion,
                epochHash,
                shadowGraph,
                emergencyRecoveryManager,
                platformWiring.getGossipEventInput()::put,
                platformWiring.getIntakeQueueSizeSupplier(),
                swirldStateManager,
                latestCompleteState,
                syncMetrics,
                platformStatusManager,
                this::loadReconnectState,
                this::clearAllPipelines,
                intakeEventCounter,
                () -> emergencyState.getState("emergency reconnect"));

        consensusRef.set(new ConsensusImpl(
                platformContext.getConfiguration().getConfigData(ConsensusConfig.class),
                consensusMetrics,
                getAddressBook(),
                ancientMode));

        if (startedFromGenesis) {
            initialMinimumGenerationNonAncient = 0;
            startingRound = 0;
        } else {
            initialMinimumGenerationNonAncient =
                    initialState.getState().getPlatformState().getMinimumGenerationNonAncient();
            startingRound = initialState.getRound();

            latestImmutableState.setState(initialState.reserve("set latest immutable to initial state"));
            stateManagementComponent.stateToLoad(initialState, SourceOfSignedState.DISK);
            savedStateController.registerSignedStateFromDisk(initialState);

            platformWiring.updateRunningHash(new RunningEventHashUpdate(initialState.getHashEventsCons(), false));

            loadStateIntoConsensus(initialState);

            // We only load non-ancient events during start up, so the initial non-expired event window will be
            // equal to the non-ancient event window when the system first starts. Over time as we get more events,
            // the non-expired event window will continue to expand until it reaches its full size.
            platformWiring.updateNonAncientEventWindow(new NonAncientEventWindow(
                    initialState.getRound(),
                    initialMinimumGenerationNonAncient,
                    initialMinimumGenerationNonAncient,
                    AncientMode.getAncientMode(platformContext)));
            platformWiring.getIssDetectorWiring().overridingState().put(initialState.reserve("initialize issDetector"));

            // We don't want to invoke these callbacks until after we are starting up.
            components.add((Startable) () -> {
                // If we loaded from disk then call the appropriate dispatch.
                // Let the app know that a state was loaded.
                notificationEngine.dispatch(
                        StateLoadedFromDiskCompleteListener.class, new StateLoadedFromDiskNotification());
            });
        }

        final Clearable clearStateHashSignQueue = () -> {
            ReservedSignedState signedState = stateHashSignQueue.poll();
            while (signedState != null) {
                signedState.close();
                signedState = stateHashSignQueue.poll();
            }
        };

        clearAllPipelines = new LoggingClearables(
                RECONNECT.getMarker(),
                List.of(
                        Pair.of(platformWiring, "platformWiring"),
                        Pair.of(shadowGraph, "shadowGraph"),
                        Pair.of(clearStateHashSignQueue, "stateHashSignQueue"),
                        Pair.of(transactionPool, "transactionPool")));

        if (platformContext.getConfiguration().getConfigData(ThreadConfig.class).jvmAnchor()) {
            components.add(new JvmAnchor(threadManager));
        }

        // To be removed once the GUI component is better integrated with the platform.
        GuiPlatformAccessor.getInstance().setShadowGraph(selfId, shadowGraph);
        GuiPlatformAccessor.getInstance().setConsensusReference(selfId, consensusRef);
        GuiPlatformAccessor.getInstance().setLatestCompleteStateComponent(selfId, latestCompleteState);
        GuiPlatformAccessor.getInstance().setLatestImmutableStateComponent(selfId, latestImmutableState);
    }

    /**
     * Clears all pipelines in preparation for a reconnect. This method is needed to break a circular dependency.
     */
    private void clearAllPipelines() {
        clearAllPipelines.clear();
    }

    /**
     * {@inheritDoc}
     */
    @Override
    public NodeId getSelfId() {
        return selfId;
    }

    /**
     * Initialize the state.
     *
     * @param signedState the state to initialize
     */
    private void initializeState(@NonNull final SignedState signedState) {

        final SoftwareVersion previousSoftwareVersion;
        final InitTrigger trigger;

        if (signedState.isGenesisState()) {
            previousSoftwareVersion = NO_VERSION;
            trigger = GENESIS;
        } else {
            previousSoftwareVersion = signedState.getState().getPlatformState().getCreationSoftwareVersion();
            trigger = RESTART;
        }

        final State initialState = signedState.getState();

        // Although the state from disk / genesis state is initially hashed, we are actually dealing with a copy
        // of that state here. That copy should have caused the hash to be cleared.
        if (initialState.getHash() != null) {
            throw new IllegalStateException("Expected initial state to be unhashed");
        }
        if (initialState.getSwirldState().getHash() != null) {
            throw new IllegalStateException("Expected initial swirld state to be unhashed");
        }

        initialState.getSwirldState().init(this, initialState.getPlatformState(), trigger, previousSoftwareVersion);

        abortAndThrowIfInterrupted(
                () -> {
                    try {
                        MerkleCryptoFactory.getInstance()
                                .digestTreeAsync(initialState)
                                .get();
                    } catch (final ExecutionException e) {
                        throw new RuntimeException(e);
                    }
                },
                "interrupted while attempting to hash the state");

        // If our hash changes as a result of the new address book then our old signatures may become invalid.
        signedState.pruneInvalidSignatures();

        final StateConfig stateConfig = platformContext.getConfiguration().getConfigData(StateConfig.class);
        logger.info(
                STARTUP.getMarker(),
                """
                        The platform is using the following initial state:
                        {}""",
                signedState.getState().getInfoString(stateConfig.debugHashDepth()));
    }

    /**
     * Loads the signed state data into consensus
     *
     * @param signedState the state to get the data from
     */
    private void loadStateIntoConsensus(@NonNull final SignedState signedState) {
        Objects.requireNonNull(signedState);

        consensusRef.get().loadFromSignedState(signedState);

        // FUTURE WORK: this needs to be updated for birth round compatibility.
        final NonAncientEventWindow eventWindow = new NonAncientEventWindow(
                signedState.getRound(),
                signedState.getState().getPlatformState().getMinimumGenerationNonAncient(),
                signedState.getState().getPlatformState().getMinimumGenerationNonAncient(),
                ancientMode);

        shadowGraph.startWithEventWindow(eventWindow);

        gossip.loadFromSignedState(signedState);
    }

    /**
     * Used to load the state received from the sender.
     *
     * @param signedState the signed state that was received from the sender
     */
    private void loadReconnectState(final SignedState signedState) {
        // the state was received, so now we load its data into different objects
        logger.info(LogMarker.STATE_HASH.getMarker(), "RECONNECT: loadReconnectState: reloading state");
        logger.debug(RECONNECT.getMarker(), "`loadReconnectState` : reloading state");
        try {
            platformWiring
                    .getIssDetectorWiring()
                    .overridingState()
                    .put(signedState.reserve("reconnect state to issDetector"));

            // It's important to call init() before loading the signed state. The loading process makes copies
            // of the state, and we want to be sure that the first state in the chain of copies has been initialized.
            final Hash reconnectHash = signedState.getState().getHash();
            signedState
                    .getSwirldState()
                    .init(
                            this,
                            signedState.getState().getPlatformState(),
                            InitTrigger.RECONNECT,
                            signedState.getState().getPlatformState().getCreationSoftwareVersion());
            if (!Objects.equals(signedState.getState().getHash(), reconnectHash)) {
                throw new IllegalStateException(
                        "State hash is not permitted to change during a reconnect init() call. Previous hash was "
                                + reconnectHash + ", new hash is "
                                + signedState.getState().getHash());
            }

            // Before attempting to load the state, verify that the platform AB matches the state AB.
            AddressBookUtils.verifyReconnectAddressBooks(getAddressBook(), signedState.getAddressBook());

            swirldStateManager.loadFromSignedState(signedState);

            latestReconnectRound.set(signedState.getRound());

            // kick off transition to RECONNECT_COMPLETE before beginning to save the reconnect state to disk
            // this guarantees that the platform status will be RECONNECT_COMPLETE before the state is saved
            platformStatusManager.submitStatusAction(new ReconnectCompleteAction(signedState.getRound()));
            latestImmutableState.setState(signedState.reserve("set latest immutable to reconnect state"));
            savedStateController.reconnectStateReceived(
                    signedState.reserve("savedStateController.reconnectStateReceived"));
            // this will send the state to the signature collector which will send it to be written to disk.
            // in the future, we might not send it to the collector because it already has all the signatures
            // if this is the case, we must make sure to send it to the writer directly
            stateManagementComponent.stateToLoad(signedState, SourceOfSignedState.RECONNECT);

            loadStateIntoConsensus(signedState);

            platformWiring
                    .getAddressBookUpdateInput()
                    .inject(new AddressBookUpdate(
                            signedState.getState().getPlatformState().getPreviousAddressBook(),
                            signedState.getState().getPlatformState().getAddressBook()));

            platformWiring.updateNonAncientEventWindow(new NonAncientEventWindow(
                    signedState.getRound(),
                    signedState.getMinRoundGeneration(),
                    signedState.getMinRoundGeneration(),
                    ancientMode));

            platformWiring.updateRunningHash(new RunningEventHashUpdate(signedState.getHashEventsCons(), true));
            platformWiring.getPcesWriterRegisterDiscontinuityInput().inject(signedState.getRound());

            // Notify any listeners that the reconnect has been completed
            notificationEngine.dispatch(
                    ReconnectCompleteListener.class,
                    new ReconnectCompleteNotification(
                            signedState.getRound(),
                            signedState.getConsensusTimestamp(),
                            signedState.getState().getSwirldState()));
        } catch (final RuntimeException e) {
            logger.debug(RECONNECT.getMarker(), "`loadReconnectState` : FAILED, reason: {}", e.getMessage());
            // if the loading fails for whatever reason, we clear all data again in case some of it has been loaded
            clearAllPipelines();
            throw e;
        }

        gossip.resetFallenBehind();
    }

    /**
     * This observer is called when a system freeze is requested. Permanently stops event creation and gossip.
     *
     * @param reason the reason why the system is being frozen.
     */
    private void haltRequested(final String reason) {
        logger.error(EXCEPTION.getMarker(), "System halt requested. Reason: {}", reason);
        gossip.stop();
    }

    /**
     * Start this platform.
     */
    @Override
    public void start() {
        logger.info(STARTUP.getMarker(), "Starting platform {}", selfId);

        components.start();

        metrics.start();

        replayPreconsensusEvents();
        gossip.start();
    }

    /**
     * Performs a PCES recovery:
     * <ul>
     *     <li>Starts all components for handling events</li>
     *     <li>Does not start gossip</li>
     *     <li>Replays events from PCES, reaches consensus on them and handles them</li>
     *     <li>Saves the last state produces by this replay to disk</li>
     * </ul>
     */
    public void performPcesRecovery() {
        components.start();

        replayPreconsensusEvents();
        try (final ReservedSignedState reservedState = latestImmutableState.getState("Get PCES recovery state")) {
            if (reservedState == null) {
                logger.warn(
                        STATE_TO_DISK.getMarker(),
                        "Trying to dump PCES recovery state to disk, but no state is available.");
            } else {
                final SignedState signedState = reservedState.get();
                signedState.markAsStateToSave(StateToDiskReason.PCES_RECOVERY_COMPLETE);

                final StateDumpRequest request =
                        StateDumpRequest.create(signedState.reserve("dumping PCES recovery state"));

                platformWiring.getDumpStateToDiskInput().put(request);
                request.waitForFinished().run();
            }
        }
    }

    /**
     * Replay preconsensus events.
     */
    private void replayPreconsensusEvents() {
        platformStatusManager.submitStatusAction(new StartedReplayingEventsAction());

        final boolean emergencyRecoveryNeeded = emergencyRecoveryManager.isEmergencyStateRequired();

        // if we need to do an emergency recovery, replaying the PCES could cause issues if the
        // minimum generation non-ancient is reversed to a smaller value, so we skip it
        if (!emergencyRecoveryNeeded) {
            final IOIterator<GossipEvent> iterator =
                    initialPcesFiles.getEventIterator(initialMinimumGenerationNonAncient, startingRound);

            logger.info(
                    STARTUP.getMarker(),
                    "replaying preconsensus event stream starting at generation {}",
                    initialMinimumGenerationNonAncient);

            platformWiring.getPcesReplayerIteratorInput().inject(iterator);
        }

        // we have to wait for all the PCES transactions to reach the ISS detector before telling it that PCES replay is
        // done the PCES replay will flush the intake pipeline, so we have to flush the hasher
        try {
            stateHashSignQueue.waitUntilNotBusy();
        } catch (final InterruptedException e) {
            throw new RuntimeException(e);
        }
        // FUTURE WORK: once the state hasher is moved to the platform wiring, this flush can be done by the PCES
        // replayer. the same goes for the flush of the state hasher
        platformWiring.getIssDetectorWiring().endOfPcesReplay().put(NoInput.getInstance());

        platformStatusManager.submitStatusAction(
                new DoneReplayingEventsAction(Time.getCurrent().now()));
    }

    /**
     * {@inheritDoc}
     */
    @Override
    public boolean createTransaction(@NonNull final byte[] transaction) {
        return transactionSubmitter.submitTransaction(new SwirldTransaction(transaction));
    }

    /**
     * {@inheritDoc}
     */
    @Override
    public PlatformContext getContext() {
        return platformContext;
    }

    /**
     * {@inheritDoc}
     */
    @Override
    public NotificationEngine getNotificationEngine() {
        return notificationEngine;
    }

    /**
     * {@inheritDoc}
     */
    @Override
    public Signature sign(final byte[] data) {
        return new PlatformSigner(keysAndCerts).sign(data);
    }

    /**
     * Get the Address Book
     *
     * @return AddressBook
     */
    @Override
    public AddressBook getAddressBook() {
        return currentAddressBook;
    }

    /**
     * {@inheritDoc}
     */
    @SuppressWarnings("unchecked")
    @Override
    public @NonNull <T extends SwirldState> AutoCloseableWrapper<T> getLatestImmutableState(
            @NonNull final String reason) {
        final ReservedSignedState wrapper = latestImmutableState.getState(reason);
        return wrapper == null
                ? AutoCloseableWrapper.empty()
                : new AutoCloseableWrapper<>((T) wrapper.get().getState().getSwirldState(), wrapper::close);
    }

    /**
     * check whether the given event is the last event in its round, and the platform enters freeze period
     *
     * @param event a consensus event
     * @return whether this event is the last event to be added before restart
     */
    private boolean isLastEventBeforeRestart(final EventImpl event) {
        return event.isLastInRoundReceived() && swirldStateManager.isInFreezePeriod(event.getConsensusTimestamp());
    }

    /**
     * Inform all components that a fatal error has occurred, log the error, and shutdown the JVM.
     */
    private void handleFatalError(
            @Nullable final String msg, @Nullable final Throwable throwable, @NonNull final SystemExitCode exitCode) {
        logger.fatal(
                EXCEPTION.getMarker(),
                "{}\nCaller stack trace:\n{}\nThrowable provided:",
                new FatalErrorPayload("Fatal error, node will shut down. Reason: " + msg),
                StackTrace.getStackTrace().toString(),
                throwable);

        SystemExitUtils.exitSystem(exitCode, msg);
    }
}<|MERGE_RESOLUTION|>--- conflicted
+++ resolved
@@ -654,11 +654,8 @@
                 eventStreamManager,
                 futureEventBuffer,
                 issDetector,
-<<<<<<< HEAD
+                hashLogger,
                 latestCompleteStateNotifier);
-=======
-                hashLogger);
->>>>>>> 09ee4505
 
         // Load the minimum generation into the pre-consensus event writer
         final List<SavedStateInfo> savedStates =
