--- conflicted
+++ resolved
@@ -590,27 +590,19 @@
         final SyncConfig syncConfig = platformContext.getConfiguration().getConfigData(SyncConfig.class);
 
         topology = new StaticTopology(
-<<<<<<< HEAD
-                selfId, initialAddressBook.getSize(), settings.getNumConnections(), !chatterConfig.useChatter());
-=======
                 selfId,
                 initialAddressBook.getSize(),
                 settings.getNumConnections(),
                 // unidirectional connections are ONLY used for old-style syncs, that don't run as a protocol
-                !settings.getChatter().isChatterUsed() && !syncConfig.syncAsProtocolEnabled());
->>>>>>> c86c0fb5
+                !chatterConfig.useChatter() && !syncConfig.syncAsProtocolEnabled());
 
         fallenBehindManager = new FallenBehindManagerImpl(
                 selfId,
                 topology.getConnectionGraph(),
                 this::checkPlatformStatus,
                 () -> {
-<<<<<<< HEAD
-                    if (!chatterConfig.useChatter()) {
-=======
                     // if we are using old-style syncs, don't start the reconnect controller
-                    if (!settings.getChatter().isChatterUsed() && !syncConfig.syncAsProtocolEnabled()) {
->>>>>>> c86c0fb5
+                    if (!chatterConfig.useChatter() && !syncConfig.syncAsProtocolEnabled()) {
                         return;
                     }
                     reconnectController.get().start();
@@ -1318,19 +1310,11 @@
                 !syncConfig.syncAsProtocolEnabled(),
                 () -> {});
 
-<<<<<<< HEAD
         final ChatterConfig chatterConfig = platformContext.getConfiguration().getConfigData(ChatterConfig.class);
-        final Runnable stopGossip = chatterConfig.useChatter()
-                ? chatterCore::stopChatter
-                // wait and acquire all sync ongoing locks and release them immediately
-                // this will ensure any ongoing sync are finished before we start reconnect
-                // no new sync will start because we have a fallen behind status
-                : getSimultaneousSyncThrottle()::waitForAllSyncsToFinish;
-=======
         syncPermitProvider = new SyncPermitProvider(syncConfig.syncProtocolPermitCount());
 
         final Runnable stopGossip;
-        if (settings.getChatter().isChatterUsed()) {
+        if (chatterConfig.useChatter()) {
             stopGossip = chatterCore::stopChatter;
         } else if (syncConfig.syncAsProtocolEnabled()) {
             stopGossip = () -> {
@@ -1346,7 +1330,6 @@
             stopGossip = getSimultaneousSyncThrottle()::waitForAllSyncsToFinish;
         }
 
->>>>>>> c86c0fb5
         reconnectHelper = new ReconnectHelper(
                 stopGossip,
                 clearAllPipelines,
@@ -1424,12 +1407,8 @@
                 this,
                 socketFactory,
                 initialAddressBook,
-<<<<<<< HEAD
-                !chatterConfig.useChatter(),
-=======
                 // only do a version check for old-style sync
-                !settings.getChatter().isChatterUsed() && !syncConfig.syncAsProtocolEnabled(),
->>>>>>> c86c0fb5
+                !chatterConfig.useChatter() && !syncConfig.syncAsProtocolEnabled(),
                 appVersion);
         final StaticConnectionManagers connectionManagers = new StaticConnectionManagers(topology, connectionCreator);
         final InboundConnectionHandler inboundConnectionHandler = new InboundConnectionHandler(
@@ -1438,12 +1417,8 @@
                 initialAddressBook,
                 connectionManagers::newConnection,
                 StaticSettingsProvider.getSingleton(),
-<<<<<<< HEAD
-                !chatterConfig.useChatter(),
-=======
                 // only do a version check for old-style sync
-                !settings.getChatter().isChatterUsed() && !syncConfig.syncAsProtocolEnabled(),
->>>>>>> c86c0fb5
+                !chatterConfig.useChatter() && !syncConfig.syncAsProtocolEnabled(),
                 appVersion);
         // allow other members to create connections to me
         final Address address = getSelfAddress();
