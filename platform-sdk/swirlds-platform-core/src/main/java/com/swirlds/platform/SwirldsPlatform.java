/*
 * Copyright (C) 2016-2024 Hedera Hashgraph, LLC
 *
 * Licensed under the Apache License, Version 2.0 (the "License");
 * you may not use this file except in compliance with the License.
 * You may obtain a copy of the License at
 *
 *      http://www.apache.org/licenses/LICENSE-2.0
 *
 * Unless required by applicable law or agreed to in writing, software
 * distributed under the License is distributed on an "AS IS" BASIS,
 * WITHOUT WARRANTIES OR CONDITIONS OF ANY KIND, either express or implied.
 * See the License for the specific language governing permissions and
 * limitations under the License.
 */

package com.swirlds.platform;

import static com.swirlds.common.threading.interrupt.Uninterruptable.abortAndThrowIfInterrupted;
import static com.swirlds.common.threading.manager.AdHocThreadManager.getStaticThreadManager;
import static com.swirlds.logging.legacy.LogMarker.EXCEPTION;
import static com.swirlds.logging.legacy.LogMarker.RECONNECT;
import static com.swirlds.logging.legacy.LogMarker.STARTUP;
import static com.swirlds.logging.legacy.LogMarker.STATE_TO_DISK;
import static com.swirlds.platform.event.creation.EventCreationManagerFactory.buildEventCreationManager;
import static com.swirlds.platform.event.preconsensus.PcesUtilities.getDatabaseDirectory;
import static com.swirlds.platform.state.address.AddressBookMetrics.registerAddressBookMetrics;
import static com.swirlds.platform.state.iss.ConsensusHashManager.DO_NOT_IGNORE_ROUNDS;
import static com.swirlds.platform.state.signed.SignedStateFileReader.getSavedStateFiles;
import static com.swirlds.platform.system.InitTrigger.GENESIS;
import static com.swirlds.platform.system.InitTrigger.RESTART;
import static com.swirlds.platform.system.SoftwareVersion.NO_VERSION;
import static com.swirlds.platform.system.UptimeData.NO_ROUND;

import com.swirlds.base.state.Startable;
import com.swirlds.base.time.Time;
import com.swirlds.base.utility.Pair;
import com.swirlds.common.config.StateConfig;
import com.swirlds.common.config.TransactionConfig;
import com.swirlds.common.context.PlatformContext;
import com.swirlds.common.crypto.Hash;
import com.swirlds.common.crypto.Signature;
import com.swirlds.common.io.IOIterator;
import com.swirlds.common.io.utility.RecycleBin;
import com.swirlds.common.merkle.crypto.MerkleCryptoFactory;
import com.swirlds.common.merkle.utility.SerializableLong;
import com.swirlds.common.metrics.Metrics;
import com.swirlds.common.notification.NotificationEngine;
import com.swirlds.common.platform.NodeId;
import com.swirlds.common.scratchpad.Scratchpad;
import com.swirlds.common.stream.EventStreamManager;
import com.swirlds.common.threading.framework.QueueThread;
import com.swirlds.common.threading.framework.config.QueueThreadConfiguration;
import com.swirlds.common.threading.framework.config.QueueThreadMetricsConfiguration;
import com.swirlds.common.threading.interrupt.InterruptableConsumer;
import com.swirlds.common.threading.manager.ThreadManager;
import com.swirlds.common.utility.AutoCloseableWrapper;
import com.swirlds.common.utility.Clearable;
import com.swirlds.common.utility.LoggingClearables;
import com.swirlds.common.utility.StackTrace;
import com.swirlds.common.wiring.model.WiringModel;
import com.swirlds.logging.legacy.LogMarker;
import com.swirlds.logging.legacy.payload.FatalErrorPayload;
import com.swirlds.platform.components.LinkedEventIntake;
import com.swirlds.platform.components.SavedStateController;
import com.swirlds.platform.components.appcomm.AppCommunicationComponent;
import com.swirlds.platform.components.state.DefaultStateManagementComponent;
import com.swirlds.platform.components.state.StateManagementComponent;
import com.swirlds.platform.components.transaction.system.ConsensusSystemTransactionManager;
import com.swirlds.platform.config.ThreadConfig;
import com.swirlds.platform.consensus.ConsensusConfig;
import com.swirlds.platform.consensus.NonAncientEventWindow;
import com.swirlds.platform.crypto.CryptoStatic;
import com.swirlds.platform.crypto.KeysAndCerts;
import com.swirlds.platform.crypto.PlatformSigner;
import com.swirlds.platform.dispatch.DispatchBuilder;
import com.swirlds.platform.dispatch.DispatchConfiguration;
import com.swirlds.platform.dispatch.triggers.flow.DiskStateLoadedTrigger;
import com.swirlds.platform.dispatch.triggers.flow.ReconnectStateLoadedTrigger;
import com.swirlds.platform.event.AncientMode;
import com.swirlds.platform.event.EventCounter;
import com.swirlds.platform.event.GossipEvent;
import com.swirlds.platform.event.creation.EventCreationManager;
import com.swirlds.platform.event.deduplication.EventDeduplicator;
import com.swirlds.platform.event.hashing.EventHasher;
import com.swirlds.platform.event.linking.InOrderLinker;
import com.swirlds.platform.event.orphan.OrphanBuffer;
import com.swirlds.platform.event.preconsensus.EventDurabilityNexus;
import com.swirlds.platform.event.preconsensus.PcesConfig;
import com.swirlds.platform.event.preconsensus.PcesFileManager;
import com.swirlds.platform.event.preconsensus.PcesFileReader;
import com.swirlds.platform.event.preconsensus.PcesFileTracker;
import com.swirlds.platform.event.preconsensus.PcesReplayer;
import com.swirlds.platform.event.preconsensus.PcesSequencer;
import com.swirlds.platform.event.preconsensus.PcesWriter;
import com.swirlds.platform.event.validation.AddressBookUpdate;
import com.swirlds.platform.event.validation.EventSignatureValidator;
import com.swirlds.platform.event.validation.InternalEventValidator;
import com.swirlds.platform.eventhandling.ConsensusRoundHandler;
import com.swirlds.platform.eventhandling.EventConfig;
import com.swirlds.platform.eventhandling.TransactionPool;
import com.swirlds.platform.gossip.DefaultIntakeEventCounter;
import com.swirlds.platform.gossip.Gossip;
import com.swirlds.platform.gossip.GossipFactory;
import com.swirlds.platform.gossip.IntakeEventCounter;
import com.swirlds.platform.gossip.NoOpIntakeEventCounter;
import com.swirlds.platform.gossip.shadowgraph.ShadowGraph;
import com.swirlds.platform.gossip.shadowgraph.ShadowGraphEventObserver;
import com.swirlds.platform.gossip.sync.config.SyncConfig;
import com.swirlds.platform.gui.GuiPlatformAccessor;
import com.swirlds.platform.internal.ConsensusRound;
import com.swirlds.platform.internal.EventImpl;
import com.swirlds.platform.listeners.PlatformStatusChangeListener;
import com.swirlds.platform.listeners.PlatformStatusChangeNotification;
import com.swirlds.platform.listeners.ReconnectCompleteListener;
import com.swirlds.platform.listeners.ReconnectCompleteNotification;
import com.swirlds.platform.listeners.StateLoadedFromDiskCompleteListener;
import com.swirlds.platform.listeners.StateLoadedFromDiskNotification;
import com.swirlds.platform.metrics.AddedEventMetrics;
import com.swirlds.platform.metrics.ConsensusHandlingMetrics;
import com.swirlds.platform.metrics.ConsensusMetrics;
import com.swirlds.platform.metrics.ConsensusMetricsImpl;
import com.swirlds.platform.metrics.EventIntakeMetrics;
import com.swirlds.platform.metrics.IssMetrics;
import com.swirlds.platform.metrics.RuntimeMetrics;
import com.swirlds.platform.metrics.SwirldStateMetrics;
import com.swirlds.platform.metrics.SyncMetrics;
import com.swirlds.platform.metrics.TransactionMetrics;
import com.swirlds.platform.observers.EventObserver;
import com.swirlds.platform.observers.EventObserverDispatcher;
import com.swirlds.platform.recovery.EmergencyRecoveryManager;
import com.swirlds.platform.state.State;
import com.swirlds.platform.state.SwirldStateManager;
import com.swirlds.platform.state.iss.ConsensusHashManager;
import com.swirlds.platform.state.iss.IssHandler;
import com.swirlds.platform.state.iss.IssScratchpad;
import com.swirlds.platform.state.nexus.EmergencyStateNexus;
import com.swirlds.platform.state.nexus.LatestCompleteStateNexus;
import com.swirlds.platform.state.nexus.LockFreeStateNexus;
import com.swirlds.platform.state.nexus.SignedStateNexus;
import com.swirlds.platform.state.signed.ReservedSignedState;
import com.swirlds.platform.state.signed.SavedStateInfo;
import com.swirlds.platform.state.signed.SignedState;
import com.swirlds.platform.state.signed.SignedStateFileManager;
import com.swirlds.platform.state.signed.SignedStateMetrics;
import com.swirlds.platform.state.signed.SourceOfSignedState;
import com.swirlds.platform.state.signed.StartupStateUtils;
import com.swirlds.platform.state.signed.StateDumpRequest;
import com.swirlds.platform.state.signed.StateSignatureCollector;
import com.swirlds.platform.state.signed.StateToDiskReason;
import com.swirlds.platform.stats.StatConstructor;
import com.swirlds.platform.system.InitTrigger;
import com.swirlds.platform.system.Platform;
import com.swirlds.platform.system.Shutdown;
import com.swirlds.platform.system.SoftwareVersion;
import com.swirlds.platform.system.SwirldState;
import com.swirlds.platform.system.SystemExitCode;
import com.swirlds.platform.system.SystemExitUtils;
import com.swirlds.platform.system.UptimeData;
import com.swirlds.platform.system.address.Address;
import com.swirlds.platform.system.address.AddressBook;
import com.swirlds.platform.system.address.AddressBookUtils;
import com.swirlds.platform.system.status.PlatformStatus;
import com.swirlds.platform.system.status.PlatformStatusManager;
import com.swirlds.platform.system.status.actions.DoneReplayingEventsAction;
import com.swirlds.platform.system.status.actions.ReconnectCompleteAction;
import com.swirlds.platform.system.status.actions.StartedReplayingEventsAction;
import com.swirlds.platform.system.transaction.StateSignatureTransaction;
import com.swirlds.platform.system.transaction.SwirldTransaction;
import com.swirlds.platform.util.PlatformComponents;
import com.swirlds.platform.wiring.PlatformWiring;
import edu.umd.cs.findbugs.annotations.NonNull;
import edu.umd.cs.findbugs.annotations.Nullable;
import java.io.IOException;
import java.io.UncheckedIOException;
import java.nio.file.Path;
import java.util.ArrayList;
import java.util.List;
import java.util.Objects;
import java.util.concurrent.ExecutionException;
import java.util.concurrent.atomic.AtomicLong;
import java.util.concurrent.atomic.AtomicReference;
import java.util.function.BiConsumer;
import java.util.function.Consumer;
import org.apache.logging.log4j.LogManager;
import org.apache.logging.log4j.Logger;

public class SwirldsPlatform implements Platform {

    public static final String PLATFORM_THREAD_POOL_NAME = "platform-core";
    /** use this for all logging, as controlled by the optional data/log4j2.xml file */
    private static final Logger logger = LogManager.getLogger(SwirldsPlatform.class);
    /**
     * the ID of the member running this. Since a node can be a main node or a mirror node, the ID is not a primitive
     * value
     */
    private final NodeId selfId;
    /**
     * The shadow graph manager. This wraps a shadow graph, which is an Event graph that adds child pointers to the
     * Hashgraph Event graph. Used for gossiping.
     */
    private final ShadowGraph shadowGraph;

    /**
     * the object used to calculate consensus. it is volatile because the whole object is replaced when reading a state
     * from disk or getting it through reconnect
     */
    private final AtomicReference<Consensus> consensusRef = new AtomicReference<>();
    /** the current nodes in the network and their information */
    private final AddressBook currentAddressBook;

    private final Metrics metrics;

    /** the object that contains all key pairs and CSPRNG state for this member */
    private final KeysAndCerts keysAndCerts;
    /**
     * If a state was loaded from disk, this is the minimum generation non-ancient for that round. If starting from a
     * genesis state, this is 0.
     */
    private final long initialMinimumGenerationNonAncient;

    /**
     * The latest round to have reached consensus in the initial state
     */
    private final long startingRound;

    private final StateManagementComponent stateManagementComponent;

    /**
     * Holds the latest state that is immutable. May be unhashed (in the future), may or may not have all required
     * signatures. State is returned with a reservation.
     * <p>
     * NOTE: This is currently set when a state has finished hashing. In the future, this will be set at the moment a
     * new state is created, before it is hashed.
     */
    private final SignedStateNexus latestImmutableState = new LockFreeStateNexus();

    /** Stores and processes consensus events including sending them to {@link SwirldStateManager} for handling */
    private final ConsensusRoundHandler consensusRoundHandler;

    private final TransactionPool transactionPool;
    /** Handles all interaction with {@link SwirldState} */
    private final SwirldStateManager swirldStateManager;
    /** Checks the validity of transactions and submits valid ones to the transaction pool */
    private final SwirldTransactionSubmitter transactionSubmitter;
    /** clears all pipelines to prepare for a reconnect */
    private final Clearable clearAllPipelines;

    /**
     * All components that need to be started or that have dispatch observers.
     */
    private final PlatformComponents components;

    /**
     * Call this when a reconnect has been completed.
     */
    private final ReconnectStateLoadedTrigger reconnectStateLoadedDispatcher;

    /**
     * Call this when a state has been loaded from disk.
     */
    private final DiskStateLoadedTrigger diskStateLoadedDispatcher;
    /**
     * For passing notifications between the platform and the application.
     */
    private final NotificationEngine notificationEngine;

    /**
     * The platform context for this platform. Should be used to access basic services
     */
    private final PlatformContext platformContext;

    /**
     * The initial preconsensus event files read from disk.
     */
    private final PcesFileTracker initialPcesFiles;

    /**
     * Manages the status of the platform.
     */
    private final PlatformStatusManager platformStatusManager;

    /**
     * Responsible for transmitting and receiving events from the network.
     */
    private final Gossip gossip;

    /**
     * The round of the most recent reconnect state received, or {@link UptimeData#NO_ROUND} if no reconnect state has
     * been received since startup.
     */
    private final AtomicLong latestReconnectRound = new AtomicLong(NO_ROUND);

    final ConsensusHashManager consensusHashManager;

    /** Manages emergency recovery */
    private final EmergencyRecoveryManager emergencyRecoveryManager;
    /** Controls which states are saved to disk */
    private final SavedStateController savedStateController;

    /**
     * Encapsulated wiring for the platform.
     */
    private final PlatformWiring platformWiring;

    /**
     * the browser gives the Platform what app to run. There can be multiple Platforms on one computer.
     *
     * @param platformContext          the context for this platform
     * @param keysAndCerts             an object holding all the public/private key pairs and the CSPRNG state for this
     *                                 member
     * @param recycleBin               used to delete files that may be useful for later debugging
     * @param id                       the ID for this node
     * @param mainClassName            the name of the app class inheriting from SwirldMain
     * @param swirldName               the name of the swirld being run
     * @param appVersion               the current version of the running application
     * @param initialState             the initial state of the platform
     * @param emergencyRecoveryManager used in emergency recovery.
     */
    SwirldsPlatform(
            @NonNull final PlatformContext platformContext,
            @NonNull final KeysAndCerts keysAndCerts,
            @NonNull final RecycleBin recycleBin,
            @NonNull final NodeId id,
            @NonNull final String mainClassName,
            @NonNull final String swirldName,
            @NonNull final SoftwareVersion appVersion,
            @NonNull final SignedState initialState,
            @NonNull final EmergencyRecoveryManager emergencyRecoveryManager) {

        this.platformContext = Objects.requireNonNull(platformContext, "platformContext");

        this.emergencyRecoveryManager = Objects.requireNonNull(emergencyRecoveryManager, "emergencyRecoveryManager");
        final Time time = Time.getCurrent();

        final DispatchBuilder dispatchBuilder =
                new DispatchBuilder(platformContext.getConfiguration().getConfigData(DispatchConfiguration.class));

        components = new PlatformComponents(dispatchBuilder);

        // FUTURE WORK: use a real thread manager here
        final ThreadManager threadManager = getStaticThreadManager();

        notificationEngine = NotificationEngine.buildEngine(threadManager);

        dispatchBuilder.registerObservers(this);

        reconnectStateLoadedDispatcher =
                dispatchBuilder.getDispatcher(this, ReconnectStateLoadedTrigger.class)::dispatch;
        diskStateLoadedDispatcher = dispatchBuilder.getDispatcher(this, DiskStateLoadedTrigger.class)::dispatch;

        final StateConfig stateConfig = platformContext.getConfiguration().getConfigData(StateConfig.class);
        final String actualMainClassName = stateConfig.getMainClassName(mainClassName);

        this.selfId = id;
        this.currentAddressBook = initialState.getAddressBook();

        final EmergencyStateNexus emergencyState = new EmergencyStateNexus();
        if (emergencyRecoveryManager.isEmergencyState(initialState)) {
            emergencyState.setState(initialState.reserve("emergency state nexus"));
        }
        final Consumer<PlatformStatus> statusChangeConsumer = s -> {
            notificationEngine.dispatch(PlatformStatusChangeListener.class, new PlatformStatusChangeNotification(s));
            emergencyState.platformStatusChanged(s);
        };
        platformStatusManager =
                components.add(new PlatformStatusManager(platformContext, time, threadManager, statusChangeConsumer));

        this.metrics = platformContext.getMetrics();

        metrics.getOrCreate(StatConstructor.createEnumStat(
                "PlatformStatus",
                Metrics.PLATFORM_CATEGORY,
                PlatformStatus.values(),
                platformStatusManager::getCurrentStatus));

        registerAddressBookMetrics(metrics, currentAddressBook, selfId);

        components.add(Objects.requireNonNull(recycleBin));

        final ConsensusMetrics consensusMetrics = new ConsensusMetricsImpl(this.selfId, metrics);

        final EventIntakeMetrics eventIntakeMetrics = new EventIntakeMetrics(metrics, selfId);
        final SyncMetrics syncMetrics = new SyncMetrics(metrics);
        RuntimeMetrics.setup(metrics);

        this.shadowGraph = new ShadowGraph(time, syncMetrics, currentAddressBook, selfId);

        final EventConfig eventConfig = platformContext.getConfiguration().getConfigData(EventConfig.class);

        this.keysAndCerts = keysAndCerts;

        EventCounter.registerEventCounterMetrics(metrics);

        final AppCommunicationComponent appCommunicationComponent =
                new AppCommunicationComponent(notificationEngine, platformContext);

        components.add(appCommunicationComponent);

        metrics.addUpdater(appCommunicationComponent::updateLatestCompleteStateQueueSize);

        final Hash epochHash;
        if (emergencyRecoveryManager.getEmergencyRecoveryFile() != null) {
            epochHash = emergencyRecoveryManager.getEmergencyRecoveryFile().hash();
        } else {
            epochHash = initialState.getState().getPlatformState().getEpochHash();
        }

        StartupStateUtils.doRecoveryCleanup(
                platformContext,
                recycleBin,
                selfId,
                swirldName,
                actualMainClassName,
                epochHash,
                initialState.getRound());

        final PcesConfig preconsensusEventStreamConfig =
                platformContext.getConfiguration().getConfigData(PcesConfig.class);

        final PcesFileManager preconsensusEventFileManager;
        try {
            final Path databaseDirectory = getDatabaseDirectory(platformContext, selfId);

            // When we perform the migration to using birth round bounding, we will need to read
            // the old type and start writing the new type.
            final AncientMode currentFileType = platformContext
                            .getConfiguration()
                            .getConfigData(EventConfig.class)
                            .useBirthRoundAncientThreshold()
                    ? AncientMode.BIRTH_ROUND_THRESHOLD
                    : AncientMode.GENERATION_THRESHOLD;

            initialPcesFiles = PcesFileReader.readFilesFromDisk(
                    platformContext,
                    recycleBin,
                    databaseDirectory,
                    initialState.getRound(),
                    preconsensusEventStreamConfig.permitGaps(),
                    currentFileType);

            preconsensusEventFileManager =
                    new PcesFileManager(platformContext, initialPcesFiles, selfId, initialState.getRound());
        } catch (final IOException e) {
            throw new UncheckedIOException(e);
        }

        final PcesWriter pcesWriter = new PcesWriter(platformContext, preconsensusEventFileManager);

        // Only validate preconsensus signature transactions if we are not recovering from an ISS.
        // ISS round == null means we haven't observed an ISS yet.
        // ISS round < current round means there was an ISS prior to the saved state
        //    that has already been recovered from.
        // ISS round >= current round means that the ISS happens in the future relative the initial state, meaning
        //    we may observe ISS-inducing signature transactions in the preconsensus event stream.
        final Scratchpad<IssScratchpad> issScratchpad =
                Scratchpad.create(platformContext, selfId, IssScratchpad.class, "platform.iss");
        issScratchpad.logContents();
        final SerializableLong issRound = issScratchpad.get(IssScratchpad.LAST_ISS_ROUND);

        final boolean forceIgnorePcesSignatures = platformContext
                .getConfiguration()
                .getConfigData(PcesConfig.class)
                .forceIgnorePcesSignatures();

        final boolean ignorePreconsensusSignatures;
        if (forceIgnorePcesSignatures) {
            // this is used FOR TESTING ONLY
            ignorePreconsensusSignatures = true;
        } else {
            ignorePreconsensusSignatures = issRound != null && issRound.getValue() >= initialState.getRound();
        }

        // A round that we will completely skip ISS detection for. Needed for tests that do janky state modification
        // without a software upgrade (in production this feature should not be used).
        final long roundToIgnore = stateConfig.validateInitialState() ? DO_NOT_IGNORE_ROUNDS : initialState.getRound();

        consensusHashManager = components.add(new ConsensusHashManager(
                platformContext,
                Time.getCurrent(),
                dispatchBuilder,
                currentAddressBook,
                epochHash,
                appVersion,
                ignorePreconsensusSignatures,
                roundToIgnore));

        components.add(new IssHandler(
                stateConfig,
                selfId,
                platformStatusManager,
                this::haltRequested,
                this::handleFatalError,
                appCommunicationComponent,
                issScratchpad));

        components.add(new IssMetrics(platformContext.getMetrics(), currentAddressBook));

        final SignedStateFileManager signedStateFileManager = new SignedStateFileManager(
                platformContext,
                new SignedStateMetrics(platformContext.getMetrics()),
                Time.getCurrent(),
                actualMainClassName,
                selfId,
                swirldName);

        transactionPool = new TransactionPool(platformContext);
        final LatestCompleteStateNexus latestCompleteState =
                new LatestCompleteStateNexus(stateConfig, platformContext.getMetrics());

        // FUTURE WORK: at some point this should be part of the unified platform wiring
        final WiringModel model = WiringModel.create(platformContext, Time.getCurrent());
        components.add(model);

        platformWiring = components.add(new PlatformWiring(platformContext, time));

        savedStateController = new SavedStateController(stateConfig);

        final SignedStateMetrics signedStateMetrics = new SignedStateMetrics(platformContext.getMetrics());
        final StateSignatureCollector stateSignatureCollector = new StateSignatureCollector(
                platformContext.getConfiguration().getConfigData(StateConfig.class), signedStateMetrics);

        stateManagementComponent = new DefaultStateManagementComponent(
                platformContext,
                threadManager,
                dispatchBuilder,
                this::handleFatalError,
                platformWiring.getSignStateInput()::put,
                platformWiring.getSignatureCollectorStateInput()::put,
                signedStateMetrics);

        final EventHasher eventHasher = new EventHasher(platformContext);
        final StateSigner stateSigner = new StateSigner(new PlatformSigner(keysAndCerts), platformStatusManager);
        final PcesReplayer pcesReplayer = new PcesReplayer(
                time,
                platformWiring.getPcesReplayerEventOutput(),
                platformWiring::flushIntakePipeline,
                this::waitUntilTransactionHandlingThreadIsNotBusy,
                () -> latestImmutableState.getState("PCES replay"));
        final EventDurabilityNexus eventDurabilityNexus = new EventDurabilityNexus();

        components.add(stateManagementComponent);

        final ConsensusSystemTransactionManager consensusSystemTransactionManager =
                new ConsensusSystemTransactionManager();
        consensusSystemTransactionManager.addHandler(
                StateSignatureTransaction.class,
                (ignored, nodeId, txn, v) ->
                        consensusHashManager.handlePostconsensusSignatureTransaction(nodeId, txn, v));
        final BiConsumer<State, ConsensusRound> roundAndStateConsumer = (state, round) -> {
            consensusSystemTransactionManager.handleRound(state, round);
            platformWiring.getSignatureCollectorConsensusInput().put(round);
        };

        // FUTURE WORK remove this when there are no more ShutdownRequestedTriggers being dispatched
        components.add(new Shutdown());

        final Address address = getSelfAddress();
        final String eventStreamManagerName;
        if (!address.getMemo().isEmpty()) {
            eventStreamManagerName = address.getMemo();
        } else {
            eventStreamManagerName = String.valueOf(selfId);
        }

        final EventStreamManager<EventImpl> eventStreamManager = new EventStreamManager<>(
                platformContext,
                time,
                threadManager,
                getSelfId(),
                this,
                eventStreamManagerName,
                eventConfig.enableEventStreaming(),
                eventConfig.eventsLogDir(),
                eventConfig.eventsLogPeriod(),
                eventConfig.eventStreamQueueCapacity(),
                this::isLastEventBeforeRestart);

        initializeState(initialState);

        final TransactionConfig transactionConfig =
                platformContext.getConfiguration().getConfigData(TransactionConfig.class);

        // This object makes a copy of the state. After this point, initialState becomes immutable.
        swirldStateManager = new SwirldStateManager(
                platformContext,
                currentAddressBook,
                selfId,
                roundAndStateConsumer,
                new SwirldStateMetrics(platformContext.getMetrics()),
                platformStatusManager,
                initialState.getState(),
                appVersion);

        final InterruptableConsumer<ReservedSignedState> newSignedStateFromTransactionsConsumer = rs -> {
            latestImmutableState.setState(rs.getAndReserve("newSignedStateFromTransactionsConsumer"));
            latestCompleteState.newIncompleteState(rs.get().getRound());
            savedStateController.markSavedState(rs.getAndReserve("savedStateController.markSavedState"));
            stateManagementComponent.newSignedStateFromTransactions(rs);
        };

        final QueueThread<ReservedSignedState> stateHashSignQueue =
                components.add(new QueueThreadConfiguration<ReservedSignedState>(threadManager)
                        .setNodeId(selfId)
                        .setComponent(PLATFORM_THREAD_POOL_NAME)
                        .setThreadName("state-hash-sign")
                        .setHandler(newSignedStateFromTransactionsConsumer)
                        .setCapacity(1)
                        .setMetricsConfiguration(new QueueThreadMetricsConfiguration(metrics).enableBusyTimeMetric())
                        .build());

        consensusRoundHandler = components.add(new ConsensusRoundHandler(
                platformContext,
                threadManager,
                selfId,
                swirldStateManager,
                new ConsensusHandlingMetrics(metrics, time),
                eventStreamManager,
                stateHashSignQueue,
                eventDurabilityNexus::waitUntilDurable,
                platformStatusManager,
                consensusHashManager::roundCompleted,
                appVersion));

        final AddedEventMetrics addedEventMetrics = new AddedEventMetrics(this.selfId, metrics);
        final PcesSequencer sequencer = new PcesSequencer();

        final List<EventObserver> eventObservers = new ArrayList<>(List.of(
                new ShadowGraphEventObserver(shadowGraph),
                consensusRoundHandler,
                addedEventMetrics,
                eventIntakeMetrics));

        final EventObserverDispatcher eventObserverDispatcher = new EventObserverDispatcher(eventObservers);

        final SyncConfig syncConfig = platformContext.getConfiguration().getConfigData(SyncConfig.class);
        final IntakeEventCounter intakeEventCounter;
        if (syncConfig.waitForEventsInIntake()) {
            intakeEventCounter = new DefaultIntakeEventCounter(currentAddressBook);
        } else {
            intakeEventCounter = new NoOpIntakeEventCounter();
        }

        final InternalEventValidator internalEventValidator = new InternalEventValidator(
                platformContext, time, currentAddressBook.getSize() == 1, intakeEventCounter);
        final EventDeduplicator eventDeduplicator =
                new EventDeduplicator(platformContext, intakeEventCounter, eventIntakeMetrics);
        final EventSignatureValidator eventSignatureValidator = new EventSignatureValidator(
                platformContext,
                time,
                CryptoStatic::verifySignature,
                appVersion,
                initialState.getState().getPlatformState().getPreviousAddressBook(),
                currentAddressBook,
                intakeEventCounter);
        final OrphanBuffer orphanBuffer = new OrphanBuffer(platformContext, intakeEventCounter);
        final InOrderLinker inOrderLinker = new InOrderLinker(platformContext, time, intakeEventCounter);
        final LinkedEventIntake linkedEventIntake = new LinkedEventIntake(
                platformContext,
                time,
                consensusRef::get,
                eventObserverDispatcher,
                shadowGraph,
                intakeEventCounter,
                platformWiring.getKeystoneEventSequenceNumberOutput());

        final EventCreationManager eventCreationManager = buildEventCreationManager(
                platformContext,
                time,
                this,
                currentAddressBook,
                selfId,
                appVersion,
                transactionPool,
                platformWiring.getHasherUnprocessedTaskCountSupplier(),
                platformStatusManager::getCurrentStatus,
                latestReconnectRound::get);

        platformWiring.wireExternalComponents(
                platformStatusManager, appCommunicationComponent, transactionPool, latestCompleteState);

        platformWiring.bind(
                eventHasher,
                internalEventValidator,
                eventDeduplicator,
                eventSignatureValidator,
                orphanBuffer,
                inOrderLinker,
                linkedEventIntake,
                signedStateFileManager,
                stateSigner,
                pcesReplayer,
                pcesWriter,
                eventDurabilityNexus,
                sequencer,
                eventCreationManager,
                swirldStateManager,
                stateSignatureCollector);

        // Load the minimum generation into the pre-consensus event writer
        final List<SavedStateInfo> savedStates =
                getSavedStateFiles(platformContext, actualMainClassName, selfId, swirldName);
        if (!savedStates.isEmpty()) {
            // The minimum generation of non-ancient events for the oldest state snapshot on disk.
            final long minimumGenerationNonAncientForOldestState =
                    savedStates.get(savedStates.size() - 1).metadata().minimumGenerationNonAncient();
            platformWiring.getPcesMinimumGenerationToStoreInput().inject(minimumGenerationNonAncientForOldestState);
        }

        transactionSubmitter = new SwirldTransactionSubmitter(
                platformStatusManager::getCurrentStatus,
                transactionConfig,
                transaction -> transactionPool.submitTransaction(transaction, false),
                new TransactionMetrics(metrics));

        final boolean startedFromGenesis = initialState.isGenesisState();

        gossip = GossipFactory.buildGossip(
                platformContext,
                threadManager,
                time,
                keysAndCerts,
                notificationEngine,
                currentAddressBook,
                selfId,
                appVersion,
                epochHash,
                shadowGraph,
                emergencyRecoveryManager,
                consensusRef,
                platformWiring.getEventInput()::put,
                platformWiring.getHasherUnprocessedTaskCountSupplier(),
                swirldStateManager,
                latestCompleteState,
                syncMetrics,
                platformStatusManager,
                this::loadReconnectState,
                this::clearAllPipelines,
                intakeEventCounter,
                () -> emergencyState.getState("emergency reconnect"));

        consensusRef.set(new ConsensusImpl(
                platformContext.getConfiguration().getConfigData(ConsensusConfig.class),
                consensusMetrics,
                getAddressBook(),
                platformContext
                        .getConfiguration()
                        .getConfigData(EventConfig.class)
                        .getAncientMode()));

        if (startedFromGenesis) {
            initialMinimumGenerationNonAncient = 0;
            startingRound = 0;
        } else {
            initialMinimumGenerationNonAncient =
                    initialState.getState().getPlatformState().getMinimumGenerationNonAncient();
            startingRound = initialState.getRound();

            latestImmutableState.setState(initialState.reserve("set latest immutable to initial state"));
            stateManagementComponent.stateToLoad(initialState, SourceOfSignedState.DISK);
            savedStateController.registerSignedStateFromDisk(initialState);
            consensusRoundHandler.loadDataFromSignedState(initialState, false);

            loadStateIntoConsensus(initialState);

            // We only load non-ancient events during start up, so the initial non-expired event window will be
            // equal to the non-ancient event window when the system first starts. Over time as we get more events,
            // the non-expired event window will continue to expand until it reaches its full size.
            platformWiring.updateNonAncientEventWindow(new NonAncientEventWindow(
                    initialState.getRound(),
                    initialMinimumGenerationNonAncient,
                    initialMinimumGenerationNonAncient,
                    AncientMode.getAncientMode(platformContext)));

            // We don't want to invoke these callbacks until after we are starting up.
            final long round = initialState.getRound();
            final Hash hash = initialState.getState().getHash();
            components.add((Startable) () -> {
                // If we loaded from disk then call the appropriate dispatch.
                // It is important that this is sent after the ConsensusHashManager
                // is initialized.
                diskStateLoadedDispatcher.dispatch(round, hash);

                // Let the app know that a state was loaded.
                notificationEngine.dispatch(
                        StateLoadedFromDiskCompleteListener.class, new StateLoadedFromDiskNotification());
            });
        }

        clearAllPipelines = new LoggingClearables(
                RECONNECT.getMarker(),
                List.of(
                        Pair.of(platformWiring, "platformWiring"),
                        Pair.of(shadowGraph, "shadowGraph"),
                        Pair.of(consensusRoundHandler, "consensusRoundHandler"),
                        Pair.of(transactionPool, "transactionPool")));

        if (platformContext.getConfiguration().getConfigData(ThreadConfig.class).jvmAnchor()) {
            components.add(new JvmAnchor(threadManager));
        }

        // To be removed once the GUI component is better integrated with the platform.
        GuiPlatformAccessor.getInstance().setShadowGraph(selfId, shadowGraph);
        GuiPlatformAccessor.getInstance().setConsensusReference(selfId, consensusRef);
        GuiPlatformAccessor.getInstance().setLatestCompleteStateComponent(selfId, latestCompleteState);
        GuiPlatformAccessor.getInstance().setLatestImmutableStateComponent(selfId, latestImmutableState);
    }

    /**
<<<<<<< HEAD
=======
     * Wait until the consensus round handler is not busy.
     */
    private void waitUntilTransactionHandlingThreadIsNotBusy() {
        try {
            consensusRoundHandler.waitUntilNotBusy();
        } catch (final InterruptedException e) {
            Thread.currentThread().interrupt();
            throw new RuntimeException("Interrupted waiting for transaction handling thread to not be busy", e);
        }
    }

    /**
     * Get the current size of the intake queue. Helper method to break a circular dependency.
     *
     * @return the current size of the intake queue
     */
    private int getIntakeQueueSize() {
        return intakeQueue.size();
    }

    /**
>>>>>>> b384f88b
     * Clears all pipelines in preparation for a reconnect. This method is needed to break a circular dependency.
     */
    private void clearAllPipelines() {
        clearAllPipelines.clear();
    }

    /**
     * {@inheritDoc}
     */
    @Override
    public NodeId getSelfId() {
        return selfId;
    }

    /**
     * Initialize the state.
     *
     * @param signedState the state to initialize
     */
    private void initializeState(@NonNull final SignedState signedState) {

        final SoftwareVersion previousSoftwareVersion;
        final InitTrigger trigger;

        if (signedState.isGenesisState()) {
            previousSoftwareVersion = NO_VERSION;
            trigger = GENESIS;
        } else {
            previousSoftwareVersion = signedState.getState().getPlatformState().getCreationSoftwareVersion();
            trigger = RESTART;
        }

        final State initialState = signedState.getState();

        // Although the state from disk / genesis state is initially hashed, we are actually dealing with a copy
        // of that state here. That copy should have caused the hash to be cleared.
        if (initialState.getHash() != null) {
            throw new IllegalStateException("Expected initial state to be unhashed");
        }
        if (initialState.getSwirldState().getHash() != null) {
            throw new IllegalStateException("Expected initial swirld state to be unhashed");
        }

        initialState.getSwirldState().init(this, initialState.getPlatformState(), trigger, previousSoftwareVersion);

        abortAndThrowIfInterrupted(
                () -> {
                    try {
                        MerkleCryptoFactory.getInstance()
                                .digestTreeAsync(initialState)
                                .get();
                    } catch (final ExecutionException e) {
                        throw new RuntimeException(e);
                    }
                },
                "interrupted while attempting to hash the state");

        // If our hash changes as a result of the new address book then our old signatures may become invalid.
        signedState.pruneInvalidSignatures();

        final StateConfig stateConfig = platformContext.getConfiguration().getConfigData(StateConfig.class);
        logger.info(
                STARTUP.getMarker(),
                """
                        The platform is using the following initial state:
                        {}""",
                signedState.getState().getInfoString(stateConfig.debugHashDepth()));
    }

    /**
     * Loads the signed state data into consensus
     *
     * @param signedState the state to get the data from
     */
    private void loadStateIntoConsensus(@NonNull final SignedState signedState) {
        Objects.requireNonNull(signedState);

        consensusRef.get().loadFromSignedState(signedState);
        shadowGraph.startFromGeneration(consensusRef.get().getMinGenerationNonAncient());

        gossip.loadFromSignedState(signedState);
    }

    /**
     * Used to load the state received from the sender.
     *
     * @param signedState the signed state that was received from the sender
     */
    private void loadReconnectState(final SignedState signedState) {
        // the state was received, so now we load its data into different objects
        logger.info(LogMarker.STATE_HASH.getMarker(), "RECONNECT: loadReconnectState: reloading state");
        logger.debug(RECONNECT.getMarker(), "`loadReconnectState` : reloading state");
        try {

            reconnectStateLoadedDispatcher.dispatch(
                    signedState.getRound(), signedState.getState().getHash());

            // It's important to call init() before loading the signed state. The loading process makes copies
            // of the state, and we want to be sure that the first state in the chain of copies has been initialized.
            final Hash reconnectHash = signedState.getState().getHash();
            signedState
                    .getSwirldState()
                    .init(
                            this,
                            signedState.getState().getPlatformState(),
                            InitTrigger.RECONNECT,
                            signedState.getState().getPlatformState().getCreationSoftwareVersion());
            if (!Objects.equals(signedState.getState().getHash(), reconnectHash)) {
                throw new IllegalStateException(
                        "State hash is not permitted to change during a reconnect init() call. Previous hash was "
                                + reconnectHash + ", new hash is "
                                + signedState.getState().getHash());
            }

            // Before attempting to load the state, verify that the platform AB matches the state AB.
            AddressBookUtils.verifyReconnectAddressBooks(getAddressBook(), signedState.getAddressBook());

            swirldStateManager.loadFromSignedState(signedState);

            latestReconnectRound.set(signedState.getRound());

            // kick off transition to RECONNECT_COMPLETE before beginning to save the reconnect state to disk
            // this guarantees that the platform status will be RECONNECT_COMPLETE before the state is saved
            platformStatusManager.submitStatusAction(new ReconnectCompleteAction(signedState.getRound()));
            latestImmutableState.setState(signedState.reserve("set latest immutable to reconnect state"));
            stateManagementComponent.stateToLoad(signedState, SourceOfSignedState.RECONNECT);
            savedStateController.reconnectStateReceived(
                    signedState.reserve("savedStateController.reconnectStateReceived"));
            platformWiring.getSaveStateToDiskInput().put(signedState.reserve("save reconnect state to disk"));

            loadStateIntoConsensus(signedState);

            platformWiring
                    .getAddressBookUpdateInput()
                    .inject(new AddressBookUpdate(
                            signedState.getState().getPlatformState().getPreviousAddressBook(),
                            signedState.getState().getPlatformState().getAddressBook()));

            platformWiring.updateNonAncientEventWindow(new NonAncientEventWindow(
                    signedState.getRound(),
                    signedState.getMinRoundGeneration(),
                    signedState.getMinRoundGeneration(),
                    AncientMode.getAncientMode(platformContext)));

            consensusRoundHandler.loadDataFromSignedState(signedState, true);

            platformWiring.getPcesWriterRegisterDiscontinuityInput().inject(signedState.getRound());

            // Notify any listeners that the reconnect has been completed
            notificationEngine.dispatch(
                    ReconnectCompleteListener.class,
                    new ReconnectCompleteNotification(
                            signedState.getRound(),
                            signedState.getConsensusTimestamp(),
                            signedState.getState().getSwirldState()));
        } catch (final RuntimeException e) {
            logger.debug(RECONNECT.getMarker(), "`loadReconnectState` : FAILED, reason: {}", e.getMessage());
            // if the loading fails for whatever reason, we clear all data again in case some of it has been loaded
            clearAllPipelines();
            throw e;
        }

        gossip.resetFallenBehind();
    }

    /**
     * This observer is called when a system freeze is requested. Permanently stops event creation and gossip.
     *
     * @param reason the reason why the system is being frozen.
     */
    private void haltRequested(final String reason) {
        logger.error(EXCEPTION.getMarker(), "System halt requested. Reason: {}", reason);
        gossip.stop();
    }

    /**
     * Start this platform.
     */
    @Override
    public void start() {
        logger.info(STARTUP.getMarker(), "Starting platform {}", selfId);

        components.start();

        metrics.start();

        replayPreconsensusEvents();
        gossip.start();
    }

    /**
     * Performs a PCES recovery:
     * <ul>
     *     <li>Starts all components for handling events</li>
     *     <li>Does not start gossip</li>
     *     <li>Replays events from PCES, reaches consensus on them and handles them</li>
     *     <li>Saves the last state produces by this replay to disk</li>
     * </ul>
     */
    public void performPcesRecovery() {
        components.start();

        replayPreconsensusEvents();
        try (final ReservedSignedState reservedState = latestImmutableState.getState("Get PCES recovery state")) {
            if (reservedState == null) {
                logger.warn(
                        STATE_TO_DISK.getMarker(),
                        "Trying to dump PCES recovery state to disk, but no state is available.");
            } else {
                final SignedState signedState = reservedState.get();
                signedState.markAsStateToSave(StateToDiskReason.PCES_RECOVERY_COMPLETE);

                final StateDumpRequest request =
                        StateDumpRequest.create(signedState.reserve("dumping PCES recovery state"));

                platformWiring.getDumpStateToDiskInput().put(request);
                request.waitForFinished().run();
            }
        }
    }

    /**
     * Replay preconsensus events.
     */
    private void replayPreconsensusEvents() {
        platformStatusManager.submitStatusAction(new StartedReplayingEventsAction());

        final boolean emergencyRecoveryNeeded = emergencyRecoveryManager.isEmergencyStateRequired();

        // if we need to do an emergency recovery, replaying the PCES could cause issues if the
        // minimum generation non-ancient is reversed to a smaller value, so we skip it
        if (!emergencyRecoveryNeeded) {
            final IOIterator<GossipEvent> iterator =
                    initialPcesFiles.getEventIterator(initialMinimumGenerationNonAncient, startingRound);

            logger.info(
                    STARTUP.getMarker(),
                    "replaying preconsensus event stream starting at generation {}",
                    initialMinimumGenerationNonAncient);

            platformWiring.getPcesReplayerIteratorInput().inject(iterator);
        }

        consensusHashManager.signalEndOfPreconsensusReplay();

        platformStatusManager.submitStatusAction(
                new DoneReplayingEventsAction(Time.getCurrent().now()));
    }

    /**
     * {@inheritDoc}
     */
    @Override
    public boolean createTransaction(@NonNull final byte[] transaction) {
        return transactionSubmitter.submitTransaction(new SwirldTransaction(transaction));
    }

    /**
     * {@inheritDoc}
     */
    @Override
    public PlatformContext getContext() {
        return platformContext;
    }

    /**
     * {@inheritDoc}
     */
    @Override
    public NotificationEngine getNotificationEngine() {
        return notificationEngine;
    }

    /**
     * {@inheritDoc}
     */
    @Override
    public Signature sign(final byte[] data) {
        return new PlatformSigner(keysAndCerts).sign(data);
    }

    /**
     * Get the Address Book
     *
     * @return AddressBook
     */
    @Override
    public AddressBook getAddressBook() {
        return currentAddressBook;
    }

    /**
     * {@inheritDoc}
     */
    @SuppressWarnings("unchecked")
    @Override
    public @NonNull <T extends SwirldState> AutoCloseableWrapper<T> getLatestImmutableState(
            @NonNull final String reason) {
        final ReservedSignedState wrapper = latestImmutableState.getState(reason);
        return wrapper == null
                ? AutoCloseableWrapper.empty()
                : new AutoCloseableWrapper<>((T) wrapper.get().getState().getSwirldState(), wrapper::close);
    }

    /**
     * check whether the given event is the last event in its round, and the platform enters freeze period
     *
     * @param event a consensus event
     * @return whether this event is the last event to be added before restart
     */
    private boolean isLastEventBeforeRestart(final EventImpl event) {
        return event.isLastInRoundReceived() && swirldStateManager.isInFreezePeriod(event.getConsensusTimestamp());
    }

    /**
     * Inform all components that a fatal error has occurred, log the error, and shutdown the JVM.
     */
    private void handleFatalError(
            @Nullable final String msg, @Nullable final Throwable throwable, @NonNull final SystemExitCode exitCode) {
        logger.fatal(
                EXCEPTION.getMarker(),
                "{}\nCaller stack trace:\n{}\nThrowable provided:",
                new FatalErrorPayload("Fatal error, node will shut down. Reason: " + msg),
                StackTrace.getStackTrace().toString(),
                throwable);

        SystemExitUtils.exitSystem(exitCode, msg);
    }
}<|MERGE_RESOLUTION|>--- conflicted
+++ resolved
@@ -807,8 +807,6 @@
     }
 
     /**
-<<<<<<< HEAD
-=======
      * Wait until the consensus round handler is not busy.
      */
     private void waitUntilTransactionHandlingThreadIsNotBusy() {
@@ -821,16 +819,6 @@
     }
 
     /**
-     * Get the current size of the intake queue. Helper method to break a circular dependency.
-     *
-     * @return the current size of the intake queue
-     */
-    private int getIntakeQueueSize() {
-        return intakeQueue.size();
-    }
-
-    /**
->>>>>>> b384f88b
      * Clears all pipelines in preparation for a reconnect. This method is needed to break a circular dependency.
      */
     private void clearAllPipelines() {
