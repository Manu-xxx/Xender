/*
 * Copyright (C) 2016-2024 Hedera Hashgraph, LLC
 *
 * Licensed under the Apache License, Version 2.0 (the "License");
 * you may not use this file except in compliance with the License.
 * You may obtain a copy of the License at
 *
 *      http://www.apache.org/licenses/LICENSE-2.0
 *
 * Unless required by applicable law or agreed to in writing, software
 * distributed under the License is distributed on an "AS IS" BASIS,
 * WITHOUT WARRANTIES OR CONDITIONS OF ANY KIND, either express or implied.
 * See the License for the specific language governing permissions and
 * limitations under the License.
 */

package com.swirlds.platform;

import static com.swirlds.common.threading.interrupt.Uninterruptable.abortAndThrowIfInterrupted;
import static com.swirlds.common.threading.manager.AdHocThreadManager.getStaticThreadManager;
import static com.swirlds.logging.legacy.LogMarker.EXCEPTION;
import static com.swirlds.logging.legacy.LogMarker.RECONNECT;
import static com.swirlds.logging.legacy.LogMarker.STARTUP;
import static com.swirlds.logging.legacy.LogMarker.STATE_TO_DISK;
import static com.swirlds.platform.event.preconsensus.PcesBirthRoundMigration.migratePcesToBirthRoundMode;
import static com.swirlds.platform.state.BirthRoundStateMigration.modifyStateForBirthRoundMigration;
import static com.swirlds.platform.state.address.AddressBookMetrics.registerAddressBookMetrics;
import static com.swirlds.platform.state.iss.IssDetector.DO_NOT_IGNORE_ROUNDS;
import static com.swirlds.platform.state.signed.SignedStateFileReader.getSavedStateFiles;
import static com.swirlds.platform.system.InitTrigger.GENESIS;
import static com.swirlds.platform.system.InitTrigger.RESTART;
import static com.swirlds.platform.system.SoftwareVersion.NO_VERSION;
import static com.swirlds.platform.system.UptimeData.NO_ROUND;

import com.swirlds.base.time.Time;
import com.swirlds.base.utility.Pair;
import com.swirlds.common.context.PlatformContext;
import com.swirlds.common.crypto.Hash;
import com.swirlds.common.crypto.Signature;
import com.swirlds.common.io.IOIterator;
import com.swirlds.common.merkle.crypto.MerkleCryptoFactory;
import com.swirlds.common.merkle.utility.SerializableLong;
import com.swirlds.common.notification.NotificationEngine;
import com.swirlds.common.platform.NodeId;
import com.swirlds.common.scratchpad.Scratchpad;
import com.swirlds.common.stream.RunningEventHashOverride;
import com.swirlds.common.threading.framework.QueueThread;
import com.swirlds.common.threading.framework.config.QueueThreadConfiguration;
import com.swirlds.common.threading.framework.config.QueueThreadMetricsConfiguration;
import com.swirlds.common.threading.manager.AdHocThreadManager;
import com.swirlds.common.threading.manager.ThreadManager;
import com.swirlds.common.utility.AutoCloseableWrapper;
import com.swirlds.common.utility.Clearable;
import com.swirlds.common.utility.LoggingClearables;
import com.swirlds.logging.legacy.LogMarker;
import com.swirlds.metrics.api.Metrics;
import com.swirlds.platform.builder.PlatformBuildingBlocks;
import com.swirlds.platform.builder.PlatformComponentBuilder;
import com.swirlds.platform.components.AppNotifier;
import com.swirlds.platform.components.DefaultAppNotifier;
import com.swirlds.platform.components.DefaultEventWindowManager;
import com.swirlds.platform.components.DefaultSavedStateController;
import com.swirlds.platform.components.EventWindowManager;
import com.swirlds.platform.components.SavedStateController;
import com.swirlds.platform.components.appcomm.DefaultLatestCompleteStateNotifier;
import com.swirlds.platform.components.appcomm.LatestCompleteStateNotifier;
import com.swirlds.platform.config.StateConfig;
import com.swirlds.platform.config.TransactionConfig;
import com.swirlds.platform.consensus.ConsensusSnapshot;
import com.swirlds.platform.consensus.EventWindow;
import com.swirlds.platform.crypto.KeysAndCerts;
import com.swirlds.platform.crypto.PlatformSigner;
import com.swirlds.platform.event.AncientMode;
import com.swirlds.platform.event.EventCounter;
import com.swirlds.platform.event.GossipEvent;
import com.swirlds.platform.event.preconsensus.PcesConfig;
import com.swirlds.platform.event.preconsensus.PcesFileTracker;
import com.swirlds.platform.event.preconsensus.PcesReplayer;
import com.swirlds.platform.event.validation.AddressBookUpdate;
import com.swirlds.platform.eventhandling.ConsensusRoundHandler;
import com.swirlds.platform.eventhandling.EventConfig;
import com.swirlds.platform.eventhandling.TransactionPool;
import com.swirlds.platform.gossip.SyncGossip;
import com.swirlds.platform.gossip.shadowgraph.Shadowgraph;
import com.swirlds.platform.listeners.ReconnectCompleteNotification;
import com.swirlds.platform.listeners.StateLoadedFromDiskNotification;
import com.swirlds.platform.metrics.RuntimeMetrics;
import com.swirlds.platform.metrics.SwirldStateMetrics;
import com.swirlds.platform.metrics.SyncMetrics;
import com.swirlds.platform.metrics.TransactionMetrics;
import com.swirlds.platform.publisher.DefaultPlatformPublisher;
import com.swirlds.platform.publisher.PlatformPublisher;
import com.swirlds.platform.recovery.EmergencyRecoveryManager;
import com.swirlds.platform.state.PlatformState;
import com.swirlds.platform.state.State;
import com.swirlds.platform.state.SwirldStateManager;
import com.swirlds.platform.state.iss.IssDetector;
import com.swirlds.platform.state.iss.IssHandler;
import com.swirlds.platform.state.iss.IssScratchpad;
import com.swirlds.platform.state.nexus.DefaultLatestCompleteStateNexus;
import com.swirlds.platform.state.nexus.EmergencyStateNexus;
import com.swirlds.platform.state.nexus.LatestCompleteStateNexus;
import com.swirlds.platform.state.nexus.LockFreeStateNexus;
import com.swirlds.platform.state.nexus.SignedStateNexus;
import com.swirlds.platform.state.signed.DefaultSignedStateHasher;
import com.swirlds.platform.state.signed.ReservedSignedState;
import com.swirlds.platform.state.signed.SavedStateInfo;
import com.swirlds.platform.state.signed.SignedState;
import com.swirlds.platform.state.signed.SignedStateFileManager;
import com.swirlds.platform.state.signed.SignedStateHasher;
import com.swirlds.platform.state.signed.SignedStateMetrics;
import com.swirlds.platform.state.signed.StartupStateUtils;
import com.swirlds.platform.state.signed.StateDumpRequest;
import com.swirlds.platform.state.signed.StateSignatureCollector;
import com.swirlds.platform.state.signed.StateToDiskReason;
import com.swirlds.platform.system.InitTrigger;
import com.swirlds.platform.system.Platform;
import com.swirlds.platform.system.SoftwareVersion;
import com.swirlds.platform.system.SwirldState;
import com.swirlds.platform.system.SystemExitUtils;
import com.swirlds.platform.system.UptimeData;
import com.swirlds.platform.system.address.AddressBook;
import com.swirlds.platform.system.address.AddressBookUtils;
import com.swirlds.platform.system.events.BirthRoundMigrationShim;
import com.swirlds.platform.system.events.DefaultBirthRoundMigrationShim;
import com.swirlds.platform.system.status.DefaultPlatformStatusNexus;
import com.swirlds.platform.system.status.PlatformStatusNexus;
import com.swirlds.platform.system.status.actions.DoneReplayingEventsAction;
import com.swirlds.platform.system.status.actions.ReconnectCompleteAction;
import com.swirlds.platform.system.status.actions.StartedReplayingEventsAction;
import com.swirlds.platform.system.transaction.SwirldTransaction;
import com.swirlds.platform.util.HashLogger;
import com.swirlds.platform.util.ThingsToStart;
import com.swirlds.platform.wiring.NoInput;
import com.swirlds.platform.wiring.PlatformWiring;
import edu.umd.cs.findbugs.annotations.NonNull;
import edu.umd.cs.findbugs.annotations.Nullable;
import java.io.IOException;
import java.io.UncheckedIOException;
import java.util.List;
import java.util.Objects;
import java.util.concurrent.ExecutionException;
import java.util.concurrent.atomic.AtomicLong;
import java.util.function.Consumer;
import java.util.function.LongSupplier;
import org.apache.logging.log4j.LogManager;
import org.apache.logging.log4j.Logger;

public class SwirldsPlatform implements Platform {

    public static final String PLATFORM_THREAD_POOL_NAME = "platform-core";

    private static final Logger logger = LogManager.getLogger(SwirldsPlatform.class);

    /**
     * The unique ID of this node.
     */
    private final NodeId selfId;

    /**
     * The shadow graph manager. This wraps a shadow graph, which is an Event graph that adds child pointers to the
     * Hashgraph Event graph. Used for gossiping.
     */
    private final Shadowgraph shadowGraph;

    /**
     * the current nodes in the network and their information
     */
    private final AddressBook currentAddressBook;

    private final Metrics metrics;

    /**
     * the object that contains all key pairs and CSPRNG state for this member
     */
    private final KeysAndCerts keysAndCerts;

    /**
     * If a state was loaded from disk, this is the minimum generation non-ancient for that round. If starting from a
     * genesis state, this is 0.
     */
    private final long initialAncientThreshold;

    /**
     * The latest round to have reached consensus in the initial state
     */
    private final long startingRound;

    /**
     * Holds the latest state that is immutable. May be unhashed (in the future), may or may not have all required
     * signatures. State is returned with a reservation.
     * <p>
     * NOTE: This is currently set when a state has finished hashing. In the future, this will be set at the moment a
     * new state is created, before it is hashed.
     */
    private final SignedStateNexus latestImmutableStateNexus = new LockFreeStateNexus();

    /**
     * Handles all interaction with {@link SwirldState}
     */
    private final SwirldStateManager swirldStateManager;

    /**
     * Checks the validity of transactions and submits valid ones to the transaction pool
     */
    private final SwirldTransactionSubmitter transactionSubmitter;

    /**
     * clears all pipelines to prepare for a reconnect
     */
    private final Clearable clearAllPipelines;

    /**
     * All things that need to be started when the platform is started.
     */
    private final ThingsToStart thingsToStart;

    /**
     * For passing notifications between the platform and the application.
     */
    private final NotificationEngine notificationEngine;

    /**
     * The platform context for this platform. Should be used to access basic services
     */
    private final PlatformContext platformContext;

    /**
     * The initial preconsensus event files read from disk.
     */
    private final PcesFileTracker initialPcesFiles;

    /**
     * A nexus for getting and setting the current platform status.
     * <p>
     * Future work: usage of this member should be replaced by consuming the status updates from
     * {@link com.swirlds.platform.system.status.StatusStateMachine}
     */
    private final PlatformStatusNexus statusNexus;

    /**
     * Responsible for transmitting and receiving events from the network.
     */
    private final SyncGossip gossip;

    /**
     * The round of the most recent reconnect state received, or {@link UptimeData#NO_ROUND} if no reconnect state has
     * been received since startup.
     */
    private final AtomicLong latestReconnectRound = new AtomicLong(NO_ROUND);

    /**
     * Manages emergency recovery
     */
    private final EmergencyRecoveryManager emergencyRecoveryManager;

    /**
     * Controls which states are saved to disk
     */
    private final SavedStateController savedStateController;

    /**
     * Encapsulated wiring for the platform.
     */
    private final PlatformWiring platformWiring;

    private final AncientMode ancientMode;

    /**
     * Constructor.
     *
     * @param builder this object is responsible for building platform components and other things needed by the
     *                platform
     */
    public SwirldsPlatform(@NonNull final PlatformComponentBuilder builder) {
        final PlatformBuildingBlocks blocks = builder.getBuildingBlocks();
        platformContext = blocks.platformContext();

        ancientMode = platformContext
                .getConfiguration()
                .getConfigData(EventConfig.class)
                .getAncientMode();

        // The reservation on this state is held by the caller of this constructor.
        final SignedState initialState = blocks.initialState().get();

        // This method is a no-op if we are not in birth round mode, or if we have already migrated.
        final SoftwareVersion appVersion = blocks.appVersion();
        modifyStateForBirthRoundMigration(initialState, ancientMode, appVersion);

        if (ancientMode == AncientMode.BIRTH_ROUND_THRESHOLD) {
            try {
                // This method is a no-op if we have already completed birth round migration or if we are at genesis.
                migratePcesToBirthRoundMode(
                        platformContext,
                        blocks.selfId(),
                        initialState.getRound(),
                        initialState.getState().getPlatformState().getLowestJudgeGenerationBeforeBirthRoundMode());
            } catch (final IOException e) {
                throw new UncheckedIOException("Birth round migration failed during PCES migration.", e);
            }
        }

        emergencyRecoveryManager = blocks.emergencyRecoveryManager();
        selfId = blocks.selfId();
        initialPcesFiles = blocks.initialPcesFiles();

        thingsToStart = new ThingsToStart();

        // FUTURE WORK: use a real thread manager here
        final ThreadManager threadManager = getStaticThreadManager();

        notificationEngine = NotificationEngine.buildEngine(threadManager);

        final StateConfig stateConfig = platformContext.getConfiguration().getConfigData(StateConfig.class);
        final String actualMainClassName = stateConfig.getMainClassName(blocks.mainClassName());

        currentAddressBook = initialState.getAddressBook();

        final EmergencyStateNexus emergencyState = new EmergencyStateNexus();
        if (emergencyRecoveryManager.isEmergencyState(initialState)) {
            emergencyState.setState(initialState.reserve("emergency state nexus"));
        }

        final Consumer<GossipEvent> preconsensusEventConsumer = blocks.preconsensusEventConsumer();
        final Consumer<ConsensusSnapshot> snapshotOverrideConsumer = blocks.snapshotOverrideConsumer();
        platformWiring = thingsToStart.add(new PlatformWiring(
                platformContext, preconsensusEventConsumer != null, snapshotOverrideConsumer != null));

<<<<<<< HEAD
        final Consumer<PlatformStatus> statusChangeConsumer = s -> {
            blocks.currentPlatformStatus().set(s);
            platformWiring
                    .getNotifierWiring()
                    .getInputWire(AppNotifier::sendPlatformStatusChangeNotification)
                    .put(new PlatformStatusChangeNotification(s));
            emergencyState.platformStatusChanged(s);
        };
        platformStatusManager = thingsToStart.add(new PlatformStatusManager(
                platformContext, platformContext.getTime(), threadManager, statusChangeConsumer));

        thingsToStart.add(platformContext.getFileSystemManager());
=======
        thingsToStart.add(Objects.requireNonNull(recycleBin));
>>>>>>> 5e30ac8e

        metrics = platformContext.getMetrics();

        registerAddressBookMetrics(metrics, currentAddressBook, selfId);

        final SyncMetrics syncMetrics = new SyncMetrics(metrics);
        RuntimeMetrics.setup(metrics);

        shadowGraph = new Shadowgraph(platformContext, currentAddressBook, blocks.intakeEventCounter());

        final EventConfig eventConfig = platformContext.getConfiguration().getConfigData(EventConfig.class);

        keysAndCerts = blocks.keysAndCerts();

        EventCounter.registerEventCounterMetrics(metrics);

        final Hash epochHash;
        if (emergencyRecoveryManager.getEmergencyRecoveryFile() != null) {
            epochHash = emergencyRecoveryManager.getEmergencyRecoveryFile().hash();
        } else {
            epochHash = initialState.getState().getPlatformState().getEpochHash();
        }

        final String swirldName = blocks.swirldName();
        StartupStateUtils.doRecoveryCleanup(
                platformContext, selfId, swirldName, actualMainClassName, epochHash, initialState.getRound());

        // Only validate preconsensus signature transactions if we are not recovering from an ISS.
        // ISS round == null means we haven't observed an ISS yet.
        // ISS round < current round means there was an ISS prior to the saved state
        //    that has already been recovered from.
        // ISS round >= current round means that the ISS happens in the future relative the initial state, meaning
        //    we may observe ISS-inducing signature transactions in the preconsensus event stream.
        final Scratchpad<IssScratchpad> issScratchpad =
                Scratchpad.create(platformContext, selfId, IssScratchpad.class, "platform.iss");
        issScratchpad.logContents();
        final SerializableLong issRound = issScratchpad.get(IssScratchpad.LAST_ISS_ROUND);

        final boolean forceIgnorePcesSignatures = platformContext
                .getConfiguration()
                .getConfigData(PcesConfig.class)
                .forceIgnorePcesSignatures();

        final boolean ignorePreconsensusSignatures;
        if (forceIgnorePcesSignatures) {
            // this is used FOR TESTING ONLY
            ignorePreconsensusSignatures = true;
        } else {
            ignorePreconsensusSignatures = issRound != null && issRound.getValue() >= initialState.getRound();
        }

        // A round that we will completely skip ISS detection for. Needed for tests that do janky state modification
        // without a software upgrade (in production this feature should not be used).
        final long roundToIgnore = stateConfig.validateInitialState() ? DO_NOT_IGNORE_ROUNDS : initialState.getRound();

        final IssDetector issDetector = new IssDetector(
                platformContext, currentAddressBook, appVersion, ignorePreconsensusSignatures, roundToIgnore);

        final SignedStateFileManager signedStateFileManager = new SignedStateFileManager(
                platformContext,
                new SignedStateMetrics(platformContext.getMetrics()),
                Time.getCurrent(),
                actualMainClassName,
                selfId,
                swirldName);

        final LatestCompleteStateNexus latestCompleteStateNexus =
                new DefaultLatestCompleteStateNexus(stateConfig, platformContext.getMetrics());

        final boolean useOldStyleIntakeQueue = eventConfig.useOldStyleIntakeQueue();

        final QueueThread<GossipEvent> oldStyleIntakeQueue;
        if (useOldStyleIntakeQueue) {
            oldStyleIntakeQueue = new QueueThreadConfiguration<GossipEvent>(AdHocThreadManager.getStaticThreadManager())
                    .setCapacity(10_000)
                    .setThreadName("old_style_intake_queue")
                    .setComponent("platform")
                    .setHandler(event -> platformWiring.getGossipEventInput().put(event))
                    .setMetricsConfiguration(new QueueThreadMetricsConfiguration(metrics).enableMaxSizeMetric())
                    .build();
            thingsToStart.add(oldStyleIntakeQueue);

        } else {
            oldStyleIntakeQueue = null;
        }

        savedStateController = new DefaultSavedStateController(stateConfig);

        final SignedStateMetrics signedStateMetrics = new SignedStateMetrics(platformContext.getMetrics());
        final StateSignatureCollector stateSignatureCollector = new StateSignatureCollector(
                platformContext.getConfiguration().getConfigData(StateConfig.class), signedStateMetrics);

        final LatestCompleteStateNotifier latestCompleteStateNotifier = new DefaultLatestCompleteStateNotifier();

        statusNexus = new DefaultPlatformStatusNexus(platformContext);

        final StateSigner stateSigner = new StateSigner(new PlatformSigner(keysAndCerts), statusNexus);
        final PcesReplayer pcesReplayer = new PcesReplayer(
                platformContext.getTime(),
                platformWiring.getPcesReplayerEventOutput(),
                platformWiring::flushIntakePipeline,
                platformWiring::flushConsensusRoundHandler,
                () -> latestImmutableStateNexus.getState("PCES replay"));

        initializeState(initialState);

        final TransactionConfig transactionConfig =
                platformContext.getConfiguration().getConfigData(TransactionConfig.class);

        // This object makes a copy of the state. After this point, initialState becomes immutable.
        swirldStateManager = new SwirldStateManager(
                platformContext,
                currentAddressBook,
                selfId,
                new SwirldStateMetrics(platformContext.getMetrics()),
                platformWiring.getStatusActionSubmitter(),
                initialState.getState(),
                appVersion);

        final EventWindowManager eventWindowManager = new DefaultEventWindowManager();

        final ConsensusRoundHandler consensusRoundHandler = new ConsensusRoundHandler(
                platformContext, swirldStateManager, platformWiring.getStatusActionSubmitter(), appVersion);

        final LongSupplier intakeQueueSizeSupplier =
                oldStyleIntakeQueue == null ? platformWiring.getIntakeQueueSizeSupplier() : oldStyleIntakeQueue::size;
        blocks.intakeQueueSizeSupplierSupplier().set(intakeQueueSizeSupplier);
        blocks.isInFreezePeriodReference().set(swirldStateManager::isInFreezePeriod);

        platformWiring.wireExternalComponents(blocks.transactionPool());

        final IssHandler issHandler =
                new IssHandler(stateConfig, this::haltRequested, SystemExitUtils::handleFatalError, issScratchpad);

        final HashLogger hashLogger =
                new HashLogger(platformContext.getConfiguration().getConfigData(StateConfig.class));

        final BirthRoundMigrationShim birthRoundMigrationShim = buildBirthRoundMigrationShim(initialState);

        final SignedStateHasher signedStateHasher =
                new DefaultSignedStateHasher(signedStateMetrics, SystemExitUtils::handleFatalError);

        final AppNotifier appNotifier = new DefaultAppNotifier(notificationEngine);

        final PlatformPublisher publisher =
                new DefaultPlatformPublisher(preconsensusEventConsumer, snapshotOverrideConsumer);

        platformWiring.bind(
                builder,
                signedStateFileManager,
                stateSigner,
                pcesReplayer,
                shadowGraph,
                stateSignatureCollector,
                eventWindowManager,
                consensusRoundHandler,
                issDetector,
                issHandler,
                hashLogger,
                birthRoundMigrationShim,
                latestCompleteStateNotifier,
                latestImmutableStateNexus,
                latestCompleteStateNexus,
                savedStateController,
                signedStateHasher,
                appNotifier,
                publisher,
                statusNexus);

        final Hash runningEventHash = initialState.getState().getPlatformState().getRunningEventHash() == null
                ? platformContext.getCryptography().getNullHash()
                : initialState.getState().getPlatformState().getRunningEventHash();
        final Hash legacyRunningEventHash =
                initialState.getState().getPlatformState().getLegacyRunningEventHash() == null
                        ? platformContext.getCryptography().getNullHash()
                        : initialState.getState().getPlatformState().getLegacyRunningEventHash();
        final RunningEventHashOverride runningEventHashOverride =
                new RunningEventHashOverride(legacyRunningEventHash, runningEventHash, false);
        platformWiring.updateRunningHash(runningEventHashOverride);

        // Load the minimum generation into the pre-consensus event writer
        final List<SavedStateInfo> savedStates =
                getSavedStateFiles(platformContext, actualMainClassName, selfId, swirldName);
        if (!savedStates.isEmpty()) {
            // The minimum generation of non-ancient events for the oldest state snapshot on disk.
            final long minimumGenerationNonAncientForOldestState =
                    savedStates.get(savedStates.size() - 1).metadata().minimumGenerationNonAncient();
            platformWiring.getPcesMinimumGenerationToStoreInput().inject(minimumGenerationNonAncientForOldestState);
        }

        final TransactionPool transactionPool = blocks.transactionPool();
        transactionSubmitter = new SwirldTransactionSubmitter(
                statusNexus,
                transactionConfig,
                transaction -> transactionPool.submitTransaction(transaction, false),
                new TransactionMetrics(metrics));

        final boolean startedFromGenesis = initialState.isGenesisState();

        final Consumer<GossipEvent> eventFromGossipConsumer = oldStyleIntakeQueue == null
                ? platformWiring.getGossipEventInput()::put
                : event -> {
                    try {
                        oldStyleIntakeQueue.put(event);
                    } catch (final InterruptedException e) {
                        logger.error(
                                EXCEPTION.getMarker(), "Interrupted while adding event to old style intake queue", e);
                        Thread.currentThread().interrupt();
                    }
                };

        gossip = new SyncGossip(
                platformContext,
                blocks.randomBuilder().buildNonCryptographicRandom(),
                threadManager,
                keysAndCerts,
                notificationEngine,
                currentAddressBook,
                selfId,
                appVersion,
                epochHash,
                shadowGraph,
                emergencyRecoveryManager,
                eventFromGossipConsumer,
                intakeQueueSizeSupplier,
                swirldStateManager,
                latestCompleteStateNexus,
                syncMetrics,
                platformWiring.getStatusActionSubmitter(),
                statusNexus,
                this::loadReconnectState,
                this::clearAllPipelines,
                blocks.intakeEventCounter(),
                () -> emergencyState.getState("emergency reconnect")) {};

        latestImmutableStateNexus.setState(initialState.reserve("set latest immutable to initial state"));

        if (startedFromGenesis) {
            initialAncientThreshold = 0;
            startingRound = 0;
        } else {
            initialAncientThreshold = initialState.getState().getPlatformState().getAncientThreshold();
            startingRound = initialState.getRound();

            logSignedStateHash(initialState);
            platformWiring
                    .getSignatureCollectorStateInput()
                    .put(initialState.reserve("loading initial state into sig collector"));

            savedStateController.registerSignedStateFromDisk(initialState);

            loadStateIntoConsensus(initialState);

            // We only load non-ancient events during start up, so the initial expired threshold will be
            // equal to the ancient threshold when the system first starts. Over time as we get more events,
            // the expired threshold will continue to expand until it reaches its full size.
            platformWiring.updateEventWindow(new EventWindow(
                    initialState.getRound(),
                    initialAncientThreshold,
                    initialAncientThreshold,
                    AncientMode.getAncientMode(platformContext)));
            platformWiring.getIssDetectorWiring().overridingState().put(initialState.reserve("initialize issDetector"));

            // We don't want to send this notification until after we are starting up.
            thingsToStart.add(() -> {
                // If we loaded from disk then call the appropriate dispatch.
                // Let the app know that a state was loaded.
                platformWiring
                        .getNotifierWiring()
                        .getInputWire(AppNotifier::sendStateLoadedFromDiskNotification)
                        .put(new StateLoadedFromDiskNotification());
            });
        }

        clearAllPipelines = new LoggingClearables(
                RECONNECT.getMarker(),
                List.of(
                        Pair.of(platformWiring, "platformWiring"),
                        Pair.of(shadowGraph, "shadowGraph"),
                        Pair.of(transactionPool, "transactionPool")));

        blocks.latestImmutableStateProviderReference().set(latestImmutableStateNexus::getState);
    }

    /**
     * Builds the birth round migration shim if necessary.
     *
     * @param initialState the initial state
     * @return the birth round migration shim, or null if it is not needed
     */
    @Nullable
    private BirthRoundMigrationShim buildBirthRoundMigrationShim(@NonNull final SignedState initialState) {

        if (ancientMode == AncientMode.GENERATION_THRESHOLD) {
            // We don't need the shim if we haven't migrated to birth round mode.
            return null;
        }

        final State state = initialState.getState();
        final PlatformState platformState = state.getPlatformState();

        return new DefaultBirthRoundMigrationShim(
                platformContext,
                platformState.getFirstVersionInBirthRoundMode(),
                platformState.getLastRoundBeforeBirthRoundMode(),
                platformState.getLowestJudgeGenerationBeforeBirthRoundMode());
    }

    /**
     * Clears all pipelines in preparation for a reconnect. This method is needed to break a circular dependency.
     */
    private void clearAllPipelines() {
        clearAllPipelines.clear();
    }

    /**
     * {@inheritDoc}
     */
    @Override
    public NodeId getSelfId() {
        return selfId;
    }

    /**
     * Initialize the state.
     *
     * @param signedState the state to initialize
     */
    private void initializeState(@NonNull final SignedState signedState) {

        final SoftwareVersion previousSoftwareVersion;
        final InitTrigger trigger;

        if (signedState.isGenesisState()) {
            previousSoftwareVersion = NO_VERSION;
            trigger = GENESIS;
        } else {
            previousSoftwareVersion = signedState.getState().getPlatformState().getCreationSoftwareVersion();
            trigger = RESTART;
        }

        final State initialState = signedState.getState();

        // Although the state from disk / genesis state is initially hashed, we are actually dealing with a copy
        // of that state here. That copy should have caused the hash to be cleared.
        if (initialState.getHash() != null) {
            throw new IllegalStateException("Expected initial state to be unhashed");
        }
        if (initialState.getSwirldState().getHash() != null) {
            throw new IllegalStateException("Expected initial swirld state to be unhashed");
        }

        initialState.getSwirldState().init(this, initialState.getPlatformState(), trigger, previousSoftwareVersion);

        abortAndThrowIfInterrupted(
                () -> {
                    try {
                        MerkleCryptoFactory.getInstance()
                                .digestTreeAsync(initialState)
                                .get();
                    } catch (final ExecutionException e) {
                        throw new RuntimeException(e);
                    }
                },
                "interrupted while attempting to hash the state");

        // If our hash changes as a result of the new address book then our old signatures may become invalid.
        signedState.pruneInvalidSignatures();

        final StateConfig stateConfig = platformContext.getConfiguration().getConfigData(StateConfig.class);
        logger.info(
                STARTUP.getMarker(),
                """
                        The platform is using the following initial state:
                        {}""",
                signedState.getState().getInfoString(stateConfig.debugHashDepth()));
    }

    /**
     * Loads the signed state data into consensus
     *
     * @param signedState the state to get the data from
     */
    private void loadStateIntoConsensus(@NonNull final SignedState signedState) {
        Objects.requireNonNull(signedState);

        platformWiring.consensusSnapshotOverride(
                Objects.requireNonNull(signedState.getState().getPlatformState().getSnapshot()));

        // FUTURE WORK: this needs to be updated for birth round compatibility.
        final EventWindow eventWindow = new EventWindow(
                signedState.getRound(),
                signedState.getState().getPlatformState().getAncientThreshold(),
                signedState.getState().getPlatformState().getAncientThreshold(),
                ancientMode);

        shadowGraph.startWithEventWindow(eventWindow);
    }

    /**
     * Used to load the state received from the sender.
     *
     * @param signedState the signed state that was received from the sender
     */
    private void loadReconnectState(final SignedState signedState) {
        // the state was received, so now we load its data into different objects
        logger.info(LogMarker.STATE_HASH.getMarker(), "RECONNECT: loadReconnectState: reloading state");
        logger.debug(RECONNECT.getMarker(), "`loadReconnectState` : reloading state");
        try {
            platformWiring
                    .getIssDetectorWiring()
                    .overridingState()
                    .put(signedState.reserve("reconnect state to issDetector"));

            // It's important to call init() before loading the signed state. The loading process makes copies
            // of the state, and we want to be sure that the first state in the chain of copies has been initialized.
            final Hash reconnectHash = signedState.getState().getHash();
            signedState
                    .getSwirldState()
                    .init(
                            this,
                            signedState.getState().getPlatformState(),
                            InitTrigger.RECONNECT,
                            signedState.getState().getPlatformState().getCreationSoftwareVersion());
            if (!Objects.equals(signedState.getState().getHash(), reconnectHash)) {
                throw new IllegalStateException(
                        "State hash is not permitted to change during a reconnect init() call. Previous hash was "
                                + reconnectHash + ", new hash is "
                                + signedState.getState().getHash());
            }

            // Before attempting to load the state, verify that the platform AB matches the state AB.
            AddressBookUtils.verifyReconnectAddressBooks(getAddressBook(), signedState.getAddressBook());

            swirldStateManager.loadFromSignedState(signedState);

            latestReconnectRound.set(signedState.getRound());

            // kick off transition to RECONNECT_COMPLETE before beginning to save the reconnect state to disk
            // this guarantees that the platform status will be RECONNECT_COMPLETE before the state is saved
            platformWiring
                    .getStatusActionSubmitter()
                    .submitStatusAction(new ReconnectCompleteAction(signedState.getRound()));
            latestImmutableStateNexus.setState(signedState.reserve("set latest immutable to reconnect state"));
            savedStateController.reconnectStateReceived(
                    signedState.reserve("savedStateController.reconnectStateReceived"));

            logSignedStateHash(signedState);
            // this will send the state to the signature collector which will send it to be written to disk.
            // in the future, we might not send it to the collector because it already has all the signatures
            // if this is the case, we must make sure to send it to the writer directly
            platformWiring
                    .getSignatureCollectorStateInput()
                    .put(signedState.reserve("loading reconnect state into sig collector"));
            loadStateIntoConsensus(signedState);

            platformWiring
                    .getAddressBookUpdateInput()
                    .inject(new AddressBookUpdate(
                            signedState.getState().getPlatformState().getPreviousAddressBook(),
                            signedState.getState().getPlatformState().getAddressBook()));

            platformWiring.updateEventWindow(new EventWindow(
                    signedState.getRound(),
                    signedState.getState().getPlatformState().getAncientThreshold(),
                    signedState.getState().getPlatformState().getAncientThreshold(),
                    ancientMode));

            final RunningEventHashOverride runningEventHashOverride = new RunningEventHashOverride(
                    signedState.getState().getPlatformState().getLegacyRunningEventHash(),
                    signedState.getState().getPlatformState().getRunningEventHash(),
                    true);
            platformWiring.updateRunningHash(runningEventHashOverride);
            platformWiring.getPcesWriterRegisterDiscontinuityInput().inject(signedState.getRound());

            // Notify any listeners that the reconnect has been completed
            platformWiring
                    .getNotifierWiring()
                    .getInputWire(AppNotifier::sendReconnectCompleteNotification)
                    .put(new ReconnectCompleteNotification(
                            signedState.getRound(),
                            signedState.getConsensusTimestamp(),
                            signedState.getState().getSwirldState()));

        } catch (final RuntimeException e) {
            logger.debug(RECONNECT.getMarker(), "`loadReconnectState` : FAILED, reason: {}", e.getMessage());
            // if the loading fails for whatever reason, we clear all data again in case some of it has been loaded
            clearAllPipelines();
            throw e;
        }

        gossip.resetFallenBehind();
    }

    /**
     * This observer is called when a system freeze is requested. Permanently stops event creation and gossip.
     *
     * @param reason the reason why the system is being frozen.
     */
    private void haltRequested(final String reason) {
        logger.error(EXCEPTION.getMarker(), "System halt requested. Reason: {}", reason);
        gossip.stop();
    }

    /**
     * Start this platform.
     */
    @Override
    public void start() {
        logger.info(STARTUP.getMarker(), "Starting platform {}", selfId);
        platformWiring.getModel().preventJvmExit();

        thingsToStart.start();

        metrics.start();

        replayPreconsensusEvents();
        gossip.start();
    }

    /**
     * Performs a PCES recovery:
     * <ul>
     *     <li>Starts all components for handling events</li>
     *     <li>Does not start gossip</li>
     *     <li>Replays events from PCES, reaches consensus on them and handles them</li>
     *     <li>Saves the last state produces by this replay to disk</li>
     * </ul>
     */
    public void performPcesRecovery() {
        thingsToStart.start();

        replayPreconsensusEvents();
        try (final ReservedSignedState reservedState = latestImmutableStateNexus.getState("Get PCES recovery state")) {
            if (reservedState == null) {
                logger.warn(
                        STATE_TO_DISK.getMarker(),
                        "Trying to dump PCES recovery state to disk, but no state is available.");
            } else {
                final SignedState signedState = reservedState.get();
                signedState.markAsStateToSave(StateToDiskReason.PCES_RECOVERY_COMPLETE);

                final StateDumpRequest request =
                        StateDumpRequest.create(signedState.reserve("dumping PCES recovery state"));

                platformWiring.getDumpStateToDiskInput().put(request);
                request.waitForFinished().run();
            }
        }
    }

    /**
     * Offers the given state to the hash logger
     * <p>
     * Future work: this method should be removed, since it is doing the same thing as an advanced transformer
     *
     * @param signedState the state to log
     */
    private void logSignedStateHash(@NonNull final SignedState signedState) {
        if (signedState.getState().getHash() != null) {
            final ReservedSignedState stateReservedForHasher = signedState.reserve("logging state hash");

            final boolean offerResult = platformWiring.getHashLoggerInput().offer(stateReservedForHasher);
            if (!offerResult) {
                stateReservedForHasher.close();
            }
        }
    }

    /**
     * Replay preconsensus events.
     */
    private void replayPreconsensusEvents() {
        platformWiring.getStatusActionSubmitter().submitStatusAction(new StartedReplayingEventsAction());

        final boolean emergencyRecoveryNeeded = emergencyRecoveryManager.isEmergencyStateRequired();

        // if we need to do an emergency recovery, replaying the PCES could cause issues if the
        // minimum generation non-ancient is reversed to a smaller value, so we skip it
        if (!emergencyRecoveryNeeded) {
            final IOIterator<GossipEvent> iterator =
                    initialPcesFiles.getEventIterator(initialAncientThreshold, startingRound);

            logger.info(
                    STARTUP.getMarker(),
                    "replaying preconsensus event stream starting at generation {}",
                    initialAncientThreshold);

            platformWiring.getPcesReplayerIteratorInput().inject(iterator);
        }

        // We have to wait for all the PCES transactions to reach the ISS detector before telling it that PCES replay is
        // done. The PCES replay will flush the intake pipeline, but we have to flush the hasher

        // FUTURE WORK: These flushes can be done by the PCES replayer.
        platformWiring.flushStateHasher();
        platformWiring.getIssDetectorWiring().endOfPcesReplay().put(NoInput.getInstance());

        platformWiring
                .getStatusActionSubmitter()
                .submitStatusAction(
                        new DoneReplayingEventsAction(Time.getCurrent().now()));
    }

    /**
     * {@inheritDoc}
     */
    @Override
    public boolean createTransaction(@NonNull final byte[] transaction) {
        return transactionSubmitter.submitTransaction(new SwirldTransaction(transaction));
    }

    /**
     * {@inheritDoc}
     */
    @Override
    public PlatformContext getContext() {
        return platformContext;
    }

    /**
     * {@inheritDoc}
     */
    @Override
    public NotificationEngine getNotificationEngine() {
        return notificationEngine;
    }

    /**
     * {@inheritDoc}
     */
    @Override
    public Signature sign(final byte[] data) {
        return new PlatformSigner(keysAndCerts).sign(data);
    }

    /**
     * Get the Address Book
     *
     * @return AddressBook
     */
    @Override
    public AddressBook getAddressBook() {
        return currentAddressBook;
    }

    /**
     * {@inheritDoc}
     */
    @SuppressWarnings("unchecked")
    @Override
    public @NonNull <T extends SwirldState> AutoCloseableWrapper<T> getLatestImmutableState(
            @NonNull final String reason) {
        final ReservedSignedState wrapper = latestImmutableStateNexus.getState(reason);
        return wrapper == null
                ? AutoCloseableWrapper.empty()
                : new AutoCloseableWrapper<>((T) wrapper.get().getState().getSwirldState(), wrapper::close);
    }
}<|MERGE_RESOLUTION|>--- conflicted
+++ resolved
@@ -327,22 +327,7 @@
         platformWiring = thingsToStart.add(new PlatformWiring(
                 platformContext, preconsensusEventConsumer != null, snapshotOverrideConsumer != null));
 
-<<<<<<< HEAD
-        final Consumer<PlatformStatus> statusChangeConsumer = s -> {
-            blocks.currentPlatformStatus().set(s);
-            platformWiring
-                    .getNotifierWiring()
-                    .getInputWire(AppNotifier::sendPlatformStatusChangeNotification)
-                    .put(new PlatformStatusChangeNotification(s));
-            emergencyState.platformStatusChanged(s);
-        };
-        platformStatusManager = thingsToStart.add(new PlatformStatusManager(
-                platformContext, platformContext.getTime(), threadManager, statusChangeConsumer));
-
         thingsToStart.add(platformContext.getFileSystemManager());
-=======
-        thingsToStart.add(Objects.requireNonNull(recycleBin));
->>>>>>> 5e30ac8e
 
         metrics = platformContext.getMetrics();
 
