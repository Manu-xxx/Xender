/*
 * Copyright (C) 2016-2024 Hedera Hashgraph, LLC
 *
 * Licensed under the Apache License, Version 2.0 (the "License");
 * you may not use this file except in compliance with the License.
 * You may obtain a copy of the License at
 *
 *      http://www.apache.org/licenses/LICENSE-2.0
 *
 * Unless required by applicable law or agreed to in writing, software
 * distributed under the License is distributed on an "AS IS" BASIS,
 * WITHOUT WARRANTIES OR CONDITIONS OF ANY KIND, either express or implied.
 * See the License for the specific language governing permissions and
 * limitations under the License.
 */

package com.swirlds.platform;

import static com.swirlds.common.threading.interrupt.Uninterruptable.abortAndThrowIfInterrupted;
import static com.swirlds.common.threading.manager.AdHocThreadManager.getStaticThreadManager;
import static com.swirlds.logging.legacy.LogMarker.EXCEPTION;
import static com.swirlds.logging.legacy.LogMarker.RECONNECT;
import static com.swirlds.logging.legacy.LogMarker.STARTUP;
import static com.swirlds.logging.legacy.LogMarker.STATE_TO_DISK;
import static com.swirlds.platform.event.creation.EventCreationManagerFactory.buildEventCreationManager;
import static com.swirlds.platform.event.preconsensus.PcesBirthRoundMigration.migratePcesToBirthRoundMode;
import static com.swirlds.platform.event.preconsensus.PcesUtilities.getDatabaseDirectory;
import static com.swirlds.platform.state.BirthRoundStateMigration.modifyStateForBirthRoundMigration;
import static com.swirlds.platform.state.address.AddressBookMetrics.registerAddressBookMetrics;
import static com.swirlds.platform.state.iss.IssDetector.DO_NOT_IGNORE_ROUNDS;
import static com.swirlds.platform.state.signed.SignedStateFileReader.getSavedStateFiles;
import static com.swirlds.platform.system.InitTrigger.GENESIS;
import static com.swirlds.platform.system.InitTrigger.RESTART;
import static com.swirlds.platform.system.SoftwareVersion.NO_VERSION;
import static com.swirlds.platform.system.UptimeData.NO_ROUND;

import com.swirlds.base.time.Time;
import com.swirlds.base.utility.Pair;
import com.swirlds.common.context.PlatformContext;
import com.swirlds.common.crypto.Hash;
import com.swirlds.common.crypto.Signature;
import com.swirlds.common.io.IOIterator;
import com.swirlds.common.io.utility.RecycleBin;
import com.swirlds.common.merkle.crypto.MerkleCryptoFactory;
import com.swirlds.common.merkle.utility.SerializableLong;
import com.swirlds.common.notification.NotificationEngine;
import com.swirlds.common.platform.NodeId;
import com.swirlds.common.scratchpad.Scratchpad;
import com.swirlds.common.stream.RunningEventHashUpdate;
import com.swirlds.common.threading.framework.QueueThread;
import com.swirlds.common.threading.framework.config.QueueThreadConfiguration;
import com.swirlds.common.threading.framework.config.QueueThreadMetricsConfiguration;
import com.swirlds.common.threading.manager.AdHocThreadManager;
import com.swirlds.common.threading.manager.ThreadManager;
import com.swirlds.common.utility.AutoCloseableWrapper;
import com.swirlds.common.utility.Clearable;
import com.swirlds.common.utility.LoggingClearables;
import com.swirlds.common.utility.StackTrace;
import com.swirlds.logging.legacy.LogMarker;
import com.swirlds.logging.legacy.payload.FatalErrorPayload;
import com.swirlds.metrics.api.Metrics;
import com.swirlds.platform.components.AppNotifier;
import com.swirlds.platform.components.ConsensusEngine;
import com.swirlds.platform.components.DefaultAppNotifier;
import com.swirlds.platform.components.DefaultConsensusEngine;
import com.swirlds.platform.components.DefaultSavedStateController;
import com.swirlds.platform.components.SavedStateController;
import com.swirlds.platform.components.appcomm.DefaultLatestCompleteStateNotifier;
import com.swirlds.platform.components.appcomm.LatestCompleteStateNotifier;
import com.swirlds.platform.config.StateConfig;
import com.swirlds.platform.config.ThreadConfig;
import com.swirlds.platform.config.TransactionConfig;
import com.swirlds.platform.consensus.ConsensusSnapshot;
import com.swirlds.platform.consensus.NonAncientEventWindow;
import com.swirlds.platform.crypto.CryptoStatic;
import com.swirlds.platform.crypto.KeysAndCerts;
import com.swirlds.platform.crypto.PlatformSigner;
import com.swirlds.platform.event.AncientMode;
import com.swirlds.platform.event.DefaultFutureEventBuffer;
import com.swirlds.platform.event.EventCounter;
import com.swirlds.platform.event.FutureEventBuffer;
import com.swirlds.platform.event.GossipEvent;
import com.swirlds.platform.event.creation.EventCreationManager;
import com.swirlds.platform.event.deduplication.EventDeduplicator;
import com.swirlds.platform.event.deduplication.StandardEventDeduplicator;
import com.swirlds.platform.event.hashing.DefaultEventHasher;
import com.swirlds.platform.event.hashing.EventHasher;
import com.swirlds.platform.event.linking.InOrderLinker;
import com.swirlds.platform.event.orphan.OrphanBuffer;
import com.swirlds.platform.event.preconsensus.DefaultPcesSequencer;
import com.swirlds.platform.event.preconsensus.EventDurabilityNexus;
import com.swirlds.platform.event.preconsensus.PcesConfig;
import com.swirlds.platform.event.preconsensus.PcesFileManager;
import com.swirlds.platform.event.preconsensus.PcesFileReader;
import com.swirlds.platform.event.preconsensus.PcesFileTracker;
import com.swirlds.platform.event.preconsensus.PcesReplayer;
import com.swirlds.platform.event.preconsensus.PcesSequencer;
import com.swirlds.platform.event.preconsensus.PcesWriter;
import com.swirlds.platform.event.stream.EventStreamManager;
import com.swirlds.platform.event.validation.AddressBookUpdate;
import com.swirlds.platform.event.validation.DefaultInternalEventValidator;
import com.swirlds.platform.event.validation.EventSignatureValidator;
import com.swirlds.platform.event.validation.InternalEventValidator;
import com.swirlds.platform.eventhandling.ConsensusRoundHandler;
import com.swirlds.platform.eventhandling.DefaultTransactionPrehandler;
import com.swirlds.platform.eventhandling.EventConfig;
import com.swirlds.platform.eventhandling.TransactionPool;
import com.swirlds.platform.eventhandling.TransactionPrehandler;
import com.swirlds.platform.gossip.DefaultIntakeEventCounter;
import com.swirlds.platform.gossip.IntakeEventCounter;
import com.swirlds.platform.gossip.NoOpIntakeEventCounter;
import com.swirlds.platform.gossip.SyncGossip;
import com.swirlds.platform.gossip.shadowgraph.Shadowgraph;
import com.swirlds.platform.gossip.sync.config.SyncConfig;
import com.swirlds.platform.internal.EventImpl;
import com.swirlds.platform.listeners.PlatformStatusChangeNotification;
import com.swirlds.platform.listeners.ReconnectCompleteNotification;
import com.swirlds.platform.listeners.StateLoadedFromDiskNotification;
import com.swirlds.platform.metrics.ConsensusMetrics;
import com.swirlds.platform.metrics.ConsensusMetricsImpl;
import com.swirlds.platform.metrics.RuntimeMetrics;
import com.swirlds.platform.metrics.SwirldStateMetrics;
import com.swirlds.platform.metrics.SyncMetrics;
import com.swirlds.platform.metrics.TransactionMetrics;
import com.swirlds.platform.publisher.DefaultPlatformPublisher;
import com.swirlds.platform.publisher.PlatformPublisher;
import com.swirlds.platform.recovery.EmergencyRecoveryManager;
import com.swirlds.platform.state.PlatformState;
import com.swirlds.platform.state.State;
import com.swirlds.platform.state.SwirldStateManager;
import com.swirlds.platform.state.iss.IssDetector;
import com.swirlds.platform.state.iss.IssHandler;
import com.swirlds.platform.state.iss.IssScratchpad;
import com.swirlds.platform.state.nexus.DefaultLatestCompleteStateNexus;
import com.swirlds.platform.state.nexus.EmergencyStateNexus;
import com.swirlds.platform.state.nexus.LatestCompleteStateNexus;
import com.swirlds.platform.state.nexus.LockFreeStateNexus;
import com.swirlds.platform.state.nexus.SignedStateNexus;
import com.swirlds.platform.state.signed.DefaultSignedStateHasher;
import com.swirlds.platform.state.signed.ReservedSignedState;
import com.swirlds.platform.state.signed.SavedStateInfo;
import com.swirlds.platform.state.signed.SignedState;
import com.swirlds.platform.state.signed.SignedStateFileManager;
import com.swirlds.platform.state.signed.SignedStateGarbageCollector;
import com.swirlds.platform.state.signed.SignedStateHasher;
import com.swirlds.platform.state.signed.SignedStateMetrics;
import com.swirlds.platform.state.signed.SignedStateSentinel;
import com.swirlds.platform.state.signed.StartupStateUtils;
import com.swirlds.platform.state.signed.StateDumpRequest;
import com.swirlds.platform.state.signed.StateSignatureCollector;
import com.swirlds.platform.state.signed.StateToDiskReason;
import com.swirlds.platform.stats.StatConstructor;
import com.swirlds.platform.system.InitTrigger;
import com.swirlds.platform.system.Platform;
import com.swirlds.platform.system.SoftwareVersion;
import com.swirlds.platform.system.SwirldState;
import com.swirlds.platform.system.SystemExitCode;
import com.swirlds.platform.system.SystemExitUtils;
import com.swirlds.platform.system.UptimeData;
import com.swirlds.platform.system.address.Address;
import com.swirlds.platform.system.address.AddressBook;
import com.swirlds.platform.system.address.AddressBookUtils;
import com.swirlds.platform.system.events.BirthRoundMigrationShim;
import com.swirlds.platform.system.events.DefaultBirthRoundMigrationShim;
import com.swirlds.platform.system.status.PlatformStatus;
import com.swirlds.platform.system.status.PlatformStatusManager;
import com.swirlds.platform.system.status.actions.DoneReplayingEventsAction;
import com.swirlds.platform.system.status.actions.ReconnectCompleteAction;
import com.swirlds.platform.system.status.actions.StartedReplayingEventsAction;
import com.swirlds.platform.system.transaction.SwirldTransaction;
import com.swirlds.platform.util.HashLogger;
import com.swirlds.platform.util.ThingsToStart;
import com.swirlds.platform.wiring.NoInput;
import com.swirlds.platform.wiring.PlatformWiring;
import edu.umd.cs.findbugs.annotations.NonNull;
import edu.umd.cs.findbugs.annotations.Nullable;
import java.io.IOException;
import java.io.UncheckedIOException;
import java.nio.file.Path;
import java.util.List;
import java.util.Objects;
import java.util.concurrent.ExecutionException;
import java.util.concurrent.atomic.AtomicLong;
import java.util.concurrent.atomic.AtomicReference;
import java.util.function.Consumer;
import java.util.function.LongSupplier;
import org.apache.logging.log4j.LogManager;
import org.apache.logging.log4j.Logger;

public class SwirldsPlatform implements Platform {

    public static final String PLATFORM_THREAD_POOL_NAME = "platform-core";

    private static final Logger logger = LogManager.getLogger(SwirldsPlatform.class);
    /**
     * the ID of the member running this. Since a node can be a main node or a mirror node, the ID is not a primitive
     * value
     */
    private final NodeId selfId;
    /**
     * The shadow graph manager. This wraps a shadow graph, which is an Event graph that adds child pointers to the
     * Hashgraph Event graph. Used for gossiping.
     */
    private final Shadowgraph shadowGraph;

    /**
     * the object used to calculate consensus. it is volatile because the whole object is replaced when reading a state
     * from disk or getting it through reconnect
     */
    private final AtomicReference<Consensus> consensusRef = new AtomicReference<>();
    /** the current nodes in the network and their information */
    private final AddressBook currentAddressBook;

    private final Metrics metrics;

    /** the object that contains all key pairs and CSPRNG state for this member */
    private final KeysAndCerts keysAndCerts;
    /**
     * If a state was loaded from disk, this is the minimum generation non-ancient for that round. If starting from a
     * genesis state, this is 0.
     */
    private final long initialAncientThreshold;

    /**
     * The latest round to have reached consensus in the initial state
     */
    private final long startingRound;

    /**
     * Holds the latest state that is immutable. May be unhashed (in the future), may or may not have all required
     * signatures. State is returned with a reservation.
     * <p>
     * NOTE: This is currently set when a state has finished hashing. In the future, this will be set at the moment a
     * new state is created, before it is hashed.
     */
    private final SignedStateNexus latestImmutableStateNexus = new LockFreeStateNexus();

    private final TransactionPool transactionPool;
    /** Handles all interaction with {@link SwirldState} */
    private final SwirldStateManager swirldStateManager;
    /** Checks the validity of transactions and submits valid ones to the transaction pool */
    private final SwirldTransactionSubmitter transactionSubmitter;
    /** clears all pipelines to prepare for a reconnect */
    private final Clearable clearAllPipelines;

    /**
     * All things that need to be started when the platform is started.
     */
    private final ThingsToStart thingsToStart;

    /**
     * For passing notifications between the platform and the application.
     */
    private final NotificationEngine notificationEngine;

    /**
     * The platform context for this platform. Should be used to access basic services
     */
    private final PlatformContext platformContext;

    /**
     * The initial preconsensus event files read from disk.
     */
    private final PcesFileTracker initialPcesFiles;

    /**
     * Manages the status of the platform.
     */
    private final PlatformStatusManager platformStatusManager;

    /**
     * Responsible for transmitting and receiving events from the network.
     */
    private final SyncGossip gossip;

    /**
     * The round of the most recent reconnect state received, or {@link UptimeData#NO_ROUND} if no reconnect state has
     * been received since startup.
     */
    private final AtomicLong latestReconnectRound = new AtomicLong(NO_ROUND);

    /** Manages emergency recovery */
    private final EmergencyRecoveryManager emergencyRecoveryManager;
    /** Controls which states are saved to disk */
    private final SavedStateController savedStateController;

    private final SignedStateGarbageCollector signedStateGarbageCollector;

    /**
     * Encapsulated wiring for the platform.
     */
    private final PlatformWiring platformWiring;

    private final AncientMode ancientMode;

    /**
     * the browser gives the Platform what app to run. There can be multiple Platforms on one computer.
     *
     * @param platformContext           the context for this platform
     * @param keysAndCerts              an object holding all the public/private key pairs and the CSPRNG state for this
     *                                  member
     * @param recycleBin                used to delete files that may be useful for later debugging
     * @param id                        the ID for this node
     * @param mainClassName             the name of the app class inheriting from SwirldMain
     * @param swirldName                the name of the swirld being run
     * @param appVersion                the current version of the running application
     * @param initialState              the initial state of the platform
     * @param emergencyRecoveryManager  used in emergency recovery.
     * @param preconsensusEventConsumer the consumer for preconsensus events, null if publishing this data has not been
     *                                  enabled
     * @param snapshotOverrideConsumer  the consumer for snapshot overrides, null if publishing this data has not been
     *                                  enabled
     */
    SwirldsPlatform(
            @NonNull final PlatformContext platformContext,
            @NonNull final KeysAndCerts keysAndCerts,
            @NonNull final RecycleBin recycleBin,
            @NonNull final NodeId id,
            @NonNull final String mainClassName,
            @NonNull final String swirldName,
            @NonNull final SoftwareVersion appVersion,
            @NonNull final SignedState initialState,
            @NonNull final EmergencyRecoveryManager emergencyRecoveryManager,
            @Nullable final Consumer<GossipEvent> preconsensusEventConsumer,
            @Nullable final Consumer<ConsensusSnapshot> snapshotOverrideConsumer) {

        this.platformContext = Objects.requireNonNull(platformContext, "platformContext");

        ancientMode = platformContext
                .getConfiguration()
                .getConfigData(EventConfig.class)
                .getAncientMode();

        // This method is a no-op if we are not in birth round mode, or if we have already migrated.
        modifyStateForBirthRoundMigration(initialState, ancientMode, appVersion);

        if (ancientMode == AncientMode.BIRTH_ROUND_THRESHOLD) {
            try {
                // This method is a no-op if we have already completed birth round migration or if we are at genesis.
                migratePcesToBirthRoundMode(
                        platformContext,
                        recycleBin,
                        id,
                        initialState.getRound(),
                        initialState.getState().getPlatformState().getLowestJudgeGenerationBeforeBirthRoundMode());
            } catch (final IOException e) {
                throw new UncheckedIOException("Birth round migration failed during PCES migration.", e);
            }
        }

        this.emergencyRecoveryManager = Objects.requireNonNull(emergencyRecoveryManager, "emergencyRecoveryManager");
        final Time time = Time.getCurrent();

        thingsToStart = new ThingsToStart();

        // FUTURE WORK: use a real thread manager here
        final ThreadManager threadManager = getStaticThreadManager();

        notificationEngine = NotificationEngine.buildEngine(threadManager);

        final StateConfig stateConfig = platformContext.getConfiguration().getConfigData(StateConfig.class);
        final String actualMainClassName = stateConfig.getMainClassName(mainClassName);

        this.selfId = id;
        this.currentAddressBook = initialState.getAddressBook();

        final EmergencyStateNexus emergencyState = new EmergencyStateNexus();
        if (emergencyRecoveryManager.isEmergencyState(initialState)) {
            emergencyState.setState(initialState.reserve("emergency state nexus"));
        }

        platformWiring = thingsToStart.add(new PlatformWiring(platformContext));

        final Consumer<PlatformStatus> statusChangeConsumer = s -> {
            platformWiring
                    .getNotifierWiring()
                    .getInputWire(AppNotifier::sendPlatformStatusChangeNotification)
                    .put(new PlatformStatusChangeNotification(s));
            emergencyState.platformStatusChanged(s);
        };
        platformStatusManager = thingsToStart.add(
                new PlatformStatusManager(platformContext, time, threadManager, statusChangeConsumer));

        thingsToStart.add(Objects.requireNonNull(recycleBin));

        this.metrics = platformContext.getMetrics();

        metrics.getOrCreate(StatConstructor.createEnumStat(
                "PlatformStatus",
                Metrics.PLATFORM_CATEGORY,
                PlatformStatus.values(),
                platformStatusManager::getCurrentStatus));

        registerAddressBookMetrics(metrics, currentAddressBook, selfId);

        final ConsensusMetrics consensusMetrics = new ConsensusMetricsImpl(this.selfId, metrics);

        final SyncMetrics syncMetrics = new SyncMetrics(metrics);
        RuntimeMetrics.setup(metrics);

        this.shadowGraph = new Shadowgraph(platformContext, currentAddressBook);

        final EventConfig eventConfig = platformContext.getConfiguration().getConfigData(EventConfig.class);

        this.keysAndCerts = keysAndCerts;

        EventCounter.registerEventCounterMetrics(metrics);

        final Hash epochHash;
        if (emergencyRecoveryManager.getEmergencyRecoveryFile() != null) {
            epochHash = emergencyRecoveryManager.getEmergencyRecoveryFile().hash();
        } else {
            epochHash = initialState.getState().getPlatformState().getEpochHash();
        }

        StartupStateUtils.doRecoveryCleanup(
                platformContext,
                recycleBin,
                selfId,
                swirldName,
                actualMainClassName,
                epochHash,
                initialState.getRound());

        final PcesConfig preconsensusEventStreamConfig =
                platformContext.getConfiguration().getConfigData(PcesConfig.class);

        final PcesFileManager preconsensusEventFileManager;
        try {
            final Path databaseDirectory = getDatabaseDirectory(platformContext, selfId);

            // When we perform the migration to using birth round bounding, we will need to read
            // the old type and start writing the new type.
            initialPcesFiles = PcesFileReader.readFilesFromDisk(
                    platformContext,
                    recycleBin,
                    databaseDirectory,
                    initialState.getRound(),
                    preconsensusEventStreamConfig.permitGaps(),
                    ancientMode);

            preconsensusEventFileManager =
                    new PcesFileManager(platformContext, initialPcesFiles, selfId, initialState.getRound());
        } catch (final IOException e) {
            throw new UncheckedIOException(e);
        }

        final PcesWriter pcesWriter = new PcesWriter(platformContext, preconsensusEventFileManager);

        // Only validate preconsensus signature transactions if we are not recovering from an ISS.
        // ISS round == null means we haven't observed an ISS yet.
        // ISS round < current round means there was an ISS prior to the saved state
        //    that has already been recovered from.
        // ISS round >= current round means that the ISS happens in the future relative the initial state, meaning
        //    we may observe ISS-inducing signature transactions in the preconsensus event stream.
        final Scratchpad<IssScratchpad> issScratchpad =
                Scratchpad.create(platformContext, selfId, IssScratchpad.class, "platform.iss");
        issScratchpad.logContents();
        final SerializableLong issRound = issScratchpad.get(IssScratchpad.LAST_ISS_ROUND);

        final boolean forceIgnorePcesSignatures = platformContext
                .getConfiguration()
                .getConfigData(PcesConfig.class)
                .forceIgnorePcesSignatures();

        final boolean ignorePreconsensusSignatures;
        if (forceIgnorePcesSignatures) {
            // this is used FOR TESTING ONLY
            ignorePreconsensusSignatures = true;
        } else {
            ignorePreconsensusSignatures = issRound != null && issRound.getValue() >= initialState.getRound();
        }

        // A round that we will completely skip ISS detection for. Needed for tests that do janky state modification
        // without a software upgrade (in production this feature should not be used).
        final long roundToIgnore = stateConfig.validateInitialState() ? DO_NOT_IGNORE_ROUNDS : initialState.getRound();

        final IssDetector issDetector = new IssDetector(
                platformContext,
                currentAddressBook,
                epochHash,
                appVersion,
                ignorePreconsensusSignatures,
                roundToIgnore);

        final SignedStateFileManager signedStateFileManager = new SignedStateFileManager(
                platformContext,
                new SignedStateMetrics(platformContext.getMetrics()),
                Time.getCurrent(),
                actualMainClassName,
                selfId,
                swirldName);

        transactionPool = new TransactionPool(platformContext);
        final LatestCompleteStateNexus latestCompleteStateNexus =
                new DefaultLatestCompleteStateNexus(stateConfig, platformContext.getMetrics());

<<<<<<< HEAD
=======
        platformWiring = thingsToStart.add(new PlatformWiring(
                platformContext, preconsensusEventConsumer != null, snapshotOverrideConsumer != null));

>>>>>>> 9dac044c
        final boolean useOldStyleIntakeQueue = eventConfig.useOldStyleIntakeQueue();

        final QueueThread<GossipEvent> oldStyleIntakeQueue;
        if (useOldStyleIntakeQueue) {
            oldStyleIntakeQueue = new QueueThreadConfiguration<GossipEvent>(AdHocThreadManager.getStaticThreadManager())
                    .setCapacity(10_000)
                    .setThreadName("old_style_intake_queue")
                    .setComponent("platform")
                    .setHandler(event -> platformWiring.getGossipEventInput().put(event))
                    .setMetricsConfiguration(new QueueThreadMetricsConfiguration(metrics).enableMaxSizeMetric())
                    .build();
            thingsToStart.add(oldStyleIntakeQueue);

        } else {
            oldStyleIntakeQueue = null;
        }

        savedStateController = new DefaultSavedStateController(stateConfig);

        final SignedStateMetrics signedStateMetrics = new SignedStateMetrics(platformContext.getMetrics());
        final StateSignatureCollector stateSignatureCollector = new StateSignatureCollector(
                platformContext.getConfiguration().getConfigData(StateConfig.class), signedStateMetrics);

        thingsToStart.add(new SignedStateSentinel(platformContext, threadManager, Time.getCurrent()));
        signedStateGarbageCollector =
                thingsToStart.add(new SignedStateGarbageCollector(threadManager, signedStateMetrics));

        final LatestCompleteStateNotifier latestCompleteStateNotifier = new DefaultLatestCompleteStateNotifier();

        final EventHasher eventHasher = new DefaultEventHasher(platformContext);
        final StateSigner stateSigner = new StateSigner(new PlatformSigner(keysAndCerts), platformStatusManager);
        final PcesReplayer pcesReplayer = new PcesReplayer(
                time,
                platformWiring.getPcesReplayerEventOutput(),
                platformWiring::flushIntakePipeline,
                platformWiring::flushConsensusRoundHandler,
                () -> latestImmutableStateNexus.getState("PCES replay"));
        final EventDurabilityNexus eventDurabilityNexus = new EventDurabilityNexus();

        final Address address = getSelfAddress();
        final String eventStreamManagerName;
        if (!address.getMemo().isEmpty()) {
            eventStreamManagerName = address.getMemo();
        } else {
            eventStreamManagerName = String.valueOf(selfId);
        }

        final EventStreamManager eventStreamManager = new EventStreamManager(
                platformContext,
                time,
                threadManager,
                getSelfId(),
                this,
                eventStreamManagerName,
                eventConfig.enableEventStreaming(),
                eventConfig.eventsLogDir(),
                eventConfig.eventsLogPeriod(),
                eventConfig.eventStreamQueueCapacity(),
                this::isLastEventBeforeRestart);

        initializeState(initialState);

        final TransactionConfig transactionConfig =
                platformContext.getConfiguration().getConfigData(TransactionConfig.class);

        // This object makes a copy of the state. After this point, initialState becomes immutable.
        swirldStateManager = new SwirldStateManager(
                platformContext,
                currentAddressBook,
                selfId,
                new SwirldStateMetrics(platformContext.getMetrics()),
                platformStatusManager,
                initialState.getState(),
                appVersion);

        final ConsensusRoundHandler consensusRoundHandler = new ConsensusRoundHandler(
                platformContext,
                swirldStateManager,
                signedStateGarbageCollector,
                eventDurabilityNexus::waitUntilDurable,
                platformStatusManager,
                appVersion);

        final PcesSequencer sequencer = new DefaultPcesSequencer();

        final SyncConfig syncConfig = platformContext.getConfiguration().getConfigData(SyncConfig.class);
        final IntakeEventCounter intakeEventCounter;
        if (syncConfig.waitForEventsInIntake()) {
            intakeEventCounter = new DefaultIntakeEventCounter(currentAddressBook);
        } else {
            intakeEventCounter = new NoOpIntakeEventCounter();
        }

        final InternalEventValidator internalEventValidator = new DefaultInternalEventValidator(
                platformContext, time, currentAddressBook.getSize() == 1, intakeEventCounter);
        final EventDeduplicator eventDeduplicator = new StandardEventDeduplicator(platformContext, intakeEventCounter);
        final EventSignatureValidator eventSignatureValidator = new EventSignatureValidator(
                platformContext,
                time,
                CryptoStatic::verifySignature,
                appVersion,
                initialState.getState().getPlatformState().getPreviousAddressBook(),
                currentAddressBook,
                intakeEventCounter);
        final OrphanBuffer orphanBuffer = new OrphanBuffer(platformContext, intakeEventCounter);
        final InOrderLinker inOrderLinker = new InOrderLinker(platformContext, time, intakeEventCounter);
        final ConsensusEngine consensusEngine = new DefaultConsensusEngine(
                platformContext, selfId, consensusRef::get, shadowGraph, intakeEventCounter, e -> {});

        final LongSupplier intakeQueueSizeSupplier =
                oldStyleIntakeQueue == null ? platformWiring.getIntakeQueueSizeSupplier() : oldStyleIntakeQueue::size;

        final EventCreationManager eventCreationManager = buildEventCreationManager(
                platformContext,
                this,
                currentAddressBook,
                selfId,
                appVersion,
                transactionPool,
                intakeQueueSizeSupplier,
                platformStatusManager::getCurrentStatus,
                latestReconnectRound::get);

        platformWiring.wireExternalComponents(platformStatusManager, transactionPool);

        final FutureEventBuffer futureEventBuffer = new DefaultFutureEventBuffer(platformContext);

        final IssHandler issHandler =
                new IssHandler(stateConfig, this::haltRequested, this::handleFatalError, issScratchpad);

        final HashLogger hashLogger =
                new HashLogger(platformContext.getConfiguration().getConfigData(StateConfig.class));

        final TransactionPrehandler transactionPrehandler =
                new DefaultTransactionPrehandler(platformContext, latestImmutableStateNexus);

        final BirthRoundMigrationShim birthRoundMigrationShim = buildBirthRoundMigrationShim(initialState);

        final SignedStateHasher signedStateHasher =
                new DefaultSignedStateHasher(signedStateMetrics, this::handleFatalError);

<<<<<<< HEAD
        final AppNotifier appNotifier = new DefaultAppNotifier(notificationEngine);
=======
        final PlatformPublisher publisher;
        if (preconsensusEventConsumer != null || snapshotOverrideConsumer != null) {
            publisher = new DefaultPlatformPublisher(preconsensusEventConsumer, snapshotOverrideConsumer);
        } else {
            publisher = null;
        }
>>>>>>> 9dac044c

        platformWiring.bind(
                eventHasher,
                internalEventValidator,
                eventDeduplicator,
                eventSignatureValidator,
                orphanBuffer,
                inOrderLinker,
                consensusEngine,
                signedStateFileManager,
                stateSigner,
                pcesReplayer,
                pcesWriter,
                eventDurabilityNexus,
                shadowGraph,
                sequencer,
                eventCreationManager,
                stateSignatureCollector,
                transactionPrehandler,
                consensusRoundHandler,
                eventStreamManager,
                futureEventBuffer,
                issDetector,
                issHandler,
                hashLogger,
                birthRoundMigrationShim,
                latestCompleteStateNotifier,
                latestImmutableStateNexus,
                latestCompleteStateNexus,
                savedStateController,
                signedStateHasher,
<<<<<<< HEAD
                appNotifier);
=======
                publisher);
>>>>>>> 9dac044c

        // Load the minimum generation into the pre-consensus event writer
        final List<SavedStateInfo> savedStates =
                getSavedStateFiles(platformContext, actualMainClassName, selfId, swirldName);
        if (!savedStates.isEmpty()) {
            // The minimum generation of non-ancient events for the oldest state snapshot on disk.
            final long minimumGenerationNonAncientForOldestState =
                    savedStates.get(savedStates.size() - 1).metadata().minimumGenerationNonAncient();
            platformWiring.getPcesMinimumGenerationToStoreInput().inject(minimumGenerationNonAncientForOldestState);
        }

        transactionSubmitter = new SwirldTransactionSubmitter(
                platformStatusManager::getCurrentStatus,
                transactionConfig,
                transaction -> transactionPool.submitTransaction(transaction, false),
                new TransactionMetrics(metrics));

        final boolean startedFromGenesis = initialState.isGenesisState();

        final Consumer<GossipEvent> eventFromGossipConsumer = oldStyleIntakeQueue == null
                ? platformWiring.getGossipEventInput()::put
                : event -> {
                    try {
                        oldStyleIntakeQueue.put(event);
                    } catch (final InterruptedException e) {
                        logger.error(
                                EXCEPTION.getMarker(), "Interrupted while adding event to old style intake queue", e);
                        Thread.currentThread().interrupt();
                    }
                };

        gossip = new SyncGossip(
                platformContext,
                threadManager,
                time,
                keysAndCerts,
                notificationEngine,
                currentAddressBook,
                selfId,
                appVersion,
                epochHash,
                shadowGraph,
                emergencyRecoveryManager,
                eventFromGossipConsumer,
                intakeQueueSizeSupplier,
                swirldStateManager,
                latestCompleteStateNexus,
                syncMetrics,
                platformStatusManager,
                this::loadReconnectState,
                this::clearAllPipelines,
                intakeEventCounter,
                () -> emergencyState.getState("emergency reconnect")) {};

        consensusRef.set(new ConsensusImpl(platformContext, consensusMetrics, getAddressBook()));

        latestImmutableStateNexus.setState(initialState.reserve("set latest immutable to initial state"));

        if (startedFromGenesis) {
            initialAncientThreshold = 0;
            startingRound = 0;
        } else {
            initialAncientThreshold = initialState.getState().getPlatformState().getAncientThreshold();
            startingRound = initialState.getRound();

            initialState.setGarbageCollector(signedStateGarbageCollector);
            logSignedStateHash(initialState);
            platformWiring
                    .getSignatureCollectorStateInput()
                    .put(initialState.reserve("loading initial state into sig collector"));

            savedStateController.registerSignedStateFromDisk(initialState);

            platformWiring.updateRunningHash(new RunningEventHashUpdate(initialState.getHashEventsCons(), false));

            loadStateIntoConsensus(initialState);

            // We only load non-ancient events during start up, so the initial non-expired event window will be
            // equal to the non-ancient event window when the system first starts. Over time as we get more events,
            // the non-expired event window will continue to expand until it reaches its full size.
            platformWiring.updateNonAncientEventWindow(new NonAncientEventWindow(
                    initialState.getRound(),
                    initialAncientThreshold,
                    initialAncientThreshold,
                    AncientMode.getAncientMode(platformContext)));
            platformWiring.getIssDetectorWiring().overridingState().put(initialState.reserve("initialize issDetector"));

            // We don't want to send this notification until after we are starting up.
            thingsToStart.add(() -> {
                // If we loaded from disk then call the appropriate dispatch.
                // Let the app know that a state was loaded.
                platformWiring
                        .getNotifierWiring()
                        .getInputWire(AppNotifier::sendStateLoadedFromDiskNotification)
                        .put(new StateLoadedFromDiskNotification());
            });
        }

        clearAllPipelines = new LoggingClearables(
                RECONNECT.getMarker(),
                List.of(
                        Pair.of(platformWiring, "platformWiring"),
                        Pair.of(shadowGraph, "shadowGraph"),
                        Pair.of(transactionPool, "transactionPool")));

        if (platformContext.getConfiguration().getConfigData(ThreadConfig.class).jvmAnchor()) {
            thingsToStart.add(new JvmAnchor(threadManager));
        }
    }

    /**
     * Builds the birth round migration shim if necessary.
     *
     * @param initialState the initial state
     * @return the birth round migration shim, or null if it is not needed
     */
    @Nullable
    private BirthRoundMigrationShim buildBirthRoundMigrationShim(@NonNull final SignedState initialState) {

        if (ancientMode == AncientMode.GENERATION_THRESHOLD) {
            // We don't need the shim if we haven't migrated to birth round mode.
            return null;
        }

        final State state = initialState.getState();
        final PlatformState platformState = state.getPlatformState();

        return new DefaultBirthRoundMigrationShim(
                platformContext,
                platformState.getFirstVersionInBirthRoundMode(),
                platformState.getLastRoundBeforeBirthRoundMode(),
                platformState.getLowestJudgeGenerationBeforeBirthRoundMode());
    }

    /**
     * Clears all pipelines in preparation for a reconnect. This method is needed to break a circular dependency.
     */
    private void clearAllPipelines() {
        clearAllPipelines.clear();
    }

    /**
     * {@inheritDoc}
     */
    @Override
    public NodeId getSelfId() {
        return selfId;
    }

    /**
     * Initialize the state.
     *
     * @param signedState the state to initialize
     */
    private void initializeState(@NonNull final SignedState signedState) {

        final SoftwareVersion previousSoftwareVersion;
        final InitTrigger trigger;

        if (signedState.isGenesisState()) {
            previousSoftwareVersion = NO_VERSION;
            trigger = GENESIS;
        } else {
            previousSoftwareVersion = signedState.getState().getPlatformState().getCreationSoftwareVersion();
            trigger = RESTART;
        }

        final State initialState = signedState.getState();

        // Although the state from disk / genesis state is initially hashed, we are actually dealing with a copy
        // of that state here. That copy should have caused the hash to be cleared.
        if (initialState.getHash() != null) {
            throw new IllegalStateException("Expected initial state to be unhashed");
        }
        if (initialState.getSwirldState().getHash() != null) {
            throw new IllegalStateException("Expected initial swirld state to be unhashed");
        }

        initialState.getSwirldState().init(this, initialState.getPlatformState(), trigger, previousSoftwareVersion);

        abortAndThrowIfInterrupted(
                () -> {
                    try {
                        MerkleCryptoFactory.getInstance()
                                .digestTreeAsync(initialState)
                                .get();
                    } catch (final ExecutionException e) {
                        throw new RuntimeException(e);
                    }
                },
                "interrupted while attempting to hash the state");

        // If our hash changes as a result of the new address book then our old signatures may become invalid.
        signedState.pruneInvalidSignatures();

        final StateConfig stateConfig = platformContext.getConfiguration().getConfigData(StateConfig.class);
        logger.info(
                STARTUP.getMarker(),
                """
                        The platform is using the following initial state:
                        {}""",
                signedState.getState().getInfoString(stateConfig.debugHashDepth()));
    }

    /**
     * Loads the signed state data into consensus
     *
     * @param signedState the state to get the data from
     */
    private void loadStateIntoConsensus(@NonNull final SignedState signedState) {
        Objects.requireNonNull(signedState);

        platformWiring.consensusSnapshotOverride(
                Objects.requireNonNull(signedState.getState().getPlatformState().getSnapshot()));

        // FUTURE WORK: this needs to be updated for birth round compatibility.
        final NonAncientEventWindow eventWindow = new NonAncientEventWindow(
                signedState.getRound(),
                signedState.getState().getPlatformState().getAncientThreshold(),
                signedState.getState().getPlatformState().getAncientThreshold(),
                ancientMode);

        shadowGraph.startWithEventWindow(eventWindow);
    }

    /**
     * Used to load the state received from the sender.
     *
     * @param signedState the signed state that was received from the sender
     */
    private void loadReconnectState(final SignedState signedState) {
        // the state was received, so now we load its data into different objects
        logger.info(LogMarker.STATE_HASH.getMarker(), "RECONNECT: loadReconnectState: reloading state");
        logger.debug(RECONNECT.getMarker(), "`loadReconnectState` : reloading state");
        try {
            platformWiring
                    .getIssDetectorWiring()
                    .overridingState()
                    .put(signedState.reserve("reconnect state to issDetector"));

            // It's important to call init() before loading the signed state. The loading process makes copies
            // of the state, and we want to be sure that the first state in the chain of copies has been initialized.
            final Hash reconnectHash = signedState.getState().getHash();
            signedState
                    .getSwirldState()
                    .init(
                            this,
                            signedState.getState().getPlatformState(),
                            InitTrigger.RECONNECT,
                            signedState.getState().getPlatformState().getCreationSoftwareVersion());
            if (!Objects.equals(signedState.getState().getHash(), reconnectHash)) {
                throw new IllegalStateException(
                        "State hash is not permitted to change during a reconnect init() call. Previous hash was "
                                + reconnectHash + ", new hash is "
                                + signedState.getState().getHash());
            }

            // Before attempting to load the state, verify that the platform AB matches the state AB.
            AddressBookUtils.verifyReconnectAddressBooks(getAddressBook(), signedState.getAddressBook());

            swirldStateManager.loadFromSignedState(signedState);

            latestReconnectRound.set(signedState.getRound());

            // kick off transition to RECONNECT_COMPLETE before beginning to save the reconnect state to disk
            // this guarantees that the platform status will be RECONNECT_COMPLETE before the state is saved
            platformStatusManager.submitStatusAction(new ReconnectCompleteAction(signedState.getRound()));
            latestImmutableStateNexus.setState(signedState.reserve("set latest immutable to reconnect state"));
            savedStateController.reconnectStateReceived(
                    signedState.reserve("savedStateController.reconnectStateReceived"));

            signedState.setGarbageCollector(signedStateGarbageCollector);
            logSignedStateHash(signedState);
            // this will send the state to the signature collector which will send it to be written to disk.
            // in the future, we might not send it to the collector because it already has all the signatures
            // if this is the case, we must make sure to send it to the writer directly
            platformWiring
                    .getSignatureCollectorStateInput()
                    .put(signedState.reserve("loading reconnect state into sig collector"));
            loadStateIntoConsensus(signedState);

            platformWiring
                    .getAddressBookUpdateInput()
                    .inject(new AddressBookUpdate(
                            signedState.getState().getPlatformState().getPreviousAddressBook(),
                            signedState.getState().getPlatformState().getAddressBook()));

            platformWiring.updateNonAncientEventWindow(new NonAncientEventWindow(
                    signedState.getRound(),
                    signedState.getState().getPlatformState().getAncientThreshold(),
                    signedState.getState().getPlatformState().getAncientThreshold(),
                    ancientMode));

            platformWiring.updateRunningHash(new RunningEventHashUpdate(signedState.getHashEventsCons(), true));
            platformWiring.getPcesWriterRegisterDiscontinuityInput().inject(signedState.getRound());

            // Notify any listeners that the reconnect has been completed
            platformWiring
                    .getNotifierWiring()
                    .getInputWire(AppNotifier::sendReconnectCompleteNotification)
                    .put(new ReconnectCompleteNotification(
                            signedState.getRound(),
                            signedState.getConsensusTimestamp(),
                            signedState.getState().getSwirldState()));
        } catch (final RuntimeException e) {
            logger.debug(RECONNECT.getMarker(), "`loadReconnectState` : FAILED, reason: {}", e.getMessage());
            // if the loading fails for whatever reason, we clear all data again in case some of it has been loaded
            clearAllPipelines();
            throw e;
        }

        gossip.resetFallenBehind();
    }

    /**
     * This observer is called when a system freeze is requested. Permanently stops event creation and gossip.
     *
     * @param reason the reason why the system is being frozen.
     */
    private void haltRequested(final String reason) {
        logger.error(EXCEPTION.getMarker(), "System halt requested. Reason: {}", reason);
        gossip.stop();
    }

    /**
     * Start this platform.
     */
    @Override
    public void start() {
        logger.info(STARTUP.getMarker(), "Starting platform {}", selfId);

        thingsToStart.start();

        metrics.start();

        replayPreconsensusEvents();
        gossip.start();
    }

    /**
     * Performs a PCES recovery:
     * <ul>
     *     <li>Starts all components for handling events</li>
     *     <li>Does not start gossip</li>
     *     <li>Replays events from PCES, reaches consensus on them and handles them</li>
     *     <li>Saves the last state produces by this replay to disk</li>
     * </ul>
     */
    public void performPcesRecovery() {
        thingsToStart.start();

        replayPreconsensusEvents();
        try (final ReservedSignedState reservedState = latestImmutableStateNexus.getState("Get PCES recovery state")) {
            if (reservedState == null) {
                logger.warn(
                        STATE_TO_DISK.getMarker(),
                        "Trying to dump PCES recovery state to disk, but no state is available.");
            } else {
                final SignedState signedState = reservedState.get();
                signedState.markAsStateToSave(StateToDiskReason.PCES_RECOVERY_COMPLETE);

                final StateDumpRequest request =
                        StateDumpRequest.create(signedState.reserve("dumping PCES recovery state"));

                platformWiring.getDumpStateToDiskInput().put(request);
                request.waitForFinished().run();
            }
        }
    }

    /**
     * Offers the given state to the hash logger
     * <p>
     * Future work: this method should be removed, since it is doing the same thing as an advanced transformer
     *
     * @param signedState the state to log
     */
    private void logSignedStateHash(@NonNull final SignedState signedState) {
        if (signedState.getState().getHash() != null) {
            final ReservedSignedState stateReservedForHasher = signedState.reserve("logging state hash");

            final boolean offerResult = platformWiring.getHashLoggerInput().offer(stateReservedForHasher);
            if (!offerResult) {
                stateReservedForHasher.close();
            }
        }
    }

    /**
     * Replay preconsensus events.
     */
    private void replayPreconsensusEvents() {
        platformStatusManager.submitStatusAction(new StartedReplayingEventsAction());

        final boolean emergencyRecoveryNeeded = emergencyRecoveryManager.isEmergencyStateRequired();

        // if we need to do an emergency recovery, replaying the PCES could cause issues if the
        // minimum generation non-ancient is reversed to a smaller value, so we skip it
        if (!emergencyRecoveryNeeded) {
            final IOIterator<GossipEvent> iterator =
                    initialPcesFiles.getEventIterator(initialAncientThreshold, startingRound);

            logger.info(
                    STARTUP.getMarker(),
                    "replaying preconsensus event stream starting at generation {}",
                    initialAncientThreshold);

            platformWiring.getPcesReplayerIteratorInput().inject(iterator);
        }

        // We have to wait for all the PCES transactions to reach the ISS detector before telling it that PCES replay is
        // done. The PCES replay will flush the intake pipeline, but we have to flush the hasher

        // FUTURE WORK: These flushes can be done by the PCES replayer.
        platformWiring.flushStateHasher();
        platformWiring.getIssDetectorWiring().endOfPcesReplay().put(NoInput.getInstance());

        platformStatusManager.submitStatusAction(
                new DoneReplayingEventsAction(Time.getCurrent().now()));
    }

    /**
     * {@inheritDoc}
     */
    @Override
    public boolean createTransaction(@NonNull final byte[] transaction) {
        return transactionSubmitter.submitTransaction(new SwirldTransaction(transaction));
    }

    /**
     * {@inheritDoc}
     */
    @Override
    public PlatformContext getContext() {
        return platformContext;
    }

    /**
     * {@inheritDoc}
     */
    @Override
    public NotificationEngine getNotificationEngine() {
        return notificationEngine;
    }

    /**
     * {@inheritDoc}
     */
    @Override
    public Signature sign(final byte[] data) {
        return new PlatformSigner(keysAndCerts).sign(data);
    }

    /**
     * Get the Address Book
     *
     * @return AddressBook
     */
    @Override
    public AddressBook getAddressBook() {
        return currentAddressBook;
    }

    /**
     * {@inheritDoc}
     */
    @SuppressWarnings("unchecked")
    @Override
    public @NonNull <T extends SwirldState> AutoCloseableWrapper<T> getLatestImmutableState(
            @NonNull final String reason) {
        final ReservedSignedState wrapper = latestImmutableStateNexus.getState(reason);
        return wrapper == null
                ? AutoCloseableWrapper.empty()
                : new AutoCloseableWrapper<>((T) wrapper.get().getState().getSwirldState(), wrapper::close);
    }

    /**
     * check whether the given event is the last event in its round, and the platform enters freeze period
     *
     * @param event a consensus event
     * @return whether this event is the last event to be added before restart
     */
    private boolean isLastEventBeforeRestart(final EventImpl event) {
        return event.isLastInRoundReceived() && swirldStateManager.isInFreezePeriod(event.getConsensusTimestamp());
    }

    /**
     * Inform all components that a fatal error has occurred, log the error, and shutdown the JVM.
     */
    private void handleFatalError(
            @Nullable final String msg, @Nullable final Throwable throwable, @NonNull final SystemExitCode exitCode) {
        logger.fatal(
                EXCEPTION.getMarker(),
                "{}\nCaller stack trace:\n{}\nThrowable provided:",
                new FatalErrorPayload("Fatal error, node will shut down. Reason: " + msg),
                StackTrace.getStackTrace().toString(),
                throwable);

        SystemExitUtils.exitSystem(exitCode, msg);
    }
}<|MERGE_RESOLUTION|>--- conflicted
+++ resolved
@@ -369,7 +369,8 @@
             emergencyState.setState(initialState.reserve("emergency state nexus"));
         }
 
-        platformWiring = thingsToStart.add(new PlatformWiring(platformContext));
+        platformWiring = thingsToStart.add(new PlatformWiring(
+                platformContext, preconsensusEventConsumer != null, snapshotOverrideConsumer != null));
 
         final Consumer<PlatformStatus> statusChangeConsumer = s -> {
             platformWiring
@@ -495,12 +496,6 @@
         final LatestCompleteStateNexus latestCompleteStateNexus =
                 new DefaultLatestCompleteStateNexus(stateConfig, platformContext.getMetrics());
 
-<<<<<<< HEAD
-=======
-        platformWiring = thingsToStart.add(new PlatformWiring(
-                platformContext, preconsensusEventConsumer != null, snapshotOverrideConsumer != null));
-
->>>>>>> 9dac044c
         final boolean useOldStyleIntakeQueue = eventConfig.useOldStyleIntakeQueue();
 
         final QueueThread<GossipEvent> oldStyleIntakeQueue;
@@ -642,16 +637,14 @@
         final SignedStateHasher signedStateHasher =
                 new DefaultSignedStateHasher(signedStateMetrics, this::handleFatalError);
 
-<<<<<<< HEAD
         final AppNotifier appNotifier = new DefaultAppNotifier(notificationEngine);
-=======
+
         final PlatformPublisher publisher;
         if (preconsensusEventConsumer != null || snapshotOverrideConsumer != null) {
             publisher = new DefaultPlatformPublisher(preconsensusEventConsumer, snapshotOverrideConsumer);
         } else {
             publisher = null;
         }
->>>>>>> 9dac044c
 
         platformWiring.bind(
                 eventHasher,
@@ -683,11 +676,8 @@
                 latestCompleteStateNexus,
                 savedStateController,
                 signedStateHasher,
-<<<<<<< HEAD
-                appNotifier);
-=======
+                appNotifier,
                 publisher);
->>>>>>> 9dac044c
 
         // Load the minimum generation into the pre-consensus event writer
         final List<SavedStateInfo> savedStates =
