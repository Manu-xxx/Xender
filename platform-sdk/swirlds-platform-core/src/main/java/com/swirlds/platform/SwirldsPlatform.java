--- conflicted
+++ resolved
@@ -688,12 +688,9 @@
                 eventCreationManager,
                 swirldStateManager,
                 stateSignatureCollector,
-<<<<<<< HEAD
                 consensusRoundHandler,
-                eventStreamManager);
-=======
+                eventStreamManager,
                 futureEventBuffer);
->>>>>>> a7bfa9a5
 
         // Load the minimum generation into the pre-consensus event writer
         final List<SavedStateInfo> savedStates =
