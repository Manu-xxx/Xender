/*
 * Copyright (C) 2016-2023 Hedera Hashgraph, LLC
 *
 * Licensed under the Apache License, Version 2.0 (the "License");
 * you may not use this file except in compliance with the License.
 * You may obtain a copy of the License at
 *
 *      http://www.apache.org/licenses/LICENSE-2.0
 *
 * Unless required by applicable law or agreed to in writing, software
 * distributed under the License is distributed on an "AS IS" BASIS,
 * WITHOUT WARRANTIES OR CONDITIONS OF ANY KIND, either express or implied.
 * See the License for the specific language governing permissions and
 * limitations under the License.
 */

package com.swirlds.platform;

import static com.swirlds.common.threading.interrupt.Uninterruptable.abortAndThrowIfInterrupted;
import static com.swirlds.common.threading.manager.AdHocThreadManager.getStaticThreadManager;
import static com.swirlds.logging.LogMarker.EXCEPTION;
import static com.swirlds.logging.LogMarker.PLATFORM_STATUS;
import static com.swirlds.logging.LogMarker.RECONNECT;
import static com.swirlds.logging.LogMarker.STARTUP;
import static com.swirlds.platform.state.GenesisStateBuilder.buildGenesisState;
import static com.swirlds.platform.state.address.AddressBookMetrics.registerAddressBookMetrics;
import static com.swirlds.platform.state.signed.ReservedSignedState.createNullReservation;

import com.swirlds.base.state.Startable;
import com.swirlds.common.config.BasicConfig;
import com.swirlds.common.config.ConsensusConfig;
import com.swirlds.common.config.StateConfig;
import com.swirlds.common.context.PlatformContext;
import com.swirlds.common.crypto.Hash;
import com.swirlds.common.crypto.Signature;
import com.swirlds.common.io.utility.RecycleBin;
import com.swirlds.common.merkle.MerkleNode;
import com.swirlds.common.merkle.crypto.MerkleCryptoFactory;
import com.swirlds.common.merkle.route.MerkleRouteIterator;
import com.swirlds.common.merkle.utility.MerkleTreeVisualizer;
import com.swirlds.common.metrics.FunctionGauge;
import com.swirlds.common.metrics.Metrics;
import com.swirlds.common.notification.NotificationEngine;
import com.swirlds.common.notification.listeners.PlatformStatusChangeListener;
import com.swirlds.common.notification.listeners.PlatformStatusChangeNotification;
import com.swirlds.common.notification.listeners.ReconnectCompleteListener;
import com.swirlds.common.notification.listeners.ReconnectCompleteNotification;
import com.swirlds.common.notification.listeners.StateLoadedFromDiskCompleteListener;
import com.swirlds.common.notification.listeners.StateLoadedFromDiskNotification;
import com.swirlds.common.stream.EventStreamManager;
import com.swirlds.common.system.InitTrigger;
import com.swirlds.common.system.NodeId;
import com.swirlds.common.system.Platform;
import com.swirlds.common.system.SoftwareVersion;
import com.swirlds.common.system.SwirldState;
import com.swirlds.common.system.address.Address;
import com.swirlds.common.system.address.AddressBook;
import com.swirlds.common.system.platformstatus.PlatformStatus;
import com.swirlds.common.system.transaction.internal.SwirldTransaction;
import com.swirlds.common.system.transaction.internal.SystemTransaction;
import com.swirlds.common.threading.framework.QueueThread;
import com.swirlds.common.threading.framework.config.QueueThreadConfiguration;
import com.swirlds.common.threading.framework.config.QueueThreadMetricsConfiguration;
import com.swirlds.common.threading.manager.ThreadManager;
import com.swirlds.common.time.OSTime;
import com.swirlds.common.time.Time;
import com.swirlds.common.utility.AutoCloseableWrapper;
import com.swirlds.common.utility.Clearable;
import com.swirlds.common.utility.LoggingClearables;
import com.swirlds.logging.LogMarker;
import com.swirlds.logging.payloads.PlatformStatusPayload;
import com.swirlds.logging.payloads.SavedStateLoadedPayload;
import com.swirlds.platform.components.EventCreationRules;
import com.swirlds.platform.components.EventCreator;
import com.swirlds.platform.components.EventIntake;
import com.swirlds.platform.components.EventMapper;
import com.swirlds.platform.components.EventTaskDispatcher;
import com.swirlds.platform.components.appcomm.AppCommunicationComponent;
import com.swirlds.platform.components.state.StateManagementComponent;
import com.swirlds.platform.components.transaction.system.PostConsensusSystemTransactionManager;
import com.swirlds.platform.components.transaction.system.PostConsensusSystemTransactionManagerFactory;
import com.swirlds.platform.components.transaction.system.PreConsensusSystemTransactionManager;
import com.swirlds.platform.components.transaction.system.PreConsensusSystemTransactionManagerFactory;
import com.swirlds.platform.components.wiring.ManualWiring;
import com.swirlds.platform.config.ThreadConfig;
import com.swirlds.platform.dispatch.DispatchBuilder;
import com.swirlds.platform.dispatch.DispatchConfiguration;
import com.swirlds.platform.dispatch.triggers.flow.DiskStateLoadedTrigger;
import com.swirlds.platform.dispatch.triggers.flow.ReconnectStateLoadedTrigger;
import com.swirlds.platform.event.EventCounter;
import com.swirlds.platform.event.EventIntakeTask;
import com.swirlds.platform.event.EventUtils;
import com.swirlds.platform.event.linking.EventLinker;
import com.swirlds.platform.event.linking.InOrderLinker;
import com.swirlds.platform.event.linking.OrphanBufferingLinker;
import com.swirlds.platform.event.linking.ParentFinder;
import com.swirlds.platform.event.preconsensus.AsyncPreconsensusEventWriter;
import com.swirlds.platform.event.preconsensus.NoOpPreconsensusEventWriter;
import com.swirlds.platform.event.preconsensus.PreconsensusEventFileManager;
import com.swirlds.platform.event.preconsensus.PreconsensusEventReplayWorkflow;
import com.swirlds.platform.event.preconsensus.PreconsensusEventStreamConfig;
import com.swirlds.platform.event.preconsensus.PreconsensusEventStreamSequencer;
import com.swirlds.platform.event.preconsensus.PreconsensusEventWriter;
import com.swirlds.platform.event.preconsensus.SyncPreconsensusEventWriter;
import com.swirlds.platform.event.validation.AncientValidator;
import com.swirlds.platform.event.validation.EventDeduplication;
import com.swirlds.platform.event.validation.EventValidator;
import com.swirlds.platform.event.validation.GossipEventValidator;
import com.swirlds.platform.event.validation.GossipEventValidators;
import com.swirlds.platform.event.validation.SignatureValidator;
import com.swirlds.platform.event.validation.StaticValidators;
import com.swirlds.platform.event.validation.TransactionSizeValidator;
import com.swirlds.platform.eventhandling.ConsensusRoundHandler;
import com.swirlds.platform.eventhandling.PreConsensusEventHandler;
import com.swirlds.platform.gossip.Gossip;
import com.swirlds.platform.gossip.GossipFactory;
import com.swirlds.platform.gossip.chatter.config.ChatterConfig;
import com.swirlds.platform.gossip.chatter.protocol.messages.EventDescriptor;
import com.swirlds.platform.gossip.shadowgraph.ShadowGraph;
import com.swirlds.platform.gossip.shadowgraph.ShadowGraphEventObserver;
import com.swirlds.platform.gui.GuiPlatformAccessor;
import com.swirlds.platform.intake.IntakeCycleStats;
import com.swirlds.platform.internal.EventImpl;
import com.swirlds.platform.metrics.AddedEventMetrics;
import com.swirlds.platform.metrics.ConsensusHandlingMetrics;
import com.swirlds.platform.metrics.ConsensusMetrics;
import com.swirlds.platform.metrics.ConsensusMetricsImpl;
import com.swirlds.platform.metrics.EventIntakeMetrics;
import com.swirlds.platform.metrics.RuntimeMetrics;
import com.swirlds.platform.metrics.SyncMetrics;
import com.swirlds.platform.metrics.TransactionMetrics;
import com.swirlds.platform.observers.ConsensusRoundObserver;
import com.swirlds.platform.observers.EventObserverDispatcher;
import com.swirlds.platform.observers.PreConsensusEventObserver;
import com.swirlds.platform.state.EmergencyRecoveryManager;
import com.swirlds.platform.state.State;
import com.swirlds.platform.state.StateSettings;
import com.swirlds.platform.state.SwirldStateManager;
import com.swirlds.platform.state.signed.ReservedSignedState;
import com.swirlds.platform.state.signed.SignedState;
import com.swirlds.platform.state.signed.SourceOfSignedState;
import com.swirlds.platform.stats.StatConstructor;
import com.swirlds.platform.system.Shutdown;
import com.swirlds.platform.system.SystemExitCode;
import com.swirlds.platform.system.SystemExitUtils;
import com.swirlds.platform.threading.PauseAndLoad;
import com.swirlds.platform.util.PlatformComponents;
import edu.umd.cs.findbugs.annotations.NonNull;
import edu.umd.cs.findbugs.annotations.Nullable;
import java.io.IOException;
import java.io.UncheckedIOException;
import java.time.Instant;
import java.util.ArrayList;
import java.util.List;
import java.util.Objects;
import java.util.concurrent.ExecutionException;
import java.util.concurrent.atomic.AtomicReference;
import java.util.function.Predicate;
import java.util.function.Supplier;
import org.apache.commons.lang3.tuple.Pair;
import org.apache.logging.log4j.LogManager;
import org.apache.logging.log4j.Logger;

public class SwirldsPlatform implements Platform, Startable {

    public static final String PLATFORM_THREAD_POOL_NAME = "platform-core";
    /** use this for all logging, as controlled by the optional data/log4j2.xml file */
    private static final Logger logger = LogManager.getLogger(SwirldsPlatform.class);
    /**
     * the ID of the member running this. Since a node can be a main node or a mirror node, the ID is not a primitive
     * value
     */
    private final NodeId selfId;

    /** A type used by Hashgraph, Statistics, and SyncUtils. Only Hashgraph modifies this type instance. */
    private final EventMapper eventMapper;
    /** The platforms freeze manager */
    private final FreezeManager freezeManager;
    /** is used for pausing event creation for a while at start up */
    private final StartUpEventFrozenManager startUpEventFrozenManager;
    /**
     * The shadow graph manager. This wraps a shadow graph, which is an Event graph that adds child pointers to the
     * Hashgraph Event graph. Used for gossiping.
     */
    private final ShadowGraph shadowGraph;
    /** The last status of the platform that was determined */
    private final AtomicReference<PlatformStatus> currentPlatformStatus =
            new AtomicReference<>(PlatformStatus.STARTING_UP);
    /**
     * the object used to calculate consensus. it is volatile because the whole object is replaced when reading a state
     * from disk or getting it through reconnect
     */
    private final AtomicReference<Consensus> consensusRef = new AtomicReference<>();
    /** set in the constructor and given to the SwirldState object in run() */
    private final AddressBook initialAddressBook;

    private final Metrics metrics;

    private final ConsensusMetrics consensusMetrics;

    /** the object that contains all key pairs and CSPRNG state for this member */
    private final Crypto crypto;
    /**
     * True if this node started from genesis.
     */
    private final boolean startedFromGenesis;
    /**
     * If a state was loaded from disk, this will have the round of that state.
     */
    private final long diskStateRound;
    /**
     * If a state was loaded from disk, this is the minimum generation non-ancient for that round. If starting from a
     * genesis state, this is 0.
     */
    private final long initialMinimumGenerationNonAncient;
    /**
     * If a state was loaded from disk, this will have the hash of that state.
     */
    private final Hash diskStateHash;

    private final StateManagementComponent stateManagementComponent;
    private final EventTaskDispatcher eventTaskDispatcher;
    private final QueueThread<EventIntakeTask> intakeQueue;
    private final QueueThread<ReservedSignedState> stateHashSignQueue;
    private final EventLinker eventLinker;
    /** Stores and processes consensus events including sending them to {@link SwirldStateManager} for handling */
    private final ConsensusRoundHandler consensusRoundHandler;
    /** Handles all interaction with {@link SwirldState} */
    private final SwirldStateManager swirldStateManager;
    /** Checks the validity of transactions and submits valid ones to the event transaction pool */
    private final SwirldTransactionSubmitter transactionSubmitter;
    /** clears all pipelines to prepare for a reconnect */
    private final Clearable clearAllPipelines;

    /**
     * Responsible for managing the lifecycle of threads on this platform.
     */
    private final ThreadManager threadManager;

    /**
     * All components that need to be started or that have dispatch observers.
     */
    private final PlatformComponents components;

    /**
     * Call this when a reconnect has been completed.
     */
    private final ReconnectStateLoadedTrigger reconnectStateLoadedDispatcher;

    /**
     * Call this when a state has been loaded from disk.
     */
    private final DiskStateLoadedTrigger diskStateLoadedDispatcher;
    /**
     * The current version of the app running on this platform.
     */
    private final SoftwareVersion appVersion;
    /**
     * For passing notifications between the platform and the application.
     */
    private final NotificationEngine notificationEngine;

    /**
     * The platform context for this platform. Should be used to access basic services
     */
    private final PlatformContext platformContext;

    /**
     * Can be used to read preconsensus event files from disk.
     */
    private final PreconsensusEventFileManager preconsensusEventFileManager;

    /**
     * Writes preconsensus events to disk.
     */
    private final PreconsensusEventWriter preconsensusEventWriter;

    /**
     * Responsible for transmitting and receiving events from the network.
     */
    private final Gossip gossip;

    /**
     * Allows files to be deleted, and potentially recovered later for debugging.
     */
    private final RecycleBin recycleBin;

    /**
     * the browser gives the Platform what app to run. There can be multiple Platforms on one computer.
     *
     * @param platformContext          the context for this platform
     * @param crypto                   an object holding all the public/private key pairs and the CSPRNG state for this
     *                                 member
     * @param initialAddressBook       the address book listing all members in the community
     * @param id                       the ID number for this member (if this computer has multiple members in one
     *                                 swirld)
     * @param mainClassName            the name of the app class inheriting from SwirldMain
     * @param swirldName               the name of the swirld being run
     * @param appVersion               the current version of the running application
     * @param genesisStateBuilder      used to construct a genesis state if no suitable state from disk can be found
     * @param loadedSignedState        used to initialize the loaded state
     * @param emergencyRecoveryManager used in emergency recovery.
     * @param softwareUpgrade          if true this is a software upgrade, if false then this is just a restart
     */
    SwirldsPlatform(
            @NonNull final PlatformContext platformContext,
            @NonNull final Crypto crypto,
            @NonNull final AddressBook initialAddressBook,
            @NonNull final NodeId id,
            @NonNull final String mainClassName,
            @NonNull final String swirldName,
            @NonNull final SoftwareVersion appVersion,
            @NonNull final Supplier<SwirldState> genesisStateBuilder,
            @NonNull final ReservedSignedState loadedSignedState,
            @NonNull final EmergencyRecoveryManager emergencyRecoveryManager,
            final boolean softwareUpgrade) {

        this.platformContext = Objects.requireNonNull(platformContext, "platformContext");
        final Time time = OSTime.getInstance();

        final DispatchBuilder dispatchBuilder =
                new DispatchBuilder(platformContext.getConfiguration().getConfigData(DispatchConfiguration.class));

        components = new PlatformComponents(dispatchBuilder);

        // FUTURE WORK: use a real thread manager here
        threadManager = getStaticThreadManager();

        notificationEngine = NotificationEngine.buildEngine(threadManager);

        dispatchBuilder.registerObservers(this);

        reconnectStateLoadedDispatcher =
                dispatchBuilder.getDispatcher(this, ReconnectStateLoadedTrigger.class)::dispatch;
        diskStateLoadedDispatcher = dispatchBuilder.getDispatcher(this, DiskStateLoadedTrigger.class)::dispatch;

        final StateConfig stateConfig = platformContext.getConfiguration().getConfigData(StateConfig.class);
        final String actualMainClassName = stateConfig.getMainClassName(mainClassName);

        this.appVersion = appVersion;

        this.selfId = id;
        this.initialAddressBook = initialAddressBook;

        this.eventMapper = new EventMapper(platformContext.getMetrics(), selfId);

        this.metrics = platformContext.getMetrics();

        metrics.getOrCreate(StatConstructor.createEnumStat(
                "PlatformStatus", Metrics.PLATFORM_CATEGORY, PlatformStatus.values(), currentPlatformStatus::get));

        registerAddressBookMetrics(metrics, initialAddressBook, selfId);

        try {
            recycleBin = new RecycleBin(platformContext.getConfiguration(), selfId);
            if (softwareUpgrade) {
                recycleBin.clear();
            }
        } catch (final IOException e) {
            throw new UncheckedIOException("Failed to initialize recycle bin", e);
        }

        this.consensusMetrics = new ConsensusMetricsImpl(this.selfId, metrics);

        final EventIntakeMetrics eventIntakeMetrics = new EventIntakeMetrics(metrics, time);
        final SyncMetrics syncMetrics = new SyncMetrics(metrics);
        RuntimeMetrics.setup(metrics);

        this.shadowGraph = new ShadowGraph(syncMetrics, initialAddressBook.getSize());

        this.crypto = crypto;

        startUpEventFrozenManager = new StartUpEventFrozenManager(metrics, Instant::now);
        freezeManager = new FreezeManager(this::checkPlatformStatus);
        FreezeMetrics.registerFreezeMetrics(metrics, freezeManager, startUpEventFrozenManager);
        EventCounter.registerEventCounterMetrics(metrics);

        // Manually wire components for now.
        final ManualWiring wiring = new ManualWiring(platformContext, threadManager, getAddressBook(), freezeManager);
        metrics.addUpdater(wiring::updateMetrics);
        final AppCommunicationComponent appCommunicationComponent =
                wiring.wireAppCommunicationComponent(notificationEngine);

        preconsensusEventFileManager = buildPreconsensusEventFileManager();
        preconsensusEventWriter = components.add(buildPreconsensusEventWriter(preconsensusEventFileManager));

        stateManagementComponent = wiring.wireStateManagementComponent(
                PlatformConstructor.platformSigner(crypto.getKeysAndCerts()),
                actualMainClassName,
                selfId,
                swirldName,
                txn -> this.createSystemTransaction(txn, true),
                this::haltRequested,
                appCommunicationComponent,
                preconsensusEventWriter,
                currentPlatformStatus::get);
        wiring.registerComponents(components);

        final PreConsensusSystemTransactionManager preConsensusSystemTransactionManager =
                new PreConsensusSystemTransactionManagerFactory()
                        .addHandlers(stateManagementComponent.getPreConsensusHandleMethods())
                        .build();

        final PostConsensusSystemTransactionManager postConsensusSystemTransactionManager =
                new PostConsensusSystemTransactionManagerFactory()
                        .addHandlers(stateManagementComponent.getPostConsensusHandleMethods())
                        .build();

        // FUTURE WORK remove this when there are no more ShutdownRequestedTriggers being dispatched
        components.add(new Shutdown());

        final Settings settings = Settings.getInstance();

        final Address address = getSelfAddress();
        final String eventStreamManagerName;
        if (address.getMemo() != null && !address.getMemo().isEmpty()) {
            eventStreamManagerName = address.getMemo();
        } else {
            eventStreamManagerName = String.valueOf(selfId);
        }
        logger.info(STARTUP.getMarker(), "initialize eventStreamManager");

        final EventStreamManager<EventImpl> eventStreamManager = new EventStreamManager<>(
                platformContext,
                threadManager,
                getSelfId(),
                this,
                eventStreamManagerName,
                settings.isEnableEventStreaming(),
                settings.getEventsLogDir(),
                settings.getEventsLogPeriod(),
                settings.getEventStreamQueueCapacity(),
                this::isLastEventBeforeRestart);

        if (loadedSignedState.isNotNull()) {
            diskStateHash = loadedSignedState.get().getState().getHash();
            diskStateRound = loadedSignedState.get().getRound();
            initialMinimumGenerationNonAncient = loadedSignedState
                    .get()
                    .getState()
                    .getPlatformState()
                    .getPlatformData()
                    .getMinimumGenerationNonAncient();
            startedFromGenesis = false;
        } else {
            diskStateHash = null;
            diskStateRound = -1;
            initialMinimumGenerationNonAncient = 0;
            startedFromGenesis = true;
        }

        final LoadedState loadedState = initializeLoadedStateFromSignedState(loadedSignedState);
        final PreConsensusEventHandler preConsensusEventHandler;
        try (loadedState.signedStateFromDisk) {
            final SignedState signedStateFromDisk = loadedState.signedStateFromDisk.getNullable();

            stateHashSignQueue = PlatformConstructor.stateHashSignQueue(
                    threadManager, selfId, stateManagementComponent::newSignedStateFromTransactions, metrics);
            stateHashSignQueue.start();

            final State stateToLoad;
            if (signedStateFromDisk != null) {
                logger.debug(STARTUP.getMarker(), () -> new SavedStateLoadedPayload(
                                signedStateFromDisk.getRound(),
                                signedStateFromDisk.getConsensusTimestamp(),
                                startUpEventFrozenManager.getStartUpEventFrozenEndTime())
                        .toString());

                stateToLoad = loadedState.initialState;

            } else {
                stateToLoad = buildGenesisState(this, initialAddressBook, appVersion, genesisStateBuilder);

                // if we are not starting from a saved state, don't freeze on startup
                startUpEventFrozenManager.setStartUpEventFrozenEndTime(null);
            }

            if (stateToLoad == null) {
                // this should be impossible
                throw new IllegalStateException("stateToLoad is null");
            }

            swirldStateManager = PlatformConstructor.swirldStateManager(
                    platformContext,
                    initialAddressBook,
                    selfId,
                    preConsensusSystemTransactionManager,
                    postConsensusSystemTransactionManager,
                    metrics,
                    PlatformConstructor.settingsProvider(),
                    freezeManager::isFreezeStarted,
                    stateToLoad);

            // SwirldStateManager will get a copy of the state loaded, that copy will become stateCons.
            // The original state will be saved in the SignedStateMgr and will be deleted when it becomes old

            preConsensusEventHandler = components.add(
                    new PreConsensusEventHandler(metrics, threadManager, selfId, swirldStateManager, consensusMetrics));
            consensusRoundHandler = components.add(PlatformConstructor.consensusHandler(
                    platformContext,
                    threadManager,
                    selfId,
                    PlatformConstructor.settingsProvider(),
                    swirldStateManager,
                    new ConsensusHandlingMetrics(metrics, time),
                    eventStreamManager,
                    stateHashSignQueue,
                    preconsensusEventWriter::waitUntilDurable,
                    freezeManager::freezeStarted,
                    stateManagementComponent::roundAppliedToState,
                    appVersion));

            if (signedStateFromDisk != null) {
                consensusRoundHandler.loadDataFromSignedState(signedStateFromDisk, false);
            }

            final AddedEventMetrics addedEventMetrics = new AddedEventMetrics(this.selfId, metrics);
            final PreconsensusEventStreamSequencer sequencer = new PreconsensusEventStreamSequencer();

            final EventObserverDispatcher eventObserverDispatcher = new EventObserverDispatcher(
                    new ShadowGraphEventObserver(shadowGraph),
                    consensusRoundHandler,
                    preConsensusEventHandler,
                    eventMapper,
                    addedEventMetrics,
                    eventIntakeMetrics,
                    (PreConsensusEventObserver) event -> {
                        sequencer.assignStreamSequenceNumber(event);
                        abortAndThrowIfInterrupted(
                                preconsensusEventWriter::writeEvent,
                                event,
                                "Interrupted while attempting to enqueue preconsensus event for writing");
                    },
                    (ConsensusRoundObserver) round -> {
                        abortAndThrowIfInterrupted(
                                preconsensusEventWriter::setMinimumGenerationNonAncient,
                                round.getGenerations().getMinGenerationNonAncient(),
                                "Interrupted while attempting to enqueue change in minimum generation non-ancient");

                        abortAndThrowIfInterrupted(
                                preconsensusEventWriter::requestFlush,
                                "Interrupted while requesting preconsensus event flush");
                    });

            final List<Predicate<EventDescriptor>> isDuplicateChecks = new ArrayList<>();
            isDuplicateChecks.add(d -> shadowGraph.isHashInGraph(d.getHash()));

            eventLinker = buildEventLinker(isDuplicateChecks);

            final IntakeCycleStats intakeCycleStats = new IntakeCycleStats(time, metrics);

            final EventIntake eventIntake = new EventIntake(
                    selfId,
                    eventLinker,
                    consensusRef::get,
                    initialAddressBook,
                    eventObserverDispatcher,
                    intakeCycleStats,
                    shadowGraph);

            final EventCreator eventCreator = buildEventCreator(eventIntake);

            final List<GossipEventValidator> validators = new ArrayList<>();
            // it is very important to discard ancient events, otherwise the deduplication will not work, since it
            // doesn't track ancient events
            validators.add(new AncientValidator(consensusRef::get));
            validators.add(new EventDeduplication(isDuplicateChecks, eventIntakeMetrics));
            validators.add(StaticValidators::isParentDataValid);
            validators.add(new TransactionSizeValidator(settings.getMaxTransactionBytesPerEvent()));
            if (settings.isVerifyEventSigs()) {
                validators.add(new SignatureValidator(initialAddressBook));
            }
            final GossipEventValidators eventValidators = new GossipEventValidators(validators);

            /* validates events received from gossip */
            final EventValidator eventValidator = new EventValidator(eventValidators, eventIntake::addUnlinkedEvent);

            eventTaskDispatcher = new EventTaskDispatcher(
                    time,
                    eventValidator,
                    eventCreator,
                    eventIntake::addUnlinkedEvent,
                    eventIntakeMetrics,
                    intakeCycleStats);

            intakeQueue = components.add(new QueueThreadConfiguration<EventIntakeTask>(threadManager)
                    .setNodeId(selfId)
                    .setComponent(PLATFORM_THREAD_POOL_NAME)
                    .setThreadName("event-intake")
                    // There is a circular dependency between the intake queue and gossip,
                    // which the handler lambda sidesteps (since the lambda is not invoked
                    // until after all things have been constructed).
                    .setHandler(e -> getGossip().getEventIntakeLambda().accept(e))
                    .setCapacity(settings.getEventIntakeQueueSize())
                    .setLogAfterPauseDuration(platformContext
                            .getConfiguration()
                            .getConfigData(ThreadConfig.class)
                            .logStackTracePauseDuration())
                    .setMetricsConfiguration(new QueueThreadMetricsConfiguration(metrics)
                            .enableMaxSizeMetric()
                            .enableBusyTimeMetric())
                    .build());

            transactionSubmitter = new SwirldTransactionSubmitter(
                    currentPlatformStatus::get,
                    PlatformConstructor.settingsProvider(),
                    swirldStateManager::submitTransaction,
                    new TransactionMetrics(metrics));

            gossip = GossipFactory.buildGossip(
                    platformContext,
                    threadManager,
                    time,
                    crypto,
                    notificationEngine,
                    initialAddressBook,
                    selfId,
                    appVersion,
                    shadowGraph,
                    emergencyRecoveryManager,
                    consensusRef,
                    intakeQueue,
                    freezeManager,
                    startUpEventFrozenManager,
                    swirldStateManager,
                    startedFromGenesis,
                    stateManagementComponent,
                    eventTaskDispatcher::dispatchTask,
                    eventObserverDispatcher,
                    eventMapper,
                    eventIntakeMetrics,
                    eventLinker,
                    this::checkPlatformStatus,
                    this::loadReconnectState,
                    this::clearAllPipelines);

            if (signedStateFromDisk != null) {
                loadIntoConsensusAndEventMapper(signedStateFromDisk);
                eventLinker.loadFromSignedState(signedStateFromDisk);
            } else {
                consensusRef.set(new ConsensusImpl(
                        platformContext.getConfiguration().getConfigData(ConsensusConfig.class),
                        consensusMetrics,
                        consensusRoundHandler::addMinGenInfo,
                        getAddressBook()));
            }
        }

        clearAllPipelines = new LoggingClearables(
                RECONNECT.getMarker(),
                List.of(
                        Pair.of(gossip, "gossip"),
                        Pair.of(preConsensusEventHandler, "preConsensusEventHandler"),
                        Pair.of(consensusRoundHandler, "consensusRoundHandler"),
                        Pair.of(swirldStateManager, "swirldStateManager")));

        // To be removed once the GUI component is better integrated with the platform.
        GuiPlatformAccessor.getInstance().setShadowGraph(selfId, shadowGraph);
        GuiPlatformAccessor.getInstance().setStateManagementComponent(selfId, stateManagementComponent);
        GuiPlatformAccessor.getInstance().setConsensusReference(selfId, consensusRef);
    }

    /**
     * Clears all pipelines in preparation for a reconnect. This method is needed to break a circular dependency.
     */
    private void clearAllPipelines() {
        clearAllPipelines.clear();
    }

    /**
     * Get the gossip engine. This method exists to break a circular dependency.
     */
    private Gossip getGossip() {
        return gossip;
    }

    /**
     * {@inheritDoc}
     */
    @Override
    public NodeId getSelfId() {
        return selfId;
    }

    /**
     * Stores a new system transaction that will be added to an event in the future.
     *
     * @param systemTransaction the new system transaction to be included in a future event
     * @return {@code true} if successful, {@code false} otherwise
     */
    private boolean createSystemTransaction(
            @NonNull final SystemTransaction systemTransaction, final boolean priority) {
        Objects.requireNonNull(systemTransaction);
        return swirldStateManager.submitTransaction(systemTransaction, priority);
    }

    /**
     * A container for the initial state.
     *
     * @param signedStateFromDisk the initial signed state loaded from disk
     * @param initialState        the initial {@link State} object. This is a fast copy of the state loaded from disk
     */
    private record LoadedState(@NonNull ReservedSignedState signedStateFromDisk, @Nullable State initialState) {}

    /**
     * Update the address book with the current address book read from config.txt. Eventually we will not do this, and
     * only transactions will be capable of modifying the address book.
     *
     * @param signedState the state that was loaded from disk
     * @param addressBook the address book specified in config.txt
     */
    private static void updateLoadedStateAddressBook(final SignedState signedState, final AddressBook addressBook) {
        final State state = signedState.getState();

        // Update the address book with the current address book read from config.txt.
        // Eventually we will not do this, and only transactions will be capable of
        // modifying the address book.
        state.getPlatformState().setAddressBook(addressBook.copy());

        // Invalidate a path down to the new address book
        new MerkleRouteIterator(state, state.getPlatformState().getAddressBook().getRoute())
                .forEachRemaining(MerkleNode::invalidateHash);

        // We should only have to rehash a few nodes, so simpler to use the synchronous algorithm.
        MerkleCryptoFactory.getInstance().digestTreeSync(state);

        // If our hash changes as a result of the new address book then our old signatures may become invalid.
        signedState.pruneInvalidSignatures();
    }

    /**
     * Create the LoadedState from the SignedState loaded from disk, if it is present.
     *
     * @param signedStateFromDisk the SignedState loaded from disk.
     * @return the LoadedState
     */
    @NonNull
    private LoadedState initializeLoadedStateFromSignedState(@NonNull final ReservedSignedState signedStateFromDisk) {
        try (signedStateFromDisk) {
            if (signedStateFromDisk.isNotNull()) {
                updateLoadedStateAddressBook(signedStateFromDisk.get(), initialAddressBook);
                final State initialState = loadSavedState(signedStateFromDisk.get());
                return new LoadedState(
                        signedStateFromDisk.getAndReserve("SwirldsPlatform.initializeLoadedStateFromSignedState()"),
                        initialState);
            }
        } catch (final Exception e) {
            logger.error(EXCEPTION.getMarker(), "Saved state not loaded:", e);
            // if requireStateLoad is on, we exit. if not, we just log it
            if (Settings.getInstance().isRequireStateLoad()) {
                SystemExitUtils.exitSystem(SystemExitCode.SAVED_STATE_NOT_LOADED);
            }
        }
        return new LoadedState(createNullReservation(), null);
    }

    private State loadSavedState(final SignedState signedStateFromDisk) {
        logger.info(
                STARTUP.getMarker(),
                "Information for state loaded from disk:\n{}\n{}",
                () -> signedStateFromDisk.getState().getPlatformState().getInfoString(),
                () -> new MerkleTreeVisualizer(signedStateFromDisk.getState())
                        .setDepth(StateSettings.getDebugHashDepth())
                        .render());

        // The previous version of the software that was run. Null if this is the first time running, or if the previous
        // version ran before the concept of application software versioning was introduced.
        final SoftwareVersion previousSoftwareVersion = signedStateFromDisk
                .getState()
                .getPlatformState()
                .getPlatformData()
                .getCreationSoftwareVersion();
        final State initialState = signedStateFromDisk.getState().copy();
        initialState.getPlatformState().getPlatformData().setCreationSoftwareVersion(appVersion);

        final Hash initialHash = initialState.getSwirldState().getHash();
        initialState
                .getSwirldState()
                .init(this, initialState.getSwirldDualState(), InitTrigger.RESTART, previousSoftwareVersion);
        initialState.markAsInitialized();

        final Hash currentHash = initialState.getSwirldState().getHash();

        // If the current hash is null, we must hash the state
        // It's also possible that the application modified the state and hashed itself in init(), if so we need to
        // rehash the state as a whole.
        if (currentHash == null || !Objects.equals(initialHash, currentHash)) {
            initialState.invalidateHash();
            abortAndThrowIfInterrupted(
                    () -> {
                        try {
                            MerkleCryptoFactory.getInstance()
                                    .digestTreeAsync(initialState)
                                    .get();
                        } catch (final ExecutionException e) {
                            throw new RuntimeException(e);
                        }
                    },
                    "interrupted while attempting to hash the state");
        }

        stateManagementComponent.stateToLoad(signedStateFromDisk, SourceOfSignedState.DISK);

        return initialState;
    }

    /**
     * Loads the signed state data into consensus and event mapper
     *
     * @param signedState the state to get the data from
     */
    void loadIntoConsensusAndEventMapper(final SignedState signedState) {
        consensusRef.set(new ConsensusImpl(
                platformContext.getConfiguration().getConfigData(ConsensusConfig.class),
                consensusMetrics,
                consensusRoundHandler::addMinGenInfo,
                getAddressBook(),
                signedState));

        shadowGraph.initFromEvents(
                EventUtils.prepareForShadowGraph(
                        // we need to pass in a copy of the array, otherwise prepareForShadowGraph will rearrange the
                        // events in the signed state which will cause issues for other components that depend on it
                        signedState.getEvents().clone()),
                // we need to provide the minGen from consensus so that expiry matches after a restart/reconnect
                consensusRef.get().getMinRoundGeneration());

        // Data that is needed for the intake system to work
        for (final EventImpl e : signedState.getEvents()) {
            eventMapper.eventAdded(e);
        }

        gossip.loadFromSignedState(signedState);

        logger.info(
                STARTUP.getMarker(),
                "Last known events after restart are {}",
                eventMapper.getMostRecentEventsByEachCreator());
    }

    /**
     * Used to load the state received from the sender.
     *
     * @param signedState the signed state that was received from the sender
     */
    void loadReconnectState(final SignedState signedState) {
        // the state was received, so now we load its data into different objects
        logger.info(LogMarker.STATE_HASH.getMarker(), "RECONNECT: loadReconnectState: reloading state");
        logger.debug(RECONNECT.getMarker(), "`loadReconnectState` : reloading state");
        try {

            reconnectStateLoadedDispatcher.dispatch(
                    signedState.getRound(), signedState.getState().getHash());

            // It's important to call init() before loading the signed state. The loading process makes copies
            // of the state, and we want to be sure that the first state in the chain of copies has been initialized.
            final Hash reconnectHash = signedState.getState().getHash();
            signedState
                    .getSwirldState()
                    .init(
                            this,
                            signedState.getState().getSwirldDualState(),
                            InitTrigger.RECONNECT,
                            signedState
                                    .getState()
                                    .getPlatformState()
                                    .getPlatformData()
                                    .getCreationSoftwareVersion());
            if (!Objects.equals(signedState.getState().getHash(), reconnectHash)) {
                throw new IllegalStateException(
                        "State hash is not permitted to change during a reconnect init() call. Previous hash was "
                                + reconnectHash + ", new hash is "
                                + signedState.getState().getHash());
            }
            signedState.getState().markAsInitialized();

            swirldStateManager.loadFromSignedState(signedState);

            stateManagementComponent.stateToLoad(signedState, SourceOfSignedState.RECONNECT);

            loadIntoConsensusAndEventMapper(signedState);
            // eventLinker is not thread safe, which is not a problem regularly because it is only used by a single
            // thread. after a reconnect, it needs to load the minimum generation from a state on a different thread,
            // so the intake thread is paused before the data is loaded and unpaused after. this ensures that the
            // thread will get the up-to-date data loaded
            new PauseAndLoad(intakeQueue, eventLinker).loadFromSignedState(signedState);

            consensusRoundHandler.loadDataFromSignedState(signedState, true);

            try {
                preconsensusEventWriter.registerDiscontinuity();
                preconsensusEventWriter.setMinimumGenerationNonAncient(signedState
                        .getState()
                        .getPlatformState()
                        .getPlatformData()
                        .getMinimumGenerationNonAncient());
            } catch (final InterruptedException e) {
                Thread.currentThread().interrupt();
                throw new RuntimeException("interrupted while loading updating PCES after reconnect", e);
            }

            // Notify any listeners that the reconnect has been completed
            notificationEngine.dispatch(
                    ReconnectCompleteListener.class,
                    new ReconnectCompleteNotification(
                            signedState.getRound(),
                            signedState.getConsensusTimestamp(),
                            signedState.getState().getSwirldState()));
        } catch (final RuntimeException e) {
            logger.debug(RECONNECT.getMarker(), "`loadReconnectState` : FAILED, reason: {}", e.getMessage());
            // if the loading fails for whatever reason, we clear all data again in case some of it has been loaded
            clearAllPipelines();
            throw e;
        }

        gossip.resetFallenBehind();
    }

    /**
     * This observer is called when a system freeze is requested. Permanently stops event creation and gossip.
     *
     * @param reason the reason why the system is being frozen.
     */
    private void haltRequested(final String reason) {
        logger.error(EXCEPTION.getMarker(), "System halt requested. Reason: {}", reason);
        freezeManager.freezeEventCreation();
        gossip.stop();
    }

    /**
     * Build the event creator.
     */
    @Nullable
    private EventCreator buildEventCreator(@NonNull final EventIntake eventIntake) {
        Objects.requireNonNull(eventIntake);
        final ChatterConfig chatterConfig = platformContext.getConfiguration().getConfigData(ChatterConfig.class);
        if (chatterConfig.useChatter()) {
            // chatter has a separate event creator in a different thread. having 2 event creators creates the risk
            // of forking, so a NPE is preferable to a fork
            return null;
        } else {
            return new EventCreator(
                    this.appVersion,
                    selfId,
                    PlatformConstructor.platformSigner(crypto.getKeysAndCerts()),
                    consensusRef::get,
                    swirldStateManager.getTransactionPool(),
                    eventIntake::addEvent,
                    eventMapper,
                    eventMapper,
                    swirldStateManager.getTransactionPool(),
                    freezeManager::isFreezeStarted,
                    new EventCreationRules(List.of()));
        }
    }

    /**
     * Build the event linker.
     */
    @NonNull
    private EventLinker buildEventLinker(@NonNull final List<Predicate<EventDescriptor>> isDuplicateChecks) {
        Objects.requireNonNull(isDuplicateChecks);
        final ParentFinder parentFinder = new ParentFinder(shadowGraph::hashgraphEvent);
        final ChatterConfig chatterConfig = platformContext.getConfiguration().getConfigData(ChatterConfig.class);
        if (chatterConfig.useChatter()) {
            final OrphanBufferingLinker orphanBuffer = new OrphanBufferingLinker(
                    platformContext.getConfiguration().getConfigData(ConsensusConfig.class),
                    parentFinder,
                    chatterConfig.futureGenerationLimit());
            metrics.getOrCreate(
                    new FunctionGauge.Config<>("intake", "numOrphans", Integer.class, orphanBuffer::getNumOrphans)
                            .withDescription("the number of events without parents buffered")
                            .withFormat("%d"));

            // when using chatter an event could be an orphan, in this case it will be stored in the orphan set
            // when its parents are found, or become ancient, it will move to the shadowgraph
            // non-orphans are also stored in the shadowgraph
            // to dedupe, we need to check both
            isDuplicateChecks.add(orphanBuffer::isOrphan);

            return orphanBuffer;
        } else {
            return new InOrderLinker(
                    platformContext.getConfiguration().getConfigData(ConsensusConfig.class),
                    parentFinder,
                    eventMapper::getMostRecentEvent);
        }
    }

    /**
     * Build the preconsensus event file manager.
     */
    @NonNull
    private PreconsensusEventFileManager buildPreconsensusEventFileManager() {
        try {
            return new PreconsensusEventFileManager(platformContext, OSTime.getInstance(), selfId);
        } catch (final IOException e) {
            throw new UncheckedIOException("unable load preconsensus files", e);
        }
    }

    /**
     * Build the preconsensus event writer.
     */
    @NonNull
    private PreconsensusEventWriter buildPreconsensusEventWriter(
            @NonNull final PreconsensusEventFileManager fileManager) {

        final PreconsensusEventStreamConfig preconsensusEventStreamConfig =
                platformContext.getConfiguration().getConfigData(PreconsensusEventStreamConfig.class);

        if (!preconsensusEventStreamConfig.enableStorage()) {
            return new NoOpPreconsensusEventWriter();
        }

        final PreconsensusEventWriter syncWriter = new SyncPreconsensusEventWriter(platformContext, fileManager);

        return new AsyncPreconsensusEventWriter(platformContext, threadManager, syncWriter);
    }

    /**
     * Start this platform.
     */
    @Override
    public void start() {
        components.start();

        sendStartupNotifications();

        metrics.start();

        replayPreconsensusEvents();
        configureStartupEventFreeze();
        gossip.start();

        // in case of a single node network, the platform status update will not be triggered by connections, so it
        // needs to be triggered now
        checkPlatformStatus();
    }

    /**
     * Send notifications that can only be sent after components have been started.
     */
    private void sendStartupNotifications() {
        if (!startedFromGenesis) {
            // If we loaded from disk then call the appropriate dispatch. This dispatch
            // must wait until after components have been started.
            diskStateLoadedDispatcher.dispatch(diskStateRound, diskStateHash);

            // Let the app know that a state was loaded.
            notificationEngine.dispatch(
                    StateLoadedFromDiskCompleteListener.class, new StateLoadedFromDiskNotification());
        }
    }

    /**
     * If configured to do so, replay preconsensus events.
     */
    private void replayPreconsensusEvents() {
        final boolean enableReplay = platformContext
                .getConfiguration()
                .getConfigData(PreconsensusEventStreamConfig.class)
                .enableReplay();
        if (!enableReplay) {
            setPlatformStatus(PlatformStatus.READY);
        } else {
            PreconsensusEventReplayWorkflow.replayPreconsensusEvents(
                    platformContext,
                    threadManager,
                    OSTime.getInstance(),
                    preconsensusEventFileManager,
                    preconsensusEventWriter,
                    eventTaskDispatcher,
                    intakeQueue,
                    consensusRoundHandler,
                    stateHashSignQueue,
                    stateManagementComponent,
                    currentPlatformStatus::get,
                    this::setPlatformStatus,
                    initialMinimumGenerationNonAncient);
        }
    }

    /**
     * We don't want to create events right after starting up. Configure that pause in event creation.
     */
    private void configureStartupEventFreeze() {
        final int freezeSecondsAfterStartup = platformContext
                .getConfiguration()
                .getConfigData(BasicConfig.class)
                .freezeSecondsAfterStartup();
        if (freezeSecondsAfterStartup > 0) {
            final Instant startUpEventFrozenEndTime = Instant.now().plusSeconds(freezeSecondsAfterStartup);
            startUpEventFrozenManager.setStartUpEventFrozenEndTime(startUpEventFrozenEndTime);
            logger.info(STARTUP.getMarker(), "startUpEventFrozenEndTime: {}", () -> startUpEventFrozenEndTime);
        }
    }

    /**
     * Checks the status of the platform and notifies the SwirldMain if there is a change in status
     */
    private void checkPlatformStatus() {
        final int numNodes = initialAddressBook.getSize();

        synchronized (currentPlatformStatus) {
            if (numNodes > 1 && gossip.activeConnectionNumber() == 0) {
                setPlatformStatus(PlatformStatus.DISCONNECTED);
            } else if (gossip.hasFallenBehind()) {
                setPlatformStatus(PlatformStatus.BEHIND);
            } else if (freezeManager.isFreezeStarted()) {
<<<<<<< HEAD
                newStatus = PlatformStatus.FREEZING;
=======
                setPlatformStatus(PlatformStatus.MAINTENANCE);
>>>>>>> 0d664530
            } else if (freezeManager.isFreezeComplete()) {
                setPlatformStatus(PlatformStatus.FREEZE_COMPLETE);
            } else {
                setPlatformStatus(PlatformStatus.ACTIVE);
            }
        }
    }

    /**
     * Change the current platform status.
     * @param newStatus the new platform status
     */
    private void setPlatformStatus(@NonNull final PlatformStatus newStatus) {
        final PlatformStatus oldStatus = currentPlatformStatus.getAndSet(newStatus);
        if (oldStatus != newStatus) {
            logger.info(PLATFORM_STATUS.getMarker(), () -> new PlatformStatusPayload(
                            "Platform status changed.", oldStatus == null ? "" : oldStatus.name(), newStatus.name())
                    .toString());

            notificationEngine.dispatch(
                    PlatformStatusChangeListener.class, new PlatformStatusChangeNotification(newStatus));
        }
    }

    /** {@inheritDoc} */
    @Override
    public boolean createTransaction(@NonNull final byte[] transaction) {
        return transactionSubmitter.submitTransaction(new SwirldTransaction(transaction));
    }

    /**
     * {@inheritDoc}
     */
    @Override
    public PlatformContext getContext() {
        return platformContext;
    }

    /**
     * {@inheritDoc}
     */
    @Override
    public NotificationEngine getNotificationEngine() {
        return notificationEngine;
    }

    /** {@inheritDoc} */
    @Override
    public Signature sign(final byte[] data) {
        return crypto.sign(data);
    }

    /**
     * Get the Address Book
     *
     * @return AddressBook
     */
    @Override
    public AddressBook getAddressBook() {
        return initialAddressBook;
    }

    /**
     * {@inheritDoc}
     */
    @SuppressWarnings("unchecked")
    @Override
    public <T extends SwirldState> AutoCloseableWrapper<T> getLatestImmutableState(@NonNull final String reason) {
        final ReservedSignedState wrapper = stateManagementComponent.getLatestImmutableState(reason);
        return new AutoCloseableWrapper<>(
                wrapper.isNull() ? null : (T) wrapper.get().getState().getSwirldState(), wrapper::close);
    }

    /**
     * {@inheritDoc}
     */
    @SuppressWarnings("unchecked")
    @Override
    public <T extends SwirldState> AutoCloseableWrapper<T> getLatestSignedState(@NonNull final String reason) {
        final ReservedSignedState wrapper = stateManagementComponent.getLatestSignedState(reason);
        return new AutoCloseableWrapper<>(
                wrapper.isNull() ? null : (T) wrapper.get().getState().getSwirldState(), wrapper::close);
    }

    /**
     * check whether the given event is the last event in its round, and the platform enters freeze period
     *
     * @param event a consensus event
     * @return whether this event is the last event to be added before restart
     */
    private boolean isLastEventBeforeRestart(final EventImpl event) {
        return event.isLastInRoundReceived() && swirldStateManager.isInFreezePeriod(event.getConsensusTimestamp());
    }
}<|MERGE_RESOLUTION|>--- conflicted
+++ resolved
@@ -1108,11 +1108,7 @@
             } else if (gossip.hasFallenBehind()) {
                 setPlatformStatus(PlatformStatus.BEHIND);
             } else if (freezeManager.isFreezeStarted()) {
-<<<<<<< HEAD
-                newStatus = PlatformStatus.FREEZING;
-=======
-                setPlatformStatus(PlatformStatus.MAINTENANCE);
->>>>>>> 0d664530
+                setPlatformStatus(PlatformStatus.FREEZING);
             } else if (freezeManager.isFreezeComplete()) {
                 setPlatformStatus(PlatformStatus.FREEZE_COMPLETE);
             } else {
