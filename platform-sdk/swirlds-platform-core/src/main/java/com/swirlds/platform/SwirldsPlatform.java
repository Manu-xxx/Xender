/*
 * Copyright (C) 2016-2024 Hedera Hashgraph, LLC
 *
 * Licensed under the Apache License, Version 2.0 (the "License");
 * you may not use this file except in compliance with the License.
 * You may obtain a copy of the License at
 *
 *      http://www.apache.org/licenses/LICENSE-2.0
 *
 * Unless required by applicable law or agreed to in writing, software
 * distributed under the License is distributed on an "AS IS" BASIS,
 * WITHOUT WARRANTIES OR CONDITIONS OF ANY KIND, either express or implied.
 * See the License for the specific language governing permissions and
 * limitations under the License.
 */

package com.swirlds.platform;

import static com.swirlds.common.threading.interrupt.Uninterruptable.abortAndThrowIfInterrupted;
import static com.swirlds.common.threading.manager.AdHocThreadManager.getStaticThreadManager;
import static com.swirlds.logging.legacy.LogMarker.EXCEPTION;
import static com.swirlds.logging.legacy.LogMarker.RECONNECT;
import static com.swirlds.logging.legacy.LogMarker.STARTUP;
import static com.swirlds.logging.legacy.LogMarker.STATE_TO_DISK;
import static com.swirlds.platform.event.preconsensus.PcesBirthRoundMigration.migratePcesToBirthRoundMode;
import static com.swirlds.platform.state.BirthRoundStateMigration.modifyStateForBirthRoundMigration;
import static com.swirlds.platform.state.address.AddressBookMetrics.registerAddressBookMetrics;
import static com.swirlds.platform.state.iss.IssDetector.DO_NOT_IGNORE_ROUNDS;
import static com.swirlds.platform.state.signed.SignedStateFileReader.getSavedStateFiles;
import static com.swirlds.platform.system.InitTrigger.GENESIS;
import static com.swirlds.platform.system.InitTrigger.RESTART;
import static com.swirlds.platform.system.SoftwareVersion.NO_VERSION;
import static com.swirlds.platform.system.UptimeData.NO_ROUND;

import com.swirlds.base.time.Time;
import com.swirlds.base.utility.Pair;
import com.swirlds.common.context.PlatformContext;
import com.swirlds.common.crypto.Hash;
import com.swirlds.common.crypto.Signature;
import com.swirlds.common.io.IOIterator;
import com.swirlds.common.merkle.crypto.MerkleCryptoFactory;
import com.swirlds.common.merkle.utility.SerializableLong;
import com.swirlds.common.notification.NotificationEngine;
import com.swirlds.common.platform.NodeId;
import com.swirlds.common.scratchpad.Scratchpad;
import com.swirlds.common.stream.RunningEventHashOverride;
import com.swirlds.common.threading.framework.QueueThread;
import com.swirlds.common.threading.framework.config.QueueThreadConfiguration;
import com.swirlds.common.threading.framework.config.QueueThreadMetricsConfiguration;
import com.swirlds.common.threading.manager.AdHocThreadManager;
import com.swirlds.common.threading.manager.ThreadManager;
import com.swirlds.common.utility.AutoCloseableWrapper;
import com.swirlds.common.utility.Clearable;
import com.swirlds.common.utility.LoggingClearables;
import com.swirlds.logging.legacy.LogMarker;
import com.swirlds.metrics.api.Metrics;
import com.swirlds.platform.builder.PlatformBuildingBlocks;
import com.swirlds.platform.builder.PlatformComponentBuilder;
import com.swirlds.platform.components.AppNotifier;
import com.swirlds.platform.components.DefaultAppNotifier;
import com.swirlds.platform.components.DefaultEventWindowManager;
import com.swirlds.platform.components.DefaultSavedStateController;
import com.swirlds.platform.components.EventWindowManager;
import com.swirlds.platform.components.SavedStateController;
import com.swirlds.platform.components.appcomm.DefaultLatestCompleteStateNotifier;
import com.swirlds.platform.components.appcomm.LatestCompleteStateNotifier;
import com.swirlds.platform.config.StateConfig;
import com.swirlds.platform.config.TransactionConfig;
import com.swirlds.platform.consensus.ConsensusSnapshot;
import com.swirlds.platform.consensus.EventWindow;
import com.swirlds.platform.crypto.KeysAndCerts;
import com.swirlds.platform.crypto.PlatformSigner;
import com.swirlds.platform.event.AncientMode;
import com.swirlds.platform.event.EventCounter;
import com.swirlds.platform.event.GossipEvent;
import com.swirlds.platform.event.preconsensus.PcesConfig;
import com.swirlds.platform.event.preconsensus.PcesFileTracker;
import com.swirlds.platform.event.preconsensus.PcesReplayer;
import com.swirlds.platform.event.validation.AddressBookUpdate;
import com.swirlds.platform.eventhandling.ConsensusRoundHandler;
import com.swirlds.platform.eventhandling.EventConfig;
import com.swirlds.platform.eventhandling.TransactionPool;
import com.swirlds.platform.gossip.SyncGossip;
import com.swirlds.platform.gossip.shadowgraph.Shadowgraph;
import com.swirlds.platform.listeners.PlatformStatusChangeNotification;
import com.swirlds.platform.listeners.ReconnectCompleteNotification;
import com.swirlds.platform.listeners.StateLoadedFromDiskNotification;
import com.swirlds.platform.metrics.RuntimeMetrics;
import com.swirlds.platform.metrics.SwirldStateMetrics;
import com.swirlds.platform.metrics.SyncMetrics;
import com.swirlds.platform.metrics.TransactionMetrics;
import com.swirlds.platform.publisher.DefaultPlatformPublisher;
import com.swirlds.platform.publisher.PlatformPublisher;
import com.swirlds.platform.recovery.EmergencyRecoveryManager;
import com.swirlds.platform.state.PlatformState;
import com.swirlds.platform.state.State;
import com.swirlds.platform.state.SwirldStateManager;
import com.swirlds.platform.state.iss.IssDetector;
import com.swirlds.platform.state.iss.IssHandler;
import com.swirlds.platform.state.iss.IssScratchpad;
import com.swirlds.platform.state.nexus.DefaultLatestCompleteStateNexus;
import com.swirlds.platform.state.nexus.EmergencyStateNexus;
import com.swirlds.platform.state.nexus.LatestCompleteStateNexus;
import com.swirlds.platform.state.nexus.LockFreeStateNexus;
import com.swirlds.platform.state.nexus.SignedStateNexus;
import com.swirlds.platform.state.signed.DefaultSignedStateHasher;
import com.swirlds.platform.state.signed.ReservedSignedState;
import com.swirlds.platform.state.signed.SavedStateInfo;
import com.swirlds.platform.state.signed.SignedState;
import com.swirlds.platform.state.signed.SignedStateFileManager;
import com.swirlds.platform.state.signed.SignedStateHasher;
import com.swirlds.platform.state.signed.SignedStateMetrics;
import com.swirlds.platform.state.signed.SignedStateSentinel;
import com.swirlds.platform.state.signed.StartupStateUtils;
import com.swirlds.platform.state.signed.StateDumpRequest;
import com.swirlds.platform.state.signed.StateSignatureCollector;
import com.swirlds.platform.state.signed.StateToDiskReason;
import com.swirlds.platform.stats.StatConstructor;
import com.swirlds.platform.system.InitTrigger;
import com.swirlds.platform.system.Platform;
import com.swirlds.platform.system.SoftwareVersion;
import com.swirlds.platform.system.SwirldState;
import com.swirlds.platform.system.SystemExitUtils;
import com.swirlds.platform.system.UptimeData;
import com.swirlds.platform.system.address.AddressBook;
import com.swirlds.platform.system.address.AddressBookUtils;
import com.swirlds.platform.system.events.BirthRoundMigrationShim;
import com.swirlds.platform.system.events.DefaultBirthRoundMigrationShim;
import com.swirlds.platform.system.status.PlatformStatus;
import com.swirlds.platform.system.status.PlatformStatusManager;
import com.swirlds.platform.system.status.actions.DoneReplayingEventsAction;
import com.swirlds.platform.system.status.actions.ReconnectCompleteAction;
import com.swirlds.platform.system.status.actions.StartedReplayingEventsAction;
import com.swirlds.platform.system.transaction.SwirldTransaction;
import com.swirlds.platform.util.HashLogger;
import com.swirlds.platform.util.ThingsToStart;
import com.swirlds.platform.wiring.NoInput;
import com.swirlds.platform.wiring.PlatformWiring;
import edu.umd.cs.findbugs.annotations.NonNull;
import edu.umd.cs.findbugs.annotations.Nullable;
import java.io.IOException;
import java.io.UncheckedIOException;
import java.util.List;
import java.util.Objects;
import java.util.concurrent.ExecutionException;
import java.util.concurrent.atomic.AtomicLong;
import java.util.function.Consumer;
import java.util.function.LongSupplier;
import org.apache.logging.log4j.LogManager;
import org.apache.logging.log4j.Logger;

public class SwirldsPlatform implements Platform {

    public static final String PLATFORM_THREAD_POOL_NAME = "platform-core";

    private static final Logger logger = LogManager.getLogger(SwirldsPlatform.class);

    /**
     * The unique ID of this node.
     */
    private final NodeId selfId;

    /**
     * The shadow graph manager. This wraps a shadow graph, which is an Event graph that adds child pointers to the
     * Hashgraph Event graph. Used for gossiping.
     */
    private final Shadowgraph shadowGraph;

    /**
     * the current nodes in the network and their information
     */
    private final AddressBook currentAddressBook;

    private final Metrics metrics;

    /**
     * the object that contains all key pairs and CSPRNG state for this member
     */
    private final KeysAndCerts keysAndCerts;

    /**
     * If a state was loaded from disk, this is the minimum generation non-ancient for that round. If starting from a
     * genesis state, this is 0.
     */
    private final long initialAncientThreshold;

    /**
     * The latest round to have reached consensus in the initial state
     */
    private final long startingRound;

    /**
     * Holds the latest state that is immutable. May be unhashed (in the future), may or may not have all required
     * signatures. State is returned with a reservation.
     * <p>
     * NOTE: This is currently set when a state has finished hashing. In the future, this will be set at the moment a
     * new state is created, before it is hashed.
     */
    private final SignedStateNexus latestImmutableStateNexus = new LockFreeStateNexus();

    /**
     * Handles all interaction with {@link SwirldState}
     */
    private final SwirldStateManager swirldStateManager;

    /**
     * Checks the validity of transactions and submits valid ones to the transaction pool
     */
    private final SwirldTransactionSubmitter transactionSubmitter;

    /**
     * clears all pipelines to prepare for a reconnect
     */
    private final Clearable clearAllPipelines;

    /**
     * All things that need to be started when the platform is started.
     */
    private final ThingsToStart thingsToStart;

    /**
     * For passing notifications between the platform and the application.
     */
    private final NotificationEngine notificationEngine;

    /**
     * The platform context for this platform. Should be used to access basic services
     */
    private final PlatformContext platformContext;

    /**
     * The initial preconsensus event files read from disk.
     */
    private final PcesFileTracker initialPcesFiles;

    /**
     * Manages the status of the platform.
     */
    private final PlatformStatusManager platformStatusManager;

    /**
     * Responsible for transmitting and receiving events from the network.
     */
    private final SyncGossip gossip;

    /**
     * The round of the most recent reconnect state received, or {@link UptimeData#NO_ROUND} if no reconnect state has
     * been received since startup.
     */
    private final AtomicLong latestReconnectRound = new AtomicLong(NO_ROUND);

    /**
     * Manages emergency recovery
     */
    private final EmergencyRecoveryManager emergencyRecoveryManager;

    /**
     * Controls which states are saved to disk
     */
    private final SavedStateController savedStateController;

    /**
     * Encapsulated wiring for the platform.
     */
    private final PlatformWiring platformWiring;

    private final AncientMode ancientMode;

    /**
     * Constructor.
     *
     * @param builder this object is responsible for building platform components and other things needed by the
     *                platform
     */
    public SwirldsPlatform(@NonNull final PlatformComponentBuilder builder) {
        final PlatformBuildingBlocks blocks = builder.getBuildingBlocks();
        platformContext = blocks.platformContext();

        ancientMode = platformContext
                .getConfiguration()
                .getConfigData(EventConfig.class)
                .getAncientMode();

        // The reservation on this state is held by the caller of this constructor.
        final SignedState initialState = blocks.initialState().get();

        // This method is a no-op if we are not in birth round mode, or if we have already migrated.
        final SoftwareVersion appVersion = blocks.appVersion();
        modifyStateForBirthRoundMigration(initialState, ancientMode, appVersion);

        if (ancientMode == AncientMode.BIRTH_ROUND_THRESHOLD) {
            try {
                // This method is a no-op if we have already completed birth round migration or if we are at genesis.
                migratePcesToBirthRoundMode(
                        platformContext,
                        blocks.selfId(),
                        initialState.getRound(),
                        initialState.getState().getPlatformState().getLowestJudgeGenerationBeforeBirthRoundMode());
            } catch (final IOException e) {
                throw new UncheckedIOException("Birth round migration failed during PCES migration.", e);
            }
        }

        emergencyRecoveryManager = blocks.emergencyRecoveryManager();
        selfId = blocks.selfId();
        initialPcesFiles = blocks.initialPcesFiles();

        thingsToStart = new ThingsToStart();

        // FUTURE WORK: use a real thread manager here
        final ThreadManager threadManager = getStaticThreadManager();

        notificationEngine = NotificationEngine.buildEngine(threadManager);

        final StateConfig stateConfig = platformContext.getConfiguration().getConfigData(StateConfig.class);
        final String actualMainClassName = stateConfig.getMainClassName(blocks.mainClassName());

        currentAddressBook = initialState.getAddressBook();

        final EmergencyStateNexus emergencyState = new EmergencyStateNexus();
        if (emergencyRecoveryManager.isEmergencyState(initialState)) {
            emergencyState.setState(initialState.reserve("emergency state nexus"));
        }

        final Consumer<GossipEvent> preconsensusEventConsumer = blocks.preconsensusEventConsumer();
        final Consumer<ConsensusSnapshot> snapshotOverrideConsumer = blocks.snapshotOverrideConsumer();
        platformWiring = thingsToStart.add(new PlatformWiring(
                platformContext, preconsensusEventConsumer != null, snapshotOverrideConsumer != null));

        final Consumer<PlatformStatus> statusChangeConsumer = s -> {
            blocks.currentPlatformStatus().set(s);
            platformWiring
                    .getNotifierWiring()
                    .getInputWire(AppNotifier::sendPlatformStatusChangeNotification)
                    .put(new PlatformStatusChangeNotification(s));
            emergencyState.platformStatusChanged(s);
        };
        platformStatusManager = thingsToStart.add(new PlatformStatusManager(
                platformContext, platformContext.getTime(), threadManager, statusChangeConsumer));

        thingsToStart.add(platformContext.getFileSystemManager());

        metrics = platformContext.getMetrics();

        metrics.getOrCreate(StatConstructor.createEnumStat(
                "PlatformStatus",
                Metrics.PLATFORM_CATEGORY,
                PlatformStatus.values(),
                platformStatusManager::getCurrentStatus));

        registerAddressBookMetrics(metrics, currentAddressBook, selfId);

        final SyncMetrics syncMetrics = new SyncMetrics(metrics);
        RuntimeMetrics.setup(metrics);

        shadowGraph = new Shadowgraph(platformContext, currentAddressBook, blocks.intakeEventCounter());

        final EventConfig eventConfig = platformContext.getConfiguration().getConfigData(EventConfig.class);

        keysAndCerts = blocks.keysAndCerts();

        EventCounter.registerEventCounterMetrics(metrics);

        final Hash epochHash;
        if (emergencyRecoveryManager.getEmergencyRecoveryFile() != null) {
            epochHash = emergencyRecoveryManager.getEmergencyRecoveryFile().hash();
        } else {
            epochHash = initialState.getState().getPlatformState().getEpochHash();
        }

        final String swirldName = blocks.swirldName();
        StartupStateUtils.doRecoveryCleanup(
                platformContext, selfId, swirldName, actualMainClassName, epochHash, initialState.getRound());

<<<<<<< HEAD
        final PcesConfig preconsensusEventStreamConfig =
                platformContext.getConfiguration().getConfigData(PcesConfig.class);

        final PcesFileManager preconsensusEventFileManager;
        try {
            final Path databaseDirectory = getDatabaseDirectory(platformContext, selfId);

            // When we perform the migration to using birth round bounding, we will need to read
            // the old type and start writing the new type.
            initialPcesFiles = PcesFileReader.readFilesFromDisk(
                    platformContext,
                    databaseDirectory,
                    initialState.getRound(),
                    preconsensusEventStreamConfig.permitGaps(),
                    ancientMode);

            preconsensusEventFileManager =
                    new PcesFileManager(platformContext, initialPcesFiles, selfId, initialState.getRound());
        } catch (final IOException e) {
            throw new UncheckedIOException(e);
        }

        final PcesWriter pcesWriter = new PcesWriter(platformContext, preconsensusEventFileManager);

=======
>>>>>>> 49a1892d
        // Only validate preconsensus signature transactions if we are not recovering from an ISS.
        // ISS round == null means we haven't observed an ISS yet.
        // ISS round < current round means there was an ISS prior to the saved state
        //    that has already been recovered from.
        // ISS round >= current round means that the ISS happens in the future relative the initial state, meaning
        //    we may observe ISS-inducing signature transactions in the preconsensus event stream.
        final Scratchpad<IssScratchpad> issScratchpad =
                Scratchpad.create(platformContext, selfId, IssScratchpad.class, "platform.iss");
        issScratchpad.logContents();
        final SerializableLong issRound = issScratchpad.get(IssScratchpad.LAST_ISS_ROUND);

        final boolean forceIgnorePcesSignatures = platformContext
                .getConfiguration()
                .getConfigData(PcesConfig.class)
                .forceIgnorePcesSignatures();

        final boolean ignorePreconsensusSignatures;
        if (forceIgnorePcesSignatures) {
            // this is used FOR TESTING ONLY
            ignorePreconsensusSignatures = true;
        } else {
            ignorePreconsensusSignatures = issRound != null && issRound.getValue() >= initialState.getRound();
        }

        // A round that we will completely skip ISS detection for. Needed for tests that do janky state modification
        // without a software upgrade (in production this feature should not be used).
        final long roundToIgnore = stateConfig.validateInitialState() ? DO_NOT_IGNORE_ROUNDS : initialState.getRound();

        final IssDetector issDetector = new IssDetector(
                platformContext, currentAddressBook, appVersion, ignorePreconsensusSignatures, roundToIgnore);

        final SignedStateFileManager signedStateFileManager = new SignedStateFileManager(
                platformContext,
                new SignedStateMetrics(platformContext.getMetrics()),
                Time.getCurrent(),
                actualMainClassName,
                selfId,
                swirldName);

        final LatestCompleteStateNexus latestCompleteStateNexus =
                new DefaultLatestCompleteStateNexus(stateConfig, platformContext.getMetrics());

        final boolean useOldStyleIntakeQueue = eventConfig.useOldStyleIntakeQueue();

        final QueueThread<GossipEvent> oldStyleIntakeQueue;
        if (useOldStyleIntakeQueue) {
            oldStyleIntakeQueue = new QueueThreadConfiguration<GossipEvent>(AdHocThreadManager.getStaticThreadManager())
                    .setCapacity(10_000)
                    .setThreadName("old_style_intake_queue")
                    .setComponent("platform")
                    .setHandler(event -> platformWiring.getGossipEventInput().put(event))
                    .setMetricsConfiguration(new QueueThreadMetricsConfiguration(metrics).enableMaxSizeMetric())
                    .build();
            thingsToStart.add(oldStyleIntakeQueue);

        } else {
            oldStyleIntakeQueue = null;
        }

        savedStateController = new DefaultSavedStateController(stateConfig);

        final SignedStateMetrics signedStateMetrics = new SignedStateMetrics(platformContext.getMetrics());
        final StateSignatureCollector stateSignatureCollector = new StateSignatureCollector(
                platformContext.getConfiguration().getConfigData(StateConfig.class), signedStateMetrics);

        thingsToStart.add(new SignedStateSentinel(platformContext, threadManager, Time.getCurrent()));

        final LatestCompleteStateNotifier latestCompleteStateNotifier = new DefaultLatestCompleteStateNotifier();

        final StateSigner stateSigner = new StateSigner(new PlatformSigner(keysAndCerts), platformStatusManager);
        final PcesReplayer pcesReplayer = new PcesReplayer(
                platformContext.getTime(),
                platformWiring.getPcesReplayerEventOutput(),
                platformWiring::flushIntakePipeline,
                platformWiring::flushConsensusRoundHandler,
                () -> latestImmutableStateNexus.getState("PCES replay"));

        initializeState(initialState);

        final TransactionConfig transactionConfig =
                platformContext.getConfiguration().getConfigData(TransactionConfig.class);

        // This object makes a copy of the state. After this point, initialState becomes immutable.
        swirldStateManager = new SwirldStateManager(
                platformContext,
                currentAddressBook,
                selfId,
                new SwirldStateMetrics(platformContext.getMetrics()),
                platformStatusManager,
                initialState.getState(),
                appVersion);

        final EventWindowManager eventWindowManager = new DefaultEventWindowManager();

        final ConsensusRoundHandler consensusRoundHandler =
                new ConsensusRoundHandler(platformContext, swirldStateManager, platformStatusManager, appVersion);

        final LongSupplier intakeQueueSizeSupplier =
                oldStyleIntakeQueue == null ? platformWiring.getIntakeQueueSizeSupplier() : oldStyleIntakeQueue::size;
        blocks.intakeQueueSizeSupplierSupplier().set(intakeQueueSizeSupplier);
        blocks.isInFreezePeriodReference().set(swirldStateManager::isInFreezePeriod);

        platformWiring.wireExternalComponents(platformStatusManager, blocks.transactionPool());

        final IssHandler issHandler =
                new IssHandler(stateConfig, this::haltRequested, SystemExitUtils::handleFatalError, issScratchpad);

        final HashLogger hashLogger =
                new HashLogger(platformContext.getConfiguration().getConfigData(StateConfig.class));

        final BirthRoundMigrationShim birthRoundMigrationShim = buildBirthRoundMigrationShim(initialState);

        final SignedStateHasher signedStateHasher =
                new DefaultSignedStateHasher(signedStateMetrics, SystemExitUtils::handleFatalError);

        final AppNotifier appNotifier = new DefaultAppNotifier(notificationEngine);

        final PlatformPublisher publisher =
                new DefaultPlatformPublisher(preconsensusEventConsumer, snapshotOverrideConsumer);

        platformWiring.bind(
                builder,
                signedStateFileManager,
                stateSigner,
                pcesReplayer,
                shadowGraph,
                stateSignatureCollector,
                eventWindowManager,
                consensusRoundHandler,
                issDetector,
                issHandler,
                hashLogger,
                birthRoundMigrationShim,
                latestCompleteStateNotifier,
                latestImmutableStateNexus,
                latestCompleteStateNexus,
                savedStateController,
                signedStateHasher,
                appNotifier,
                publisher);

        final Hash runningEventHash = initialState.getState().getPlatformState().getRunningEventHash() == null
                ? platformContext.getCryptography().getNullHash()
                : initialState.getState().getPlatformState().getRunningEventHash();
        final Hash legacyRunningEventHash =
                initialState.getState().getPlatformState().getLegacyRunningEventHash() == null
                        ? platformContext.getCryptography().getNullHash()
                        : initialState.getState().getPlatformState().getLegacyRunningEventHash();
        final RunningEventHashOverride runningEventHashOverride =
                new RunningEventHashOverride(legacyRunningEventHash, runningEventHash, false);
        platformWiring.updateRunningHash(runningEventHashOverride);

        // Load the minimum generation into the pre-consensus event writer
        final List<SavedStateInfo> savedStates =
                getSavedStateFiles(platformContext, actualMainClassName, selfId, swirldName);
        if (!savedStates.isEmpty()) {
            // The minimum generation of non-ancient events for the oldest state snapshot on disk.
            final long minimumGenerationNonAncientForOldestState =
                    savedStates.get(savedStates.size() - 1).metadata().minimumGenerationNonAncient();
            platformWiring.getPcesMinimumGenerationToStoreInput().inject(minimumGenerationNonAncientForOldestState);
        }

        final TransactionPool transactionPool = blocks.transactionPool();
        transactionSubmitter = new SwirldTransactionSubmitter(
                platformStatusManager::getCurrentStatus,
                transactionConfig,
                transaction -> transactionPool.submitTransaction(transaction, false),
                new TransactionMetrics(metrics));

        final boolean startedFromGenesis = initialState.isGenesisState();

        final Consumer<GossipEvent> eventFromGossipConsumer = oldStyleIntakeQueue == null
                ? platformWiring.getGossipEventInput()::put
                : event -> {
                    try {
                        oldStyleIntakeQueue.put(event);
                    } catch (final InterruptedException e) {
                        logger.error(
                                EXCEPTION.getMarker(), "Interrupted while adding event to old style intake queue", e);
                        Thread.currentThread().interrupt();
                    }
                };

        gossip = new SyncGossip(
                platformContext,
                blocks.randomBuilder().buildNonCryptographicRandom(),
                threadManager,
                keysAndCerts,
                notificationEngine,
                currentAddressBook,
                selfId,
                appVersion,
                epochHash,
                shadowGraph,
                emergencyRecoveryManager,
                eventFromGossipConsumer,
                intakeQueueSizeSupplier,
                swirldStateManager,
                latestCompleteStateNexus,
                syncMetrics,
                platformStatusManager,
                this::loadReconnectState,
                this::clearAllPipelines,
                blocks.intakeEventCounter(),
                () -> emergencyState.getState("emergency reconnect")) {};

        latestImmutableStateNexus.setState(initialState.reserve("set latest immutable to initial state"));

        if (startedFromGenesis) {
            initialAncientThreshold = 0;
            startingRound = 0;
        } else {
            initialAncientThreshold = initialState.getState().getPlatformState().getAncientThreshold();
            startingRound = initialState.getRound();

            logSignedStateHash(initialState);
            platformWiring
                    .getSignatureCollectorStateInput()
                    .put(initialState.reserve("loading initial state into sig collector"));

            savedStateController.registerSignedStateFromDisk(initialState);

            loadStateIntoConsensus(initialState);

            // We only load non-ancient events during start up, so the initial expired threshold will be
            // equal to the ancient threshold when the system first starts. Over time as we get more events,
            // the expired threshold will continue to expand until it reaches its full size.
            platformWiring.updateEventWindow(new EventWindow(
                    initialState.getRound(),
                    initialAncientThreshold,
                    initialAncientThreshold,
                    AncientMode.getAncientMode(platformContext)));
            platformWiring.getIssDetectorWiring().overridingState().put(initialState.reserve("initialize issDetector"));

            // We don't want to send this notification until after we are starting up.
            thingsToStart.add(() -> {
                // If we loaded from disk then call the appropriate dispatch.
                // Let the app know that a state was loaded.
                platformWiring
                        .getNotifierWiring()
                        .getInputWire(AppNotifier::sendStateLoadedFromDiskNotification)
                        .put(new StateLoadedFromDiskNotification());
            });
        }

        clearAllPipelines = new LoggingClearables(
                RECONNECT.getMarker(),
                List.of(
                        Pair.of(platformWiring, "platformWiring"),
                        Pair.of(shadowGraph, "shadowGraph"),
                        Pair.of(transactionPool, "transactionPool")));

        blocks.latestImmutableStateProviderReference().set(latestImmutableStateNexus::getState);
    }

    /**
     * Builds the birth round migration shim if necessary.
     *
     * @param initialState the initial state
     * @return the birth round migration shim, or null if it is not needed
     */
    @Nullable
    private BirthRoundMigrationShim buildBirthRoundMigrationShim(@NonNull final SignedState initialState) {

        if (ancientMode == AncientMode.GENERATION_THRESHOLD) {
            // We don't need the shim if we haven't migrated to birth round mode.
            return null;
        }

        final State state = initialState.getState();
        final PlatformState platformState = state.getPlatformState();

        return new DefaultBirthRoundMigrationShim(
                platformContext,
                platformState.getFirstVersionInBirthRoundMode(),
                platformState.getLastRoundBeforeBirthRoundMode(),
                platformState.getLowestJudgeGenerationBeforeBirthRoundMode());
    }

    /**
     * Clears all pipelines in preparation for a reconnect. This method is needed to break a circular dependency.
     */
    private void clearAllPipelines() {
        clearAllPipelines.clear();
    }

    /**
     * {@inheritDoc}
     */
    @Override
    public NodeId getSelfId() {
        return selfId;
    }

    /**
     * Initialize the state.
     *
     * @param signedState the state to initialize
     */
    private void initializeState(@NonNull final SignedState signedState) {

        final SoftwareVersion previousSoftwareVersion;
        final InitTrigger trigger;

        if (signedState.isGenesisState()) {
            previousSoftwareVersion = NO_VERSION;
            trigger = GENESIS;
        } else {
            previousSoftwareVersion = signedState.getState().getPlatformState().getCreationSoftwareVersion();
            trigger = RESTART;
        }

        final State initialState = signedState.getState();

        // Although the state from disk / genesis state is initially hashed, we are actually dealing with a copy
        // of that state here. That copy should have caused the hash to be cleared.
        if (initialState.getHash() != null) {
            throw new IllegalStateException("Expected initial state to be unhashed");
        }
        if (initialState.getSwirldState().getHash() != null) {
            throw new IllegalStateException("Expected initial swirld state to be unhashed");
        }

        initialState.getSwirldState().init(this, initialState.getPlatformState(), trigger, previousSoftwareVersion);

        abortAndThrowIfInterrupted(
                () -> {
                    try {
                        MerkleCryptoFactory.getInstance()
                                .digestTreeAsync(initialState)
                                .get();
                    } catch (final ExecutionException e) {
                        throw new RuntimeException(e);
                    }
                },
                "interrupted while attempting to hash the state");

        // If our hash changes as a result of the new address book then our old signatures may become invalid.
        signedState.pruneInvalidSignatures();

        final StateConfig stateConfig = platformContext.getConfiguration().getConfigData(StateConfig.class);
        logger.info(
                STARTUP.getMarker(),
                """
                        The platform is using the following initial state:
                        {}""",
                signedState.getState().getInfoString(stateConfig.debugHashDepth()));
    }

    /**
     * Loads the signed state data into consensus
     *
     * @param signedState the state to get the data from
     */
    private void loadStateIntoConsensus(@NonNull final SignedState signedState) {
        Objects.requireNonNull(signedState);

        platformWiring.consensusSnapshotOverride(
                Objects.requireNonNull(signedState.getState().getPlatformState().getSnapshot()));

        // FUTURE WORK: this needs to be updated for birth round compatibility.
        final EventWindow eventWindow = new EventWindow(
                signedState.getRound(),
                signedState.getState().getPlatformState().getAncientThreshold(),
                signedState.getState().getPlatformState().getAncientThreshold(),
                ancientMode);

        shadowGraph.startWithEventWindow(eventWindow);
    }

    /**
     * Used to load the state received from the sender.
     *
     * @param signedState the signed state that was received from the sender
     */
    private void loadReconnectState(final SignedState signedState) {
        // the state was received, so now we load its data into different objects
        logger.info(LogMarker.STATE_HASH.getMarker(), "RECONNECT: loadReconnectState: reloading state");
        logger.debug(RECONNECT.getMarker(), "`loadReconnectState` : reloading state");
        try {
            platformWiring
                    .getIssDetectorWiring()
                    .overridingState()
                    .put(signedState.reserve("reconnect state to issDetector"));

            // It's important to call init() before loading the signed state. The loading process makes copies
            // of the state, and we want to be sure that the first state in the chain of copies has been initialized.
            final Hash reconnectHash = signedState.getState().getHash();
            signedState
                    .getSwirldState()
                    .init(
                            this,
                            signedState.getState().getPlatformState(),
                            InitTrigger.RECONNECT,
                            signedState.getState().getPlatformState().getCreationSoftwareVersion());
            if (!Objects.equals(signedState.getState().getHash(), reconnectHash)) {
                throw new IllegalStateException(
                        "State hash is not permitted to change during a reconnect init() call. Previous hash was "
                                + reconnectHash + ", new hash is "
                                + signedState.getState().getHash());
            }

            // Before attempting to load the state, verify that the platform AB matches the state AB.
            AddressBookUtils.verifyReconnectAddressBooks(getAddressBook(), signedState.getAddressBook());

            swirldStateManager.loadFromSignedState(signedState);

            latestReconnectRound.set(signedState.getRound());

            // kick off transition to RECONNECT_COMPLETE before beginning to save the reconnect state to disk
            // this guarantees that the platform status will be RECONNECT_COMPLETE before the state is saved
            platformStatusManager.submitStatusAction(new ReconnectCompleteAction(signedState.getRound()));
            latestImmutableStateNexus.setState(signedState.reserve("set latest immutable to reconnect state"));
            savedStateController.reconnectStateReceived(
                    signedState.reserve("savedStateController.reconnectStateReceived"));

            logSignedStateHash(signedState);
            // this will send the state to the signature collector which will send it to be written to disk.
            // in the future, we might not send it to the collector because it already has all the signatures
            // if this is the case, we must make sure to send it to the writer directly
            platformWiring
                    .getSignatureCollectorStateInput()
                    .put(signedState.reserve("loading reconnect state into sig collector"));
            loadStateIntoConsensus(signedState);

            platformWiring
                    .getAddressBookUpdateInput()
                    .inject(new AddressBookUpdate(
                            signedState.getState().getPlatformState().getPreviousAddressBook(),
                            signedState.getState().getPlatformState().getAddressBook()));

            platformWiring.updateEventWindow(new EventWindow(
                    signedState.getRound(),
                    signedState.getState().getPlatformState().getAncientThreshold(),
                    signedState.getState().getPlatformState().getAncientThreshold(),
                    ancientMode));

            final RunningEventHashOverride runningEventHashOverride = new RunningEventHashOverride(
                    signedState.getState().getPlatformState().getLegacyRunningEventHash(),
                    signedState.getState().getPlatformState().getRunningEventHash(),
                    true);
            platformWiring.updateRunningHash(runningEventHashOverride);
            platformWiring.getPcesWriterRegisterDiscontinuityInput().inject(signedState.getRound());

            // Notify any listeners that the reconnect has been completed
            platformWiring
                    .getNotifierWiring()
                    .getInputWire(AppNotifier::sendReconnectCompleteNotification)
                    .put(new ReconnectCompleteNotification(
                            signedState.getRound(),
                            signedState.getConsensusTimestamp(),
                            signedState.getState().getSwirldState()));

        } catch (final RuntimeException e) {
            logger.debug(RECONNECT.getMarker(), "`loadReconnectState` : FAILED, reason: {}", e.getMessage());
            // if the loading fails for whatever reason, we clear all data again in case some of it has been loaded
            clearAllPipelines();
            throw e;
        }

        gossip.resetFallenBehind();
    }

    /**
     * This observer is called when a system freeze is requested. Permanently stops event creation and gossip.
     *
     * @param reason the reason why the system is being frozen.
     */
    private void haltRequested(final String reason) {
        logger.error(EXCEPTION.getMarker(), "System halt requested. Reason: {}", reason);
        gossip.stop();
    }

    /**
     * Start this platform.
     */
    @Override
    public void start() {
        logger.info(STARTUP.getMarker(), "Starting platform {}", selfId);
        platformWiring.getModel().preventJvmExit();

        thingsToStart.start();

        metrics.start();

        replayPreconsensusEvents();
        gossip.start();
    }

    /**
     * Performs a PCES recovery:
     * <ul>
     *     <li>Starts all components for handling events</li>
     *     <li>Does not start gossip</li>
     *     <li>Replays events from PCES, reaches consensus on them and handles them</li>
     *     <li>Saves the last state produces by this replay to disk</li>
     * </ul>
     */
    public void performPcesRecovery() {
        thingsToStart.start();

        replayPreconsensusEvents();
        try (final ReservedSignedState reservedState = latestImmutableStateNexus.getState("Get PCES recovery state")) {
            if (reservedState == null) {
                logger.warn(
                        STATE_TO_DISK.getMarker(),
                        "Trying to dump PCES recovery state to disk, but no state is available.");
            } else {
                final SignedState signedState = reservedState.get();
                signedState.markAsStateToSave(StateToDiskReason.PCES_RECOVERY_COMPLETE);

                final StateDumpRequest request =
                        StateDumpRequest.create(signedState.reserve("dumping PCES recovery state"));

                platformWiring.getDumpStateToDiskInput().put(request);
                request.waitForFinished().run();
            }
        }
    }

    /**
     * Offers the given state to the hash logger
     * <p>
     * Future work: this method should be removed, since it is doing the same thing as an advanced transformer
     *
     * @param signedState the state to log
     */
    private void logSignedStateHash(@NonNull final SignedState signedState) {
        if (signedState.getState().getHash() != null) {
            final ReservedSignedState stateReservedForHasher = signedState.reserve("logging state hash");

            final boolean offerResult = platformWiring.getHashLoggerInput().offer(stateReservedForHasher);
            if (!offerResult) {
                stateReservedForHasher.close();
            }
        }
    }

    /**
     * Replay preconsensus events.
     */
    private void replayPreconsensusEvents() {
        platformStatusManager.submitStatusAction(new StartedReplayingEventsAction());

        final boolean emergencyRecoveryNeeded = emergencyRecoveryManager.isEmergencyStateRequired();

        // if we need to do an emergency recovery, replaying the PCES could cause issues if the
        // minimum generation non-ancient is reversed to a smaller value, so we skip it
        if (!emergencyRecoveryNeeded) {
            final IOIterator<GossipEvent> iterator =
                    initialPcesFiles.getEventIterator(initialAncientThreshold, startingRound);

            logger.info(
                    STARTUP.getMarker(),
                    "replaying preconsensus event stream starting at generation {}",
                    initialAncientThreshold);

            platformWiring.getPcesReplayerIteratorInput().inject(iterator);
        }

        // We have to wait for all the PCES transactions to reach the ISS detector before telling it that PCES replay is
        // done. The PCES replay will flush the intake pipeline, but we have to flush the hasher

        // FUTURE WORK: These flushes can be done by the PCES replayer.
        platformWiring.flushStateHasher();
        platformWiring.getIssDetectorWiring().endOfPcesReplay().put(NoInput.getInstance());

        platformStatusManager.submitStatusAction(
                new DoneReplayingEventsAction(Time.getCurrent().now()));
    }

    /**
     * {@inheritDoc}
     */
    @Override
    public boolean createTransaction(@NonNull final byte[] transaction) {
        return transactionSubmitter.submitTransaction(new SwirldTransaction(transaction));
    }

    /**
     * {@inheritDoc}
     */
    @Override
    public PlatformContext getContext() {
        return platformContext;
    }

    /**
     * {@inheritDoc}
     */
    @Override
    public NotificationEngine getNotificationEngine() {
        return notificationEngine;
    }

    /**
     * {@inheritDoc}
     */
    @Override
    public Signature sign(final byte[] data) {
        return new PlatformSigner(keysAndCerts).sign(data);
    }

    /**
     * Get the Address Book
     *
     * @return AddressBook
     */
    @Override
    public AddressBook getAddressBook() {
        return currentAddressBook;
    }

    /**
     * {@inheritDoc}
     */
    @SuppressWarnings("unchecked")
    @Override
    public @NonNull <T extends SwirldState> AutoCloseableWrapper<T> getLatestImmutableState(
            @NonNull final String reason) {
        final ReservedSignedState wrapper = latestImmutableStateNexus.getState(reason);
        return wrapper == null
                ? AutoCloseableWrapper.empty()
                : new AutoCloseableWrapper<>((T) wrapper.get().getState().getSwirldState(), wrapper::close);
    }
}<|MERGE_RESOLUTION|>--- conflicted
+++ resolved
@@ -372,33 +372,6 @@
         StartupStateUtils.doRecoveryCleanup(
                 platformContext, selfId, swirldName, actualMainClassName, epochHash, initialState.getRound());
 
-<<<<<<< HEAD
-        final PcesConfig preconsensusEventStreamConfig =
-                platformContext.getConfiguration().getConfigData(PcesConfig.class);
-
-        final PcesFileManager preconsensusEventFileManager;
-        try {
-            final Path databaseDirectory = getDatabaseDirectory(platformContext, selfId);
-
-            // When we perform the migration to using birth round bounding, we will need to read
-            // the old type and start writing the new type.
-            initialPcesFiles = PcesFileReader.readFilesFromDisk(
-                    platformContext,
-                    databaseDirectory,
-                    initialState.getRound(),
-                    preconsensusEventStreamConfig.permitGaps(),
-                    ancientMode);
-
-            preconsensusEventFileManager =
-                    new PcesFileManager(platformContext, initialPcesFiles, selfId, initialState.getRound());
-        } catch (final IOException e) {
-            throw new UncheckedIOException(e);
-        }
-
-        final PcesWriter pcesWriter = new PcesWriter(platformContext, preconsensusEventFileManager);
-
-=======
->>>>>>> 49a1892d
         // Only validate preconsensus signature transactions if we are not recovering from an ISS.
         // ISS round == null means we haven't observed an ISS yet.
         // ISS round < current round means there was an ISS prior to the saved state
