/*
 * Copyright (C) 2024 Hedera Hashgraph, LLC
 *
 * Licensed under the Apache License, Version 2.0 (the "License");
 * you may not use this file except in compliance with the License.
 * You may obtain a copy of the License at
 *
 *      http://www.apache.org/licenses/LICENSE-2.0
 *
 * Unless required by applicable law or agreed to in writing, software
 * distributed under the License is distributed on an "AS IS" BASIS,
 * WITHOUT WARRANTIES OR CONDITIONS OF ANY KIND, either express or implied.
 * See the License for the specific language governing permissions and
 * limitations under the License.
 */

package com.swirlds.platform.hcm.api.tss;

<<<<<<< HEAD
import com.swirlds.platform.hcm.api.signaturescheme.PrivateKey;
import com.swirlds.platform.hcm.api.signaturescheme.PublicKey;
=======
import com.swirlds.platform.hcm.api.signaturescheme.PairingPublicKey;
import com.swirlds.platform.hcm.ecdh.EcdhPrivateKey;
>>>>>>> fb6a4770
import edu.umd.cs.findbugs.annotations.NonNull;
import edu.umd.cs.findbugs.annotations.Nullable;
import java.util.ArrayList;
import java.util.HashMap;
import java.util.List;
import java.util.Map;

/**
 * Utility methods for a Threshold Signature Scheme.
 */
public final class TssUtils {
    /**
     * Hidden constructor
     */
    private TssUtils() {}

    /**
     * Compute the private shares that belong to this node.
     *
     * @param tss               the TSS instance
     * @param shareIds          the share IDs owned by this node, for which the private shares will be decrypted
     * @param elGamalPrivateKey the ElGamal private key of this node
     * @param cipherTexts       the cipher texts to extract the private shares from
     * @param threshold         the threshold number of cipher texts required to decrypt the private shares
     * @param <P>               the type of public key that can be used to verify signatures produced by the secret keys
     *                          encrypted in the cipher texts
     * @return the private shares, or null if there aren't enough shares to meet the threshold
     */
    @Nullable
    public static <P extends PairingPublicKey> List<TssPrivateShare<P>> decryptPrivateShares(
            @NonNull final Tss<P> tss,
            @NonNull final List<TssShareId> shareIds,
            @NonNull final PrivateKey elGamalPrivateKey,
            @NonNull final List<TssCiphertext<P>> cipherTexts,
            final int threshold) {

        // check if there are enough cipher texts to meet the required threshold
        if (cipherTexts.size() < threshold) {
            return null;
        }

        // decrypt the partial private shares from the cipher texts
        final Map<TssShareId, List<TssPrivateKey<P>>> partialPrivateKeys = new HashMap<>();
        for (final TssCiphertext<P> cipherText : cipherTexts) {
            for (final TssShareId shareId : shareIds) {
                partialPrivateKeys
                        .computeIfAbsent(shareId, k -> new ArrayList<>())
                        .add(cipherText.decryptPrivateKey(elGamalPrivateKey, shareId));
            }
        }

        // aggregate the decrypted partial private keys, creating the actual private shares
        final List<TssPrivateShare<P>> privateShares = new ArrayList<>();
        for (final Map.Entry<TssShareId, List<TssPrivateKey<P>>> entry : partialPrivateKeys.entrySet()) {
            final TssShareId shareId = entry.getKey();
            final List<TssPrivateKey<P>> partialKeysForId = entry.getValue();

            // TODO: make sure private key aggregate doesn't return null
            privateShares.add(new TssPrivateShare<>(shareId, tss.aggregatePrivateKeys(partialKeysForId)));
        }

        return privateShares;
    }

    /**
     * Compute public shares from a list of TSS messages.
     *
     * @param tss         the TSS instance
     * @param shareIds    the share IDs to compute the public shares for
     * @param tssMessages the TSS messages
     * @param threshold   the threshold number of commitments required to compute the public shares
     * @param <P>         the type of public that will be computed
     * @return the public shares, or null if there aren't enough shares to meet the threshold
     */
    @Nullable
    public static <P extends PairingPublicKey> Map<TssShareId, P> computePublicShares(
            @NonNull final Tss<P> tss,
            @NonNull final List<TssShareId> shareIds,
            @NonNull final List<TssMessage<P>> tssMessages,
            final int threshold) {

        // check if there are enough TSS messages to meet the required threshold
        if (tssMessages.size() < threshold) {
            return null;
        }

        final Map<TssShareId, P> outputShares = new HashMap<>();

        // go through each specified share ID and compute the corresponding public key
        for (final TssShareId shareId : shareIds) {
            // each share in this partialShares list represents a public key obtained from a commitment
            // the share ID in each of these partial shares corresponds to the share ID that *CREATED* the commitment,
            // NOT to the share ID that the public key is for
            final List<TssPublicShare> partialShares = new ArrayList<>();

            for (final TssMessage<P> tssMessage : tssMessages) {
                partialShares.add(new TssPublicShare(
                        tssMessage.shareId(), tssMessage.commitment().extractPublicKey(shareId)));
            }
            outputShares.put(shareId, tss.aggregatePublicShares(partialShares));
        }

        return outputShares;
    }
}<|MERGE_RESOLUTION|>--- conflicted
+++ resolved
@@ -16,13 +16,8 @@
 
 package com.swirlds.platform.hcm.api.tss;
 
-<<<<<<< HEAD
-import com.swirlds.platform.hcm.api.signaturescheme.PrivateKey;
-import com.swirlds.platform.hcm.api.signaturescheme.PublicKey;
-=======
+import com.swirlds.platform.hcm.api.signaturescheme.PairingPrivateKey;
 import com.swirlds.platform.hcm.api.signaturescheme.PairingPublicKey;
-import com.swirlds.platform.hcm.ecdh.EcdhPrivateKey;
->>>>>>> fb6a4770
 import edu.umd.cs.findbugs.annotations.NonNull;
 import edu.umd.cs.findbugs.annotations.Nullable;
 import java.util.ArrayList;
@@ -47,16 +42,14 @@
      * @param elGamalPrivateKey the ElGamal private key of this node
      * @param cipherTexts       the cipher texts to extract the private shares from
      * @param threshold         the threshold number of cipher texts required to decrypt the private shares
-     * @param <P>               the type of public key that can be used to verify signatures produced by the secret keys
-     *                          encrypted in the cipher texts
      * @return the private shares, or null if there aren't enough shares to meet the threshold
      */
     @Nullable
-    public static <P extends PairingPublicKey> List<TssPrivateShare<P>> decryptPrivateShares(
-            @NonNull final Tss<P> tss,
+    public static List<TssPrivateShare> decryptPrivateShares(
+            @NonNull final Tss tss,
             @NonNull final List<TssShareId> shareIds,
-            @NonNull final PrivateKey elGamalPrivateKey,
-            @NonNull final List<TssCiphertext<P>> cipherTexts,
+            @NonNull final PairingPrivateKey elGamalPrivateKey,
+            @NonNull final List<TssCiphertext> cipherTexts,
             final int threshold) {
 
         // check if there are enough cipher texts to meet the required threshold
@@ -65,8 +58,8 @@
         }
 
         // decrypt the partial private shares from the cipher texts
-        final Map<TssShareId, List<TssPrivateKey<P>>> partialPrivateKeys = new HashMap<>();
-        for (final TssCiphertext<P> cipherText : cipherTexts) {
+        final Map<TssShareId, List<TssPrivateKey>> partialPrivateKeys = new HashMap<>();
+        for (final TssCiphertext cipherText : cipherTexts) {
             for (final TssShareId shareId : shareIds) {
                 partialPrivateKeys
                         .computeIfAbsent(shareId, k -> new ArrayList<>())
@@ -75,13 +68,13 @@
         }
 
         // aggregate the decrypted partial private keys, creating the actual private shares
-        final List<TssPrivateShare<P>> privateShares = new ArrayList<>();
-        for (final Map.Entry<TssShareId, List<TssPrivateKey<P>>> entry : partialPrivateKeys.entrySet()) {
+        final List<TssPrivateShare> privateShares = new ArrayList<>();
+        for (final Map.Entry<TssShareId, List<TssPrivateKey>> entry : partialPrivateKeys.entrySet()) {
             final TssShareId shareId = entry.getKey();
-            final List<TssPrivateKey<P>> partialKeysForId = entry.getValue();
+            final List<TssPrivateKey> partialKeysForId = entry.getValue();
 
             // TODO: make sure private key aggregate doesn't return null
-            privateShares.add(new TssPrivateShare<>(shareId, tss.aggregatePrivateKeys(partialKeysForId)));
+            privateShares.add(new TssPrivateShare(shareId, tss.aggregatePrivateKeys(partialKeysForId)));
         }
 
         return privateShares;
@@ -94,14 +87,13 @@
      * @param shareIds    the share IDs to compute the public shares for
      * @param tssMessages the TSS messages
      * @param threshold   the threshold number of commitments required to compute the public shares
-     * @param <P>         the type of public that will be computed
      * @return the public shares, or null if there aren't enough shares to meet the threshold
      */
     @Nullable
-    public static <P extends PairingPublicKey> Map<TssShareId, P> computePublicShares(
-            @NonNull final Tss<P> tss,
+    public static Map<TssShareId, PairingPublicKey> computePublicShares(
+            @NonNull final Tss tss,
             @NonNull final List<TssShareId> shareIds,
-            @NonNull final List<TssMessage<P>> tssMessages,
+            @NonNull final List<TssMessage> tssMessages,
             final int threshold) {
 
         // check if there are enough TSS messages to meet the required threshold
@@ -109,7 +101,7 @@
             return null;
         }
 
-        final Map<TssShareId, P> outputShares = new HashMap<>();
+        final Map<TssShareId, PairingPublicKey> outputShares = new HashMap<>();
 
         // go through each specified share ID and compute the corresponding public key
         for (final TssShareId shareId : shareIds) {
@@ -118,7 +110,7 @@
             // NOT to the share ID that the public key is for
             final List<TssPublicShare> partialShares = new ArrayList<>();
 
-            for (final TssMessage<P> tssMessage : tssMessages) {
+            for (final TssMessage tssMessage : tssMessages) {
                 partialShares.add(new TssPublicShare(
                         tssMessage.shareId(), tssMessage.commitment().extractPublicKey(shareId)));
             }
