--- conflicted
+++ resolved
@@ -87,7 +87,6 @@
     private final RateLimiter catastrophicIssRateLimiter;
 
     /**
-<<<<<<< HEAD
      * If true, ignore signatures from the preconsensus event stream, otherwise validate them like normal.
      */
     private final boolean ignorePreconsensusSignatures;
@@ -96,7 +95,8 @@
      * Set to false once all preconsensus events have been replayed.
      */
     private boolean replayingPreconsensusStream = true;
-=======
+
+    /**
      * Use this constant if the consensus hash manager should not ignore any rounds.
      */
     public static final int DO_NOT_IGNORE_ROUNDS = -1;
@@ -105,7 +105,6 @@
      * A round that should not be validated. Set to {@link #DO_NOT_IGNORE_ROUNDS} if all rounds should be validated.
      */
     private final long ignoredRound;
->>>>>>> fda7a561
 
     private final SelfIssTrigger selfIssDispatcher;
     private final CatastrophicIssTrigger catastrophicIssDispatcher;
@@ -114,33 +113,12 @@
     /**
      * Create an object that tracks reported hashes and detects ISS events.
      *
-<<<<<<< HEAD
      * @param time                         provides the current wall clock time
      * @param dispatchBuilder              responsible for building dispatchers
      * @param addressBook                  the address book for the network
-     * @param consensusConfig              consensus configuration
-     * @param stateConfig                  state configuration
      * @param currentEpochHash             the current epoch hash
      * @param ignorePreconsensusSignatures If true, ignore signatures from the preconsensus event stream, otherwise
      *                                     validate them like normal.
-     */
-    public ConsensusHashManager(
-            @NonNull final Time time,
-            @NonNull final DispatchBuilder dispatchBuilder,
-            @NonNull final AddressBook addressBook,
-            @NonNull final ConsensusConfig consensusConfig,
-            @NonNull final StateConfig stateConfig,
-            @Nullable final Hash currentEpochHash,
-            final boolean ignorePreconsensusSignatures) {
-=======
-     * @param platformContext        the platform context
-     * @param time                   provides the current wall clock time
-     * @param dispatchBuilder        responsible for building dispatchers
-     * @param addressBook            the address book for the network
-     * @param currentEpochHash       the current epoch hash
-     * @param currentSoftwareVersion the current software version
-     * @param ignoredRound           a round that should not be validated. Set to {@link #DO_NOT_IGNORE_ROUNDS} if all
-     *                               rounds should be validated.
      */
     public ConsensusHashManager(
             @NonNull final PlatformContext platformContext,
@@ -149,12 +127,12 @@
             final AddressBook addressBook,
             final Hash currentEpochHash,
             final SoftwareVersion currentSoftwareVersion,
+            final boolean ignorePreconsensusSignatures,
             final long ignoredRound) {
 
         final ConsensusConfig consensusConfig =
                 platformContext.getConfiguration().getConfigData(ConsensusConfig.class);
         final StateConfig stateConfig = platformContext.getConfiguration().getConfigData(StateConfig.class);
->>>>>>> fda7a561
 
         final Duration timeBetweenIssLogs = Duration.ofSeconds(stateConfig.secondsBetweenIssLogs());
         lackingSignaturesRateLimiter = new RateLimiter(time, timeBetweenIssLogs);
@@ -175,24 +153,22 @@
         this.roundData = new ConcurrentSequenceMap<>(
                 -consensusConfig.roundsNonAncient(), consensusConfig.roundsNonAncient(), x -> x);
 
-<<<<<<< HEAD
         this.ignorePreconsensusSignatures = ignorePreconsensusSignatures;
         if (ignorePreconsensusSignatures) {
             logger.info(STARTUP.getMarker(), "State signatures from the preconsensus event stream will be ignored.");
         }
-    }
-
-    /**
-     * This method is called once all preconsensus events have been replayed.
-     */
-    public void signalEndOfPreconsensusReplay() {
-        replayingPreconsensusStream = false;
-=======
+
         this.ignoredRound = ignoredRound;
         if (ignoredRound != DO_NOT_IGNORE_ROUNDS) {
             logger.warn(STARTUP.getMarker(), "No ISS detection will be performed for round {}", ignoredRound);
         }
->>>>>>> fda7a561
+    }
+
+    /**
+     * This method is called once all preconsensus events have been replayed.
+     */
+    public void signalEndOfPreconsensusReplay() {
+        replayingPreconsensusStream = false;
     }
 
     /**
@@ -276,13 +252,13 @@
         Objects.requireNonNull(signerId);
         Objects.requireNonNull(signatureTransaction);
 
-<<<<<<< HEAD
         if (ignorePreconsensusSignatures && replayingPreconsensusStream) {
             // We are still replaying preconsensus events and we are configured to ignore signatures during replay
-=======
+            return;
+        }
+
         if (!Objects.equals(currentSoftwareVersion, eventVersion)) {
             // this is a signature from a different software version, ignore it
->>>>>>> fda7a561
             return;
         }
 
