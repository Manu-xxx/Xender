--- conflicted
+++ resolved
@@ -56,81 +56,16 @@
     private StartupStateUtils() {}
 
     /**
-<<<<<<< HEAD
      * Get the initial state to be used by this node. May return a state loaded from disk, or may return a genesis state
      * if no valid state is found on disk.
      *
      * @param platformContext     the platform context
-     * @param recycleBin          the recycle bin
      * @param softwareVersion     the software version of the app
      * @param genesisStateBuilder a supplier that can build a genesis state
      * @param mainClassName       the name of the app's SwirldMain class
      * @param swirldName          the name of this swirld
      * @param selfId              the node id of this node
      * @param configAddressBook   the address book from config.txt
-=======
-     * If necessary, perform cleanup in preparation for emergency recovery.
-     *
-     * @param platformContext     the platform context
-     * @param selfId              the ID of this node
-     * @param swirldName          the name of this swirld
-     * @param actualMainClassName the name of the app's SwirldMain class (may be a value provided by configuration)
-     * @param epoch               the epoch that the platform wants to be in (defined either by the emergency recovery
-     *                            file or the state loaded from disk if it is not overridden by a recovery file)
-     * @param initialStateRound   the round number of the initial state
-     */
-    public static void doRecoveryCleanup(
-            @NonNull final PlatformContext platformContext,
-            @NonNull final NodeId selfId,
-            @NonNull final String swirldName,
-            @NonNull final String actualMainClassName,
-            @Nullable final Hash epoch,
-            final long initialStateRound) {
-
-        final Scratchpad<RecoveryScratchpad> recoveryScratchpad =
-                Scratchpad.create(platformContext, selfId, RecoveryScratchpad.class, RecoveryScratchpad.SCRATCHPAD_ID);
-        recoveryScratchpad.logContents();
-
-        final Hash previousEpoch = recoveryScratchpad.get(RecoveryScratchpad.EPOCH_HASH);
-
-        if (Objects.equals(epoch, previousEpoch)) {
-            // We are in the same epoch as when we were the last time he platform was shut down.
-            return;
-        }
-
-        logger.info(
-                STARTUP.getMarker(),
-                "Entering new epoch, cleaning up file system in preparation for emergency recovery. "
-                        + "Any states with a round number higher than {} will be recycled.",
-                initialStateRound);
-
-        final List<SavedStateInfo> savedStateFiles = new SignedStateFilePath(
-                        platformContext.getConfiguration().getConfigData(StateCommonConfig.class))
-                .getSavedStateFiles(actualMainClassName, selfId, swirldName);
-        for (final SavedStateInfo stateInfo : savedStateFiles) {
-            if (stateInfo.metadata().round() > initialStateRound) {
-                recycleState(platformContext.getFileSystemManager(), stateInfo);
-            }
-        }
-
-        // Write the current epoch into the scratchpad. Once this completes, the platform will not do cleanup
-        // the next time it boots with this epoch hash.
-        recoveryScratchpad.set(RecoveryScratchpad.EPOCH_HASH, epoch);
-    }
-
-    /**
-     * Get the initial state to be used by this node. May return a state loaded from disk, or may return a genesis state
-     * if no valid state is found on disk.
-     *
-     * @param platformContext          the platform context
-     * @param softwareVersion          the software version of the app
-     * @param genesisStateBuilder      a supplier that can build a genesis state
-     * @param mainClassName            the name of the app's SwirldMain class
-     * @param swirldName               the name of this swirld
-     * @param selfId                   the node id of this node
-     * @param configAddressBook        the address book from config.txt
-     * @param emergencyRecoveryManager the emergency recovery manager
->>>>>>> 8227e781
      * @return the initial state to be used by this node
      * @throws SignedStateLoadingException if there was a problem parsing states on disk and we are not configured to
      *                                     delete malformed states
@@ -152,12 +87,8 @@
         Objects.requireNonNull(selfId);
         Objects.requireNonNull(configAddressBook);
 
-        final ReservedSignedState loadedState = StartupStateUtils.loadStateFile(
-<<<<<<< HEAD
-                platformContext, recycleBin, selfId, mainClassName, swirldName, softwareVersion);
-=======
-                platformContext, selfId, mainClassName, swirldName, softwareVersion, emergencyRecoveryManager);
->>>>>>> 8227e781
+        final ReservedSignedState loadedState =
+                StartupStateUtils.loadStateFile(platformContext, selfId, mainClassName, swirldName, softwareVersion);
 
         try (loadedState) {
             if (loadedState.isNotNull()) {
@@ -181,21 +112,11 @@
     /**
      * Looks at the states on disk, chooses one to load, and then loads the chosen state.
      *
-<<<<<<< HEAD
-     * @param platformContext        the platform context
-     * @param recycleBin             the recycle bin
-     * @param selfId                 the ID of this node
-     * @param mainClassName          the name of the main class
-     * @param swirldName             the name of the swirld
-     * @param currentSoftwareVersion the current software version
-=======
      * @param platformContext          the platform context
      * @param selfId                   the ID of this node
      * @param mainClassName            the name of the main class
      * @param swirldName               the name of the swirld
      * @param currentSoftwareVersion   the current software version
-     * @param emergencyRecoveryManager the emergency recovery manager
->>>>>>> 8227e781
      * @return a reserved signed state (wrapped state will be null if no state could be loaded)
      * @throws SignedStateLoadingException if there was a problem parsing states on disk and we are not configured to
      *                                     delete malformed states
@@ -221,21 +142,7 @@
             return createNullReservation();
         }
 
-<<<<<<< HEAD
-        final ReservedSignedState state =
-                loadLatestState(platformContext, recycleBin, currentSoftwareVersion, savedStateFiles);
-=======
-        final boolean emergencyStateRequired = emergencyRecoveryManager.isEmergencyStateRequired();
-
-        final ReservedSignedState state;
-        if (emergencyStateRequired) {
-            state = loadEmergencyState(
-                    platformContext, currentSoftwareVersion, savedStateFiles, emergencyRecoveryManager);
-        } else {
-            state = loadLatestState(platformContext, currentSoftwareVersion, savedStateFiles);
-        }
-
->>>>>>> 8227e781
+        final ReservedSignedState state = loadLatestState(platformContext, currentSoftwareVersion, savedStateFiles);
         return state;
     }
 
@@ -284,191 +191,6 @@
     }
 
     /**
-<<<<<<< HEAD
-=======
-     * Load the latest state that is compatible with the emergency recovery file.
-     *
-     * @param platformContext          the platform context
-     * @param currentSoftwareVersion   the current software version
-     * @param savedStateFiles          the saved states to try
-     * @param emergencyRecoveryManager the emergency recovery manager
-     * @return the loaded state
-     */
-    @NonNull
-    private static ReservedSignedState loadEmergencyState(
-            @NonNull final PlatformContext platformContext,
-            @NonNull final SoftwareVersion currentSoftwareVersion,
-            @NonNull final List<SavedStateInfo> savedStateFiles,
-            @NonNull final EmergencyRecoveryManager emergencyRecoveryManager)
-            throws SignedStateLoadingException {
-
-        final EmergencyRecoveryFile recoveryFile = emergencyRecoveryManager.getEmergencyRecoveryFile();
-        logger.info(
-                STARTUP.getMarker(),
-                """
-                        Loading state in emergency recovery mode. The emergency recovery file specifies the following:
-                            Epoch hash:          {}
-                            Epoch hash mnemonic: {}
-                            Round:               {}""",
-                recoveryFile.hash(),
-                recoveryFile.hash().toMnemonic(),
-                recoveryFile.round());
-
-        ReservedSignedState state = null;
-        for (final SavedStateInfo savedStateFile : savedStateFiles) {
-            if (!isSuitableInitialRecoveryState(emergencyRecoveryManager, savedStateFile)) {
-                continue;
-            }
-
-            state = loadStateFile(platformContext, currentSoftwareVersion, savedStateFile);
-            if (state != null) {
-                break;
-            }
-        }
-
-        return processRecoveryState(emergencyRecoveryManager, state);
-    }
-
-    /**
-     * Check if a state is a suitable initial state for emergency recovery. A suitable state satisfies at least one of
-     * these conditions:
-     * <ul>
-     *     <li>The state's root hash matches the exact epoch hash</li>
-     *     <li>The state has a matching epoch hash</li>
-     *     <li>The state's round is less than the recovery round</li>
-     * </ul>
-     *
-     * @param emergencyRecoveryManager decides if a state is suitable for emergency recovery
-     * @param savedStateFile           the state to check
-     * @return true if the state is suitable to be an initial state for emergency recovery, false otherwise
-     */
-    private static boolean isSuitableInitialRecoveryState(
-            @NonNull final EmergencyRecoveryManager emergencyRecoveryManager,
-            @NonNull final SavedStateInfo savedStateFile) {
-
-        if (savedStateFile.metadata().hash() == null) {
-            // This state was created with an old version of the metadata, do not consider it.
-            // Any state written with the current software version will have a non-null value for this field.
-            return false;
-        }
-
-        final Hash targetEpoch =
-                emergencyRecoveryManager.getEmergencyRecoveryFile().hash();
-        final long targetRound =
-                emergencyRecoveryManager.getEmergencyRecoveryFile().round();
-
-        final Hash stateHash = savedStateFile.metadata().hash();
-        final Hash stateEpoch = savedStateFile.metadata().epochHash();
-        final long stateRound = savedStateFile.metadata().round();
-
-        final boolean isStateSuitable = isInEpoch(targetEpoch, stateHash, stateEpoch) || stateRound < targetRound;
-
-        if (isStateSuitable) {
-            logger.info(
-                    STARTUP.getMarker(),
-                    """
-                            The following state meets the emergency recovery criteria:
-                                File path:     {}
-                                Hash:          {}
-                                Hash Mnemonic: {}
-                                Round:         {}""",
-                    savedStateFile.stateFile(),
-                    savedStateFile.metadata().hash(),
-                    savedStateFile.metadata().hashMnemonic(),
-                    savedStateFile.metadata().round());
-        } else {
-            logger.warn(
-                    STARTUP.getMarker(),
-                    """
-                            The following state does not meet the emergency recovery criteria:
-                                File path:     {}
-                                Hash:          {}
-                                Hash Mnemonic: {}
-                                Round:         {}""",
-                    savedStateFile.stateFile(),
-                    savedStateFile.metadata().hash(),
-                    savedStateFile.metadata().hashMnemonic(),
-                    savedStateFile.metadata().round());
-        }
-
-        return isStateSuitable;
-    }
-
-    /**
-     * Check if a provided state is in the hash epoch that is specified by the emergency recovery file.
-     *
-     * @param targetEpoch the hash epoch specified by the emergency recovery file
-     * @param stateHash   the hash of the state
-     * @param stateEpoch  the epoch hash of the state
-     * @return true if the state is in the hash epoch, false otherwise. Null states are not in the hash epoch.
-     */
-    private static boolean isInEpoch(
-            @Nullable final Hash targetEpoch, @Nullable final Hash stateHash, @Nullable final Hash stateEpoch) {
-
-        if (stateHash == null) {
-            // State is from an old version of the code that did not store state hash in metadata
-            return false;
-        }
-
-        return stateHash.equals(targetEpoch) || Objects.equals(stateEpoch, targetEpoch);
-    }
-
-    /**
-     * Once we have decided which state will be our initial state, do some additional logging and processing.
-     *
-     * @param emergencyRecoveryManager the emergency recovery manager
-     * @param state                    the state that will be our initial state (null if we are starting from genesis)
-     * @return the state that will be our initial state (converts null genesis state to a non-null wrapper)
-     */
-    @NonNull
-    private static ReservedSignedState processRecoveryState(
-            @NonNull final EmergencyRecoveryManager emergencyRecoveryManager,
-            @Nullable final ReservedSignedState state) {
-
-        final Hash targetEpoch =
-                emergencyRecoveryManager.getEmergencyRecoveryFile().hash();
-        final Hash stateHash = state == null ? null : state.get().getState().getHash();
-        final Hash stateEpoch =
-                state == null ? null : state.get().getState().getPlatformState().getEpochHash();
-
-        final boolean inEpoch = isInEpoch(targetEpoch, stateHash, stateEpoch);
-
-        if (state == null) {
-            logger.warn(
-                    STARTUP.getMarker(),
-                    "No state on disk met the criteria for emergency recovery, starting from genesis. "
-                            + "This node will need to receive a state through an emergency reconnect.");
-            return createNullReservation();
-        } else if (inEpoch) {
-            logger.info(
-                    STARTUP.getMarker(),
-                    "Loaded state is in the correct hash epoch, "
-                            + "this node will not need to receive a state through an emergency reconnect.");
-
-            state.get().markAsRecoveryState();
-
-            // Ensure that the next round created has the proper epoch hash.
-            state.get()
-                    .getState()
-                    .getPlatformState()
-                    .setNextEpochHash(
-                            emergencyRecoveryManager.getEmergencyRecoveryFile().hash());
-
-            // Signal that an emergency reconnect is not needed.
-            emergencyRecoveryManager.emergencyStateLoaded();
-
-            return state;
-        } else {
-            logger.warn(
-                    STARTUP.getMarker(),
-                    "Loaded state is not in the correct hash epoch, "
-                            + "this node will need to receive a state through an emergency reconnect.");
-            return state;
-        }
-    }
-
-    /**
->>>>>>> 8227e781
      * Load the latest state. If the latest state is invalid, try to load the next latest state. Repeat until a valid
      * state is found or there are no more states to try.
      *
