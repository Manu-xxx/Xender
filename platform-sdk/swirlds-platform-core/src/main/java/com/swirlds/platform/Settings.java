--- conflicted
+++ resolved
@@ -94,13 +94,6 @@
 import com.swirlds.common.utility.PlatformVersion;
 import com.swirlds.config.api.Configuration;
 import com.swirlds.platform.internal.SubSetting;
-<<<<<<< HEAD
-import com.swirlds.virtualmap.VirtualMapSettingsFactory;
-=======
-import com.swirlds.platform.state.StateSettings;
-import com.swirlds.platform.state.signed.SignedStateFileManager;
-import com.swirlds.platform.state.signed.SignedStateManager;
->>>>>>> a6822fb7
 import java.io.BufferedWriter;
 import java.io.File;
 import java.io.FileNotFoundException;
@@ -367,16 +360,6 @@
      * or application
      */
     private boolean gossipWithDifferentVersions = GOSSIP_WITH_DIFFERENT_VERSIONS_DEFAULT_VALUE;
-
-<<<<<<< HEAD
-    /**
-     * Settings controlling VirtualMap.
-     */
-    private VirtualMapSettingsImpl virtualMap = new VirtualMapSettingsImpl();
-=======
-    /** settings that control the {@link SignedStateManager} and {@link SignedStateFileManager} behaviors */
-    private StateSettings state = new StateSettings();
->>>>>>> a6822fb7
 
     private Settings() {}
 
