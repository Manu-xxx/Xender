/*
 * Copyright (C) 2017-2023 Hedera Hashgraph, LLC
 *
 * Licensed under the Apache License, Version 2.0 (the "License");
 * you may not use this file except in compliance with the License.
 * You may obtain a copy of the License at
 *
 *      http://www.apache.org/licenses/LICENSE-2.0
 *
 * Unless required by applicable law or agreed to in writing, software
 * distributed under the License is distributed on an "AS IS" BASIS,
 * WITHOUT WARRANTIES OR CONDITIONS OF ANY KIND, either express or implied.
 * See the License for the specific language governing permissions and
 * limitations under the License.
 */

package com.swirlds.platform;

import static com.swirlds.common.io.utility.FileUtils.getAbsolutePath;
import static com.swirlds.common.io.utility.FileUtils.rethrowIO;
import static com.swirlds.common.settings.ParsingUtils.parseDuration;
import static com.swirlds.logging.LogMarker.EXCEPTION;
import static com.swirlds.logging.LogMarker.STARTUP;
import static com.swirlds.platform.SettingConstants.APPS_STRING;
import static com.swirlds.platform.SettingConstants.BUFFER_SIZE_DEFAULT_VALUE;
import static com.swirlds.platform.SettingConstants.CALLER_SKIPS_BEFORE_SLEEP_DEFAULT_VALUE;
import static com.swirlds.platform.SettingConstants.CHECK_SIGNED_STATE_FROM_DISK_DEFAULT_VALUE;
import static com.swirlds.platform.SettingConstants.CONFIG_TXT;
import static com.swirlds.platform.SettingConstants.CSV_APPEND_DEFAULT_VALUE;
import static com.swirlds.platform.SettingConstants.CSV_FILE_NAME_DEFAULT_VALUE;
import static com.swirlds.platform.SettingConstants.CSV_OUTPUT_FOLDER_DEFAULT_VALUE;
import static com.swirlds.platform.SettingConstants.CSV_WRITE_FREQUENCY_DEFAULT_VALUE;
import static com.swirlds.platform.SettingConstants.DATA_STRING;
import static com.swirlds.platform.SettingConstants.DEADLOCK_CHECK_PERIOD_DEFAULT_VALUE;
import static com.swirlds.platform.SettingConstants.DELAY_SHUFFLE_DEFAULT_VALUE;
import static com.swirlds.platform.SettingConstants.DISABLE_METRICS_OUTPUT_DEFAULT_VALUE;
import static com.swirlds.platform.SettingConstants.DO_UPNP_DEFAULT_VALUE;
import static com.swirlds.platform.SettingConstants.EMERGENCY_STATE_FILE_NAME_DEFAULT_VALUE;
import static com.swirlds.platform.SettingConstants.ENABLE_EVENT_STREAMING_DEFAULT_VALUE;
import static com.swirlds.platform.SettingConstants.EVENTS_LOG_DIR_DEFAULT_VALUE;
import static com.swirlds.platform.SettingConstants.EVENTS_LOG_PERIOD_DEFAULT_VALUE;
import static com.swirlds.platform.SettingConstants.EVENT_INTAKE_QUEUE_SIZE_DEFAULT_VALUE;
import static com.swirlds.platform.SettingConstants.EVENT_INTAKE_QUEUE_THROTTLE_SIZE_DEFAULT_VALUE;
import static com.swirlds.platform.SettingConstants.EVENT_STREAM_QUEUE_CAPACITY_DEFAULT_VALUE;
import static com.swirlds.platform.SettingConstants.FREEZE_SECONDS_AFTER_STARTUP_DEFAULT_VALUE;
import static com.swirlds.platform.SettingConstants.GOSSIP_WITH_DIFFERENT_VERSIONS_DEFAULT_VALUE;
import static com.swirlds.platform.SettingConstants.HALF_LIFE_DEFAULT_VALUE;
import static com.swirlds.platform.SettingConstants.JVM_PAUSE_DETECTOR_SLEEP_MS_DEFAULT_VALUE;
import static com.swirlds.platform.SettingConstants.JVM_PAUSE_REPORT_MS_DEFAULT_VALUE;
import static com.swirlds.platform.SettingConstants.KEYS_STRING;
import static com.swirlds.platform.SettingConstants.LOAD_KEYS_FROM_PFX_FILES_DEFAULT_VALUE;
import static com.swirlds.platform.SettingConstants.LOG4J2_CONFIG_FILE;
import static com.swirlds.platform.SettingConstants.LOG_STACK_DEFAULT_VALUE;
import static com.swirlds.platform.SettingConstants.MAX_ADDRESS_SIZE_ALLOWED_DEFAULT_VALUE;
import static com.swirlds.platform.SettingConstants.MAX_EVENT_QUEUE_FOR_CONS_DEFAULT_VALUE;
import static com.swirlds.platform.SettingConstants.MAX_INCOMING_SYNCS_INC_DEFAULT_VALUE;
import static com.swirlds.platform.SettingConstants.MAX_OUTGOING_SYNCS_DEFAULT_VALUE;
import static com.swirlds.platform.SettingConstants.MAX_TRANSACTION_BYTES_PER_EVENT_DEFAULT_VALUE;
import static com.swirlds.platform.SettingConstants.MAX_TRANSACTION_COUNT_PER_EVENT_DEFAULT_VALUE;
import static com.swirlds.platform.SettingConstants.NUM_CONNECTIONS_DEFAULT_VALUE;
import static com.swirlds.platform.SettingConstants.NUM_CRYPTO_THREADS_DEFAULT_VALUE;
import static com.swirlds.platform.SettingConstants.PROMETHEUS_ENDPOINT_ENABLED_DEFAULT_VALUE;
import static com.swirlds.platform.SettingConstants.PROMETHEUS_ENDPOINT_MAX_BACKLOG_ALLOWED_DEFAULT_VALUE;
import static com.swirlds.platform.SettingConstants.PROMETHEUS_ENDPOINT_PORT_NUMBER_DEFAULT_VALUE;
import static com.swirlds.platform.SettingConstants.RANDOM_EVENT_PROBABILITY_DEFAULT_VALUE;
import static com.swirlds.platform.SettingConstants.REQUIRE_STATE_LOAD_DEFAULT_VALUE;
import static com.swirlds.platform.SettingConstants.RESCUE_CHILDLESS_INVERSE_PROBABILITY_DEFAULT_VALUE;
import static com.swirlds.platform.SettingConstants.RUN_PAUSE_CHECK_TIMER_DEFAULT_VALUE;
import static com.swirlds.platform.SettingConstants.SAVED_STRING;
import static com.swirlds.platform.SettingConstants.SETTINGS_TXT;
import static com.swirlds.platform.SettingConstants.SHOW_INTERNAL_STATS_DEFAULT_VALUE;
import static com.swirlds.platform.SettingConstants.SIGNED_STATE_FREQ_DEFAULT_VALUE;
import static com.swirlds.platform.SettingConstants.SLEEP_CALLER_SKIPS_DEFAULT_VALUE;
import static com.swirlds.platform.SettingConstants.SLEEP_HEARTBEAT_DEFAULT_VALUE;
import static com.swirlds.platform.SettingConstants.SOCKET_IP_TOS_DEFAULT_VALUE;
import static com.swirlds.platform.SettingConstants.STALE_EVENT_PREVENTION_THRESHOLD_DEFAULT_VALUE;
import static com.swirlds.platform.SettingConstants.STATS_BUFFER_SIZE_DEFAULT_VALUE;
import static com.swirlds.platform.SettingConstants.STATS_RECENT_SECONDS_DEFAULT_VALUE;
import static com.swirlds.platform.SettingConstants.STATS_SKIP_SECONDS_DEFAULT_VALUE;
import static com.swirlds.platform.SettingConstants.TCP_NO_DELAY_DEFAULT_VALUE;
import static com.swirlds.platform.SettingConstants.THREAD_DUMP_LOG_DIR_DEFAULT_VALUE;
import static com.swirlds.platform.SettingConstants.THREAD_DUMP_PERIOD_MS_DEFAULT_VALUE;
import static com.swirlds.platform.SettingConstants.THREAD_PRIORITY_NON_SYNC_DEFAULT_VALUE;
import static com.swirlds.platform.SettingConstants.THREAD_PRIORITY_SYNC_DEFAULT_VALUE;
import static com.swirlds.platform.SettingConstants.THROTTLE_TRANSACTION_QUEUE_SIZE_DEFAULT_VALUE;
import static com.swirlds.platform.SettingConstants.TIMEOUT_SERVER_ACCEPT_CONNECT_DEFAULT_VALUE;
import static com.swirlds.platform.SettingConstants.TIMEOUT_SYNC_CLIENT_CONNECT_DEFAULT_VALUE;
import static com.swirlds.platform.SettingConstants.TIMEOUT_SYNC_CLIENT_SOCKET_DEFAULT_VALUE;
import static com.swirlds.platform.SettingConstants.TRANSACTION_MAX_BYTES_DEFAULT_VALUES;
import static com.swirlds.platform.SettingConstants.USE_LOOPBACK_IP_DEFAULT_VALUE;
import static com.swirlds.platform.SettingConstants.USE_TLS_DEFAULT_VALUE;
import static com.swirlds.platform.SettingConstants.VERBOSE_STATISTICS_DEFAULT_VALUE;
import static com.swirlds.platform.SettingConstants.VERIFY_EVENT_SIGS_DEFAULT_VALUE;

import com.swirlds.common.internal.SettingsCommon;
import com.swirlds.common.settings.SettingsException;
import com.swirlds.common.threading.framework.config.QueueThreadConfiguration;
import com.swirlds.common.utility.CommonUtils;
import com.swirlds.common.utility.PlatformVersion;
import com.swirlds.config.api.Configuration;
import com.swirlds.jasperdb.settings.JasperDbSettingsFactory;
import com.swirlds.merkledb.settings.MerkleDbSettingsFactory;
import com.swirlds.platform.internal.SubSetting;
import com.swirlds.platform.state.StateSettings;
import com.swirlds.platform.state.signed.SignedStateFileManager;
import com.swirlds.platform.state.signed.SignedStateManager;
import com.swirlds.virtualmap.VirtualMapSettingsFactory;
import java.io.BufferedWriter;
import java.io.File;
import java.io.FileNotFoundException;
import java.io.IOException;
import java.lang.reflect.Field;
import java.lang.reflect.Modifier;
import java.nio.charset.StandardCharsets;
import java.nio.file.Files;
import java.nio.file.Path;
import java.time.Duration;
import java.util.ArrayList;
import java.util.List;
import java.util.Scanner;
import org.apache.logging.log4j.LogManager;
import org.apache.logging.log4j.Logger;

/**
 * This purely-static class holds global settings that control how the Platform and sync processes operate. If the file
 * sdk/settings.txt exists, then it will read the settings from it, to override one or more of the default settings (and
 * to override settings in config.txt). The Browser should call the loadSettings() method to read that file, before it
 * instantiates any Platform objects (or anything else).
 * <p>
 * Any field that is intended to be a "setting" should be non-final. The settings.txt file will not change any of the
 * fields. But it will change all of the final fields (except maxIncomingSyncs, which is a special case which is
 * calculated from maxOutgoingSyncs, and cannot be changed directly from settings.txt).
 * <p>
 * After the config.txt and settings.txt files have been read and the Platform objects instantiated, the Browser should
 * then call writeSettings() to write all the final settings values to settingsUsed.txt (though only if settings.txt
 * exists).
 *
 * @deprecated will be replaced by the {@link Configuration} API in near future. If you need to use this class please
 * try to do as less static access as possible.
 */
@Deprecated(forRemoval = true)
public class Settings {

    // The following paths are for 4 files and 2 directories, such as:
    // /FULL/PATH/sdk/config.txt
    // /FULL/PATH/sdk/settings.txt
    // /FULL/PATH/sdk/settingsUsed.txt
    // /FULL/PATH/sdk/log4j2.xml
    // /FULL/PATH/sdk/data/keys/
    // /FULL/PATH/sdk/data/apps/

    // useful run configuration arguments for debugging:
    // -XX:+HeapDumpOnOutOfMemoryError
    // -Djavax.net.debug=ssl,handshake

    /** use this for all logging, as controlled by the optional data/log4j2.xml file */
    private static final Logger logger = LogManager.getLogger(Settings.class);

    private static final Settings INSTANCE = new Settings();
    /** path to config.txt (which might not exist) */
    private final Path configPath = getAbsolutePath(CONFIG_TXT);
    /** path to settings.txt (which might not exist) */
    private final Path settingsPath = getAbsolutePath(SETTINGS_TXT);
    /** the directory where the settings used file will be created on startup if and only if settings.txt exists */
    private final Path settingsUsedDir = getAbsolutePath();
    /** path to data/keys/ */
    private final Path keysDirPath = getAbsolutePath().resolve(DATA_STRING).resolve(KEYS_STRING);
    /** path to data/apps/ */
    private final Path appsDirPath = getAbsolutePath().resolve(DATA_STRING).resolve(APPS_STRING);

    ///////////////////////////////////////////
    // settings from settings.txt file
    /** priority for threads that don't sync (all but SyncCaller, SyncListener,SyncServer */
    private final int threadPriorityNonSync = THREAD_PRIORITY_NON_SYNC_DEFAULT_VALUE;
    /** path to log4j2.xml (which might not exist) */
    private Path logPath = rethrowIO(() -> getAbsolutePath(LOG4J2_CONFIG_FILE));
    /** verify event signatures (rather than just trusting they are correct)? */
    private boolean verifyEventSigs = VERIFY_EVENT_SIGS_DEFAULT_VALUE;
    /** number of threads used to verify signatures and generate keys, in parallel */
    private int numCryptoThreads = NUM_CRYPTO_THREADS_DEFAULT_VALUE;
    /** show the user all statistics, including those with category "internal"? */
    private boolean showInternalStats = SHOW_INTERNAL_STATS_DEFAULT_VALUE;
    /** show expand statistics values, inlcude mean, min, max, stdDev */
    private boolean verboseStatistics = VERBOSE_STATISTICS_DEFAULT_VALUE;
    /** if set to true, the platform will fail to start if it fails to load a state from disk */
    private boolean requireStateLoad = REQUIRE_STATE_LOAD_DEFAULT_VALUE;
    /**
     * hash and sign a state every signedStateFreq rounds. 1 means that a state will be signed every round, 2 means
     * every other round, and so on. If the value is 0 or less, no states will be signed
     */
    private int signedStateFreq = SIGNED_STATE_FREQ_DEFAULT_VALUE;
    /** max events that can be put in the forCons queue (q2) in ConsensusRoundHandler (0 for infinity) */
    private int maxEventQueueForCons = MAX_EVENT_QUEUE_FOR_CONS_DEFAULT_VALUE;
    /**
     * Stop accepting new non-system transactions into the 4 transaction queues if any of them have more than this
     * many.
     */
    private int throttleTransactionQueueSize = THROTTLE_TRANSACTION_QUEUE_SIZE_DEFAULT_VALUE;
    /** number of connections maintained by each member (syncs happen on random connections from that set */
    private int numConnections = NUM_CONNECTIONS_DEFAULT_VALUE; // probably 40 is a good number
    /** maximum number of simultaneous outgoing syncs initiated by me */
    private int maxOutgoingSyncs = MAX_OUTGOING_SYNCS_DEFAULT_VALUE;
    /**
     * maximum number of simultaneous incoming syncs initiated by others, minus maxOutgoingSyncs. If there is a moment
     * where each member has maxOutgoingSyncs outgoing syncs in progress, then a fraction of at least:
     *
     * <pre>
     * (1 / (maxOutgoingSyncs + maxIncomingSyncsInc))
     * </pre>
     * <p>
     * members will be willing to accept another incoming sync. So even in the worst case, it should be possible to find
     * a partner to sync with in about (maxOutgoingSyncs + maxIncomingSyncsInc) tries, on average.
     */
    private int maxIncomingSyncsInc = MAX_INCOMING_SYNCS_INC_DEFAULT_VALUE;
    /** for BufferedInputStream and BufferedOutputStream for syncing */
    private int bufferSize = BUFFER_SIZE_DEFAULT_VALUE;
    /**
     * The IP_TOS to set for a socket, from 0 to 255, or -1 to not set one. This number (if not -1) will be part of
     * every TCP/IP packet, and is normally ignored by internet routers, but it is possible to make routers change their
     * handling of packets based on this number, such as for providing different Quality of Service (QoS).
     *
     * @see <a href="https://en.wikipedia.org/wiki/Type_of_service">Type of Service</a>
     */
    private int socketIpTos = SOCKET_IP_TOS_DEFAULT_VALUE;
    /** half life of some of the various statistics (give half the weight to the last halfLife seconds) */
    private double halfLife = HALF_LIFE_DEFAULT_VALUE;

    /** when converting an exception to a string for logging, should it include the stack trace? */
    private boolean logStack = LOG_STACK_DEFAULT_VALUE;
    /** should TLS be turned on, rather than making all sockets unencrypted? */
    private boolean useTLS = USE_TLS_DEFAULT_VALUE;
    /** should this set up uPnP port forwarding on the router once every 60 seconds? */
    private boolean doUpnp = DO_UPNP_DEFAULT_VALUE;
    /** should be set to true when using the internet simulator */
    private boolean useLoopbackIp = USE_LOOPBACK_IP_DEFAULT_VALUE;
    /** if true, then Nagel's algorithm is disabled, which helps latency, hurts bandwidth usage */
    private boolean tcpNoDelay = TCP_NO_DELAY_DEFAULT_VALUE;
    /** timeout when waiting for data */
    private int timeoutSyncClientSocket = TIMEOUT_SYNC_CLIENT_SOCKET_DEFAULT_VALUE;
    /** timeout when establishing a connection */
    private int timeoutSyncClientConnect = TIMEOUT_SYNC_CLIENT_CONNECT_DEFAULT_VALUE;
    /** timeout when server is waiting for another member to create a connection */
    private int timeoutServerAcceptConnect = TIMEOUT_SERVER_ACCEPT_CONNECT_DEFAULT_VALUE;
    /** check for deadlocks every this many milliseconds (-1 for never) */
    private int deadlockCheckPeriod = DEADLOCK_CHECK_PERIOD_DEFAULT_VALUE;
    /** send a heartbeat byte on each comm channel to keep it open, every this many milliseconds */
    private int sleepHeartbeat = SLEEP_HEARTBEAT_DEFAULT_VALUE;
    /**
     * the working state (stateWork) resets to a copy of the consensus state (stateCons) (which is called a shuffle)
     * when its queue is empty and the two are equal, but never twice within this many milliseconds
     */
    private long delayShuffle = DELAY_SHUFFLE_DEFAULT_VALUE;
    /** sleep sleepCallerSkips ms after the caller fails this many times to call a random member */
    private long callerSkipsBeforeSleep = CALLER_SKIPS_BEFORE_SLEEP_DEFAULT_VALUE;
    /** caller sleeps this many milliseconds if it failed to connect to callerSkipsBeforeSleep in a row */
    private long sleepCallerSkips = SLEEP_CALLER_SKIPS_DEFAULT_VALUE;
    /** number of bins to store for the history (in StatsBuffer etc.) */
    private int statsBufferSize = STATS_BUFFER_SIZE_DEFAULT_VALUE;
    /** number of seconds covered by "recent" history (in StatsBuffer etc.) */
    private double statsRecentSeconds = STATS_RECENT_SECONDS_DEFAULT_VALUE;
    /** number of seconds that the "all" history window skips at the start */
    private double statsSkipSeconds = STATS_SKIP_SECONDS_DEFAULT_VALUE;
    /** priority for threads that sync (in SyncCaller, SyncListener, SyncServer) */
    private int threadPrioritySync = THREAD_PRIORITY_SYNC_DEFAULT_VALUE; // Thread.MAX_PRIORITY;
    /** maximum number of bytes allowed in a transaction */
    private int transactionMaxBytes = TRANSACTION_MAX_BYTES_DEFAULT_VALUES;
    /** the maximum number of address allowed in a address book, the same as the maximum allowed network size */
    private int maxAddressSizeAllowed = MAX_ADDRESS_SIZE_ALLOWED_DEFAULT_VALUE;
    /**
     * do not create events for this many seconds after the platform has started (0 or less to not freeze at startup)
     */
    private int freezeSecondsAfterStartup = FREEZE_SECONDS_AFTER_STARTUP_DEFAULT_VALUE;
    /**
     * When enabled, the platform will try to load node keys from .pfx files located in {@link #keysDirPath}. If even a
     * single key is missing, the platform will warn and exit.
     * <p>
     * If disabled, the platform will generate keys deterministically.
     */
    private boolean loadKeysFromPfxFiles = LOAD_KEYS_FROM_PFX_FILES_DEFAULT_VALUE;
    /**
     * the maximum number of bytes that a single event may contain not including the event headers if a single
     * transaction exceeds this limit then the event will contain the single transaction only
     */
    private int maxTransactionBytesPerEvent = MAX_TRANSACTION_BYTES_PER_EVENT_DEFAULT_VALUE;
    /** the maximum number of transactions that a single event may contain */
    private int maxTransactionCountPerEvent = MAX_TRANSACTION_COUNT_PER_EVENT_DEFAULT_VALUE;
    /**
     * The absolute or relative folder path where all the statistics CSV files will be written. If this value is null or
     * an empty string, the current folder selection behavior will be used (ie: the SDK base path).
     */
    private String csvOutputFolder = CSV_OUTPUT_FOLDER_DEFAULT_VALUE;
    /**
     * Disable all metrics-outputs. If {@code true}, this overrides all other specific settings concerning
     * metrics-output.
     */
    private boolean disableMetricsOutput = DISABLE_METRICS_OUTPUT_DEFAULT_VALUE;
    /**
     * The prefix of the name of the CSV file that the platform will write statistics to. If this value is null or an
     * empty string, the platform will not write any statistics.
     */
    private String csvFileName = CSV_FILE_NAME_DEFAULT_VALUE;
    /**
     * The CSV file name of the emergency state recovery file
     */
    private String emergencyStateFileName = EMERGENCY_STATE_FILE_NAME_DEFAULT_VALUE;
    /**
     * The path to look for an emergency recovery file on node start. If a file is present in this directory at startup,
     * emergency recovery will begin.
     */
    private Path emergencyRecoveryFileLoadDir =
            getAbsolutePath().resolve(DATA_STRING).resolve(SAVED_STRING);
    /**
     * The frequency, in milliseconds, at which values are written to the statistics CSV file.
     */
    private int csvWriteFrequency = CSV_WRITE_FREQUENCY_DEFAULT_VALUE;
    /** Indicates whether statistics should be appended to the CSV file. */
    private boolean csvAppend = CSV_APPEND_DEFAULT_VALUE;
    /** Indicates if a prometheus endpoint should be offered **/
    private boolean prometheusEndpointEnabled = PROMETHEUS_ENDPOINT_ENABLED_DEFAULT_VALUE;
    /** Port of the Prometheus endpoint **/
    private int prometheusEndpointPortNumber = PROMETHEUS_ENDPOINT_PORT_NUMBER_DEFAULT_VALUE;
    /** Backlog of the Prometheus endpoint (= number of incoming TCP connections the system will queue) **/
    private int prometheusEndpointMaxBacklogAllowed = PROMETHEUS_ENDPOINT_MAX_BACKLOG_ALLOWED_DEFAULT_VALUE;

    /** The value for the event intake queue at which the node should stop syncing */
    private int eventIntakeQueueThrottleSize = EVENT_INTAKE_QUEUE_THROTTLE_SIZE_DEFAULT_VALUE;
    /**
     * The size of the event intake queue, {@link QueueThreadConfiguration#UNLIMITED_CAPACITY} for unbounded. It is best
     * that this queue is large, but not unbounded. Filling it up can cause sync threads to drop TCP connections, but
     * leaving it unbounded can cause out of memory errors, even with the {@link #eventIntakeQueueThrottleSize}, because
     * syncs that started before the throttle engages can grow the queue to very large sizes on larger networks.
     */
    private int eventIntakeQueueSize = EVENT_INTAKE_QUEUE_SIZE_DEFAULT_VALUE;
    /**
     * If true, the platform will recalculate the hash of the signed state and check it against the written hash. It
     * will also verify that the signatures are valid.
     */
    private boolean checkSignedStateFromDisk = CHECK_SIGNED_STATE_FROM_DISK_DEFAULT_VALUE;
    /**
     * The probability that after a sync, a node will create an event with a random other parent. The probability is is
     * 1 in X, where X is the value of randomEventProbability. A value of 0 means that a node will not create any random
     * events.
     * <p>
     * This feature is used to get consensus on events with no descendants which are created by nodes who go offline.
     */
    private int randomEventProbability = RANDOM_EVENT_PROBABILITY_DEFAULT_VALUE;
    /**
     * A setting used to prevent a node from generating events that will probably become stale. This value is multiplied
     * by the address book size and compared to the number of events received in a sync. If ( numEventsReceived >
     * staleEventPreventionThreshold * addressBookSize ) then we will not create an event for that sync, to reduce the
     * probability of creating an event that will become stale.
     */
    private int staleEventPreventionThreshold = STALE_EVENT_PREVENTION_THRESHOLD_DEFAULT_VALUE;
    /**
     * The probability that we will create a child for a childless event. The probability is 1 / X, where X is the value
     * of rescueChildlessInverseProbability. A value of 0 means that a node will not create any children for childless
     * events.
     */
    private int rescueChildlessInverseProbability = RESCUE_CHILDLESS_INVERSE_PROBABILITY_DEFAULT_VALUE;

    ///////////////////////////////////////////
    // Beta Mirror Nodes
    /** Run a thread that checks if the JVM pauses for a long time */
    private boolean runPauseCheckTimer = RUN_PAUSE_CHECK_TIMER_DEFAULT_VALUE;

    ///////////////////////////////////////////
    // Setting for stream event
    /** enable stream event to server */
    private boolean enableEventStreaming = ENABLE_EVENT_STREAMING_DEFAULT_VALUE;
    /** capacity of the blockingQueue from which we take events and write to EventStream files */
    private int eventStreamQueueCapacity = EVENT_STREAM_QUEUE_CAPACITY_DEFAULT_VALUE;
    /** period of generating eventStream file */
    private long eventsLogPeriod = EVENTS_LOG_PERIOD_DEFAULT_VALUE;

    ///////////////////////////////////////////
    // Setting for thread dump
    /** eventStream files will be generated in this directory */
    private String eventsLogDir = EVENTS_LOG_DIR_DEFAULT_VALUE;
    /** period of generating thread dump file in the unit of milliseconds */
    private long threadDumpPeriodMs = THREAD_DUMP_PERIOD_MS_DEFAULT_VALUE;

    ///////////////////////////////////////////
    // Setting for JVMPauseDetectorThread
    /** thread dump files will be generated in this directory */
    private String threadDumpLogDir = THREAD_DUMP_LOG_DIR_DEFAULT_VALUE;
    /** period of JVMPauseDetectorThread sleeping in the unit of milliseconds */
    private int JVMPauseDetectorSleepMs = JVM_PAUSE_DETECTOR_SLEEP_MS_DEFAULT_VALUE;
    /** log an error when JVMPauseDetectorThread detect a pause greater than this many milliseconds */
    private int JVMPauseReportMs = JVM_PAUSE_REPORT_MS_DEFAULT_VALUE;
    /**
     * if set to false, the platform will refuse to gossip with a node which has a different version of either platform
     * or application
     */
    private boolean gossipWithDifferentVersions = GOSSIP_WITH_DIFFERENT_VERSIONS_DEFAULT_VALUE;

    /** settings that control the {@link SignedStateManager} and {@link SignedStateFileManager} behaviors */
    private StateSettings state = new StateSettings();

    /**
<<<<<<< HEAD
     * Settings controlling FCHashMap.
     */
    private FCHashMapSettingsImpl fcHashMap = new FCHashMapSettingsImpl();
=======
     * settings controlling the reconnect feature, ie. enabled/disabled, fallen behind, etc
     */
    private ReconnectSettingsImpl reconnect = new ReconnectSettingsImpl();
>>>>>>> 2e7cd98d
    /**
     * Settings controlling VirtualMap.
     */
    private VirtualMapSettingsImpl virtualMap = new VirtualMapSettingsImpl();
    /**
     * Settings controlling JasperDB.
     */
    private JasperDbSettingsImpl jasperDb = new JasperDbSettingsImpl();
    /**
     * Settings controlling MerkleDb.
     */
    private MerkleDbSettingsImpl merkleDb = new MerkleDbSettingsImpl();

    private Settings() {}

    public static Settings getInstance() {
        return INSTANCE;
    }

    public static void main(final String[] args) {
        getInstance().loadSettings();
        getInstance().writeSettingsUsed();
    }

    public static void populateSettingsCommon() {
        SettingsCommon.maxTransactionCountPerEvent = getInstance().getMaxTransactionCountPerEvent();
        SettingsCommon.maxTransactionBytesPerEvent = getInstance().getMaxTransactionBytesPerEvent();
        SettingsCommon.maxAddressSizeAllowed = getInstance().getMaxAddressSizeAllowed();
        SettingsCommon.transactionMaxBytes = getInstance().getTransactionMaxBytes();
        SettingsCommon.halfLife = getInstance().getHalfLife();
        SettingsCommon.logStack = getInstance().isLogStack();
        SettingsCommon.showInternalStats = getInstance().isShowInternalStats();
        SettingsCommon.verboseStatistics = getInstance().isVerboseStatistics();

<<<<<<< HEAD
        FCHashMapSettingsFactory.configure(getInstance().getFcHashMap());
=======
        ReconnectSettingsFactory.configure(getInstance().getReconnect());
>>>>>>> 2e7cd98d
        VirtualMapSettingsFactory.configure(getInstance().getVirtualMap());
        JasperDbSettingsFactory.configure(getInstance().getJasperDb());
        MerkleDbSettingsFactory.configure(getInstance().getMerkleDb());
    }

    /**
     * Split the given string on its commas, and trim each result
     *
     * @param line the string of comma-separated values to split
     * @return the array of trimmed elements.
     */
    public static String[] splitLine(final String line) {
        final String[] elms = line.split(",");
        for (int i = 0; i < elms.length; i++) {
            elms[i] = elms[i].trim();
        }

        return elms;
    }

    public void writeSettingsUsed() {
        writeSettingsUsed(settingsUsedDir);
    }

    public void addSettingsUsed(final StringBuilder builder) {
        final String[][] settings = currSettings();
        builder.append(PlatformVersion.locateOrDefault().license());
        builder.append(System.lineSeparator());
        builder.append(System.lineSeparator());

        builder.append(
                "The following are all the settings, as modified by settings.txt, but not reflecting any changes "
                        + "made by config.txt.");
        builder.append(System.lineSeparator());
        builder.append(System.lineSeparator());
        for (final String[] pair : settings) {
            builder.append(String.format("%15s = %s%n", pair[1], pair[0]));
        }
    }

    /**
     * Write all the settings to the file settingsUsed.txt, some of which might have been changed by settings.txt.
     *
     * @param directory the directory to write to
     */
    public void writeSettingsUsed(final Path directory) {
        final String[][] settings = currSettings();
        try (final BufferedWriter writer =
                Files.newBufferedWriter(directory.resolve(SettingConstants.SETTING_USED_FILENAME))) {
            writer.write(PlatformVersion.locateOrDefault().license());
            writer.write(System.lineSeparator());
            writer.write(System.lineSeparator());

            writer.write(
                    "The following are all the settings, as modified by settings.txt, but not reflecting any changes "
                            + "made by config.txt.");
            writer.write(System.lineSeparator());
            writer.write(System.lineSeparator());
            for (final String[] pair : settings) {
                writer.write(String.format("%15s = %s%n", pair[1], pair[0]));
            }
            writer.flush();
        } catch (final IOException e) {
            logger.error(EXCEPTION.getMarker(), "Error in writing to settingsUsed.txt", e);
        }
    }

    /**
     * If the sdk/data/settings.txt file exists, then load settings from it. If it doesn't exist, keep the existing
     * settings. If it exists but a setting is missing, keep the default value for it. If a setting is given multiple
     * times, use the last one. If the file contains a setting name that doesn't exist, complain to the command line.
     * <p>
     * It is intended that this file will not normally exist. Most settings should be controlled by the defaults set in
     * this source file. The settings.txt file is only used for testing and debugging.
     */
    public void loadSettings() {
        loadSettings(settingsPath.toFile());
    }

    public void loadSettings(final Path path) {
        CommonUtils.throwArgNull(path, "path");
        loadSettings(path.toFile());
    }

    public void loadSettings(final File settingsFile) {
        CommonUtils.throwArgNull(settingsFile, "settingsFile");
        final Scanner scanner;
        if (!Files.exists(settingsFile.toPath())) {
            return; // normally, the file won't exist, so the defaults are used.
        }

        try {
            scanner = new Scanner(settingsFile, StandardCharsets.UTF_8.name());
        } catch (final FileNotFoundException e) { // this should never happen
            CommonUtils.tellUserConsole(
                    "The file " + Settings.getInstance().getSettingsPath() + " exists, but can't be opened. " + e);
            return;
        }

        CommonUtils.tellUserConsole("Reading the settings from the file:        " + settingsFile.getAbsolutePath());

        int count = 0;
        while (scanner.hasNextLine()) {
            final String originalLine = scanner.nextLine();
            String line = originalLine;
            final int pos = line.indexOf("#");
            if (pos > -1) {
                line = line.substring(0, pos);
            }
            line = line.trim();
            count++;
            if (!line.isEmpty()) {
                final String[] pars = splitLine(line);
                if (pars.length > 0) { // ignore empty lines
                    try {
                        if (!handleSetting(pars)) {
                            CommonUtils.tellUserConsole(
                                    "bad name of setting in settings.txt line " + count + ": " + originalLine);
                        }
                    } catch (final Exception e) {
                        CommonUtils.tellUserConsole(
                                "syntax error in settings.txt on line " + count + ":    " + originalLine);
                        scanner.close();
                        return;
                    }
                }
            }
        }
        scanner.close();

        validateSettings();
    }

    /**
     * validate the settings read in from the settings.txt file
     */
    private void validateSettings() {
        // if the settings allow a transaction larger than the maximum event size
        if (maxTransactionBytesPerEvent < transactionMaxBytes) {
            logger.error(
                    STARTUP.getMarker(),
                    "Settings Mismatch: transactionMaxBytes ({}) is larger than "
                            + "maxTransactionBytesPerEvent ({}), truncating transactionMaxBytes to {}.",
                    transactionMaxBytes,
                    maxTransactionBytesPerEvent,
                    maxTransactionBytesPerEvent);

            transactionMaxBytes = maxTransactionBytesPerEvent;
        }
    }

    /**
     * handle a single line from the settings.txt file. The line is split by commas, so none of the individual strings
     * or values should have commas in them. The first token on the line is intended to state what setting is being
     * changed, and the rest is the value for that setting.
     *
     * @param pars the parameters on that line, split by commas
     * @return true if the line is a valid setting assignment
     */
    private boolean handleSetting(final String[] pars) {
        String name = pars[0];
        String subName = null;
        if (name.contains(".")) {
            // if the name contains a dot (.), then we need to set a variable that is inside an object
            final String[] split = name.split("\\.");
            name = split[0];
            subName = split[1];
        }
        final String val = pars.length > 1 ? pars[1].trim() : ""; // the first parameter passed in, or "" if none
        boolean good = false; // is name a valid name of a non-final static field in Settings?
        final Field field = getFieldByName(Settings.class.getDeclaredFields(), name);
        if (field != null && !Modifier.isFinal(field.getModifiers())) {
            try {
                if (subName == null) {
                    good = setValue(field, this, val);
                } else {
                    final Field subField = getFieldByName(field.getType().getDeclaredFields(), subName);
                    if (subField != null) {
                        good = setValue(subField, field.get(this), val);
                    }
                }
            } catch (final IllegalArgumentException | IllegalAccessException | SettingsException e) {
                logger.error(EXCEPTION.getMarker(), "illegal line in settings.txt: {}, {}  {}", pars[0], pars[1], e);
            }
        }

        if (!good) {
            final String err = "WARNING: " + pars[0] + " is not a valid setting name.";
            // this only happens if settings.txt exist, so it's internal, not users, so print it
            CommonUtils.tellUserConsole(err);
            logger.warn(STARTUP.getMarker(), err);
            return false;
        }
        return true;
    }

    /**
     * Finds a field from the array with the given name
     *
     * @param fields the fields to search in
     * @param name   the name of the field to look for
     * @return the field with the name supplied, or null if such a field cannot be found
     */
    private Field getFieldByName(final Field[] fields, final String name) {
        for (final Field f : fields) {
            if (f.getName().equalsIgnoreCase(name)) {
                return f;
            }
        }
        return null;
    }

    /**
     * Sets the value via reflection, converting the string value into the appropriate type
     *
     * @param field  the field to set
     * @param object the object in which to set the field, should be null if the field is static
     * @param value  the value to set it to
     * @return true if the field was set, false otherwise
     * @throws IllegalAccessException if this Field object is enforcing Java language access control and the underlying
     *                                field is either inaccessible or final.
     */
    private boolean setValue(final Field field, final Object object, final String value) throws IllegalAccessException {
        final Class<?> t = field.getType();
        if (t == String.class) {
            field.set(object, value);
            return true;
        } else if (t == char.class) {
            field.set(object, value.charAt(0));
            return true;
        } else if (t == byte.class) {
            field.set(object, Byte.parseByte(value));
            return true;
        } else if (t == short.class) {
            field.set(object, Short.parseShort(value));
            return true;
        } else if (t == int.class) {
            field.set(object, Integer.parseInt(value));
            return true;
        } else if (t == long.class) {
            field.set(object, Long.parseLong(value));
            return true;
        } else if (t == boolean.class) {
            field.set(object, Utilities.parseBoolean(value));
            return true;
        } else if (t == float.class) {
            field.set(object, Float.parseFloat(value));
            return true;
        } else if (t == double.class) {
            field.set(object, Double.parseDouble(value));
            return true;
        } else if (t == Duration.class) {
            field.set(object, parseDuration(value));
            return true;
        }
        return false;
    }

    /**
     * Return all the current settings, as a 2D array of strings, where the first column is the name of the setting, and
     * the second column is the value.
     *
     * @return the current settings
     */
    private String[][] currSettings() {
        final Field[] fields = Settings.class.getDeclaredFields();
        final List<String[]> list = new ArrayList<>();
        for (final Field f : fields) {
            // every non-setting field should be final, so the following deals with the correct fields
            if (!Modifier.isFinal(f.getModifiers())) {
                try {
                    if (SubSetting.class.isAssignableFrom(f.getType())) {
                        final Field[] subFields = f.getType().getDeclaredFields();
                        for (final Field subField : subFields) {
                            final Object subFieldValue = subField.get(f.get(this));
                            list.add(new String[] {
                                f.getName() + "." + subField.getName(),
                                subFieldValue == null ? "null" : subFieldValue.toString()
                            });
                        }
                    } else {
                        list.add(new String[] {f.getName(), f.get(this).toString()});
                    }
                } catch (final IllegalArgumentException | IllegalAccessException e) {
                    logger.error(EXCEPTION.getMarker(), "error while reading settings.txt", e);
                }
            }
        }
        return list.toArray(new String[0][0]);
    }

    public Path getConfigPath() {
        return configPath;
    }

    public Path getSettingsPath() {
        return settingsPath;
    }

    public Path getSettingsUsedDir() {
        return settingsUsedDir;
    }

    public Path getKeysDirPath() {
        return keysDirPath;
    }

    public Path getAppsDirPath() {
        return appsDirPath;
    }

    public Path getLogPath() {
        return logPath;
    }

    public void setLogPath(final Path logPath) {
        this.logPath = logPath;
    }

    public boolean isVerifyEventSigs() {
        return verifyEventSigs;
    }

    public int getNumCryptoThreads() {
        return numCryptoThreads;
    }

    public boolean isShowInternalStats() {
        return showInternalStats;
    }

    public boolean isVerboseStatistics() {
        return verboseStatistics;
    }

    public StateSettings getState() {
        return state;
    }

    public boolean isRequireStateLoad() {
        return requireStateLoad;
    }

    public void setRequireStateLoad(final boolean value) {
        requireStateLoad = value;
    }

    public int getSignedStateFreq() {
        return signedStateFreq;
    }

    public int getMaxEventQueueForCons() {
        return maxEventQueueForCons;
    }

    public int getThrottleTransactionQueueSize() {
        return throttleTransactionQueueSize;
    }

    public int getNumConnections() {
        return numConnections;
    }

    public int getMaxOutgoingSyncs() {
        return maxOutgoingSyncs;
    }

    public void setMaxOutgoingSyncs(final int maxOutgoingSyncs) {
        this.maxOutgoingSyncs = maxOutgoingSyncs;
    }

    public int getMaxIncomingSyncsInc() {
        return maxIncomingSyncsInc;
    }

    public void setMaxIncomingSyncsInc(final int maxIncomingSyncsInc) {
        this.maxIncomingSyncsInc = maxIncomingSyncsInc;
    }

    public int getBufferSize() {
        return bufferSize;
    }

    public int getSocketIpTos() {
        return socketIpTos;
    }

    public void setSocketIpTos(final int socketIpTos) {
        this.socketIpTos = socketIpTos;
    }

    public double getHalfLife() {
        return halfLife;
    }

    public boolean isLogStack() {
        return logStack;
    }

    public boolean isUseTLS() {
        return useTLS;
    }

    public void setUseTLS(final boolean useTLS) {
        this.useTLS = useTLS;
    }

    public boolean isDoUpnp() {
        return doUpnp;
    }

    public boolean isUseLoopbackIp() {
        return useLoopbackIp;
    }

    public boolean isTcpNoDelay() {
        return tcpNoDelay;
    }

    public int getTimeoutSyncClientSocket() {
        return timeoutSyncClientSocket;
    }

    public int getTimeoutSyncClientConnect() {
        return timeoutSyncClientConnect;
    }

    public int getTimeoutServerAcceptConnect() {
        return timeoutServerAcceptConnect;
    }

    public int getDeadlockCheckPeriod() {
        return deadlockCheckPeriod;
    }

    public int getSleepHeartbeat() {
        return sleepHeartbeat;
    }

    public long getDelayShuffle() {
        return delayShuffle;
    }

    public long getCallerSkipsBeforeSleep() {
        return callerSkipsBeforeSleep;
    }

    public long getSleepCallerSkips() {
        return sleepCallerSkips;
    }

    public double getStatsSkipSeconds() {
        return statsSkipSeconds;
    }

    public int getThreadPrioritySync() {
        return threadPrioritySync;
    }

    public int getThreadPriorityNonSync() {
        return threadPriorityNonSync;
    }

    public int getTransactionMaxBytes() {
        return transactionMaxBytes;
    }

    public void setTransactionMaxBytes(final int transactionMaxBytes) {
        this.transactionMaxBytes = transactionMaxBytes;
    }

    public int getMaxAddressSizeAllowed() {
        return maxAddressSizeAllowed;
    }

    public int getFreezeSecondsAfterStartup() {
        return freezeSecondsAfterStartup;
    }

    public boolean isLoadKeysFromPfxFiles() {
        return loadKeysFromPfxFiles;
    }

    public int getMaxTransactionBytesPerEvent() {
        return maxTransactionBytesPerEvent;
    }

    public int getMaxTransactionCountPerEvent() {
        return maxTransactionCountPerEvent;
    }

<<<<<<< HEAD
    public FCHashMapSettingsImpl getFcHashMap() {
        return fcHashMap;
=======
    public ReconnectSettingsImpl getReconnect() {
        return reconnect;
>>>>>>> 2e7cd98d
    }

    public VirtualMapSettingsImpl getVirtualMap() {
        return virtualMap;
    }

    public JasperDbSettingsImpl getJasperDb() {
        return jasperDb;
    }

    public MerkleDbSettingsImpl getMerkleDb() {
        return merkleDb;
    }

    public String getCsvOutputFolder() {
        return csvOutputFolder;
    }

    public boolean isDisableMetricsOutput() {
        return disableMetricsOutput;
    }

    public String getCsvFileName() {
        return csvFileName;
    }

    public int getCsvWriteFrequency() {
        return csvWriteFrequency;
    }

    public boolean isCsvAppend() {
        return csvAppend;
    }

    public boolean getPrometheusEndpointEnabled() {
        return prometheusEndpointEnabled;
    }

    public int getPrometheusEndpointPortNumber() {
        return prometheusEndpointPortNumber;
    }

    public int getPrometheusEndpointMaxBacklogAllowed() {
        return prometheusEndpointMaxBacklogAllowed;
    }

    public int getEventIntakeQueueThrottleSize() {
        return eventIntakeQueueThrottleSize;
    }

    public void setEventIntakeQueueThrottleSize(final int eventIntakeQueueThrottleSize) {
        this.eventIntakeQueueThrottleSize = eventIntakeQueueThrottleSize;
    }

    public int getEventIntakeQueueSize() {
        return eventIntakeQueueSize;
    }

    public boolean isCheckSignedStateFromDisk() {
        return checkSignedStateFromDisk;
    }

    public void setCheckSignedStateFromDisk(final boolean value) {
        checkSignedStateFromDisk = value;
    }

    public int getRandomEventProbability() {
        return randomEventProbability;
    }

    public int getStaleEventPreventionThreshold() {
        return staleEventPreventionThreshold;
    }

    public void setStaleEventPreventionThreshold(final int staleEventPreventionThreshold) {
        this.staleEventPreventionThreshold = staleEventPreventionThreshold;
    }

    public int getRescueChildlessInverseProbability() {
        return rescueChildlessInverseProbability;
    }

    public boolean isRunPauseCheckTimer() {
        return runPauseCheckTimer;
    }

    public boolean isEnableEventStreaming() {
        return enableEventStreaming;
    }

    public int getEventStreamQueueCapacity() {
        return eventStreamQueueCapacity;
    }

    public long getEventsLogPeriod() {
        return eventsLogPeriod;
    }

    public String getEventsLogDir() {
        return eventsLogDir;
    }

    public long getThreadDumpPeriodMs() {
        return threadDumpPeriodMs;
    }

    public String getThreadDumpLogDir() {
        return threadDumpLogDir;
    }

    public int getJVMPauseDetectorSleepMs() {
        return JVMPauseDetectorSleepMs;
    }

    public int getJVMPauseReportMs() {
        return JVMPauseReportMs;
    }

    public boolean isGossipWithDifferentVersions() {
        return gossipWithDifferentVersions;
    }

    public String getEmergencyRecoveryStateFileName() {
        return emergencyStateFileName;
    }

    public Path getEmergencyRecoveryFileLoadDir() {
        return emergencyRecoveryFileLoadDir;
    }
}<|MERGE_RESOLUTION|>--- conflicted
+++ resolved
@@ -397,16 +397,6 @@
     private StateSettings state = new StateSettings();
 
     /**
-<<<<<<< HEAD
-     * Settings controlling FCHashMap.
-     */
-    private FCHashMapSettingsImpl fcHashMap = new FCHashMapSettingsImpl();
-=======
-     * settings controlling the reconnect feature, ie. enabled/disabled, fallen behind, etc
-     */
-    private ReconnectSettingsImpl reconnect = new ReconnectSettingsImpl();
->>>>>>> 2e7cd98d
-    /**
      * Settings controlling VirtualMap.
      */
     private VirtualMapSettingsImpl virtualMap = new VirtualMapSettingsImpl();
@@ -440,11 +430,7 @@
         SettingsCommon.showInternalStats = getInstance().isShowInternalStats();
         SettingsCommon.verboseStatistics = getInstance().isVerboseStatistics();
 
-<<<<<<< HEAD
         FCHashMapSettingsFactory.configure(getInstance().getFcHashMap());
-=======
-        ReconnectSettingsFactory.configure(getInstance().getReconnect());
->>>>>>> 2e7cd98d
         VirtualMapSettingsFactory.configure(getInstance().getVirtualMap());
         JasperDbSettingsFactory.configure(getInstance().getJasperDb());
         MerkleDbSettingsFactory.configure(getInstance().getMerkleDb());
@@ -936,13 +922,8 @@
         return maxTransactionCountPerEvent;
     }
 
-<<<<<<< HEAD
     public FCHashMapSettingsImpl getFcHashMap() {
         return fcHashMap;
-=======
-    public ReconnectSettingsImpl getReconnect() {
-        return reconnect;
->>>>>>> 2e7cd98d
     }
 
     public VirtualMapSettingsImpl getVirtualMap() {
