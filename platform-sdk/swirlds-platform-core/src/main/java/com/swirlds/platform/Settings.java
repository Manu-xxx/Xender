--- conflicted
+++ resolved
@@ -97,11 +97,6 @@
 import com.swirlds.common.utility.CommonUtils;
 import com.swirlds.common.utility.PlatformVersion;
 import com.swirlds.config.api.Configuration;
-<<<<<<< HEAD
-import com.swirlds.jasperdb.settings.JasperDbSettingsFactory;
-=======
-import com.swirlds.merkledb.settings.MerkleDbSettingsFactory;
->>>>>>> 4bbca287
 import com.swirlds.platform.internal.SubSetting;
 import com.swirlds.platform.state.StateSettings;
 import com.swirlds.platform.state.signed.SignedStateFileManager;
@@ -397,16 +392,6 @@
      * Settings controlling VirtualMap.
      */
     private VirtualMapSettingsImpl virtualMap = new VirtualMapSettingsImpl();
-    /**
-<<<<<<< HEAD
-     * Settings controlling JasperDB.
-     */
-    private JasperDbSettingsImpl jasperDb = new JasperDbSettingsImpl();
-=======
-     * Settings controlling MerkleDb.
-     */
-    private MerkleDbSettingsImpl merkleDb = new MerkleDbSettingsImpl();
->>>>>>> 4bbca287
 
     private Settings() {}
 
@@ -430,11 +415,6 @@
         SettingsCommon.verboseStatistics = getInstance().isVerboseStatistics();
 
         VirtualMapSettingsFactory.configure(getInstance().getVirtualMap());
-<<<<<<< HEAD
-        JasperDbSettingsFactory.configure(getInstance().getJasperDb());
-=======
-        MerkleDbSettingsFactory.configure(getInstance().getMerkleDb());
->>>>>>> 4bbca287
     }
 
     /**
@@ -927,15 +907,6 @@
         return virtualMap;
     }
 
-<<<<<<< HEAD
-    public JasperDbSettingsImpl getJasperDb() {
-        return jasperDb;
-=======
-    public MerkleDbSettingsImpl getMerkleDb() {
-        return merkleDb;
->>>>>>> 4bbca287
-    }
-
     public String getCsvOutputFolder() {
         return csvOutputFolder;
     }
