--- conflicted
+++ resolved
@@ -96,11 +96,8 @@
     private EventCreationManager eventCreationManager;
     private InOrderLinker inOrderLinker;
     private ConsensusEngine consensusEngine;
-<<<<<<< HEAD
+    private ConsensusEventStream consensusEventStream;
     private RoundDurabilityBuffer roundDurabilityBuffer;
-=======
-    private ConsensusEventStream consensusEventStream;
->>>>>>> 10742e08
 
     /**
      * False if this builder has not yet been used to build a platform (or platform component builder), true if it has.
@@ -547,21 +544,6 @@
     }
 
     /**
-<<<<<<< HEAD
-     * Provide a round durability buffer in place of the platform's default PcesJoin.
-     *
-     * @param roundDurabilityBuffer the RoundDurabilityBuffer to use
-     * @return this builder
-     */
-    @NonNull
-    public PlatformComponentBuilder withRoundDurabilityBuffer(
-            @NonNull final RoundDurabilityBuffer roundDurabilityBuffer) {
-        throwIfAlreadyUsed();
-        if (this.roundDurabilityBuffer != null) {
-            throw new IllegalStateException("RoundDurabilityBuffer has already been set");
-        }
-        this.roundDurabilityBuffer = Objects.requireNonNull(roundDurabilityBuffer);
-=======
      * Provide a consensus event stream in place of the platform's default consensus event stream.
      *
      * @param consensusEventStream the consensus event stream to use
@@ -574,26 +556,10 @@
             throw new IllegalStateException("Consensus event stream has already been set");
         }
         this.consensusEventStream = Objects.requireNonNull(consensusEventStream);
->>>>>>> 10742e08
-        return this;
-    }
-
-    /**
-<<<<<<< HEAD
-     * Build the round durability buffer if it has not yet been built. If one has been provided via
-     * {@link #withRoundDurabilityBuffer(RoundDurabilityBuffer)}, that PcesJoin will be used. If this method is called
-     * more than once, only the first call will build the PcesJoin. Otherwise, the default PcesJoin will be created and
-     * returned.
-     *
-     * @return the RoundDurabilityBuffer
-     */
-    @NonNull
-    public RoundDurabilityBuffer buildRoundDurabilityBuffer() {
-        if (roundDurabilityBuffer == null) {
-            roundDurabilityBuffer = new DefaultRoundDurabilityBuffer(blocks.platformContext());
-        }
-        return roundDurabilityBuffer;
-=======
+        return this;
+    }
+
+    /**
      * Build the consensus event stream if it has not yet been built. If one has been provided via
      * {@link #withConsensusEventStream(ConsensusEventStream)}, that stream will be used. If this method is called more
      * than once, only the first call will build the consensus event stream. Otherwise, the default stream will be
@@ -613,6 +579,38 @@
                             && blocks.isInFreezePeriodReference().get().test(event.getConsensusTimestamp()));
         }
         return consensusEventStream;
->>>>>>> 10742e08
+    }
+
+    /**
+     * Provide a round durability buffer in place of the platform's default PcesJoin.
+     *
+     * @param roundDurabilityBuffer the RoundDurabilityBuffer to use
+     * @return this builder
+     */
+    @NonNull
+    public PlatformComponentBuilder withRoundDurabilityBuffer(
+            @NonNull final RoundDurabilityBuffer roundDurabilityBuffer) {
+        throwIfAlreadyUsed();
+        if (this.roundDurabilityBuffer != null) {
+            throw new IllegalStateException("RoundDurabilityBuffer has already been set");
+        }
+        this.roundDurabilityBuffer = Objects.requireNonNull(roundDurabilityBuffer);
+        return this;
+    }
+
+    /**
+     * Build the round durability buffer if it has not yet been built. If one has been provided via
+     * {@link #withRoundDurabilityBuffer(RoundDurabilityBuffer)}, that PcesJoin will be used. If this method is called
+     * more than once, only the first call will build the PcesJoin. Otherwise, the default PcesJoin will be created and
+     * returned.
+     *
+     * @return the RoundDurabilityBuffer
+     */
+    @NonNull
+    public RoundDurabilityBuffer buildRoundDurabilityBuffer() {
+        if (roundDurabilityBuffer == null) {
+            roundDurabilityBuffer = new DefaultRoundDurabilityBuffer(blocks.platformContext());
+        }
+        return roundDurabilityBuffer;
     }
 }