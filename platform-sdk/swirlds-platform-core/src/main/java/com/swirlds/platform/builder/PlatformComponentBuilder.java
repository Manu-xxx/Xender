--- conflicted
+++ resolved
@@ -42,13 +42,10 @@
 import com.swirlds.platform.event.linking.InOrderLinker;
 import com.swirlds.platform.event.orphan.DefaultOrphanBuffer;
 import com.swirlds.platform.event.orphan.OrphanBuffer;
-<<<<<<< HEAD
+import com.swirlds.platform.event.preconsensus.DefaultPcesSequencer;
+import com.swirlds.platform.event.preconsensus.PcesSequencer;
 import com.swirlds.platform.event.preconsensus.join.DefaultRoundDurabilityBuffer;
 import com.swirlds.platform.event.preconsensus.join.RoundDurabilityBuffer;
-=======
-import com.swirlds.platform.event.preconsensus.DefaultPcesSequencer;
-import com.swirlds.platform.event.preconsensus.PcesSequencer;
->>>>>>> 304715d5
 import com.swirlds.platform.event.runninghash.DefaultRunningEventHasher;
 import com.swirlds.platform.event.runninghash.RunningEventHasher;
 import com.swirlds.platform.event.signing.DefaultSelfEventSigner;
@@ -102,11 +99,8 @@
     private InOrderLinker inOrderLinker;
     private ConsensusEngine consensusEngine;
     private ConsensusEventStream consensusEventStream;
-<<<<<<< HEAD
+    private PcesSequencer pcesSequencer;
     private RoundDurabilityBuffer roundDurabilityBuffer;
-=======
-    private PcesSequencer pcesSequencer;
->>>>>>> 304715d5
 
     /**
      * False if this builder has not yet been used to build a platform (or platform component builder), true if it has.
@@ -591,7 +585,38 @@
     }
 
     /**
-<<<<<<< HEAD
+     * Provide a PCES sequencer in place of the platform's default PCES sequencer.
+     *
+     * @param pcesSequencer the PCES sequencer to use
+     * @return this builder
+     */
+    @NonNull
+    public PlatformComponentBuilder withPcesSequencer(@NonNull final PcesSequencer pcesSequencer) {
+        throwIfAlreadyUsed();
+        if (this.pcesSequencer != null) {
+            throw new IllegalStateException("PCES sequencer has already been set");
+        }
+        this.pcesSequencer = Objects.requireNonNull(pcesSequencer);
+        return this;
+    }
+
+    /**
+     * Build the PCES sequencer if it has not yet been built. If one has been provided via
+     * {@link #withPcesSequencer(PcesSequencer)}, that sequencer will be used. If this method is called more than once,
+     * only the first call will build the PCES sequencer. Otherwise, the default sequencer will be created and
+     * returned.
+     *
+     * @return the PCES sequencer
+     */
+    @NonNull
+    public PcesSequencer buildPcesSequencer() {
+        if (pcesSequencer == null) {
+            pcesSequencer = new DefaultPcesSequencer();
+        }
+        return pcesSequencer;
+    }
+
+    /**
      * Provide a round durability buffer in place of the platform's default PcesJoin.
      *
      * @param roundDurabilityBuffer the RoundDurabilityBuffer to use
@@ -605,25 +630,10 @@
             throw new IllegalStateException("RoundDurabilityBuffer has already been set");
         }
         this.roundDurabilityBuffer = Objects.requireNonNull(roundDurabilityBuffer);
-=======
-     * Provide a PCES sequencer in place of the platform's default PCES sequencer.
-     *
-     * @param pcesSequencer the PCES sequencer to use
-     * @return this builder
-     */
-    @NonNull
-    public PlatformComponentBuilder withPcesSequencer(@NonNull final PcesSequencer pcesSequencer) {
-        throwIfAlreadyUsed();
-        if (this.pcesSequencer != null) {
-            throw new IllegalStateException("PCES sequencer has already been set");
-        }
-        this.pcesSequencer = Objects.requireNonNull(pcesSequencer);
->>>>>>> 304715d5
-        return this;
-    }
-
-    /**
-<<<<<<< HEAD
+        return this;
+    }
+
+    /**
      * Build the round durability buffer if it has not yet been built. If one has been provided via
      * {@link #withRoundDurabilityBuffer(RoundDurabilityBuffer)}, that PcesJoin will be used. If this method is called
      * more than once, only the first call will build the PcesJoin. Otherwise, the default PcesJoin will be created and
@@ -637,20 +647,5 @@
             roundDurabilityBuffer = new DefaultRoundDurabilityBuffer(blocks.platformContext());
         }
         return roundDurabilityBuffer;
-=======
-     * Build the PCES sequencer if it has not yet been built. If one has been provided via
-     * {@link #withPcesSequencer(PcesSequencer)}, that sequencer will be used. If this method is called more than once,
-     * only the first call will build the PCES sequencer. Otherwise, the default sequencer will be created and
-     * returned.
-     *
-     * @return the PCES sequencer
-     */
-    @NonNull
-    public PcesSequencer buildPcesSequencer() {
-        if (pcesSequencer == null) {
-            pcesSequencer = new DefaultPcesSequencer();
-        }
-        return pcesSequencer;
->>>>>>> 304715d5
     }
 }