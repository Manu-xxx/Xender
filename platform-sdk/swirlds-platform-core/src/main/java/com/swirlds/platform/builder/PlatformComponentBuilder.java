/*
 * Copyright (C) 2024 Hedera Hashgraph, LLC
 *
 * Licensed under the Apache License, Version 2.0 (the "License");
 * you may not use this file except in compliance with the License.
 * You may obtain a copy of the License at
 *
 *      http://www.apache.org/licenses/LICENSE-2.0
 *
 * Unless required by applicable law or agreed to in writing, software
 * distributed under the License is distributed on an "AS IS" BASIS,
 * WITHOUT WARRANTIES OR CONDITIONS OF ANY KIND, either express or implied.
 * See the License for the specific language governing permissions and
 * limitations under the License.
 */

package com.swirlds.platform.builder;

import static com.swirlds.platform.builder.internal.StaticPlatformBuilder.getGlobalMetrics;
import static com.swirlds.platform.builder.internal.StaticPlatformBuilder.getMetricsProvider;
import static com.swirlds.platform.gui.internal.BrowserWindowManager.getPlatforms;
import static com.swirlds.platform.state.iss.IssDetector.DO_NOT_IGNORE_ROUNDS;

import com.swirlds.common.merkle.utility.SerializableLong;
import com.swirlds.platform.SwirldsPlatform;
import com.swirlds.platform.components.consensus.ConsensusEngine;
import com.swirlds.platform.components.consensus.DefaultConsensusEngine;
import com.swirlds.platform.config.StateConfig;
import com.swirlds.platform.crypto.CryptoStatic;
import com.swirlds.platform.crypto.PlatformSigner;
import com.swirlds.platform.event.creation.DefaultEventCreationManager;
import com.swirlds.platform.event.creation.EventCreationManager;
import com.swirlds.platform.event.creation.EventCreator;
import com.swirlds.platform.event.creation.tipset.TipsetEventCreator;
import com.swirlds.platform.event.deduplication.EventDeduplicator;
import com.swirlds.platform.event.deduplication.StandardEventDeduplicator;
import com.swirlds.platform.event.hashing.DefaultEventHasher;
import com.swirlds.platform.event.hashing.EventHasher;
import com.swirlds.platform.event.linking.GossipLinker;
import com.swirlds.platform.event.linking.InOrderLinker;
import com.swirlds.platform.event.orphan.DefaultOrphanBuffer;
import com.swirlds.platform.event.orphan.OrphanBuffer;
import com.swirlds.platform.event.preconsensus.DefaultPcesSequencer;
import com.swirlds.platform.event.preconsensus.DefaultPcesWriter;
import com.swirlds.platform.event.preconsensus.PcesConfig;
import com.swirlds.platform.event.preconsensus.PcesFileManager;
import com.swirlds.platform.event.preconsensus.PcesSequencer;
import com.swirlds.platform.event.preconsensus.PcesWriter;
import com.swirlds.platform.event.preconsensus.durability.DefaultRoundDurabilityBuffer;
import com.swirlds.platform.event.preconsensus.durability.RoundDurabilityBuffer;
import com.swirlds.platform.event.runninghash.DefaultRunningEventHasher;
import com.swirlds.platform.event.runninghash.RunningEventHasher;
import com.swirlds.platform.event.signing.DefaultSelfEventSigner;
import com.swirlds.platform.event.signing.SelfEventSigner;
import com.swirlds.platform.event.stale.DefaultStaleEventDetector;
import com.swirlds.platform.event.stale.DefaultTransactionResubmitter;
import com.swirlds.platform.event.stale.StaleEventDetector;
import com.swirlds.platform.event.stale.TransactionResubmitter;
import com.swirlds.platform.event.stream.ConsensusEventStream;
import com.swirlds.platform.event.stream.DefaultConsensusEventStream;
import com.swirlds.platform.event.validation.DefaultEventSignatureValidator;
import com.swirlds.platform.event.validation.DefaultInternalEventValidator;
import com.swirlds.platform.event.validation.EventSignatureValidator;
import com.swirlds.platform.event.validation.InternalEventValidator;
import com.swirlds.platform.eventhandling.DefaultTransactionPrehandler;
import com.swirlds.platform.eventhandling.TransactionPrehandler;
import com.swirlds.platform.internal.EventImpl;
<<<<<<< HEAD
import com.swirlds.platform.pool.DefaultTransactionPool;
import com.swirlds.platform.pool.TransactionPool;
=======
import com.swirlds.platform.state.iss.DefaultIssDetector;
import com.swirlds.platform.state.iss.IssDetector;
import com.swirlds.platform.state.iss.IssScratchpad;
>>>>>>> a73ebaf2
import com.swirlds.platform.state.signed.DefaultSignedStateSentinel;
import com.swirlds.platform.state.signed.DefaultStateGarbageCollector;
import com.swirlds.platform.state.signed.ReservedSignedState;
import com.swirlds.platform.state.signed.SignedStateSentinel;
import com.swirlds.platform.state.signed.StateGarbageCollector;
import com.swirlds.platform.system.Platform;
import com.swirlds.platform.system.status.DefaultStatusStateMachine;
import com.swirlds.platform.system.status.StatusStateMachine;
import com.swirlds.platform.util.MetricsDocUtils;
import edu.umd.cs.findbugs.annotations.NonNull;
import java.io.IOException;
import java.io.UncheckedIOException;
import java.util.Objects;

/**
 * The advanced platform builder is responsible for constructing platform components. This class is exposed so that
 * individual components can be replaced with alternate implementations.
 * <p>
 * In order to be considered a "component", an object must meet the following criteria:
 * <ul>
 *     <li>A component must not require another component as a constructor argument.</li>
 *     <li>A component's constructor should only use things from the {@link PlatformBuildingBlocks} or things derived
 *     from things from the {@link PlatformBuildingBlocks}.</li>
 *     <li>A component must not communicate with other components except through the wiring framework
 *         (with a very small number of exceptions due to tech debt that has not yet been paid off).</li>
 *     <li>A component should have an interface and at default implementation.</li>
 *     <li>A component should use {@link com.swirlds.common.wiring.component.ComponentWiring ComponentWiring} to define
 *         wiring API.</li>
 *     <li>The order in which components are constructed should not matter.</li>
 *     <li>A component must not be a static singleton or use static stateful variables in any way.</li>
 * </ul>
 */
public class PlatformComponentBuilder {

    private final PlatformBuildingBlocks blocks;

    private EventHasher eventHasher;
    private InternalEventValidator internalEventValidator;
    private EventDeduplicator eventDeduplicator;
    private EventSignatureValidator eventSignatureValidator;
    private SelfEventSigner selfEventSigner;
    private StateGarbageCollector stateGarbageCollector;
    private OrphanBuffer orphanBuffer;
    private RunningEventHasher runningEventHasher;
    private EventCreationManager eventCreationManager;
    private InOrderLinker inOrderLinker;
    private ConsensusEngine consensusEngine;
    private ConsensusEventStream consensusEventStream;
    private SignedStateSentinel signedStateSentinel;
    private PcesSequencer pcesSequencer;
    private RoundDurabilityBuffer roundDurabilityBuffer;
    private StatusStateMachine statusStateMachine;
    private TransactionPrehandler transactionPrehandler;
    private PcesWriter pcesWriter;
<<<<<<< HEAD
    private StaleEventDetector staleEventDetector;
    private TransactionResubmitter transactionResubmitter;
    private TransactionPool transactionPool;
=======
    private IssDetector issDetector;
>>>>>>> a73ebaf2

    /**
     * False if this builder has not yet been used to build a platform (or platform component builder), true if it has.
     */
    private boolean used;

    /**
     * Constructor.
     *
     * @param blocks the build context for the platform under construction, contains all data needed to construct
     *               platform components
     */
    public PlatformComponentBuilder(@NonNull final PlatformBuildingBlocks blocks) {
        this.blocks = Objects.requireNonNull(blocks);
    }

    /**
     * Get the build context for this platform. Contains all data needed to construct platform components.
     *
     * @return the build context
     */
    @NonNull
    public PlatformBuildingBlocks getBuildingBlocks() {
        return blocks;
    }

    /**
     * Throw an exception if this builder has been used to build a platform or a platform factory.
     */
    private void throwIfAlreadyUsed() {
        if (used) {
            throw new IllegalStateException("PlatformBuilder has already been used");
        }
    }

    /**
     * Build the platform.
     *
     * @return the platform
     */
    @NonNull
    public Platform build() {
        throwIfAlreadyUsed();
        used = true;

        try (final ReservedSignedState initialState = blocks.initialState()) {
            return new SwirldsPlatform(this);
        } finally {

            // Future work: eliminate the static variables that require this code to exist
            if (blocks.firstPlatform()) {
                MetricsDocUtils.writeMetricsDocumentToFile(
                        getGlobalMetrics(),
                        getPlatforms(),
                        blocks.platformContext().getConfiguration());
                getMetricsProvider().start();
            }
        }
    }

    /**
     * Provide an event hasher in place of the platform's default event hasher.
     *
     * @param eventHasher the event hasher to use
     * @return this builder
     */
    @NonNull
    public PlatformComponentBuilder withEventHasher(@NonNull final EventHasher eventHasher) {
        throwIfAlreadyUsed();
        if (this.eventHasher != null) {
            throw new IllegalStateException("Event hasher has already been set");
        }
        this.eventHasher = Objects.requireNonNull(eventHasher);
        return this;
    }

    /**
     * Build the event hasher if it has not yet been built. If one has been provided via
     * {@link #withEventHasher(EventHasher)}, that hasher will be used. If this method is called more than once, only
     * the first call will build the event hasher. Otherwise, the default hasher will be created and returned.
     *
     * @return the event hasher
     */
    @NonNull
    public EventHasher buildEventHasher() {
        if (eventHasher == null) {
            eventHasher = new DefaultEventHasher(blocks.platformContext());
        }
        return eventHasher;
    }

    /**
     * Provide an internal event validator in place of the platform's default internal event validator.
     *
     * @param internalEventValidator the internal event validator to use
     * @return this builder
     */
    @NonNull
    public PlatformComponentBuilder withInternalEventValidator(
            @NonNull final InternalEventValidator internalEventValidator) {
        throwIfAlreadyUsed();
        if (this.internalEventValidator != null) {
            throw new IllegalStateException("Internal event validator has already been set");
        }
        this.internalEventValidator = Objects.requireNonNull(internalEventValidator);
        return this;
    }

    /**
     * Build the internal event validator if it has not yet been built. If one has been provided via
     * {@link #withInternalEventValidator(InternalEventValidator)}, that validator will be used. If this method is
     * called more than once, only the first call will build the internal event validator. Otherwise, the default
     * validator will be created and returned.
     *
     * @return the internal event validator
     */
    @NonNull
    public InternalEventValidator buildInternalEventValidator() {
        if (internalEventValidator == null) {
            final boolean singleNodeNetwork = blocks.initialState()
                            .get()
                            .getState()
                            .getPlatformState()
                            .getAddressBook()
                            .getSize()
                    == 1;
            internalEventValidator = new DefaultInternalEventValidator(
                    blocks.platformContext(), singleNodeNetwork, blocks.intakeEventCounter());
        }
        return internalEventValidator;
    }

    /**
     * Provide an event deduplicator in place of the platform's default event deduplicator.
     *
     * @param eventDeduplicator the event deduplicator to use
     * @return this builder
     */
    @NonNull
    public PlatformComponentBuilder withEventDeduplicator(@NonNull final EventDeduplicator eventDeduplicator) {
        throwIfAlreadyUsed();
        if (this.eventDeduplicator != null) {
            throw new IllegalStateException("Event deduplicator has already been set");
        }
        this.eventDeduplicator = Objects.requireNonNull(eventDeduplicator);
        return this;
    }

    /**
     * Build the event deduplicator if it has not yet been built. If one has been provided via
     * {@link #withEventDeduplicator(EventDeduplicator)}, that deduplicator will be used. If this method is called more
     * than once, only the first call will build the event deduplicator. Otherwise, the default deduplicator will be
     * created and returned.
     *
     * @return the event deduplicator
     */
    @NonNull
    public EventDeduplicator buildEventDeduplicator() {
        if (eventDeduplicator == null) {
            eventDeduplicator = new StandardEventDeduplicator(blocks.platformContext(), blocks.intakeEventCounter());
        }
        return eventDeduplicator;
    }

    /**
     * Provide an event signature validator in place of the platform's default event signature validator.
     *
     * @param eventSignatureValidator the event signature validator to use
     * @return this builder
     */
    @NonNull
    public PlatformComponentBuilder withEventSignatureValidator(
            @NonNull final EventSignatureValidator eventSignatureValidator) {
        throwIfAlreadyUsed();
        if (this.eventSignatureValidator != null) {
            throw new IllegalStateException("Event signature validator has already been set");
        }
        this.eventSignatureValidator = Objects.requireNonNull(eventSignatureValidator);

        return this;
    }

    /**
     * Build the event signature validator if it has not yet been built. If one has been provided via
     * {@link #withEventSignatureValidator(EventSignatureValidator)}, that validator will be used. If this method is
     * called more than once, only the first call will build the event signature validator. Otherwise, the default
     * validator will be created and returned.
     */
    @NonNull
    public EventSignatureValidator buildEventSignatureValidator() {
        if (eventSignatureValidator == null) {
            eventSignatureValidator = new DefaultEventSignatureValidator(
                    blocks.platformContext(),
                    CryptoStatic::verifySignature,
                    blocks.appVersion(),
                    blocks.initialState().get().getState().getPlatformState().getPreviousAddressBook(),
                    blocks.initialState().get().getState().getPlatformState().getAddressBook(),
                    blocks.intakeEventCounter());
        }
        return eventSignatureValidator;
    }

    /**
     * Provide a state garbage collector in place of the platform's default state garbage collector.
     *
     * @param stateGarbageCollector the state garbage collector to use
     * @return this builder
     */
    public PlatformComponentBuilder withStateGarbageCollector(
            @NonNull final StateGarbageCollector stateGarbageCollector) {
        throwIfAlreadyUsed();
        if (this.stateGarbageCollector != null) {
            throw new IllegalStateException("State garbage collector has already been set");
        }
        this.stateGarbageCollector = Objects.requireNonNull(stateGarbageCollector);
        return this;
    }

    /**
     * Build the state garbage collector if it has not yet been built. If one has been provided via
     * {@link #withStateGarbageCollector(StateGarbageCollector)}, that garbage collector will be used. If this method is
     * called more than once, only the first call will build the state garbage collector. Otherwise, the default garbage
     * collector will be created and returned.
     *
     * @return the state garbage collector
     */
    @NonNull
    public StateGarbageCollector buildStateGarbageCollector() {
        if (stateGarbageCollector == null) {
            stateGarbageCollector = new DefaultStateGarbageCollector(blocks.platformContext());
        }
        return stateGarbageCollector;
    }

    /**
     * Provide a self event signer in place of the platform's default self event signer.
     *
     * @param selfEventSigner the self event signer to use
     * @return this builder
     */
    @NonNull
    public PlatformComponentBuilder withSelfEventSigner(@NonNull final SelfEventSigner selfEventSigner) {
        throwIfAlreadyUsed();
        if (this.selfEventSigner != null) {
            throw new IllegalStateException("Self event signer has already been set");
        }
        this.selfEventSigner = Objects.requireNonNull(selfEventSigner);
        return this;
    }

    /**
     * Build the self event signer if it has not yet been built. If one has been provided via
     * {@link #withSelfEventSigner(SelfEventSigner)}, that signer will be used. If this method is called more than once,
     * only the first call will build the self event signer. Otherwise, the default signer will be created and
     * returned.
     *
     * @return the self event signer
     */
    @NonNull
    public SelfEventSigner buildSelfEventSigner() {
        if (selfEventSigner == null) {
            selfEventSigner = new DefaultSelfEventSigner(blocks.keysAndCerts());
        }
        return selfEventSigner;
    }

    /**
     * Build the orphan buffer if it has not yet been built. If one has been provided via
     * {@link #withOrphanBuffer(OrphanBuffer)}, that orphan buffer will be used. If this method is called more than
     * once, only the first call will build the orphan buffer. Otherwise, the default orphan buffer will be created and
     * returned.
     *
     * @return the orphan buffer
     */
    @NonNull
    public OrphanBuffer buildOrphanBuffer() {
        if (orphanBuffer == null) {
            orphanBuffer = new DefaultOrphanBuffer(blocks.platformContext(), blocks.intakeEventCounter());
        }
        return orphanBuffer;
    }

    /**
     * Provide an orphan buffer in place of the platform's default orphan buffer.
     *
     * @param orphanBuffer the orphan buffer to use
     * @return this builder
     */
    @NonNull
    public PlatformComponentBuilder withOrphanBuffer(@NonNull final OrphanBuffer orphanBuffer) {
        throwIfAlreadyUsed();
        if (this.orphanBuffer != null) {
            throw new IllegalStateException("Orphan buffer has already been set");
        }
        this.orphanBuffer = Objects.requireNonNull(orphanBuffer);

        return this;
    }

    /**
     * Provide a running event hasher in place of the platform's default running event hasher.
     *
     * @param runningEventHasher the running event hasher to use
     * @return this builder
     */
    @NonNull
    public PlatformComponentBuilder withRunningEventHasher(@NonNull final RunningEventHasher runningEventHasher) {
        throwIfAlreadyUsed();
        if (this.runningEventHasher != null) {
            throw new IllegalStateException("Running event hasher has already been set");
        }
        this.runningEventHasher = Objects.requireNonNull(runningEventHasher);
        return this;
    }

    /**
     * Build the running event hasher if it has not yet been built. If one has been provided via
     * {@link #withRunningEventHasher(RunningEventHasher)}, that hasher will be used. If this method is called more than
     * once, only the first call will build the running event hasher. Otherwise, the default hasher will be created and
     * returned.
     *
     * @return the running event hasher
     */
    @NonNull
    public RunningEventHasher buildRunningEventHasher() {
        if (runningEventHasher == null) {
            runningEventHasher = new DefaultRunningEventHasher();
        }
        return runningEventHasher;
    }

    /**
     * Provide an event creation manager in place of the platform's default event creation manager.
     *
     * @param eventCreationManager the event creation manager to use
     * @return this builder
     */
    @NonNull
    public PlatformComponentBuilder withEventCreationManager(@NonNull final EventCreationManager eventCreationManager) {
        throwIfAlreadyUsed();
        if (this.eventCreationManager != null) {
            throw new IllegalStateException("Event creation manager has already been set");
        }
        this.eventCreationManager = Objects.requireNonNull(eventCreationManager);
        return this;
    }

    /**
     * Build the event creation manager if it has not yet been built. If one has been provided via
     * {@link #withEventCreationManager(EventCreationManager)}, that manager will be used. If this method is called more
     * than once, only the first call will build the event creation manager. Otherwise, the default manager will be
     * created and returned.
     *
     * @return the event creation manager
     */
    @NonNull
    public EventCreationManager buildEventCreationManager() {
        if (eventCreationManager == null) {
            final EventCreator eventCreator = new TipsetEventCreator(
                    blocks.platformContext(),
                    blocks.randomBuilder().buildNonCryptographicRandom(),
                    data -> new PlatformSigner(blocks.keysAndCerts()).sign(data),
                    blocks.initialState().get().getState().getPlatformState().getAddressBook(),
                    blocks.selfId(),
                    blocks.appVersion(),
                    blocks.transactionPoolNexus());

            eventCreationManager = new DefaultEventCreationManager(
                    blocks.platformContext(),
                    blocks.transactionPoolNexus(),
                    blocks.intakeQueueSizeSupplierSupplier().get(),
                    eventCreator);
        }
        return eventCreationManager;
    }

    /**
     * Build the in-order linker if it has not yet been built. If one has been provided via
     * {@link #withInOrderLinker(InOrderLinker)}, that in-order linker will be used. If this method is called more than
     * once, only the first call will build the in-order linker. Otherwise, the default in-order linker will be created
     * and returned.
     *
     * @return the in-order linker
     */
    @NonNull
    public InOrderLinker buildInOrderLinker() {
        if (inOrderLinker == null) {
            inOrderLinker = new GossipLinker(blocks.platformContext(), blocks.intakeEventCounter());
        }
        return inOrderLinker;
    }

    /**
     * Provide an in-order linker in place of the platform's default in-order linker.
     *
     * @param inOrderLinker the in-order linker to use
     * @return this builder
     */
    @NonNull
    public PlatformComponentBuilder withInOrderLinker(@NonNull final InOrderLinker inOrderLinker) {
        throwIfAlreadyUsed();
        if (this.inOrderLinker != null) {
            throw new IllegalStateException("In-order linker has already been set");
        }
        this.inOrderLinker = Objects.requireNonNull(inOrderLinker);

        return this;
    }

    /**
     * Provide a consensus engine in place of the platform's default consensus engine.
     *
     * @param consensusEngine the consensus engine to use
     * @return this builder
     */
    @NonNull
    public PlatformComponentBuilder withConsensusEngine(@NonNull final ConsensusEngine consensusEngine) {
        throwIfAlreadyUsed();
        if (this.consensusEngine != null) {
            throw new IllegalStateException("Consensus engine has already been set");
        }
        this.consensusEngine = Objects.requireNonNull(consensusEngine);
        return this;
    }

    /**
     * Build the consensus engine if it has not yet been built. If one has been provided via
     * {@link #withConsensusEngine(ConsensusEngine)}, that engine will be used. If this method is called more than once,
     * only the first call will build the consensus engine. Otherwise, the default engine will be created and returned.
     *
     * @return the consensus engine
     */
    @NonNull
    public ConsensusEngine buildConsensusEngine() {
        if (consensusEngine == null) {
            consensusEngine = new DefaultConsensusEngine(
                    blocks.platformContext(), blocks.initialState().get().getAddressBook(), blocks.selfId());
        }
        return consensusEngine;
    }

    /**
     * Provide a consensus event stream in place of the platform's default consensus event stream.
     *
     * @param consensusEventStream the consensus event stream to use
     * @return this builder
     */
    @NonNull
    public PlatformComponentBuilder withConsensusEventStream(@NonNull final ConsensusEventStream consensusEventStream) {
        throwIfAlreadyUsed();
        if (this.consensusEventStream != null) {
            throw new IllegalStateException("Consensus event stream has already been set");
        }
        this.consensusEventStream = Objects.requireNonNull(consensusEventStream);
        return this;
    }

    /**
     * Build the consensus event stream if it has not yet been built. If one has been provided via
     * {@link #withConsensusEventStream(ConsensusEventStream)}, that stream will be used. If this method is called more
     * than once, only the first call will build the consensus event stream. Otherwise, the default stream will be
     * created and returned.
     *
     * @return the consensus event stream
     */
    @NonNull
    public ConsensusEventStream buildConsensusEventStream() {
        if (consensusEventStream == null) {
            consensusEventStream = new DefaultConsensusEventStream(
                    blocks.platformContext(),
                    blocks.selfId(),
                    (byte[] data) -> new PlatformSigner(blocks.keysAndCerts()).sign(data),
                    "" + blocks.selfId().id(),
                    (EventImpl event) -> event.isLastInRoundReceived()
                            && blocks.isInFreezePeriodReference().get().test(event.getConsensusTimestamp()));
        }
        return consensusEventStream;
    }

    /**
     * Provide a PCES sequencer in place of the platform's default PCES sequencer.
     *
     * @param pcesSequencer the PCES sequencer to use
     * @return this builder
     */
    @NonNull
    public PlatformComponentBuilder withPcesSequencer(@NonNull final PcesSequencer pcesSequencer) {
        throwIfAlreadyUsed();
        if (this.pcesSequencer != null) {
            throw new IllegalStateException("PCES sequencer has already been set");
        }
        this.pcesSequencer = Objects.requireNonNull(pcesSequencer);
        return this;
    }

    /**
     * Build the PCES sequencer if it has not yet been built. If one has been provided via
     * {@link #withPcesSequencer(PcesSequencer)}, that sequencer will be used. If this method is called more than once,
     * only the first call will build the PCES sequencer. Otherwise, the default sequencer will be created and
     * returned.
     *
     * @return the PCES sequencer
     */
    @NonNull
    public PcesSequencer buildPcesSequencer() {
        if (pcesSequencer == null) {
            pcesSequencer = new DefaultPcesSequencer();
        }
        return pcesSequencer;
    }

    /**
     * Provide a round durability buffer in place of the platform's default round durability buffer.
     *
     * @param roundDurabilityBuffer the RoundDurabilityBuffer to use
     * @return this builder
     */
    @NonNull
    public PlatformComponentBuilder withRoundDurabilityBuffer(
            @NonNull final RoundDurabilityBuffer roundDurabilityBuffer) {
        throwIfAlreadyUsed();
        if (this.roundDurabilityBuffer != null) {
            throw new IllegalStateException("RoundDurabilityBuffer has already been set");
        }
        this.roundDurabilityBuffer = Objects.requireNonNull(roundDurabilityBuffer);
        return this;
    }

    /**
     * Build the round durability buffer if it has not yet been built. If one has been provided via
     * {@link #withRoundDurabilityBuffer(RoundDurabilityBuffer)}, that round durability buffer will be used. If this
     * method is called more than once, only the first call will build the round durability buffer. Otherwise, the
     * default round durability buffer will be created and returned.
     *
     * @return the RoundDurabilityBuffer
     */
    @NonNull
    public RoundDurabilityBuffer buildRoundDurabilityBuffer() {
        if (roundDurabilityBuffer == null) {
            roundDurabilityBuffer = new DefaultRoundDurabilityBuffer(blocks.platformContext());
        }
        return roundDurabilityBuffer;
    }

    /**
     * Provide a status state machine in place of the platform's default status state machine.
     *
     * @param statusStateMachine the status state machine to use
     * @return this builder
     */
    @NonNull
    public PlatformComponentBuilder withStatusStateMachine(@NonNull final StatusStateMachine statusStateMachine) {
        throwIfAlreadyUsed();
        if (this.statusStateMachine != null) {
            throw new IllegalStateException("Status state machine has already been set");
        }
        this.statusStateMachine = Objects.requireNonNull(statusStateMachine);
        return this;
    }

    /**
     * Build the status state machine if it has not yet been built. If one has been provided via
     * {@link #withStatusStateMachine(StatusStateMachine)}, that state machine will be used. If this method is called
     * more than once, only the first call will build the status state machine. Otherwise, the default state machine
     * will be created and returned.
     *
     * @return the status state machine
     */
    @NonNull
    public StatusStateMachine buildStatusStateMachine() {
        if (statusStateMachine == null) {
            statusStateMachine = new DefaultStatusStateMachine(blocks.platformContext());
        }
        return statusStateMachine;
    }

    /**
     * Provide a signed state sentinel in place of the platform's default signed state sentinel.
     *
     * @param signedStateSentinel the signed state sentinel to use
     * @return this builder
     */
    @NonNull
    public PlatformComponentBuilder withSignedStateSentinel(@NonNull final SignedStateSentinel signedStateSentinel) {
        throwIfAlreadyUsed();
        if (this.signedStateSentinel != null) {
            throw new IllegalStateException("Signed state sentinel has already been set");
        }
        this.signedStateSentinel = Objects.requireNonNull(signedStateSentinel);
        return this;
    }

    /**
     * Build the signed state sentinel if it has not yet been built. If one has been provided via
     * {@link #withSignedStateSentinel(SignedStateSentinel)}, that sentinel will be used. If this method is called more
     * than once, only the first call will build the signed state sentinel. Otherwise, the default sentinel will be
     * created and returned.
     *
     * @return the signed state sentinel
     */
    @NonNull
    public SignedStateSentinel buildSignedStateSentinel() {
        if (signedStateSentinel == null) {
            signedStateSentinel = new DefaultSignedStateSentinel(blocks.platformContext());
        }
        return signedStateSentinel;
    }

    /**
     * Provide a transaction prehandler in place of the platform's default transaction prehandler.
     *
     * @param transactionPrehandler the transaction prehandler to use
     * @return this builder
     */
    @NonNull
    public PlatformComponentBuilder withTransactionPrehandler(
            @NonNull final TransactionPrehandler transactionPrehandler) {
        throwIfAlreadyUsed();
        if (this.transactionPrehandler != null) {
            throw new IllegalStateException("Transaction prehandler has already been set");
        }
        this.transactionPrehandler = Objects.requireNonNull(transactionPrehandler);
        return this;
    }

    /**
     * Build the transaction prehandler if it has not yet been built. If one has been provided via
     * {@link #withTransactionPrehandler(TransactionPrehandler)}, that transaction prehandler will be used. If this
     * method is called more than once, only the first call will build the transaction prehandler. Otherwise, the
     * default transaction prehandler will be created and returned.
     *
     * @return the transaction prehandler
     */
    @NonNull
    public TransactionPrehandler buildTransactionPrehandler() {
        if (transactionPrehandler == null) {
            transactionPrehandler = new DefaultTransactionPrehandler(
                    blocks.platformContext(),
                    () -> blocks.latestImmutableStateProviderReference().get().apply("transaction prehandle"));
        }
        return transactionPrehandler;
    }

    /**
     * Provide a PCES writer in place of the platform's default PCES writer.
     *
     * @param pcesWriter the PCES writer to use
     * @return this builder
     */
    @NonNull
    public PlatformComponentBuilder withPcesWriter(@NonNull final PcesWriter pcesWriter) {
        throwIfAlreadyUsed();
        if (this.pcesWriter != null) {
            throw new IllegalStateException("PCES writer has already been set");
        }
        this.pcesWriter = Objects.requireNonNull(pcesWriter);
        return this;
    }

    /**
     * Build the PCES writer if it has not yet been built. If one has been provided via
     * {@link #withPcesWriter(PcesWriter)}, that writer will be used. If this method is called more than once, only the
     * first call will build the PCES writer. Otherwise, the default writer will be created and returned.
     *
     * @return the PCES writer
     */
    @NonNull
    public PcesWriter buildPcesWriter() {
        if (pcesWriter == null) {
            try {
                final PcesFileManager preconsensusEventFileManager = new PcesFileManager(
                        blocks.platformContext(),
                        blocks.initialPcesFiles(),
                        blocks.selfId(),
                        blocks.initialState().get().getRound());
                pcesWriter = new DefaultPcesWriter(blocks.platformContext(), preconsensusEventFileManager);

            } catch (final IOException e) {
                throw new UncheckedIOException(e);
            }
        }
        return pcesWriter;
    }

    /**
<<<<<<< HEAD
     * Provide a stale event detector in place of the platform's default stale event detector.
     *
     * @param staleEventDetector the stale event detector to use
     * @return this builder
     */
    @NonNull
    public PlatformComponentBuilder withStaleEventDetector(@NonNull final StaleEventDetector staleEventDetector) {
        throwIfAlreadyUsed();
        if (this.staleEventDetector != null) {
            throw new IllegalStateException("Stale event detector has already been set");
        }
        this.staleEventDetector = Objects.requireNonNull(staleEventDetector);
=======
     * Provide an ISS detector in place of the platform's default ISS detector.
     *
     * @param issDetector the ISS detector to use
     * @return this builder
     */
    @NonNull
    public PlatformComponentBuilder withIssDetector(@NonNull final IssDetector issDetector) {
        throwIfAlreadyUsed();
        if (this.issDetector != null) {
            throw new IllegalStateException("ISS detector has already been set");
        }
        this.issDetector = Objects.requireNonNull(issDetector);
>>>>>>> a73ebaf2
        return this;
    }

    /**
<<<<<<< HEAD
     * Build the stale event detector if it has not yet been built. If one has been provided via
     * {@link #withStaleEventDetector(StaleEventDetector)}, that detector will be used. If this method is called more
     * than once, only the first call will build the stale event detector. Otherwise, the default detector will be
     * created and returned.
     *
     * @return the stale event detector
     */
    @NonNull
    public StaleEventDetector buildStaleEventDetector() {
        if (staleEventDetector == null) {
            staleEventDetector = new DefaultStaleEventDetector(blocks.platformContext(), blocks.selfId());
        }
        return staleEventDetector;
    }

    /**
     * Provide a transaction resubmitter in place of the platform's default transaction resubmitter.
     *
     * @param transactionResubmitter the transaction resubmitter to use
     * @return this builder
     */
    @NonNull
    public PlatformComponentBuilder withTransactionResubmitter(
            @NonNull final TransactionResubmitter transactionResubmitter) {
        throwIfAlreadyUsed();
        if (this.transactionResubmitter != null) {
            throw new IllegalStateException("Transaction resubmitter has already been set");
        }
        this.transactionResubmitter = Objects.requireNonNull(transactionResubmitter);
        return this;
    }

    /**
     * Build the transaction resubmitter if it has not yet been built. If one has been provided via
     * {@link #withTransactionResubmitter(TransactionResubmitter)}, that resubmitter will be used. If this method is
     * called more than once, only the first call will build the transaction resubmitter. Otherwise, the default
     * resubmitter will be created and returned.
     *
     * @return the transaction resubmitter
     */
    @NonNull
    public TransactionResubmitter buildTransactionResubmitter() {
        if (transactionResubmitter == null) {
            transactionResubmitter = new DefaultTransactionResubmitter();
        }
        return transactionResubmitter;
    }

    /**
     * Provide a transaction pool in place of the platform's default transaction pool.
     *
     * @param transactionPool the transaction pool to use
     * @return this builder
     */
    @NonNull
    public PlatformComponentBuilder withTransactionPool(@NonNull final TransactionPool transactionPool) {
        throwIfAlreadyUsed();
        if (this.transactionPool != null) {
            throw new IllegalStateException("Transaction pool has already been set");
        }
        this.transactionPool = Objects.requireNonNull(transactionPool);
        return this;
    }

    /**
     * Build the transaction pool if it has not yet been built. If one has been provided via
     * {@link #withTransactionPool(TransactionPool)}, that pool will be used. If this method is called more than once,
     * only the first call will build the transaction pool. Otherwise, the default pool will be created and returned.
     *
     * @return the transaction pool
     */
    @NonNull
    public TransactionPool buildTransactionPool() {
        if (transactionPool == null) {
            transactionPool = new DefaultTransactionPool(blocks.transactionPoolNexus());
        }
        return transactionPool;
=======
     * Build the ISS detector if it has not yet been built. If one has been provided via
     * {@link #withIssDetector(IssDetector)}, that detector will be used. If this method is called more than once, only
     * the first call will build the ISS detector. Otherwise, the default detector will be created and returned.
     *
     * @return the ISS detector
     */
    @NonNull
    public IssDetector buildIssDetector() {
        if (issDetector == null) {
            // Only validate preconsensus signature transactions if we are not recovering from an ISS.
            // ISS round == null means we haven't observed an ISS yet.
            // ISS round < current round means there was an ISS prior to the saved state
            //    that has already been recovered from.
            // ISS round >= current round means that the ISS happens in the future relative the initial state, meaning
            //    we may observe ISS-inducing signature transactions in the preconsensus event stream.

            final SerializableLong issRound = blocks.issScratchpad().get(IssScratchpad.LAST_ISS_ROUND);

            final boolean forceIgnorePcesSignatures = blocks.platformContext()
                    .getConfiguration()
                    .getConfigData(PcesConfig.class)
                    .forceIgnorePcesSignatures();

            final long initialStateRound = blocks.initialState().get().getRound();

            final boolean ignorePreconsensusSignatures;
            if (forceIgnorePcesSignatures) {
                // this is used FOR TESTING ONLY
                ignorePreconsensusSignatures = true;
            } else {
                ignorePreconsensusSignatures = issRound != null && issRound.getValue() >= initialStateRound;
            }

            // A round that we will completely skip ISS detection for. Needed for tests that do janky state modification
            // without a software upgrade (in production this feature should not be used).
            final long roundToIgnore = blocks.platformContext()
                            .getConfiguration()
                            .getConfigData(StateConfig.class)
                            .validateInitialState()
                    ? DO_NOT_IGNORE_ROUNDS
                    : initialStateRound;

            issDetector = new DefaultIssDetector(
                    blocks.platformContext(),
                    blocks.initialState().get().getState().getPlatformState().getAddressBook(),
                    blocks.appVersion(),
                    ignorePreconsensusSignatures,
                    roundToIgnore);
        }
        return issDetector;
>>>>>>> a73ebaf2
    }
}<|MERGE_RESOLUTION|>--- conflicted
+++ resolved
@@ -65,14 +65,11 @@
 import com.swirlds.platform.eventhandling.DefaultTransactionPrehandler;
 import com.swirlds.platform.eventhandling.TransactionPrehandler;
 import com.swirlds.platform.internal.EventImpl;
-<<<<<<< HEAD
 import com.swirlds.platform.pool.DefaultTransactionPool;
 import com.swirlds.platform.pool.TransactionPool;
-=======
 import com.swirlds.platform.state.iss.DefaultIssDetector;
 import com.swirlds.platform.state.iss.IssDetector;
 import com.swirlds.platform.state.iss.IssScratchpad;
->>>>>>> a73ebaf2
 import com.swirlds.platform.state.signed.DefaultSignedStateSentinel;
 import com.swirlds.platform.state.signed.DefaultStateGarbageCollector;
 import com.swirlds.platform.state.signed.ReservedSignedState;
@@ -127,13 +124,10 @@
     private StatusStateMachine statusStateMachine;
     private TransactionPrehandler transactionPrehandler;
     private PcesWriter pcesWriter;
-<<<<<<< HEAD
+    private IssDetector issDetector;
     private StaleEventDetector staleEventDetector;
     private TransactionResubmitter transactionResubmitter;
     private TransactionPool transactionPool;
-=======
-    private IssDetector issDetector;
->>>>>>> a73ebaf2
 
     /**
      * False if this builder has not yet been used to build a platform (or platform component builder), true if it has.
@@ -819,20 +813,6 @@
     }
 
     /**
-<<<<<<< HEAD
-     * Provide a stale event detector in place of the platform's default stale event detector.
-     *
-     * @param staleEventDetector the stale event detector to use
-     * @return this builder
-     */
-    @NonNull
-    public PlatformComponentBuilder withStaleEventDetector(@NonNull final StaleEventDetector staleEventDetector) {
-        throwIfAlreadyUsed();
-        if (this.staleEventDetector != null) {
-            throw new IllegalStateException("Stale event detector has already been set");
-        }
-        this.staleEventDetector = Objects.requireNonNull(staleEventDetector);
-=======
      * Provide an ISS detector in place of the platform's default ISS detector.
      *
      * @param issDetector the ISS detector to use
@@ -845,90 +825,10 @@
             throw new IllegalStateException("ISS detector has already been set");
         }
         this.issDetector = Objects.requireNonNull(issDetector);
->>>>>>> a73ebaf2
-        return this;
-    }
-
-    /**
-<<<<<<< HEAD
-     * Build the stale event detector if it has not yet been built. If one has been provided via
-     * {@link #withStaleEventDetector(StaleEventDetector)}, that detector will be used. If this method is called more
-     * than once, only the first call will build the stale event detector. Otherwise, the default detector will be
-     * created and returned.
-     *
-     * @return the stale event detector
-     */
-    @NonNull
-    public StaleEventDetector buildStaleEventDetector() {
-        if (staleEventDetector == null) {
-            staleEventDetector = new DefaultStaleEventDetector(blocks.platformContext(), blocks.selfId());
-        }
-        return staleEventDetector;
-    }
-
-    /**
-     * Provide a transaction resubmitter in place of the platform's default transaction resubmitter.
-     *
-     * @param transactionResubmitter the transaction resubmitter to use
-     * @return this builder
-     */
-    @NonNull
-    public PlatformComponentBuilder withTransactionResubmitter(
-            @NonNull final TransactionResubmitter transactionResubmitter) {
-        throwIfAlreadyUsed();
-        if (this.transactionResubmitter != null) {
-            throw new IllegalStateException("Transaction resubmitter has already been set");
-        }
-        this.transactionResubmitter = Objects.requireNonNull(transactionResubmitter);
-        return this;
-    }
-
-    /**
-     * Build the transaction resubmitter if it has not yet been built. If one has been provided via
-     * {@link #withTransactionResubmitter(TransactionResubmitter)}, that resubmitter will be used. If this method is
-     * called more than once, only the first call will build the transaction resubmitter. Otherwise, the default
-     * resubmitter will be created and returned.
-     *
-     * @return the transaction resubmitter
-     */
-    @NonNull
-    public TransactionResubmitter buildTransactionResubmitter() {
-        if (transactionResubmitter == null) {
-            transactionResubmitter = new DefaultTransactionResubmitter();
-        }
-        return transactionResubmitter;
-    }
-
-    /**
-     * Provide a transaction pool in place of the platform's default transaction pool.
-     *
-     * @param transactionPool the transaction pool to use
-     * @return this builder
-     */
-    @NonNull
-    public PlatformComponentBuilder withTransactionPool(@NonNull final TransactionPool transactionPool) {
-        throwIfAlreadyUsed();
-        if (this.transactionPool != null) {
-            throw new IllegalStateException("Transaction pool has already been set");
-        }
-        this.transactionPool = Objects.requireNonNull(transactionPool);
-        return this;
-    }
-
-    /**
-     * Build the transaction pool if it has not yet been built. If one has been provided via
-     * {@link #withTransactionPool(TransactionPool)}, that pool will be used. If this method is called more than once,
-     * only the first call will build the transaction pool. Otherwise, the default pool will be created and returned.
-     *
-     * @return the transaction pool
-     */
-    @NonNull
-    public TransactionPool buildTransactionPool() {
-        if (transactionPool == null) {
-            transactionPool = new DefaultTransactionPool(blocks.transactionPoolNexus());
-        }
-        return transactionPool;
-=======
+        return this;
+    }
+
+    /**
      * Build the ISS detector if it has not yet been built. If one has been provided via
      * {@link #withIssDetector(IssDetector)}, that detector will be used. If this method is called more than once, only
      * the first call will build the ISS detector. Otherwise, the default detector will be created and returned.
@@ -979,6 +879,101 @@
                     roundToIgnore);
         }
         return issDetector;
->>>>>>> a73ebaf2
+    }
+
+    /**
+     * Provide a stale event detector in place of the platform's default stale event detector.
+     *
+     * @param staleEventDetector the stale event detector to use
+     * @return this builder
+     */
+    @NonNull
+    public PlatformComponentBuilder withStaleEventDetector(@NonNull final StaleEventDetector staleEventDetector) {
+        throwIfAlreadyUsed();
+        if (this.staleEventDetector != null) {
+            throw new IllegalStateException("Stale event detector has already been set");
+        }
+        this.staleEventDetector = Objects.requireNonNull(staleEventDetector);
+        return this;
+    }
+
+    /**
+     * Build the stale event detector if it has not yet been built. If one has been provided via
+     * {@link #withStaleEventDetector(StaleEventDetector)}, that detector will be used. If this method is called more
+     * than once, only the first call will build the stale event detector. Otherwise, the default detector will be
+     * created and returned.
+     *
+     * @return the stale event detector
+     */
+    @NonNull
+    public StaleEventDetector buildStaleEventDetector() {
+        if (staleEventDetector == null) {
+            staleEventDetector = new DefaultStaleEventDetector(blocks.platformContext(), blocks.selfId());
+        }
+        return staleEventDetector;
+    }
+
+    /**
+     * Provide a transaction resubmitter in place of the platform's default transaction resubmitter.
+     *
+     * @param transactionResubmitter the transaction resubmitter to use
+     * @return this builder
+     */
+    @NonNull
+    public PlatformComponentBuilder withTransactionResubmitter(
+            @NonNull final TransactionResubmitter transactionResubmitter) {
+        throwIfAlreadyUsed();
+        if (this.transactionResubmitter != null) {
+            throw new IllegalStateException("Transaction resubmitter has already been set");
+        }
+        this.transactionResubmitter = Objects.requireNonNull(transactionResubmitter);
+        return this;
+    }
+
+    /**
+     * Build the transaction resubmitter if it has not yet been built. If one has been provided via
+     * {@link #withTransactionResubmitter(TransactionResubmitter)}, that resubmitter will be used. If this method is
+     * called more than once, only the first call will build the transaction resubmitter. Otherwise, the default
+     * resubmitter will be created and returned.
+     *
+     * @return the transaction resubmitter
+     */
+    @NonNull
+    public TransactionResubmitter buildTransactionResubmitter() {
+        if (transactionResubmitter == null) {
+            transactionResubmitter = new DefaultTransactionResubmitter();
+        }
+        return transactionResubmitter;
+    }
+
+    /**
+     * Provide a transaction pool in place of the platform's default transaction pool.
+     *
+     * @param transactionPool the transaction pool to use
+     * @return this builder
+     */
+    @NonNull
+    public PlatformComponentBuilder withTransactionPool(@NonNull final TransactionPool transactionPool) {
+        throwIfAlreadyUsed();
+        if (this.transactionPool != null) {
+            throw new IllegalStateException("Transaction pool has already been set");
+        }
+        this.transactionPool = Objects.requireNonNull(transactionPool);
+        return this;
+    }
+
+    /**
+     * Build the transaction pool if it has not yet been built. If one has been provided via
+     * {@link #withTransactionPool(TransactionPool)}, that pool will be used. If this method is called more than once,
+     * only the first call will build the transaction pool. Otherwise, the default pool will be created and returned.
+     *
+     * @return the transaction pool
+     */
+    @NonNull
+    public TransactionPool buildTransactionPool() {
+        if (transactionPool == null) {
+            transactionPool = new DefaultTransactionPool(blocks.transactionPoolNexus());
+        }
+        return transactionPool;
     }
 }