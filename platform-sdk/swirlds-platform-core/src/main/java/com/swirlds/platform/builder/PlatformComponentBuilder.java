/*
 * Copyright (C) 2024 Hedera Hashgraph, LLC
 *
 * Licensed under the Apache License, Version 2.0 (the "License");
 * you may not use this file except in compliance with the License.
 * You may obtain a copy of the License at
 *
 *      http://www.apache.org/licenses/LICENSE-2.0
 *
 * Unless required by applicable law or agreed to in writing, software
 * distributed under the License is distributed on an "AS IS" BASIS,
 * WITHOUT WARRANTIES OR CONDITIONS OF ANY KIND, either express or implied.
 * See the License for the specific language governing permissions and
 * limitations under the License.
 */

package com.swirlds.platform.builder;

import static com.swirlds.platform.builder.internal.StaticPlatformBuilder.getGlobalMetrics;
import static com.swirlds.platform.builder.internal.StaticPlatformBuilder.getMetricsProvider;
import static com.swirlds.platform.gui.internal.BrowserWindowManager.getPlatforms;

import com.swirlds.platform.SwirldsPlatform;
import com.swirlds.platform.components.consensus.ConsensusEngine;
import com.swirlds.platform.components.consensus.DefaultConsensusEngine;
import com.swirlds.platform.crypto.CryptoStatic;
import com.swirlds.platform.crypto.PlatformSigner;
import com.swirlds.platform.event.creation.DefaultEventCreationManager;
import com.swirlds.platform.event.creation.EventCreationManager;
import com.swirlds.platform.event.creation.EventCreator;
import com.swirlds.platform.event.creation.rules.AggregateEventCreationRules;
import com.swirlds.platform.event.creation.rules.BackpressureRule;
import com.swirlds.platform.event.creation.rules.EventCreationRule;
import com.swirlds.platform.event.creation.rules.MaximumRateRule;
import com.swirlds.platform.event.creation.rules.PlatformStatusRule;
import com.swirlds.platform.event.creation.tipset.TipsetEventCreator;
import com.swirlds.platform.event.deduplication.EventDeduplicator;
import com.swirlds.platform.event.deduplication.StandardEventDeduplicator;
import com.swirlds.platform.event.hashing.DefaultEventHasher;
import com.swirlds.platform.event.hashing.EventHasher;
import com.swirlds.platform.event.linking.GossipLinker;
import com.swirlds.platform.event.linking.InOrderLinker;
import com.swirlds.platform.event.orphan.DefaultOrphanBuffer;
import com.swirlds.platform.event.orphan.OrphanBuffer;
import com.swirlds.platform.event.preconsensus.DefaultPcesSequencer;
import com.swirlds.platform.event.preconsensus.PcesSequencer;
import com.swirlds.platform.event.preconsensus.durability.DefaultRoundDurabilityBuffer;
import com.swirlds.platform.event.preconsensus.durability.RoundDurabilityBuffer;
import com.swirlds.platform.event.runninghash.DefaultRunningEventHasher;
import com.swirlds.platform.event.runninghash.RunningEventHasher;
import com.swirlds.platform.event.signing.DefaultSelfEventSigner;
import com.swirlds.platform.event.signing.SelfEventSigner;
import com.swirlds.platform.event.stream.ConsensusEventStream;
import com.swirlds.platform.event.stream.DefaultConsensusEventStream;
import com.swirlds.platform.event.validation.DefaultEventSignatureValidator;
import com.swirlds.platform.event.validation.DefaultInternalEventValidator;
import com.swirlds.platform.event.validation.EventSignatureValidator;
import com.swirlds.platform.event.validation.InternalEventValidator;
import com.swirlds.platform.eventhandling.DefaultTransactionPrehandler;
import com.swirlds.platform.eventhandling.TransactionPrehandler;
import com.swirlds.platform.internal.EventImpl;
import com.swirlds.platform.state.signed.DefaultSignedStateSentinel;
import com.swirlds.platform.state.signed.DefaultStateGarbageCollector;
import com.swirlds.platform.state.signed.ReservedSignedState;
import com.swirlds.platform.state.signed.SignedStateSentinel;
import com.swirlds.platform.state.signed.StateGarbageCollector;
import com.swirlds.platform.system.Platform;
import com.swirlds.platform.util.MetricsDocUtils;
import edu.umd.cs.findbugs.annotations.NonNull;
import java.util.Objects;

/**
 * The advanced platform builder is responsible for constructing platform components. This class is exposed so that
 * individual components can be replaced with alternate implementations.
 * <p>
 * In order to be considered a "component", an object must meet the following criteria:
 * <ul>
 *     <li>A component must not require another component as a constructor argument.</li>
 *     <li>A component's constructor should only use things from the {@link PlatformBuildingBlocks} or things derived
 *     from things from the {@link PlatformBuildingBlocks}.</li>
 *     <li>A component must not communicate with other components except through the wiring framework
 *         (with a very small number of exceptions due to tech debt that has not yet been paid off).</li>
 *     <li>A component should have an interface and at default implementation.</li>
 *     <li>A component should use {@link com.swirlds.common.wiring.component.ComponentWiring ComponentWiring} to define
 *         wiring API.</li>
 *     <li>The order in which components are constructed should not matter.</li>
 *     <li>A component must not be a static singleton or use static stateful variables in any way.</li>
 * </ul>
 */
public class PlatformComponentBuilder {

    private final PlatformBuildingBlocks blocks;

    private EventHasher eventHasher;
    private InternalEventValidator internalEventValidator;
    private EventDeduplicator eventDeduplicator;
    private EventSignatureValidator eventSignatureValidator;
    private SelfEventSigner selfEventSigner;
    private StateGarbageCollector stateGarbageCollector;
    private OrphanBuffer orphanBuffer;
    private RunningEventHasher runningEventHasher;
    private EventCreationManager eventCreationManager;
    private InOrderLinker inOrderLinker;
    private ConsensusEngine consensusEngine;
    private ConsensusEventStream consensusEventStream;
    private SignedStateSentinel signedStateSentinel;
    private PcesSequencer pcesSequencer;
    private RoundDurabilityBuffer roundDurabilityBuffer;
    private TransactionPrehandler transactionPrehandler;

    /**
     * False if this builder has not yet been used to build a platform (or platform component builder), true if it has.
     */
    private boolean used;

    /**
     * Constructor.
     *
     * @param blocks the build context for the platform under construction, contains all data needed to construct
     *               platform components
     */
    public PlatformComponentBuilder(@NonNull final PlatformBuildingBlocks blocks) {
        this.blocks = Objects.requireNonNull(blocks);
    }

    /**
     * Get the build context for this platform. Contains all data needed to construct platform components.
     *
     * @return the build context
     */
    @NonNull
    public PlatformBuildingBlocks getBuildingBlocks() {
        return blocks;
    }

    /**
     * Throw an exception if this builder has been used to build a platform or a platform factory.
     */
    private void throwIfAlreadyUsed() {
        if (used) {
            throw new IllegalStateException("PlatformBuilder has already been used");
        }
    }

    /**
     * Build the platform.
     *
     * @return the platform
     */
    @NonNull
    public Platform build() {
        throwIfAlreadyUsed();
        used = true;

        try (final ReservedSignedState initialState = blocks.initialState()) {
            return new SwirldsPlatform(this);
        } finally {

            // Future work: eliminate the static variables that require this code to exist
            if (blocks.firstPlatform()) {
                MetricsDocUtils.writeMetricsDocumentToFile(
                        getGlobalMetrics(),
                        getPlatforms(),
                        blocks.platformContext().getConfiguration());
                getMetricsProvider().start();
            }
        }
    }

    /**
     * Provide an event hasher in place of the platform's default event hasher.
     *
     * @param eventHasher the event hasher to use
     * @return this builder
     */
    @NonNull
    public PlatformComponentBuilder withEventHasher(@NonNull final EventHasher eventHasher) {
        throwIfAlreadyUsed();
        if (this.eventHasher != null) {
            throw new IllegalStateException("Event hasher has already been set");
        }
        this.eventHasher = Objects.requireNonNull(eventHasher);
        return this;
    }

    /**
     * Build the event hasher if it has not yet been built. If one has been provided via
     * {@link #withEventHasher(EventHasher)}, that hasher will be used. If this method is called more than once, only
     * the first call will build the event hasher. Otherwise, the default hasher will be created and returned.
     *
     * @return the event hasher
     */
    @NonNull
    public EventHasher buildEventHasher() {
        if (eventHasher == null) {
            eventHasher = new DefaultEventHasher(blocks.platformContext());
        }
        return eventHasher;
    }

    /**
     * Provide an internal event validator in place of the platform's default internal event validator.
     *
     * @param internalEventValidator the internal event validator to use
     * @return this builder
     */
    @NonNull
    public PlatformComponentBuilder withInternalEventValidator(
            @NonNull final InternalEventValidator internalEventValidator) {
        throwIfAlreadyUsed();
        if (this.internalEventValidator != null) {
            throw new IllegalStateException("Internal event validator has already been set");
        }
        this.internalEventValidator = Objects.requireNonNull(internalEventValidator);
        return this;
    }

    /**
     * Build the internal event validator if it has not yet been built. If one has been provided via
     * {@link #withInternalEventValidator(InternalEventValidator)}, that validator will be used. If this method is
     * called more than once, only the first call will build the internal event validator. Otherwise, the default
     * validator will be created and returned.
     *
     * @return the internal event validator
     */
    @NonNull
    public InternalEventValidator buildInternalEventValidator() {
        if (internalEventValidator == null) {
            final boolean singleNodeNetwork = blocks.initialState()
                            .get()
                            .getState()
                            .getPlatformState()
                            .getAddressBook()
                            .getSize()
                    == 1;
            internalEventValidator = new DefaultInternalEventValidator(
                    blocks.platformContext(), singleNodeNetwork, blocks.intakeEventCounter());
        }
        return internalEventValidator;
    }

    /**
     * Provide an event deduplicator in place of the platform's default event deduplicator.
     *
     * @param eventDeduplicator the event deduplicator to use
     * @return this builder
     */
    @NonNull
    public PlatformComponentBuilder withEventDeduplicator(@NonNull final EventDeduplicator eventDeduplicator) {
        throwIfAlreadyUsed();
        if (this.eventDeduplicator != null) {
            throw new IllegalStateException("Event deduplicator has already been set");
        }
        this.eventDeduplicator = Objects.requireNonNull(eventDeduplicator);
        return this;
    }

    /**
     * Build the event deduplicator if it has not yet been built. If one has been provided via
     * {@link #withEventDeduplicator(EventDeduplicator)}, that deduplicator will be used. If this method is called more
     * than once, only the first call will build the event deduplicator. Otherwise, the default deduplicator will be
     * created and returned.
     *
     * @return the event deduplicator
     */
    @NonNull
    public EventDeduplicator buildEventDeduplicator() {
        if (eventDeduplicator == null) {
            eventDeduplicator = new StandardEventDeduplicator(blocks.platformContext(), blocks.intakeEventCounter());
        }
        return eventDeduplicator;
    }

    /**
     * Provide an event signature validator in place of the platform's default event signature validator.
     *
     * @param eventSignatureValidator the event signature validator to use
     * @return this builder
     */
    @NonNull
    public PlatformComponentBuilder withEventSignatureValidator(
            @NonNull final EventSignatureValidator eventSignatureValidator) {
        throwIfAlreadyUsed();
        if (this.eventSignatureValidator != null) {
            throw new IllegalStateException("Event signature validator has already been set");
        }
        this.eventSignatureValidator = Objects.requireNonNull(eventSignatureValidator);

        return this;
    }

    /**
     * Build the event signature validator if it has not yet been built. If one has been provided via
     * {@link #withEventSignatureValidator(EventSignatureValidator)}, that validator will be used. If this method is
     * called more than once, only the first call will build the event signature validator. Otherwise, the default
     * validator will be created and returned.
     */
    @NonNull
    public EventSignatureValidator buildEventSignatureValidator() {
        if (eventSignatureValidator == null) {
            eventSignatureValidator = new DefaultEventSignatureValidator(
                    blocks.platformContext(),
                    CryptoStatic::verifySignature,
                    blocks.appVersion(),
                    blocks.initialState().get().getState().getPlatformState().getPreviousAddressBook(),
                    blocks.initialState().get().getState().getPlatformState().getAddressBook(),
                    blocks.intakeEventCounter());
        }
        return eventSignatureValidator;
    }

    /**
     * Provide a state garbage collector in place of the platform's default state garbage collector.
     *
     * @param stateGarbageCollector the state garbage collector to use
     * @return this builder
     */
    public PlatformComponentBuilder withStateGarbageCollector(
            @NonNull final StateGarbageCollector stateGarbageCollector) {
        throwIfAlreadyUsed();
        if (this.stateGarbageCollector != null) {
            throw new IllegalStateException("State garbage collector has already been set");
        }
        this.stateGarbageCollector = Objects.requireNonNull(stateGarbageCollector);
        return this;
    }

    /**
     * Build the state garbage collector if it has not yet been built. If one has been provided via
     * {@link #withStateGarbageCollector(StateGarbageCollector)}, that garbage collector will be used. If this method is
     * called more than once, only the first call will build the state garbage collector. Otherwise, the default garbage
     * collector will be created and returned.
     *
     * @return the state garbage collector
     */
    @NonNull
    public StateGarbageCollector buildStateGarbageCollector() {
        if (stateGarbageCollector == null) {
            stateGarbageCollector = new DefaultStateGarbageCollector(blocks.platformContext());
        }
        return stateGarbageCollector;
    }

    /**
     * Provide a self event signer in place of the platform's default self event signer.
     *
     * @param selfEventSigner the self event signer to use
     * @return this builder
     */
    @NonNull
    public PlatformComponentBuilder withSelfEventSigner(@NonNull final SelfEventSigner selfEventSigner) {
        throwIfAlreadyUsed();
        if (this.selfEventSigner != null) {
            throw new IllegalStateException("Self event signer has already been set");
        }
        this.selfEventSigner = Objects.requireNonNull(selfEventSigner);
        return this;
    }

    /**
     * Build the self event signer if it has not yet been built. If one has been provided via
     * {@link #withSelfEventSigner(SelfEventSigner)}, that signer will be used. If this method is called more than once,
     * only the first call will build the self event signer. Otherwise, the default signer will be created and
     * returned.
     *
     * @return the self event signer
     */
    @NonNull
    public SelfEventSigner buildSelfEventSigner() {
        if (selfEventSigner == null) {
            selfEventSigner = new DefaultSelfEventSigner(blocks.keysAndCerts());
        }
        return selfEventSigner;
    }

    /**
     * Build the orphan buffer if it has not yet been built. If one has been provided via
     * {@link #withOrphanBuffer(OrphanBuffer)}, that orphan buffer will be used. If this method is called more than
     * once, only the first call will build the orphan buffer. Otherwise, the default orphan buffer will be created and
     * returned.
     *
     * @return the orphan buffer
     */
    @NonNull
    public OrphanBuffer buildOrphanBuffer() {
        if (orphanBuffer == null) {
            orphanBuffer = new DefaultOrphanBuffer(blocks.platformContext(), blocks.intakeEventCounter());
        }
        return orphanBuffer;
    }

    /**
     * Provide an orphan buffer in place of the platform's default orphan buffer.
     *
     * @param orphanBuffer the orphan buffer to use
     * @return this builder
     */
    @NonNull
    public PlatformComponentBuilder withOrphanBuffer(@NonNull final OrphanBuffer orphanBuffer) {
        throwIfAlreadyUsed();
        if (this.orphanBuffer != null) {
            throw new IllegalStateException("Orphan buffer has already been set");
        }
        this.orphanBuffer = Objects.requireNonNull(orphanBuffer);

        return this;
    }

    /**
     * Provide a running event hasher in place of the platform's default running event hasher.
     *
     * @param runningEventHasher the running event hasher to use
     * @return this builder
     */
    @NonNull
    public PlatformComponentBuilder withRunningEventHasher(@NonNull final RunningEventHasher runningEventHasher) {
        throwIfAlreadyUsed();
        if (this.runningEventHasher != null) {
            throw new IllegalStateException("Running event hasher has already been set");
        }
        this.runningEventHasher = Objects.requireNonNull(runningEventHasher);
        return this;
    }

    /**
     * Build the running event hasher if it has not yet been built. If one has been provided via
     * {@link #withRunningEventHasher(RunningEventHasher)}, that hasher will be used. If this method is called more than
     * once, only the first call will build the running event hasher. Otherwise, the default hasher will be created and
     * returned.
     *
     * @return the running event hasher
     */
    @NonNull
    public RunningEventHasher buildRunningEventHasher() {
        if (runningEventHasher == null) {
            runningEventHasher = new DefaultRunningEventHasher();
        }
        return runningEventHasher;
    }

    /**
     * Provide an event creation manager in place of the platform's default event creation manager.
     *
     * @param eventCreationManager the event creation manager to use
     * @return this builder
     */
    @NonNull
    public PlatformComponentBuilder withEventCreationManager(@NonNull final EventCreationManager eventCreationManager) {
        throwIfAlreadyUsed();
        if (this.eventCreationManager != null) {
            throw new IllegalStateException("Event creation manager has already been set");
        }
        this.eventCreationManager = Objects.requireNonNull(eventCreationManager);
        return this;
    }

    /**
     * Build the event creation manager if it has not yet been built. If one has been provided via
     * {@link #withEventCreationManager(EventCreationManager)}, that manager will be used. If this method is called more
     * than once, only the first call will build the event creation manager. Otherwise, the default manager will be
     * created and returned.
     *
     * @return the event creation manager
     */
    @NonNull
    public EventCreationManager buildEventCreationManager() {
        if (eventCreationManager == null) {
            final EventCreator eventCreator = new TipsetEventCreator(
                    blocks.platformContext(),
                    blocks.randomBuilder().buildNonCryptographicRandom(),
                    data -> new PlatformSigner(blocks.keysAndCerts()).sign(data),
                    blocks.initialState().get().getState().getPlatformState().getAddressBook(),
                    blocks.selfId(),
                    blocks.appVersion(),
                    blocks.transactionPool());

            final EventCreationRule eventCreationRules = AggregateEventCreationRules.of(
                    new MaximumRateRule(blocks.platformContext()),
                    new BackpressureRule(
                            blocks.platformContext(),
                            () -> blocks.intakeQueueSizeSupplierSupplier().get().getAsLong()),
                    new PlatformStatusRule(() -> blocks.currentPlatformStatus().get(), blocks.transactionPool()));

            eventCreationManager =
                    new DefaultEventCreationManager(blocks.platformContext(), eventCreator, eventCreationRules);
        }
        return eventCreationManager;
    }

    /**
     * Build the in-order linker if it has not yet been built. If one has been provided via
     * {@link #withInOrderLinker(InOrderLinker)}, that in-order linker will be used. If this method is called more than
     * once, only the first call will build the in-order linker. Otherwise, the default in-order linker will be created
     * and returned.
     *
     * @return the in-order linker
     */
    @NonNull
    public InOrderLinker buildInOrderLinker() {
        if (inOrderLinker == null) {
            inOrderLinker = new GossipLinker(blocks.platformContext(), blocks.intakeEventCounter());
        }
        return inOrderLinker;
    }

    /**
     * Provide an in-order linker in place of the platform's default in-order linker.
     *
     * @param inOrderLinker the in-order linker to use
     * @return this builder
     */
    @NonNull
    public PlatformComponentBuilder withInOrderLinker(@NonNull final InOrderLinker inOrderLinker) {
        throwIfAlreadyUsed();
        if (this.inOrderLinker != null) {
            throw new IllegalStateException("In-order linker has already been set");
        }
        this.inOrderLinker = Objects.requireNonNull(inOrderLinker);

        return this;
    }

    /**
     * Provide a consensus engine in place of the platform's default consensus engine.
     *
     * @param consensusEngine the consensus engine to use
     * @return this builder
     */
    @NonNull
    public PlatformComponentBuilder withConsensusEngine(@NonNull final ConsensusEngine consensusEngine) {
        throwIfAlreadyUsed();
        if (this.consensusEngine != null) {
            throw new IllegalStateException("Consensus engine has already been set");
        }
        this.consensusEngine = Objects.requireNonNull(consensusEngine);
        return this;
    }

    /**
     * Build the consensus engine if it has not yet been built. If one has been provided via
     * {@link #withConsensusEngine(ConsensusEngine)}, that engine will be used. If this method is called more than once,
     * only the first call will build the consensus engine. Otherwise, the default engine will be created and returned.
     *
     * @return the consensus engine
     */
    @NonNull
    public ConsensusEngine buildConsensusEngine() {
        if (consensusEngine == null) {
            consensusEngine = new DefaultConsensusEngine(
                    blocks.platformContext(), blocks.initialState().get().getAddressBook(), blocks.selfId());
        }
        return consensusEngine;
    }

    /**
     * Provide a consensus event stream in place of the platform's default consensus event stream.
     *
     * @param consensusEventStream the consensus event stream to use
     * @return this builder
     */
    @NonNull
    public PlatformComponentBuilder withConsensusEventStream(@NonNull final ConsensusEventStream consensusEventStream) {
        throwIfAlreadyUsed();
        if (this.consensusEventStream != null) {
            throw new IllegalStateException("Consensus event stream has already been set");
        }
        this.consensusEventStream = Objects.requireNonNull(consensusEventStream);
        return this;
    }

    /**
     * Build the consensus event stream if it has not yet been built. If one has been provided via
     * {@link #withConsensusEventStream(ConsensusEventStream)}, that stream will be used. If this method is called more
     * than once, only the first call will build the consensus event stream. Otherwise, the default stream will be
     * created and returned.
     *
     * @return the consensus event stream
     */
    @NonNull
    public ConsensusEventStream buildConsensusEventStream() {
        if (consensusEventStream == null) {
            consensusEventStream = new DefaultConsensusEventStream(
                    blocks.platformContext(),
                    blocks.selfId(),
                    (byte[] data) -> new PlatformSigner(blocks.keysAndCerts()).sign(data),
                    "" + blocks.selfId().id(),
                    (EventImpl event) -> event.isLastInRoundReceived()
                            && blocks.isInFreezePeriodReference().get().test(event.getConsensusTimestamp()));
        }
        return consensusEventStream;
    }

    /**
     * Provide a PCES sequencer in place of the platform's default PCES sequencer.
     *
     * @param pcesSequencer the PCES sequencer to use
     * @return this builder
     */
    @NonNull
    public PlatformComponentBuilder withPcesSequencer(@NonNull final PcesSequencer pcesSequencer) {
        throwIfAlreadyUsed();
        if (this.pcesSequencer != null) {
            throw new IllegalStateException("PCES sequencer has already been set");
        }
        this.pcesSequencer = Objects.requireNonNull(pcesSequencer);
        return this;
    }

    /**
     * Build the PCES sequencer if it has not yet been built. If one has been provided via
     * {@link #withPcesSequencer(PcesSequencer)}, that sequencer will be used. If this method is called more than once,
     * only the first call will build the PCES sequencer. Otherwise, the default sequencer will be created and
     * returned.
     *
     * @return the PCES sequencer
     */
    @NonNull
    public PcesSequencer buildPcesSequencer() {
        if (pcesSequencer == null) {
            pcesSequencer = new DefaultPcesSequencer();
        }
        return pcesSequencer;
    }

    /**
     * Provide a round durability buffer in place of the platform's default round durability buffer.
     *
     * @param roundDurabilityBuffer the RoundDurabilityBuffer to use
     * @return this builder
     */
    @NonNull
    public PlatformComponentBuilder withRoundDurabilityBuffer(
            @NonNull final RoundDurabilityBuffer roundDurabilityBuffer) {
        throwIfAlreadyUsed();
        if (this.roundDurabilityBuffer != null) {
            throw new IllegalStateException("RoundDurabilityBuffer has already been set");
        }
        this.roundDurabilityBuffer = Objects.requireNonNull(roundDurabilityBuffer);
        return this;
    }

    /**
     * Build the round durability buffer if it has not yet been built. If one has been provided via
     * {@link #withRoundDurabilityBuffer(RoundDurabilityBuffer)}, that round durability buffer will be used. If this
     * method is called more than once, only the first call will build the round durability buffer. Otherwise, the
     * default round durability buffer will be created and returned.
     *
     * @return the RoundDurabilityBuffer
     */
    @NonNull
    public RoundDurabilityBuffer buildRoundDurabilityBuffer() {
        if (roundDurabilityBuffer == null) {
            roundDurabilityBuffer = new DefaultRoundDurabilityBuffer(blocks.platformContext());
        }
        return roundDurabilityBuffer;
    }

    /**
<<<<<<< HEAD
     * Provide a signed state sentinel in place of the platform's default signed state sentinel.
     *
     * @param signedStateSentinel the signed state sentinel to use
     * @return this builder
     */
    @NonNull
    public PlatformComponentBuilder withSignedStateSentinel(@NonNull final SignedStateSentinel signedStateSentinel) {
        throwIfAlreadyUsed();
        if (this.signedStateSentinel != null) {
            throw new IllegalStateException("Signed state sentinel has already been set");
        }
        this.signedStateSentinel = Objects.requireNonNull(signedStateSentinel);
=======
     * Provide a transaction prehandler in place of the platform's default transaction prehandler.
     *
     * @param transactionPrehandler the transaction prehandler to use
     * @return this builder
     */
    @NonNull
    public PlatformComponentBuilder withTransactionPrehandler(
            @NonNull final TransactionPrehandler transactionPrehandler) {
        throwIfAlreadyUsed();
        if (this.transactionPrehandler != null) {
            throw new IllegalStateException("Transaction prehandler has already been set");
        }
        this.transactionPrehandler = Objects.requireNonNull(transactionPrehandler);
>>>>>>> 93646294
        return this;
    }

    /**
<<<<<<< HEAD
     * Build the signed state sentinel if it has not yet been built. If one has been provided via
     * {@link #withSignedStateSentinel(SignedStateSentinel)}, that sentinel will be used. If this method is called more
     * than once, only the first call will build the signed state sentinel. Otherwise, the default sentinel will be
     * created and returned.
     *
     * @return the signed state sentinel
     */
    @NonNull
    public SignedStateSentinel buildSignedStateSentinel() {
        if (signedStateSentinel == null) {
            signedStateSentinel = new DefaultSignedStateSentinel(blocks.platformContext());
        }
        return signedStateSentinel;
=======
     * Build the transaction prehandler if it has not yet been built. If one has been provided via
     * {@link #withTransactionPrehandler(TransactionPrehandler)}, that transaction prehandler will be used. If this
     * method is called more than once, only the first call will build the transaction prehandler. Otherwise, the
     * default transaction prehandler will be created and returned.
     *
     * @return the transaction prehandler
     */
    @NonNull
    public TransactionPrehandler buildTransactionPrehandler() {
        if (transactionPrehandler == null) {
            transactionPrehandler = new DefaultTransactionPrehandler(
                    blocks.platformContext(),
                    () -> blocks.latestImmutableStateProviderReference().get().apply("transaction prehandle"));
        }
        return transactionPrehandler;
>>>>>>> 93646294
    }
}<|MERGE_RESOLUTION|>--- conflicted
+++ resolved
@@ -656,7 +656,6 @@
     }
 
     /**
-<<<<<<< HEAD
      * Provide a signed state sentinel in place of the platform's default signed state sentinel.
      *
      * @param signedStateSentinel the signed state sentinel to use
@@ -669,26 +668,10 @@
             throw new IllegalStateException("Signed state sentinel has already been set");
         }
         this.signedStateSentinel = Objects.requireNonNull(signedStateSentinel);
-=======
-     * Provide a transaction prehandler in place of the platform's default transaction prehandler.
-     *
-     * @param transactionPrehandler the transaction prehandler to use
-     * @return this builder
-     */
-    @NonNull
-    public PlatformComponentBuilder withTransactionPrehandler(
-            @NonNull final TransactionPrehandler transactionPrehandler) {
-        throwIfAlreadyUsed();
-        if (this.transactionPrehandler != null) {
-            throw new IllegalStateException("Transaction prehandler has already been set");
-        }
-        this.transactionPrehandler = Objects.requireNonNull(transactionPrehandler);
->>>>>>> 93646294
-        return this;
-    }
-
-    /**
-<<<<<<< HEAD
+        return this;
+    }
+
+    /**
      * Build the signed state sentinel if it has not yet been built. If one has been provided via
      * {@link #withSignedStateSentinel(SignedStateSentinel)}, that sentinel will be used. If this method is called more
      * than once, only the first call will build the signed state sentinel. Otherwise, the default sentinel will be
@@ -702,7 +685,26 @@
             signedStateSentinel = new DefaultSignedStateSentinel(blocks.platformContext());
         }
         return signedStateSentinel;
-=======
+    }
+
+    /**
+     * Provide a transaction prehandler in place of the platform's default transaction prehandler.
+     *
+     * @param transactionPrehandler the transaction prehandler to use
+     * @return this builder
+     */
+    @NonNull
+    public PlatformComponentBuilder withTransactionPrehandler(
+            @NonNull final TransactionPrehandler transactionPrehandler) {
+        throwIfAlreadyUsed();
+        if (this.transactionPrehandler != null) {
+            throw new IllegalStateException("Transaction prehandler has already been set");
+        }
+        this.transactionPrehandler = Objects.requireNonNull(transactionPrehandler);
+        return this;
+    }
+
+    /**
      * Build the transaction prehandler if it has not yet been built. If one has been provided via
      * {@link #withTransactionPrehandler(TransactionPrehandler)}, that transaction prehandler will be used. If this
      * method is called more than once, only the first call will build the transaction prehandler. Otherwise, the
@@ -718,6 +720,5 @@
                     () -> blocks.latestImmutableStateProviderReference().get().apply("transaction prehandle"));
         }
         return transactionPrehandler;
->>>>>>> 93646294
     }
 }