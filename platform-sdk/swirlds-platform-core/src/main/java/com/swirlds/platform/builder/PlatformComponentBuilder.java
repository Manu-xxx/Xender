--- conflicted
+++ resolved
@@ -109,11 +109,8 @@
     private PcesSequencer pcesSequencer;
     private RoundDurabilityBuffer roundDurabilityBuffer;
     private TransactionPrehandler transactionPrehandler;
-<<<<<<< HEAD
+    private PcesWriter pcesWriter;
     private Gossip gossip;
-=======
-    private PcesWriter pcesWriter;
->>>>>>> 39c22541
 
     /**
      * False if this builder has not yet been used to build a platform (or platform component builder), true if it has.
@@ -659,7 +656,47 @@
     }
 
     /**
-<<<<<<< HEAD
+     * Provide a PCES writer in place of the platform's default PCES writer.
+     *
+     * @param pcesWriter the PCES writer to use
+     * @return this builder
+     */
+    @NonNull
+    public PlatformComponentBuilder withPcesWriter(@NonNull final PcesWriter pcesWriter) {
+        throwIfAlreadyUsed();
+        if (this.pcesWriter != null) {
+            throw new IllegalStateException("PCES writer has already been set");
+        }
+        this.pcesWriter = Objects.requireNonNull(pcesWriter);
+        return this;
+    }
+
+    /**
+     * Build the PCES writer if it has not yet been built. If one has been provided via
+     * {@link #withPcesWriter(PcesWriter)}, that writer will be used. If this method is called more than once, only the
+     * first call will build the PCES writer. Otherwise, the default writer will be created and returned.
+     *
+     * @return the PCES writer
+     */
+    @NonNull
+    public PcesWriter buildPcesWriter() {
+        if (pcesWriter == null) {
+            try {
+                final PcesFileManager preconsensusEventFileManager = new PcesFileManager(
+                        blocks.platformContext(),
+                        blocks.initialPcesFiles(),
+                        blocks.selfId(),
+                        blocks.initialState().get().getRound());
+                pcesWriter = new DefaultPcesWriter(blocks.platformContext(), preconsensusEventFileManager);
+
+            } catch (final IOException e) {
+                throw new UncheckedIOException(e);
+            }
+        }
+        return pcesWriter;
+    }
+
+    /**
      * Provide a gossip in place of the platform's default gossip.
      *
      * @param gossip the gossip to use
@@ -672,25 +709,10 @@
             throw new IllegalStateException("Gossip has already been set");
         }
         this.gossip = Objects.requireNonNull(gossip);
-=======
-     * Provide a PCES writer in place of the platform's default PCES writer.
-     *
-     * @param pcesWriter the PCES writer to use
-     * @return this builder
-     */
-    @NonNull
-    public PlatformComponentBuilder withPcesWriter(@NonNull final PcesWriter pcesWriter) {
-        throwIfAlreadyUsed();
-        if (this.pcesWriter != null) {
-            throw new IllegalStateException("PCES writer has already been set");
-        }
-        this.pcesWriter = Objects.requireNonNull(pcesWriter);
->>>>>>> 39c22541
-        return this;
-    }
-
-    /**
-<<<<<<< HEAD
+        return this;
+    }
+
+    /**
      * Build the gossip if it has not yet been built. If one has been provided via {@link #withGossip(Gossip)}, that
      * gossip will be used. If this method is called more than once, only the first call will build the gossip.
      * Otherwise, the default gossip will be created and returned.
@@ -700,7 +722,6 @@
     @NonNull
     public Gossip buildGossip() {
         if (gossip == null) {
-
             gossip = new SyncGossip(
                     blocks.platformContext(),
                     blocks.randomBuilder().buildNonCryptographicRandom(),
@@ -719,29 +740,5 @@
                     x -> blocks.statusActionSubmitterReference().get().submitStatusAction(x)) {};
         }
         return gossip;
-=======
-     * Build the PCES writer if it has not yet been built. If one has been provided via
-     * {@link #withPcesWriter(PcesWriter)}, that writer will be used. If this method is called more than once, only the
-     * first call will build the PCES writer. Otherwise, the default writer will be created and returned.
-     *
-     * @return the PCES writer
-     */
-    @NonNull
-    public PcesWriter buildPcesWriter() {
-        if (pcesWriter == null) {
-            try {
-                final PcesFileManager preconsensusEventFileManager = new PcesFileManager(
-                        blocks.platformContext(),
-                        blocks.initialPcesFiles(),
-                        blocks.selfId(),
-                        blocks.initialState().get().getRound());
-                pcesWriter = new DefaultPcesWriter(blocks.platformContext(), preconsensusEventFileManager);
-
-            } catch (final IOException e) {
-                throw new UncheckedIOException(e);
-            }
-        }
-        return pcesWriter;
->>>>>>> 39c22541
     }
 }