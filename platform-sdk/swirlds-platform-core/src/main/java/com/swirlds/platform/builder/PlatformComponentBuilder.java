--- conflicted
+++ resolved
@@ -125,13 +125,10 @@
     private TransactionPrehandler transactionPrehandler;
     private PcesWriter pcesWriter;
     private IssDetector issDetector;
-<<<<<<< HEAD
+    private Gossip gossip;
     private StaleEventDetector staleEventDetector;
     private TransactionResubmitter transactionResubmitter;
     private TransactionPool transactionPool;
-=======
-    private Gossip gossip;
->>>>>>> c54e88a2
 
     /**
      * False if this builder has not yet been used to build a platform (or platform component builder), true if it has.
@@ -847,7 +844,6 @@
     }
 
     /**
-<<<<<<< HEAD
      * Provide a stale event detector in place of the platform's default stale event detector.
      *
      * @param staleEventDetector the stale event detector to use
@@ -860,25 +856,10 @@
             throw new IllegalStateException("Stale event detector has already been set");
         }
         this.staleEventDetector = Objects.requireNonNull(staleEventDetector);
-=======
-     * Provide a gossip in place of the platform's default gossip.
-     *
-     * @param gossip the gossip to use
-     * @return this builder
-     */
-    @NonNull
-    public PlatformComponentBuilder withGossip(@NonNull final Gossip gossip) {
-        throwIfAlreadyUsed();
-        if (this.gossip != null) {
-            throw new IllegalStateException("Gossip has already been set");
-        }
-        this.gossip = Objects.requireNonNull(gossip);
->>>>>>> c54e88a2
-        return this;
-    }
-
-    /**
-<<<<<<< HEAD
+        return this;
+    }
+
+    /**
      * Build the stale event detector if it has not yet been built. If one has been provided via
      * {@link #withStaleEventDetector(StaleEventDetector)}, that detector will be used. If this method is called more
      * than once, only the first call will build the stale event detector. Otherwise, the default detector will be
@@ -956,7 +937,25 @@
             transactionPool = new DefaultTransactionPool(blocks.transactionPoolNexus());
         }
         return transactionPool;
-=======
+    }
+
+    /**
+     * Provide a gossip in place of the platform's default gossip.
+     *
+     * @param gossip the gossip to use
+     * @return this builder
+     */
+    @NonNull
+    public PlatformComponentBuilder withGossip(@NonNull final Gossip gossip) {
+        throwIfAlreadyUsed();
+        if (this.gossip != null) {
+            throw new IllegalStateException("Gossip has already been set");
+        }
+        this.gossip = Objects.requireNonNull(gossip);
+        return this;
+    }
+
+    /**
      * Build the gossip if it has not yet been built. If one has been provided via {@link #withGossip(Gossip)}, that
      * gossip will be used. If this method is called more than once, only the first call will build the gossip.
      * Otherwise, the default gossip will be created and returned.
@@ -984,6 +983,5 @@
                     blocks.intakeEventCounter());
         }
         return gossip;
->>>>>>> c54e88a2
     }
 }