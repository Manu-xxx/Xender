/*
 * Copyright (C) 2016-2024 Hedera Hashgraph, LLC
 *
 * Licensed under the Apache License, Version 2.0 (the "License");
 * you may not use this file except in compliance with the License.
 * You may obtain a copy of the License at
 *
 *      http://www.apache.org/licenses/LICENSE-2.0
 *
 * Unless required by applicable law or agreed to in writing, software
 * distributed under the License is distributed on an "AS IS" BASIS,
 * WITHOUT WARRANTIES OR CONDITIONS OF ANY KIND, either express or implied.
 * See the License for the specific language governing permissions and
 * limitations under the License.
 */

package com.swirlds.platform.system.events;

import com.swirlds.platform.system.ReachedConsensus;
import com.swirlds.platform.system.transaction.ConsensusTransaction;
import edu.umd.cs.findbugs.annotations.NonNull;
<<<<<<< HEAD

=======
>>>>>>> 2e5f9b2f
import java.util.Iterator;

/**
 * An event that has reached consensus.
 * <p>
 * IMPORTANT: Although this interface is not sealed, it should only be implemented by internal classes. This
 * interface may be changed at any time, in any way, without notice or prior deprecation. Third parties should NOT
 * implement this interface.
 */
public interface ConsensusEvent extends Event, ReachedConsensus {

    /**
     * Returns an iterator over the application events in this transaction, which have all reached consensus. Each
     * invocation returns a new iterator over the same transactions. This method is thread safe.
     *
     * @return a consensus transaction iterator
     */
    @NonNull
    Iterator<ConsensusTransaction> consensusTransactionIterator();

    /**
     * Returns an iterator over the application events in this transaction, which have all reached consensus. Each
     * invocation returns a new iterator over the same transactions. This method is thread safe. The results are
     * unfiltered to include system transactions.
     *
     * @return a consensus transaction iterator
     */
    @NonNull
    Iterator<ConsensusTransaction> unfilteredConsensusTransactionIterator();
}<|MERGE_RESOLUTION|>--- conflicted
+++ resolved
@@ -19,10 +19,6 @@
 import com.swirlds.platform.system.ReachedConsensus;
 import com.swirlds.platform.system.transaction.ConsensusTransaction;
 import edu.umd.cs.findbugs.annotations.NonNull;
-<<<<<<< HEAD
-
-=======
->>>>>>> 2e5f9b2f
 import java.util.Iterator;
 
 /**
@@ -42,14 +38,4 @@
      */
     @NonNull
     Iterator<ConsensusTransaction> consensusTransactionIterator();
-
-    /**
-     * Returns an iterator over the application events in this transaction, which have all reached consensus. Each
-     * invocation returns a new iterator over the same transactions. This method is thread safe. The results are
-     * unfiltered to include system transactions.
-     *
-     * @return a consensus transaction iterator
-     */
-    @NonNull
-    Iterator<ConsensusTransaction> unfilteredConsensusTransactionIterator();
 }