/*
 * Copyright (C) 2023-2024 Hedera Hashgraph, LLC
 *
 * Licensed under the Apache License, Version 2.0 (the "License");
 * you may not use this file except in compliance with the License.
 * You may obtain a copy of the License at
 *
 *      http://www.apache.org/licenses/LICENSE-2.0
 *
 * Unless required by applicable law or agreed to in writing, software
 * distributed under the License is distributed on an "AS IS" BASIS,
 * WITHOUT WARRANTIES OR CONDITIONS OF ANY KIND, either express or implied.
 * See the License for the specific language governing permissions and
 * limitations under the License.
 */

package com.swirlds.platform.wiring;

import static com.swirlds.common.wiring.wires.SolderType.INJECT;

import com.swirlds.base.state.Startable;
import com.swirlds.base.state.Stoppable;
import com.swirlds.base.time.Time;
import com.swirlds.common.context.PlatformContext;
import com.swirlds.common.io.IOIterator;
import com.swirlds.common.utility.Clearable;
import com.swirlds.common.wiring.model.WiringModel;
import com.swirlds.common.wiring.wires.input.InputWire;
import com.swirlds.common.wiring.wires.output.OutputWire;
import com.swirlds.common.wiring.wires.output.StandardOutputWire;
import com.swirlds.platform.StateSigner;
import com.swirlds.platform.components.LinkedEventIntake;
import com.swirlds.platform.components.appcomm.AppCommunicationComponent;
import com.swirlds.platform.consensus.NonAncientEventWindow;
import com.swirlds.platform.event.GossipEvent;
import com.swirlds.platform.event.creation.EventCreationManager;
import com.swirlds.platform.event.deduplication.EventDeduplicator;
import com.swirlds.platform.event.hashing.EventHasher;
import com.swirlds.platform.event.linking.InOrderLinker;
import com.swirlds.platform.event.orphan.OrphanBuffer;
import com.swirlds.platform.event.preconsensus.EventDurabilityNexus;
import com.swirlds.platform.event.preconsensus.PcesReplayer;
import com.swirlds.platform.event.preconsensus.PcesSequencer;
import com.swirlds.platform.event.preconsensus.PcesWriter;
import com.swirlds.platform.event.validation.AddressBookUpdate;
import com.swirlds.platform.event.validation.EventSignatureValidator;
import com.swirlds.platform.event.validation.InternalEventValidator;
import com.swirlds.platform.eventhandling.TransactionPool;
import com.swirlds.platform.gossip.shadowgraph.LatestEventTipsetTracker;
import com.swirlds.platform.gossip.shadowgraph.ShadowGraph;
import com.swirlds.platform.state.SwirldStateManager;
import com.swirlds.platform.state.signed.ReservedSignedState;
import com.swirlds.platform.state.signed.SignedStateFileManager;
import com.swirlds.platform.state.signed.SignedStateManager;
import com.swirlds.platform.state.signed.StateDumpRequest;
import com.swirlds.platform.system.status.PlatformStatusManager;
import com.swirlds.platform.wiring.components.ApplicationTransactionPrehandlerWiring;
import com.swirlds.platform.wiring.components.EventCreationManagerWiring;
import com.swirlds.platform.wiring.components.EventDurabilityNexusWiring;
import com.swirlds.platform.wiring.components.EventHasherWiring;
import com.swirlds.platform.wiring.components.LatestEventTipsetTrackerWiring;
import com.swirlds.platform.wiring.components.PcesReplayerWiring;
import com.swirlds.platform.wiring.components.PcesSequencerWiring;
import com.swirlds.platform.wiring.components.PcesWriterWiring;
import com.swirlds.platform.wiring.components.ShadowgraphWiring;
import com.swirlds.platform.wiring.components.StateSignatureCollectorWiring;
import edu.umd.cs.findbugs.annotations.NonNull;

/**
 * Encapsulates wiring for {@link com.swirlds.platform.SwirldsPlatform}.
 */
public class PlatformWiring implements Startable, Stoppable, Clearable {
    private final WiringModel model;

    private final EventHasherWiring eventHasherWiring;
    private final InternalEventValidatorWiring internalEventValidatorWiring;
    private final EventDeduplicatorWiring eventDeduplicatorWiring;
    private final EventSignatureValidatorWiring eventSignatureValidatorWiring;
    private final OrphanBufferWiring orphanBufferWiring;
    private final InOrderLinkerWiring inOrderLinkerWiring;
    private final LinkedEventIntakeWiring linkedEventIntakeWiring;
    private final EventCreationManagerWiring eventCreationManagerWiring;
    private final SignedStateFileManagerWiring signedStateFileManagerWiring;
    private final StateSignerWiring stateSignerWiring;
    private final PcesReplayerWiring pcesReplayerWiring;
    private final PcesWriterWiring pcesWriterWiring;
    private final PcesSequencerWiring pcesSequencerWiring;
    private final EventDurabilityNexusWiring eventDurabilityNexusWiring;
    private final ApplicationTransactionPrehandlerWiring applicationTransactionPrehandlerWiring;
    private final StateSignatureCollectorWiring stateSignatureCollectorWiring;
    private final ShadowgraphWiring shadowgraphWiring;
    private final LatestEventTipsetTrackerWiring latestEventTipsetTrackerWiring;

    private final PlatformCoordinator platformCoordinator;

    /**
     * Constructor.
     *
     * @param platformContext the platform context
     * @param time            provides wall clock time
     */
    public PlatformWiring(@NonNull final PlatformContext platformContext, @NonNull final Time time) {
        model = WiringModel.create(platformContext, time);

        final PlatformSchedulers schedulers = PlatformSchedulers.create(platformContext, model);

        eventHasherWiring = EventHasherWiring.create(schedulers.eventHasherScheduler());
        internalEventValidatorWiring =
                InternalEventValidatorWiring.create(schedulers.internalEventValidatorScheduler());
        eventDeduplicatorWiring = EventDeduplicatorWiring.create(schedulers.eventDeduplicatorScheduler());
        eventSignatureValidatorWiring =
                EventSignatureValidatorWiring.create(schedulers.eventSignatureValidatorScheduler());
        orphanBufferWiring = OrphanBufferWiring.create(schedulers.orphanBufferScheduler());
        inOrderLinkerWiring = InOrderLinkerWiring.create(schedulers.inOrderLinkerScheduler());
        linkedEventIntakeWiring = LinkedEventIntakeWiring.create(schedulers.linkedEventIntakeScheduler());
        eventCreationManagerWiring =
                EventCreationManagerWiring.create(platformContext, schedulers.eventCreationManagerScheduler());
        pcesSequencerWiring = PcesSequencerWiring.create(schedulers.pcesSequencerScheduler());

        applicationTransactionPrehandlerWiring =
                ApplicationTransactionPrehandlerWiring.create(schedulers.applicationTransactionPrehandlerScheduler());
        stateSignatureCollectorWiring =
                StateSignatureCollectorWiring.create(model, schedulers.stateSignatureCollectorScheduler());

        shadowgraphWiring = ShadowgraphWiring.create(schedulers.shadowgraphScheduler());
        latestEventTipsetTrackerWiring =
                LatestEventTipsetTrackerWiring.create(schedulers.latestEventTipsetTrackerScheduler());

        platformCoordinator = new PlatformCoordinator(
                eventHasherWiring,
                internalEventValidatorWiring,
                eventDeduplicatorWiring,
                eventSignatureValidatorWiring,
                orphanBufferWiring,
                inOrderLinkerWiring,
                shadowgraphWiring,
                latestEventTipsetTrackerWiring,
                linkedEventIntakeWiring,
                eventCreationManagerWiring,
                applicationTransactionPrehandlerWiring,
                stateSignatureCollectorWiring);

        signedStateFileManagerWiring =
                SignedStateFileManagerWiring.create(schedulers.signedStateFileManagerScheduler());
        stateSignerWiring = StateSignerWiring.create(schedulers.stateSignerScheduler());
        pcesReplayerWiring = PcesReplayerWiring.create(schedulers.pcesReplayerScheduler());
        pcesWriterWiring = PcesWriterWiring.create(schedulers.pcesWriterScheduler());
        eventDurabilityNexusWiring = EventDurabilityNexusWiring.create(schedulers.eventDurabilityNexusScheduler());

        wire();
    }

    /**
     * Get the wiring model.
     *
     * @return the wiring model
     */
    @NonNull
    public WiringModel getModel() {
        return model;
    }

    /**
     * Solder the NonAncientEventWindow output to all components that need it.
     */
    private void solderNonAncientEventWindow() {
        final OutputWire<NonAncientEventWindow> nonAncientEventWindowOutputWire =
                linkedEventIntakeWiring.nonAncientEventWindowOutput();

        nonAncientEventWindowOutputWire.solderTo(eventDeduplicatorWiring.nonAncientEventWindowInput(), INJECT);
        nonAncientEventWindowOutputWire.solderTo(eventSignatureValidatorWiring.nonAncientEventWindowInput(), INJECT);
        nonAncientEventWindowOutputWire.solderTo(orphanBufferWiring.nonAncientEventWindowInput(), INJECT);
        nonAncientEventWindowOutputWire.solderTo(inOrderLinkerWiring.nonAncientEventWindowInput(), INJECT);
        nonAncientEventWindowOutputWire.solderTo(eventCreationManagerWiring.nonAncientEventWindowInput(), INJECT);
<<<<<<< HEAD
        nonAncientEventWindowOutputWire.solderTo(latestEventTipsetTrackerWiring.nonAncientEventWindowInput(), INJECT);
=======
        nonAncientEventWindowOutputWire.solderTo(pcesWriterWiring.nonAncientEventWindowInput(), INJECT);
>>>>>>> 688f3d5e
    }

    /**
     * Wire the components together.
     */
    private void wire() {
        eventHasherWiring.eventOutput().solderTo(internalEventValidatorWiring.eventInput());
        internalEventValidatorWiring.eventOutput().solderTo(eventDeduplicatorWiring.eventInput());
        eventDeduplicatorWiring.eventOutput().solderTo(eventSignatureValidatorWiring.eventInput());
        eventSignatureValidatorWiring.eventOutput().solderTo(orphanBufferWiring.eventInput());
        orphanBufferWiring.eventOutput().solderTo(pcesSequencerWiring.eventInput());
        pcesSequencerWiring.eventOutput().solderTo(inOrderLinkerWiring.eventInput());
        pcesSequencerWiring.eventOutput().solderTo(pcesWriterWiring.eventInputWire());
        inOrderLinkerWiring.eventOutput().solderTo(linkedEventIntakeWiring.eventInput());
        inOrderLinkerWiring.eventOutput().solderTo(shadowgraphWiring.eventInput());
        inOrderLinkerWiring.eventOutput().solderTo(latestEventTipsetTrackerWiring.eventInput());
        orphanBufferWiring.eventOutput().solderTo(eventCreationManagerWiring.eventInput());
        eventCreationManagerWiring.newEventOutput().solderTo(internalEventValidatorWiring.eventInput(), INJECT);
        orphanBufferWiring
                .eventOutput()
                .solderTo(applicationTransactionPrehandlerWiring.appTransactionsToPrehandleInput());
        orphanBufferWiring.eventOutput().solderTo(stateSignatureCollectorWiring.preconsensusEventInput());

        solderNonAncientEventWindow();

        pcesReplayerWiring.doneStreamingPcesOutputWire().solderTo(pcesWriterWiring.doneStreamingPcesInputWire());
        pcesReplayerWiring.eventOutput().solderTo(eventHasherWiring.eventInput());
        pcesWriterWiring
                .latestDurableSequenceNumberOutput()
                .solderTo(eventDurabilityNexusWiring.latestDurableSequenceNumber());

        signedStateFileManagerWiring
                .oldestMinimumGenerationOnDiskOutputWire()
<<<<<<< HEAD
                .solderTo(pcesWriterWiring.minimumGenerationToStoreInputWire());

        linkedEventIntakeWiring.nonExpiredEventWindowOutput().solderTo(shadowgraphWiring.nonExpiredEventWindowInput());
=======
                .solderTo(pcesWriterWiring.minimumAncientIdentifierToStoreInputWire());
>>>>>>> 688f3d5e
    }

    /**
     * Wire components that adhere to the framework to components that don't
     * <p>
     * Future work: as more components are moved to the framework, this method should shrink, and eventually be
     * removed.
     *
     * @param statusManager             the status manager to wire
     * @param appCommunicationComponent the app communication component to wire
     * @param transactionPool           the transaction pool to wire
     */
    public void wireExternalComponents(
            @NonNull final PlatformStatusManager statusManager,
            @NonNull final AppCommunicationComponent appCommunicationComponent,
            @NonNull final TransactionPool transactionPool) {

        signedStateFileManagerWiring
                .stateWrittenToDiskOutputWire()
                .solderTo("status manager", statusManager::submitStatusAction);
        signedStateFileManagerWiring
                .stateSavingResultOutputWire()
                .solderTo("app communication", appCommunicationComponent::stateSavedToDisk);
        stateSignerWiring.stateSignature().solderTo("transaction pool", transactionPool::submitSystemTransaction);
    }

    /**
     * Bind the intake components to the wiring.
     * <p>
     * Future work: this method should be merged with {@link #bind} once the feature flag for the new intake pipeline
     * has been removed
     *
     * @param internalEventValidator  the internal event validator to bind
     * @param eventDeduplicator       the event deduplicator to bind
     * @param eventSignatureValidator the event signature validator to bind
     * @param orphanBuffer            the orphan buffer to bind
     * @param inOrderLinker           the in order linker to bind
     * @param linkedEventIntake       the linked event intake to bind
     * @param eventCreationManager    the event creation manager to bind
     * @param pcesSequencer           the PCES sequencer to bind
     * @param swirldStateManager      the swirld state manager to bind
     * @param signedStateManager      the signed state manager to bind
     */
    public void bindIntake(
            @NonNull final InternalEventValidator internalEventValidator,
            @NonNull final EventDeduplicator eventDeduplicator,
            @NonNull final EventSignatureValidator eventSignatureValidator,
            @NonNull final OrphanBuffer orphanBuffer,
            @NonNull final InOrderLinker inOrderLinker,
            @NonNull final LinkedEventIntake linkedEventIntake,
            @NonNull final EventCreationManager eventCreationManager,
            @NonNull final PcesSequencer pcesSequencer,
            @NonNull final SwirldStateManager swirldStateManager,
            @NonNull final SignedStateManager signedStateManager) {

        internalEventValidatorWiring.bind(internalEventValidator);
        eventDeduplicatorWiring.bind(eventDeduplicator);
        eventSignatureValidatorWiring.bind(eventSignatureValidator);
        orphanBufferWiring.bind(orphanBuffer);
        inOrderLinkerWiring.bind(inOrderLinker);
        linkedEventIntakeWiring.bind(linkedEventIntake);
        eventCreationManagerWiring.bind(eventCreationManager);
        pcesSequencerWiring.bind(pcesSequencer);
        applicationTransactionPrehandlerWiring.bind(swirldStateManager);
        stateSignatureCollectorWiring.bind(signedStateManager);
    }

    /**
     * Bind components to the wiring.
     *
     * @param eventHasher              the event hasher to bind
     * @param signedStateFileManager   the signed state file manager to bind
     * @param stateSigner              the state signer to bind
     * @param pcesReplayer             the PCES replayer to bind
     * @param pcesWriter               the PCES writer to bind
     * @param eventDurabilityNexus     the event durability nexus to bind
     * @param shadowgraph              the shadowgraph to bind
     * @param latestEventTipsetTracker the latest event tipset tracker to bind
     */
    public void bind(
            @NonNull final EventHasher eventHasher,
            @NonNull final SignedStateFileManager signedStateFileManager,
            @NonNull final StateSigner stateSigner,
            @NonNull final PcesReplayer pcesReplayer,
            @NonNull final PcesWriter pcesWriter,
            @NonNull final EventDurabilityNexus eventDurabilityNexus,
            @NonNull final ShadowGraph shadowgraph,
            @NonNull final LatestEventTipsetTracker latestEventTipsetTracker) {

        eventHasherWiring.bind(eventHasher);
        signedStateFileManagerWiring.bind(signedStateFileManager);
        stateSignerWiring.bind(stateSigner);
        pcesReplayerWiring.bind(pcesReplayer);
        pcesWriterWiring.bind(pcesWriter);
        eventDurabilityNexusWiring.bind(eventDurabilityNexus);
        shadowgraphWiring.bind(shadowgraph);
        latestEventTipsetTrackerWiring.bind(latestEventTipsetTracker);
    }

    /**
     * Get the input wire for the internal event validator.
     * <p>
     * Future work: this is a temporary hook to allow events from gossip to use the new intake pipeline. This method
     * will be removed once gossip is moved to the new framework
     *
     * @return the input method for the internal event validator, which is the first step in the intake pipeline
     */
    @NonNull
    public InputWire<GossipEvent> getEventInput() {
        return internalEventValidatorWiring.eventInput();
    }

    /**
     * Get the input wire for the address book update.
     * <p>
     * Future work: this is a temporary hook to update the address book in the new intake pipeline.
     *
     * @return the input method for the address book update
     */
    @NonNull
    public InputWire<AddressBookUpdate> getAddressBookUpdateInput() {
        return eventSignatureValidatorWiring.addressBookUpdateInput();
    }

    /**
     * Get the input wire for saving a state to disk
     * <p>
     * Future work: this is a temporary hook to allow the components to save state a state to disk, prior to the whole
     * system being migrated to the new framework.
     *
     * @return the input wire for saving a state to disk
     */
    @NonNull
    public InputWire<ReservedSignedState> getSaveStateToDiskInput() {
        return signedStateFileManagerWiring.saveStateToDisk();
    }

    /**
     * Get the input wire for dumping a state to disk
     * <p>
     * Future work: this is a temporary hook to allow the components to dump a state to disk, prior to the whole system
     * being migrated to the new framework.
     *
     * @return the input wire for dumping a state to disk
     */
    @NonNull
    public InputWire<StateDumpRequest> getDumpStateToDiskInput() {
        return signedStateFileManagerWiring.dumpStateToDisk();
    }

    /**
     * Get the input wire for signing a state
     * <p>
     * Future work: this is a temporary hook to allow the components to sign a state, prior to the whole system being
     * migrated to the new framework.
     *
     * @return the input wire for signing a state
     */
    @NonNull
    public InputWire<ReservedSignedState> getSignStateInput() {
        return stateSignerWiring.signState();
    }

    /**
     * Get the input wire for passing a PCES iterator to the replayer.
     *
     * @return the input wire for passing a PCES iterator to the replayer
     */
    public InputWire<IOIterator<GossipEvent>> getPcesReplayerIteratorInput() {
        return pcesReplayerWiring.pcesIteratorInputWire();
    }

    /**
     * Get the output wire that the replayer uses to pass events from file into the intake pipeline.
     *
     * @return the output wire that the replayer uses to pass events from file into the intake pipeline
     */
    public StandardOutputWire<GossipEvent> getPcesReplayerEventOutput() {
        return pcesReplayerWiring.eventOutput();
    }

    /**
     * Get the input wire for the PCES writer minimum generation to store
     *
     * @return the input wire for the PCES writer minimum generation to store
     */
    public InputWire<Long> getPcesMinimumGenerationToStoreInput() {
        return pcesWriterWiring.minimumAncientIdentifierToStoreInputWire();
    }

    /**
     * Get the input wire for the PCES writer to register a discontinuity
     *
     * @return the input wire for the PCES writer to register a discontinuity
     */
    public InputWire<Long> getPcesWriterRegisterDiscontinuityInput() {
        return pcesWriterWiring.discontinuityInputWire();
    }

    /**
     * Inject a new non-ancient event window into all components that need it.
     * <p>
     * Future work: this is a temporary hook to allow the components to get the non-ancient event window during startup.
     * This method will be removed once the components are wired together.
     *
     * @param nonAncientEventWindow the new non-ancient event window
     */
    public void updateNonAncientEventWindow(@NonNull final NonAncientEventWindow nonAncientEventWindow) {
        eventDeduplicatorWiring.nonAncientEventWindowInput().inject(nonAncientEventWindow);
        eventSignatureValidatorWiring.nonAncientEventWindowInput().inject(nonAncientEventWindow);
        orphanBufferWiring.nonAncientEventWindowInput().inject(nonAncientEventWindow);
        inOrderLinkerWiring.nonAncientEventWindowInput().inject(nonAncientEventWindow);
        eventCreationManagerWiring.nonAncientEventWindowInput().inject(nonAncientEventWindow);
    }

    /**
     * Flush the intake pipeline.
     */
    public void flushIntakePipeline() {
        platformCoordinator.flushIntakePipeline();
    }

    /**
     * {@inheritDoc}
     */
    @Override
    public void start() {
        model.start();
    }

    /**
     * {@inheritDoc}
     */
    @Override
    public void stop() {
        model.stop();
    }

    /**
     * Clear all the wiring objects.
     */
    @Override
    public void clear() {
        platformCoordinator.clear();
    }
}<|MERGE_RESOLUTION|>--- conflicted
+++ resolved
@@ -171,12 +171,9 @@
         nonAncientEventWindowOutputWire.solderTo(eventSignatureValidatorWiring.nonAncientEventWindowInput(), INJECT);
         nonAncientEventWindowOutputWire.solderTo(orphanBufferWiring.nonAncientEventWindowInput(), INJECT);
         nonAncientEventWindowOutputWire.solderTo(inOrderLinkerWiring.nonAncientEventWindowInput(), INJECT);
+        nonAncientEventWindowOutputWire.solderTo(latestEventTipsetTrackerWiring.nonAncientEventWindowInput(), INJECT);
+        nonAncientEventWindowOutputWire.solderTo(pcesWriterWiring.nonAncientEventWindowInput(), INJECT);
         nonAncientEventWindowOutputWire.solderTo(eventCreationManagerWiring.nonAncientEventWindowInput(), INJECT);
-<<<<<<< HEAD
-        nonAncientEventWindowOutputWire.solderTo(latestEventTipsetTrackerWiring.nonAncientEventWindowInput(), INJECT);
-=======
-        nonAncientEventWindowOutputWire.solderTo(pcesWriterWiring.nonAncientEventWindowInput(), INJECT);
->>>>>>> 688f3d5e
     }
 
     /**
@@ -207,16 +204,11 @@
         pcesWriterWiring
                 .latestDurableSequenceNumberOutput()
                 .solderTo(eventDurabilityNexusWiring.latestDurableSequenceNumber());
-
         signedStateFileManagerWiring
                 .oldestMinimumGenerationOnDiskOutputWire()
-<<<<<<< HEAD
-                .solderTo(pcesWriterWiring.minimumGenerationToStoreInputWire());
+                .solderTo(pcesWriterWiring.minimumAncientIdentifierToStoreInputWire());
 
         linkedEventIntakeWiring.nonExpiredEventWindowOutput().solderTo(shadowgraphWiring.nonExpiredEventWindowInput());
-=======
-                .solderTo(pcesWriterWiring.minimumAncientIdentifierToStoreInputWire());
->>>>>>> 688f3d5e
     }
 
     /**
