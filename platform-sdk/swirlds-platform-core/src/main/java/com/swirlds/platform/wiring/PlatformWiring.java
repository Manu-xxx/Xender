/*
 * Copyright (C) 2023-2024 Hedera Hashgraph, LLC
 *
 * Licensed under the Apache License, Version 2.0 (the "License");
 * you may not use this file except in compliance with the License.
 * You may obtain a copy of the License at
 *
 *      http://www.apache.org/licenses/LICENSE-2.0
 *
 * Unless required by applicable law or agreed to in writing, software
 * distributed under the License is distributed on an "AS IS" BASIS,
 * WITHOUT WARRANTIES OR CONDITIONS OF ANY KIND, either express or implied.
 * See the License for the specific language governing permissions and
 * limitations under the License.
 */

package com.swirlds.platform.wiring;

import static com.swirlds.common.wiring.wires.SolderType.INJECT;
import static com.swirlds.logging.legacy.LogMarker.STARTUP;

import com.swirlds.base.state.Startable;
import com.swirlds.base.state.Stoppable;
import com.swirlds.common.context.PlatformContext;
import com.swirlds.common.io.IOIterator;
import com.swirlds.common.notification.NotificationEngine;
import com.swirlds.common.stream.RunningEventHashUpdate;
import com.swirlds.common.utility.Clearable;
import com.swirlds.common.wiring.component.ComponentWiring;
import com.swirlds.common.wiring.counters.BackpressureObjectCounter;
import com.swirlds.common.wiring.counters.ObjectCounter;
import com.swirlds.common.wiring.model.WiringModel;
import com.swirlds.common.wiring.schedulers.builders.TaskSchedulerType;
import com.swirlds.common.wiring.transformers.WireTransformer;
import com.swirlds.common.wiring.wires.input.InputWire;
import com.swirlds.common.wiring.wires.output.OutputWire;
import com.swirlds.common.wiring.wires.output.StandardOutputWire;
import com.swirlds.platform.StateSigner;
import com.swirlds.platform.components.ConsensusEngine;
import com.swirlds.platform.components.EventWindowManager;
import com.swirlds.platform.components.SavedStateController;
import com.swirlds.platform.components.appcomm.LatestCompleteStateNotifier;
import com.swirlds.platform.consensus.NonAncientEventWindow;
import com.swirlds.platform.event.AncientMode;
import com.swirlds.platform.event.FutureEventBuffer;
import com.swirlds.platform.event.GossipEvent;
import com.swirlds.platform.event.creation.EventCreationManager;
import com.swirlds.platform.event.deduplication.EventDeduplicator;
import com.swirlds.platform.event.hashing.EventHasher;
import com.swirlds.platform.event.linking.InOrderLinker;
import com.swirlds.platform.event.orphan.OrphanBuffer;
import com.swirlds.platform.event.preconsensus.EventDurabilityNexus;
import com.swirlds.platform.event.preconsensus.PcesReplayer;
import com.swirlds.platform.event.preconsensus.PcesSequencer;
import com.swirlds.platform.event.preconsensus.PcesWriter;
import com.swirlds.platform.event.stream.EventStreamManager;
import com.swirlds.platform.event.validation.AddressBookUpdate;
import com.swirlds.platform.event.validation.EventSignatureValidator;
import com.swirlds.platform.event.validation.InternalEventValidator;
import com.swirlds.platform.eventhandling.ConsensusRoundHandler;
import com.swirlds.platform.eventhandling.EventConfig;
import com.swirlds.platform.eventhandling.TransactionPool;
import com.swirlds.platform.eventhandling.TransactionPrehandler;
import com.swirlds.platform.gossip.shadowgraph.Shadowgraph;
import com.swirlds.platform.internal.ConsensusRound;
import com.swirlds.platform.state.iss.IssDetector;
import com.swirlds.platform.state.iss.IssHandler;
import com.swirlds.platform.state.nexus.LatestCompleteStateNexus;
import com.swirlds.platform.state.nexus.SignedStateNexus;
import com.swirlds.platform.state.signed.ReservedSignedState;
import com.swirlds.platform.state.signed.SignedStateFileManager;
import com.swirlds.platform.state.signed.SignedStateHasher;
import com.swirlds.platform.state.signed.StateDumpRequest;
import com.swirlds.platform.state.signed.StateSavingResult;
import com.swirlds.platform.state.signed.StateSignatureCollector;
import com.swirlds.platform.system.events.BirthRoundMigrationShim;
import com.swirlds.platform.system.state.notifications.IssListener;
import com.swirlds.platform.system.state.notifications.IssNotification;
import com.swirlds.platform.system.status.PlatformStatusManager;
import com.swirlds.platform.system.status.actions.CatastrophicFailureAction;
import com.swirlds.platform.util.HashLogger;
import com.swirlds.platform.wiring.components.ConsensusRoundHandlerWiring;
import com.swirlds.platform.wiring.components.EventCreationManagerWiring;
import com.swirlds.platform.wiring.components.EventDurabilityNexusWiring;
import com.swirlds.platform.wiring.components.EventStreamManagerWiring;
import com.swirlds.platform.wiring.components.GossipWiring;
import com.swirlds.platform.wiring.components.HashLoggerWiring;
import com.swirlds.platform.wiring.components.IssDetectorWiring;
import com.swirlds.platform.wiring.components.IssHandlerWiring;
import com.swirlds.platform.wiring.components.LatestCompleteStateNotifierWiring;
import com.swirlds.platform.wiring.components.PassThroughWiring;
import com.swirlds.platform.wiring.components.PcesReplayerWiring;
import com.swirlds.platform.wiring.components.PcesWriterWiring;
import com.swirlds.platform.wiring.components.RunningHashUpdaterWiring;
import com.swirlds.platform.wiring.components.ShadowgraphWiring;
import com.swirlds.platform.wiring.components.StateHasherWiring;
import com.swirlds.platform.wiring.components.StateSignatureCollectorWiring;
import edu.umd.cs.findbugs.annotations.NonNull;
import edu.umd.cs.findbugs.annotations.Nullable;
import java.time.Duration;
import java.util.List;
import java.util.Objects;
import java.util.Set;
import java.util.concurrent.ForkJoinPool;
import java.util.function.LongSupplier;
import org.apache.logging.log4j.LogManager;
import org.apache.logging.log4j.Logger;

/**
 * Encapsulates wiring for {@link com.swirlds.platform.SwirldsPlatform}.
 */
public class PlatformWiring implements Startable, Stoppable, Clearable {

    private static final Logger logger = LogManager.getLogger(PlatformWiring.class);

    private final WiringModel model;

    private final ComponentWiring<EventHasher, GossipEvent> eventHasherWiring;
    private final PassThroughWiring<GossipEvent> postHashCollectorWiring;
    private final ComponentWiring<InternalEventValidator, GossipEvent> internalEventValidatorWiring;
    private final ComponentWiring<EventDeduplicator, GossipEvent> eventDeduplicatorWiring;
    private final EventSignatureValidatorWiring eventSignatureValidatorWiring;
    private final OrphanBufferWiring orphanBufferWiring;
    private final InOrderLinkerWiring inOrderLinkerWiring;
    private final ComponentWiring<ConsensusEngine, List<ConsensusRound>> consensusEngineWiring;
    private final EventCreationManagerWiring eventCreationManagerWiring;
    private final SignedStateFileManagerWiring signedStateFileManagerWiring;
    private final StateSignerWiring stateSignerWiring;
    private final PcesReplayerWiring pcesReplayerWiring;
    private final PcesWriterWiring pcesWriterWiring;
    private final ComponentWiring<PcesSequencer, GossipEvent> pcesSequencerWiring;
    private final EventDurabilityNexusWiring eventDurabilityNexusWiring;
    private final ComponentWiring<TransactionPrehandler, Void> applicationTransactionPrehandlerWiring;
    private final StateSignatureCollectorWiring stateSignatureCollectorWiring;
    private final ShadowgraphWiring shadowgraphWiring;
    private final ComponentWiring<FutureEventBuffer, List<GossipEvent>> futureEventBufferWiring;
    private final GossipWiring gossipWiring;
    private final ComponentWiring<EventWindowManager, NonAncientEventWindow> eventWindowManagerWiring;
    private final ConsensusRoundHandlerWiring consensusRoundHandlerWiring;
    private final EventStreamManagerWiring eventStreamManagerWiring;
    private final RunningHashUpdaterWiring runningHashUpdaterWiring;
    private final IssDetectorWiring issDetectorWiring;
    private final IssHandlerWiring issHandlerWiring;
    private final HashLoggerWiring hashLoggerWiring;
    private final LatestCompleteStateNotifierWiring latestCompleteStateNotifierWiring;
    private final ComponentWiring<SignedStateNexus, Void> latestImmutableStateNexusWiring;
    private final ComponentWiring<LatestCompleteStateNexus, Void> latestCompleteStateNexusWiring;
    private final ComponentWiring<SavedStateController, Void> savedStateControllerWiring;
    private final StateHasherWiring signedStateHasherWiring;
    private final PlatformCoordinator platformCoordinator;
    private final ComponentWiring<BirthRoundMigrationShim, GossipEvent> birthRoundMigrationShimWiring;

    /**
     * Constructor.
     *
     * @param platformContext the platform context
     */
    public PlatformWiring(@NonNull final PlatformContext platformContext) {

        final PlatformSchedulersConfig schedulersConfig =
                platformContext.getConfiguration().getConfigData(PlatformSchedulersConfig.class);

        final int coreCount = Runtime.getRuntime().availableProcessors();
        final int parallelism = (int) Math.max(
                1, schedulersConfig.defaultPoolMultiplier() * coreCount + schedulersConfig.defaultPoolConstant());
        final ForkJoinPool defaultPool = new ForkJoinPool(parallelism);
        logger.info(STARTUP.getMarker(), "Default platform pool parallelism: {}", parallelism);

        model = WiringModel.create(platformContext, platformContext.getTime(), defaultPool);

        // This counter spans both the event hasher and the post hash collector. This is a workaround for the current
        // inability of concurrent schedulers to handle backpressure from an immediately subsequent scheduler.
        // This counter is the on-ramp for the event hasher, and the off-ramp for the post hash collector.
        final ObjectCounter hashingObjectCounter = new BackpressureObjectCounter(
                "hashingObjectCounter",
                platformContext
                        .getConfiguration()
                        .getConfigData(PlatformSchedulersConfig.class)
                        .eventHasherUnhandledCapacity(),
                Duration.ofNanos(100));

        final PlatformSchedulers schedulers = PlatformSchedulers.create(platformContext, model, hashingObjectCounter);

        final AncientMode ancientMode = platformContext
                .getConfiguration()
                .getConfigData(EventConfig.class)
                .getAncientMode();
        if (ancientMode == AncientMode.BIRTH_ROUND_THRESHOLD) {
            birthRoundMigrationShimWiring = new ComponentWiring<>(
                    model,
                    BirthRoundMigrationShim.class,
                    model.schedulerBuilder("birthRoundMigrationShim")
                            .withType(TaskSchedulerType.DIRECT_THREADSAFE)
                            .build()
                            .cast());
        } else {
            birthRoundMigrationShimWiring = null;
        }

        eventHasherWiring = new ComponentWiring<>(model, EventHasher.class, schedulers.eventHasherScheduler());
        postHashCollectorWiring =
                new PassThroughWiring<>(model, "GossipEvent", schedulers.postHashCollectorScheduler());
        internalEventValidatorWiring = new ComponentWiring<>(
                model, InternalEventValidator.class, schedulers.internalEventValidatorScheduler());
        eventDeduplicatorWiring =
                new ComponentWiring<>(model, EventDeduplicator.class, schedulers.eventDeduplicatorScheduler());
        eventSignatureValidatorWiring =
                EventSignatureValidatorWiring.create(schedulers.eventSignatureValidatorScheduler());
        orphanBufferWiring = OrphanBufferWiring.create(schedulers.orphanBufferScheduler());
        inOrderLinkerWiring = InOrderLinkerWiring.create(schedulers.inOrderLinkerScheduler());
        consensusEngineWiring =
                new ComponentWiring<>(model, ConsensusEngine.class, schedulers.consensusEngineScheduler());
        futureEventBufferWiring =
                new ComponentWiring<>(model, FutureEventBuffer.class, schedulers.futureEventBufferScheduler());
        eventCreationManagerWiring =
                EventCreationManagerWiring.create(platformContext, schedulers.eventCreationManagerScheduler());
        pcesSequencerWiring = new ComponentWiring<>(model, PcesSequencer.class, schedulers.pcesSequencerScheduler());

        applicationTransactionPrehandlerWiring = new ComponentWiring<>(
                model, TransactionPrehandler.class, schedulers.applicationTransactionPrehandlerScheduler());
        stateSignatureCollectorWiring =
                StateSignatureCollectorWiring.create(model, schedulers.stateSignatureCollectorScheduler());
        signedStateFileManagerWiring =
                SignedStateFileManagerWiring.create(model, schedulers.signedStateFileManagerScheduler());
        stateSignerWiring = StateSignerWiring.create(schedulers.stateSignerScheduler());
        shadowgraphWiring = ShadowgraphWiring.create(schedulers.shadowgraphScheduler());
        consensusRoundHandlerWiring = ConsensusRoundHandlerWiring.create(schedulers.consensusRoundHandlerScheduler());
        eventStreamManagerWiring = EventStreamManagerWiring.create(schedulers.eventStreamManagerScheduler());
        runningHashUpdaterWiring = RunningHashUpdaterWiring.create(schedulers.runningHashUpdateScheduler());

        signedStateHasherWiring = StateHasherWiring.create(schedulers.stateHasherScheduler());

        platformCoordinator = new PlatformCoordinator(
                hashingObjectCounter,
                internalEventValidatorWiring,
                eventDeduplicatorWiring,
                eventSignatureValidatorWiring,
                orphanBufferWiring,
                inOrderLinkerWiring,
                shadowgraphWiring,
                consensusEngineWiring,
                futureEventBufferWiring,
                eventCreationManagerWiring,
                applicationTransactionPrehandlerWiring,
                stateSignatureCollectorWiring,
                consensusRoundHandlerWiring,
                signedStateHasherWiring);

        pcesReplayerWiring = PcesReplayerWiring.create(schedulers.pcesReplayerScheduler());
        pcesWriterWiring = PcesWriterWiring.create(schedulers.pcesWriterScheduler());
        eventDurabilityNexusWiring = EventDurabilityNexusWiring.create(schedulers.eventDurabilityNexusScheduler());

        gossipWiring = GossipWiring.create(model);
        eventWindowManagerWiring = new ComponentWiring<>(
                model,
                EventWindowManager.class,
                model.schedulerBuilder("eventWindowManager")
                        .withType(TaskSchedulerType.DIRECT_THREADSAFE)
                        .withHyperlink(platformCoreHyperlink(EventWindowManager.class))
                        .build()
                        .cast());

        issDetectorWiring = IssDetectorWiring.create(schedulers.issDetectorScheduler());
        issHandlerWiring = IssHandlerWiring.create(schedulers.issHandlerScheduler());
        hashLoggerWiring = HashLoggerWiring.create(schedulers.hashLoggerScheduler());

        latestCompleteStateNotifierWiring =
                LatestCompleteStateNotifierWiring.create(schedulers.latestCompleteStateNotificationScheduler());

        latestImmutableStateNexusWiring = new ComponentWiring<>(
                model,
                SignedStateNexus.class,
                model.schedulerBuilder("latestImmutableStateNexus")
                        .withType(TaskSchedulerType.DIRECT_THREADSAFE)
                        .build()
                        .cast());
        latestCompleteStateNexusWiring = new ComponentWiring<>(
                model,
                LatestCompleteStateNexus.class,
                model.schedulerBuilder("latestCompleteStateNexus")
                        .withType(TaskSchedulerType.DIRECT_THREADSAFE)
                        .build()
                        .cast());
        savedStateControllerWiring = new ComponentWiring<>(
                model,
                SavedStateController.class,
                model.schedulerBuilder("savedStateController")
                        .withType(TaskSchedulerType.DIRECT_THREADSAFE)
                        .build()
                        .cast());

        wire();
    }

    /**
     * Get the wiring model.
     *
     * @return the wiring model
     */
    @NonNull
    public WiringModel getModel() {
        return model;
    }

    /**
     * Solder the NonAncientEventWindow output to all components that need it.
     */
    private void solderNonAncientEventWindow() {
        final OutputWire<NonAncientEventWindow> nonAncientEventWindowOutputWire =
                eventWindowManagerWiring.getOutputWire();

        nonAncientEventWindowOutputWire.solderTo(
                eventDeduplicatorWiring.getInputWire(EventDeduplicator::setNonAncientEventWindow), INJECT);
        nonAncientEventWindowOutputWire.solderTo(eventSignatureValidatorWiring.nonAncientEventWindowInput(), INJECT);
        nonAncientEventWindowOutputWire.solderTo(orphanBufferWiring.nonAncientEventWindowInput(), INJECT);
        nonAncientEventWindowOutputWire.solderTo(inOrderLinkerWiring.nonAncientEventWindowInput(), INJECT);
        nonAncientEventWindowOutputWire.solderTo(pcesWriterWiring.nonAncientEventWindowInput(), INJECT);
        nonAncientEventWindowOutputWire.solderTo(eventCreationManagerWiring.nonAncientEventWindowInput(), INJECT);
        nonAncientEventWindowOutputWire.solderTo(shadowgraphWiring.eventWindowInput(), INJECT);
        nonAncientEventWindowOutputWire.solderTo(
                futureEventBufferWiring.getInputWire(FutureEventBuffer::updateEventWindow), INJECT);
    }

    /**
     * Wire the components together.
     */
    private void wire() {
        final InputWire<GossipEvent> pipelineInputWire;
        if (birthRoundMigrationShimWiring != null) {
            birthRoundMigrationShimWiring
                    .getOutputWire()
                    .solderTo(eventHasherWiring.getInputWire(EventHasher::hashEvent));
            pipelineInputWire = birthRoundMigrationShimWiring.getInputWire(BirthRoundMigrationShim::migrateEvent);
        } else {
            pipelineInputWire = eventHasherWiring.getInputWire(EventHasher::hashEvent);
        }

        gossipWiring.eventOutput().solderTo(pipelineInputWire);
        eventHasherWiring.getOutputWire().solderTo(postHashCollectorWiring.getInputWire());
        postHashCollectorWiring
                .getOutputWire()
                .solderTo(internalEventValidatorWiring.getInputWire(InternalEventValidator::validateEvent));
        internalEventValidatorWiring
                .getOutputWire()
                .solderTo(eventDeduplicatorWiring.getInputWire(EventDeduplicator::handleEvent));
        eventDeduplicatorWiring.getOutputWire().solderTo(eventSignatureValidatorWiring.eventInput());
        eventSignatureValidatorWiring.eventOutput().solderTo(orphanBufferWiring.eventInput());
        orphanBufferWiring
                .eventOutput()
                .solderTo(pcesSequencerWiring.getInputWire(PcesSequencer::assignStreamSequenceNumber));
        pcesSequencerWiring.getOutputWire().solderTo(inOrderLinkerWiring.eventInput());
        pcesSequencerWiring.getOutputWire().solderTo(pcesWriterWiring.eventInputWire());
        inOrderLinkerWiring.eventOutput().solderTo(consensusEngineWiring.getInputWire(ConsensusEngine::addEvent));
        inOrderLinkerWiring.eventOutput().solderTo(shadowgraphWiring.eventInput());
        orphanBufferWiring.eventOutput().solderTo(futureEventBufferWiring.getInputWire(FutureEventBuffer::addEvent));

        final OutputWire<GossipEvent> futureEventBufferSplitOutput = futureEventBufferWiring.getSplitOutput();
        futureEventBufferSplitOutput.solderTo(eventCreationManagerWiring.eventInput());

        eventCreationManagerWiring
                .newEventOutput()
                .solderTo(internalEventValidatorWiring.getInputWire(InternalEventValidator::validateEvent), INJECT);
        orphanBufferWiring
                .eventOutput()
                .solderTo(applicationTransactionPrehandlerWiring.getInputWire(
                        TransactionPrehandler::prehandleApplicationTransactions));
        orphanBufferWiring.eventOutput().solderTo(stateSignatureCollectorWiring.preConsensusEventInput());
        stateSignatureCollectorWiring.getAllStatesOutput().solderTo(signedStateFileManagerWiring.saveToDiskFilter());
        stateSignatureCollectorWiring
                .getCompleteStatesOutput()
                .solderTo(latestCompleteStateNexusWiring.getInputWire(LatestCompleteStateNexus::setStateIfNewer));

        solderNonAncientEventWindow();

        pcesReplayerWiring.doneStreamingPcesOutputWire().solderTo(pcesWriterWiring.doneStreamingPcesInputWire());
        pcesReplayerWiring.eventOutput().solderTo(pipelineInputWire);

        // Create the transformer that extracts keystone event sequence number from consensus rounds.
        // This is done here instead of in ConsensusEngineWiring, since the transformer needs to be soldered with
        // specified ordering, relative to the wire carrying consensus rounds to the round handler
        final WireTransformer<ConsensusRound, Long> keystoneEventSequenceNumberTransformer = new WireTransformer<>(
                model, "getKeystoneEventSequenceNumber", "rounds", round -> round.getKeystoneEvent()
                        .getBaseEvent()
                        .getStreamSequenceNumber());
        keystoneEventSequenceNumberTransformer.getOutputWire().solderTo(pcesWriterWiring.flushRequestInputWire());

        final OutputWire<ConsensusRound> consensusRoundOutputWire = consensusEngineWiring.getSplitOutput();

        // The request to flush the keystone event for a round must be sent to the PCES writer before the consensus
        // round is passed to the round handler. This prevents a deadlock scenario where the consensus round
        // handler has a full queue and won't accept additional rounds, and is waiting on a keystone event to be
        // durably flushed to disk. Meanwhile, the PCES writer hasn't even received the flush request yet, so the
        // necessary keystone event is *never* flushed.
        consensusRoundOutputWire.orderedSolderTo(List.of(
                keystoneEventSequenceNumberTransformer.getInputWire(), consensusRoundHandlerWiring.roundInput()));
        consensusRoundOutputWire.solderTo(
                eventWindowManagerWiring.getInputWire(EventWindowManager::extractEventWindow));

        consensusEngineWiring
                .getSplitAndTransformedOutput(ConsensusEngine::getConsensusEvents)
                .solderTo(eventStreamManagerWiring.eventsInput());

        consensusRoundHandlerWiring
                .stateOutput()
                .solderTo(latestImmutableStateNexusWiring.getInputWire(SignedStateNexus::setState));
        // FUTURE WORK: it is guaranteed that markSavedState will be called before the state arrives at the
        // signedStateFileManager, since SavedStateController::markSavedState is directly scheduled following a
        // transformer (wired during construction), whereas the data flowing to the signedStateFileManager is soldered
        // here in this method (via the signedStateHasher). This is guaranteed because data is distributed at runtime
        // in the order that it was originally soldered.
        //
        // Though robust, this guarantee is not immediately obvious, and thus is difficult to maintain. The solution is
        // to move the logic of SavedStateController::markSavedState into the signedStateFileManager. There is no reason
        // that saved state marking needs to happen in a separate place from where states are actually being saved.
        consensusRoundHandlerWiring
                .stateOutput()
                .solderTo(savedStateControllerWiring.getInputWire(SavedStateController::markSavedState));
        consensusRoundHandlerWiring
                .roundNumberOutput()
                .solderTo(latestCompleteStateNexusWiring.getInputWire(LatestCompleteStateNexus::newIncompleteState));
        consensusRoundHandlerWiring.stateAndRoundOutput().solderTo(signedStateHasherWiring.stateAndRoundInput());

        signedStateHasherWiring.stateOutput().solderTo(hashLoggerWiring.hashLoggerInputWire());
        signedStateHasherWiring.stateOutput().solderTo(stateSignerWiring.signState());
        signedStateHasherWiring.stateAndRoundOutput().solderTo(issDetectorWiring.stateAndRoundInput());

        // FUTURE WORK: combine these two methods into a single input method, which accepts a StateAndRound object
        signedStateHasherWiring.stateOutput().solderTo(stateSignatureCollectorWiring.getReservedStateInput());
        signedStateHasherWiring.roundOutput().solderTo(stateSignatureCollectorWiring.getConsensusRoundInput());

        pcesWriterWiring
                .latestDurableSequenceNumberOutput()
                .solderTo(eventDurabilityNexusWiring.latestDurableSequenceNumber());
        signedStateFileManagerWiring
                .oldestMinimumGenerationOnDiskOutputWire()
                .solderTo(pcesWriterWiring.minimumAncientIdentifierToStoreInputWire());

        runningHashUpdaterWiring
                .runningHashUpdateOutput()
                .solderTo(consensusRoundHandlerWiring.runningHashUpdateInput());
        runningHashUpdaterWiring.runningHashUpdateOutput().solderTo(eventStreamManagerWiring.runningHashUpdateInput());

        issDetectorWiring.issNotificationOutput().solderTo(issHandlerWiring.issNotificationInput());

        stateSignatureCollectorWiring
                .getCompleteStatesOutput()
                .solderTo(latestCompleteStateNotifierWiring.completeStateNotificationInputWire());

        buildUnsolderedWires();
    }

    /**
     * {@link ComponentWiring} objects build their input wires when you first request them. Normally that happens when
     * we are soldering things together, but there are a few wires that aren't soldered and aren't used until later in
     * the lifecycle. This method forces those wires to be built.
     */
    private void buildUnsolderedWires() {
        eventDeduplicatorWiring.getInputWire(EventDeduplicator::clear);
        futureEventBufferWiring.getInputWire(FutureEventBuffer::clear);
    }

    /**
     * Wire components that adhere to the framework to components that don't
     * <p>
     * Future work: as more components are moved to the framework, this method should shrink, and eventually be
     * removed.
     *
     * @param statusManager      the status manager to wire
     * @param transactionPool    the transaction pool to wire
     * @param notificationEngine the notification engine to wire
     */
    public void wireExternalComponents(
            @NonNull final PlatformStatusManager statusManager,
            @NonNull final TransactionPool transactionPool,
            @NonNull final NotificationEngine notificationEngine) {

        signedStateFileManagerWiring
                .stateWrittenToDiskOutputWire()
                .solderTo(
                        "statusManager_submitStateWritten",
                        "state written to disk notification",
                        statusManager::submitStatusAction);

        stateSignerWiring
                .stateSignature()
                .solderTo("transactionPool", "signature transactions", transactionPool::submitSystemTransaction);

        issDetectorWiring
                .issNotificationOutput()
                .solderTo(
                        "issNotificationEngine",
                        "ISS notification",
                        n -> notificationEngine.dispatch(IssListener.class, n));
        issDetectorWiring
                .issNotificationOutput()
                .solderTo("statusManager_submitCatastrophicFailure", "ISS notification", n -> {
                    if (Set.of(IssNotification.IssType.SELF_ISS, IssNotification.IssType.CATASTROPHIC_ISS)
                            .contains(n.getIssType())) {
                        statusManager.submitStatusAction(new CatastrophicFailureAction());
                    }
                });
    }

    /**
     * Bind components to the wiring.
     *
     * @param eventHasher               the event hasher to bind
     * @param internalEventValidator    the internal event validator to bind
     * @param eventDeduplicator         the event deduplicator to bind
     * @param eventSignatureValidator   the event signature validator to bind
     * @param orphanBuffer              the orphan buffer to bind
     * @param inOrderLinker             the in order linker to bind
     * @param consensusEngine           the consensus engine to bind
     * @param signedStateFileManager    the signed state file manager to bind
     * @param stateSigner               the state signer to bind
     * @param pcesReplayer              the PCES replayer to bind
     * @param pcesWriter                the PCES writer to bind
     * @param eventDurabilityNexus      the event durability nexus to bind
     * @param shadowgraph               the shadowgraph to bind
     * @param pcesSequencer             the PCES sequencer to bind
     * @param eventCreationManager      the event creation manager to bind
     * @param stateSignatureCollector   the signed state manager to bind
<<<<<<< HEAD
     * @param eventWindowManager        the event window manager to bind
=======
     * @param transactionPrehandler     the transaction prehandler to bind
>>>>>>> b627ec1f
     * @param consensusRoundHandler     the consensus round handler to bind
     * @param eventStreamManager        the event stream manager to bind
     * @param futureEventBuffer         the future event buffer to bind
     * @param issDetector               the ISS detector to bind
     * @param issHandler                the ISS handler to bind
     * @param hashLogger                the hash logger to bind
     * @param birthRoundMigrationShim   the birth round migration shim to bind, ignored if birth round migration has not
     *                                  yet happened, must not be null if birth round migration has happened
     * @param completeStateNotifier     the latest complete state notifier to bind
     * @param latestImmutableStateNexus the latest immutable state nexus to bind
     * @param latestCompleteStateNexus  the latest complete state nexus to bind
     * @param savedStateController      the saved state controller to bind
     * @param signedStateHasher         the signed state hasher to bind
     */
    public void bind(
            @NonNull final EventHasher eventHasher,
            @NonNull final InternalEventValidator internalEventValidator,
            @NonNull final EventDeduplicator eventDeduplicator,
            @NonNull final EventSignatureValidator eventSignatureValidator,
            @NonNull final OrphanBuffer orphanBuffer,
            @NonNull final InOrderLinker inOrderLinker,
            @NonNull final ConsensusEngine consensusEngine,
            @NonNull final SignedStateFileManager signedStateFileManager,
            @NonNull final StateSigner stateSigner,
            @NonNull final PcesReplayer pcesReplayer,
            @NonNull final PcesWriter pcesWriter,
            @NonNull final EventDurabilityNexus eventDurabilityNexus,
            @NonNull final Shadowgraph shadowgraph,
            @NonNull final PcesSequencer pcesSequencer,
            @NonNull final EventCreationManager eventCreationManager,
            @NonNull final StateSignatureCollector stateSignatureCollector,
<<<<<<< HEAD
            @NonNull final EventWindowManager eventWindowManager,
=======
            @NonNull final TransactionPrehandler transactionPrehandler,
>>>>>>> b627ec1f
            @NonNull final ConsensusRoundHandler consensusRoundHandler,
            @NonNull final EventStreamManager eventStreamManager,
            @NonNull final FutureEventBuffer futureEventBuffer,
            @NonNull final IssDetector issDetector,
            @NonNull final IssHandler issHandler,
            @NonNull final HashLogger hashLogger,
            @Nullable final BirthRoundMigrationShim birthRoundMigrationShim,
            @NonNull final LatestCompleteStateNotifier completeStateNotifier,
            @NonNull final SignedStateNexus latestImmutableStateNexus,
            @NonNull final LatestCompleteStateNexus latestCompleteStateNexus,
            @NonNull final SavedStateController savedStateController,
            @NonNull final SignedStateHasher signedStateHasher) {

        eventHasherWiring.bind(eventHasher);
        internalEventValidatorWiring.bind(internalEventValidator);
        eventDeduplicatorWiring.bind(eventDeduplicator);
        eventSignatureValidatorWiring.bind(eventSignatureValidator);
        orphanBufferWiring.bind(orphanBuffer);
        inOrderLinkerWiring.bind(inOrderLinker);
        consensusEngineWiring.bind(consensusEngine);
        signedStateFileManagerWiring.bind(signedStateFileManager);
        stateSignerWiring.bind(stateSigner);
        pcesReplayerWiring.bind(pcesReplayer);
        pcesWriterWiring.bind(pcesWriter);
        eventDurabilityNexusWiring.bind(eventDurabilityNexus);
        shadowgraphWiring.bind(shadowgraph);
        pcesSequencerWiring.bind(pcesSequencer);
        eventCreationManagerWiring.bind(eventCreationManager);
        stateSignatureCollectorWiring.bind(stateSignatureCollector);
<<<<<<< HEAD
        eventWindowManagerWiring.bind(eventWindowManager);
=======
        applicationTransactionPrehandlerWiring.bind(transactionPrehandler);
>>>>>>> b627ec1f
        consensusRoundHandlerWiring.bind(consensusRoundHandler);
        eventStreamManagerWiring.bind(eventStreamManager);
        futureEventBufferWiring.bind(futureEventBuffer);
        issDetectorWiring.bind(issDetector);
        issHandlerWiring.bind(issHandler);
        hashLoggerWiring.bind(hashLogger);
        if (birthRoundMigrationShimWiring != null) {
            birthRoundMigrationShimWiring.bind(Objects.requireNonNull(birthRoundMigrationShim));
        }
        latestCompleteStateNotifierWiring.bind(completeStateNotifier);
        latestImmutableStateNexusWiring.bind(latestImmutableStateNexus);
        latestCompleteStateNexusWiring.bind(latestCompleteStateNexus);
        savedStateControllerWiring.bind(savedStateController);
        signedStateHasherWiring.bind(signedStateHasher);
    }

    /**
     * Get the input wire gossip. All events received from peers during should be passed to this wire.
     *
     * @return the wire where all events from gossip should be passed
     */
    @NonNull
    public InputWire<GossipEvent> getGossipEventInput() {
        return gossipWiring.eventInput();
    }

    /**
     * Get the input wire for the address book update.
     * <p>
     * Future work: this is a temporary hook to update the address book in the new intake pipeline.
     *
     * @return the input method for the address book update
     */
    @NonNull
    public InputWire<AddressBookUpdate> getAddressBookUpdateInput() {
        return eventSignatureValidatorWiring.addressBookUpdateInput();
    }

    /**
     * Get the input wire for dumping a state to disk
     * <p>
     * Future work: this is a temporary hook to allow the components to dump a state to disk, prior to the whole system
     * being migrated to the new framework.
     *
     * @return the input wire for dumping a state to disk
     */
    @NonNull
    public InputWire<StateDumpRequest> getDumpStateToDiskInput() {
        return signedStateFileManagerWiring.dumpStateToDisk();
    }

    /**
     * @return the output wire for the state saving result
     */
    @NonNull
    public OutputWire<StateSavingResult> getStateSavingResultOutput() {
        return signedStateFileManagerWiring.stateSavingResultOutputWire();
    }

    /**
     * @return the input wire for states that need their signatures collected
     */
    @NonNull
    public InputWire<ReservedSignedState> getSignatureCollectorStateInput() {
        return stateSignatureCollectorWiring.getReservedStateInput();
    }

    /**
     * Get the input wire for passing a PCES iterator to the replayer.
     *
     * @return the input wire for passing a PCES iterator to the replayer
     */
    @NonNull
    public InputWire<IOIterator<GossipEvent>> getPcesReplayerIteratorInput() {
        return pcesReplayerWiring.pcesIteratorInputWire();
    }

    /**
     * Get the output wire that the replayer uses to pass events from file into the intake pipeline.
     *
     * @return the output wire that the replayer uses to pass events from file into the intake pipeline
     */
    @NonNull
    public StandardOutputWire<GossipEvent> getPcesReplayerEventOutput() {
        return pcesReplayerWiring.eventOutput();
    }

    /**
     * Get the input wire that the hashlogger uses to accept the signed state.
     *
     * @return the input wire that the hashlogger uses to accept the signed state
     */
    @NonNull
    public InputWire<ReservedSignedState> getHashLoggerInput() {
        return hashLoggerWiring.hashLoggerInputWire();
    }

    /**
     * Get the input wire for the PCES writer minimum generation to store
     *
     * @return the input wire for the PCES writer minimum generation to store
     */
    @NonNull
    public InputWire<Long> getPcesMinimumGenerationToStoreInput() {
        return pcesWriterWiring.minimumAncientIdentifierToStoreInputWire();
    }

    /**
     * Get the input wire for the PCES writer to register a discontinuity
     *
     * @return the input wire for the PCES writer to register a discontinuity
     */
    @NonNull
    public InputWire<Long> getPcesWriterRegisterDiscontinuityInput() {
        return pcesWriterWiring.discontinuityInputWire();
    }

    /**
     * Get a supplier for the number of unprocessed tasks at the front of the intake pipeline. This is for the purpose
     * of applying backpressure to the event creator and gossip when the intake pipeline is overloaded.
     * <p>
     * Technically, the first component of the intake pipeline is the hasher, but tasks to be passed along actually
     * accumulate in the post hash collector. This is due to how the concurrent hasher handles backpressure.
     *
     * @return a supplier for the number of unprocessed tasks in the PostHashCollector
     */
    @NonNull
    public LongSupplier getIntakeQueueSizeSupplier() {
        return () -> postHashCollectorWiring.getScheduler().getUnprocessedTaskCount();
    }

    /**
     * Update the running hash for all components that need it.
     *
     * @param runningHashUpdate the object containing necessary information to update the running hash
     */
    public void updateRunningHash(@NonNull final RunningEventHashUpdate runningHashUpdate) {
        runningHashUpdaterWiring.runningHashUpdateInput().inject(runningHashUpdate);
    }

    /**
     * @return the wiring wrapper for the ISS detector
     */
    public @NonNull IssDetectorWiring getIssDetectorWiring() {
        return issDetectorWiring;
    }

    /**
     * Inject a new non-ancient event window into all components that need it.
     *
     * @param nonAncientEventWindow the new non-ancient event window
     */
    public void updateNonAncientEventWindow(@NonNull final NonAncientEventWindow nonAncientEventWindow) {
        eventWindowManagerWiring
                .getInputWire(EventWindowManager::setEventWindow)
                .inject(nonAncientEventWindow);

        // Since there is asynchronous access to the shadowgraph, it's important to ensure that
        // it has fully ingested the new event window before continuing.
        shadowgraphWiring.flushRunnable().run();
    }

    /**
     * Flush the intake pipeline.
     */
    public void flushIntakePipeline() {
        platformCoordinator.flushIntakePipeline();
    }

    /**
     * Flush the consensus round handler.
     */
    public void flushConsensusRoundHandler() {
        consensusRoundHandlerWiring.flushRunnable().run();
    }

    /**
     * Flush the state hasher.
     */
    public void flushStateHasher() {
        signedStateHasherWiring.flushRunnable().run();
    }

    /**
     * {@inheritDoc}
     */
    @Override
    public void start() {
        model.start();
    }

    /**
     * {@inheritDoc}
     */
    @Override
    public void stop() {
        model.stop();
    }

    /**
     * Clear all the wiring objects.
     */
    @Override
    public void clear() {
        platformCoordinator.clear();
    }
}<|MERGE_RESOLUTION|>--- conflicted
+++ resolved
@@ -520,11 +520,8 @@
      * @param pcesSequencer             the PCES sequencer to bind
      * @param eventCreationManager      the event creation manager to bind
      * @param stateSignatureCollector   the signed state manager to bind
-<<<<<<< HEAD
+     * @param transactionPrehandler     the transaction prehandler to bind
      * @param eventWindowManager        the event window manager to bind
-=======
-     * @param transactionPrehandler     the transaction prehandler to bind
->>>>>>> b627ec1f
      * @param consensusRoundHandler     the consensus round handler to bind
      * @param eventStreamManager        the event stream manager to bind
      * @param futureEventBuffer         the future event buffer to bind
@@ -556,11 +553,8 @@
             @NonNull final PcesSequencer pcesSequencer,
             @NonNull final EventCreationManager eventCreationManager,
             @NonNull final StateSignatureCollector stateSignatureCollector,
-<<<<<<< HEAD
             @NonNull final EventWindowManager eventWindowManager,
-=======
             @NonNull final TransactionPrehandler transactionPrehandler,
->>>>>>> b627ec1f
             @NonNull final ConsensusRoundHandler consensusRoundHandler,
             @NonNull final EventStreamManager eventStreamManager,
             @NonNull final FutureEventBuffer futureEventBuffer,
@@ -590,11 +584,8 @@
         pcesSequencerWiring.bind(pcesSequencer);
         eventCreationManagerWiring.bind(eventCreationManager);
         stateSignatureCollectorWiring.bind(stateSignatureCollector);
-<<<<<<< HEAD
         eventWindowManagerWiring.bind(eventWindowManager);
-=======
         applicationTransactionPrehandlerWiring.bind(transactionPrehandler);
->>>>>>> b627ec1f
         consensusRoundHandlerWiring.bind(consensusRoundHandler);
         eventStreamManagerWiring.bind(eventStreamManager);
         futureEventBufferWiring.bind(futureEventBuffer);
