/*
 * Copyright (C) 2023 Hedera Hashgraph, LLC
 *
 * Licensed under the Apache License, Version 2.0 (the "License");
 * you may not use this file except in compliance with the License.
 * You may obtain a copy of the License at
 *
 *      http://www.apache.org/licenses/LICENSE-2.0
 *
 * Unless required by applicable law or agreed to in writing, software
 * distributed under the License is distributed on an "AS IS" BASIS,
 * WITHOUT WARRANTIES OR CONDITIONS OF ANY KIND, either express or implied.
 * See the License for the specific language governing permissions and
 * limitations under the License.
 */

package com.swirlds.platform.wiring;

import static com.swirlds.common.wiring.wires.SolderType.INJECT;
import static java.util.concurrent.TimeUnit.MILLISECONDS;

import com.swirlds.base.state.Startable;
import com.swirlds.base.state.Stoppable;
import com.swirlds.base.time.Time;
import com.swirlds.common.config.EventConfig;
import com.swirlds.common.context.PlatformContext;
import com.swirlds.common.wiring.model.WiringModel;
import com.swirlds.common.wiring.wires.input.InputWire;
import com.swirlds.common.wiring.wires.output.OutputWire;
import com.swirlds.platform.components.LinkedEventIntake;
import com.swirlds.platform.components.appcomm.AppCommunicationComponent;
import com.swirlds.platform.event.GossipEvent;
import com.swirlds.platform.event.creation.EventCreationManager;
import com.swirlds.platform.event.deduplication.EventDeduplicator;
import com.swirlds.platform.event.linking.InOrderLinker;
import com.swirlds.platform.event.orphan.OrphanBuffer;
import com.swirlds.platform.event.preconsensus.PreconsensusEventWriter;
import com.swirlds.platform.event.validation.AddressBookUpdate;
import com.swirlds.platform.event.validation.EventSignatureValidator;
import com.swirlds.platform.event.validation.InternalEventValidator;
import com.swirlds.platform.state.signed.ReservedSignedState;
import com.swirlds.platform.state.signed.SignedStateFileManager;
import com.swirlds.platform.state.signed.StateDumpRequest;
import com.swirlds.platform.system.status.PlatformStatus;
import com.swirlds.platform.system.status.PlatformStatusManager;
import com.swirlds.platform.wiring.components.EventCreationManagerWiring;
import edu.umd.cs.findbugs.annotations.NonNull;
import java.util.Objects;

/**
 * Encapsulates wiring for {@link com.swirlds.platform.SwirldsPlatform}.
 */
public class PlatformWiring implements Startable, Stoppable {
    private final PlatformContext platformContext;
    private final WiringModel model;

    private final InternalEventValidatorWiring internalEventValidatorWiring;
    private final EventDeduplicatorWiring eventDeduplicatorWiring;
    private final EventSignatureValidatorWiring eventSignatureValidatorWiring;
    private final OrphanBufferWiring orphanBufferWiring;
    private final InOrderLinkerWiring inOrderLinkerWiring;
    private final LinkedEventIntakeWiring linkedEventIntakeWiring;
    private final EventCreationManagerWiring eventCreationManagerWiring;
    private final SignedStateFileManagerWiring signedStateFileManagerWiring;

    private final PlatformCoordinator platformCoordinator;

    /**
     * Constructor.
     *
     * @param platformContext the platform context
     * @param time            provides wall clock time
     */
    public PlatformWiring(@NonNull final PlatformContext platformContext, @NonNull final Time time) {

        this.platformContext = Objects.requireNonNull(platformContext);
        model = WiringModel.create(platformContext, time);

        final PlatformSchedulers schedulers = PlatformSchedulers.create(platformContext, model);

        // the new intake pipeline components must only be constructed if they are enabled
        // this ensures that no exception will arise for unbound wires
        if (!platformContext.getConfiguration().getConfigData(EventConfig.class).useLegacyIntake()) {
            internalEventValidatorWiring =
                    InternalEventValidatorWiring.create(schedulers.internalEventValidatorScheduler());
            eventDeduplicatorWiring = EventDeduplicatorWiring.create(schedulers.eventDeduplicatorScheduler());
            eventSignatureValidatorWiring =
                    EventSignatureValidatorWiring.create(schedulers.eventSignatureValidatorScheduler());
            orphanBufferWiring = OrphanBufferWiring.create(schedulers.orphanBufferScheduler());
            inOrderLinkerWiring = InOrderLinkerWiring.create(schedulers.inOrderLinkerScheduler());
            linkedEventIntakeWiring = LinkedEventIntakeWiring.create(schedulers.linkedEventIntakeScheduler());
<<<<<<< HEAD
            eventCreationManagerWiring =
                    EventCreationManagerWiring.create(platformContext, schedulers.eventCreationManagerScheduler());
=======

            platformCoordinator = new PlatformCoordinator(
                    internalEventValidatorWiring,
                    eventDeduplicatorWiring,
                    eventSignatureValidatorWiring,
                    orphanBufferWiring,
                    inOrderLinkerWiring,
                    linkedEventIntakeWiring);
>>>>>>> 8479a88f
        } else {
            internalEventValidatorWiring = null;
            eventDeduplicatorWiring = null;
            eventSignatureValidatorWiring = null;
            orphanBufferWiring = null;
            inOrderLinkerWiring = null;
            linkedEventIntakeWiring = null;
<<<<<<< HEAD
            eventCreationManagerWiring = null;
=======

            platformCoordinator = null;
>>>>>>> 8479a88f
        }

        signedStateFileManagerWiring =
                SignedStateFileManagerWiring.create(schedulers.signedStateFileManagerScheduler());

        wire();
    }

    /**
     * Get the wiring model.
     *
     * @return the wiring model
     */
    @NonNull
    public WiringModel getModel() {
        return model;
    }

    /**
     * Solder the minimum generation non-ancient output to all components that need it.
     */
    private void solderMinimumGenerationNonAncient() {
        final OutputWire<Long> minimumGenerationNonAncientOutput =
                linkedEventIntakeWiring.minimumGenerationNonAncientOutput();

        minimumGenerationNonAncientOutput.solderTo(eventDeduplicatorWiring.minimumGenerationNonAncientInput(), INJECT);
        minimumGenerationNonAncientOutput.solderTo(
                eventSignatureValidatorWiring.minimumGenerationNonAncientInput(), INJECT);
        minimumGenerationNonAncientOutput.solderTo(orphanBufferWiring.minimumGenerationNonAncientInput(), INJECT);
        minimumGenerationNonAncientOutput.solderTo(inOrderLinkerWiring.minimumGenerationNonAncientInput(), INJECT);
        minimumGenerationNonAncientOutput.solderTo(
                eventCreationManagerWiring.minimumGenerationNonAncientInput(), INJECT);
    }

    /**
     * Wire the components together.
     */
    private void wire() {
        if (!platformContext.getConfiguration().getConfigData(EventConfig.class).useLegacyIntake()) {
            internalEventValidatorWiring.eventOutput().solderTo(eventDeduplicatorWiring.eventInput());
            eventDeduplicatorWiring.eventOutput().solderTo(eventSignatureValidatorWiring.eventInput());
            eventSignatureValidatorWiring.eventOutput().solderTo(orphanBufferWiring.eventInput());
            orphanBufferWiring.eventOutput().solderTo(inOrderLinkerWiring.eventInput());
            inOrderLinkerWiring.eventOutput().solderTo(linkedEventIntakeWiring.eventInput());
            orphanBufferWiring.eventOutput().solderTo(eventCreationManagerWiring.eventInput());
            eventCreationManagerWiring.newEventOutput().solderTo(internalEventValidatorWiring.eventInput(), INJECT);

            solderMinimumGenerationNonAncient();
        }
    }

    /**
     * Wire components that adhere to the framework to components that don't
     * <p>
     * Future work: as more components are moved to the framework, this method should shrink, and eventually be
     * removed.
     *
     * @param preconsensusEventWriter   the preconsensus event writer to wire
     * @param statusManager             the status manager to wire
     * @param appCommunicationComponent the app communication component to wire
     */
    public void wireExternalComponents(
            @NonNull final PreconsensusEventWriter preconsensusEventWriter,
            @NonNull final PlatformStatusManager statusManager,
            @NonNull final AppCommunicationComponent appCommunicationComponent) {

        signedStateFileManagerWiring
                .oldestMinimumGenerationOnDiskOutputWire()
                .solderTo(
                        "PCES minimum generation to store",
                        preconsensusEventWriter::setMinimumGenerationToStoreUninterruptably);
        signedStateFileManagerWiring
                .stateWrittenToDiskOutputWire()
                .solderTo("status manager", statusManager::submitStatusAction);
        signedStateFileManagerWiring
                .stateSavingResultOutputWire()
                .solderTo("app communication", appCommunicationComponent::stateSavedToDisk);
    }

    /**
     * Bind the intake components to the wiring.
     * <p>
     * Future work: this method should be merged with {@link #bind} once the feature flag for the new intake pipeline
     * has been removed
     *
     * @param internalEventValidator  the internal event validator to bind
     * @param eventDeduplicator       the event deduplicator to bind
     * @param eventSignatureValidator the event signature validator to bind
     * @param orphanBuffer            the orphan buffer to bind
     * @param inOrderLinker           the in order linker to bind
     * @param linkedEventIntake       the linked event intake to bind
     * @param eventCreationManager    the event creation manager to bind
     */
    public void bindIntake(
            @NonNull final InternalEventValidator internalEventValidator,
            @NonNull final EventDeduplicator eventDeduplicator,
            @NonNull final EventSignatureValidator eventSignatureValidator,
            @NonNull final OrphanBuffer orphanBuffer,
            @NonNull final InOrderLinker inOrderLinker,
            @NonNull final LinkedEventIntake linkedEventIntake,
            @NonNull final EventCreationManager eventCreationManager) {

        internalEventValidatorWiring.bind(internalEventValidator);
        eventDeduplicatorWiring.bind(eventDeduplicator);
        eventSignatureValidatorWiring.bind(eventSignatureValidator);
        orphanBufferWiring.bind(orphanBuffer);
        inOrderLinkerWiring.bind(inOrderLinker);
        linkedEventIntakeWiring.bind(linkedEventIntake);
        eventCreationManagerWiring.bind(eventCreationManager);
    }

    /**
     * Bind components to the wiring.
     *
     * @param signedStateFileManager the signed state file manager to bind
     */
    public void bind(@NonNull final SignedStateFileManager signedStateFileManager) {
        signedStateFileManagerWiring.bind(signedStateFileManager);

        // FUTURE WORK: bind all the things!
    }

    /**
     * Get the input wire for the internal event validator.
     * <p>
     * Future work: this is a temporary hook to allow events from gossip to use the new intake pipeline. This method
     * will be removed once gossip is moved to the new framework
     *
     * @return the input method for the internal event validator, which is the first step in the intake pipeline
     */
    @NonNull
    public InputWire<GossipEvent> getEventInput() {
        return internalEventValidatorWiring.eventInput();
    }

    /**
     * Get the input wire for the address book update.
     * <p>
     * Future work: this is a temporary hook to update the address book in the new intake pipeline.
     *
     * @return the input method for the address book update
     */
    @NonNull
    public InputWire<AddressBookUpdate> getAddressBookUpdateInput() {
        return eventSignatureValidatorWiring.addressBookUpdateInput();
    }

    /**
     * Get the input wire for saving a state to disk
     * <p>
     * Future work: this is a temporary hook to allow the components to save state a state to disk, prior to the whole
     * system being migrated to the new framework.
     *
     * @return the input wire for saving a state to disk
     */
    @NonNull
    public InputWire<ReservedSignedState> getSaveStateToDiskInput() {
        return signedStateFileManagerWiring.saveStateToDisk();
    }

    /**
     * Get the input wire for dumping a state to disk
     * <p>
     * Future work: this is a temporary hook to allow the components to dump a state to disk, prior to the whole system
     * being migrated to the new framework.
     *
     * @return the input wire for dumping a state to disk
     */
    @NonNull
    public InputWire<StateDumpRequest> getDumpStateToDiskInput() {
        return signedStateFileManagerWiring.dumpStateToDisk();
    }

    /**
     * Inject a new minimum generation non-ancient on all components that need it.
     * <p>
     * Future work: this is a temporary hook to allow the components to get the minimum generation non-ancient during
     * startup. This method will be removed once the components are wired together.
     *
     * @param minimumGenerationNonAncient the new minimum generation non-ancient
     */
    public void updateMinimumGenerationNonAncient(final long minimumGenerationNonAncient) {
        eventDeduplicatorWiring.minimumGenerationNonAncientInput().inject(minimumGenerationNonAncient);
        eventSignatureValidatorWiring.minimumGenerationNonAncientInput().inject(minimumGenerationNonAncient);
        orphanBufferWiring.minimumGenerationNonAncientInput().inject(minimumGenerationNonAncient);
        inOrderLinkerWiring.minimumGenerationNonAncientInput().inject(minimumGenerationNonAncient);
        eventCreationManagerWiring.minimumGenerationNonAncientInput().inject(minimumGenerationNonAncient);
    }

    /**
     * {@inheritDoc}
     */
    @Override
    public void start() {
        model.start();
    }

    /**
     * {@inheritDoc}
     */
    @Override
    public void stop() {
        model.stop();
    }

    /**
<<<<<<< HEAD
     * Flush all the wiring objects
     */
    private void flushAll() {
        internalEventValidatorWiring.flushRunnable().run();
        eventDeduplicatorWiring.flushRunnable().run();
        eventSignatureValidatorWiring.flushRunnable().run();
        orphanBufferWiring.flushRunnable().run();
        eventCreationManagerWiring.flush();
        inOrderLinkerWiring.flushRunnable().run();
        linkedEventIntakeWiring.flushRunnable().run();
    }

    /**
     * Clear all the wiring objects in preparation for a reconnect.
     * <p>
     * This doesn't guarantee that all objects will have nothing in their internal storage, but it does guarantee that
     * the objects will no longer be emitting any events or rounds.
     */
    public void clear(@NonNull final PlatformStatusManager platformStatusManager) {
        if (!platformContext.getConfiguration().getConfigData(EventConfig.class).useLegacyIntake()) {

            // Prior to clearing, we need to make sure that the proper platform status has become effective.
            // If due to some crazy race condition we do not have the proper status when we unpause the event
            // creator then we may accidentally create a new event after flushing out pipelines.
            while (platformStatusManager.getCurrentStatus() != PlatformStatus.BEHIND) {
                try {
                    MILLISECONDS.sleep(1);
                } catch (final InterruptedException e) {
                    Thread.currentThread().interrupt();
                }
            }

            // pause the orphan buffer to break the cycle, and flush the pause through
            orphanBufferWiring.pauseInput().inject(true);
            orphanBufferWiring.flushRunnable().run();

            eventCreationManagerWiring.pauseInput().inject(true);
            eventCreationManagerWiring.flush();

            // now that no cycles exist, flush all the wiring objects
            flushAll();

            // once everything has been flushed through the system, it's safe to unpause the orphan buffer
            orphanBufferWiring.pauseInput().inject(false);
            eventCreationManagerWiring.pauseInput().inject(false);
=======
     * Clear all the wiring objects.
     */
    @Override
    public void clear() {
        final boolean useLegacyIntake = platformContext
                .getConfiguration()
                .getConfigData(EventConfig.class)
                .useLegacyIntake();

        if (!useLegacyIntake) {
            platformCoordinator.clear();
>>>>>>> 8479a88f
        }
    }
}<|MERGE_RESOLUTION|>--- conflicted
+++ resolved
@@ -17,13 +17,13 @@
 package com.swirlds.platform.wiring;
 
 import static com.swirlds.common.wiring.wires.SolderType.INJECT;
-import static java.util.concurrent.TimeUnit.MILLISECONDS;
 
 import com.swirlds.base.state.Startable;
 import com.swirlds.base.state.Stoppable;
 import com.swirlds.base.time.Time;
 import com.swirlds.common.config.EventConfig;
 import com.swirlds.common.context.PlatformContext;
+import com.swirlds.common.utility.Clearable;
 import com.swirlds.common.wiring.model.WiringModel;
 import com.swirlds.common.wiring.wires.input.InputWire;
 import com.swirlds.common.wiring.wires.output.OutputWire;
@@ -41,7 +41,6 @@
 import com.swirlds.platform.state.signed.ReservedSignedState;
 import com.swirlds.platform.state.signed.SignedStateFileManager;
 import com.swirlds.platform.state.signed.StateDumpRequest;
-import com.swirlds.platform.system.status.PlatformStatus;
 import com.swirlds.platform.system.status.PlatformStatusManager;
 import com.swirlds.platform.wiring.components.EventCreationManagerWiring;
 import edu.umd.cs.findbugs.annotations.NonNull;
@@ -50,7 +49,7 @@
 /**
  * Encapsulates wiring for {@link com.swirlds.platform.SwirldsPlatform}.
  */
-public class PlatformWiring implements Startable, Stoppable {
+public class PlatformWiring implements Startable, Stoppable, Clearable {
     private final PlatformContext platformContext;
     private final WiringModel model;
 
@@ -89,19 +88,16 @@
             orphanBufferWiring = OrphanBufferWiring.create(schedulers.orphanBufferScheduler());
             inOrderLinkerWiring = InOrderLinkerWiring.create(schedulers.inOrderLinkerScheduler());
             linkedEventIntakeWiring = LinkedEventIntakeWiring.create(schedulers.linkedEventIntakeScheduler());
-<<<<<<< HEAD
             eventCreationManagerWiring =
                     EventCreationManagerWiring.create(platformContext, schedulers.eventCreationManagerScheduler());
-=======
-
             platformCoordinator = new PlatformCoordinator(
                     internalEventValidatorWiring,
                     eventDeduplicatorWiring,
                     eventSignatureValidatorWiring,
                     orphanBufferWiring,
                     inOrderLinkerWiring,
-                    linkedEventIntakeWiring);
->>>>>>> 8479a88f
+                    linkedEventIntakeWiring,
+                    eventCreationManagerWiring);
         } else {
             internalEventValidatorWiring = null;
             eventDeduplicatorWiring = null;
@@ -109,12 +105,8 @@
             orphanBufferWiring = null;
             inOrderLinkerWiring = null;
             linkedEventIntakeWiring = null;
-<<<<<<< HEAD
             eventCreationManagerWiring = null;
-=======
-
             platformCoordinator = null;
->>>>>>> 8479a88f
         }
 
         signedStateFileManagerWiring =
@@ -321,53 +313,6 @@
     }
 
     /**
-<<<<<<< HEAD
-     * Flush all the wiring objects
-     */
-    private void flushAll() {
-        internalEventValidatorWiring.flushRunnable().run();
-        eventDeduplicatorWiring.flushRunnable().run();
-        eventSignatureValidatorWiring.flushRunnable().run();
-        orphanBufferWiring.flushRunnable().run();
-        eventCreationManagerWiring.flush();
-        inOrderLinkerWiring.flushRunnable().run();
-        linkedEventIntakeWiring.flushRunnable().run();
-    }
-
-    /**
-     * Clear all the wiring objects in preparation for a reconnect.
-     * <p>
-     * This doesn't guarantee that all objects will have nothing in their internal storage, but it does guarantee that
-     * the objects will no longer be emitting any events or rounds.
-     */
-    public void clear(@NonNull final PlatformStatusManager platformStatusManager) {
-        if (!platformContext.getConfiguration().getConfigData(EventConfig.class).useLegacyIntake()) {
-
-            // Prior to clearing, we need to make sure that the proper platform status has become effective.
-            // If due to some crazy race condition we do not have the proper status when we unpause the event
-            // creator then we may accidentally create a new event after flushing out pipelines.
-            while (platformStatusManager.getCurrentStatus() != PlatformStatus.BEHIND) {
-                try {
-                    MILLISECONDS.sleep(1);
-                } catch (final InterruptedException e) {
-                    Thread.currentThread().interrupt();
-                }
-            }
-
-            // pause the orphan buffer to break the cycle, and flush the pause through
-            orphanBufferWiring.pauseInput().inject(true);
-            orphanBufferWiring.flushRunnable().run();
-
-            eventCreationManagerWiring.pauseInput().inject(true);
-            eventCreationManagerWiring.flush();
-
-            // now that no cycles exist, flush all the wiring objects
-            flushAll();
-
-            // once everything has been flushed through the system, it's safe to unpause the orphan buffer
-            orphanBufferWiring.pauseInput().inject(false);
-            eventCreationManagerWiring.pauseInput().inject(false);
-=======
      * Clear all the wiring objects.
      */
     @Override
@@ -379,7 +324,6 @@
 
         if (!useLegacyIntake) {
             platformCoordinator.clear();
->>>>>>> 8479a88f
         }
     }
 }