--- conflicted
+++ resolved
@@ -648,12 +648,8 @@
             @NonNull final SavedStateController savedStateController,
             @NonNull final SignedStateHasher signedStateHasher,
             @NonNull final AppNotifier notifier,
-<<<<<<< HEAD
-            @Nullable final PlatformPublisher platformPublisher,
-            @NonNull final StateGarbageCollector stateGarbageCollector) {
-=======
+            @NonNull final StateGarbageCollector stateGarbageCollector,
             @NonNull final PlatformPublisher platformPublisher) {
->>>>>>> d2bc9c3d
 
         eventHasherWiring.bind(eventHasher);
         internalEventValidatorWiring.bind(internalEventValidator);
@@ -687,10 +683,7 @@
         savedStateControllerWiring.bind(savedStateController);
         signedStateHasherWiring.bind(signedStateHasher);
         notifierWiring.bind(notifier);
-<<<<<<< HEAD
-        if (platformPublisherWiring != null) {
-            platformPublisherWiring.bind(platformPublisher);
-        }
+        platformPublisherWiring.bind(platformPublisher);
         stateGarbageCollectorWiring.bind(stateGarbageCollector);
     }
 
@@ -702,9 +695,6 @@
     @NonNull
     public InputWire<ReservedSignedState> getStateGarbageCollectorInput() {
         return stateGarbageCollectorWiring.getInputWire(StateGarbageCollector::registerState);
-=======
-        platformPublisherWiring.bind(platformPublisher);
->>>>>>> d2bc9c3d
     }
 
     /**
