--- conflicted
+++ resolved
@@ -313,12 +313,9 @@
      * @param eventCreationManager    the event creation manager to bind
      * @param swirldStateManager      the swirld state manager to bind
      * @param stateSignatureCollector the signed state manager to bind
-<<<<<<< HEAD
      * @param consensusRoundHandler   the consensus round handler to bind
      * @param eventStreamManager      the event stream manager to bind
-=======
      * @param futureEventBuffer       the future event buffer to bind
->>>>>>> a7bfa9a5
      */
     public void bind(
             @NonNull final EventHasher eventHasher,
@@ -338,12 +335,9 @@
             @NonNull final EventCreationManager eventCreationManager,
             @NonNull final SwirldStateManager swirldStateManager,
             @NonNull final StateSignatureCollector stateSignatureCollector,
-<<<<<<< HEAD
             @NonNull final ConsensusRoundHandler consensusRoundHandler,
-            @NonNull final EventStreamManager<EventImpl> eventStreamManager) {
-=======
+            @NonNull final EventStreamManager<EventImpl> eventStreamManager,
             @NonNull final FutureEventBuffer futureEventBuffer) {
->>>>>>> a7bfa9a5
 
         eventHasherWiring.bind(eventHasher);
         internalEventValidatorWiring.bind(internalEventValidator);
@@ -362,12 +356,9 @@
         eventCreationManagerWiring.bind(eventCreationManager);
         applicationTransactionPrehandlerWiring.bind(swirldStateManager);
         stateSignatureCollectorWiring.bind(stateSignatureCollector);
-<<<<<<< HEAD
         consensusRoundHandlerWiring.bind(consensusRoundHandler);
         eventStreamManagerWiring.bind(eventStreamManager);
-=======
         futureEventBufferWiring.bind(futureEventBuffer);
->>>>>>> a7bfa9a5
     }
 
     /**
