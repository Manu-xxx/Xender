--- conflicted
+++ resolved
@@ -479,34 +479,6 @@
     /**
      * Bind components to the wiring.
      *
-<<<<<<< HEAD
-     * @param eventHasher             the event hasher to bind
-     * @param internalEventValidator  the internal event validator to bind
-     * @param eventDeduplicator       the event deduplicator to bind
-     * @param eventSignatureValidator the event signature validator to bind
-     * @param orphanBuffer            the orphan buffer to bind
-     * @param inOrderLinker           the in order linker to bind
-     * @param consensusEngine         the consensus engine to bind
-     * @param signedStateFileManager  the signed state file manager to bind
-     * @param stateSigner             the state signer to bind
-     * @param pcesReplayer            the PCES replayer to bind
-     * @param pcesWriter              the PCES writer to bind
-     * @param eventDurabilityNexus    the event durability nexus to bind
-     * @param shadowgraph             the shadowgraph to bind
-     * @param pcesSequencer           the PCES sequencer to bind
-     * @param eventCreationManager    the event creation manager to bind
-     * @param stateSignatureCollector the signed state manager to bind
-     * @param transactionPrehandler   the transaction prehandler to bind
-     * @param consensusRoundHandler   the consensus round handler to bind
-     * @param eventStreamManager      the event stream manager to bind
-     * @param futureEventBuffer       the future event buffer to bind
-     * @param issDetector             the ISS detector to bind
-     * @param issHandler              the ISS handler to bind
-     * @param hashLogger              the hash logger to bind
-     * @param birthRoundMigrationShim the birth round migration shim to bind, ignored if birth round migration has not
-     *                                yet happened, must not be null if birth round migration has happened
-     * @param completeStateNotifier   the latest complete state notifier to bind
-=======
      * @param eventHasher               the event hasher to bind
      * @param internalEventValidator    the internal event validator to bind
      * @param eventDeduplicator         the event deduplicator to bind
@@ -522,8 +494,8 @@
      * @param shadowgraph               the shadowgraph to bind
      * @param pcesSequencer             the PCES sequencer to bind
      * @param eventCreationManager      the event creation manager to bind
-     * @param swirldStateManager        the swirld state manager to bind
      * @param stateSignatureCollector   the signed state manager to bind
+     * @param transactionPrehandler     the transaction prehandler to bind
      * @param consensusRoundHandler     the consensus round handler to bind
      * @param eventStreamManager        the event stream manager to bind
      * @param futureEventBuffer         the future event buffer to bind
@@ -537,7 +509,6 @@
      * @param latestCompleteStateNexus  the latest complete state nexus to bind
      * @param savedStateController      the saved state controller to bind
      * @param signedStateHasher         the signed state hasher to bind
->>>>>>> ac782142
      */
     public void bind(
             @NonNull final EventHasher eventHasher,
