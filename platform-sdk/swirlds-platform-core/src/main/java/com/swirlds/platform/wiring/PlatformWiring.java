--- conflicted
+++ resolved
@@ -359,13 +359,9 @@
                 stateSignatureCollectorWiring,
                 consensusRoundHandlerWiring,
                 roundDurabilityBufferWiring,
-<<<<<<< HEAD
-                stateHasherWiring);
-=======
-                signedStateHasherWiring,
+                stateHasherWiring,
                 staleEventDetectorWiring,
                 transactionPoolWiring);
->>>>>>> 40deef6a
 
         wire();
     }
@@ -502,10 +498,10 @@
         // From the orphan buffer, extract signatures from preconsensus events for input to the StateSignatureCollector.
         final WireTransformer<GossipEvent, List<ScopedSystemTransaction<StateSignaturePayload>>>
                 preConsensusTransformer = new WireTransformer<>(
-                        model,
-                        "extractPreconsensusSignatureTransactions",
-                        "preconsensus signatures",
-                        event -> SystemTransactionExtractionUtils.extractFromEvent(event, StateSignaturePayload.class));
+                model,
+                "extractPreconsensusSignatureTransactions",
+                "preconsensus signatures",
+                event -> SystemTransactionExtractionUtils.extractFromEvent(event, StateSignaturePayload.class));
         splitOrphanBufferOutput.solderTo(preConsensusTransformer.getInputWire());
         preConsensusTransformer
                 .getOutputWire()
@@ -548,8 +544,8 @@
         // specified ordering, relative to the wire carrying consensus rounds to the round handler
         final WireTransformer<ConsensusRound, Long> keystoneEventSequenceNumberTransformer = new WireTransformer<>(
                 model, "getKeystoneEventSequenceNumber", "rounds", round -> round.getKeystoneEvent()
-                        .getBaseEvent()
-                        .getStreamSequenceNumber());
+                .getBaseEvent()
+                .getStreamSequenceNumber());
         keystoneEventSequenceNumberTransformer
                 .getOutputWire()
                 .solderTo(pcesWriterWiring.getInputWire(PcesWriter::submitFlushRequest));
@@ -597,7 +593,6 @@
         model.buildHeartbeatWire(config.signedStateSentinelHeartbeatPeriod())
                 .solderTo(signedStateSentinelWiring.getInputWire(SignedStateSentinel::checkSignedStates), OFFER);
 
-<<<<<<< HEAD
         // The state hasher needs to pass its data through a bunch of transformers. Construct those here.
         final OutputWire<StateAndRound> hashedStateAndRoundOutputWire = stateHasherWiring
                 .getOutputWire()
@@ -612,16 +607,10 @@
         hashedStateOutputWire.solderTo(hashLoggerWiring.hashLoggerInputWire());
         hashedStateOutputWire.solderTo(stateSignerWiring.signState());
         hashedStateAndRoundOutputWire.solderTo(issDetectorWiring.getInputWire(IssDetector::handleStateAndRound));
-=======
-        signedStateHasherWiring.stateOutput().solderTo(hashLoggerWiring.hashLoggerInputWire());
-        signedStateHasherWiring.stateOutput().solderTo(stateSignerWiring.signState());
+
         stateSignerWiring
                 .stateSignature()
                 .solderTo(transactionPoolWiring.getInputWire(TransactionPool::submitSystemTransaction));
-        signedStateHasherWiring
-                .stateAndRoundOutput()
-                .solderTo(issDetectorWiring.getInputWire(IssDetector::handleStateAndRound));
->>>>>>> 40deef6a
 
         // FUTURE WORK: combine the signedStateHasherWiring State and Round outputs into a single StateAndRound output.
         // FUTURE WORK: Split the single StateAndRound output into separate State and Round wires.
@@ -629,10 +618,10 @@
         // Extract signatures from post-consensus events for input to the StateSignatureCollector.
         final WireTransformer<ConsensusRound, List<ScopedSystemTransaction<StateSignaturePayload>>>
                 postConsensusTransformer = new WireTransformer<>(
-                        model,
-                        "extractConsensusSignatureTransactions",
-                        "consensus events",
-                        round -> SystemTransactionExtractionUtils.extractFromRound(round, StateSignaturePayload.class));
+                model,
+                "extractConsensusSignatureTransactions",
+                "consensus events",
+                round -> SystemTransactionExtractionUtils.extractFromRound(round, StateSignaturePayload.class));
         hashedConsensusRoundOutput.solderTo(postConsensusTransformer.getInputWire());
         postConsensusTransformer
                 .getOutputWire()
