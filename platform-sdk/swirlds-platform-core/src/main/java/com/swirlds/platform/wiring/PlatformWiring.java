--- conflicted
+++ resolved
@@ -134,11 +134,7 @@
     private final RunningHashUpdaterWiring runningHashUpdaterWiring;
     private final IssDetectorWiring issDetectorWiring;
     private final HashLoggerWiring hashLoggerWiring;
-<<<<<<< HEAD
-=======
     private final LatestCompleteStateNotifierWiring latestCompleteStateNotifierWiring;
-
->>>>>>> 2b7be512
     private final PlatformCoordinator platformCoordinator;
     private final BirthRoundMigrationShimWiring birthRoundMigrationShimWiring;
 
@@ -397,12 +393,9 @@
      * @param futureEventBuffer       the future event buffer to bind
      * @param issDetector             the ISS detector to bind
      * @param hashLogger              the hash logger to bind
-<<<<<<< HEAD
      * @param birthRoundMigrationShim the birth round migration shim to bind, ignored if birth round migration has not
      *                                yet happened, must not be null if birth round migration has happened
-=======
      * @param completeStateNotifier   the latest complete state notifier to bind
->>>>>>> 2b7be512
      */
     public void bind(
             @NonNull final EventHasher eventHasher,
@@ -427,11 +420,8 @@
             @NonNull final FutureEventBuffer futureEventBuffer,
             @NonNull final IssDetector issDetector,
             @NonNull final HashLogger hashLogger,
-<<<<<<< HEAD
-            @Nullable final BirthRoundMigrationShim birthRoundMigrationShim) {
-=======
+            @Nullable final BirthRoundMigrationShim birthRoundMigrationShim,
             @NonNull final LatestCompleteStateNotifier completeStateNotifier) {
->>>>>>> 2b7be512
 
         eventHasherWiring.bind(eventHasher);
         internalEventValidatorWiring.bind(internalEventValidator);
@@ -455,14 +445,10 @@
         futureEventBufferWiring.bind(futureEventBuffer);
         issDetectorWiring.bind(issDetector);
         hashLoggerWiring.bind(hashLogger);
-<<<<<<< HEAD
-
         if (birthRoundMigrationShimWiring != null) {
             birthRoundMigrationShimWiring.bind(Objects.requireNonNull(birthRoundMigrationShim));
         }
-=======
         latestCompleteStateNotifierWiring.bind(completeStateNotifier);
->>>>>>> 2b7be512
     }
 
     /**
