--- conflicted
+++ resolved
@@ -26,6 +26,7 @@
 import static com.swirlds.platform.state.signed.SavedStateMetadataField.HASH_MNEMONIC;
 import static com.swirlds.platform.state.signed.SavedStateMetadataField.MINIMUM_GENERATION_NON_ANCIENT;
 import static com.swirlds.platform.state.signed.SavedStateMetadataField.NODE_ID;
+import static com.swirlds.platform.state.signed.SavedStateMetadataField.NUMBER_OF_CONSENSUS_EVENTS;
 import static com.swirlds.platform.state.signed.SavedStateMetadataField.ROUND;
 import static com.swirlds.platform.state.signed.SavedStateMetadataField.RUNNING_EVENT_HASH;
 import static com.swirlds.platform.state.signed.SavedStateMetadataField.RUNNING_EVENT_HASH_MNEMONIC;
@@ -64,51 +65,6 @@
  * Metadata about a saved state. Fields in this record may be null if they are not present in the metadata file. All
  * fields in this record will be null if the metadata file is missing.
  *
-<<<<<<< HEAD
- * @param round
- * 		the round of the signed state, corresponds to
- *        {@link SavedStateMetadataField#ROUND}
- * @param consensusTimestamp
- * 		the consensus timestamp of this state, corresponds to
- *        {@link SavedStateMetadataField#CONSENSUS_TIMESTAMP}
- * @param runningEventHash
- * 		the running hash of all events, starting from genesis, that have been handled to
- * 		create this state, corresponds to
- *        {@link SavedStateMetadataField#RUNNING_EVENT_HASH}
- * @param minimumGenerationNonAncient
- * 		the minimum generation of non-ancient events after this state reached consensus,
- * 		corresponds to {@link SavedStateMetadataField#MINIMUM_GENERATION_NON_ANCIENT}
- * @param softwareVersion
- * 		the application software version that created this state, corresponds to
- *        {@link SavedStateMetadataField#SOFTWARE_VERSION}
- * @param wallClockTime
- * 		the wall clock time when this state was written to disk, corresponds to
- *        {@link SavedStateMetadataField#WALL_CLOCK_TIME}
- * @param nodeId
- * 		the ID of the node that wrote this state to disk, corresponds to
- *        {@link SavedStateMetadataField#NODE_ID}
- * @param signingNodes
- * 		a comma separated list of node IDs that signed this state, corresponds to
- *        {@link SavedStateMetadataField#SIGNING_NODES}
- * @param signingWeightSum
- * 		the sum of all signing nodes' weights, corresponds to
- *        {@link SavedStateMetadataField#SIGNING_WEIGHT_SUM}
- * @param totalWeight
- * 		the total weight of all nodes in the network, corresponds to
- *        {@link SavedStateMetadataField#TOTAL_WEIGHT}
- */
-public record SavedStateMetadata(
-        @Nullable Long round,
-        @Nullable Instant consensusTimestamp,
-        @Nullable Hash runningEventHash,
-        @Nullable Long minimumGenerationNonAncient,
-        @Nullable String softwareVersion,
-        @Nullable Instant wallClockTime,
-        @Nullable NodeId nodeId,
-        @Nullable List<NodeId> signingNodes,
-        @Nullable Long signingWeightSum,
-        @Nullable Long totalWeight) {
-=======
  * @param round                       the round of the signed state, corresponds to
  *                                    {@link SavedStateMetadataField#ROUND}
  * @param hash                        the root hash of the state
@@ -164,7 +120,6 @@
     // in production environments have been migrated and the
     // state files on disk have the new fields, then it is ok
     // to change the fields @NonNull/primitive and required.
->>>>>>> b739722e
 
     /**
      * The standard file name for the saved state metadata file.
@@ -187,15 +142,6 @@
     public static SavedStateMetadata parse(final Path metadataFile) throws IOException {
         final Map<SavedStateMetadataField, String> data = parseStringMap(metadataFile);
         return new SavedStateMetadata(
-<<<<<<< HEAD
-                parseLong(data, ROUND),
-                parseInstant(data, CONSENSUS_TIMESTAMP),
-                parseHash(data, RUNNING_EVENT_HASH),
-                parseLong(data, MINIMUM_GENERATION_NON_ANCIENT),
-                parseString(data, SOFTWARE_VERSION),
-                parseInstant(data, WALL_CLOCK_TIME),
-                parseNodeId(data),
-=======
                 parsePrimitiveLong(data, ROUND),
                 parseHash(data, HASH),
                 parseString(data, HASH_MNEMONIC),
@@ -207,7 +153,6 @@
                 parseNonNullString(data, SOFTWARE_VERSION),
                 parseNonNullInstant(data, WALL_CLOCK_TIME),
                 new NodeId(parsePrimitiveLong(data, NODE_ID)),
->>>>>>> b739722e
                 parseNodeIdList(data, SIGNING_NODES),
                 parsePrimitiveLong(data, SIGNING_WEIGHT_SUM),
                 parsePrimitiveLong(data, TOTAL_WEIGHT),
@@ -239,12 +184,9 @@
 
         return new SavedStateMetadata(
                 signedState.getRound(),
-<<<<<<< HEAD
-=======
                 signedState.getState().getHash(),
                 signedState.getState().getHash().toMnemonic(),
-                platformData.getNumEventsCons(),
->>>>>>> b739722e
+                platformData.getSnapshot().nextConsensusNumber()-1,
                 signedState.getConsensusTimestamp(),
                 platformData.getHashEventsCons(),
                 platformData.getHashEventsCons().toMnemonic(),
@@ -308,7 +250,7 @@
                         final SavedStateMetadataField key = SavedStateMetadataField.valueOf(keyString);
                         map.put(key, valueString);
                     } catch (final IllegalArgumentException e) {
-                        logger.warn(STARTUP.getMarker(), "Unknown key in metadata file: {}", keyString);
+                        logger.warn(STARTUP.getMarker(), "Invalid key in metadata file: {}", keyString, e);
                     }
                 }
             }
@@ -666,19 +608,6 @@
     private Map<SavedStateMetadataField, String> buildStringMap() {
         final Map<SavedStateMetadataField, String> map = new EnumMap<>(SavedStateMetadataField.class);
 
-<<<<<<< HEAD
-        putIfNotNull(map, ROUND, round);
-        putIfNotNull(map, CONSENSUS_TIMESTAMP, consensusTimestamp);
-        putIfNotNull(map, RUNNING_EVENT_HASH, runningEventHash);
-        putIfNotNull(map, MINIMUM_GENERATION_NON_ANCIENT, minimumGenerationNonAncient);
-        putIfNotNull(map, SOFTWARE_VERSION, softwareVersion);
-        putIfNotNull(map, WALL_CLOCK_TIME, wallClockTime);
-        putIfNotNull(map, NODE_ID, nodeId);
-        final String signingNodesString = signingNodes == null ? null : formattedList(signingNodes.iterator());
-        putIfNotNull(map, SIGNING_NODES, signingNodesString);
-        putIfNotNull(map, SIGNING_WEIGHT_SUM, signingWeightSum);
-        putIfNotNull(map, TOTAL_WEIGHT, totalWeight);
-=======
         putRequireNonNull(map, ROUND, round);
         putRequireNonNull(map, HASH, hash);
         putRequireNonNull(map, HASH_MNEMONIC, hashMnemonic);
@@ -695,7 +624,6 @@
         putRequireNonNull(map, TOTAL_WEIGHT, totalWeight);
         putPossiblyNullObject(map, EPOCH_HASH, epochHash);
         putRequireNonNull(map, EPOCH_HASH_MNEMONIC, epochHashMnemonic);
->>>>>>> b739722e
 
         return map;
     }
