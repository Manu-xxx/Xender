import com.swirlds.config.api.ConfigurationExtension;
import com.swirlds.platform.config.PlatformConfigurationExtension;

/**
 * The Swirlds public API module used by platform applications.
 */
module com.swirlds.platform.core {

    /* Public Package Exports. This list should remain alphabetized. */
    exports com.swirlds.platform;
    exports com.swirlds.platform.builder;
    exports com.swirlds.platform.network.communication.handshake;
    exports com.swirlds.platform.cli;
    exports com.swirlds.platform.components;
    exports com.swirlds.platform.components.appcomm;
    exports com.swirlds.platform.components.common.output;
    exports com.swirlds.platform.components.state.output;
    exports com.swirlds.platform.config;
    exports com.swirlds.platform.config.legacy;
    exports com.swirlds.platform.event.report;
    exports com.swirlds.platform.gui.hashgraph;
    exports com.swirlds.platform.gui.hashgraph.internal;
    exports com.swirlds.platform.network.connection;
    exports com.swirlds.platform.network.connectivity;
    exports com.swirlds.platform.event.validation;
    exports com.swirlds.platform.eventhandling;
    exports com.swirlds.platform.gui;
    exports com.swirlds.platform.gui.model;
    exports com.swirlds.platform.health;
    exports com.swirlds.platform.health.clock;
    exports com.swirlds.platform.health.entropy;
    exports com.swirlds.platform.health.filesystem;
    exports com.swirlds.platform.listeners;
    exports com.swirlds.platform.metrics;
    exports com.swirlds.platform.network;
    exports com.swirlds.platform.network.communication;
    exports com.swirlds.platform.network.protocol;
    exports com.swirlds.platform.network.topology;
    exports com.swirlds.platform.recovery;
    exports com.swirlds.platform.state;
    exports com.swirlds.platform.stats;
    exports com.swirlds.platform.stats.atomic;
    exports com.swirlds.platform.stats.cycle;
    exports com.swirlds.platform.state.editor;
    exports com.swirlds.platform.stats.simple;
    exports com.swirlds.platform.state.signed;
    exports com.swirlds.platform.state.address;
    exports com.swirlds.platform.gossip.sync;
    exports com.swirlds.platform.system;
    exports com.swirlds.platform.system.address;
    exports com.swirlds.platform.system.events;
    exports com.swirlds.platform.system.transaction;
    exports com.swirlds.platform.system.state.notifications;
    exports com.swirlds.platform.system.status;
    exports com.swirlds.platform.system.status.actions;
    exports com.swirlds.platform.util;

    /* Targeted Exports to External Libraries */
    exports com.swirlds.platform.internal to
            com.swirlds.platform.test,
            com.swirlds.platform.core.test.fixtures,
            com.fasterxml.jackson.core,
            com.fasterxml.jackson.databind;
    exports com.swirlds.platform.swirldapp to
            com.swirlds.platform.test;
    exports com.swirlds.platform.consensus to
            com.swirlds.platform.test,
            com.swirlds.platform.core.test.fixtures;
    exports com.swirlds.platform.crypto to
            com.swirlds.platform.test,
            com.hedera.node.test.clients,
            com.swirlds.platform.core.test.fixtures,
            com.hedera.node.app.service.mono.test.fixtures;
    exports com.swirlds.platform.event.linking to
            com.swirlds.common,
            com.swirlds.platform.test,
            com.swirlds.platform.core.test.fixtures;
    exports com.swirlds.platform.state.notifications to
            com.swirlds.platform.test;
    exports com.swirlds.platform.state.iss to
            com.swirlds.platform.test;
    exports com.swirlds.platform.state.iss.internal to
            com.swirlds.platform.test;
    exports com.swirlds.platform.reconnect.emergency to
            com.swirlds.platform.test;
    exports com.swirlds.platform.recovery.internal to
            com.swirlds.platform.test;
    exports com.swirlds.platform.uptime to
            com.swirlds.config.impl,
            com.swirlds.common,
            com.hedera.node.test.clients;
    exports com.swirlds.platform.gossip.sync.config to
            com.swirlds.config.impl,
            com.swirlds.common,
            com.hedera.node.test.clients;

    opens com.swirlds.platform.cli to
            info.picocli;

    exports com.swirlds.platform.components.transaction;
    exports com.swirlds.platform.components.transaction.system;
    exports com.swirlds.platform.event.preconsensus;
    exports com.swirlds.platform.gossip.sync.protocol;
    exports com.swirlds.platform.gossip;
    exports com.swirlds.platform.reconnect;
    exports com.swirlds.platform.gossip.shadowgraph;
    exports com.swirlds.platform.recovery.emergencyfile;
    exports com.swirlds.platform.event;
    exports com.swirlds.platform.event.creation.tipset to
            com.hedera.node.test.clients,
            com.swirlds.common,
            com.swirlds.config.impl;
    exports com.swirlds.platform.wiring;
    exports com.swirlds.platform.wiring.components;
    exports com.swirlds.platform.event.hashing;
    exports com.swirlds.platform.event.orphan;
    exports com.swirlds.platform.state.merkle;
    exports com.swirlds.platform.state.merkle.logging;
    exports com.swirlds.platform.state.merkle.disk;
    exports com.swirlds.platform.state.merkle.singleton;
    exports com.swirlds.platform.state.merkle.memory;
    exports com.swirlds.platform.state.merkle.queue;
    exports com.swirlds.platform.state.spi;
    exports com.swirlds.platform.publisher;
    exports com.swirlds.platform.components.consensus;
    exports com.swirlds.platform.pool;
<<<<<<< HEAD
    exports com.swirlds.platform.state.hashlogger;
=======
    exports com.swirlds.platform.state.snapshot;
>>>>>>> b86dab5a

    requires transitive com.swirlds.base;
    requires transitive com.swirlds.cli;
    requires transitive com.swirlds.common;
    requires transitive com.swirlds.config.api;
    requires transitive com.swirlds.fcqueue;
    requires transitive com.swirlds.merkle;
    requires transitive com.swirlds.merkledb;
    requires transitive com.swirlds.metrics.api;
    requires transitive com.swirlds.state.api;
    requires transitive com.swirlds.virtualmap;
    requires transitive com.fasterxml.jackson.annotation;
    requires transitive com.fasterxml.jackson.databind;
    requires transitive com.hedera.node.hapi;
    requires transitive com.hedera.pbj.runtime;
    requires transitive info.picocli;
    requires transitive org.apache.logging.log4j;
    requires com.swirlds.config.extensions;
    requires com.swirlds.logging;
    requires com.fasterxml.jackson.core;
    requires com.fasterxml.jackson.dataformat.yaml;
    requires java.desktop;
    requires java.management;
    requires java.scripting;
    requires jdk.management;
    requires jdk.net;
    requires org.bouncycastle.pkix;
    requires org.bouncycastle.provider;
    requires static com.github.spotbugs.annotations;
    requires static com.google.auto.service;

    provides ConfigurationExtension with
            PlatformConfigurationExtension;
}<|MERGE_RESOLUTION|>--- conflicted
+++ resolved
@@ -124,11 +124,7 @@
     exports com.swirlds.platform.publisher;
     exports com.swirlds.platform.components.consensus;
     exports com.swirlds.platform.pool;
-<<<<<<< HEAD
-    exports com.swirlds.platform.state.hashlogger;
-=======
     exports com.swirlds.platform.state.snapshot;
->>>>>>> b86dab5a
 
     requires transitive com.swirlds.base;
     requires transitive com.swirlds.cli;
