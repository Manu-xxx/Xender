--- conflicted
+++ resolved
@@ -56,13 +56,8 @@
 /**
  * Tests for the {@link EmergencyReconnectProtocol}
  */
-<<<<<<< HEAD
-class EmergencyReconnectProtocolTests {
-
-=======
 public class EmergencyReconnectProtocolTests {
     private final Configuration configuration = new TestConfigBuilder().getOrCreateConfig();
->>>>>>> f1e0bed0
     private static final NodeId PEER_ID = new NodeId(1L);
 
     private static Stream<Arguments> initiateParams() {
@@ -118,11 +113,8 @@
                 mock(ReconnectMetrics.class),
                 reconnectController,
                 fallenBehindManager,
-<<<<<<< HEAD
-                mock(StatusActionSubmitter.class));
-=======
-                configuration);
->>>>>>> f1e0bed0
+                mock(StatusActionSubmitter.class),
+                configuration);
 
         assertEquals(initiateParams.shouldInitiate, protocol.shouldInitiate(), "unexpected initiation result");
     }
@@ -148,11 +140,8 @@
                 mock(ReconnectMetrics.class),
                 mock(ReconnectController.class),
                 fallenBehindManager,
-<<<<<<< HEAD
-                mock(StatusActionSubmitter.class));
-=======
-                configuration);
->>>>>>> f1e0bed0
+                mock(StatusActionSubmitter.class),
+                configuration);
 
         assertEquals(!teacherIsThrottled, protocol.shouldAccept(), "unexpected protocol acceptance");
     }
@@ -183,11 +172,8 @@
                 mock(ReconnectMetrics.class),
                 reconnectController,
                 fallenBehindManager,
-<<<<<<< HEAD
-                mock(StatusActionSubmitter.class));
-=======
-                configuration);
->>>>>>> f1e0bed0
+                mock(StatusActionSubmitter.class),
+                configuration);
 
         // the ReconnectController must be running in order to provide permits
         getStaticThreadManager()
@@ -239,11 +225,8 @@
                 mock(ReconnectMetrics.class),
                 mock(ReconnectController.class),
                 fallenBehindManager,
-<<<<<<< HEAD
-                mock(StatusActionSubmitter.class));
-=======
-                configuration);
->>>>>>> f1e0bed0
+                mock(StatusActionSubmitter.class),
+                configuration);
 
         assertTrue(protocol.shouldAccept(), "expected protocol to accept initiation");
 
