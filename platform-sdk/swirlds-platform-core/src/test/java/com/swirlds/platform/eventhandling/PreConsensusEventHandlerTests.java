/*
 * Copyright (C) 2022-2023 Hedera Hashgraph, LLC
 *
 * Licensed under the Apache License, Version 2.0 (the "License");
 * you may not use this file except in compliance with the License.
 * You may obtain a copy of the License at
 *
 *      http://www.apache.org/licenses/LICENSE-2.0
 *
 * Unless required by applicable law or agreed to in writing, software
 * distributed under the License is distributed on an "AS IS" BASIS,
 * WITHOUT WARRANTIES OR CONDITIONS OF ANY KIND, either express or implied.
 * See the License for the specific language governing permissions and
 * limitations under the License.
 */

package com.swirlds.platform.eventhandling;

import static com.swirlds.common.threading.manager.AdHocThreadManager.getStaticThreadManager;
import static org.awaitility.Awaitility.await;
import static org.junit.jupiter.api.Assertions.assertDoesNotThrow;
import static org.junit.jupiter.api.Assertions.assertEquals;
import static org.junit.jupiter.api.Assertions.assertTrue;
import static org.mockito.ArgumentMatchers.any;
import static org.mockito.Mockito.doAnswer;
import static org.mockito.Mockito.mock;
import static org.mockito.Mockito.when;

import com.swirlds.common.metrics.noop.NoOpMetrics;
import com.swirlds.common.threading.framework.Stoppable;
import com.swirlds.common.threading.utility.ThrowingRunnable;
import com.swirlds.platform.internal.EventImpl;
import com.swirlds.platform.state.SwirldStateManager;
import com.swirlds.test.framework.TestQualifierTags;
import java.time.Duration;
import java.time.temporal.ChronoUnit;
import java.util.List;
import java.util.concurrent.Callable;
import java.util.concurrent.ExecutorService;
import java.util.concurrent.Executors;
import java.util.concurrent.Future;
import java.util.concurrent.atomic.AtomicInteger;
import org.junit.jupiter.api.BeforeEach;
import org.junit.jupiter.api.DisplayName;
import org.junit.jupiter.api.RepeatedTest;
import org.junit.jupiter.api.Tag;
import org.junit.jupiter.api.Test;

class PreConsensusEventHandlerTests extends AbstractEventHandlerTests {

    private PreConsensusEventHandler preConsensusEventHandler;
    private SwirldStateManager swirldStateManager;

    @Override
    @BeforeEach
    public void setup() {
        super.setup();
    }

    /**
     * Verify that the pre-consensus handler thread does not make reconnect wait for it to drain the queue of
     * pre-consensus events.
     */
    @RepeatedTest(10)
    @Tag(TestQualifierTags.TIME_CONSUMING)
    @DisplayName("Reconnect should not wait for queue to be drained")
    void queueNotDrainedOnReconnect() {
        final SwirldStateManager swirldStateManager = mock(SwirldStateManager.class);

        // The maximum number of events drained to the QueueThread buffer at a time
        final long maxEventsInBuffer = 100;
        final long sleepMillisPerEvent = 10;

        // Tracks the number of events handled from the queue
        final AtomicInteger numEventsHandled = new AtomicInteger(0);

        // sleep for a little while to pretend to handle an event
        doAnswer((e) -> {
                    Thread.sleep(sleepMillisPerEvent);
                    numEventsHandled.incrementAndGet();
                    return null;
                })
                .when(swirldStateManager)
                .handlePreConsensusEvent(any(EventImpl.class));

        // the thread is not interruptable
        when(swirldStateManager.getStopBehavior()).thenReturn(Stoppable.StopBehavior.BLOCKING);

        final ExecutorService executor = Executors.newFixedThreadPool(1);

        // Set up a separate thread to invoke clear
        final Callable<Void> clear = (ThrowingRunnable) () -> preConsensusEventHandler.clear();

<<<<<<< HEAD
        preConsensusEventHandler =
                new PreConsensusEventHandler(getStaticThreadManager(), selfId, swirldStateManager, consensusMetrics, new NoOpMetrics());
=======
        preConsensusEventHandler = new PreConsensusEventHandler(
                new NoOpMetrics(), getStaticThreadManager(), selfId, swirldStateManager, consensusMetrics);
>>>>>>> d2250064

        final int numEvents = 1000;
        final EventImpl event = mock(EventImpl.class);

        // Start the pre-consensus handler and add events to the queue for it to handle
        preConsensusEventHandler.start();
        for (int i = 0; i < numEvents; i++) {
            preConsensusEventHandler.preConsensusEvent(event);
        }

        // Make the separate thread invoke clear()
        final Future<Void> future = executor.submit(clear);

        // Wait up to the amount of time it would take for two full buffer of events to be handled. This entire time
        // shouldn't be needed, but it's a max time to allow for different systems and other programs running at the
        // same time. As long as this is less than the amount of time it takes to handle all the events in the queue,
        // the value is valid.
        final long maxMillisToWait = Math.round(maxEventsInBuffer * (sleepMillisPerEvent) * 2);

        // Wait for clear() to complete
        await().atMost(Duration.of(maxMillisToWait, ChronoUnit.MILLIS)).until(future::isDone);

        // Verify that no more than 2 buffers worth of events were handled
        assertTrue(
                numEventsHandled.get() < maxEventsInBuffer * 2,
                "pre-consensus handler should not enter another doWork() cycle after prepareForReconnect() is called");

        assertEquals(0, preConsensusEventHandler.getQueueSize(), "Pre-consensus queue should be empty");
    }

    /**
     * Test that null and empty events are discarded.
     */
    @Test
    void testEmptyEventsDiscarded() {
        final SwirldStateManager swirldStateManager = mock(SwirldStateManager.class);

<<<<<<< HEAD
        preConsensusEventHandler =
                new PreConsensusEventHandler(getStaticThreadManager(), selfId, swirldStateManager, consensusMetrics, new NoOpMetrics());
=======
        preConsensusEventHandler = new PreConsensusEventHandler(
                new NoOpMetrics(), getStaticThreadManager(), selfId, swirldStateManager, consensusMetrics);
>>>>>>> d2250064

        assertDoesNotThrow(
                () -> preConsensusEventHandler.preConsensusEvent(null),
                "null events should be discarded and not added to the queue.");
        assertEquals(0, preConsensusEventHandler.getQueueSize(), "queue should be empty");

        final EventImpl emptyEvent = createEvents(1, 0, true).get(0);
        assertTrue(emptyEvent.isEmpty(), "The generated event should be empty");
        preConsensusEventHandler.preConsensusEvent(emptyEvent);
        assertEquals(0, preConsensusEventHandler.getQueueSize(), "Empty events should not be added to the queue");
    }

    /**
     * Test that events are discarded if the {@link SwirldStateManager} says they should be.
     */
    @Test
    void testEventsDiscarded() {
        final SwirldStateManager swirldStateManager = mock(SwirldStateManager.class);
        when(swirldStateManager.discardPreConsensusEvent(any(EventImpl.class))).thenReturn(true);

<<<<<<< HEAD
        preConsensusEventHandler =
                new PreConsensusEventHandler(getStaticThreadManager(), selfId, swirldStateManager, consensusMetrics, new NoOpMetrics());
=======
        preConsensusEventHandler = new PreConsensusEventHandler(
                new NoOpMetrics(), getStaticThreadManager(), selfId, swirldStateManager, consensusMetrics);
>>>>>>> d2250064
        preConsensusEventHandler.start();

        final List<EventImpl> events = createEvents(10, 10, false);
        events.forEach(preConsensusEventHandler::preConsensusEvent);
        assertEquals(
                0,
                preConsensusEventHandler.getQueueSize(),
                "queue should be empty because all events should be discarded");
    }
}<|MERGE_RESOLUTION|>--- conflicted
+++ resolved
@@ -91,13 +91,8 @@
         // Set up a separate thread to invoke clear
         final Callable<Void> clear = (ThrowingRunnable) () -> preConsensusEventHandler.clear();
 
-<<<<<<< HEAD
-        preConsensusEventHandler =
-                new PreConsensusEventHandler(getStaticThreadManager(), selfId, swirldStateManager, consensusMetrics, new NoOpMetrics());
-=======
         preConsensusEventHandler = new PreConsensusEventHandler(
                 new NoOpMetrics(), getStaticThreadManager(), selfId, swirldStateManager, consensusMetrics);
->>>>>>> d2250064
 
         final int numEvents = 1000;
         final EventImpl event = mock(EventImpl.class);
@@ -135,13 +130,8 @@
     void testEmptyEventsDiscarded() {
         final SwirldStateManager swirldStateManager = mock(SwirldStateManager.class);
 
-<<<<<<< HEAD
-        preConsensusEventHandler =
-                new PreConsensusEventHandler(getStaticThreadManager(), selfId, swirldStateManager, consensusMetrics, new NoOpMetrics());
-=======
         preConsensusEventHandler = new PreConsensusEventHandler(
                 new NoOpMetrics(), getStaticThreadManager(), selfId, swirldStateManager, consensusMetrics);
->>>>>>> d2250064
 
         assertDoesNotThrow(
                 () -> preConsensusEventHandler.preConsensusEvent(null),
@@ -162,13 +152,8 @@
         final SwirldStateManager swirldStateManager = mock(SwirldStateManager.class);
         when(swirldStateManager.discardPreConsensusEvent(any(EventImpl.class))).thenReturn(true);
 
-<<<<<<< HEAD
-        preConsensusEventHandler =
-                new PreConsensusEventHandler(getStaticThreadManager(), selfId, swirldStateManager, consensusMetrics, new NoOpMetrics());
-=======
         preConsensusEventHandler = new PreConsensusEventHandler(
                 new NoOpMetrics(), getStaticThreadManager(), selfId, swirldStateManager, consensusMetrics);
->>>>>>> d2250064
         preConsensusEventHandler.start();
 
         final List<EventImpl> events = createEvents(10, 10, false);
