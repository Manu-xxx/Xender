/*
 * Copyright (C) 2023-2024 Hedera Hashgraph, LLC
 *
 * Licensed under the Apache License, Version 2.0 (the "License");
 * you may not use this file except in compliance with the License.
 * You may obtain a copy of the License at
 *
 *      http://www.apache.org/licenses/LICENSE-2.0
 *
 * Unless required by applicable law or agreed to in writing, software
 * distributed under the License is distributed on an "AS IS" BASIS,
 * WITHOUT WARRANTIES OR CONDITIONS OF ANY KIND, either express or implied.
 * See the License for the specific language governing permissions and
 * limitations under the License.
 */

package com.swirlds.platform.wiring;

import static org.junit.jupiter.api.Assertions.assertFalse;
import static org.mockito.Mockito.mock;

import com.swirlds.common.context.PlatformContext;
import com.swirlds.common.test.fixtures.platform.TestPlatformContextBuilder;
import com.swirlds.platform.StateSigner;
import com.swirlds.platform.builder.PlatformBuildingBlocks;
import com.swirlds.platform.builder.PlatformComponentBuilder;
import com.swirlds.platform.components.AppNotifier;
import com.swirlds.platform.components.EventWindowManager;
import com.swirlds.platform.components.SavedStateController;
import com.swirlds.platform.components.appcomm.LatestCompleteStateNotifier;
import com.swirlds.platform.components.consensus.ConsensusEngine;
import com.swirlds.platform.event.creation.EventCreationManager;
import com.swirlds.platform.event.deduplication.EventDeduplicator;
import com.swirlds.platform.event.hashing.EventHasher;
import com.swirlds.platform.event.linking.InOrderLinker;
import com.swirlds.platform.event.orphan.OrphanBuffer;
import com.swirlds.platform.event.preconsensus.EventDurabilityNexus;
import com.swirlds.platform.event.preconsensus.PcesReplayer;
import com.swirlds.platform.event.preconsensus.PcesSequencer;
import com.swirlds.platform.event.preconsensus.PcesWriter;
import com.swirlds.platform.event.runninghash.RunningEventHasher;
import com.swirlds.platform.event.signing.SelfEventSigner;
import com.swirlds.platform.event.stream.EventStreamManager;
import com.swirlds.platform.event.validation.EventSignatureValidator;
import com.swirlds.platform.event.validation.InternalEventValidator;
import com.swirlds.platform.eventhandling.ConsensusRoundHandler;
import com.swirlds.platform.eventhandling.TransactionPrehandler;
import com.swirlds.platform.gossip.shadowgraph.Shadowgraph;
import com.swirlds.platform.publisher.PlatformPublisher;
import com.swirlds.platform.state.iss.IssDetector;
import com.swirlds.platform.state.iss.IssHandler;
import com.swirlds.platform.state.nexus.LatestCompleteStateNexus;
import com.swirlds.platform.state.nexus.SignedStateNexus;
import com.swirlds.platform.state.signed.SignedStateFileManager;
import com.swirlds.platform.state.signed.SignedStateHasher;
import com.swirlds.platform.state.signed.StateGarbageCollector;
import com.swirlds.platform.state.signed.StateSignatureCollector;
import com.swirlds.platform.system.events.BirthRoundMigrationShim;
import com.swirlds.platform.util.HashLogger;
import org.junit.jupiter.api.DisplayName;
import org.junit.jupiter.api.Test;

/**
 * Unit tests for {@link PlatformWiring}
 */
class PlatformWiringTests {
    @Test
    @DisplayName("Assert that all input wires are bound to something")
    void testBindings() {
        final PlatformContext platformContext =
                TestPlatformContextBuilder.create().build();

        final PlatformWiring wiring = new PlatformWiring(platformContext, true, true);

        final PlatformComponentBuilder componentBuilder =
                new PlatformComponentBuilder(mock(PlatformBuildingBlocks.class));

        componentBuilder
                .withEventHasher(mock(EventHasher.class))
                .withInternalEventValidator(mock(InternalEventValidator.class))
                .withEventDeduplicator(mock(EventDeduplicator.class))
                .withEventSignatureValidator(mock(EventSignatureValidator.class))
                .withStateGarbageCollector(mock(StateGarbageCollector.class))
                .withSelfEventSigner(mock(SelfEventSigner.class))
                .withOrphanBuffer(mock(OrphanBuffer.class))
                .withRunningEventHasher(mock(RunningEventHasher.class))
<<<<<<< HEAD
                .withInOrderLinker(mock(InOrderLinker.class));
=======
                .withEventCreationManager(mock(EventCreationManager.class));
>>>>>>> 904695b1

        wiring.bind(
                componentBuilder,
                mock(ConsensusEngine.class),
                mock(SignedStateFileManager.class),
                mock(StateSigner.class),
                mock(PcesReplayer.class),
                mock(PcesWriter.class),
                mock(EventDurabilityNexus.class),
                mock(Shadowgraph.class),
                mock(PcesSequencer.class),
                mock(StateSignatureCollector.class),
                mock(TransactionPrehandler.class),
                mock(EventWindowManager.class),
                mock(ConsensusRoundHandler.class),
                mock(EventStreamManager.class),
                mock(IssDetector.class),
                mock(IssHandler.class),
                mock(HashLogger.class),
                mock(BirthRoundMigrationShim.class),
                mock(LatestCompleteStateNotifier.class),
                mock(SignedStateNexus.class),
                mock(LatestCompleteStateNexus.class),
                mock(SavedStateController.class),
                mock(SignedStateHasher.class),
                mock(AppNotifier.class),
                mock(PlatformPublisher.class));

        assertFalse(wiring.getModel().checkForUnboundInputWires());
    }
}<|MERGE_RESOLUTION|>--- conflicted
+++ resolved
@@ -84,11 +84,8 @@
                 .withSelfEventSigner(mock(SelfEventSigner.class))
                 .withOrphanBuffer(mock(OrphanBuffer.class))
                 .withRunningEventHasher(mock(RunningEventHasher.class))
-<<<<<<< HEAD
+                .withEventCreationManager(mock(EventCreationManager.class))
                 .withInOrderLinker(mock(InOrderLinker.class));
-=======
-                .withEventCreationManager(mock(EventCreationManager.class));
->>>>>>> 904695b1
 
         wiring.bind(
                 componentBuilder,
