/*
 * Copyright (C) 2023-2024 Hedera Hashgraph, LLC
 *
 * Licensed under the Apache License, Version 2.0 (the "License");
 * you may not use this file except in compliance with the License.
 * You may obtain a copy of the License at
 *
 *      http://www.apache.org/licenses/LICENSE-2.0
 *
 * Unless required by applicable law or agreed to in writing, software
 * distributed under the License is distributed on an "AS IS" BASIS,
 * WITHOUT WARRANTIES OR CONDITIONS OF ANY KIND, either express or implied.
 * See the License for the specific language governing permissions and
 * limitations under the License.
 */

package com.swirlds.platform.wiring;

import static org.junit.jupiter.api.Assertions.assertFalse;
import static org.mockito.Mockito.mock;

import com.swirlds.common.context.PlatformContext;
import com.swirlds.common.test.fixtures.platform.TestPlatformContextBuilder;
import com.swirlds.platform.StateSigner;
import com.swirlds.platform.builder.PlatformBuildingBlocks;
import com.swirlds.platform.builder.PlatformComponentBuilder;
import com.swirlds.platform.components.AppNotifier;
import com.swirlds.platform.components.EventWindowManager;
import com.swirlds.platform.components.SavedStateController;
import com.swirlds.platform.components.appcomm.LatestCompleteStateNotifier;
import com.swirlds.platform.components.consensus.ConsensusEngine;
import com.swirlds.platform.event.creation.EventCreationManager;
import com.swirlds.platform.event.deduplication.EventDeduplicator;
import com.swirlds.platform.event.hashing.EventHasher;
import com.swirlds.platform.event.linking.InOrderLinker;
import com.swirlds.platform.event.orphan.OrphanBuffer;
import com.swirlds.platform.event.preconsensus.PcesReplayer;
import com.swirlds.platform.event.preconsensus.PcesSequencer;
import com.swirlds.platform.event.preconsensus.PcesWriter;
import com.swirlds.platform.event.preconsensus.durability.RoundDurabilityBuffer;
import com.swirlds.platform.event.runninghash.RunningEventHasher;
import com.swirlds.platform.event.signing.SelfEventSigner;
import com.swirlds.platform.event.stream.ConsensusEventStream;
import com.swirlds.platform.event.validation.EventSignatureValidator;
import com.swirlds.platform.event.validation.InternalEventValidator;
import com.swirlds.platform.eventhandling.ConsensusRoundHandler;
import com.swirlds.platform.eventhandling.TransactionPrehandler;
import com.swirlds.platform.gossip.shadowgraph.Shadowgraph;
import com.swirlds.platform.publisher.PlatformPublisher;
import com.swirlds.platform.state.iss.IssDetector;
import com.swirlds.platform.state.iss.IssHandler;
import com.swirlds.platform.state.nexus.LatestCompleteStateNexus;
import com.swirlds.platform.state.nexus.SignedStateNexus;
import com.swirlds.platform.state.signed.SignedStateFileManager;
import com.swirlds.platform.state.signed.SignedStateHasher;
import com.swirlds.platform.state.signed.SignedStateSentinel;
import com.swirlds.platform.state.signed.StateGarbageCollector;
import com.swirlds.platform.state.signed.StateSignatureCollector;
import com.swirlds.platform.system.events.BirthRoundMigrationShim;
import com.swirlds.platform.util.HashLogger;
import org.junit.jupiter.api.DisplayName;
import org.junit.jupiter.api.Test;

/**
 * Unit tests for {@link PlatformWiring}
 */
class PlatformWiringTests {
    @Test
    @DisplayName("Assert that all input wires are bound to something")
    void testBindings() {
        final PlatformContext platformContext =
                TestPlatformContextBuilder.create().build();

        final PlatformWiring wiring = new PlatformWiring(platformContext, true, true);

        final PlatformComponentBuilder componentBuilder =
                new PlatformComponentBuilder(mock(PlatformBuildingBlocks.class));

        componentBuilder
                .withEventHasher(mock(EventHasher.class))
                .withInternalEventValidator(mock(InternalEventValidator.class))
                .withEventDeduplicator(mock(EventDeduplicator.class))
                .withEventSignatureValidator(mock(EventSignatureValidator.class))
                .withStateGarbageCollector(mock(StateGarbageCollector.class))
                .withSelfEventSigner(mock(SelfEventSigner.class))
                .withOrphanBuffer(mock(OrphanBuffer.class))
                .withRunningEventHasher(mock(RunningEventHasher.class))
                .withEventCreationManager(mock(EventCreationManager.class))
                .withInOrderLinker(mock(InOrderLinker.class))
                .withConsensusEngine(mock(ConsensusEngine.class))
                .withConsensusEventStream(mock(ConsensusEventStream.class))
                .withPcesSequencer(mock(PcesSequencer.class))
                .withRoundDurabilityBuffer(mock(RoundDurabilityBuffer.class))
                .withTransactionPrehandler(mock(TransactionPrehandler.class))
<<<<<<< HEAD
                .withSignedStateSentinel(mock(SignedStateSentinel.class));
=======
                .withPcesWriter(mock(PcesWriter.class));
>>>>>>> 56e7076b

        wiring.bind(
                componentBuilder,
                mock(SignedStateFileManager.class),
                mock(StateSigner.class),
                mock(PcesReplayer.class),
                mock(Shadowgraph.class),
                mock(StateSignatureCollector.class),
                mock(EventWindowManager.class),
                mock(ConsensusRoundHandler.class),
                mock(IssDetector.class),
                mock(IssHandler.class),
                mock(HashLogger.class),
                mock(BirthRoundMigrationShim.class),
                mock(LatestCompleteStateNotifier.class),
                mock(SignedStateNexus.class),
                mock(LatestCompleteStateNexus.class),
                mock(SavedStateController.class),
                mock(SignedStateHasher.class),
                mock(AppNotifier.class),
                mock(PlatformPublisher.class));

        assertFalse(wiring.getModel().checkForUnboundInputWires());
    }
}<|MERGE_RESOLUTION|>--- conflicted
+++ resolved
@@ -92,11 +92,8 @@
                 .withPcesSequencer(mock(PcesSequencer.class))
                 .withRoundDurabilityBuffer(mock(RoundDurabilityBuffer.class))
                 .withTransactionPrehandler(mock(TransactionPrehandler.class))
-<<<<<<< HEAD
+                .withPcesWriter(mock(PcesWriter.class))
                 .withSignedStateSentinel(mock(SignedStateSentinel.class));
-=======
-                .withPcesWriter(mock(PcesWriter.class));
->>>>>>> 56e7076b
 
         wiring.bind(
                 componentBuilder,
