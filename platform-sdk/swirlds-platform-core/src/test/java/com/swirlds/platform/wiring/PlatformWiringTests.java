/*
 * Copyright (C) 2023-2024 Hedera Hashgraph, LLC
 *
 * Licensed under the Apache License, Version 2.0 (the "License");
 * you may not use this file except in compliance with the License.
 * You may obtain a copy of the License at
 *
 *      http://www.apache.org/licenses/LICENSE-2.0
 *
 * Unless required by applicable law or agreed to in writing, software
 * distributed under the License is distributed on an "AS IS" BASIS,
 * WITHOUT WARRANTIES OR CONDITIONS OF ANY KIND, either express or implied.
 * See the License for the specific language governing permissions and
 * limitations under the License.
 */

package com.swirlds.platform.wiring;

import static org.junit.jupiter.api.Assertions.assertFalse;
import static org.mockito.Mockito.mock;

import com.swirlds.base.test.fixtures.time.FakeTime;
import com.swirlds.common.context.PlatformContext;
import com.swirlds.platform.StateSigner;
import com.swirlds.platform.components.LinkedEventIntake;
import com.swirlds.platform.event.creation.EventCreationManager;
import com.swirlds.platform.event.deduplication.EventDeduplicator;
import com.swirlds.platform.event.hashing.EventHasher;
import com.swirlds.platform.event.linking.InOrderLinker;
import com.swirlds.platform.event.orphan.OrphanBuffer;
import com.swirlds.platform.event.preconsensus.EventDurabilityNexus;
import com.swirlds.platform.event.preconsensus.PcesReplayer;
import com.swirlds.platform.event.preconsensus.PcesSequencer;
import com.swirlds.platform.event.preconsensus.PcesWriter;
import com.swirlds.platform.event.validation.EventSignatureValidator;
import com.swirlds.platform.event.validation.InternalEventValidator;
import com.swirlds.platform.state.SwirldStateManager;
import com.swirlds.platform.state.signed.SignedStateFileManager;
import com.swirlds.platform.state.signed.SignedStateManager;
import com.swirlds.test.framework.context.TestPlatformContextBuilder;
import org.junit.jupiter.api.DisplayName;
import org.junit.jupiter.api.Test;

/**
 * Unit tests for {@link PlatformWiring}
 */
class PlatformWiringTests {
    @Test
<<<<<<< HEAD
    @DisplayName("Assert that all input wires are bound to something, when using legacy intake")
    void testBindingsWithLegacyIntake() {
        final Configuration configuration =
                new TestConfigBuilder().withValue("event.useLegacyIntake", true).getOrCreateConfig();

        final PlatformContext platformContext = TestPlatformContextBuilder.create()
                .withConfiguration(configuration)
                .build();

        final PlatformWiring wiring = new PlatformWiring(platformContext, new FakeTime());

        wiring.bind(
                mock(EventHasher.class),
                mock(SignedStateFileManager.class),
                mock(StateSigner.class),
                mock(PcesReplayer.class),
                mock(PcesWriter.class),
                mock(EventDurabilityNexus.class));
        assertFalse(wiring.getModel().checkForUnboundInputWires());
    }

    @Test
=======
>>>>>>> d9c19854
    @DisplayName("Assert that all input wires are bound to something, when using new intake")
    void testBindings() {
        final PlatformContext platformContext =
                TestPlatformContextBuilder.create().build();

        final PlatformWiring wiring = new PlatformWiring(platformContext, new FakeTime());

        wiring.bindIntake(
                mock(InternalEventValidator.class),
                mock(EventDeduplicator.class),
                mock(EventSignatureValidator.class),
                mock(OrphanBuffer.class),
                mock(InOrderLinker.class),
                mock(LinkedEventIntake.class),
                mock(EventCreationManager.class),
                mock(PcesSequencer.class),
                mock(SwirldStateManager.class),
                mock(SignedStateManager.class));
        wiring.bind(
                mock(EventHasher.class),
                mock(SignedStateFileManager.class),
                mock(StateSigner.class),
                mock(PcesReplayer.class),
                mock(PcesWriter.class),
                mock(EventDurabilityNexus.class));

        assertFalse(wiring.getModel().checkForUnboundInputWires());
    }
}<|MERGE_RESOLUTION|>--- conflicted
+++ resolved
@@ -46,31 +46,6 @@
  */
 class PlatformWiringTests {
     @Test
-<<<<<<< HEAD
-    @DisplayName("Assert that all input wires are bound to something, when using legacy intake")
-    void testBindingsWithLegacyIntake() {
-        final Configuration configuration =
-                new TestConfigBuilder().withValue("event.useLegacyIntake", true).getOrCreateConfig();
-
-        final PlatformContext platformContext = TestPlatformContextBuilder.create()
-                .withConfiguration(configuration)
-                .build();
-
-        final PlatformWiring wiring = new PlatformWiring(platformContext, new FakeTime());
-
-        wiring.bind(
-                mock(EventHasher.class),
-                mock(SignedStateFileManager.class),
-                mock(StateSigner.class),
-                mock(PcesReplayer.class),
-                mock(PcesWriter.class),
-                mock(EventDurabilityNexus.class));
-        assertFalse(wiring.getModel().checkForUnboundInputWires());
-    }
-
-    @Test
-=======
->>>>>>> d9c19854
     @DisplayName("Assert that all input wires are bound to something, when using new intake")
     void testBindings() {
         final PlatformContext platformContext =
