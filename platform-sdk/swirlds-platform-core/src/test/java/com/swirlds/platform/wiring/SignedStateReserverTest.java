--- conflicted
+++ resolved
@@ -56,14 +56,7 @@
                 false,
                 false);
 
-<<<<<<< HEAD
-        final PlatformContext platformContext =
-                TestPlatformContextBuilder.create().build();
-
         final WiringModel model = WiringModelBuilder.create(platformContext).build();
-=======
-        final WiringModel model = WiringModel.create(platformContext, ForkJoinPool.commonPool());
->>>>>>> 2be84490
         final TaskScheduler<ReservedSignedState> taskScheduler = model.schedulerBuilder("scheduler")
                 .withType(TaskSchedulerType.DIRECT)
                 .build()
