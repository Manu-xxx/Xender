--- conflicted
+++ resolved
@@ -301,14 +301,8 @@
                 dispatchBuilder,
                 newLatestCompleteStateConsumer::consume,
                 (msg, t, code) -> {},
-<<<<<<< HEAD
-                platformStatusGetter,
-                controller);
-=======
                 controller,
-                r -> {},
                 signer);
->>>>>>> c7dd6e7f
 
         dispatchBuilder.start();
 
