/*
 * Copyright (C) 2020-2024 Hedera Hashgraph, LLC
 *
 * Licensed under the Apache License, Version 2.0 (the "License");
 * you may not use this file except in compliance with the License.
 * You may obtain a copy of the License at
 *
 *      http://www.apache.org/licenses/LICENSE-2.0
 *
 * Unless required by applicable law or agreed to in writing, software
 * distributed under the License is distributed on an "AS IS" BASIS,
 * WITHOUT WARRANTIES OR CONDITIONS OF ANY KIND, either express or implied.
 * See the License for the specific language governing permissions and
 * limitations under the License.
 */

plugins {
    id("com.hedera.hashgraph.sdk.conventions")
    id("com.hedera.hashgraph.platform-maven-publish")
    id("com.hedera.hashgraph.java-test-fixtures")
    id("com.hedera.hashgraph.benchmark-conventions")
}

mainModuleInfo { annotationProcessor("com.google.auto.service.processor") }

testModuleInfo {
    requires("org.apache.logging.log4j.core")
    requires("com.swirlds.config.extensions.test.fixtures")
    requires("org.assertj.core")
    requires("org.junit.jupiter.api")
    requires("org.junit.jupiter.params")
    requires("com.swirlds.base.test.fixtures")
    requires("com.swirlds.common.test.fixtures")
    requires("jakarta.inject")
}

jmhModuleInfo {
    requires("com.swirlds.logging")
    requires("org.apache.logging.log4j")
    requires("com.swirlds.config.api")
    runtimeOnly("com.swirlds.config.impl")
<<<<<<< HEAD
    runtimeOnly("com.swirlds.logging.log4j.appender")
=======
    requires("com.swirlds.config.extensions")
>>>>>>> 16280624
    requires("org.apache.logging.log4j.core")
    requires("com.github.spotbugs.annotations")
    requires("jmh.core")
}<|MERGE_RESOLUTION|>--- conflicted
+++ resolved
@@ -39,11 +39,8 @@
     requires("org.apache.logging.log4j")
     requires("com.swirlds.config.api")
     runtimeOnly("com.swirlds.config.impl")
-<<<<<<< HEAD
+    requires("com.swirlds.config.extensions")
     runtimeOnly("com.swirlds.logging.log4j.appender")
-=======
-    requires("com.swirlds.config.extensions")
->>>>>>> 16280624
     requires("org.apache.logging.log4j.core")
     requires("com.github.spotbugs.annotations")
     requires("jmh.core")
