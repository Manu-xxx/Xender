#######################################################################################
# Each line is setting name then value, separated by a comma. There must not be a
# comma in the value, not even escaped or within quotes. The settings can be in any
# order, with whitespace, and with comments on the lines. For booleans, a value
# is considered false if it starts with one of {F, f, N, n} or is exactly 0.
# All other values are true.
#######################################################################################


                                          #############################
                                          #    Gossip / Networking    #
                                          #############################

chatter.useChatter,                       false
<<<<<<< HEAD
socket.doUpnp,                            false
socket.useLoopbackIp,                     false
sync.maxOutgoingSyncs,                    1
sync.syncAsProtocolEnabled,               true
sync.syncProtocolPermitCount,             2
=======
doUpnp,                                   false
maxOutgoingSyncs,                         1
sync.syncAsProtocolEnabled,               true
sync.syncProtocolPermitCount,             2
useLoopbackIp,                            false

                                          #############################
                                          #      Event Creation       #
                                          #############################

freezeSecondsAfterStartup,                0
event.creation.maxCreationRate,           5
event.creation.useTipsetAlgorithm,        true
>>>>>>> 4c216abb

                                          #############################
                                          #      Event Creation       #
                                          #############################

<<<<<<< HEAD
freezeSecondsAfterStartup,                0
event.creation.maxCreationRate,           5
event.creation.useTipsetAlgorithm,        true
=======
event.preconsensus.enableReplay,          false
event.preconsensus.enableStorage,         false
>>>>>>> 4c216abb

                                          #############################
                                          #        Event Stream       #
                                          #############################

<<<<<<< HEAD
event.enableEventStreaming,               false
event.preconsensus.enableReplay,          false
event.preconsensus.enableStorage,         false
=======
enableEventStreaming,                     false
>>>>>>> 4c216abb

                                          #############################
                                          #         Reconnect         #
                                          #############################

reconnect.active,                         true
state.saveReconnectStateToDisk,           false

                                          #############################
                                          #          Metrics          #
                                          #############################

<<<<<<< HEAD
metrics.csvFileName,                      PlatformTesting
=======
csvFileName,                              PlatformTesting
>>>>>>> 4c216abb
showInternalStats,                        true

                                          #############################
                                          #           State           #
                                          #############################

<<<<<<< HEAD
state.checkSignedStateFromDisk,           true
=======
checkSignedStateFromDisk,                 true
>>>>>>> 4c216abb
state.saveStatePeriod,                    0

                                          #############################
                                          #           Misc.           #
                                          #############################

loadKeysFromPfxFiles,                     false<|MERGE_RESOLUTION|>--- conflicted
+++ resolved
@@ -1,95 +1,64 @@
-#######################################################################################
-# Each line is setting name then value, separated by a comma. There must not be a
-# comma in the value, not even escaped or within quotes. The settings can be in any
-# order, with whitespace, and with comments on the lines. For booleans, a value
-# is considered false if it starts with one of {F, f, N, n} or is exactly 0.
-# All other values are true.
-#######################################################################################
-
-
-                                          #############################
-                                          #    Gossip / Networking    #
-                                          #############################
-
-chatter.useChatter,                       false
-<<<<<<< HEAD
-socket.doUpnp,                            false
-socket.useLoopbackIp,                     false
-sync.maxOutgoingSyncs,                    1
-sync.syncAsProtocolEnabled,               true
-sync.syncProtocolPermitCount,             2
-=======
-doUpnp,                                   false
-maxOutgoingSyncs,                         1
-sync.syncAsProtocolEnabled,               true
-sync.syncProtocolPermitCount,             2
-useLoopbackIp,                            false
-
-                                          #############################
-                                          #      Event Creation       #
-                                          #############################
-
-freezeSecondsAfterStartup,                0
-event.creation.maxCreationRate,           5
-event.creation.useTipsetAlgorithm,        true
->>>>>>> 4c216abb
-
-                                          #############################
-                                          #      Event Creation       #
-                                          #############################
-
-<<<<<<< HEAD
-freezeSecondsAfterStartup,                0
-event.creation.maxCreationRate,           5
-event.creation.useTipsetAlgorithm,        true
-=======
-event.preconsensus.enableReplay,          false
-event.preconsensus.enableStorage,         false
->>>>>>> 4c216abb
-
-                                          #############################
-                                          #        Event Stream       #
-                                          #############################
-
-<<<<<<< HEAD
-event.enableEventStreaming,               false
-event.preconsensus.enableReplay,          false
-event.preconsensus.enableStorage,         false
-=======
-enableEventStreaming,                     false
->>>>>>> 4c216abb
-
-                                          #############################
-                                          #         Reconnect         #
-                                          #############################
-
-reconnect.active,                         true
-state.saveReconnectStateToDisk,           false
-
-                                          #############################
-                                          #          Metrics          #
-                                          #############################
-
-<<<<<<< HEAD
-metrics.csvFileName,                      PlatformTesting
-=======
-csvFileName,                              PlatformTesting
->>>>>>> 4c216abb
-showInternalStats,                        true
-
-                                          #############################
-                                          #           State           #
-                                          #############################
-
-<<<<<<< HEAD
-state.checkSignedStateFromDisk,           true
-=======
-checkSignedStateFromDisk,                 true
->>>>>>> 4c216abb
-state.saveStatePeriod,                    0
-
-                                          #############################
-                                          #           Misc.           #
-                                          #############################
-
+#######################################################################################
+# Each line is setting name then value, separated by a comma. There must not be a
+# comma in the value, not even escaped or within quotes. The settings can be in any
+# order, with whitespace, and with comments on the lines. For booleans, a value
+# is considered false if it starts with one of {F, f, N, n} or is exactly 0.
+# All other values are true.
+#######################################################################################
+
+
+                                          #############################
+                                          #    Gossip / Networking    #
+                                          #############################
+
+chatter.useChatter,                       false
+socket.doUpnp,                            false
+socket.useLoopbackIp,                     false
+sync.maxOutgoingSyncs,                    1
+sync.syncAsProtocolEnabled,               true
+sync.syncProtocolPermitCount,             2
+
+                                          #############################
+                                          #      Event Creation       #
+                                          #############################
+
+freezeSecondsAfterStartup,                0
+event.creation.maxCreationRate,           5
+event.creation.useTipsetAlgorithm,        true
+
+                                          #############################
+                                          #        Event Stream       #
+                                          #############################
+
+event.enableEventStreaming,               false
+event.preconsensus.enableReplay,          false
+event.preconsensus.enableStorage,         false
+
+
+                                          #############################
+                                          #         Reconnect         #
+                                          #############################
+
+reconnect.active,                         true
+state.saveReconnectStateToDisk,           false
+
+                                          #############################
+                                          #          Metrics          #
+                                          #############################
+
+metrics.csvFileName,                      PlatformTesting
+showInternalStats,                        true
+
+                                          #############################
+                                          #           State           #
+                                          #############################
+
+
+state.checkSignedStateFromDisk,           true
+state.saveStatePeriod,                    0
+
+                                          #############################
+                                          #           Misc.           #
+                                          #############################
+
 loadKeysFromPfxFiles,                     false