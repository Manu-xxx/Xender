--- conflicted
+++ resolved
@@ -85,142 +85,6 @@
 include(":swirlds-unit-tests:structures:swirlds-merkle-test")
 
 dependencyResolutionManagement {
-<<<<<<< HEAD
-  @Suppress("UnstableApiUsage")
-  versionCatalogs {
-    // The libs of this catalog are the **ONLY** ones that are authorized to be part of the runtime
-    // distribution. These libs can be depended on during compilation, or bundled as part of
-    // runtime.
-    create("libs") {
-      // Define the approved version numbers
-      // Third-party dependency versions
-
-      // Cryptography Libraries
-      version("lazysodium-version", "5.1.1")
-      version("bouncycastle-version", "1.70")
-
-      // Apache Commons
-      version("commons-lang3-version", "3.12.0")
-      version("commons-io-version", "2.11.0")
-      version("commons-codec-version", "1.15")
-      version("commons-math3-version", "3.6.1")
-      version("commons-collections4-version", "4.4")
-
-      // Eclipse Commons
-      version("eclipse-collections-version", "10.4.0")
-
-      // Classgraph
-      version("classgraph-version", "4.8.65")
-
-      // Logging
-      version("slf4j-version", "2.0.0")
-      version("log4j-version", "2.17.2")
-
-      // Parsers
-      version("jackson-version", "2.13.3")
-
-      // Network
-      version("portmapper-version", "2.0.4")
-
-      // JavaFX
-      version("javafx-version", "17")
-
-      // JNI
-      version("resource-loader-version", "2.0.1")
-      version("jna-version", "5.12.1")
-
-      // PBJ
-      version("pbj-version", "0.6.0")
-
-      // Protobuf
-      version("protobuf-version", "3.21.5")
-
-      // Prometheus Java client
-      version("prometheus-client", "0.16.0")
-
-      // PicoCLI
-      version("picocli-version", "4.6.3")
-
-      version("spotbugs-version", "4.7.3")
-
-      // List of bundles provided for us. When applicable, favor using these over individual
-      // libraries.
-      bundle("eclipse", listOf("eclipse-collections"))
-      bundle("cryptography-core", listOf("lazysodium", "bc-provider", "bc-pkix"))
-      bundle("cryptography-runtime", listOf("jna", "resource-loader"))
-      bundle("logging-api", listOf("log4j-api", "slf4j-api"))
-      bundle("logging-impl", listOf("log4j-core", "slf4j-nop"))
-      bundle(
-          "jackson",
-          listOf("jackson-databind", "jackson-datatype-jsr310", "jackson-dataformat-yaml"))
-      bundle("networking", listOf("portmapper"))
-      bundle("javafx", listOf("javafx-base"))
-      bundle("picocli", listOf("picocli"))
-      bundle("pbj", listOf("pbj-runtime"))
-
-      // Define the individual libraries
-      // Commons Bundle
-      library("commons-lang3", "org.apache.commons", "commons-lang3")
-          .versionRef("commons-lang3-version")
-      library("commons-io", "commons-io", "commons-io").versionRef("commons-io-version")
-      library("commons-codec", "commons-codec", "commons-codec").versionRef("commons-codec-version")
-      library("commons-math3", "org.apache.commons", "commons-math3")
-          .versionRef("commons-math3-version")
-      library("commons-collections4", "org.apache.commons", "commons-collections4")
-          .versionRef("commons-collections4-version")
-      // Eclipse Bundle
-      library("eclipse-collections", "org.eclipse.collections", "eclipse-collections")
-          .versionRef("eclipse-collections-version")
-      // Cryptography Bundle
-      library("bc-provider", "org.bouncycastle", "bcprov-jdk15on")
-          .versionRef("bouncycastle-version")
-      library("bc-pkix", "org.bouncycastle", "bcpkix-jdk15on").versionRef("bouncycastle-version")
-      library("lazysodium", "com.goterl", "lazysodium-java").versionRef("lazysodium-version")
-      // Log4j Bundle
-      library("log4j-api", "org.apache.logging.log4j", "log4j-api").versionRef("log4j-version")
-      library("log4j-core", "org.apache.logging.log4j", "log4j-core").versionRef("log4j-version")
-      // Slf4j Bundle
-      library("slf4j-api", "org.slf4j", "slf4j-api").versionRef("slf4j-version")
-      library("slf4j-nop", "org.slf4j", "slf4j-nop").versionRef("slf4j-version")
-      // Jackson Bundle
-      library("jackson-databind", "com.fasterxml.jackson.core", "jackson-databind")
-          .versionRef("jackson-version")
-      library("jackson-datatype-joda", "com.fasterxml.jackson.datatype", "jackson-datatype-joda")
-          .versionRef("jackson-version")
-      library("jackson-datatype-guava", "com.fasterxml.jackson.datatype", "jackson-datatype-guava")
-          .versionRef("jackson-version")
-      library("jackson-datatype-jdk8", "com.fasterxml.jackson.datatype", "jackson-datatype-jdk8")
-          .versionRef("jackson-version")
-      library(
-              "jackson-datatype-jsr310",
-              "com.fasterxml.jackson.datatype",
-              "jackson-datatype-jsr310")
-          .versionRef("jackson-version")
-      library(
-              "jackson-dataformat-yaml",
-              "com.fasterxml.jackson.dataformat",
-              "jackson-dataformat-yaml")
-          .versionRef("jackson-version")
-      // Networking Bundle
-      library("portmapper", "com.offbynull.portmapper", "portmapper")
-          .versionRef("portmapper-version")
-      // JavaFX Bundle
-      library("javafx-base", "org.openjfx", "javafx-base").versionRef("javafx-version")
-      // Misc
-      library("classgraph", "io.github.classgraph", "classgraph").versionRef("classgraph-version")
-      library("jna", "net.java.dev.jna", "jna").versionRef("jna-version")
-      library("resource-loader", "com.goterl", "resource-loader")
-          .versionRef("resource-loader-version")
-      library("protobuf", "com.google.protobuf", "protobuf-java").versionRef("protobuf-version")
-      library("pbj-runtime", "com.hedera.pbj", "pbj-runtime").versionRef("pbj-version")
-      library("prometheus-httpserver", "io.prometheus", "simpleclient_httpserver")
-          .versionRef("prometheus-client")
-      // PicoCLI Bundle
-      library("picocli", "info.picocli", "picocli").versionRef("picocli-version")
-
-      library("spotbugs-annotations", "com.github.spotbugs", "spotbugs-annotations")
-          .versionRef("spotbugs-version")
-=======
     @Suppress("UnstableApiUsage")
     versionCatalogs {
         // The libs of this catalog are the **ONLY** ones that are authorized to be part of the
@@ -265,6 +129,9 @@
             version("resource-loader-version", "2.0.1")
             version("jna-version", "5.12.1")
 
+            // PBJ
+            version("pbj-version", "0.6.0")
+
             // Protobuf
             version("protobuf-version", "3.21.5")
 
@@ -284,94 +151,96 @@
             bundle("logging-api", listOf("log4j-api", "slf4j-api"))
             bundle("logging-impl", listOf("log4j-core", "slf4j-nop"))
             bundle(
-                "jackson",
-                listOf("jackson-databind", "jackson-datatype-jsr310", "jackson-dataformat-yaml")
+                    "jackson",
+                    listOf("jackson-databind", "jackson-datatype-jsr310", "jackson-dataformat-yaml")
             )
             bundle("networking", listOf("portmapper"))
             bundle("javafx", listOf("javafx-base"))
             bundle("picocli", listOf("picocli"))
+            bundle("pbj", listOf("pbj-runtime"))
 
             // Define the individual libraries
             // Commons Bundle
             library("commons-lang3", "org.apache.commons", "commons-lang3")
-                .versionRef("commons-lang3-version")
+                    .versionRef("commons-lang3-version")
             library("commons-io", "commons-io", "commons-io").versionRef("commons-io-version")
             library("commons-codec", "commons-codec", "commons-codec")
-                .versionRef("commons-codec-version")
+                    .versionRef("commons-codec-version")
             library("commons-math3", "org.apache.commons", "commons-math3")
-                .versionRef("commons-math3-version")
+                    .versionRef("commons-math3-version")
             library("commons-collections4", "org.apache.commons", "commons-collections4")
-                .versionRef("commons-collections4-version")
+                    .versionRef("commons-collections4-version")
             // Eclipse Bundle
             library("eclipse-collections", "org.eclipse.collections", "eclipse-collections")
-                .versionRef("eclipse-collections-version")
+                    .versionRef("eclipse-collections-version")
             // Cryptography Bundle
             library("bc-provider", "org.bouncycastle", "bcprov-jdk15on")
-                .versionRef("bouncycastle-version")
+                    .versionRef("bouncycastle-version")
             library("bc-pkix", "org.bouncycastle", "bcpkix-jdk15on")
-                .versionRef("bouncycastle-version")
+                    .versionRef("bouncycastle-version")
             library("lazysodium", "com.goterl", "lazysodium-java").versionRef("lazysodium-version")
             // Log4j Bundle
             library("log4j-api", "org.apache.logging.log4j", "log4j-api")
-                .versionRef("log4j-version")
+                    .versionRef("log4j-version")
             library("log4j-core", "org.apache.logging.log4j", "log4j-core")
-                .versionRef("log4j-version")
+                    .versionRef("log4j-version")
             // Slf4j Bundle
             library("slf4j-api", "org.slf4j", "slf4j-api").versionRef("slf4j-version")
             library("slf4j-nop", "org.slf4j", "slf4j-nop").versionRef("slf4j-version")
             // Jackson Bundle
             library("jackson-databind", "com.fasterxml.jackson.core", "jackson-databind")
-                .versionRef("jackson-version")
+                    .versionRef("jackson-version")
             library(
                     "jackson-datatype-joda",
                     "com.fasterxml.jackson.datatype",
                     "jackson-datatype-joda"
-                )
-                .versionRef("jackson-version")
+            )
+                    .versionRef("jackson-version")
             library(
                     "jackson-datatype-guava",
                     "com.fasterxml.jackson.datatype",
                     "jackson-datatype-guava"
-                )
-                .versionRef("jackson-version")
+            )
+                    .versionRef("jackson-version")
             library(
                     "jackson-datatype-jdk8",
                     "com.fasterxml.jackson.datatype",
                     "jackson-datatype-jdk8"
-                )
-                .versionRef("jackson-version")
+            )
+                    .versionRef("jackson-version")
             library(
                     "jackson-datatype-jsr310",
                     "com.fasterxml.jackson.datatype",
                     "jackson-datatype-jsr310"
-                )
-                .versionRef("jackson-version")
+            )
+                    .versionRef("jackson-version")
             library(
                     "jackson-dataformat-yaml",
                     "com.fasterxml.jackson.dataformat",
                     "jackson-dataformat-yaml"
-                )
-                .versionRef("jackson-version")
+            )
+                    .versionRef("jackson-version")
             // Networking Bundle
             library("portmapper", "com.offbynull.portmapper", "portmapper")
-                .versionRef("portmapper-version")
+                    .versionRef("portmapper-version")
             // JavaFX Bundle
             library("javafx-base", "org.openjfx", "javafx-base").versionRef("javafx-version")
             // Misc
             library("classgraph", "io.github.classgraph", "classgraph")
-                .versionRef("classgraph-version")
+                    .versionRef("classgraph-version")
             library("jna", "net.java.dev.jna", "jna").versionRef("jna-version")
             library("resource-loader", "com.goterl", "resource-loader")
-                .versionRef("resource-loader-version")
+                    .versionRef("resource-loader-version")
             library("protobuf", "com.google.protobuf", "protobuf-java")
-                .versionRef("protobuf-version")
+                    .versionRef("protobuf-version")
+            library("pbj-runtime", "com.hedera.pbj", "pbj-runtime").versionRef("pbj-version")
             library("prometheus-httpserver", "io.prometheus", "simpleclient_httpserver")
-                .versionRef("prometheus-client")
+                    .versionRef("prometheus-client")
             // PicoCLI Bundle
             library("picocli", "info.picocli", "picocli").versionRef("picocli-version")
 
             library("spotbugs-annotations", "com.github.spotbugs", "spotbugs-annotations")
-                .versionRef("spotbugs-version")
+                    .versionRef("spotbugs-version")
         }
 
         create("testLibs") {
@@ -398,23 +267,22 @@
             // Define the individual libraries
             // JUnit Bundle
             library("junit-jupiter", "org.junit.jupiter", "junit-jupiter")
-                .versionRef("junit-version")
+                    .versionRef("junit-version")
             library("junit-jupiter-api", "org.junit.jupiter", "junit-jupiter-api")
-                .versionRef("junit-version")
+                    .versionRef("junit-version")
             library("junit-jupiter-params", "org.junit.jupiter", "junit-jupiter-params")
-                .versionRef("junit-version")
+                    .versionRef("junit-version")
 
             // Mocking Bundle
             library("mockito-core", "org.mockito", "mockito-core").versionRef("mockito-version")
             library("mockito-junit", "org.mockito", "mockito-junit-jupiter")
-                .versionRef("mockito-version")
+                    .versionRef("mockito-version")
 
             // Utils Bundle
             library("awaitility", "org.awaitility", "awaitility").versionRef("awaitility-version")
             library("assertj-core", "org.assertj", "assertj-core").versionRef("assertj-version")
             library("truth", "com.google.truth", "truth").versionRef("truth-version")
         }
->>>>>>> 01ebcaf5
     }
 }
 
