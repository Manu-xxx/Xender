/*
 * Copyright (C) 2024 Hedera Hashgraph, LLC
 *
 * Licensed under the Apache License, Version 2.0 (the "License");
 * you may not use this file except in compliance with the License.
 * You may obtain a copy of the License at
 *
 *      http://www.apache.org/licenses/LICENSE-2.0
 *
 * Unless required by applicable law or agreed to in writing, software
 * distributed under the License is distributed on an "AS IS" BASIS,
 * WITHOUT WARRANTIES OR CONDITIONS OF ANY KIND, either express or implied.
 * See the License for the specific language governing permissions and
 * limitations under the License.
 */

package com.swirlds.platform.test.event.preconsensus;

import static com.swirlds.common.test.fixtures.RandomUtils.getRandomPrintSeed;
import static com.swirlds.common.test.fixtures.RandomUtils.randomInstant;
import static com.swirlds.platform.consensus.ConsensusConstants.ROUND_FIRST;
import static com.swirlds.platform.event.AncientMode.BIRTH_ROUND_THRESHOLD;
import static com.swirlds.platform.event.AncientMode.GENERATION_THRESHOLD;
import static com.swirlds.platform.event.preconsensus.PcesBirthRoundMigration.findPcesFiles;
import static com.swirlds.platform.test.consensus.ConsensusTestArgs.DEFAULT_PLATFORM_CONTEXT;
import static org.junit.jupiter.api.Assertions.assertEquals;
import static org.junit.jupiter.api.Assertions.assertTrue;

import com.swirlds.base.test.fixtures.time.FakeTime;
import com.swirlds.common.constructable.ConstructableRegistry;
import com.swirlds.common.constructable.ConstructableRegistryException;
import com.swirlds.common.context.PlatformContext;
import com.swirlds.common.io.IOIterator;
import com.swirlds.common.io.config.RecycleBinConfig_;
import com.swirlds.common.io.utility.FileUtils;
import com.swirlds.common.io.utility.RecycleBin;
import com.swirlds.common.io.utility.RecycleBinImpl;
import com.swirlds.common.io.utility.TemporaryFileBuilder;
import com.swirlds.common.platform.NodeId;
import com.swirlds.common.test.fixtures.platform.TestPlatformContextBuilder;
import com.swirlds.common.threading.manager.AdHocThreadManager;
import com.swirlds.config.api.Configuration;
import com.swirlds.config.extensions.test.fixtures.TestConfigBuilder;
import com.swirlds.platform.event.GossipEvent;
import com.swirlds.platform.event.preconsensus.PcesBirthRoundMigration;
import com.swirlds.platform.event.preconsensus.PcesConfig_;
import com.swirlds.platform.event.preconsensus.PcesFile;
import com.swirlds.platform.event.preconsensus.PcesFileIterator;
import com.swirlds.platform.event.preconsensus.PcesMutableFile;
import com.swirlds.platform.system.BasicSoftwareVersion;
import com.swirlds.platform.system.StaticSoftwareVersion;
import com.swirlds.platform.test.fixtures.event.generator.StandardGraphGenerator;
import com.swirlds.platform.test.fixtures.event.source.StandardEventSource;
import edu.umd.cs.findbugs.annotations.NonNull;
import java.io.IOException;
import java.nio.file.Files;
import java.nio.file.Path;
import java.time.Instant;
import java.util.ArrayList;
import java.util.Comparator;
import java.util.HashSet;
import java.util.List;
import java.util.Random;
import java.util.Set;
import java.util.stream.Stream;
import org.junit.jupiter.api.AfterEach;
import org.junit.jupiter.api.BeforeAll;
import org.junit.jupiter.api.BeforeEach;
import org.junit.jupiter.api.Test;
import org.junit.jupiter.api.io.TempDir;
import org.junit.jupiter.params.ParameterizedTest;
import org.junit.jupiter.params.provider.ValueSource;

class PcesBirthRoundMigrationTests {

    /**
     * Temporary directory provided by JUnit
     */
    @TempDir
    private Path testDirectory;

    private Path recycleBinPath;
    private Path pcesPath;
    private Path temporaryFilePath;

    @BeforeAll
    static void beforeAll() throws ConstructableRegistryException {
        ConstructableRegistry.getInstance().registerConstructables("com.swirlds");
    }

    @BeforeEach
    void beforeEach() throws IOException {
        if (Files.exists(testDirectory)) {
            FileUtils.deleteDirectory(testDirectory);
        }

        Files.createDirectories(testDirectory);
        recycleBinPath = testDirectory.resolve("recycle-bin");
        pcesPath = testDirectory.resolve("pces");
        temporaryFilePath = testDirectory.resolve("tmp");

        StaticSoftwareVersion.setSoftwareVersion(new BasicSoftwareVersion(0));
    }

    @AfterEach
    void afterEach() throws IOException {
        if (Files.exists(testDirectory)) {
            FileUtils.deleteDirectory(testDirectory);
        }

        StaticSoftwareVersion.reset();
    }

    /**
     * Describes the PCES stream that was writtne by {@link #generateLegacyPcesFiles(Random, DiscontinuityType)}
     *
     * @param files                  a list of files that were written
     * @param events                 a list of all events in the stream, if there is a discontinuty then only include
     *                               events after the discontinuity
     */
    private record PcesFilesWritten(@NonNull List<PcesFile> files, @NonNull List<GossipEvent> events) {}

    /**
     * Generate a bunch of PCES files in the legacy format.
     *
     * @param random            the random number generator
     * @param discontinuityType whether to introduce a discontinuity in the stream and the type of the discontinuity
     * @return a list of events that were written to disk
     */
    @NonNull
    private PcesFilesWritten generateLegacyPcesFiles(
            @NonNull final Random random, final DiscontinuityType discontinuityType) throws IOException {

        final int eventCount = 1000;
        final int fileCount = 10;
        final int eventsPerFile = eventCount / fileCount;
        final Instant startingTime = randomInstant(random);
        final PlatformContext platformContext =
                TestPlatformContextBuilder.create().build();
        final StandardGraphGenerator generator = new StandardGraphGenerator(
<<<<<<< HEAD
                platformContext,
=======
                DEFAULT_PLATFORM_CONTEXT,
>>>>>>> 40f5bdc6
                random.nextLong(),
                new StandardEventSource(),
                new StandardEventSource(),
                new StandardEventSource(),
                new StandardEventSource());

        final List<GossipEvent> events = new ArrayList<>();
        for (int i = 0; i < eventCount; i++) {
            events.add(generator.generateEvent().getBaseEvent());
        }
        events.sort(Comparator.comparingLong(GossipEvent::getGeneration));

        final Path fullPcesPath = pcesPath.resolve("0");

        final List<PcesFile> files = new ArrayList<>();
        long origin = 0;
        boolean discontinutiyIntroduced = false;
        final List<GossipEvent> postDiscontinuityEvents = new ArrayList<>();
        for (int fileIndex = 0; fileIndex < fileCount; fileIndex++) {

            if (discontinuityType == DiscontinuityType.IN_EVENTS_THAT_ARE_NOT_MIGRATED && fileIndex == fileCount / 3) {
                // introduce a discontinuity in events that are not migrated.
                // Events after the 1/2 way point are migrated, so we won't be to
                // events that we are going to migrate yet.
                origin = random.nextLong(10, 20);
                discontinutiyIntroduced = true;
            }

            if (discontinuityType == DiscontinuityType.IN_EVENTS_THAT_ARE_MIGRATED && fileIndex == 2 * fileCount / 3) {
                // introduce a discontinuity in events that are migrated.
                // Events after the 1/2 way point are migrated, so we will be
                // in the middle of writing migration eligible events.
                origin = random.nextLong(10, 20);
                discontinutiyIntroduced = true;
            }

            final List<GossipEvent> fileEvents =
                    events.subList(fileIndex * eventsPerFile, (fileIndex + 1) * eventsPerFile);

            final long lowerGenerationBound = fileEvents.getFirst().getGeneration();
            final long upperGenerationBound = fileEvents.getLast().getGeneration();

            final PcesFile file = PcesFile.of(
                    GENERATION_THRESHOLD,
                    startingTime.plusSeconds(fileIndex),
                    fileIndex,
                    lowerGenerationBound,
                    upperGenerationBound,
                    origin,
                    fullPcesPath);
            files.add(file);

            final PcesMutableFile mutableFile = file.getMutableFile();
            for (final GossipEvent event : fileEvents) {
                mutableFile.writeEvent(event);
                if (discontinutiyIntroduced || discontinuityType == DiscontinuityType.NONE) {
                    postDiscontinuityEvents.add(event);
                }
            }
            mutableFile.close();
        }

        return new PcesFilesWritten(files, postDiscontinuityEvents);
    }

    private enum DiscontinuityType {
        /**
         * Ordinal 0. No discontinuities.
         */
        NONE,
        /**
         * Ordinal 1. Discontinuity int the middle events that are not migrated. None of the migration eligible events
         * should be effected by the discontinuity.
         */
        IN_EVENTS_THAT_ARE_NOT_MIGRATED,
        /**
         * Ordinal 2. Discontinuity in the middle of events that are migration eligible. None of the events that come
         * before the discontinuity should be migrated.
         */
        IN_EVENTS_THAT_ARE_MIGRATED
    }

    /**
     * Validate the basic migration workflow.
     */
    @ParameterizedTest
    @ValueSource(ints = {0, 1, 2})
    void standardMigrationTest(final int discontinuity) throws IOException {
        final Random random = getRandomPrintSeed();
        final DiscontinuityType discontinuityType = DiscontinuityType.values()[discontinuity];

        final Configuration configuration = new TestConfigBuilder()
                .withValue(RecycleBinConfig_.RECYCLE_BIN_PATH, recycleBinPath)
                .withValue(PcesConfig_.DATABASE_DIRECTORY, pcesPath)
                .getOrCreateConfig();
        TemporaryFileBuilder.overrideTemporaryFileLocation(temporaryFilePath);

        final FakeTime time = new FakeTime();

        final PlatformContext platformContext = TestPlatformContextBuilder.create()
                .withTime(time)
                .withConfiguration(configuration)
                .build();
        final RecycleBin recycleBin = new RecycleBinImpl(
                configuration,
                platformContext.getMetrics(),
                AdHocThreadManager.getStaticThreadManager(),
                platformContext.getTime(),
                new NodeId(0));

        final PcesFilesWritten filesWritten = generateLegacyPcesFiles(random, discontinuityType);

        // Choose the generation from the middle event as minimum judge generation prior to migration.
        // This will put roughly half of events on either side of the migration boundary.
        final long middleGeneration =
                filesWritten.events.get(filesWritten.events.size() / 2).getGeneration();

        final long migrationRound = random.nextLong(100, 1000);

        PcesBirthRoundMigration.migratePcesToBirthRoundMode(
                platformContext, recycleBin, new NodeId(0), migrationRound, middleGeneration);

        // We should not find any generation based PCES files in the database directory.
        assertTrue(findPcesFiles(pcesPath, GENERATION_THRESHOLD).isEmpty());

        // We should find exactly one birth round based PCES file in the database directory.
        final List<PcesFile> birthRoundFiles = findPcesFiles(pcesPath, BIRTH_ROUND_THRESHOLD);
        final PcesFile birthRoundFile = birthRoundFiles.getFirst();
        assertEquals(1, birthRoundFiles.size());

        // For every original PCES file, we should find a copy of that file in the recycle bin.
        final List<PcesFile> recycleBinFiles = findPcesFiles(recycleBinPath, GENERATION_THRESHOLD);
        assertEquals(filesWritten.files().size(), recycleBinFiles.size());
        final Set<String> recycleBinFileNames = new HashSet<>();
        for (final PcesFile file : recycleBinFiles) {
            recycleBinFileNames.add(file.getFileName());
        }
        assertEquals(filesWritten.files().size(), recycleBinFileNames.size());
        for (final PcesFile file : filesWritten.files()) {
            assertTrue(recycleBinFileNames.contains(file.getFileName()));
        }

        // Read the events in the new file, make sure we see all events with a generation greater than
        // or equal to the middle generation.
        final List<GossipEvent> expectedEvents = new ArrayList<>();
        for (final GossipEvent event : filesWritten.events) {
            if (event.getGeneration() >= middleGeneration) {
                expectedEvents.add(event);
            }
        }
        final IOIterator<GossipEvent> iterator = new PcesFileIterator(birthRoundFile, 1, BIRTH_ROUND_THRESHOLD);
        final List<GossipEvent> actualEvents = new ArrayList<>();
        while (iterator.hasNext()) {
            actualEvents.add(iterator.next());
        }
        assertEquals(expectedEvents, actualEvents);

        // Verify that the new file's parameters are valid.
        assertEquals(BIRTH_ROUND_THRESHOLD, birthRoundFile.getFileType());
        assertEquals(time.now(), birthRoundFile.getTimestamp());
        assertEquals(0, birthRoundFile.getSequenceNumber());
        assertEquals(migrationRound, birthRoundFile.getLowerBound());
        assertEquals(migrationRound, birthRoundFile.getUpperBound());
        assertEquals(migrationRound, birthRoundFile.getOrigin());

        // Running migration a second time should have no side effects.
        final Set<Path> allFiles = new HashSet<>();
        try (final Stream<Path> stream = Files.walk(testDirectory)) {
            stream.forEach(allFiles::add);
        }

        PcesBirthRoundMigration.migratePcesToBirthRoundMode(
                platformContext, recycleBin, new NodeId(0), migrationRound, middleGeneration);

        final Set<Path> allFilesAfterSecondMigration = new HashSet<>();
        try (final Stream<Path> stream = Files.walk(testDirectory)) {
            stream.forEach(allFilesAfterSecondMigration::add);
        }

        assertEquals(allFiles, allFilesAfterSecondMigration);
    }

    @Test
    void genesisWithBirthRoundsTest() throws IOException {
        final Configuration configuration = new TestConfigBuilder()
                .withValue(RecycleBinConfig_.RECYCLE_BIN_PATH, recycleBinPath)
                .withValue(PcesConfig_.DATABASE_DIRECTORY, pcesPath)
                .getOrCreateConfig();
        TemporaryFileBuilder.overrideTemporaryFileLocation(temporaryFilePath);

        final FakeTime time = new FakeTime();

        final PlatformContext platformContext = TestPlatformContextBuilder.create()
                .withTime(time)
                .withConfiguration(configuration)
                .build();
        final RecycleBin recycleBin = new RecycleBinImpl(
                configuration,
                platformContext.getMetrics(),
                AdHocThreadManager.getStaticThreadManager(),
                platformContext.getTime(),
                new NodeId(0));

        // should not throw
        PcesBirthRoundMigration.migratePcesToBirthRoundMode(
                platformContext, recycleBin, new NodeId(0), ROUND_FIRST, -1);
    }

    @Test
    void botchedMigrationRecoveryTest() throws IOException {
        final Random random = getRandomPrintSeed();

        final Configuration configuration = new TestConfigBuilder()
                .withValue(RecycleBinConfig_.RECYCLE_BIN_PATH, recycleBinPath)
                .withValue(PcesConfig_.DATABASE_DIRECTORY, pcesPath)
                .getOrCreateConfig();
        TemporaryFileBuilder.overrideTemporaryFileLocation(temporaryFilePath);

        final FakeTime time = new FakeTime();

        final PlatformContext platformContext = TestPlatformContextBuilder.create()
                .withTime(time)
                .withConfiguration(configuration)
                .build();
        final RecycleBin recycleBin = new RecycleBinImpl(
                configuration,
                platformContext.getMetrics(),
                AdHocThreadManager.getStaticThreadManager(),
                platformContext.getTime(),
                new NodeId(0));

        final PcesFilesWritten filesWritten = generateLegacyPcesFiles(random, DiscontinuityType.NONE);

        // Choose the generation from the middle event as minimum judge generation prior to migration.
        // This will put roughly half of events on either side of the migration boundary.
        final long middleGeneration =
                filesWritten.events.get(filesWritten.events.size() / 2).getGeneration();

        final long migrationRound = random.nextLong(1, 1000);

        PcesBirthRoundMigration.migratePcesToBirthRoundMode(
                platformContext, recycleBin, new NodeId(0), migrationRound, middleGeneration);

        // Some funny business: copy the original files back into the PCES database directory.
        // This simulates a crash in the middle of the migration process after we have created
        // the migration file (this is atomic) and before we fully clean up the original files.
        final Path destination = pcesPath.resolve("0");
        try (final Stream<Path> stream = Files.walk(recycleBinPath)) {
            stream.forEach(path -> {
                if (Files.isRegularFile(path)) {
                    try {
                        Files.copy(path, destination.resolve(path.getFileName()));
                    } catch (final IOException e) {
                        throw new RuntimeException(e);
                    }
                }
            });
        }

        // Run migration again.
        PcesBirthRoundMigration.migratePcesToBirthRoundMode(
                platformContext, recycleBin, new NodeId(0), migrationRound, middleGeneration);

        // We should not find any generation based PCES files in the database directory.
        assertTrue(findPcesFiles(pcesPath, GENERATION_THRESHOLD).isEmpty());

        // We should find exactly one birth round based PCES file in the database directory.
        final List<PcesFile> birthRoundFiles = findPcesFiles(pcesPath, BIRTH_ROUND_THRESHOLD);
        final PcesFile birthRoundFile = birthRoundFiles.getFirst();
        assertEquals(1, birthRoundFiles.size());

        // For every original PCES file, we should find a copy of that file in the recycle bin twice:
        // once from the original migration, and a second from the backup made during the botched recovery cleanup.
        final List<PcesFile> recycleBinFiles = findPcesFiles(recycleBinPath, GENERATION_THRESHOLD);
        assertEquals(filesWritten.files().size() * 2, recycleBinFiles.size());
        final Set<String> recycleBinFileNames = new HashSet<>();
        for (final PcesFile file : recycleBinFiles) {
            recycleBinFileNames.add(file.getFileName());
        }
        assertEquals(filesWritten.files().size(), recycleBinFileNames.size());
        for (final PcesFile file : filesWritten.files()) {
            assertTrue(recycleBinFileNames.contains(file.getFileName()));
        }

        // Read the events in the new file, make sure we see all events with a generation greater than
        // or equal to the middle generation.
        final List<GossipEvent> expectedEvents = new ArrayList<>();
        for (final GossipEvent event : filesWritten.events) {
            if (event.getGeneration() >= middleGeneration) {
                expectedEvents.add(event);
            }
        }
        final IOIterator<GossipEvent> iterator = new PcesFileIterator(birthRoundFile, 1, BIRTH_ROUND_THRESHOLD);
        final List<GossipEvent> actualEvents = new ArrayList<>();
        while (iterator.hasNext()) {
            actualEvents.add(iterator.next());
        }
        assertEquals(expectedEvents, actualEvents);

        // Verify that the new file's parameters are valid.
        assertEquals(BIRTH_ROUND_THRESHOLD, birthRoundFile.getFileType());
        assertEquals(time.now(), birthRoundFile.getTimestamp());
        assertEquals(0, birthRoundFile.getSequenceNumber());
        assertEquals(migrationRound, birthRoundFile.getLowerBound());
        assertEquals(migrationRound, birthRoundFile.getUpperBound());
        assertEquals(migrationRound, birthRoundFile.getOrigin());

        // Running migration a second time should have no side effects.
        final Set<Path> allFiles = new HashSet<>();
        try (final Stream<Path> stream = Files.walk(testDirectory)) {
            stream.forEach(allFiles::add);
        }

        PcesBirthRoundMigration.migratePcesToBirthRoundMode(
                platformContext, recycleBin, new NodeId(0), migrationRound, middleGeneration);

        final Set<Path> allFilesAfterSecondMigration = new HashSet<>();
        try (final Stream<Path> stream = Files.walk(testDirectory)) {
            stream.forEach(allFilesAfterSecondMigration::add);
        }

        assertEquals(allFiles, allFilesAfterSecondMigration);
    }
}<|MERGE_RESOLUTION|>--- conflicted
+++ resolved
@@ -135,14 +135,9 @@
         final int fileCount = 10;
         final int eventsPerFile = eventCount / fileCount;
         final Instant startingTime = randomInstant(random);
-        final PlatformContext platformContext =
-                TestPlatformContextBuilder.create().build();
+
         final StandardGraphGenerator generator = new StandardGraphGenerator(
-<<<<<<< HEAD
-                platformContext,
-=======
                 DEFAULT_PLATFORM_CONTEXT,
->>>>>>> 40f5bdc6
                 random.nextLong(),
                 new StandardEventSource(),
                 new StandardEventSource(),
