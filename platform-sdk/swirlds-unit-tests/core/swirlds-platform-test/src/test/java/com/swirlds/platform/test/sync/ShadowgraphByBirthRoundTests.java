/*
 * Copyright (C) 2021-2024 Hedera Hashgraph, LLC
 *
 * Licensed under the Apache License, Version 2.0 (the "License");
 * you may not use this file except in compliance with the License.
 * You may obtain a copy of the License at
 *
 *      http://www.apache.org/licenses/LICENSE-2.0
 *
 * Unless required by applicable law or agreed to in writing, software
 * distributed under the License is distributed on an "AS IS" BASIS,
 * WITHOUT WARRANTIES OR CONDITIONS OF ANY KIND, either express or implied.
 * See the License for the specific language governing permissions and
 * limitations under the License.
 */

package com.swirlds.platform.test.sync;

import static com.swirlds.platform.consensus.ConsensusConstants.ROUND_FIRST;
import static com.swirlds.platform.event.AncientMode.BIRTH_ROUND_THRESHOLD;
import static org.junit.jupiter.api.Assertions.assertDoesNotThrow;
import static org.junit.jupiter.api.Assertions.assertEquals;
import static org.junit.jupiter.api.Assertions.assertFalse;
import static org.junit.jupiter.api.Assertions.assertNotEquals;
import static org.junit.jupiter.api.Assertions.assertNull;
import static org.junit.jupiter.api.Assertions.assertThrows;
import static org.junit.jupiter.api.Assertions.assertTrue;
import static org.junit.jupiter.api.Assertions.fail;
import static org.mockito.Mockito.mock;

import com.swirlds.common.context.PlatformContext;
import com.swirlds.common.crypto.Hash;
import com.swirlds.common.test.fixtures.RandomUtils;
import com.swirlds.common.test.fixtures.platform.TestPlatformContextBuilder;
import com.swirlds.config.api.Configuration;
import com.swirlds.config.extensions.test.fixtures.TestConfigBuilder;
import com.swirlds.platform.consensus.EventWindow;
import com.swirlds.platform.event.PlatformEvent;
import com.swirlds.platform.eventhandling.EventConfig_;
import com.swirlds.platform.gossip.NoOpIntakeEventCounter;
import com.swirlds.platform.gossip.shadowgraph.ReservedEventWindow;
import com.swirlds.platform.gossip.shadowgraph.ShadowEvent;
import com.swirlds.platform.gossip.shadowgraph.Shadowgraph;
import com.swirlds.platform.gossip.shadowgraph.ShadowgraphInsertionException;
import com.swirlds.platform.internal.EventImpl;
import com.swirlds.platform.system.address.AddressBook;
import com.swirlds.platform.system.events.EventDescriptorWrapper;
import com.swirlds.platform.test.event.emitter.EventEmitterFactory;
import com.swirlds.platform.test.event.emitter.StandardEventEmitter;
import com.swirlds.platform.test.fixtures.addressbook.RandomAddressBookBuilder;
import java.util.ArrayList;
import java.util.Collections;
import java.util.HashMap;
import java.util.HashSet;
import java.util.List;
import java.util.Map;
import java.util.Random;
import java.util.Set;
import java.util.function.Predicate;
import java.util.stream.Collectors;
import java.util.stream.Stream;
import org.junit.jupiter.api.BeforeEach;
import org.junit.jupiter.api.DisplayName;
import org.junit.jupiter.api.RepeatedTest;
import org.junit.jupiter.api.Test;
import org.junit.jupiter.params.ParameterizedTest;
import org.junit.jupiter.params.provider.Arguments;
import org.junit.jupiter.params.provider.MethodSource;

@DisplayName("Shadowgraph By Birth Round Tests")
class ShadowgraphByBirthRoundTests {

    private List<EventImpl> generatedEvents;
    private HashMap<Hash, Set<Hash>> ancestorsMap;
    private Shadowgraph shadowGraph;
    private Map<Long, Set<ShadowEvent>> birthRoundToShadows;
    private long maxBirthRound;
    private StandardEventEmitter emitter;
    private AddressBook addressBook;
    private PlatformContext platformContext;

    private static Stream<Arguments> graphSizes() {
        return Stream.of(
                Arguments.of(10, 4),
                Arguments.of(100, 4),
                Arguments.of(1000, 4),
                Arguments.of(10, 10),
                Arguments.of(100, 10),
                Arguments.of(1000, 10));
    }

    @BeforeEach
    public void setup() {
        ancestorsMap = new HashMap<>();
        generatedEvents = new ArrayList<>();
        birthRoundToShadows = new HashMap<>();
    }

    private void initShadowGraph(final Random random, final int numEvents, final int numNodes) {
        addressBook = RandomAddressBookBuilder.create(random).withSize(numNodes).build();

        final Configuration configuration = new TestConfigBuilder()
                .withValue(EventConfig_.USE_BIRTH_ROUND_ANCIENT_THRESHOLD, true)
                .getOrCreateConfig();

        platformContext = TestPlatformContextBuilder.create()
                .withConfiguration(configuration)
                .build();

        final EventEmitterFactory factory = new EventEmitterFactory(platformContext, random, addressBook);
        emitter = factory.newStandardEmitter();

        shadowGraph = new Shadowgraph(platformContext, mock(AddressBook.class), new NoOpIntakeEventCounter());
        shadowGraph.updateEventWindow(EventWindow.getGenesisEventWindow(BIRTH_ROUND_THRESHOLD));

        for (int i = 0; i < numEvents; i++) {
            final EventImpl event = emitter.emitEvent();

            final Hash hash = event.getBaseHash();
            ancestorsMap.put(hash, ancestorsOf(event.getBaseEvent().getAllParents()));
            assertDoesNotThrow(() -> shadowGraph.addEvent(event), "Unable to insert event into shadow graph.");
            assertTrue(
                    shadowGraph.isHashInGraph(hash),
                    "Event that was just added to the shadow graph should still be in the shadow graph.");
            generatedEvents.add(event);
            if (!birthRoundToShadows.containsKey(event.getBaseEvent().getAncientIndicator(BIRTH_ROUND_THRESHOLD))) {
                birthRoundToShadows.put(
                        event.getBaseEvent().getAncientIndicator(BIRTH_ROUND_THRESHOLD), new HashSet<>());
            }
            birthRoundToShadows
                    .get(event.getBaseEvent().getAncientIndicator(BIRTH_ROUND_THRESHOLD))
                    .add(shadowGraph.shadow(event.getBaseEvent().getDescriptor()));
            if (event.getBaseEvent().getAncientIndicator(BIRTH_ROUND_THRESHOLD) > maxBirthRound) {
                maxBirthRound = event.getBaseEvent().getAncientIndicator(BIRTH_ROUND_THRESHOLD);
            }
        }
    }

    /**
     * Tests that the {@link Shadowgraph#findAncestors(Iterable, Predicate)} returns the correct set of ancestors.
     *
     * @param numEvents the number of events to put in the shadow graph
     * @param numNodes  the number of nodes in the shadow graph
     */
    @ParameterizedTest
    @MethodSource("graphSizes")
    void testFindAncestorsForMultipleEvents(final int numEvents, final int numNodes) {
        final Random random = RandomUtils.getRandomPrintSeed();

        initShadowGraph(random, numEvents, numNodes);

        final Set<ShadowEvent> generatedShadows = generatedEvents.stream()
                .map(e -> e.getBaseEvent().getDescriptor())
                .map(shadowGraph::shadow)
                .collect(Collectors.toSet());

        final Set<ShadowEvent> generatedShadowsSubset = generatedShadows.stream()
                .filter((hash) -> random.nextDouble() < 0.5)
                .collect(Collectors.toSet());

        final Set<Hash> actualAncestors = shadowGraph.findAncestors(generatedShadowsSubset, (e) -> true).stream()
                .map(ShadowEvent::getEventBaseHash)
                .collect(Collectors.toSet());

        for (final ShadowEvent shadowEvent : generatedShadowsSubset) {
            assertSetsContainSameHashes(ancestorsMap.get(shadowEvent.getEventBaseHash()), actualAncestors);
        }
    }

    @RepeatedTest(10)
    void testFindAncestorsExcludesExpiredEvents() {
        final Random random = RandomUtils.getRandomPrintSeed();
        initShadowGraph(random, 100, 4);

        final long expireBelowBirthRound = random.nextInt(10) + 1;

        final EventWindow eventWindow = new EventWindow(
                0 /* ignored by shadowgraph */,
                1 /* ignored by shadowgraph */,
                expireBelowBirthRound,
                BIRTH_ROUND_THRESHOLD);

        shadowGraph.updateEventWindow(eventWindow);

        final Set<ShadowEvent> allEvents = shadowGraph.findAncestors(shadowGraph.getTips(), (e) -> true);
        for (final ShadowEvent event : allEvents) {
            assertTrue(
                    event.getEvent().getAncientIndicator(BIRTH_ROUND_THRESHOLD) >= expireBelowBirthRound,
                    "Ancestors should not include expired events.");
        }
    }

    private void assertSetsContainSameHashes(final Set<Hash> expected, final Set<Hash> actual) {
        for (final Hash hash : expected) {
            if (!actual.contains(hash)) {
                fail(String.format("Expected to find an ancestor with hash %s", hash.toHex(4)));
            }
        }
    }

    private Set<Hash> ancestorsOf(final List<EventDescriptorWrapper> parents) {
        final Set<Hash> ancestorSet = new HashSet<>();
        for (final EventDescriptorWrapper parent : parents) {
            ancestorSet.add(parent.hash());
            if (ancestorsMap.containsKey(parent.hash())) {
                ancestorSet.addAll(ancestorsMap.get(parent.hash()));
            }
        }
        return ancestorSet;
    }

    /**
     * This test verifies a single reservation can be made and closed without any event expiry.
     *
     * @param numEvents the number of events to put in the shadow graph
     * @param numNodes  the number of nodes in the shadow graph
     */
    @ParameterizedTest
    @MethodSource("graphSizes")
    void testSingleReservation(final int numEvents, final int numNodes) {
        final Random random = RandomUtils.getRandomPrintSeed();
        initShadowGraph(random, numEvents, numNodes);

        final ReservedEventWindow r1 = shadowGraph.reserve();
        assertEquals(
                ROUND_FIRST,
                r1.getEventWindow().getExpiredThreshold(),
                "First reservation should reserve birth round 1");
        assertEquals(
                1,
                r1.getReservationCount(),
                "The first call to reserve() after initialization should result in 1 reservation.");

        r1.close();
        assertEquals(
                ROUND_FIRST,
                r1.getEventWindow().getExpiredThreshold(),
                "The birth round should not be affected by a reservation being closed.");
        assertEquals(
                0,
                r1.getReservationCount(),
                "Closing the second reservation should decrement the number of reservations.");
    }

    /**
     * This test verifies multiple reservations of the same birth round without any event expiry.
     *
     * @param numEvents the number of events to put in the shadow graph
     * @param numNodes  the number of nodes in the shadow graph
     */
    @ParameterizedTest
    @MethodSource("graphSizes")
    void testMultipleReservationsNoExpiry(final int numEvents, final int numNodes) {
        final Random random = RandomUtils.getRandomPrintSeed();
        initShadowGraph(random, numEvents, numNodes);

        final ReservedEventWindow r1 = shadowGraph.reserve();
        final ReservedEventWindow r2 = shadowGraph.reserve();
        assertEquals(r1.getEventWindow(), r2.getEventWindow());
        assertEquals(
                ROUND_FIRST,
                r2.getEventWindow().getExpiredThreshold(),
                "Second reservation should reserve birth round 1");
        assertEquals(2, r2.getReservationCount(), "The second call to reserve() should result in 2 reservations.");

        r2.close();

        assertEquals(
                ROUND_FIRST,
                r1.getEventWindow().getExpiredThreshold(),
                "The birth round should not be affected by a reservation being closed.");
        assertEquals(
                1,
                r1.getReservationCount(),
                "Closing the second reservation should decrement the number of reservations.");

        r1.close();

        assertEquals(
                ROUND_FIRST,
                r1.getEventWindow().getExpiredThreshold(),
                "The birth round should not be affected by a reservation being closed.");
        assertEquals(
                0,
                r1.getReservationCount(),
                "Closing the second reservation should decrement the number of reservations.");
    }

    /**
     * This test verifies multiple reservations of the same birth round with event expiry.
     *
     * @param numEvents the number of events to put in the shadow graph
     * @param numNodes  the number of nodes in the shadow graph
     */
    @ParameterizedTest
    @MethodSource("graphSizes")
    void testMultipleReservationsWithExpiry(final int numEvents, final int numNodes) {
        final Random random = RandomUtils.getRandomPrintSeed();
        initShadowGraph(random, numEvents, numNodes);

        final long expireBelowBirthRound = ROUND_FIRST + 1;

        final ReservedEventWindow r1 = shadowGraph.reserve();
        final EventWindow eventWindow = new EventWindow(
                0 /* ignored by shadowgraph */,
                1 /* ignored by shadowgraph */,
                expireBelowBirthRound,
                BIRTH_ROUND_THRESHOLD);
        shadowGraph.updateEventWindow(eventWindow);

        final ReservedEventWindow r2 = shadowGraph.reserve();
        assertNotEquals(
                r1,
                r2,
                "The call to reserve() after the expire() method is called should not return the same reservation "
                        + "instance.");
        assertEquals(
                expireBelowBirthRound,
                r2.getEventWindow().getExpiredThreshold(),
                "Reservation after call to expire() should reserve the expired birth round + 1");
        assertEquals(
                1, r2.getReservationCount(), "The first reservation after expire() should result in 1 reservation.");

        r2.close();

        assertEquals(
                expireBelowBirthRound,
                r2.getEventWindow().getExpiredThreshold(),
                "The birth round should not be affected by a reservation being closed.");
        assertEquals(
                0,
                r2.getReservationCount(),
                "Closing the second reservation should decrement the number of reservations.");

        assertEquals(
                ROUND_FIRST,
                r1.getEventWindow().getExpiredThreshold(),
                "The birth round should not be affected by a reservation being closed.");
        assertEquals(
                1,
                r1.getReservationCount(),
                "Closing the second reservation should decrement the number of reservations.");

        r1.close();

        assertEquals(
                ROUND_FIRST,
                r1.getEventWindow().getExpiredThreshold(),
                "The birth round should not be affected by a reservation being closed.");
        assertEquals(
                0,
                r1.getReservationCount(),
                "Closing the second reservation should decrement the number of reservations.");
    }

    /**
     * This test verifies that event expiry works correctly when there are no reservations.
     *
     * @param numEvents the number of events to put in the shadow graph
     * @param numNodes  the number of nodes in the shadow graph
     */
    @ParameterizedTest
    @MethodSource("graphSizes")
    void testExpireNoReservations(final int numEvents, final int numNodes) {
        final Random random = RandomUtils.getRandomPrintSeed();
        initShadowGraph(random, numEvents, numNodes);

        final long expireBelowBirthRound = random.nextInt((int) maxBirthRound) + 2;
        final EventWindow eventWindow = new EventWindow(
                0 /* ignored by shadowgraph */,
                1 /* ignored by shadowgraph */,
                expireBelowBirthRound,
                BIRTH_ROUND_THRESHOLD);
        shadowGraph.updateEventWindow(eventWindow);

        assertEventsBelowBirthRoundAreExpired(expireBelowBirthRound);
    }

    private void assertEventsBelowBirthRoundAreExpired(final long expireBelowBirthRound) {
        birthRoundToShadows.forEach((birthRound, shadowSet) -> {
            if (birthRound < expireBelowBirthRound) {
                shadowSet.forEach((shadow) -> {
                    assertNull(
                            shadow.getSelfParent(), "Expired events should have their self parent reference nulled.");
                    assertNull(
                            shadow.getOtherParent(), "Expired events should have their other parent reference nulled.");
                    assertFalse(
                            shadowGraph.isHashInGraph(shadow.getEventBaseHash()),
                            "Events in an expire birth round should not be in the shadow graph.");
                });
            } else {
                shadowSet.forEach(shadow -> assertTrue(
                        shadowGraph.isHashInGraph(shadow.getEventBaseHash()),
                        "Events in a non-expired birth round should be in the shadow graph."));
            }
        });
    }

    /**
     * Tests that event expiry works correctly when there are reservations for birth rounds that should be expired.
     *
     * @param numEvents the number of events to put in the shadow graph
     * @param numNodes  the number of nodes in the shadow graph
     */
    @ParameterizedTest
    @MethodSource("graphSizes")
    void testExpireWithReservation(final int numEvents, final int numNodes) {
        final Random random = RandomUtils.getRandomPrintSeed();
        initShadowGraph(random, numEvents, numNodes);
        SyncTestUtils.printEvents("generated events", generatedEvents);

        final ReservedEventWindow r0 = shadowGraph.reserve();
        shadowGraph.updateEventWindow(new EventWindow(
                0 /* ignored by shadowgraph */,
                1 /* ignored by shadowgraph */,
                ROUND_FIRST + 1,
                BIRTH_ROUND_THRESHOLD));
        final ReservedEventWindow r1 = shadowGraph.reserve();
        shadowGraph.updateEventWindow(new EventWindow(
                0 /* ignored by shadowgraph */,
                1 /* ignored by shadowgraph */,
                ROUND_FIRST + 2,
                BIRTH_ROUND_THRESHOLD));
        final ReservedEventWindow r2 = shadowGraph.reserve();

        // release the middle reservation to ensure that birth rounds
        // greater than the lowest reserved birth round are not expired.
        r1.close();

        // release the last reservation to ensure that the reservation
        // list is iterated through in the correct order
        r2.close();

        // Attempt to expire everything up to
        shadowGraph.updateEventWindow(new EventWindow(
                0 /* ignored by shadowgraph */,
                1 /* ignored by shadowgraph */,
                ROUND_FIRST + 2,
                BIRTH_ROUND_THRESHOLD));

        // No event should have been expired because the first birth round is reserved
        assertEventsBelowBirthRoundAreExpired(0);

        r0.close();
        shadowGraph.updateEventWindow(new EventWindow(
                0 /* ignored by shadowgraph */,
                1 /* ignored by shadowgraph */,
                ROUND_FIRST + 2,
                BIRTH_ROUND_THRESHOLD));

        // Now that the reservation is closed, ensure that the events below birth round 2 are expired
        assertEventsBelowBirthRoundAreExpired(ROUND_FIRST + 2);
    }

    @Test
    void testShadow() {
        initShadowGraph(RandomUtils.getRandomPrintSeed(), 0, 4);
<<<<<<< HEAD
        assertNull(shadowGraph.shadow((EventDescriptorWrapper) null), "Passing null should return null.");
        final IndexedEvent event = emitter.emitEvent();
=======
        assertNull(shadowGraph.shadow(null), "Passing null should return null.");
        final EventImpl event = emitter.emitEvent();
>>>>>>> d838181b
        assertDoesNotThrow(() -> shadowGraph.addEvent(event), "Adding an tip event should succeed.");
        assertEquals(
                event.getBaseHash(),
                shadowGraph.shadow(event.getBaseEvent().getDescriptor()).getEventBaseHash(),
                "Shadow event hash should match the original event hash.");
    }

    @Test
    void testShadowsNullListThrowsNPE() {
        initShadowGraph(RandomUtils.getRandomPrintSeed(), 0, 4);
        assertThrows(
                NullPointerException.class,
                () -> shadowGraph.shadows(null),
                "Passing null should cause a NullPointerException.");
    }

    @Test
    void testShadows() {
        initShadowGraph(RandomUtils.getRandomPrintSeed(), 0, 4);
        final List<EventImpl> events = emitter.emitEvents(10);
        events.forEach(e -> assertDoesNotThrow(() -> shadowGraph.addEvent(e), "Adding new tip events should succeed."));

        final List<Hash> hashes = events.stream().map(EventImpl::getBaseHash).collect(Collectors.toList());
        final List<ShadowEvent> shadows = shadowGraph.shadows(hashes);
        assertEquals(
                events.size(),
                shadows.size(),
                "The number of shadow events should match the number of events provided.");

        for (final ShadowEvent shadow : shadows) {
            assertTrue(
                    hashes.contains(shadow.getEventBaseHash()),
                    "Each event provided should have a shadow event with the same hash.");
        }
    }

    @Test
    void testShadowsWithUnknownEvents() {
        initShadowGraph(RandomUtils.getRandomPrintSeed(), 0, 4);
        final List<EventImpl> events = emitter.emitEvents(10);
        events.forEach(e -> assertDoesNotThrow(() -> shadowGraph.addEvent(e), "Adding new tip events should succeed."));

        final List<Hash> knownHashes =
                events.stream().map(EventImpl::getBaseHash).collect(Collectors.toList());
        final List<Hash> unknownHashes =
                emitter.emitEvents(10).stream().map(EventImpl::getBaseHash).collect(Collectors.toList());

        final List<Hash> allHashes = new ArrayList<>(knownHashes.size() + unknownHashes.size());
        allHashes.addAll(knownHashes);
        allHashes.addAll(unknownHashes);
        Collections.shuffle(allHashes);

        final List<ShadowEvent> shadows = shadowGraph.shadows(allHashes);
        assertEquals(
                allHashes.size(),
                shadows.size(),
                "The number of shadow events should match the number of hashes provided.");

        for (int i = 0; i < allHashes.size(); i++) {
            final Hash hash = allHashes.get(i);
            if (knownHashes.contains(hash)) {
                assertEquals(
                        hash,
                        shadows.get(i).getEventBaseHash(),
                        "Each known hash provided should have a shadow event with the same hash.");
            } else {
                assertNull(shadows.get(i), "Each unknown hash provided should have a null shadow event.");
            }
        }
    }

    @Test
    void testAddNullEvent() {
        initShadowGraph(RandomUtils.getRandomPrintSeed(), 0, 4);
        assertThrows(
                NullPointerException.class,
                () -> shadowGraph.addEvent((PlatformEvent) null),
                "A null event should not be added to the shadow graph.");
    }

    @RepeatedTest(10)
    void testAddDuplicateEvent() {
        final Random random = RandomUtils.getRandomPrintSeed();
        initShadowGraph(random, 10, 4);
        final EventImpl randomDuplicateEvent = generatedEvents.get(random.nextInt(generatedEvents.size()));
        assertThrows(
                ShadowgraphInsertionException.class,
                () -> shadowGraph.addEvent(randomDuplicateEvent),
                "An event that is already in the shadow graph should not be added.");
    }

    /**
     * Test that an event with a birth round that has been expired from the shadow graph is not added to the graph.
     */
    @Test
    void testAddEventWithExpiredBirthRound() {
        initShadowGraph(RandomUtils.getRandomPrintSeed(), 100, 4);

        shadowGraph.updateEventWindow(new EventWindow(
                0 /* ignored by shadowgraph */,
                1 /* ignored by shadowgraph */,
                ROUND_FIRST + 1,
                BIRTH_ROUND_THRESHOLD));
        birthRoundToShadows
                .get(ROUND_FIRST)
                .forEach(shadow -> assertThrows(
                        ShadowgraphInsertionException.class,
                        () -> shadowGraph.addEvent(shadow.getEvent()),
                        "Expired events should not be added."));
    }

    @Test
    void testAddEventWithUnknownOtherParent() {
        initShadowGraph(RandomUtils.getRandomPrintSeed(), 100, 4);

        final EventImpl newEvent = emitter.emitEvent();
        newEvent.setOtherParent(emitter.emitEvent());

        assertDoesNotThrow(
                () -> shadowGraph.addEvent(newEvent), "Events with an unknown other parent should be added.");
    }

    @Test
    void testAddEventWithUnknownSelfParent() {
        initShadowGraph(RandomUtils.getRandomPrintSeed(), 100, 4);

        final EventImpl newEvent = emitter.emitEvent();
        newEvent.setSelfParent(emitter.emitEvent());

        assertDoesNotThrow(() -> shadowGraph.addEvent(newEvent), "Events with an unknown self parent should be added.");
    }

    @Test
    void testAddEventWithExpiredParents() {
        initShadowGraph(RandomUtils.getRandomPrintSeed(), 100, 4);

        final EventImpl newEvent = emitter.emitEvent();
        final EventWindow eventWindow = new EventWindow(
                0 /* ignored by shadowgraph */,
                1 /* ignored by shadowgraph */,
                newEvent.getBaseEvent().getAncientIndicator(BIRTH_ROUND_THRESHOLD),
                BIRTH_ROUND_THRESHOLD);
        shadowGraph.updateEventWindow(eventWindow);

        assertDoesNotThrow(() -> shadowGraph.addEvent(newEvent), "Events with expired parents should be added.");
    }

    @Test
    void testAddEventUpdatesTips() {
        initShadowGraph(RandomUtils.getRandomPrintSeed(), 100, 4);

        final int tipsSize = shadowGraph.getTips().size();
        final int additionalEvents = 100;

        for (int i = 0; i < additionalEvents; i++) {
<<<<<<< HEAD
            final IndexedEvent newTip = emitter.emitEvent();
            assertNull(
                    shadowGraph.shadow(newTip.getBaseEvent().getDescriptor()),
                    "The shadow graph should not contain the new event.");
=======
            final EventImpl newTip = emitter.emitEvent();
            assertNull(shadowGraph.shadow(newTip), "The shadow graph should not contain the new event.");
>>>>>>> d838181b
            assertDoesNotThrow(() -> shadowGraph.addEvent(newTip), "The new tip should be added to the shadow graph.");

            final ShadowEvent tipShadow =
                    shadowGraph.shadow(newTip.getBaseEvent().getDescriptor());

            assertEquals(
                    tipsSize,
                    shadowGraph.getTips().size(),
                    "There are no forks, so the number of tips should stay the same.");
            assertTrue(shadowGraph.getTips().contains(tipShadow), "The tips should now contain the new tip.");
            assertFalse(
                    shadowGraph.getTips().contains(tipShadow.getSelfParent()),
                    "The tips should not contain the new tip's self parent.");
        }
    }

    @Test
    void testHashgraphEventWithNullHash() {
        initShadowGraph(RandomUtils.getRandomPrintSeed(), 100, 4);

        assertNull(shadowGraph.hashgraphEvent(null), "Passing a null hash should result in a null return value.");
    }

    @RepeatedTest(10)
    void testHashgraphEventWithExistingHash() {
        final Random random = RandomUtils.getRandomPrintSeed();
        initShadowGraph(random, 100, 4);

        final EventImpl randomExistingEvent = generatedEvents.get(random.nextInt(generatedEvents.size()));
        assertEquals(
                randomExistingEvent,
                shadowGraph.hashgraphEvent(randomExistingEvent.getBaseHash()),
                "Unexpected event returned.");
    }

    @Test
    void testClear() {
        final Random random = RandomUtils.getRandomPrintSeed();
        initShadowGraph(random, 100, 4);

        ReservedEventWindow r0 = shadowGraph.reserve();
        final ReservedEventWindow r1 = shadowGraph.reserve();
        r0.close();
        r1.close();

        shadowGraph.clear();
        shadowGraph.updateEventWindow(EventWindow.getGenesisEventWindow(BIRTH_ROUND_THRESHOLD));

        assertEquals(0, shadowGraph.getTips().size(), "Shadow graph should not have any tips after being cleared.");
        for (final EventImpl generatedEvent : generatedEvents) {
            assertNull(
                    shadowGraph.shadow(generatedEvent.getBaseEvent().getDescriptor()),
                    "Shadow graph should not have any events after being cleared.");
        }
        r0 = shadowGraph.reserve();
        assertEquals(
                1,
                r0.getEventWindow().getExpiredThreshold(),
                "The first reservation after clearing should reserve birth round 1.");
        assertEquals(
                1, r0.getReservationCount(), "The first reservation after clearing should have a single reservation.");
    }

    @Test
    @DisplayName("Test that clear() disconnect all shadow events in the shadow graph")
    void testClearDisconnects() {
        final Random random = RandomUtils.getRandomPrintSeed();
        initShadowGraph(random, 100, 4);

        final List<ShadowEvent> tips = shadowGraph.getTips();
        final Set<ShadowEvent> shadows = new HashSet<>();
        for (final ShadowEvent tip : tips) {
            ShadowEvent sp = tip.getSelfParent();
            while (sp != null) {
                shadows.add(sp);
                sp = sp.getSelfParent();
            }
            shadows.add(tip);
        }

        shadowGraph.clear();

        for (final ShadowEvent s : shadows) {
            assertNull(s.getSelfParent(), "after a clear, all parents should be disconnected");
            assertNull(s.getOtherParent(), "after a clear, all parents should be disconnected");
        }
    }

    @RepeatedTest(10)
    void testTipsExpired() {
        final Random random = RandomUtils.getRandomPrintSeed();
        initShadowGraph(random, 100, 4);

        long oldestTipBirthRound = Long.MAX_VALUE;
        final List<ShadowEvent> tipsToExpire = new ArrayList<>();
        for (final ShadowEvent tip : shadowGraph.getTips()) {
            oldestTipBirthRound =
                    Math.min(oldestTipBirthRound, tip.getEvent().getAncientIndicator(BIRTH_ROUND_THRESHOLD));
        }

        for (final ShadowEvent tip : shadowGraph.getTips()) {
            if (tip.getEvent().getAncientIndicator(BIRTH_ROUND_THRESHOLD) == oldestTipBirthRound) {
                tipsToExpire.add(tip);
            }
        }

        final int numTipsBeforeExpiry = shadowGraph.getTips().size();
        assertTrue(numTipsBeforeExpiry > 0, "Shadow graph should have tips after events are added.");

        final EventWindow eventWindow = new EventWindow(
                0 /* ignored by shadowgraph */,
                1 /* ignored by shadowgraph */,
                oldestTipBirthRound + 1,
                BIRTH_ROUND_THRESHOLD);
        shadowGraph.updateEventWindow(eventWindow);

        assertEquals(
                numTipsBeforeExpiry - tipsToExpire.size(),
                shadowGraph.getTips().size(),
                "Shadow graph tips should be included in expiry.");
    }
}<|MERGE_RESOLUTION|>--- conflicted
+++ resolved
@@ -455,13 +455,8 @@
     @Test
     void testShadow() {
         initShadowGraph(RandomUtils.getRandomPrintSeed(), 0, 4);
-<<<<<<< HEAD
         assertNull(shadowGraph.shadow((EventDescriptorWrapper) null), "Passing null should return null.");
-        final IndexedEvent event = emitter.emitEvent();
-=======
-        assertNull(shadowGraph.shadow(null), "Passing null should return null.");
         final EventImpl event = emitter.emitEvent();
->>>>>>> d838181b
         assertDoesNotThrow(() -> shadowGraph.addEvent(event), "Adding an tip event should succeed.");
         assertEquals(
                 event.getBaseHash(),
@@ -617,15 +612,10 @@
         final int additionalEvents = 100;
 
         for (int i = 0; i < additionalEvents; i++) {
-<<<<<<< HEAD
-            final IndexedEvent newTip = emitter.emitEvent();
+            final EventImpl newTip = emitter.emitEvent();
             assertNull(
                     shadowGraph.shadow(newTip.getBaseEvent().getDescriptor()),
                     "The shadow graph should not contain the new event.");
-=======
-            final EventImpl newTip = emitter.emitEvent();
-            assertNull(shadowGraph.shadow(newTip), "The shadow graph should not contain the new event.");
->>>>>>> d838181b
             assertDoesNotThrow(() -> shadowGraph.addEvent(newTip), "The new tip should be added to the shadow graph.");
 
             final ShadowEvent tipShadow =
