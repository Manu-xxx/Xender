--- conflicted
+++ resolved
@@ -16,17 +16,10 @@
 
 package com.swirlds.platform.test.state;
 
-<<<<<<< HEAD
-import static com.swirlds.common.test.RandomUtils.getRandomPrintSeed;
-import static com.swirlds.common.test.RandomUtils.randomHash;
+import static com.swirlds.common.test.fixtures.RandomUtils.getRandomPrintSeed;
+import static com.swirlds.common.test.fixtures.RandomUtils.randomHash;
 import static com.swirlds.common.utility.Threshold.MAJORITY;
 import static com.swirlds.common.utility.Threshold.SUPER_MAJORITY;
-=======
-import static com.swirlds.common.test.fixtures.RandomUtils.getRandomPrintSeed;
-import static com.swirlds.common.test.fixtures.RandomUtils.randomHash;
-import static com.swirlds.platform.Utilities.isMajority;
-import static com.swirlds.platform.Utilities.isSuperMajority;
->>>>>>> 231f7552
 import static org.junit.jupiter.api.Assertions.assertEquals;
 import static org.junit.jupiter.api.Assertions.assertFalse;
 import static org.junit.jupiter.api.Assertions.assertTrue;
@@ -69,12 +62,9 @@
     /**
      * Based on the desired network status, generate hashes for all nodes.
      *
-     * @param random
-     * 		a source of randomness
-     * @param addressBook
-     * 		the address book for the round
-     * @param desiredValidityStatus
-     * 		the desired validity status
+     * @param random                a source of randomness
+     * @param addressBook           the address book for the round
+     * @param desiredValidityStatus the desired validity status
      * @return a list of node IDs in the order they should be added to the hash validator
      */
     static HashGenerationData generateNodeHashes(
