/*
 * Copyright (C) 2021-2024 Hedera Hashgraph, LLC
 *
 * Licensed under the Apache License, Version 2.0 (the "License");
 * you may not use this file except in compliance with the License.
 * You may obtain a copy of the License at
 *
 *      http://www.apache.org/licenses/LICENSE-2.0
 *
 * Unless required by applicable law or agreed to in writing, software
 * distributed under the License is distributed on an "AS IS" BASIS,
 * WITHOUT WARRANTIES OR CONDITIONS OF ANY KIND, either express or implied.
 * See the License for the specific language governing permissions and
 * limitations under the License.
 */

package com.swirlds.platform.test.sync;

import static com.swirlds.platform.consensus.GraphGenerations.FIRST_GENERATION;
import static com.swirlds.platform.event.AncientMode.GENERATION_THRESHOLD;
import static org.junit.jupiter.api.Assertions.assertDoesNotThrow;
import static org.junit.jupiter.api.Assertions.assertEquals;
import static org.junit.jupiter.api.Assertions.assertFalse;
import static org.junit.jupiter.api.Assertions.assertNotEquals;
import static org.junit.jupiter.api.Assertions.assertNull;
import static org.junit.jupiter.api.Assertions.assertThrows;
import static org.junit.jupiter.api.Assertions.assertTrue;
import static org.junit.jupiter.api.Assertions.fail;
import static org.mockito.Mockito.mock;

import com.swirlds.common.context.PlatformContext;
import com.swirlds.common.crypto.Hash;
import com.swirlds.common.test.fixtures.RandomUtils;
import com.swirlds.common.test.fixtures.platform.TestPlatformContextBuilder;
import com.swirlds.common.utility.CommonUtils;
import com.swirlds.platform.consensus.NonAncientEventWindow;
import com.swirlds.platform.gossip.IntakeEventCounter;
import com.swirlds.platform.gossip.shadowgraph.ReservedEventWindow;
import com.swirlds.platform.gossip.shadowgraph.ShadowEvent;
import com.swirlds.platform.gossip.shadowgraph.Shadowgraph;
import com.swirlds.platform.gossip.shadowgraph.ShadowgraphInsertionException;
import com.swirlds.platform.internal.EventImpl;
import com.swirlds.platform.system.address.AddressBook;
import com.swirlds.platform.test.event.emitter.EventEmitterFactory;
import com.swirlds.platform.test.event.emitter.StandardEventEmitter;
import com.swirlds.platform.test.fixtures.addressbook.RandomAddressBookGenerator;
import com.swirlds.platform.test.fixtures.event.IndexedEvent;
import java.time.Instant;
import java.time.temporal.ChronoUnit;
import java.util.ArrayList;
import java.util.Collections;
import java.util.HashMap;
import java.util.HashSet;
import java.util.List;
import java.util.Map;
import java.util.Random;
import java.util.Set;
import java.util.function.Predicate;
import java.util.stream.Collectors;
import java.util.stream.Stream;
import org.junit.jupiter.api.BeforeEach;
import org.junit.jupiter.api.Disabled;
import org.junit.jupiter.api.DisplayName;
import org.junit.jupiter.api.RepeatedTest;
import org.junit.jupiter.api.Test;
import org.junit.jupiter.params.ParameterizedTest;
import org.junit.jupiter.params.provider.Arguments;
import org.junit.jupiter.params.provider.MethodSource;

@DisplayName("Shadowgraph Tests")
class ShadowgraphTest {

    private List<IndexedEvent> generatedEvents;
    private HashMap<Hash, Set<Hash>> ancestorsMap;
    private Shadowgraph shadowgraph;
    private Map<Long, Set<ShadowEvent>> genToShadows;
    private long maxGen;
    private StandardEventEmitter emitter;
    private AddressBook addressBook;

    private static Stream<Arguments> graphSizes() {
        return Stream.of(
                Arguments.of(10, 4),
                Arguments.of(100, 4),
                Arguments.of(1000, 4),
                Arguments.of(10, 10),
                Arguments.of(100, 10),
                Arguments.of(1000, 10));
    }

    @BeforeEach
    public void setup() {
        ancestorsMap = new HashMap<>();
        generatedEvents = new ArrayList<>();
        genToShadows = new HashMap<>();
    }

    private void initShadowgraph(final Random random, final int numEvents, final int numNodes) {
        addressBook = new RandomAddressBookGenerator(random).setSize(numNodes).build();

        final PlatformContext platformContext =
                TestPlatformContextBuilder.create().build();

<<<<<<< HEAD
        shadowgraph = new Shadowgraph(platformContext, mock(AddressBook.class), mock(IntakeEventCounter.class));
=======
        final EventEmitterFactory factory = new EventEmitterFactory(platformContext, random, addressBook);
        emitter = factory.newStandardEmitter();
        shadowgraph = new Shadowgraph(platformContext, mock(AddressBook.class));
>>>>>>> fc0c6bb5

        for (int i = 0; i < numEvents; i++) {
            final IndexedEvent event = emitter.emitEvent();

            final Hash hash = event.getBaseHash();
            ancestorsMap.put(hash, ancestorsOf(event.getSelfParentHash(), event.getOtherParentHash()));
            assertDoesNotThrow(() -> shadowgraph.addEvent(event), "Unable to insert event into shadow graph.");
            assertTrue(
                    shadowgraph.isHashInGraph(hash),
                    "Event that was just added to the shadow graph should still be in the shadow graph.");
            generatedEvents.add(event);
            if (!genToShadows.containsKey(event.getGeneration())) {
                genToShadows.put(event.getGeneration(), new HashSet<>());
            }
            genToShadows.get(event.getGeneration()).add(shadowgraph.shadow(event));
            if (event.getGeneration() > maxGen) {
                maxGen = event.getGeneration();
            }
        }
    }

    /**
     * Tests that the {@link Shadowgraph#findAncestors(Iterable, Predicate)} returns the correct set of ancestors.
     *
     * @param numEvents the number of events to put in the shadow graph
     * @param numNodes  the number of nodes in the shadow graph
     */
    @ParameterizedTest
    @MethodSource("graphSizes")
    void testFindAncestorsForMultipleEvents(final int numEvents, final int numNodes) {
        final Random random = RandomUtils.getRandomPrintSeed();

        initShadowgraph(random, numEvents, numNodes);

        final Set<ShadowEvent> generatedShadows =
                generatedEvents.stream().map(shadowgraph::shadow).collect(Collectors.toSet());

        final Set<ShadowEvent> generatedShadowsSubset = generatedShadows.stream()
                .filter((hash) -> random.nextDouble() < 0.5)
                .collect(Collectors.toSet());

        final Set<Hash> actualAncestors = shadowgraph.findAncestors(generatedShadowsSubset, (e) -> true).stream()
                .map(ShadowEvent::getEventBaseHash)
                .collect(Collectors.toSet());

        for (final ShadowEvent shadowEvent : generatedShadowsSubset) {
            assertSetsContainSameHashes(ancestorsMap.get(shadowEvent.getEventBaseHash()), actualAncestors);
        }
    }

    @RepeatedTest(10)
    void testFindAncestorsExcludesExpiredEvents() {
        final Random random = RandomUtils.getRandomPrintSeed();
        initShadowgraph(random, 100, 4);

        final long expireBelowGen = random.nextInt(10) + 1;

        final NonAncientEventWindow eventWindow = new NonAncientEventWindow(
                0 /* ignored by shadowgraph */, 0 /* ignored by shadowgraph */, expireBelowGen, GENERATION_THRESHOLD);

        shadowgraph.updateEventWindow(eventWindow);

        final Set<ShadowEvent> allEvents = shadowgraph.findAncestors(shadowgraph.getTips(), (e) -> true);
        for (final ShadowEvent event : allEvents) {
            assertTrue(
                    event.getEvent().getGeneration() >= expireBelowGen, "Ancestors should not include expired events.");
        }
    }

    private void assertSetsContainSameHashes(final Set<Hash> expected, final Set<Hash> actual) {
        for (final Hash hash : expected) {
            if (!actual.contains(hash)) {
                fail(String.format("Expected to find an ancestor with hash %s", CommonUtils.hex(hash.getValue(), 4)));
            }
        }
    }

    private Set<Hash> ancestorsOf(final Hash selfParent, final Hash otherParent) {
        final Set<Hash> ancestorSet = new HashSet<>();
        if (selfParent != null) {
            ancestorSet.add(selfParent);
            if (ancestorsMap.containsKey(selfParent)) {
                ancestorSet.addAll(ancestorsMap.get(selfParent));
            }
        }
        if (otherParent != null) {
            ancestorSet.add(otherParent);
            if (ancestorsMap.containsKey(otherParent)) {
                ancestorSet.addAll(ancestorsMap.get(otherParent));
            }
        }
        return ancestorSet;
    }

    /**
     * This test verifies a single reservation can be made and closed without any event expiry.
     *
     * @param numEvents the number of events to put in the shadow graph
     * @param numNodes  the number of nodes in the shadow graph
     */
    @ParameterizedTest
    @MethodSource("graphSizes")
    void testSingleReservation(final int numEvents, final int numNodes) {
        final Random random = RandomUtils.getRandomPrintSeed();
        initShadowgraph(random, numEvents, numNodes);

        final ReservedEventWindow r1 = shadowgraph.reserve();
        assertEquals(
                FIRST_GENERATION,
                r1.getEventWindow().getExpiredThreshold(),
                "First reservation should reserve generation 1");
        assertEquals(
                1,
                r1.getReservationCount(),
                "The first call to reserve() after initialization should result in 1 reservation.");

        r1.close();
        assertEquals(
                FIRST_GENERATION,
                r1.getEventWindow().getExpiredThreshold(),
                "The generation should not be affected by a reservation being closed.");
        assertEquals(
                0,
                r1.getEventWindow().getExpiredThreshold(),
                "Closing the second reservation should decrement the number of reservations.");
    }

    /**
     * This test verifies multiple reservations of the same generation without any event expiry.
     *
     * @param numEvents the number of events to put in the shadow graph
     * @param numNodes  the number of nodes in the shadow graph
     */
    @ParameterizedTest
    @MethodSource("graphSizes")
    void testMultipleReservationsNoExpiry(final int numEvents, final int numNodes) {
        final Random random = RandomUtils.getRandomPrintSeed();
        initShadowgraph(random, numEvents, numNodes);

        final ReservedEventWindow r1 = shadowgraph.reserve();
        final ReservedEventWindow r2 = shadowgraph.reserve();
        assertEquals(r1.getEventWindow(), r2.getEventWindow());
        assertEquals(
                FIRST_GENERATION,
                r2.getEventWindow().getExpiredThreshold(),
                "Second reservation should reserve generation 1");
        assertEquals(2, r2.getReservationCount(), "The second call to reserve() should result in 2 reservations.");

        r2.close();

        assertEquals(
                FIRST_GENERATION,
                r1.getEventWindow().getExpiredThreshold(),
                "The generation should not be affected by a reservation being closed.");
        assertEquals(
                1,
                r1.getReservationCount(),
                "Closing the second reservation should decrement the number of reservations.");

        r1.close();

        assertEquals(
                FIRST_GENERATION,
                r1.getEventWindow().getExpiredThreshold(),
                "The generation should not be affected by a reservation being closed.");
        assertEquals(
                0,
                r1.getReservationCount(),
                "Closing the second reservation should decrement the number of reservations.");
    }

    /**
     * This test verifies multiple reservations of the same generation with event expiry.
     *
     * @param numEvents the number of events to put in the shadow graph
     * @param numNodes  the number of nodes in the shadow graph
     */
    @ParameterizedTest
    @MethodSource("graphSizes")
    void testMultipleReservationsWithExpiry(final int numEvents, final int numNodes) {
        final Random random = RandomUtils.getRandomPrintSeed();
        initShadowgraph(random, numEvents, numNodes);

        final long expireBelowGen = FIRST_GENERATION + 1;

        final ReservedEventWindow r1 = shadowgraph.reserve();
        final NonAncientEventWindow eventWindow = new NonAncientEventWindow(
                0 /* ignored by shadowgraph */, 0 /* ignored by shadowgraph */, expireBelowGen, GENERATION_THRESHOLD);
        shadowgraph.updateEventWindow(eventWindow);

        final ReservedEventWindow r2 = shadowgraph.reserve();
        assertNotEquals(
                r1,
                r2,
                "The call to reserve() after the expire() method is called should not return the same reservation "
                        + "instance.");
        assertEquals(
                expireBelowGen,
                r2.getEventWindow().getExpiredThreshold(),
                "Reservation after call to expire() should reserve the expired generation + 1");
        assertEquals(
                1, r2.getReservationCount(), "The first reservation after expire() should result in 1 reservation.");

        r2.close();

        assertEquals(
                expireBelowGen,
                r2.getEventWindow().getExpiredThreshold(),
                "The generation should not be affected by a reservation being closed.");
        assertEquals(
                0,
                r2.getReservationCount(),
                "Closing the second reservation should decrement the number of reservations.");

        assertEquals(
                FIRST_GENERATION,
                r1.getEventWindow().getExpiredThreshold(),
                "The generation should not be affected by a reservation being closed.");
        assertEquals(
                1,
                r1.getReservationCount(),
                "Closing the second reservation should decrement the number of reservations.");

        r1.close();

        assertEquals(
                FIRST_GENERATION,
                r1.getEventWindow().getExpiredThreshold(),
                "The generation should not be affected by a reservation being closed.");
        assertEquals(
                0,
                r1.getReservationCount(),
                "Closing the second reservation should decrement the number of reservations.");
    }

    /**
     * This test verifies that event expiry works correctly when there are no reservations.
     *
     * @param numEvents the number of events to put in the shadow graph
     * @param numNodes  the number of nodes in the shadow graph
     */
    @ParameterizedTest
    @MethodSource("graphSizes")
    void testExpireNoReservations(final int numEvents, final int numNodes) {
        final Random random = RandomUtils.getRandomPrintSeed();
        initShadowgraph(random, numEvents, numNodes);

        final long expireBelowGen = random.nextInt((int) maxGen) + 2;
        final NonAncientEventWindow eventWindow = new NonAncientEventWindow(
                0 /* ignored by shadowgraph */, 0 /* ignored by shadowgraph */, expireBelowGen, GENERATION_THRESHOLD);
        shadowgraph.updateEventWindow(eventWindow);

        assertEventsBelowGenAreExpired(expireBelowGen);
    }

    private void assertEventsBelowGenAreExpired(final long expireBelowGen) {
        genToShadows.forEach((gen, shadowSet) -> {
            if (gen < expireBelowGen) {
                shadowSet.forEach((shadow) -> {
                    assertNull(
                            shadow.getSelfParent(), "Expired events should have their self parent reference nulled.");
                    assertNull(
                            shadow.getOtherParent(), "Expired events should have their other parent reference nulled.");
                    assertFalse(
                            shadowgraph.isHashInGraph(shadow.getEventBaseHash()),
                            "Events in an expire generation should not be in the shadow graph.");
                });
            } else {
                shadowSet.forEach(shadow -> assertTrue(
                        shadowgraph.isHashInGraph(shadow.getEventBaseHash()),
                        "Events in a non-expired generation should be in the shadow graph."));
            }
        });
    }

    /**
     * Tests that event expiry works correctly when there are reservations for generations that should be expired.
     *
     * @param numEvents the number of events to put in the shadow graph
     * @param numNodes  the number of nodes in the shadow graph
     */
    @ParameterizedTest
    @MethodSource("graphSizes")
    void testExpireWithReservation(final int numEvents, final int numNodes) {
        final Random random = RandomUtils.getRandomPrintSeed();
        initShadowgraph(random, numEvents, numNodes);
        SyncTestUtils.printEvents("generated events", generatedEvents);

        final ReservedEventWindow r0 = shadowgraph.reserve();
        shadowgraph.updateEventWindow(new NonAncientEventWindow(
                0 /* ignored by shadowgraph */,
                0 /* ignored by shadowgraph */,
                FIRST_GENERATION + 1,
                GENERATION_THRESHOLD));
        final ReservedEventWindow r1 = shadowgraph.reserve();
        shadowgraph.updateEventWindow(new NonAncientEventWindow(
                0 /* ignored by shadowgraph */,
                0 /* ignored by shadowgraph */,
                FIRST_GENERATION + 2,
                GENERATION_THRESHOLD));
        final ReservedEventWindow r2 = shadowgraph.reserve();

        // release the middle reservation to ensure that generations
        // greater than the lowest reserved generation are not expired.
        r1.close();

        // release the last reservation to ensure that the reservation
        // list is iterated through in the correct order
        r2.close();

        // Attempt to expire everything up to
        shadowgraph.updateEventWindow(new NonAncientEventWindow(
                0 /* ignored by shadowgraph */,
                0 /* ignored by shadowgraph */,
                FIRST_GENERATION + 2,
                GENERATION_THRESHOLD));

        // No event should have been expired because the first generation is reserved
        assertEventsBelowGenAreExpired(0);

        r0.close();
        shadowgraph.updateEventWindow(new NonAncientEventWindow(
                0 /* ignored by shadowgraph */,
                0 /* ignored by shadowgraph */,
                FIRST_GENERATION + 2,
                GENERATION_THRESHOLD));

        // Now that the reservation is closed, ensure that the events in the below generation 2 are expired
        assertEventsBelowGenAreExpired(FIRST_GENERATION + 2);
    }

    @Test
    void testShadow() {
        initShadowgraph(RandomUtils.getRandomPrintSeed(), 0, 4);
        assertNull(shadowgraph.shadow(null), "Passing null should return null.");
        final IndexedEvent event = emitter.emitEvent();
        assertDoesNotThrow(() -> shadowgraph.addEvent(event), "Adding an tip event should succeed.");
        assertEquals(
                event.getBaseHash(),
                shadowgraph.shadow(event).getEventBaseHash(),
                "Shadow event hash should match the original event hash.");
    }

    @Test
    void testShadowsNullListThrowsNPE() {
        initShadowgraph(RandomUtils.getRandomPrintSeed(), 0, 4);
        assertThrows(
                NullPointerException.class,
                () -> shadowgraph.shadows(null),
                "Passing null should cause a NullPointerException.");
    }

    @Test
    void testShadows() {
        initShadowgraph(RandomUtils.getRandomPrintSeed(), 0, 4);
        final List<IndexedEvent> events = emitter.emitEvents(10);
        events.forEach(e -> assertDoesNotThrow(() -> shadowgraph.addEvent(e), "Adding new tip events should succeed."));

        final List<Hash> hashes = events.stream().map(EventImpl::getBaseHash).collect(Collectors.toList());
        final List<ShadowEvent> shadows = shadowgraph.shadows(hashes);
        assertEquals(
                events.size(),
                shadows.size(),
                "The number of shadow events should match the number of events provided.");

        for (final ShadowEvent shadow : shadows) {
            assertTrue(
                    hashes.contains(shadow.getEventBaseHash()),
                    "Each event provided should have a shadow event with the same hash.");
        }
    }

    @Test
    void testShadowsWithUnknownEvents() {
        initShadowgraph(RandomUtils.getRandomPrintSeed(), 0, 4);
        final List<IndexedEvent> events = emitter.emitEvents(10);
        events.forEach(e -> assertDoesNotThrow(() -> shadowgraph.addEvent(e), "Adding new tip events should succeed."));

        final List<Hash> knownHashes =
                events.stream().map(EventImpl::getBaseHash).collect(Collectors.toList());
        final List<Hash> unknownHashes =
                emitter.emitEvents(10).stream().map(EventImpl::getBaseHash).collect(Collectors.toList());

        final List<Hash> allHashes = new ArrayList<>(knownHashes.size() + unknownHashes.size());
        allHashes.addAll(knownHashes);
        allHashes.addAll(unknownHashes);
        Collections.shuffle(allHashes);

        final List<ShadowEvent> shadows = shadowgraph.shadows(allHashes);
        assertEquals(
                allHashes.size(),
                shadows.size(),
                "The number of shadow events should match the number of hashes provided.");

        for (int i = 0; i < allHashes.size(); i++) {
            final Hash hash = allHashes.get(i);
            if (knownHashes.contains(hash)) {
                assertEquals(
                        hash,
                        shadows.get(i).getEventBaseHash(),
                        "Each known hash provided should have a shadow event with the same hash.");
            } else {
                assertNull(shadows.get(i), "Each unknown hash provided should have a null shadow event.");
            }
        }
    }

    @Test
    void testAddNullEvent() {
        initShadowgraph(RandomUtils.getRandomPrintSeed(), 0, 4);
        assertThrows(
                ShadowgraphInsertionException.class,
                () -> shadowgraph.addEvent(null),
                "A null event should not be added to the shadow graph.");
    }

    @RepeatedTest(10)
    void testAddDuplicateEvent() {
        final Random random = RandomUtils.getRandomPrintSeed();
        initShadowgraph(random, 10, 4);
        final IndexedEvent randomDuplicateEvent = generatedEvents.get(random.nextInt(generatedEvents.size()));
        assertThrows(
                ShadowgraphInsertionException.class,
                () -> shadowgraph.addEvent(randomDuplicateEvent),
                "An event that is already in the shadow graph should not be added.");
    }

    /**
     * Test that an event with a generation that has been expired from the shadow graph is not added to the graph.
     */
    @Test
    void testAddEventWithExpiredGeneration() {
        initShadowgraph(RandomUtils.getRandomPrintSeed(), 100, 4);

        shadowgraph.updateEventWindow(new NonAncientEventWindow(
                0 /* ignored by shadowgraph */,
                0 /* ignored by shadowgraph */,
                FIRST_GENERATION + 1,
                GENERATION_THRESHOLD));
        genToShadows
                .get(FIRST_GENERATION)
                .forEach(shadow -> assertThrows(
                        ShadowgraphInsertionException.class,
                        () -> shadowgraph.addEvent(shadow.getEvent()),
                        "Expired events should not be added."));
    }

    @Test
    void testAddEventWithUnknownOtherParent() {
        initShadowgraph(RandomUtils.getRandomPrintSeed(), 100, 4);

        final IndexedEvent newEvent = emitter.emitEvent();
        newEvent.setOtherParent(emitter.emitEvent());

        assertDoesNotThrow(
                () -> shadowgraph.addEvent(newEvent), "Events with an unknown other parent should be added.");
    }

    @Test
    void testAddEventWithUnknownSelfParent() {
        initShadowgraph(RandomUtils.getRandomPrintSeed(), 100, 4);

        final IndexedEvent newEvent = emitter.emitEvent();
        newEvent.setSelfParent(emitter.emitEvent());

        assertDoesNotThrow(() -> shadowgraph.addEvent(newEvent), "Events with an unknown self parent should be added.");
    }

    @Test
    void testAddEventWithExpiredParents() {
        initShadowgraph(RandomUtils.getRandomPrintSeed(), 100, 4);

        final IndexedEvent newEvent = emitter.emitEvent();
        final NonAncientEventWindow eventWindow = new NonAncientEventWindow(
                0 /* ignored by shadowgraph */,
                0 /* ignored by shadowgraph */,
                newEvent.getGeneration(),
                GENERATION_THRESHOLD);
        shadowgraph.updateEventWindow(eventWindow);

        assertDoesNotThrow(() -> shadowgraph.addEvent(newEvent), "Events with expired parents should be added.");
    }

    @Test
    void testAddEventUpdatesTips() {
        initShadowgraph(RandomUtils.getRandomPrintSeed(), 100, 4);

        final int tipsSize = shadowgraph.getTips().size();
        final int additionalEvents = 100;

        for (int i = 0; i < additionalEvents; i++) {
            final IndexedEvent newTip = emitter.emitEvent();
            assertNull(shadowgraph.shadow(newTip), "The shadow graph should not contain the new event.");
            assertDoesNotThrow(() -> shadowgraph.addEvent(newTip), "The new tip should be added to the shadow graph.");

            final ShadowEvent tipShadow = shadowgraph.shadow(newTip);

            assertEquals(
                    tipsSize,
                    shadowgraph.getTips().size(),
                    "There are no forks, so the number of tips should stay the same.");
            assertTrue(shadowgraph.getTips().contains(tipShadow), "The tips should now contain the new tip.");
            assertFalse(
                    shadowgraph.getTips().contains(tipShadow.getSelfParent()),
                    "The tips should not contain the new tip's self parent.");
        }
    }

    @Test
    void testHashgraphEventWithNullHash() {
        initShadowgraph(RandomUtils.getRandomPrintSeed(), 100, 4);

        assertNull(shadowgraph.hashgraphEvent(null), "Passing a null hash should result in a null return value.");
    }

    @RepeatedTest(10)
    void testHashgraphEventWithExistingHash() {
        final Random random = RandomUtils.getRandomPrintSeed();
        initShadowgraph(random, 100, 4);

        final IndexedEvent randomExistingEvent = generatedEvents.get(random.nextInt(generatedEvents.size()));
        assertEquals(
                randomExistingEvent,
                shadowgraph.hashgraphEvent(randomExistingEvent.getBaseHash()),
                "Unexpected event returned.");
    }

    @Test
    void testClear() {
        final Random random = RandomUtils.getRandomPrintSeed();
        initShadowgraph(random, 100, 4);

        ReservedEventWindow r0 = shadowgraph.reserve();
        final ReservedEventWindow r1 = shadowgraph.reserve();
        r0.close();
        r1.close();

        shadowgraph.clear();

        assertEquals(0, shadowgraph.getTips().size(), "Shadow graph should not have any tips after being cleared.");
        for (final IndexedEvent generatedEvent : generatedEvents) {
            assertNull(
                    shadowgraph.shadow(generatedEvent), "Shadow graph should not have any events after being cleared.");
        }
        r0 = shadowgraph.reserve();
        assertEquals(
                0,
                r0.getEventWindow().getExpiredThreshold(),
                "The first reservation after clearing should reserve generation 0.");
        assertEquals(
                1, r0.getReservationCount(), "The first reservation after clearing should have a single reservation.");
    }

    @Test
    @DisplayName("Test that clear() disconnect all shadow events in the shadow graph")
    void testClearDisconnects() {
        final Random random = RandomUtils.getRandomPrintSeed();
        initShadowgraph(random, 100, 4);

        final List<ShadowEvent> tips = shadowgraph.getTips();
        final Set<ShadowEvent> shadows = new HashSet<>();
        for (final ShadowEvent tip : tips) {
            ShadowEvent sp = tip.getSelfParent();
            while (sp != null) {
                shadows.add(sp);
                sp = sp.getSelfParent();
            }
            shadows.add(tip);
        }

        shadowgraph.clear();

        for (final ShadowEvent s : shadows) {
            assertNull(s.getSelfParent(), "after a clear, all parents should be disconnected");
            assertNull(s.getOtherParent(), "after a clear, all parents should be disconnected");
        }
    }

    @RepeatedTest(10)
    void testTipsExpired() {
        final Random random = RandomUtils.getRandomPrintSeed();
        initShadowgraph(random, 100, 4);

        long oldestTipGen = Long.MAX_VALUE;
        final List<ShadowEvent> tipsToExpire = new ArrayList<>();
        for (final ShadowEvent tip : shadowgraph.getTips()) {
            oldestTipGen = Math.min(oldestTipGen, tip.getEvent().getGeneration());
        }

        for (final ShadowEvent tip : shadowgraph.getTips()) {
            if (tip.getEvent().getGeneration() == oldestTipGen) {
                tipsToExpire.add(tip);
            }
        }

        final int numTipsBeforeExpiry = shadowgraph.getTips().size();
        assertTrue(numTipsBeforeExpiry > 0, "Shadow graph should have tips after events are added.");

        final NonAncientEventWindow eventWindow = new NonAncientEventWindow(
                0 /* ignored by shadowgraph */, 0 /* ignored by shadowgraph */, oldestTipGen + 1, GENERATION_THRESHOLD);
        shadowgraph.updateEventWindow(eventWindow);

        assertEquals(
                numTipsBeforeExpiry - tipsToExpire.size(),
                shadowgraph.getTips().size(),
                "Shadow graph tips should be included in expiry.");
    }

    @Test
    @Disabled("It does not make sense to run this test in CCI since the outcome can vary depending on the load."
            + "The purpose of this test is to tune the performance of this method by running the test locally.")
    void findAncestorsPerformance() throws ShadowgraphInsertionException {
        final int numEvents = 200_000;
        final int numNodes = 21;
        final int numRuns = 10;

        final Random random = RandomUtils.getRandomPrintSeed();
        final AddressBook addressBook =
                new RandomAddressBookGenerator(random).setSize(numNodes).build();
        final PlatformContext platformContext =
                TestPlatformContextBuilder.create().build();

        final EventEmitterFactory factory = new EventEmitterFactory(platformContext, random, addressBook);
        emitter = factory.newStandardEmitter();
        shadowgraph = new Shadowgraph(platformContext, mock(AddressBook.class), mock(IntakeEventCounter.class));
        for (int i = 0; i < numEvents; i++) {
            shadowgraph.addEvent(emitter.emitEvent());
        }

        long millisMin = Integer.MAX_VALUE;
        for (int i = 0; i < numRuns; i++) {
            final List<ShadowEvent> tips = shadowgraph.getTips();
            final Instant start = Instant.now();
            final Set<ShadowEvent> ancestors =
                    shadowgraph.findAncestors(tips, s -> s.getEvent().getGeneration() >= 0);
            final long millis = start.until(Instant.now(), ChronoUnit.MILLIS);
            System.out.printf("Run %d took %d ms\n", i, millis);

            millisMin = Math.min(millis, millisMin);
        }
        double eventsPerSec = numEvents / (millisMin / 1000d);

        System.out.println("Min time taken: " + millisMin);
        System.out.printf("Events/sec: %,.3f\n", eventsPerSec);

        assertTrue(
                eventsPerSec > 5_000_000,
                "this was the performance of this test the last time it was run on a Dell Precision 5540");
    }
}<|MERGE_RESOLUTION|>--- conflicted
+++ resolved
@@ -35,6 +35,7 @@
 import com.swirlds.common.utility.CommonUtils;
 import com.swirlds.platform.consensus.NonAncientEventWindow;
 import com.swirlds.platform.gossip.IntakeEventCounter;
+import com.swirlds.platform.gossip.NoOpIntakeEventCounter;
 import com.swirlds.platform.gossip.shadowgraph.ReservedEventWindow;
 import com.swirlds.platform.gossip.shadowgraph.ShadowEvent;
 import com.swirlds.platform.gossip.shadowgraph.Shadowgraph;
@@ -101,13 +102,9 @@
         final PlatformContext platformContext =
                 TestPlatformContextBuilder.create().build();
 
-<<<<<<< HEAD
-        shadowgraph = new Shadowgraph(platformContext, mock(AddressBook.class), mock(IntakeEventCounter.class));
-=======
         final EventEmitterFactory factory = new EventEmitterFactory(platformContext, random, addressBook);
         emitter = factory.newStandardEmitter();
-        shadowgraph = new Shadowgraph(platformContext, mock(AddressBook.class));
->>>>>>> fc0c6bb5
+        shadowgraph = new Shadowgraph(platformContext, mock(AddressBook.class), new NoOpIntakeEventCounter());
 
         for (int i = 0; i < numEvents; i++) {
             final IndexedEvent event = emitter.emitEvent();
