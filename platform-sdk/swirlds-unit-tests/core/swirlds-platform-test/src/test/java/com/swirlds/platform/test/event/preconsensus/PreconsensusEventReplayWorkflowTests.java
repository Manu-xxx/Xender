/*
 * Copyright (C) 2023-2024 Hedera Hashgraph, LLC
 *
 * Licensed under the Apache License, Version 2.0 (the "License");
 * you may not use this file except in compliance with the License.
 * You may obtain a copy of the License at
 *
 *      http://www.apache.org/licenses/LICENSE-2.0
 *
 * Unless required by applicable law or agreed to in writing, software
 * distributed under the License is distributed on an "AS IS" BASIS,
 * WITHOUT WARRANTIES OR CONDITIONS OF ANY KIND, either express or implied.
 * See the License for the specific language governing permissions and
 * limitations under the License.
 */

package com.swirlds.platform.test.event.preconsensus;

<<<<<<< HEAD
// import static com.swirlds.common.test.fixtures.RandomUtils.getRandomPrintSeed;
// import static com.swirlds.common.test.fixtures.RandomUtils.randomInstant;
// import static com.swirlds.platform.test.event.preconsensus.PcesWriterTests.buildGraphGenerator;
// import static org.junit.jupiter.api.Assertions.assertEquals;
// import static org.junit.jupiter.api.Assertions.assertNotNull;
// import static org.junit.jupiter.api.Assertions.assertSame;
// import static org.junit.jupiter.api.Assertions.fail;
// import static org.mockito.ArgumentMatchers.any;
// import static org.mockito.ArgumentMatchers.anyLong;
// import static org.mockito.Mockito.doAnswer;
// import static org.mockito.Mockito.mock;
// import static org.mockito.Mockito.when;
//
// import com.swirlds.base.time.Time;
// import com.swirlds.common.context.PlatformContext;
// import com.swirlds.common.threading.framework.QueueThread;
// import com.swirlds.common.threading.manager.AdHocThreadManager;
// import com.swirlds.platform.components.state.StateManagementComponent;
// import com.swirlds.platform.event.GossipEvent;
// import com.swirlds.platform.event.preconsensus.PcesFileManager;
// import com.swirlds.platform.event.preconsensus.PcesMultiFileIterator;
// import com.swirlds.platform.event.preconsensus.PreconsensusEventWriterInterface;
// import com.swirlds.platform.event.validation.EventValidator;
// import com.swirlds.platform.eventhandling.ConsensusRoundHandler;
// import com.swirlds.platform.internal.EventImpl;
// import com.swirlds.platform.state.signed.ReservedSignedState;
// import com.swirlds.platform.state.signed.SignedState;
// import com.swirlds.platform.test.fixtures.event.generator.StandardGraphGenerator;
// import com.swirlds.test.framework.context.TestPlatformContextBuilder;
// import java.util.ArrayList;
// import java.util.Iterator;
// import java.util.List;
// import java.util.Random;
// import java.util.concurrent.atomic.AtomicInteger;
// import java.util.concurrent.atomic.AtomicReference;
// import org.junit.jupiter.api.DisplayName;
// import org.junit.jupiter.api.Test;

// @DisplayName("PreconsensusEventReplayWorkflow Tests")
class PreconsensusEventReplayWorkflowTests {
    //
    //    private enum TestPhase {
    //        REPLAY_EVENTS,
    //        FLUSH_INTAKE_QUEUE,
    //        FLUSH_CONSENSUS_ROUND_HANDLER,
    //        FLUSH_STATE_HASH_SIGN_QUEUE,
    //        BEGIN_STREAMING_NEW_EVENTS,
    //        TEST_FINISHED
    //    }
    //
    //    @Test
    //    @DisplayName("Test Replay Basic Workflow")
    //    void testBasicReplayWorkflow() throws InterruptedException {
    //        final Random random = getRandomPrintSeed();
    //
    //        final AtomicReference<TestPhase> phase = new AtomicReference<>(TestPhase.REPLAY_EVENTS);
    //        final long minimumGenerationNonAncient = random.nextLong(1, 1000);
    //
    //        final List<GossipEvent> events = new ArrayList<>();
    //        final StandardGraphGenerator graphGenerator = buildGraphGenerator(random);
    //        final int eventCount = 1000;
    //        for (int i = 0; i < eventCount; i++) {
    //            final EventImpl event = graphGenerator.generateEvent();
    //            events.add(event.getBaseEvent());
    //        }
    //        final Iterator<GossipEvent> eventIterator = events.iterator();
    //
    //        final PcesFileManager preconsensusEventFileManager = mock(PcesFileManager.class);
    //        when(preconsensusEventFileManager.getEventIterator(anyLong())).thenAnswer(invocation -> {
    //            final PcesMultiFileIterator it = mock(PcesMultiFileIterator.class);
    //            when(it.hasNext()).thenAnswer(invocation2 -> eventIterator.hasNext());
    //            when(it.next()).thenAnswer(invocation2 -> eventIterator.next());
    //            return it;
    //        });
    //
    //        final EventValidator eventValidator = mock(EventValidator.class);
    //        final AtomicInteger nextIndex = new AtomicInteger(0);
    //        doAnswer(invocation -> {
    //                    if (phase.get() != TestPhase.REPLAY_EVENTS) {
    //                        fail("validateEvent should not be called until after replaying events");
    //                    }
    //
    //                    final GossipEvent event = invocation.getArgument(0);
    //                    assertNotNull(event.getHashedData().getHash());
    //
    //                    final int index = nextIndex.getAndIncrement();
    //                    final GossipEvent expectedEvent = events.get(index);
    //
    //                    assertSame(event.getHashedData(), expectedEvent.getHashedData());
    //
    //                    if (nextIndex.get() >= eventCount) {
    //                        phase.set(TestPhase.FLUSH_INTAKE_QUEUE);
    //                    }
    //
    //                    return null;
    //                })
    //                .when(eventValidator)
    //                .validateEvent(any());
    //
    //        final QueueThread<GossipEvent> eventIntakeTaskQueueThread = mock(QueueThread.class);
    //        doAnswer(invocation -> {
    //                    assertEquals(TestPhase.FLUSH_INTAKE_QUEUE, phase.get());
    //                    phase.set(TestPhase.FLUSH_CONSENSUS_ROUND_HANDLER);
    //                    return null;
    //                })
    //                .when(eventIntakeTaskQueueThread)
    //                .waitUntilNotBusy();
    //
    //        final ConsensusRoundHandler consensusRoundHandler = mock(ConsensusRoundHandler.class);
    //        doAnswer(invocation -> {
    //                    assertEquals(TestPhase.FLUSH_CONSENSUS_ROUND_HANDLER, phase.get());
    //                    phase.set(TestPhase.FLUSH_STATE_HASH_SIGN_QUEUE);
    //                    return null;
    //                })
    //                .when(consensusRoundHandler)
    //                .waitUntilNotBusy();
    //
    //        final QueueThread<ReservedSignedState> stateHashSignQueue = mock(QueueThread.class);
    //        doAnswer(invocation -> {
    //                    assertEquals(TestPhase.FLUSH_STATE_HASH_SIGN_QUEUE, phase.get());
    //                    phase.set(TestPhase.BEGIN_STREAMING_NEW_EVENTS);
    //                    return null;
    //                })
    //                .when(stateHashSignQueue)
    //                .waitUntilNotBusy();
    //
    //        final PreconsensusEventWriterInterface preconsensusEventWriter =
    // mock(PreconsensusEventWriterInterface.class);
    //        doAnswer(invocation -> {
    //                    assertEquals(TestPhase.BEGIN_STREAMING_NEW_EVENTS, phase.get());
    //                    phase.set(TestPhase.TEST_FINISHED);
    //                    return null;
    //                })
    //                .when(preconsensusEventWriter)
    //                .beginStreamingNewEvents();
    //
    //        final StateManagementComponent stateManagementComponent = mock(StateManagementComponent.class);
    //        final ReservedSignedState latestImmutableState = mock(ReservedSignedState.class);
    //        when(latestImmutableState.isNull()).thenReturn(false);
    //        final SignedState signedState = mock(SignedState.class);
    //        when(signedState.getRound()).thenReturn(random.nextLong(1, 10000));
    //        when(signedState.getConsensusTimestamp()).thenReturn(randomInstant(random));
    //        when(latestImmutableState.get()).thenReturn(signedState);
    //        when(stateManagementComponent.getLatestImmutableState(any())).thenReturn(latestImmutableState);
    //
    //        final PlatformContext platformContext =
    //                TestPlatformContextBuilder.create().build();
    //
    //        replayPreconsensusEvents(
    //                platformContext,
    //                AdHocThreadManager.getStaticThreadManager(),
    //                Time.getCurrent(),
    //                preconsensusEventFileManager,
    //                preconsensusEventWriter,
    //                eventValidator::validateEvent,
    //                eventIntakeTaskQueueThread,
    //                consensusRoundHandler,
    //                stateHashSignQueue,
    //                stateManagementComponent,
    //                minimumGenerationNonAncient,
    //                () -> {});
    //
    //        assertEquals(TestPhase.TEST_FINISHED, phase.get());
    //    }
=======
import static com.swirlds.common.test.fixtures.RandomUtils.getRandomPrintSeed;
import static com.swirlds.common.test.fixtures.RandomUtils.randomInstant;
import static com.swirlds.platform.event.preconsensus.PreconsensusEventReplayWorkflow.replayPreconsensusEvents;
import static com.swirlds.platform.test.event.preconsensus.AsyncPreconsensusEventWriterTests.buildGraphGenerator;
import static org.junit.jupiter.api.Assertions.assertEquals;
import static org.junit.jupiter.api.Assertions.assertNotNull;
import static org.junit.jupiter.api.Assertions.assertSame;
import static org.junit.jupiter.api.Assertions.fail;
import static org.mockito.ArgumentMatchers.anyLong;
import static org.mockito.Mockito.doAnswer;
import static org.mockito.Mockito.mock;
import static org.mockito.Mockito.when;

import com.swirlds.base.time.Time;
import com.swirlds.common.context.PlatformContext;
import com.swirlds.common.threading.framework.QueueThread;
import com.swirlds.common.threading.interrupt.InterruptableConsumer;
import com.swirlds.common.threading.manager.AdHocThreadManager;
import com.swirlds.platform.event.GossipEvent;
import com.swirlds.platform.event.preconsensus.PreconsensusEventFileManager;
import com.swirlds.platform.event.preconsensus.PreconsensusEventMultiFileIterator;
import com.swirlds.platform.event.preconsensus.PreconsensusEventWriter;
import com.swirlds.platform.eventhandling.ConsensusRoundHandler;
import com.swirlds.platform.internal.EventImpl;
import com.swirlds.platform.state.signed.ReservedSignedState;
import com.swirlds.platform.state.signed.SignedState;
import com.swirlds.platform.test.fixtures.event.generator.StandardGraphGenerator;
import com.swirlds.test.framework.context.TestPlatformContextBuilder;
import java.util.ArrayList;
import java.util.Iterator;
import java.util.List;
import java.util.Random;
import java.util.concurrent.atomic.AtomicInteger;
import java.util.concurrent.atomic.AtomicReference;
import org.junit.jupiter.api.DisplayName;
import org.junit.jupiter.api.Test;

@DisplayName("PreconsensusEventReplayWorkflow Tests")
class PreconsensusEventReplayWorkflowTests {

    private enum TestPhase {
        REPLAY_EVENTS,
        FLUSH_INTAKE_QUEUE,
        FLUSH_CONSENSUS_ROUND_HANDLER,
        FLUSH_STATE_HASH_SIGN_QUEUE,
        BEGIN_STREAMING_NEW_EVENTS,
        TEST_FINISHED
    }

    @Test
    @DisplayName("Test Replay Basic Workflow")
    void testBasicReplayWorkflow() throws InterruptedException {
        final Random random = getRandomPrintSeed();

        final AtomicReference<TestPhase> phase = new AtomicReference<>(TestPhase.REPLAY_EVENTS);
        final long minimumGenerationNonAncient = random.nextLong(1, 1000);

        final List<GossipEvent> events = new ArrayList<>();
        final StandardGraphGenerator graphGenerator = buildGraphGenerator(random);
        final int eventCount = 1000;
        for (int i = 0; i < eventCount; i++) {
            final EventImpl event = graphGenerator.generateEvent();
            events.add(event.getBaseEvent());
        }
        final Iterator<GossipEvent> eventIterator = events.iterator();

        final PreconsensusEventFileManager preconsensusEventFileManager = mock(PreconsensusEventFileManager.class);
        when(preconsensusEventFileManager.getEventIterator(anyLong())).thenAnswer(invocation -> {
            final PreconsensusEventMultiFileIterator it = mock(PreconsensusEventMultiFileIterator.class);
            when(it.hasNext()).thenAnswer(invocation2 -> eventIterator.hasNext());
            when(it.next()).thenAnswer(invocation2 -> eventIterator.next());
            return it;
        });

        final AtomicInteger nextIndex = new AtomicInteger(0);
        final InterruptableConsumer<GossipEvent> intakeHandler = event -> {
            if (phase.get() != TestPhase.REPLAY_EVENTS) {
                fail("validateEvent should not be called until after replaying events");
            }

            assertNotNull(event.getHashedData().getHash());

            final int index = nextIndex.getAndIncrement();
            final GossipEvent expectedEvent = events.get(index);

            assertSame(event.getHashedData(), expectedEvent.getHashedData());

            if (nextIndex.get() >= eventCount) {
                phase.set(TestPhase.FLUSH_INTAKE_QUEUE);
            }
        };

        final QueueThread<GossipEvent> eventIntakeTaskQueueThread = mock(QueueThread.class);
        doAnswer(invocation -> {
                    assertEquals(TestPhase.FLUSH_INTAKE_QUEUE, phase.get());
                    phase.set(TestPhase.FLUSH_CONSENSUS_ROUND_HANDLER);
                    return null;
                })
                .when(eventIntakeTaskQueueThread)
                .waitUntilNotBusy();

        final ConsensusRoundHandler consensusRoundHandler = mock(ConsensusRoundHandler.class);
        doAnswer(invocation -> {
                    assertEquals(TestPhase.FLUSH_CONSENSUS_ROUND_HANDLER, phase.get());
                    phase.set(TestPhase.FLUSH_STATE_HASH_SIGN_QUEUE);
                    return null;
                })
                .when(consensusRoundHandler)
                .waitUntilNotBusy();

        final QueueThread<ReservedSignedState> stateHashSignQueue = mock(QueueThread.class);
        doAnswer(invocation -> {
                    assertEquals(TestPhase.FLUSH_STATE_HASH_SIGN_QUEUE, phase.get());
                    phase.set(TestPhase.BEGIN_STREAMING_NEW_EVENTS);
                    return null;
                })
                .when(stateHashSignQueue)
                .waitUntilNotBusy();

        final PreconsensusEventWriter preconsensusEventWriter = mock(PreconsensusEventWriter.class);
        doAnswer(invocation -> {
                    assertEquals(TestPhase.BEGIN_STREAMING_NEW_EVENTS, phase.get());
                    phase.set(TestPhase.TEST_FINISHED);
                    return null;
                })
                .when(preconsensusEventWriter)
                .beginStreamingNewEvents();

        final ReservedSignedState latestImmutableState = mock(ReservedSignedState.class);
        when(latestImmutableState.isNull()).thenReturn(false);
        final SignedState signedState = mock(SignedState.class);
        when(signedState.getRound()).thenReturn(random.nextLong(1, 10000));
        when(signedState.getConsensusTimestamp()).thenReturn(randomInstant(random));
        when(latestImmutableState.get()).thenReturn(signedState);

        final PlatformContext platformContext =
                TestPlatformContextBuilder.create().build();

        replayPreconsensusEvents(
                platformContext,
                AdHocThreadManager.getStaticThreadManager(),
                Time.getCurrent(),
                preconsensusEventFileManager,
                preconsensusEventWriter,
                intakeHandler,
                eventIntakeTaskQueueThread,
                consensusRoundHandler,
                stateHashSignQueue,
                minimumGenerationNonAncient,
                () -> latestImmutableState,
                () -> {});

        assertEquals(TestPhase.TEST_FINISHED, phase.get());
    }
>>>>>>> d9c19854
}<|MERGE_RESOLUTION|>--- conflicted
+++ resolved
@@ -16,7 +16,6 @@
 
 package com.swirlds.platform.test.event.preconsensus;
 
-<<<<<<< HEAD
 // import static com.swirlds.common.test.fixtures.RandomUtils.getRandomPrintSeed;
 // import static com.swirlds.common.test.fixtures.RandomUtils.randomInstant;
 // import static com.swirlds.platform.test.event.preconsensus.PcesWriterTests.buildGraphGenerator;
@@ -181,160 +180,4 @@
     //
     //        assertEquals(TestPhase.TEST_FINISHED, phase.get());
     //    }
-=======
-import static com.swirlds.common.test.fixtures.RandomUtils.getRandomPrintSeed;
-import static com.swirlds.common.test.fixtures.RandomUtils.randomInstant;
-import static com.swirlds.platform.event.preconsensus.PreconsensusEventReplayWorkflow.replayPreconsensusEvents;
-import static com.swirlds.platform.test.event.preconsensus.AsyncPreconsensusEventWriterTests.buildGraphGenerator;
-import static org.junit.jupiter.api.Assertions.assertEquals;
-import static org.junit.jupiter.api.Assertions.assertNotNull;
-import static org.junit.jupiter.api.Assertions.assertSame;
-import static org.junit.jupiter.api.Assertions.fail;
-import static org.mockito.ArgumentMatchers.anyLong;
-import static org.mockito.Mockito.doAnswer;
-import static org.mockito.Mockito.mock;
-import static org.mockito.Mockito.when;
-
-import com.swirlds.base.time.Time;
-import com.swirlds.common.context.PlatformContext;
-import com.swirlds.common.threading.framework.QueueThread;
-import com.swirlds.common.threading.interrupt.InterruptableConsumer;
-import com.swirlds.common.threading.manager.AdHocThreadManager;
-import com.swirlds.platform.event.GossipEvent;
-import com.swirlds.platform.event.preconsensus.PreconsensusEventFileManager;
-import com.swirlds.platform.event.preconsensus.PreconsensusEventMultiFileIterator;
-import com.swirlds.platform.event.preconsensus.PreconsensusEventWriter;
-import com.swirlds.platform.eventhandling.ConsensusRoundHandler;
-import com.swirlds.platform.internal.EventImpl;
-import com.swirlds.platform.state.signed.ReservedSignedState;
-import com.swirlds.platform.state.signed.SignedState;
-import com.swirlds.platform.test.fixtures.event.generator.StandardGraphGenerator;
-import com.swirlds.test.framework.context.TestPlatformContextBuilder;
-import java.util.ArrayList;
-import java.util.Iterator;
-import java.util.List;
-import java.util.Random;
-import java.util.concurrent.atomic.AtomicInteger;
-import java.util.concurrent.atomic.AtomicReference;
-import org.junit.jupiter.api.DisplayName;
-import org.junit.jupiter.api.Test;
-
-@DisplayName("PreconsensusEventReplayWorkflow Tests")
-class PreconsensusEventReplayWorkflowTests {
-
-    private enum TestPhase {
-        REPLAY_EVENTS,
-        FLUSH_INTAKE_QUEUE,
-        FLUSH_CONSENSUS_ROUND_HANDLER,
-        FLUSH_STATE_HASH_SIGN_QUEUE,
-        BEGIN_STREAMING_NEW_EVENTS,
-        TEST_FINISHED
-    }
-
-    @Test
-    @DisplayName("Test Replay Basic Workflow")
-    void testBasicReplayWorkflow() throws InterruptedException {
-        final Random random = getRandomPrintSeed();
-
-        final AtomicReference<TestPhase> phase = new AtomicReference<>(TestPhase.REPLAY_EVENTS);
-        final long minimumGenerationNonAncient = random.nextLong(1, 1000);
-
-        final List<GossipEvent> events = new ArrayList<>();
-        final StandardGraphGenerator graphGenerator = buildGraphGenerator(random);
-        final int eventCount = 1000;
-        for (int i = 0; i < eventCount; i++) {
-            final EventImpl event = graphGenerator.generateEvent();
-            events.add(event.getBaseEvent());
-        }
-        final Iterator<GossipEvent> eventIterator = events.iterator();
-
-        final PreconsensusEventFileManager preconsensusEventFileManager = mock(PreconsensusEventFileManager.class);
-        when(preconsensusEventFileManager.getEventIterator(anyLong())).thenAnswer(invocation -> {
-            final PreconsensusEventMultiFileIterator it = mock(PreconsensusEventMultiFileIterator.class);
-            when(it.hasNext()).thenAnswer(invocation2 -> eventIterator.hasNext());
-            when(it.next()).thenAnswer(invocation2 -> eventIterator.next());
-            return it;
-        });
-
-        final AtomicInteger nextIndex = new AtomicInteger(0);
-        final InterruptableConsumer<GossipEvent> intakeHandler = event -> {
-            if (phase.get() != TestPhase.REPLAY_EVENTS) {
-                fail("validateEvent should not be called until after replaying events");
-            }
-
-            assertNotNull(event.getHashedData().getHash());
-
-            final int index = nextIndex.getAndIncrement();
-            final GossipEvent expectedEvent = events.get(index);
-
-            assertSame(event.getHashedData(), expectedEvent.getHashedData());
-
-            if (nextIndex.get() >= eventCount) {
-                phase.set(TestPhase.FLUSH_INTAKE_QUEUE);
-            }
-        };
-
-        final QueueThread<GossipEvent> eventIntakeTaskQueueThread = mock(QueueThread.class);
-        doAnswer(invocation -> {
-                    assertEquals(TestPhase.FLUSH_INTAKE_QUEUE, phase.get());
-                    phase.set(TestPhase.FLUSH_CONSENSUS_ROUND_HANDLER);
-                    return null;
-                })
-                .when(eventIntakeTaskQueueThread)
-                .waitUntilNotBusy();
-
-        final ConsensusRoundHandler consensusRoundHandler = mock(ConsensusRoundHandler.class);
-        doAnswer(invocation -> {
-                    assertEquals(TestPhase.FLUSH_CONSENSUS_ROUND_HANDLER, phase.get());
-                    phase.set(TestPhase.FLUSH_STATE_HASH_SIGN_QUEUE);
-                    return null;
-                })
-                .when(consensusRoundHandler)
-                .waitUntilNotBusy();
-
-        final QueueThread<ReservedSignedState> stateHashSignQueue = mock(QueueThread.class);
-        doAnswer(invocation -> {
-                    assertEquals(TestPhase.FLUSH_STATE_HASH_SIGN_QUEUE, phase.get());
-                    phase.set(TestPhase.BEGIN_STREAMING_NEW_EVENTS);
-                    return null;
-                })
-                .when(stateHashSignQueue)
-                .waitUntilNotBusy();
-
-        final PreconsensusEventWriter preconsensusEventWriter = mock(PreconsensusEventWriter.class);
-        doAnswer(invocation -> {
-                    assertEquals(TestPhase.BEGIN_STREAMING_NEW_EVENTS, phase.get());
-                    phase.set(TestPhase.TEST_FINISHED);
-                    return null;
-                })
-                .when(preconsensusEventWriter)
-                .beginStreamingNewEvents();
-
-        final ReservedSignedState latestImmutableState = mock(ReservedSignedState.class);
-        when(latestImmutableState.isNull()).thenReturn(false);
-        final SignedState signedState = mock(SignedState.class);
-        when(signedState.getRound()).thenReturn(random.nextLong(1, 10000));
-        when(signedState.getConsensusTimestamp()).thenReturn(randomInstant(random));
-        when(latestImmutableState.get()).thenReturn(signedState);
-
-        final PlatformContext platformContext =
-                TestPlatformContextBuilder.create().build();
-
-        replayPreconsensusEvents(
-                platformContext,
-                AdHocThreadManager.getStaticThreadManager(),
-                Time.getCurrent(),
-                preconsensusEventFileManager,
-                preconsensusEventWriter,
-                intakeHandler,
-                eventIntakeTaskQueueThread,
-                consensusRoundHandler,
-                stateHashSignQueue,
-                minimumGenerationNonAncient,
-                () -> latestImmutableState,
-                () -> {});
-
-        assertEquals(TestPhase.TEST_FINISHED, phase.get());
-    }
->>>>>>> d9c19854
 }