--- conflicted
+++ resolved
@@ -27,20 +27,13 @@
 
 import com.swirlds.base.test.fixtures.time.FakeTime;
 import com.swirlds.base.time.Time;
+import com.swirlds.common.context.DefaultPlatformContext;
 import com.swirlds.common.context.PlatformContext;
-<<<<<<< HEAD
-import com.swirlds.common.io.utility.FileUtils;
-import com.swirlds.common.metrics.noop.NoOpMetrics;
-import com.swirlds.common.platform.NodeId;
-import com.swirlds.common.test.fixtures.TestRecycleBin;
-import com.swirlds.common.test.fixtures.platform.TestPlatformContextBuilder;
-=======
 import com.swirlds.common.crypto.CryptographyHolder;
 import com.swirlds.common.io.config.FileSystemManagerConfig_;
 import com.swirlds.common.io.utility.FileUtils;
 import com.swirlds.common.metrics.noop.NoOpMetrics;
 import com.swirlds.common.platform.NodeId;
->>>>>>> 161bb5d8
 import com.swirlds.common.utility.CompareTo;
 import com.swirlds.config.api.Configuration;
 import com.swirlds.config.extensions.test.fixtures.TestConfigBuilder;
@@ -108,17 +101,7 @@
                 .withValue(PcesConfig_.COMPACT_LAST_FILE_ON_STARTUP, false)
                 .getOrCreateConfig();
 
-<<<<<<< HEAD
-        final Metrics metrics = new NoOpMetrics();
-
-        return TestPlatformContextBuilder.create()
-                .withConfiguration(configuration)
-                .withMetrics(metrics)
-                .withTime(time)
-                .build();
-=======
         return new DefaultPlatformContext(configuration, new NoOpMetrics(), CryptographyHolder.get(), time);
->>>>>>> 161bb5d8
     }
 
     @ParameterizedTest
