--- conflicted
+++ resolved
@@ -235,12 +235,7 @@
                 .withValue(TransactionConfig_.MAX_TRANSACTION_BYTES_PER_EVENT, Integer.MAX_VALUE)
                 .withValue(TransactionConfig_.MAX_TRANSACTION_COUNT_PER_EVENT, Integer.MAX_VALUE)
                 .withValue(TransactionConfig_.TRANSACTION_MAX_BYTES, Integer.MAX_VALUE)
-<<<<<<< HEAD
-                .withValue(PreconsensusEventStreamConfig_.COMPACT_LAST_FILE_ON_STARTUP, false)
-=======
-                .withValue(TransactionConfig_.MAX_ADDRESS_SIZE_ALLOWED, Integer.MAX_VALUE)
                 .withValue(PcesConfig_.COMPACT_LAST_FILE_ON_STARTUP, false)
->>>>>>> 758cddea
                 .getOrCreateConfig();
 
         final Metrics metrics = new NoOpMetrics();
