/*
 * Copyright (C) 2021-2023 Hedera Hashgraph, LLC
 *
 * Licensed under the Apache License, Version 2.0 (the "License");
 * you may not use this file except in compliance with the License.
 * You may obtain a copy of the License at
 *
 *      http://www.apache.org/licenses/LICENSE-2.0
 *
 * Unless required by applicable law or agreed to in writing, software
 * distributed under the License is distributed on an "AS IS" BASIS,
 * WITHOUT WARRANTIES OR CONDITIONS OF ANY KIND, either express or implied.
 * See the License for the specific language governing permissions and
 * limitations under the License.
 */

package com.swirlds.platform.test.grid;

import static com.swirlds.platform.test.grid.GridGraphResult.ASTERISK;
import static com.swirlds.platform.test.grid.GridGraphResult.SPACE;
import static com.swirlds.platform.test.grid.GridGraphResult.TAB;
import static com.swirlds.platform.test.grid.GridGraphResult.repeatedChar;

import java.io.PrintWriter;
import java.util.Comparator;
import java.util.HashMap;
import java.util.HashSet;
import java.util.List;
import java.util.Map;
import java.util.Objects;
import java.util.Set;
import java.util.stream.Collectors;
<<<<<<< HEAD
import org.apache.commons.lang3.builder.EqualsBuilder;
=======
import org.apache.commons.lang3.builder.CompareToBuilder;
>>>>>>> 9e01be3f

/**
 * A class which generates a TSV text grid with the results given. A header and a footer are also included.
 *
 * @param <X>
 * 		the type of the index for the x-coordinate
 * @param <Y>
 * 		the type of the index for the y-coordinate
 */
public class GridGraph<X extends Comparable<X>, Y extends Comparable<Y>>
        implements Comparable<GridGraph<X, Y>>, GridRenderer {

    /**
     * the graph name
     */
    private final String graphName;

    /**
     * the x-axis label string
     */
    private final String xAxisLabel;

    /**
     * the y-axis label string
     */
    private final String yAxisLabel;

    /**
     * the table value label string
     */
    private final String valueLabel;

    /**
     * the results set for a textual grid
     */
    private final Set<GridGraphResult<X, Y>> results;

    /**
     * the format spec for value entries
     */
    private final String formatSpec;

    /**
     * Construct a new GridGraph
     *
     * @param graphName
     * 		the name of the graph
     * @param xAxisLabel
     * 		the x-axis label
     * @param yAxisLabel
     * 		the y-axis label
     * @param valueLabel
     * 		the value label
     */
    protected GridGraph(
            final String graphName, final String xAxisLabel, final String yAxisLabel, final String valueLabel) {
        this(graphName, xAxisLabel, yAxisLabel, valueLabel, null);
    }

    /**
     * Construct a new GridGraph
     *
     * @param graphName
     * 		the name of the graph
     * @param xAxisLabel
     * 		the x-axis label
     * @param yAxisLabel
     * 		the y-axis label
     * @param valueLabel
     * 		the value label
     * @param formatSpec
     * 		the string format specifier for value entries
     */
    protected GridGraph(
            final String graphName,
            final String xAxisLabel,
            final String yAxisLabel,
            final String valueLabel,
            final String formatSpec) {
        this.graphName = graphName;
        this.xAxisLabel = xAxisLabel;
        this.yAxisLabel = yAxisLabel;
        this.valueLabel = valueLabel;
        this.results = new HashSet<>();
        this.formatSpec = formatSpec;
    }

    /**
     * Get the graph name
     *
     * @return the graph name
     */
    public String getGraphName() {
        return graphName;
    }

    /**
     * Get the x-axis name
     *
     * @return the x-axis name
     */
    public String getXAxisLabel() {
        return xAxisLabel;
    }

    /**
     * Get the y-axis name
     *
     * @return the y-axis name
     */
    public String getYAxisLabel() {
        return yAxisLabel;
    }

    /**
     * Get the value name
     *
     * @return the value name
     */
    public String getValueLabel() {
        return valueLabel;
    }

    /**
     * Insert a single value
     *
     * @param x
     * 		the x-coordinate for the value
     * @param y
     * 		the y-coordinate for the value
     * @param value
     * 		the value
     * @return true iff the value at the given coordinates was inserted (i.e., was not already present)
     */
    public boolean insertResult(final X x, final Y y, final Object value) {
        return results.add(new GridGraphResult<>(x, y, value, formatSpec));
    }

    /**
     * {@inheritDoc}
     *
     * @param writer
     */
    @Override
    public void render(final PrintWriter writer) {
        final Map<Y, Map<X, GridGraphResult<X, Y>>> matrix = createResultMatrix();
        final List<Y> yValues = matrix.keySet().stream().distinct().sorted().collect(Collectors.toList());
        final List<X> xValues = matrix.values().stream()
                .flatMap(m -> m.keySet().stream())
                .distinct()
                .sorted()
                .collect(Collectors.toList());

        writer.println(repeatedChar(ASTERISK, 80));
        writer.printf("%s Graph: %s%n", ASTERISK, getGraphName());
        writer.printf("%s \tX-Axis Label: \t\t%s%n", ASTERISK, getXAxisLabel());
        writer.printf("%s \tY-Axis Label: \t\t%s%n", ASTERISK, getYAxisLabel());
        writer.printf("%s \tValue Label: \t\t%s%n", ASTERISK, getValueLabel());
        writer.println(repeatedChar(ASTERISK, 80));
        writer.println();

        int idx = 0;
        writer.print(TAB);
        for (final X header : xValues) {
            writer.printf("%-6s", header);
            writer.print((idx < xValues.size() - 1) ? TAB : System.lineSeparator());
            idx++;
        }

        for (final Y colHeader : yValues) {
            final Map<X, GridGraphResult<X, Y>> row = matrix.getOrDefault(colHeader, new HashMap<>());
            writer.print(colHeader);
            writer.print(TAB);

            if (row.isEmpty()) {
                writer.println();
                continue;
            }

            idx = 0;
            for (final X header : xValues) {
                GridGraphResult<X, Y> value = row.get(header);

                if (value != null) {
                    value.render(writer);
                } else {
                    writer.printf(formatSpec, SPACE);
                }

                writer.print((idx < xValues.size() - 1) ? TAB : System.lineSeparator());
                idx++;
            }
        }

        writer.flush();
    }

    /**
     * {@inheritDoc}
     */
    @Override
    public boolean equals(final Object other) {
        if (this == other) {
            return true;
        }
        if (other == null || getClass() != other.getClass()) {
            return false;
        }
        final GridGraph<?, ?> gridGraph = (GridGraph<?, ?>) other;
        return Objects.equals(graphName, gridGraph.graphName);
    }

    /**
     * {@inheritDoc}
     */
    @Override
    public int hashCode() {
        return Objects.hash(graphName);
    }

    /**
     * {@inheritDoc}
     */
    @Override
    public int compareTo(final GridGraph<X, Y> that) {
        if (this == that) {
            return 0;
        }

        if (that == null || getClass() != that.getClass()) {
            return 1;
        }

        return Comparator.<GridGraph<X, Y>, String>comparing(GridGraph::getGraphName)
                .compare(this, that);
    }

    /**
     * Create a map of maps to represent the table values
     *
     * @return the value matrix
     */
    private Map<Y, Map<X, GridGraphResult<X, Y>>> createResultMatrix() {
        final Map<Y, Map<X, GridGraphResult<X, Y>>> matrix = new HashMap<>();

        for (final GridGraphResult<X, Y> r : results) {
            matrix.compute(r.getY(), (k, v) -> {
                if (v == null) {
                    v = new HashMap<>();
                }

                v.putIfAbsent(r.getX(), r);
                return v;
            });
        }

        return matrix;
    }
}<|MERGE_RESOLUTION|>--- conflicted
+++ resolved
@@ -30,11 +30,6 @@
 import java.util.Objects;
 import java.util.Set;
 import java.util.stream.Collectors;
-<<<<<<< HEAD
-import org.apache.commons.lang3.builder.EqualsBuilder;
-=======
-import org.apache.commons.lang3.builder.CompareToBuilder;
->>>>>>> 9e01be3f
 
 /**
  * A class which generates a TSV text grid with the results given. A header and a footer are also included.
