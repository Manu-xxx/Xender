--- conflicted
+++ resolved
@@ -622,30 +622,14 @@
             // so that the listener's maxGen == caller's min non-ancient gen
             caller.expireBelow(listenerMinNonAncient);
 
-<<<<<<< HEAD
-            listenerMaxGen = SyncUtils.getMaxGen(listener.getShadowGraph().getTips());
-            final long callerMinGen = SyncUtils.getMinGen(caller.getShadowGraph()
-=======
             long callerMaxGen = SyncUtils.getMaxGen(caller.getShadowGraph().getTips());
             // make the min non-ancient gen slightly below the max gen
             long callerMinNonAncient = callerMaxGen - (callerMaxGen/10);
             long callerMinGen = SyncUtils.getMinGen(caller.getShadowGraph()
->>>>>>> 4bc8951c
                     .findAncestors(caller.getShadowGraph().getTips(), (e) -> true));
 
             assertEquals(listenerMinNonAncient, callerMinGen, "listener max gen and caller min gen should be equal.");
 
-<<<<<<< HEAD
-            final long callerMaxGen =
-                    SyncUtils.getMaxGen(caller.getShadowGraph().getTips());
-            final long listenerMinGen = SyncUtils.getMinGen(listener.getShadowGraph()
-                    .findAncestors(listener.getShadowGraph().getTips(), (e) -> true));
-
-            when(caller.getConsensus().getMaxRoundGeneration()).thenReturn(callerMaxGen);
-            when(caller.getConsensus().getMinRoundGeneration()).thenReturn(callerMinGen);
-            when(caller.getConsensus().getMinGenerationNonAncient()).thenReturn(callerMinGen);
-=======
->>>>>>> 4bc8951c
             when(listener.getConsensus().getMaxRoundGeneration()).thenReturn(listenerMaxGen);
             when(listener.getConsensus().getMinGenerationNonAncient()).thenReturn(listenerMinNonAncient);
             when(listener.getConsensus().getMinRoundGeneration()).thenReturn(listenerMinGen);
