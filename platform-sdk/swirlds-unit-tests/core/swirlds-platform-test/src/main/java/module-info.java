--- conflicted
+++ resolved
@@ -6,11 +6,8 @@
     requires transitive com.swirlds.platform.core;
     requires com.swirlds.config.api.test.fixtures;
     requires com.swirlds.config.api;
-<<<<<<< HEAD
     requires com.swirlds.metrics.api;
-=======
     requires com.swirlds.logging;
->>>>>>> d7c6703a
     requires com.swirlds.test.framework;
     requires java.desktop;
     requires org.apache.logging.log4j;
