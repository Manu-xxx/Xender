/*
 * Copyright (C) 2022-2024 Hedera Hashgraph, LLC
 *
 * Licensed under the Apache License, Version 2.0 (the "License");
 * you may not use this file except in compliance with the License.
 * You may obtain a copy of the License at
 *
 *      http://www.apache.org/licenses/LICENSE-2.0
 *
 * Unless required by applicable law or agreed to in writing, software
 * distributed under the License is distributed on an "AS IS" BASIS,
 * WITHOUT WARRANTIES OR CONDITIONS OF ANY KIND, either express or implied.
 * See the License for the specific language governing permissions and
 * limitations under the License.
 */

package com.swirlds.platform.test.consensus;

import static com.swirlds.common.wiring.wires.SolderType.INJECT;
import static org.mockito.Mockito.mock;

import com.swirlds.base.time.Time;
import com.swirlds.common.context.PlatformContext;
import com.swirlds.common.platform.NodeId;
import com.swirlds.common.wiring.model.WiringModel;
import com.swirlds.platform.Consensus;
import com.swirlds.platform.ConsensusImpl;
import com.swirlds.platform.components.LinkedEventIntake;
import com.swirlds.platform.consensus.ConsensusConfig;
import com.swirlds.platform.consensus.ConsensusSnapshot;
import com.swirlds.platform.consensus.NonAncientEventWindow;
import com.swirlds.platform.event.GossipEvent;
import com.swirlds.platform.event.linking.InOrderLinker;
import com.swirlds.platform.gossip.IntakeEventCounter;
import com.swirlds.platform.gossip.NoOpIntakeEventCounter;
import com.swirlds.platform.gossip.shadowgraph.LatestEventTipsetTracker;
import com.swirlds.platform.gossip.shadowgraph.ShadowGraph;
import com.swirlds.platform.gossip.shadowgraph.ShadowGraphEventObserver;
import com.swirlds.platform.internal.ConsensusRound;
import com.swirlds.platform.internal.EventImpl;
import com.swirlds.platform.metrics.SyncMetrics;
import com.swirlds.platform.observers.EventObserverDispatcher;
import com.swirlds.platform.state.signed.LoadableFromSignedState;
import com.swirlds.platform.state.signed.SignedState;
import com.swirlds.platform.system.address.AddressBook;
import com.swirlds.platform.test.consensus.framework.ConsensusOutput;
import com.swirlds.platform.test.fixtures.event.IndexedEvent;
import com.swirlds.platform.wiring.InOrderLinkerWiring;
import com.swirlds.platform.wiring.LinkedEventIntakeWiring;
import com.swirlds.platform.wiring.PlatformSchedulers;
import com.swirlds.test.framework.config.TestConfigBuilder;
import com.swirlds.test.framework.context.TestPlatformContextBuilder;
import edu.umd.cs.findbugs.annotations.NonNull;
import edu.umd.cs.findbugs.annotations.Nullable;
import java.util.Deque;
import java.util.List;

/**
 * Event intake with consensus and shadowgraph, used for testing
 */
public class TestIntake implements LoadableFromSignedState {
    private final ConsensusImpl consensus;
    private final ShadowGraph shadowGraph;
    private final ConsensusOutput output;

    private final ConsensusConfig consensusConfig;

    private final InOrderLinkerWiring linkerWiring;
    private final LinkedEventIntakeWiring linkedEventIntakeWiring;

    /**
     * @param addressBook the address book used by this intake
     */
    public TestIntake(@NonNull final AddressBook addressBook, @NonNull final ConsensusConfig consensusConfig) {
        final Time time = Time.getCurrent();
        output = new ConsensusOutput(time);
<<<<<<< HEAD
        this.consensusConfig = consensusConfig;

        consensus = new ConsensusImpl(consensusConfig, ConsensusUtils.NOOP_CONSENSUS_METRICS, addressBook);
=======
        // FUTURE WORK: Broaden this test sweet to include testing ancient threshold via birth round.
        consensus = new ConsensusImpl(consensusConfig, ConsensusUtils.NOOP_CONSENSUS_METRICS, ab, false);
>>>>>>> 758cddea
        shadowGraph =
                new ShadowGraph(Time.getCurrent(), mock(SyncMetrics.class), mock(AddressBook.class), new NodeId(0));

        final NodeId selfId = new NodeId(0);
        final PlatformContext platformContext = TestPlatformContextBuilder.create()
                .withConfiguration(new TestConfigBuilder().getOrCreateConfig())
                .build();
        final WiringModel model = WiringModel.create(platformContext, time);
        final PlatformSchedulers schedulers = PlatformSchedulers.create(platformContext, model);

        final IntakeEventCounter intakeEventCounter = new NoOpIntakeEventCounter();
        final InOrderLinker linker = new InOrderLinker(platformContext, time, intakeEventCounter);
        linkerWiring = InOrderLinkerWiring.create(schedulers.inOrderLinkerScheduler());
        linkerWiring.bind(linker);

        final EventObserverDispatcher dispatcher =
                new EventObserverDispatcher(new ShadowGraphEventObserver(shadowGraph, null), output);
        final LatestEventTipsetTracker latestEventTipsetTracker =
                new LatestEventTipsetTracker(time, addressBook, selfId);

        final LinkedEventIntake linkedEventIntake = new LinkedEventIntake(
                platformContext,
                time,
                () -> consensus,
                dispatcher,
                shadowGraph,
                latestEventTipsetTracker,
                intakeEventCounter);

        linkedEventIntakeWiring = LinkedEventIntakeWiring.create(schedulers.linkedEventIntakeScheduler());
        linkedEventIntakeWiring.bind(linkedEventIntake);

        linkerWiring.eventOutput().solderTo(linkedEventIntakeWiring.eventInput());
        linkedEventIntakeWiring
                .nonAncientEventWindowOutput()
                .solderTo(linkerWiring.nonAncientEventWindowInput(), INJECT);

        model.start();
    }

    /**
     * Link an event to its parents and add it to consensus and shadowgraph
     *
     * @param event the event to add
     */
    public void addEvent(@NonNull final GossipEvent event) {
        linkerWiring.eventInput().put(event);
    }

    /**
     * Same as {@link #addEvent(GossipEvent)} but for a list of events
     */
    public void addEvents(@NonNull final List<IndexedEvent> events) {
        for (final IndexedEvent event : events) {
            addEvent(event.getBaseEvent());
        }
    }

    /**
     * Same as {@link #addEvent(GossipEvent)} but skips the linking and inserts this instance
     */
    public void addLinkedEvent(@NonNull final EventImpl event) {
        linkedEventIntakeWiring.eventInput().put(event);
    }

    /**
     * @return the consensus used by this intake
     */
    public @NonNull Consensus getConsensus() {
        return consensus;
    }

    /**
     * @return the shadowgraph used by this intake
     */
    public @NonNull ShadowGraph getShadowGraph() {
        return shadowGraph;
    }

    /**
     * @return a queue of all rounds that have reached consensus
     */
    public @NonNull Deque<ConsensusRound> getConsensusRounds() {
        return output.getConsensusRounds();
    }

    public @Nullable ConsensusRound getLatestRound() {
        return output.getConsensusRounds().pollLast();
    }

    @Override
    public void loadFromSignedState(@NonNull final SignedState signedState) {
        consensus.loadFromSignedState(signedState);
        shadowGraph.clear();
    }

    public void loadSnapshot(@NonNull final ConsensusSnapshot snapshot) {
        consensus.loadSnapshot(snapshot);

        linkerWiring
                .nonAncientEventWindowInput()
                .put(NonAncientEventWindow.createUsingRoundsNonAncient(
                        consensus.getLastRoundDecided(),
                        consensus.getMinGenerationNonAncient(),
                        consensusConfig.roundsNonAncient()));

        shadowGraph.clear();
        shadowGraph.startFromGeneration(consensus.getMinGenerationNonAncient());
    }

    public void flush() {
        linkerWiring.flushRunnable().run();
        linkedEventIntakeWiring.flushRunnable().run();
    }

    public @NonNull ConsensusOutput getOutput() {
        return output;
    }

    public void reset() {
        consensus.reset();
        shadowGraph.clear();
        output.clear();
    }
}<|MERGE_RESOLUTION|>--- conflicted
+++ resolved
@@ -74,14 +74,10 @@
     public TestIntake(@NonNull final AddressBook addressBook, @NonNull final ConsensusConfig consensusConfig) {
         final Time time = Time.getCurrent();
         output = new ConsensusOutput(time);
-<<<<<<< HEAD
         this.consensusConfig = consensusConfig;
 
-        consensus = new ConsensusImpl(consensusConfig, ConsensusUtils.NOOP_CONSENSUS_METRICS, addressBook);
-=======
         // FUTURE WORK: Broaden this test sweet to include testing ancient threshold via birth round.
-        consensus = new ConsensusImpl(consensusConfig, ConsensusUtils.NOOP_CONSENSUS_METRICS, ab, false);
->>>>>>> 758cddea
+        consensus = new ConsensusImpl(consensusConfig, ConsensusUtils.NOOP_CONSENSUS_METRICS, addressBook, false);
         shadowGraph =
                 new ShadowGraph(Time.getCurrent(), mock(SyncMetrics.class), mock(AddressBook.class), new NodeId(0));
 
@@ -181,12 +177,16 @@
     public void loadSnapshot(@NonNull final ConsensusSnapshot snapshot) {
         consensus.loadSnapshot(snapshot);
 
+        // FUTURE WORK: remove the fourth variable setting useBirthRound to false when we switch from comparing
+        // minGenNonAncient to comparing birthRound to minRoundNonAncient.  Until then, it is always false in
+        // production.
         linkerWiring
                 .nonAncientEventWindowInput()
                 .put(NonAncientEventWindow.createUsingRoundsNonAncient(
                         consensus.getLastRoundDecided(),
                         consensus.getMinGenerationNonAncient(),
-                        consensusConfig.roundsNonAncient()));
+                        consensusConfig.roundsNonAncient(),
+                        false));
 
         shadowGraph.clear();
         shadowGraph.startFromGeneration(consensus.getMinGenerationNonAncient());
