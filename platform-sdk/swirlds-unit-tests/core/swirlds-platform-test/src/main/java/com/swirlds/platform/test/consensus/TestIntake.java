/*
 * Copyright (C) 2022-2023 Hedera Hashgraph, LLC
 *
 * Licensed under the Apache License, Version 2.0 (the "License");
 * you may not use this file except in compliance with the License.
 * You may obtain a copy of the License at
 *
 *      http://www.apache.org/licenses/LICENSE-2.0
 *
 * Unless required by applicable law or agreed to in writing, software
 * distributed under the License is distributed on an "AS IS" BASIS,
 * WITHOUT WARRANTIES OR CONDITIONS OF ANY KIND, either express or implied.
 * See the License for the specific language governing permissions and
 * limitations under the License.
 */

package com.swirlds.platform.test.consensus;

import static org.mockito.Mockito.mock;

import com.swirlds.base.time.Time;
import com.swirlds.common.config.ConsensusConfig;
import com.swirlds.common.config.singleton.ConfigurationHolder;
import com.swirlds.common.system.NodeId;
import com.swirlds.common.system.address.AddressBook;
import com.swirlds.platform.Consensus;
import com.swirlds.platform.ConsensusImpl;
import com.swirlds.platform.components.EventIntake;
import com.swirlds.platform.consensus.ConsensusSnapshot;
import com.swirlds.platform.event.GossipEvent;
import com.swirlds.platform.event.linking.EventLinker;
import com.swirlds.platform.event.linking.InOrderLinker;
import com.swirlds.platform.event.linking.ParentFinder;
import com.swirlds.platform.gossip.shadowgraph.ShadowGraph;
import com.swirlds.platform.gossip.shadowgraph.ShadowGraphEventObserver;
import com.swirlds.platform.internal.ConsensusRound;
import com.swirlds.platform.internal.EventImpl;
import com.swirlds.platform.metrics.SyncMetrics;
import com.swirlds.platform.observers.EventObserverDispatcher;
import com.swirlds.platform.state.signed.LoadableFromSignedState;
import com.swirlds.platform.state.signed.SignedState;
import com.swirlds.platform.test.consensus.framework.ConsensusOutput;
import com.swirlds.platform.test.event.IndexedEvent;
import java.util.Arrays;
import java.util.Deque;
import java.util.List;

/** Event intake with consensus and shadowgraph, used for testing */
public class TestIntake implements LoadableFromSignedState {
    private final ConsensusImpl consensus;
    private final ShadowGraph shadowGraph;
    private final EventIntake intake;
    private final ConsensusOutput output;
    private int numEventsAdded = 0;

    public TestIntake(final AddressBook ab) {
<<<<<<< HEAD
        this(ab, OSTime.getInstance());
=======
        this(ab, NOOP_MINGEN);
    }

    public TestIntake(final AddressBook ab, final BiConsumer<Long, Long> minGenConsumer) {
        this(ab, minGenConsumer, Time.getCurrent());
>>>>>>> c3c36dfa
    }

    public TestIntake(final AddressBook ab, final Time time) {
        this(ab, time, ConfigurationHolder.getConfigData(ConsensusConfig.class));
    }

    public TestIntake(final AddressBook ab, final ConsensusConfig consensusConfig) {
<<<<<<< HEAD
        this(ab, OSTime.getInstance(), consensusConfig);
=======
        this(ab, NOOP_MINGEN, Time.getCurrent(), consensusConfig);
>>>>>>> c3c36dfa
    }

    /**
     * @param ab the address book used by this intake
     */
    public TestIntake(final AddressBook ab, final Time time, final ConsensusConfig consensusConfig) {
        output = new ConsensusOutput(time);
        consensus = new ConsensusImpl(consensusConfig, ConsensusUtils.NOOP_CONSENSUS_METRICS, ab);
        shadowGraph = new ShadowGraph(mock(SyncMetrics.class));
        final ParentFinder parentFinder = new ParentFinder(shadowGraph::hashgraphEvent);
        final EventLinker linker = new InOrderLinker(consensusConfig, parentFinder, l -> null);
        final EventObserverDispatcher dispatcher =
                new EventObserverDispatcher(new ShadowGraphEventObserver(shadowGraph), output);
        intake = new EventIntake(
                new NodeId(0L), // only used for logging
                linker,
                this::getConsensus,
                ab,
                dispatcher,
                ConsensusUtils.NOOP_INTAKE_CYCLE_STATS,
                shadowGraph);
    }

    /**
     * Link an event to its parents and add it to consensus and shadowgraph
     *
     * @param event the event to add
     */
    public void addEvent(final GossipEvent event) {
        intake.addUnlinkedEvent(event);
        numEventsAdded++;
    }

    /**
     * Same as {@link #addEvent(GossipEvent)}
     *
     * <p>Note: this event won't be the one inserted, intake will create a new instance that will
     * wrap the {@link com.swirlds.common.system.events.BaseEvent}
     */
    public void addEvent(final EventImpl event) {
        intake.addUnlinkedEvent(event.getBaseEvent());
        numEventsAdded++;
    }

    /** Same as {@link #addEvent(GossipEvent)} but for a list of events */
    public void addEvents(final List<IndexedEvent> events) {
        for (final IndexedEvent event : events) {
            addEvent(event.getBaseEvent());
        }
    }

    /** Same as {@link #addEvent(GossipEvent)} but skips the linking and inserts this instance */
    public void addLinkedEvent(final EventImpl event) {
        intake.addEvent(event);
        numEventsAdded++;
    }

    /**
     * @return the consensus used by this intake
     */
    public Consensus getConsensus() {
        return consensus;
    }

    /**
     * @return the shadowgraph used by this intake
     */
    public ShadowGraph getShadowGraph() {
        return shadowGraph;
    }

    /**
     * @return a queue of all events that have been marked as stale
     */
    public Deque<EventImpl> getStaleEvents() {
        return output.getStaleEvents();
    }

    /**
     * @return a queue of all rounds that have reached consensus
     */
    public Deque<ConsensusRound> getConsensusRounds() {
        return output.getConsensusRounds();
    }

    public ConsensusRound getLatestRound(){
        return output.getConsensusRounds().pollLast();
    }

    /** prints the number of events in each round that reached consensus */
    public void printRoundSizes() {
        for (final ConsensusRound round : getConsensusRounds()) {
            System.out.printf("%s in round %s%n", round.getNumEvents(), round.getRoundNum());
        }
    }

    @Override
    public void loadFromSignedState(final SignedState signedState) {
        consensus.loadFromSignedState(signedState);
        shadowGraph.clear();
        shadowGraph.initFromEvents(Arrays.asList(signedState.getEvents()), consensus.getMinRoundGeneration());
    }

    public void loadSnapshot(final ConsensusSnapshot snapshot) {
        consensus.loadSnapshot(snapshot);
        shadowGraph.clear();
        shadowGraph.startFromGeneration(consensus.getMinGenerationNonAncient());
    }

    public int getNumEventsAdded() {
        return numEventsAdded;
    }

    public ConsensusOutput getOutput() {
        return output;
    }

    public void reset() {
        consensus.reset();
        shadowGraph.clear();
        output.clear();
        numEventsAdded = 0;
    }
}<|MERGE_RESOLUTION|>--- conflicted
+++ resolved
@@ -54,15 +54,7 @@
     private int numEventsAdded = 0;
 
     public TestIntake(final AddressBook ab) {
-<<<<<<< HEAD
-        this(ab, OSTime.getInstance());
-=======
-        this(ab, NOOP_MINGEN);
-    }
-
-    public TestIntake(final AddressBook ab, final BiConsumer<Long, Long> minGenConsumer) {
-        this(ab, minGenConsumer, Time.getCurrent());
->>>>>>> c3c36dfa
+        this(ab, Time.getCurrent());
     }
 
     public TestIntake(final AddressBook ab, final Time time) {
@@ -70,11 +62,7 @@
     }
 
     public TestIntake(final AddressBook ab, final ConsensusConfig consensusConfig) {
-<<<<<<< HEAD
-        this(ab, OSTime.getInstance(), consensusConfig);
-=======
-        this(ab, NOOP_MINGEN, Time.getCurrent(), consensusConfig);
->>>>>>> c3c36dfa
+        this(ab, Time.getCurrent(), consensusConfig);
     }
 
     /**
