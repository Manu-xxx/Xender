/*
 * Copyright (C) 2022-2023 Hedera Hashgraph, LLC
 *
 * Licensed under the Apache License, Version 2.0 (the "License");
 * you may not use this file except in compliance with the License.
 * You may obtain a copy of the License at
 *
 *      http://www.apache.org/licenses/LICENSE-2.0
 *
 * Unless required by applicable law or agreed to in writing, software
 * distributed under the License is distributed on an "AS IS" BASIS,
 * WITHOUT WARRANTIES OR CONDITIONS OF ANY KIND, either express or implied.
 * See the License for the specific language governing permissions and
 * limitations under the License.
 */

package com.swirlds.platform.test.consensus;

import static com.swirlds.common.threading.manager.AdHocThreadManager.getStaticThreadManager;
import static org.mockito.Mockito.mock;

import com.swirlds.base.time.Time;
import com.swirlds.common.config.ConsensusConfig;
import com.swirlds.common.config.singleton.ConfigurationHolder;
import com.swirlds.common.context.PlatformContext;
import com.swirlds.common.system.NodeId;
import com.swirlds.common.system.address.AddressBook;
import com.swirlds.platform.Consensus;
import com.swirlds.platform.ConsensusImpl;
import com.swirlds.platform.components.EventIntake;
import com.swirlds.platform.consensus.ConsensusSnapshot;
import com.swirlds.platform.event.GossipEvent;
import com.swirlds.platform.event.linking.EventLinker;
import com.swirlds.platform.event.linking.InOrderLinker;
import com.swirlds.platform.event.linking.ParentFinder;
import com.swirlds.platform.gossip.shadowgraph.ShadowGraph;
import com.swirlds.platform.gossip.shadowgraph.ShadowGraphEventObserver;
import com.swirlds.platform.internal.ConsensusRound;
import com.swirlds.platform.internal.EventImpl;
import com.swirlds.platform.metrics.SyncMetrics;
import com.swirlds.platform.observers.EventObserverDispatcher;
import com.swirlds.platform.state.signed.LoadableFromSignedState;
import com.swirlds.platform.state.signed.SignedState;
<<<<<<< HEAD
import com.swirlds.platform.test.consensus.framework.ConsensusOutput;
import com.swirlds.platform.test.event.IndexedEvent;
=======
import com.swirlds.platform.test.fixtures.event.IndexedEvent;
import com.swirlds.test.framework.context.TestPlatformContextBuilder;
>>>>>>> c697eb95
import java.util.Arrays;
import java.util.Deque;
import java.util.List;

/** Event intake with consensus and shadowgraph, used for testing */
public class TestIntake implements LoadableFromSignedState {
    private final ConsensusImpl consensus;
    private final ShadowGraph shadowGraph;
    private final EventIntake intake;
    private final ConsensusOutput output;
    private int numEventsAdded = 0;

    public TestIntake(final AddressBook ab) {
        this(ab, Time.getCurrent());
    }

    public TestIntake(final AddressBook ab, final Time time) {
        this(ab, time, ConfigurationHolder.getConfigData(ConsensusConfig.class));
    }

    public TestIntake(final AddressBook ab, final ConsensusConfig consensusConfig) {
        this(ab, Time.getCurrent(), consensusConfig);
    }

    /**
     * @param ab the address book used by this intake
     */
    public TestIntake(final AddressBook ab, final Time time, final ConsensusConfig consensusConfig) {
        output = new ConsensusOutput(time);
        consensus = new ConsensusImpl(consensusConfig, ConsensusUtils.NOOP_CONSENSUS_METRICS, ab);
        shadowGraph = new ShadowGraph(mock(SyncMetrics.class));
        final ParentFinder parentFinder = new ParentFinder(shadowGraph::hashgraphEvent);
<<<<<<< HEAD
        final EventLinker linker = new InOrderLinker(consensusConfig, parentFinder, l -> null);
        final EventObserverDispatcher dispatcher =
                new EventObserverDispatcher(new ShadowGraphEventObserver(shadowGraph), output);
=======
        final EventLinker linker = new InOrderLinker(
                Time.getCurrent(), ConfigurationHolder.getConfigData(ConsensusConfig.class), parentFinder, l -> null);
        final EventObserverDispatcher dispatcher =
                new EventObserverDispatcher(new ShadowGraphEventObserver(shadowGraph), this);

        final PlatformContext platformContext =
                TestPlatformContextBuilder.create().build();

>>>>>>> c697eb95
        intake = new EventIntake(
                platformContext,
                getStaticThreadManager(),
                Time.getCurrent(),
                new NodeId(0L), // only used for logging
                linker,
                this::getConsensus,
                ab,
                dispatcher,
                ConsensusUtils.NOOP_INTAKE_CYCLE_STATS,
                shadowGraph,
                e -> {});
    }

    /**
     * Link an event to its parents and add it to consensus and shadowgraph
     *
     * @param event the event to add
     */
    public void addEvent(final GossipEvent event) {
        intake.addUnlinkedEvent(event);
        numEventsAdded++;
    }

    /**
     * Same as {@link #addEvent(GossipEvent)}
     *
     * <p>Note: this event won't be the one inserted, intake will create a new instance that will
     * wrap the {@link com.swirlds.common.system.events.BaseEvent}
     */
    public void addEvent(final EventImpl event) {
        intake.addUnlinkedEvent(event.getBaseEvent());
        numEventsAdded++;
    }

    /** Same as {@link #addEvent(GossipEvent)} but for a list of events */
    public void addEvents(final List<IndexedEvent> events) {
        for (final IndexedEvent event : events) {
            addEvent(event.getBaseEvent());
        }
    }

    /** Same as {@link #addEvent(GossipEvent)} but skips the linking and inserts this instance */
    public void addLinkedEvent(final EventImpl event) {
        intake.addEvent(event);
        numEventsAdded++;
    }

    /**
     * @return the consensus used by this intake
     */
    public Consensus getConsensus() {
        return consensus;
    }

    /**
     * @return the shadowgraph used by this intake
     */
    public ShadowGraph getShadowGraph() {
        return shadowGraph;
    }

    /**
     * @return a queue of all events that have been marked as stale
     */
    public Deque<EventImpl> getStaleEvents() {
        return output.getStaleEvents();
    }

    /**
     * @return a queue of all rounds that have reached consensus
     */
    public Deque<ConsensusRound> getConsensusRounds() {
        return output.getConsensusRounds();
    }

    public ConsensusRound getLatestRound(){
        return output.getConsensusRounds().pollLast();
    }

    /** prints the number of events in each round that reached consensus */
    public void printRoundSizes() {
        for (final ConsensusRound round : getConsensusRounds()) {
            System.out.printf("%s in round %s%n", round.getNumEvents(), round.getRoundNum());
        }
    }

    @Override
    public void loadFromSignedState(final SignedState signedState) {
        consensus.loadFromSignedState(signedState);
        shadowGraph.clear();
        shadowGraph.initFromEvents(Arrays.asList(signedState.getEvents()), consensus.getMinRoundGeneration());
    }

    public void loadSnapshot(final ConsensusSnapshot snapshot) {
        consensus.loadSnapshot(snapshot);
        shadowGraph.clear();
        shadowGraph.startFromGeneration(consensus.getMinGenerationNonAncient());
    }

    public int getNumEventsAdded() {
        return numEventsAdded;
    }

    public ConsensusOutput getOutput() {
        return output;
    }

    public void reset() {
        consensus.reset();
        shadowGraph.clear();
        output.clear();
        numEventsAdded = 0;
    }
}<|MERGE_RESOLUTION|>--- conflicted
+++ resolved
@@ -41,13 +41,9 @@
 import com.swirlds.platform.observers.EventObserverDispatcher;
 import com.swirlds.platform.state.signed.LoadableFromSignedState;
 import com.swirlds.platform.state.signed.SignedState;
-<<<<<<< HEAD
 import com.swirlds.platform.test.consensus.framework.ConsensusOutput;
-import com.swirlds.platform.test.event.IndexedEvent;
-=======
 import com.swirlds.platform.test.fixtures.event.IndexedEvent;
 import com.swirlds.test.framework.context.TestPlatformContextBuilder;
->>>>>>> c697eb95
 import java.util.Arrays;
 import java.util.Deque;
 import java.util.List;
@@ -80,20 +76,14 @@
         consensus = new ConsensusImpl(consensusConfig, ConsensusUtils.NOOP_CONSENSUS_METRICS, ab);
         shadowGraph = new ShadowGraph(mock(SyncMetrics.class));
         final ParentFinder parentFinder = new ParentFinder(shadowGraph::hashgraphEvent);
-<<<<<<< HEAD
-        final EventLinker linker = new InOrderLinker(consensusConfig, parentFinder, l -> null);
-        final EventObserverDispatcher dispatcher =
-                new EventObserverDispatcher(new ShadowGraphEventObserver(shadowGraph), output);
-=======
         final EventLinker linker = new InOrderLinker(
                 Time.getCurrent(), ConfigurationHolder.getConfigData(ConsensusConfig.class), parentFinder, l -> null);
         final EventObserverDispatcher dispatcher =
-                new EventObserverDispatcher(new ShadowGraphEventObserver(shadowGraph), this);
+                new EventObserverDispatcher(new ShadowGraphEventObserver(shadowGraph), output);
 
         final PlatformContext platformContext =
                 TestPlatformContextBuilder.create().build();
 
->>>>>>> c697eb95
         intake = new EventIntake(
                 platformContext,
                 getStaticThreadManager(),
