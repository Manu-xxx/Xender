/*
 * Copyright (C) 2022-2023 Hedera Hashgraph, LLC
 *
 * Licensed under the Apache License, Version 2.0 (the "License");
 * you may not use this file except in compliance with the License.
 * You may obtain a copy of the License at
 *
 *      http://www.apache.org/licenses/LICENSE-2.0
 *
 * Unless required by applicable law or agreed to in writing, software
 * distributed under the License is distributed on an "AS IS" BASIS,
 * WITHOUT WARRANTIES OR CONDITIONS OF ANY KIND, either express or implied.
 * See the License for the specific language governing permissions and
 * limitations under the License.
 */

package com.swirlds.platform.test.consensus;

import static com.swirlds.common.threading.manager.AdHocThreadManager.getStaticThreadManager;
import static org.mockito.Mockito.mock;

import com.swirlds.base.time.Time;
import com.swirlds.common.config.ConsensusConfig;
import com.swirlds.common.context.PlatformContext;
import com.swirlds.common.metrics.extensions.PhaseTimer;
import com.swirlds.common.system.NodeId;
import com.swirlds.common.system.address.AddressBook;
import com.swirlds.platform.Consensus;
import com.swirlds.platform.ConsensusImpl;
import com.swirlds.platform.components.EventIntake;
import com.swirlds.platform.consensus.ConsensusSnapshot;
import com.swirlds.platform.event.GossipEvent;
import com.swirlds.platform.event.linking.EventLinker;
import com.swirlds.platform.event.linking.OrphanBufferingLinker;
import com.swirlds.platform.event.linking.ParentFinder;
import com.swirlds.platform.gossip.IntakeEventCounter;
import com.swirlds.platform.gossip.shadowgraph.ShadowGraph;
import com.swirlds.platform.gossip.shadowgraph.ShadowGraphEventObserver;
import com.swirlds.platform.internal.ConsensusRound;
import com.swirlds.platform.internal.EventImpl;
import com.swirlds.platform.metrics.SyncMetrics;
import com.swirlds.platform.observers.EventObserverDispatcher;
import com.swirlds.platform.state.signed.LoadableFromSignedState;
import com.swirlds.platform.state.signed.SignedState;
import com.swirlds.platform.test.consensus.framework.ConsensusOutput;
import com.swirlds.platform.test.fixtures.event.IndexedEvent;
import com.swirlds.test.framework.config.TestConfigBuilder;
import com.swirlds.test.framework.context.TestPlatformContextBuilder;
import edu.umd.cs.findbugs.annotations.NonNull;
import edu.umd.cs.findbugs.annotations.Nullable;
import java.util.Arrays;
import java.util.Deque;
import java.util.List;

/** Event intake with consensus and shadowgraph, used for testing */
public class TestIntake implements LoadableFromSignedState {
    private final ConsensusImpl consensus;
    private final ShadowGraph shadowGraph;
    private final EventIntake intake;
    private final ConsensusOutput output;
    private int numEventsAdded = 0;

    /**
     * See {@link #TestIntake(AddressBook, Time, ConsensusConfig)}
     */
    public TestIntake(@NonNull final AddressBook ab) {
        this(ab, Time.getCurrent());
    }

    /**
     * See {@link #TestIntake(AddressBook, Time, ConsensusConfig)}
     */
    public TestIntake(@NonNull final AddressBook ab, @NonNull final Time time) {
        this(ab, time, new TestConfigBuilder().getOrCreateConfig().getConfigData(ConsensusConfig.class));
    }

    /**
     * See {@link #TestIntake(AddressBook, Time, ConsensusConfig)}
     */
    public TestIntake(@NonNull final AddressBook ab, @NonNull final ConsensusConfig consensusConfig) {
        this(ab, Time.getCurrent(), consensusConfig);
    }

    /**
     * @param ab the address book used by this intake
     * @param time the time used by this intake
     * @param consensusConfig the consensus config used by this intake
     */
    public TestIntake(
            @NonNull final AddressBook ab, @NonNull final Time time, @NonNull final ConsensusConfig consensusConfig) {
        output = new ConsensusOutput(time);
        consensus = new ConsensusImpl(consensusConfig, ConsensusUtils.NOOP_CONSENSUS_METRICS, ab);
        shadowGraph = new ShadowGraph(mock(SyncMetrics.class));
        final ParentFinder parentFinder = new ParentFinder(shadowGraph::hashgraphEvent);

        final EventLinker linker =
                new OrphanBufferingLinker(consensusConfig, parentFinder, 100000, mock(IntakeEventCounter.class));

        final EventObserverDispatcher dispatcher =
                new EventObserverDispatcher(new ShadowGraphEventObserver(shadowGraph), output);

        final PlatformContext platformContext = TestPlatformContextBuilder.create()
                .withConfiguration(new TestConfigBuilder()
                        .withValue("event.asyncPrehandle", false)
                        .getOrCreateConfig())
                .build();

        intake = new EventIntake(
                platformContext,
                getStaticThreadManager(),
                Time.getCurrent(),
                new NodeId(0L), // only used for logging
                linker,
                this::getConsensus,
                ab,
                dispatcher,
                mock(PhaseTimer.class),
                shadowGraph,
                e -> {},
                mock(IntakeEventCounter.class));
    }

    /**
     * Link an event to its parents and add it to consensus and shadowgraph
     *
     * @param event the event to add
     */
    public void addEvent(@NonNull final GossipEvent event) {
        intake.addUnlinkedEvent(event);
        numEventsAdded++;
    }

    /**
     * Same as {@link #addEvent(GossipEvent)}
     *
     * <p>Note: this event won't be the one inserted, intake will create a new instance that will
     * wrap the {@link com.swirlds.common.system.events.BaseEvent}
     */
    public void addEvent(@NonNull final EventImpl event) {
        intake.addUnlinkedEvent(event.getBaseEvent());
        numEventsAdded++;
    }

    /** Same as {@link #addEvent(GossipEvent)} but for a list of events */
    public void addEvents(@NonNull final List<IndexedEvent> events) {
        for (final IndexedEvent event : events) {
            addEvent(event.getBaseEvent());
        }
    }

    /** Same as {@link #addEvent(GossipEvent)} but skips the linking and inserts this instance */
    public void addLinkedEvent(@NonNull final EventImpl event) {
        intake.addEvent(event);
        numEventsAdded++;
    }

    /**
     * @return the consensus used by this intake
     */
    public @NonNull Consensus getConsensus() {
        return consensus;
    }

    /**
     * @return the shadowgraph used by this intake
     */
    public @NonNull ShadowGraph getShadowGraph() {
        return shadowGraph;
    }

    /**
     * @return a queue of all rounds that have reached consensus
     */
    public @NonNull Deque<ConsensusRound> getConsensusRounds() {
        return output.getConsensusRounds();
    }

    public @Nullable ConsensusRound getLatestRound() {
        return output.getConsensusRounds().pollLast();
    }

    @Override
    public void loadFromSignedState(@NonNull final SignedState signedState) {
        consensus.loadFromSignedState(signedState);
        shadowGraph.clear();
        shadowGraph.initFromEvents(Arrays.asList(signedState.getEvents()), consensus.getMinRoundGeneration());
    }

<<<<<<< HEAD
    public void loadSnapshot(@NonNull final ConsensusSnapshot snapshot) {
        consensus.loadSnapshot(snapshot);
        linker.updateGenerations(consensus);
        shadowGraph.clear();
        shadowGraph.startFromGeneration(consensus.getMinGenerationNonAncient());
    }

    public int getNumEventsAdded() {
        return numEventsAdded;
    }

=======
>>>>>>> debf8c1a
    public @NonNull ConsensusOutput getOutput() {
        return output;
    }

    public void reset() {
        consensus.reset();
        shadowGraph.clear();
        output.clear();
        numEventsAdded = 0;
    }
}<|MERGE_RESOLUTION|>--- conflicted
+++ resolved
@@ -55,6 +55,7 @@
 /** Event intake with consensus and shadowgraph, used for testing */
 public class TestIntake implements LoadableFromSignedState {
     private final ConsensusImpl consensus;
+    private final EventLinker linker;
     private final ShadowGraph shadowGraph;
     private final EventIntake intake;
     private final ConsensusOutput output;
@@ -93,8 +94,8 @@
         shadowGraph = new ShadowGraph(mock(SyncMetrics.class));
         final ParentFinder parentFinder = new ParentFinder(shadowGraph::hashgraphEvent);
 
-        final EventLinker linker =
-                new OrphanBufferingLinker(consensusConfig, parentFinder, 100000, mock(IntakeEventCounter.class));
+        linker = new OrphanBufferingLinker(
+                consensusConfig, parentFinder, 100000, mock(IntakeEventCounter.class));
 
         final EventObserverDispatcher dispatcher =
                 new EventObserverDispatcher(new ShadowGraphEventObserver(shadowGraph), output);
@@ -186,7 +187,6 @@
         shadowGraph.initFromEvents(Arrays.asList(signedState.getEvents()), consensus.getMinRoundGeneration());
     }
 
-<<<<<<< HEAD
     public void loadSnapshot(@NonNull final ConsensusSnapshot snapshot) {
         consensus.loadSnapshot(snapshot);
         linker.updateGenerations(consensus);
@@ -198,8 +198,6 @@
         return numEventsAdded;
     }
 
-=======
->>>>>>> debf8c1a
     public @NonNull ConsensusOutput getOutput() {
         return output;
     }
