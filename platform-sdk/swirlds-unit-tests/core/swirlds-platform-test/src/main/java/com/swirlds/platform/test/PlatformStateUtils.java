--- conflicted
+++ resolved
@@ -54,13 +54,6 @@
                 .withWeightDistributionStrategy(WeightDistributionStrategy.BALANCED)
                 .build();
 
-<<<<<<< HEAD
-        platformState.setAddressBook(addressBook);
-        platformState.setLegacyRunningEventHash(randomHash(random));
-        platformState.setRound(random.nextLong());
-        platformState.setConsensusTimestamp(randomInstant(random));
-        platformState.setCreationSoftwareVersion(new BasicSoftwareVersion(nextInt(1, 100)));
-=======
         platformState.bulkUpdate(v -> {
             v.setAddressBook(addressBook);
             v.setLegacyRunningEventHash(randomHash(random));
@@ -68,7 +61,6 @@
             v.setConsensusTimestamp(randomInstant(random));
             v.setCreationSoftwareVersion(new BasicSoftwareVersion(nextInt(1, 100)));
         });
->>>>>>> 6b43149c
 
         final List<MinimumJudgeInfo> minimumJudgeInfo = new LinkedList<>();
         for (int index = 0; index < 10; index++) {
