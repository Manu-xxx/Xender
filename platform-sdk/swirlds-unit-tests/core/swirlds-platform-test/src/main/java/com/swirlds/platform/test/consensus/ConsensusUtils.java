/*
 * Copyright (C) 2020-2024 Hedera Hashgraph, LLC
 *
 * Licensed under the Apache License, Version 2.0 (the "License");
 * you may not use this file except in compliance with the License.
 * You may obtain a copy of the License at
 *
 *      http://www.apache.org/licenses/LICENSE-2.0
 *
 * Unless required by applicable law or agreed to in writing, software
 * distributed under the License is distributed on an "AS IS" BASIS,
 * WITHOUT WARRANTIES OR CONDITIONS OF ANY KIND, either express or implied.
 * See the License for the specific language governing permissions and
 * limitations under the License.
 */

package com.swirlds.platform.test.consensus;

<<<<<<< HEAD
import com.swirlds.config.api.Configuration;
import com.swirlds.config.api.ConfigurationBuilder;
import com.swirlds.platform.ConsensusImpl;
import com.swirlds.platform.consensus.ConsensusConfig;
import com.swirlds.platform.eventhandling.EventConfig;
=======
>>>>>>> aa509a23
import com.swirlds.platform.internal.EventImpl;
import com.swirlds.platform.metrics.ConsensusMetrics;
import com.swirlds.platform.system.address.Address;
import com.swirlds.platform.test.NoOpConsensusMetrics;
import com.swirlds.platform.test.fixtures.event.IndexedEvent;
import com.swirlds.platform.test.fixtures.event.generator.GraphGenerator;
import com.swirlds.platform.test.fixtures.event.source.EventSource;
import java.time.Instant;
import java.util.Arrays;
import java.util.Collections;
import java.util.Comparator;
import java.util.List;
import java.util.Random;

/** A class containing utilities for consensus tests. */
public abstract class ConsensusUtils {

    public static final ConsensusMetrics NOOP_CONSENSUS_METRICS = new NoOpConsensusMetrics();

<<<<<<< HEAD
    public static ConsensusImpl buildSimpleConsensus(final AddressBook addressBook) {

        final Configuration defaultConfiguration = ConfigurationBuilder.create()
                .withConfigDataType(ConsensusConfig.class)
                .withConfigDataType(EventConfig.class)
                .build();

        final ConsensusConfig consensusConfig = defaultConfiguration.getConfigData(ConsensusConfig.class);
        final EventConfig eventConfig = defaultConfiguration.getConfigData(EventConfig.class);

        return new ConsensusImpl(
                consensusConfig, NOOP_CONSENSUS_METRICS, addressBook, eventConfig.useBirthRoundAncientThreshold());
    }

=======
>>>>>>> aa509a23
    public static void loadEventsIntoGenerator(
            final EventImpl[] events, final GraphGenerator<?> generator, final Random random) {
        Instant lastTimestamp = Instant.MIN;
        for (final Address address : generator.getAddressBook()) {
            final EventSource<?> source = generator.getSource(address.getNodeId());
            final List<IndexedEvent> eventsByCreator = Arrays.stream(events)
                    .map(IndexedEvent.class::cast)
                    .filter(e -> e.getCreatorId().id() == address.getNodeId().id())
                    .toList();
            eventsByCreator.forEach(e -> source.setLatestEvent(random, e));
            final Instant creatorMax = eventsByCreator.stream()
                    .max(Comparator.naturalOrder())
                    .map(IndexedEvent::getTimeCreated)
                    .orElse(Instant.MIN);
            lastTimestamp = Collections.max(Arrays.asList(lastTimestamp, creatorMax));
        }
        generator.setPreviousTimestamp(lastTimestamp);
    }
}<|MERGE_RESOLUTION|>--- conflicted
+++ resolved
@@ -16,14 +16,6 @@
 
 package com.swirlds.platform.test.consensus;
 
-<<<<<<< HEAD
-import com.swirlds.config.api.Configuration;
-import com.swirlds.config.api.ConfigurationBuilder;
-import com.swirlds.platform.ConsensusImpl;
-import com.swirlds.platform.consensus.ConsensusConfig;
-import com.swirlds.platform.eventhandling.EventConfig;
-=======
->>>>>>> aa509a23
 import com.swirlds.platform.internal.EventImpl;
 import com.swirlds.platform.metrics.ConsensusMetrics;
 import com.swirlds.platform.system.address.Address;
@@ -43,23 +35,6 @@
 
     public static final ConsensusMetrics NOOP_CONSENSUS_METRICS = new NoOpConsensusMetrics();
 
-<<<<<<< HEAD
-    public static ConsensusImpl buildSimpleConsensus(final AddressBook addressBook) {
-
-        final Configuration defaultConfiguration = ConfigurationBuilder.create()
-                .withConfigDataType(ConsensusConfig.class)
-                .withConfigDataType(EventConfig.class)
-                .build();
-
-        final ConsensusConfig consensusConfig = defaultConfiguration.getConfigData(ConsensusConfig.class);
-        final EventConfig eventConfig = defaultConfiguration.getConfigData(EventConfig.class);
-
-        return new ConsensusImpl(
-                consensusConfig, NOOP_CONSENSUS_METRICS, addressBook, eventConfig.useBirthRoundAncientThreshold());
-    }
-
-=======
->>>>>>> aa509a23
     public static void loadEventsIntoGenerator(
             final EventImpl[] events, final GraphGenerator<?> generator, final Random random) {
         Instant lastTimestamp = Instant.MIN;
