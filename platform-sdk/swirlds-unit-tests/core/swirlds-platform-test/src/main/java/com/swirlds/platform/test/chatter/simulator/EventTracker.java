/*
 * Copyright (C) 2016-2023 Hedera Hashgraph, LLC
 *
 * Licensed under the Apache License, Version 2.0 (the "License");
 * you may not use this file except in compliance with the License.
 * You may obtain a copy of the License at
 *
 *      http://www.apache.org/licenses/LICENSE-2.0
 *
 * Unless required by applicable law or agreed to in writing, software
 * distributed under the License is distributed on an "AS IS" BASIS,
 * WITHOUT WARRANTIES OR CONDITIONS OF ANY KIND, either express or implied.
 * See the License for the specific language governing permissions and
 * limitations under the License.
 */

package com.swirlds.platform.test.chatter.simulator;

import static com.swirlds.common.formatting.StringFormattingUtils.commaSeparatedNumber;
import static com.swirlds.platform.Utilities.isStrongMinority;
import static com.swirlds.platform.Utilities.isSuperMajority;
import static com.swirlds.platform.test.chatter.simulator.GossipSimulationUtils.printHeader;
import static com.swirlds.platform.test.chatter.simulator.GossipSimulationUtils.roundDecimal;

import com.swirlds.common.formatting.TextTable;
import com.swirlds.common.sequence.map.ConcurrentSequenceMap;
import com.swirlds.common.sequence.map.SequenceMap;
<<<<<<< HEAD
import com.swirlds.platform.chatter.protocol.messages.ChatterEventDescriptor;
import com.swirlds.platform.chatter.protocol.messages.EventDescriptor;
=======
import com.swirlds.platform.gossip.chatter.protocol.messages.ChatterEventDescriptor;
>>>>>>> 56e95ebf
import java.time.Duration;
import java.time.Instant;
import java.util.ArrayList;
import java.util.HashMap;
import java.util.LinkedList;
import java.util.List;
import java.util.Map;

/**
 * This class tracks events as they travel through the network.
 */
public class EventTracker {

    /**
     * If true then print extra stuff to the console.
     */
    private final boolean debugEnabled;

    /**
     * All events that are currently being tracked. Events are removed as they are purged.
     */
    private final SequenceMap<EventDescriptor, TrackedEvent> events =
            new ConcurrentSequenceMap<>(0, 100_000, EventDescriptor::getGeneration);

    /**
     * The total number of nodes in the simulation.
     */
    private final int nodeCount;

    /**
     * Encapsulates the CSV used to export detailed data, null if not enabled.
     */
    private final GossipCSV eventCSV;

    /**
     * Records the number of times that an event has been distributed to N nodes.
     * For example, distributionCounts.get(3) returns the number of events that
     * have been distributed to at least 3 nodes.
     */
    private final Map<Integer, Long> distributionCounts = new HashMap<>();

    /**
     * Records the number of times that an event has failed to be distributed to
     * N nodes. For example, distributionFailureCounts.get(3) returns the number
     * of events that were distributed to fewer than 3 nodes.
     */
    private final Map<Integer, Long> distributionFailureCounts = new HashMap<>();

    /**
     * Records the total time required to deliver events to N nodes. Times are summed,
     * when the simulation is complete the average can be computed.
     */
    private final Map<Integer, Duration> distributionSums = new HashMap<>();

    /**
     * Create a new EventTracker.
     *
     * @param builder
     * 		contains configuration for the simulation
     */
    public EventTracker(final GossipSimulationBuilder builder) {
        debugEnabled = builder.isDebugEnabled();
        nodeCount = builder.getNodeCount();

        final List<String> headers = new LinkedList<>();
        headers.add("Creation Time (ms)");
        headers.add("Creator");
        for (int i = 2; i <= nodeCount; i++) {
            headers.add(Integer.toString(i));
        }

        if (builder.isCSVGenerationEnabled()) {
            eventCSV = new GossipCSV(builder.getCSVFile(), headers);
        } else {
            eventCSV = null;
        }
    }

    /**
     * This is called by the simulation engine each time a new event is created.
     *
     * @param descriptor
     * 		describes the event that was just created
     * @param creationTime
     * 		the time when the event was created
     */
    public void registerNewEvent(final ChatterEventDescriptor descriptor, final Instant creationTime) {
        final TrackedEvent prev = events.put(descriptor, new TrackedEvent(descriptor.getCreator(), creationTime));

        if (prev != null) {
            throw new IllegalStateException("new event registered multiple times");
        }
    }

    /**
     * Each node should call this method each time it receives a new event, including self events.
     *
     * @param descriptor
     * 		describes the event that a node just received
     * @param nodeId
     * 		the ID of the node that received the event
     * @param receiveTime
     * 		the time when the event was received
     */
    public void registerEvent(final EventDescriptor descriptor, final long nodeId, final Instant receiveTime) {

        final TrackedEvent trackedEvent = events.get(descriptor);

        if (trackedEvent == null) {
            // information about this event has already been purged
            if (debugEnabled) {
                System.out.println("event " + descriptor.getHash() + " registered after purge threshold");
            }
            return;
        }

        trackedEvent.registerEventPropagation(nodeId, receiveTime);

        if (debugEnabled) {
            System.out.println("event " + descriptor.getHash() + " has been distributed to "
                    + trackedEvent.getNodeCount() + " nodes");
        }
    }

    /**
     * Purge all data about events older than a given round.
     *
     * @param olderThanRound
     * 		all events associated with rounds strictly older than this will be erased
     */
    public void purge(final long olderThanRound) {
        events.shiftWindow(olderThanRound, this::captureStatistics);
    }

    /**
     * Capture event statistics on an event that is about to be purged.
     *
     * @param descriptor
     * 		a description of the event
     * @param event
     * 		the destination event
     */
    private void captureStatistics(final EventDescriptor descriptor, final TrackedEvent event) {

        final List<Duration> times = new ArrayList<>(event.getPropagationTimes());
        times.sort(Duration::compareTo);

        writeDataToCSV(event, times);

        for (int i = 0; i < nodeCount; i++) {

            // The time at this index represents the time required to distribute
            // the event to this many nodes
            final int nodesThatReceivedEvent = i + 2;

            if (times.size() > i) {
                // the event was successfully distributed to this number of nodes
                final long originalCount = distributionCounts.getOrDefault(nodesThatReceivedEvent, 0L);
                distributionCounts.put(nodesThatReceivedEvent, originalCount + 1);

                final Duration time = times.get(i);

                final Duration originalTime = distributionSums.getOrDefault(nodesThatReceivedEvent, Duration.ZERO);
                distributionSums.put(nodesThatReceivedEvent, originalTime.plus(time));
            } else {
                // the event was not distributed to this number of nodes
                final long originalCount = distributionFailureCounts.getOrDefault(nodesThatReceivedEvent, 0L);
                distributionFailureCounts.put(nodesThatReceivedEvent, originalCount + 1);
            }
        }
    }

    /**
     * Capture data about how an event propagated through the network.
     *
     * @param event
     * 		the event in question
     */
    private void writeDataToCSV(final TrackedEvent event, final List<Duration> times) {
        if (eventCSV == null) {
            return;
        }

        final List<String> values = new LinkedList<>();
        values.add(Long.toString(event.getCreationTime().toEpochMilli()));
        values.add(Long.toString(event.getCreatorId()));

        for (int i = 0; i < nodeCount; i++) {
            if (i >= times.size()) {
                // this event didn't propagate to all nodes
                break;
            }
            values.add(Long.toString(times.get(i).toMillis()));
        }

        eventCSV.writeLine(values);
    }

    private void printNumberOfEventsDelivered() {
        final TextTable table = new TextTable()
                .setTitle("NUMBER OF EVENTS DELIVERED TO AT LEAST N NODES")
                .addRow("Number Of Nodes", "Event Count", "Fraction", "Threshold", "Significance");

        for (int i = 2; i <= nodeCount; i++) {

            String threshold = "";
            String significance = "";

            if (isStrongMinority(i, nodeCount) && !isStrongMinority(i - 1, nodeCount)) {
                threshold = ">= 1/3";
                significance = ">= 1 honest & functional";
            }

            if (isSuperMajority(i, nodeCount) && !isSuperMajority(i - 1, nodeCount)) {
                threshold = "> 2/3";
                significance = ">= quorum";
            }

            if (i == nodeCount) {
                threshold = "all";
                significance = "Hooray!";
            }

            final long totalCount =
                    distributionCounts.getOrDefault(i, 0L) + distributionFailureCounts.getOrDefault(i, 0L);
            final long count = distributionCounts.getOrDefault(i, 0L);
            final double fraction = ((double) count) / totalCount * 100;

            table.addRow(i, commaSeparatedNumber(count), roundDecimal(fraction, 2) + " %", threshold, significance);
        }

        System.out.println(table);
    }

    private void printNumberOfEventsNotDelivered() {
        final TextTable table = new TextTable()
                .setTitle("NUMBER OF EVENTS DELIVERED TO FEWER THAN N NODES")
                .addRow("Number Of Nodes", "Event Count", "Fraction", "Threshold", "Significance");

        for (int i = 2; i <= nodeCount; i++) {

            String threshold = "";
            String significance = "";

            if (isStrongMinority(i, nodeCount) && !isStrongMinority(i - 1, nodeCount)) {
                threshold = ">= 1/3";
                significance = ">= 1 honest & functional";
            }

            if (isSuperMajority(i, nodeCount) && !isSuperMajority(i - 1, nodeCount)) {
                threshold = "> 2/3";
                significance = ">= quorum";
            }

            if (i == nodeCount) {
                threshold = "all";
            }

            final long totalCount =
                    distributionCounts.getOrDefault(i, 0L) + distributionFailureCounts.getOrDefault(i, 0L);
            final long count = distributionFailureCounts.getOrDefault(i, 0L);
            final double fraction = ((double) count) / totalCount * 100;

            table.addRow(i, commaSeparatedNumber(count), roundDecimal(fraction, 2) + " %", threshold, significance);
        }

        System.out.println(table);
    }

    private void printAverageDeliveryTime() {
        final TextTable table = new TextTable()
                .setTitle("AVERAGE TIME TO DELIVER AN EVENT TO N NODES")
                .addRow("Number Of Nodes", "Time", "Threshold", "Significance");

        for (int i = 2; i <= nodeCount; i++) {

            String threshold = "";
            String significance = "";

            if (isStrongMinority(i, nodeCount) && !isStrongMinority(i - 1, nodeCount)) {
                threshold = ">= 1/3";
                significance = ">= 1 honest & functional";
            }

            if (isSuperMajority(i, nodeCount) && !isSuperMajority(i - 1, nodeCount)) {
                threshold = "> 2/3";
                significance = ">= quorum";
            }

            if (i == nodeCount) {
                threshold = "all";
                significance = "Hooray!";
            }

            final long count = distributionCounts.getOrDefault(i, 0L);
            final Duration totalTime = distributionSums.getOrDefault(i, Duration.ZERO);
            final Duration averageTime = count == 0 ? Duration.ZERO : totalTime.dividedBy(count);

            table.addRow(i, commaSeparatedNumber(averageTime.toMillis()) + " ms", threshold, significance);
        }

        System.out.println(table);
    }

    /**
     * Write statistical data to the console.
     */
    private void printStatistics() {
        printHeader("Event Statistics");
        System.out.println("NOTE: only data from purged events is displayed.");

        printNumberOfEventsDelivered();
        printNumberOfEventsNotDelivered();
        printAverageDeliveryTime();
    }

    /**
     * Close all files and write statistics to the console.
     */
    public void close() {
        if (eventCSV != null) {
            eventCSV.close();
        }
        printStatistics();
    }
}<|MERGE_RESOLUTION|>--- conflicted
+++ resolved
@@ -25,12 +25,8 @@
 import com.swirlds.common.formatting.TextTable;
 import com.swirlds.common.sequence.map.ConcurrentSequenceMap;
 import com.swirlds.common.sequence.map.SequenceMap;
-<<<<<<< HEAD
-import com.swirlds.platform.chatter.protocol.messages.ChatterEventDescriptor;
-import com.swirlds.platform.chatter.protocol.messages.EventDescriptor;
-=======
+import com.swirlds.platform.gossip.chatter.protocol.messages.EventDescriptor;
 import com.swirlds.platform.gossip.chatter.protocol.messages.ChatterEventDescriptor;
->>>>>>> 56e95ebf
 import java.time.Duration;
 import java.time.Instant;
 import java.util.ArrayList;
@@ -66,30 +62,27 @@
     private final GossipCSV eventCSV;
 
     /**
-     * Records the number of times that an event has been distributed to N nodes.
-     * For example, distributionCounts.get(3) returns the number of events that
-     * have been distributed to at least 3 nodes.
+     * Records the number of times that an event has been distributed to N nodes. For example, distributionCounts.get(3)
+     * returns the number of events that have been distributed to at least 3 nodes.
      */
     private final Map<Integer, Long> distributionCounts = new HashMap<>();
 
     /**
-     * Records the number of times that an event has failed to be distributed to
-     * N nodes. For example, distributionFailureCounts.get(3) returns the number
-     * of events that were distributed to fewer than 3 nodes.
+     * Records the number of times that an event has failed to be distributed to N nodes. For example,
+     * distributionFailureCounts.get(3) returns the number of events that were distributed to fewer than 3 nodes.
      */
     private final Map<Integer, Long> distributionFailureCounts = new HashMap<>();
 
     /**
-     * Records the total time required to deliver events to N nodes. Times are summed,
-     * when the simulation is complete the average can be computed.
+     * Records the total time required to deliver events to N nodes. Times are summed, when the simulation is complete
+     * the average can be computed.
      */
     private final Map<Integer, Duration> distributionSums = new HashMap<>();
 
     /**
      * Create a new EventTracker.
      *
-     * @param builder
-     * 		contains configuration for the simulation
+     * @param builder contains configuration for the simulation
      */
     public EventTracker(final GossipSimulationBuilder builder) {
         debugEnabled = builder.isDebugEnabled();
@@ -112,10 +105,8 @@
     /**
      * This is called by the simulation engine each time a new event is created.
      *
-     * @param descriptor
-     * 		describes the event that was just created
-     * @param creationTime
-     * 		the time when the event was created
+     * @param descriptor   describes the event that was just created
+     * @param creationTime the time when the event was created
      */
     public void registerNewEvent(final ChatterEventDescriptor descriptor, final Instant creationTime) {
         final TrackedEvent prev = events.put(descriptor, new TrackedEvent(descriptor.getCreator(), creationTime));
@@ -128,12 +119,9 @@
     /**
      * Each node should call this method each time it receives a new event, including self events.
      *
-     * @param descriptor
-     * 		describes the event that a node just received
-     * @param nodeId
-     * 		the ID of the node that received the event
-     * @param receiveTime
-     * 		the time when the event was received
+     * @param descriptor  describes the event that a node just received
+     * @param nodeId      the ID of the node that received the event
+     * @param receiveTime the time when the event was received
      */
     public void registerEvent(final EventDescriptor descriptor, final long nodeId, final Instant receiveTime) {
 
@@ -158,8 +146,7 @@
     /**
      * Purge all data about events older than a given round.
      *
-     * @param olderThanRound
-     * 		all events associated with rounds strictly older than this will be erased
+     * @param olderThanRound all events associated with rounds strictly older than this will be erased
      */
     public void purge(final long olderThanRound) {
         events.shiftWindow(olderThanRound, this::captureStatistics);
@@ -168,10 +155,8 @@
     /**
      * Capture event statistics on an event that is about to be purged.
      *
-     * @param descriptor
-     * 		a description of the event
-     * @param event
-     * 		the destination event
+     * @param descriptor a description of the event
+     * @param event      the destination event
      */
     private void captureStatistics(final EventDescriptor descriptor, final TrackedEvent event) {
 
@@ -206,8 +191,7 @@
     /**
      * Capture data about how an event propagated through the network.
      *
-     * @param event
-     * 		the event in question
+     * @param event the event in question
      */
     private void writeDataToCSV(final TrackedEvent event, final List<Duration> times) {
         if (eventCSV == null) {
