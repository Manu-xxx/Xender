--- conflicted
+++ resolved
@@ -2,13 +2,7 @@
     exports com.swirlds.merkle.map.test.pta;
     exports com.swirlds.merkle.map.test.lifecycle;
 
-<<<<<<< HEAD
-    requires transitive com.fasterxml.jackson.annotation;
-    requires transitive com.fasterxml.jackson.databind;
     requires transitive com.swirlds.common.test.fixtures;
-=======
-    requires transitive com.swirlds.common.testing;
->>>>>>> 1783f9d8
     requires transitive com.swirlds.common;
     requires transitive com.swirlds.merkle;
     requires transitive com.fasterxml.jackson.annotation;
