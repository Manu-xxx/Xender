/*
 * Copyright (C) 2021-2024 Hedera Hashgraph, LLC
 *
 * Licensed under the Apache License, Version 2.0 (the "License");
 * you may not use this file except in compliance with the License.
 * You may obtain a copy of the License at
 *
 *      http://www.apache.org/licenses/LICENSE-2.0
 *
 * Unless required by applicable law or agreed to in writing, software
 * distributed under the License is distributed on an "AS IS" BASIS,
 * WITHOUT WARRANTIES OR CONDITIONS OF ANY KIND, either express or implied.
 * See the License for the specific language governing permissions and
 * limitations under the License.
 */

package com.swirlds.virtualmap.internal.reconnect;

import static com.swirlds.logging.legacy.LogMarker.RECONNECT;
import static com.swirlds.virtualmap.internal.Path.ROOT_PATH;

import com.swirlds.common.crypto.CryptographyHolder;
import com.swirlds.common.crypto.Hash;
import com.swirlds.common.io.streams.SerializableDataInputStream;
import com.swirlds.common.merkle.MerkleNode;
import com.swirlds.common.merkle.synchronization.LearningSynchronizer;
import com.swirlds.common.merkle.synchronization.config.ReconnectConfig;
import com.swirlds.common.merkle.synchronization.stats.ReconnectMapStats;
import com.swirlds.common.merkle.synchronization.streams.AsyncInputStream;
import com.swirlds.common.merkle.synchronization.streams.AsyncOutputStream;
import com.swirlds.common.merkle.synchronization.task.ExpectedLesson;
import com.swirlds.common.merkle.synchronization.utility.MerkleSynchronizationException;
import com.swirlds.common.merkle.synchronization.views.CustomReconnectRoot;
import com.swirlds.common.merkle.synchronization.views.LearnerTreeView;
import com.swirlds.common.threading.pool.StandardWorkGroup;
import com.swirlds.virtualmap.VirtualKey;
import com.swirlds.virtualmap.VirtualValue;
import com.swirlds.virtualmap.datasource.VirtualLeafRecord;
import com.swirlds.virtualmap.internal.Path;
import com.swirlds.virtualmap.internal.RecordAccessor;
import com.swirlds.virtualmap.internal.VirtualStateAccessor;
import com.swirlds.virtualmap.internal.merkle.VirtualRootNode;
import edu.umd.cs.findbugs.annotations.NonNull;
import java.io.IOException;
import java.util.Map;
import java.util.Objects;
import java.util.Queue;
import java.util.concurrent.ConcurrentHashMap;
import java.util.concurrent.ConcurrentLinkedDeque;
import java.util.concurrent.CountDownLatch;
import java.util.concurrent.atomic.AtomicBoolean;
import java.util.concurrent.atomic.AtomicLong;
import java.util.concurrent.atomic.AtomicReference;
import java.util.function.Consumer;
import org.apache.logging.log4j.LogManager;
import org.apache.logging.log4j.Logger;

/**
 * An implementation of {@link LearnerTreeView} for the virtual merkle. The learner during reconnect
 * needs access both to the original state and records, and the current reconnect state and records.
 * This implementation uses {@link Long} as the representation of a node and corresponds directly
 * to the path of the node.
 *
 * <p>This implementation is supposed to work with {@link TeacherPullVirtualTreeView} on the
 * teacher side.
 *
 * @param <K>
 * 		The key
 * @param <V>
 * 		The value
 */
public final class LearnerPullVirtualTreeView<K extends VirtualKey, V extends VirtualValue>
        extends VirtualTreeViewBase<K, V> implements LearnerTreeView<Long> {

    private static final Logger logger = LogManager.getLogger(LearnerPullVirtualTreeView.class);

    /**
     * A stashed null hash, which is used for any leaves which are null that we need to send
     * (specifically, leaf 2 for a tree with only a single leaf).
     */
    private static final Hash NULL_HASH = CryptographyHolder.get().getNullHash();

    /**
     * Reconnect configuration.
     */
    private final ReconnectConfig reconnectConfig;

    private final int viewId;

    /**
     * Handles removal of old nodes.
     */
    private final ReconnectNodeRemover<K, V> nodeRemover;

    /**
     * A {@link RecordAccessor} for getting access to the original records.
     */
    private final RecordAccessor<K, V> originalRecords;

    /**
     * Node traversal order. Defines the order in which node requests will be sent to the teacher.
     */
    private final NodeTraversalOrder traversalOrder;

    private final ReconnectMapStats mapStats;

    /**
     * Indicates if no responses from the teacher have been received yet. The very first response
     * must be for path 0 (root virtual node)
     */
    private volatile boolean firstNodeResponse = true;

    /**
<<<<<<< HEAD
     * True until we have handled our first leaf
     */
    private volatile boolean firstLeaf = true;

    /**
     * Responses from teacher may come in a different order than they are sent by learner. The order
     * is important for hashing, so it's restored using this queue. Once hashing is improved to work
     * with unsorted dirty leaves stream, this code may be cleaned up.
     */
    private final Queue<Long> anticipatedLeafPaths = new ConcurrentLinkedDeque<>();

    /**
     * Related to the queue above. If a response is received out of order, it's temporarily stored
     * in this map.
     */
    private final Map<Long, PullVirtualTreeResponse> responses = new ConcurrentHashMap<>();

    /**
=======
>>>>>>> 832428e6
     * Create a new {@link LearnerPullVirtualTreeView}.
     *
     * @param root
     * 		The root node of the <strong>reconnect</strong> tree. Cannot be null.
     * @param originalRecords
     * 		A {@link RecordAccessor} for accessing records from the unmodified <strong>original</strong> tree.
     * 		Cannot be null.
     * @param originalState
     * 		A {@link VirtualStateAccessor} for accessing state (first and last paths) from the
     * 		unmodified <strong>original</strong> tree. Cannot be null.
     * @param reconnectState
     * 		A {@link VirtualStateAccessor} for accessing state (first and last paths) from the
     * 		modified <strong>reconnect</strong> tree. We only use first and last leaf path from this state.
     * 		Cannot be null.
     * @param mapStats
     *      A ReconnectMapStats object to collect reconnect metrics
     */
    public LearnerPullVirtualTreeView(
            final ReconnectConfig reconnectConfig,
            final int viewId,
            final VirtualRootNode<K, V> root,
            final RecordAccessor<K, V> originalRecords,
            final VirtualStateAccessor originalState,
            final VirtualStateAccessor reconnectState,
            final ReconnectNodeRemover<K, V> nodeRemover,
            final NodeTraversalOrder traversalOrder,
            @NonNull final ReconnectMapStats mapStats) {
        super(root, originalState, reconnectState);
        this.reconnectConfig = reconnectConfig;
        this.viewId = viewId;
        this.originalRecords = Objects.requireNonNull(originalRecords);
        this.nodeRemover = nodeRemover;
        this.traversalOrder = traversalOrder;
        this.mapStats = mapStats;
    }

    @Override
    public void startLearnerTasks(
            final LearningSynchronizer learningSynchronizer,
            final StandardWorkGroup workGroup,
            final AsyncInputStream in,
            final AsyncOutputStream out,
            final Map<Integer, LearnerTreeView<?>> views,
            final Consumer<CustomReconnectRoot<?, ?>> subtreeListener,
            final AtomicReference<MerkleNode> reconstructedRoot,
            final Consumer<Integer> completeListener) {
        final Map<Integer, CountDownLatch> allRootResponseReceived =
                learningSynchronizer.computeViewMetadata("ROOTRESPONSES", new ConcurrentHashMap<>());
        final CountDownLatch viewRootResponseReceived = new CountDownLatch(1);
        allRootResponseReceived.put(viewId, viewRootResponseReceived);

        final Map<Integer, AtomicLong> allExpectedResponses =
                learningSynchronizer.computeViewMetadata("EXPECTEDRESPONSES", new ConcurrentHashMap<>());
        final AtomicLong viewExpectedResponses = new AtomicLong(0);
        allExpectedResponses.put(viewId, viewExpectedResponses);

        final AtomicBoolean pullLearnerReceiveTasksStarted =
                learningSynchronizer.computeViewMetadata("POOL", new AtomicBoolean(false));
        if (pullLearnerReceiveTasksStarted.compareAndSet(false, true)) {
            // FUTURE WORK: configurable number of tasks
            for (int i = 0; i < 32; i++) {
                final LearnerPullVirtualTreeReceiveTask learnerReceiveTask = new LearnerPullVirtualTreeReceiveTask(
                        reconnectConfig,
                        workGroup,
                        in,
                        views,
                        allExpectedResponses,
                        allRootResponseReceived,
                        completeListener);
                learnerReceiveTask.exec();
            }
        }

        reconstructedRoot.set(root);
        final AtomicBoolean rootRequestSent =
                learningSynchronizer.computeViewMetadata("ROOTREQUESTSENT" + viewId, new AtomicBoolean(false));
        final AtomicBoolean lastPathSent =
                learningSynchronizer.computeViewMetadata("LASTPATHSENT" + viewId, new AtomicBoolean(false));
        // FUTURE WORK: configurable number of tasks
        for (int i = 0; i < 4; i++) {
            final LearnerPullVirtualTreeSendTask learnerSendTask = new LearnerPullVirtualTreeSendTask(
                    reconnectConfig,
                    workGroup,
                    viewId,
                    out,
                    this,
                    viewRootResponseReceived,
                    viewExpectedResponses,
                    rootRequestSent,
                    lastPathSent);
            learnerSendTask.exec();
        }
    }

    public int getViewId() {
        return viewId;
    }

    @Override
    public boolean usesSharedInputQueue() {
        return true;
    }

    /**
     * Determines if a given path refers to a leaf of the tree.
     * @param path a path
     * @return true if leaf, false if internal
     */
    public boolean isLeaf(long path) {
        assert path <= reconnectState.getLastLeafPath();
        return path >= reconnectState.getFirstLeafPath();
    }

    public void setReconnectPaths(final long firstLeafPath, final long lastLeafPath) {
        assert firstNodeResponse : "Root node must be the first node received from the teacher";
        reconnectState.setFirstLeafPath(firstLeafPath);
        reconnectState.setLastLeafPath(lastLeafPath);
        root.prepareReconnectHashing(firstLeafPath, lastLeafPath);
        nodeRemover.setPathInformation(firstLeafPath, lastLeafPath);
        traversalOrder.start(firstLeafPath, lastLeafPath);
        firstNodeResponse = false;
    }

    private final AtomicBoolean lastLeafSent = new AtomicBoolean(false);

    // This method is called concurrently from multiple threads
    long getNextPathToSend() {
        // If the last leaf path request has been sent, don't send anything else
        if (lastLeafSent.get()) {
            return Path.INVALID_PATH;
        }
        final long intPath = traversalOrder.getNextInternalPathToSend();
        if (intPath != Path.INVALID_PATH) {
            assert (intPath < 0) || !isLeaf(intPath);
            return intPath;
        }
        synchronized (this) {
            // If the last leaf path is sent, all subsequent calls to getNextPathToSend()
            // are expected to return INVALID_PATH, so there is no need to check
            // lastLeafPath.get() here again
            final long leafPath = traversalOrder.getNextLeafPathToSend();
            if (leafPath == Path.INVALID_PATH) {
                lastLeafSent.set(true);
            } else {
                assert (leafPath < 0) || isLeaf(leafPath);
                if (leafPath > 0) {
                    anticipatedLeafPaths.add(leafPath);
                }
            }
            return leafPath;
        }
    }

    // This method is called concurrently from multiple threads
    void responseReceived(final PullVirtualTreeResponse response) {
        final long responsePath = response.getPath();
        if ((responsePath == 0) || !isLeaf(responsePath)) {
            handleResponse(response);
        } else {
            responses.put(responsePath, response);
            // Handle responses in the same order as the corresponding requests were sent to the teacher
            while (true) {
                final Long nextExpectedPath = anticipatedLeafPaths.peek();
                if (nextExpectedPath == null) {
                    break;
                }
                final PullVirtualTreeResponse r = responses.remove(nextExpectedPath);
                if (r == null) {
                    break;
                }
                handleResponse(r);
                anticipatedLeafPaths.remove();
            }
        }
    }

    private void handleResponse(final PullVirtualTreeResponse response) {
        assert !firstNodeResponse : "Root node must be the first node received from the teacher";
        final long path = response.getPath();
        if (reconnectState.getLastLeafPath() <= 0) {
            return;
        }
        final boolean isClean = response.isClean();
        final boolean isLeaf = isLeaf(path);
        traversalOrder.nodeReceived(path, isClean);

        if (isLeaf) {
<<<<<<< HEAD
            if (firstLeaf) {
                logger.info(RECONNECT.getMarker(), "First leaf response received, view={}", viewId);
                root.prepareForFirstLeaf();
                firstLeaf = false;
            }
=======
>>>>>>> 832428e6
            if (!isClean) {
                final VirtualLeafRecord<K, V> leaf = response.getLeafData();
                assert leaf != null;
                assert path == leaf.getPath();
                nodeRemover.newLeafNode(path, leaf.getKey());
                root.handleReconnectLeaf(leaf); // may block if hashing is slower than ingest
            }
            mapStats.incrementLeafData(1, isClean ? 1 : 0);
        }
    }

    /**
     * Returns the ReconnectMapStats object.
     * @return the ReconnectMapStats object.
     */
    @NonNull
    public ReconnectMapStats getMapStats() {
        return mapStats;
    }

    /**
     * {@inheritDoc}
     */
    @Override
    public boolean isRootOfState() {
        return false;
    }

    /**
     * {@inheritDoc}
     */
    @Override
    public Long getOriginalRoot() {
        return ROOT_PATH;
    }

    /**
     * {@inheritDoc}
     */
    @Override
    public Hash getNodeHash(final Long originalChild) {
        // The path given is the _ORIGINAL_ child. Each call to this
        // method will be made only for the original state from the original tree.

        // Make sure the path is valid for the original state
        if (originalChild > originalState.getLastLeafPath()) {
            return NULL_HASH;
        }

        final Hash hash = originalRecords.findHash(originalChild);
        // The hash must have been specified by this point. The original tree was hashed before
        // we started running on the learner, so either the hash is in cache or on disk, but it
        // definitely exists at this point. If it is null, something bad happened elsewhere.
        if (hash == null) {
            throw new MerkleSynchronizationException("Node found, but hash was null. path=" + originalChild);
        }
        return hash;
    }

    /**
     * {@inheritDoc}
     */
    @Override
    public void expectLessonFor(
            final Long parent, final int childIndex, final Long original, final boolean nodeAlreadyPresent) {
        throw new UnsupportedOperationException("LearnerPullVirtualTreeView.expectLessonFor()");
    }

    /**
     * {@inheritDoc}
     */
    @Override
    public ExpectedLesson<Long> getNextExpectedLesson() {
        throw new UnsupportedOperationException("LearnerPullVirtualTreeView.getNextExpectedLesson()");
    }

    /**
     * {@inheritDoc}
     */
    @Override
    public boolean hasNextExpectedLesson() {
        throw new UnsupportedOperationException("LearnerPullVirtualTreeView.hasNextExpectedLesson()");
    }

    /**
     * {@inheritDoc}
     */
    @Override
    public Long deserializeLeaf(final SerializableDataInputStream in) throws IOException {
        throw new UnsupportedOperationException("LearnerPullVirtualTreeView.deserializeLeaf()");
    }

    /**
     * {@inheritDoc}
     */
    @Override
    public Long deserializeInternal(final SerializableDataInputStream in) throws IOException {
        throw new UnsupportedOperationException("LearnerPullVirtualTreeView.deserializeInternal()");
    }

    /**
     * {@inheritDoc}
     */
    @Override
    public void initialize() {
        // no-op
    }

    /**
     * {@inheritDoc}
     */
    @Override
    public void close() {
        nodeRemover.allNodesReceived();
        root.endLearnerReconnect();
    }

    /**
     * {@inheritDoc}
     */
    @Override
    public void markForInitialization(final Long node) {
        // no-op
    }

    /**
     * {@inheritDoc}
     */
    @Override
    public void releaseNode(final Long node) {
        // no-op
    }

    /**
     * {@inheritDoc}
     */
    @Override
    public void setChild(final Long parent, final int childIndex, final Long child) {
        // No-op
    }

    /**
     * {@inheritDoc}
     */
    @Override
    public Long convertMerkleRootToViewType(final MerkleNode node) {
        throw new UnsupportedOperationException("Nested virtual maps not supported");
    }

    /**
     * {@inheritDoc}
     */
    @Override
    public void recordHashStats(
            @NonNull final ReconnectMapStats mapStats,
            @NonNull final Long parent,
            final int childIndex,
            final boolean nodeAlreadyPresent) {
        throw new UnsupportedOperationException("The Reconnect Pull Model records the hash stats elsewhere");
    }
}<|MERGE_RESOLUTION|>--- conflicted
+++ resolved
@@ -16,7 +16,6 @@
 
 package com.swirlds.virtualmap.internal.reconnect;
 
-import static com.swirlds.logging.legacy.LogMarker.RECONNECT;
 import static com.swirlds.virtualmap.internal.Path.ROOT_PATH;
 
 import com.swirlds.common.crypto.CryptographyHolder;
@@ -111,12 +110,6 @@
     private volatile boolean firstNodeResponse = true;
 
     /**
-<<<<<<< HEAD
-     * True until we have handled our first leaf
-     */
-    private volatile boolean firstLeaf = true;
-
-    /**
      * Responses from teacher may come in a different order than they are sent by learner. The order
      * is important for hashing, so it's restored using this queue. Once hashing is improved to work
      * with unsorted dirty leaves stream, this code may be cleaned up.
@@ -130,8 +123,6 @@
     private final Map<Long, PullVirtualTreeResponse> responses = new ConcurrentHashMap<>();
 
     /**
-=======
->>>>>>> 832428e6
      * Create a new {@link LearnerPullVirtualTreeView}.
      *
      * @param root
@@ -319,14 +310,6 @@
         traversalOrder.nodeReceived(path, isClean);
 
         if (isLeaf) {
-<<<<<<< HEAD
-            if (firstLeaf) {
-                logger.info(RECONNECT.getMarker(), "First leaf response received, view={}", viewId);
-                root.prepareForFirstLeaf();
-                firstLeaf = false;
-            }
-=======
->>>>>>> 832428e6
             if (!isClean) {
                 final VirtualLeafRecord<K, V> leaf = response.getLeafData();
                 assert leaf != null;
