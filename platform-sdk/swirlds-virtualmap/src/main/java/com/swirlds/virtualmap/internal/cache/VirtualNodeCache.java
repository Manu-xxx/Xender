/*
 * Copyright (C) 2021-2023 Hedera Hashgraph, LLC
 *
 * Licensed under the Apache License, Version 2.0 (the "License");
 * you may not use this file except in compliance with the License.
 * You may obtain a copy of the License at
 *
 *      http://www.apache.org/licenses/LICENSE-2.0
 *
 * Unless required by applicable law or agreed to in writing, software
 * distributed under the License is distributed on an "AS IS" BASIS,
 * WITHOUT WARRANTIES OR CONDITIONS OF ANY KIND, either express or implied.
 * See the License for the specific language governing permissions and
 * limitations under the License.
 */

package com.swirlds.virtualmap.internal.cache;

import static com.swirlds.common.threading.manager.AdHocThreadManager.getStaticThreadManager;
import static com.swirlds.logging.LogMarker.EXCEPTION;

import com.swirlds.base.state.MutabilityException;
import com.swirlds.common.FastCopyable;
import com.swirlds.common.config.singleton.ConfigurationHolder;
import com.swirlds.common.crypto.Hash;
import com.swirlds.common.exceptions.PlatformException;
import com.swirlds.common.io.SelfSerializable;
import com.swirlds.common.io.streams.SerializableDataInputStream;
import com.swirlds.common.io.streams.SerializableDataOutputStream;
import com.swirlds.common.threading.framework.config.ThreadConfiguration;
import com.swirlds.common.threading.futures.StandardFuture;
import com.swirlds.virtualmap.VirtualKey;
import com.swirlds.virtualmap.VirtualMap;
import com.swirlds.virtualmap.VirtualValue;
import com.swirlds.virtualmap.config.VirtualMapConfig;
import com.swirlds.virtualmap.datasource.VirtualHashRecord;
import com.swirlds.virtualmap.datasource.VirtualLeafRecord;
import java.io.IOException;
import java.util.Comparator;
import java.util.Map;
import java.util.Objects;
import java.util.concurrent.ConcurrentHashMap;
import java.util.concurrent.Executor;
import java.util.concurrent.LinkedBlockingQueue;
import java.util.concurrent.ThreadPoolExecutor;
import java.util.concurrent.TimeUnit;
import java.util.concurrent.atomic.AtomicBoolean;
import java.util.concurrent.atomic.AtomicLong;
import java.util.concurrent.atomic.AtomicReference;
import java.util.concurrent.locks.ReentrantLock;
import java.util.function.Consumer;
import java.util.stream.Stream;
import org.apache.logging.log4j.LogManager;
import org.apache.logging.log4j.Logger;

/**
 * A cache for virtual merkel trees.
 * <p>
 * At genesis, a virtual merkel tree has an empty {@link VirtualNodeCache} and no data on disk. As values
 * are added to the tree, corresponding {@link VirtualLeafRecord}s are added to the cache. When the round
 * completes, a fast-copy of the tree is made, along with a fast-copy of the cache. Any new changes to the
 * modifiable tree are done through the corresponding copy of the cache. The original tree and original
 * cache have <strong>IMMUTABLE</strong> leaf data. The original tree is then submitted to multiple hashing
 * threads. For each internal node that is hashed, a {@link VirtualHashRecord} is created and added
 * to the {@link VirtualNodeCache}.
 * <p>
 * Eventually, there are multiple copies of the cache in memory. It may become necessary to merge two
 * caches together. The {@link #merge()} method is provided to merge a cache with the one-prior cache.
 * These merges are non-destructive, meaning it is OK to continue to query against a cache that has been merged.
 * <p>
 * At some point, the cache should be flushed to disk. This is done by calling the {@link #dirtyLeaves(long, long,
 * boolean)} and {@link #dirtyHashes(long)} methods and sending them to the code responsible for flushing. The
 * cache itself knows nothing about the data source or how to save data, it simply maintains a record of mutations
 * so that some other code can perform the flushing.
 * <p>
 * A cache is {@link FastCopyable}, so that each copy of the {@link VirtualMap} has a corresponding copy of the
 * {@link VirtualNodeCache}, at the same version. It keeps track of immutability of leaf data and internal
 * data separately, since the set of dirty leaves in a copy is added during {@code handleTransaction}
 * (which uses the most current copy), but the set of dirty internals during the {@code hashing} phase,
 * which is always one-copy removed from the current copy.
 * <p>
 * Caches have pointers to the next and previous caches in the chain of copies. This is necessary to support
 * merging of two caches (we could have added API to explicitly merge two caches together, but our use case
 * only supports merging a cache and its next-of-kin (the next copy in the chain), so we made this the only
 * supported case in the API).
 * <p>
 * The {@link VirtualNodeCache} was designed with our specific performance requirements in mind. We need to
 * maintain a chain of mutations over versions (the so-called map-of-lists approach to a fast-copy data
 * structure), yet we need to be able to get all mutations for a given version quickly, and we need to release
 * memory back to the garbage collector quickly. We also need to maintain the mutations for leaf data, for
 * which leaves occupied a given path, and for the internal node hashes at a given path.
 * <p>
 * To fulfill these design requirements, each "chain" of caches share three different indexes:
 * {@link #keyToDirtyLeafIndex}, {@link #pathToDirtyLeafIndex}, and {@link #pathToDirtyHashIndex}.
 * Each of these is a map from either the leaf key or a path (long) to a custom linked list data structure. Each element
 * in the list is a {@link Mutation} with a reference to the data item (either a {@link VirtualHashRecord}
 * or a {@link VirtualLeafRecord}, depending on the list), and a reference to the next {@link Mutation}
 * in the list. In this way, given a leaf key or path (based on the index), you can get the linked list and
 * walk the links from mutation to mutation. The most recent mutation is first in the list, the oldest mutation
 * is last. There is at most one mutation per cache per entry in one of these indexes. If a leaf value is modified
 * twice in a single cache, only a single mutation exists recording the most recent change. There is no need to
 * keep track of multiple mutations per cache instance for the same leaf or internal node.
 * <p>
 * If there is one non-obvious gotcha that you *MUST* be aware of to use this class, it is that a record
 * (leaf or internal) *MUST NOT BE REUSED ACROSS CACHE INSTANCES*. If I create a leaf record, and put it
 * into {@code cache0}, and then create a copy of {@code cache0} called {@code cache1}, I *MUST NOT* put
 * the same leaf record into {@code cache1} or modify the old leaf record, otherwise I will pollute
 * {@code cache0} with a leaf modified outside of the lifecycle for that cache. Instead, I must make a
 * fast copy of the leaf record and put *that* copy into {@code cache1}.
 *
 * @param <K>
 * 		The type of key used for leaves
 * @param <V>
 * 		The type of value used for leaves
 */
public final class VirtualNodeCache<K extends VirtualKey, V extends VirtualValue>
        implements FastCopyable, SelfSerializable {

    private static final Logger logger = LogManager.getLogger(VirtualNodeCache.class);

    private static final long CLASS_ID = 0x493743f0ace96d2cL;

    private static final class ClassVersion {
        public static final int ORIGINAL = 1;
        public static final int NO_LEAF_HASHES = 2;
    }

    /**
     * A special {@link VirtualLeafRecord} that represents a deleted leaf. At times, the {@link VirtualMap}
     * will ask the cache for a leaf either by key or path. At such times, if we determine by looking at
     * the mutation that the leaf has been deleted, we will return this singleton instance.
     */
    public static final VirtualLeafRecord<?, ?> DELETED_LEAF_RECORD = new VirtualLeafRecord<>(-1, null, null);

    /**
     * A special {@link Hash} used to indicate that the record associated with a particular
     * path has been deleted. The {@link VirtualMap} has code that asks the cache for the record. If the
     * return value is null, it will create a new record or load from disk, since it thinks {@code null}
     * means that the value doesn't exist. But we need it to know that we have deleted the record so it
     * doesn't go to disk. Hence, we have this special marker.
     */
    public static final Hash DELETED_HASH = new Hash();

    /**
     * Another marker {@link Hash} instance used to store null hashes instead of {@code null}s, which
     * are only used for deleted hashes. Before hashes are returned to callers in {@link #dirtyHashes}
     * or {@link #lookupHashByPath(long, boolean)}, this value is converted to {@code null}.
     */
    public static final Hash NULL_HASH = new Hash();

    /**
<<<<<<< HEAD
     * A singleton comparator used for sorting dirty leaf mutations.
     */
    final Comparator<Mutation<K, VirtualLeafRecord<K, V>>> dirtyLeafComparator = new LeafMutationComparator<>();

    /**
     * A singleton comparator used for sorting dirty hash mutations.
     */
    final Comparator<Mutation<Long, Hash>> dirtyHashComparator = new HashMutationComparator();

    /**
     * Since {@code com.swirlds.platform.Browser} populates settings, and it is loaded before any
     * application classes that might instantiate a data source, the {@link ConfigurationHolder}
     * holder will have been configured by the time this static initializer runs.
     */
    private static final VirtualMapConfig config = ConfigurationHolder.getConfigData(VirtualMapConfig.class);

    /**
=======
>>>>>>> 6c852182
     * The number of threads to use when cleaning. Can either be supplied by a system property, or
     * will compute a default based on "percentCleanerThreads".
     */
    private static final int CACHE_CLEANER_THREAD_COUNT = Math.max(1, config.numCleanerThreads());

    /**
     * This thread pool contains the threads that purge unneeded key/mutation list pairs from the indexes.
     * The "syncCleaningPool" property is used for testing.
     */
    private static final Executor CLEANING_POOL = Boolean.getBoolean("syncCleaningPool")
            ? Runnable::run
            : new ThreadPoolExecutor(
                    CACHE_CLEANER_THREAD_COUNT,
                    CACHE_CLEANER_THREAD_COUNT,
                    60L,
                    TimeUnit.SECONDS,
                    new LinkedBlockingQueue<>(),
                    new ThreadConfiguration(getStaticThreadManager())
                            .setThreadGroup(new ThreadGroup("virtual-cache-cleaners"))
                            .setComponent("virtual-map")
                            .setThreadName("cache-cleaner")
                            .setExceptionHandler(
                                    (t, ex) -> logger.error("Failed to purge unneeded key/mutationList pairs", ex))
                            .buildFactory());

    /**
     * The fast-copyable version of the cache. This version number is auto-incrementing and set
     * at construction time and cannot be changed, unless the cache is created through deserialization,
     * in which case it is set during deserialization and not changed thereafter.
     */
    private final AtomicLong fastCopyVersion = new AtomicLong(0L);

    // Pointers to the next and previous versions of VirtualNodeCache. When released,
    // the pointers are fixed so that next and prev point to each other instead of this
    // instance. The only time that these can be changed is during merge or release.
    // We only use these references during merging, otherwise we wouldn't even need them...

    /**
     * A reference to the next (older) version in the chain of copies. The reference is null
     * if this is the last copy in the chain.
     */
    private final AtomicReference<VirtualNodeCache<K, V>> next = new AtomicReference<>();

    /**
     * A reference to the previous (newer) version in the chain of copies. The reference is
     * null if this is the first copy in the chain. This is needed to support merging.
     */
    private final AtomicReference<VirtualNodeCache<K, V>> prev = new AtomicReference<>();

    /**
     * A shared index of keys (K) to the linked lists that contain the values for that key
     * across different versions. The value is a reference to the
     * first {@link Mutation} in the list.
     * <p>
     * For example, the key "APPLE" might point to a {@link Mutation} that refers to the 3rd
     * copy, where "APPLE" was first modified. We simply follow the {@link Mutation} to that
     * {@link Mutation} and return the associated leaf value.
     * <p>
     * <strong>ONE PER CHAIN OF CACHES</strong>.
     */
    private final Map<K, Mutation<K, VirtualLeafRecord<K, V>>> keyToDirtyLeafIndex;

    /**
     * A shared index of paths to leaves, via {@link Mutation}s. Works the same as {@link #keyToDirtyLeafIndex}.
     * <p>
     * <strong>ONE PER CHAIN OF CACHES</strong>.
     */
    private final Map<Long, Mutation<Long, K>> pathToDirtyLeafIndex;

    /**
     * A shared index of paths to internals, via {@link Mutation}s. Works the same as {@link #keyToDirtyLeafIndex}.
     * <p>
     * <strong>ONE PER CHAIN OF CACHES</strong>.
     */
    private final Map<Long, Mutation<Long, Hash>> pathToDirtyHashIndex;

    /**
     * Whether this instance is released. A released cache is often the last in the
     * chain, but may be any in the middle of the chain. However, you cannot
     * call {@link #release()} on any cache except <strong>the last</strong> one
     * in the chain. To release an intermediate instance, call {@link #merge()}.
     */
    private final AtomicBoolean released = new AtomicBoolean(false);

    /**
     * Whether the <strong>leaf</strong> indexes in this cache are immutable. We track
     * immutability of leaves and internal nodes separately, because leaves are only
     * modified on the head of the chain (the most recent version).
     */
    private final AtomicBoolean leafIndexesAreImmutable = new AtomicBoolean(false);

    /**
     * Whether the <strong>internal node</strong> indexes in this cache are immutable.
     * It turns out that we do not have an easy way to know when a cache is no longer
     * involved in hashing, unless the {@link VirtualMap} tells it. So we add a method,
     * {@link #seal()}, to the virtual map which is called at the end of hashing to
     * let us know that the cache should be immutable from this point forward. Note that
     * an immutable cache can still be merged and released.
     * <p>
     * Since during the {@code handleTransaction} phase there should be no hashing going on,
     * we start off with this being set to true, just to catch bugs or false assumptions.
     */
    private final AtomicBoolean hashesAreImmutable = new AtomicBoolean(true);

    /**
     * A set of all modifications to leaves that occurred in this version of the cache.
     * Note that this isn't actually a set, we have to sort and filter duplicates later.
     * <p>
     * <strong>ONE PER CACHE INSTANCE</strong>.
     */
    private ConcurrentArray<Mutation<K, VirtualLeafRecord<K, V>>> dirtyLeaves = new ConcurrentArray<>();

    /**
     * A set of leaf path changes that occurred in this version of the cache. This is separate
     * from dirtyLeaves because dirtyLeaves captures the history of changes to leaves, while
     * this captures the history of which leaves lived at a given path.
     * Note that this isn't actually a set, we have to sort and filter duplicates later.
     * <p>
     * <strong>ONE PER CACHE INSTANCE</strong>.
     */
    private ConcurrentArray<Mutation<Long, K>> dirtyLeafPaths = new ConcurrentArray<>();

    /**
     * A set of all modifications to node hashes that occurred in this version of the cache.
     * We use a list as an optimization, but it requires us to filter out mutations for the
     * same key or path from multiple versions.
     * Note that this isn't actually a set, we have to sort and filter duplicates later.
     * <p>
     * <strong>ONE PER CACHE INSTANCE</strong>.
     */
    private ConcurrentArray<Mutation<Long, Hash>> dirtyHashes = new ConcurrentArray<>();

    /**
     * A shared lock that prevents two copies from being merged/released at the same time. For example,
     * one thread might be merging two caches while another thread is releasing the oldest copy. These
     * all happen completely in parallel, but we have some bookkeeping which should be done inside
     * a critical section.
     */
    private final ReentrantLock releaseLock;

    /**
     * Whether this instance is a snapshot. There are certain operations like serialization that
     * are only valid on a snapshot. Hence, we need this flag to validate this condition is met.
     */
    private final AtomicBoolean snapshot = new AtomicBoolean(false);

    /**
     * lastReleased serves as a lock shared by a VirtualNodeCache family.
     * It provides needed synchronization between purge() and snapshot() (see #5838).
     * It didn't have to be atomic, just a reference to mutable long.
     * Purge() may be blocked by snapshot() until it finishes.
     * Snapshot(), however, should not be blocked for long by purge().
     * lastReleased ensures that snapshot() is aware of which version should not be included in
     * the snapshot.
     */
    private final AtomicLong lastReleased;

    /**
     * Create a new VirtualNodeCache. The cache will be the first in the chain. It will get a
     * fastCopyVersion of zero, and create the shared data structures.
     */
    public VirtualNodeCache() {
        this.keyToDirtyLeafIndex = new ConcurrentHashMap<>();
        this.pathToDirtyLeafIndex = new ConcurrentHashMap<>();
        this.pathToDirtyHashIndex = new ConcurrentHashMap<>();
        this.releaseLock = new ReentrantLock();
        this.lastReleased = new AtomicLong(-1L);
    }

    /**
     * Create a copy of the cache. The resulting copy will have a reference to the previous cache,
     * and the previous cache will have a reference to the copy. The copy will have a fastCopyVersion
     * that is one greater than the one it copied from. It will share some data structures. Critically,
     * it will modify the {@link #hashesAreImmutable} to be false so that the older copy
     * can be hashed.
     *
     * @param source
     * 		Cannot be null and must be the most recent version!
     */
    @SuppressWarnings("CopyConstructorMissesField")
    private VirtualNodeCache(final VirtualNodeCache<K, V> source) {
        // Make sure this version is exactly 1 greater than source
        this.fastCopyVersion.set(source.fastCopyVersion.get() + 1);

        // Get a reference to the shared data structures
        this.keyToDirtyLeafIndex = source.keyToDirtyLeafIndex;
        this.pathToDirtyLeafIndex = source.pathToDirtyLeafIndex;
        this.pathToDirtyHashIndex = source.pathToDirtyHashIndex;
        this.releaseLock = source.releaseLock;
        this.lastReleased = source.lastReleased;

        // The source now has immutable leaves and mutable internals
        source.prepareForHashing();

        // Wire up the next & prev references
        this.next.set(source);
        source.prev.set(this);
    }

    /**
     * {@inheritDoc}
     *
     * Only a single thread should call copy at a time, but other threads may {@link #release()} and {@link#merge()}
     * concurrent to this call on other nodes in the chain.
     */
    @SuppressWarnings("unchecked")
    @Override
    public VirtualNodeCache<K, V> copy() {
        return new VirtualNodeCache<>(this);
    }

    /**
     * Makes the cache immutable for leaf changes, but mutable for internal node changes.
     * This method call is idempotent.
     */
    public void prepareForHashing() {
        this.leafIndexesAreImmutable.set(true);
        this.hashesAreImmutable.set(false);
        this.dirtyLeaves.seal();
    }

    /**
     * {@inheritDoc}
     */
    @Override
    public boolean isImmutable() {
        // We use this as the stand-in as it obeys the normal semantics. Technically there is no advantage to
        // having this class implement FastCopyable, other than declaration of intent.
        return this.leafIndexesAreImmutable.get();
    }

    /**
     * {@inheritDoc}
     *
     * May be called on one cache in the chain while another copy is being made. Do not call
     * release on two caches in the chain concurrently. Must only release the very oldest cache in the chain. See
     * {@link #merge()}.
     *
     * @throws IllegalStateException
     * 		if this is not the oldest cache in the chain
     */
    @Override
    public boolean release() {
        throwIfDestroyed();

        // Under normal conditions "seal()" would have been called already, but it is at least possible to
        // release something that hasn't been sealed. So we call "seal()", just to tidy things up.
        seal();

        synchronized (lastReleased) {
            lastReleased.set(fastCopyVersion.get());
        }

        // We lock across all merges and releases across all copies (releaseLock is shared with all copies)
        // to prevent issues with one thread releasing while another thread is merging (as might happen if
        // the archive thread wants to release and another thread wants to merge).
        releaseLock.lock();
        try {
            // We are very strict about this, or the semantics around the cache will break.
            if (next.get() != null) {
                throw new IllegalStateException("Cannot release an intermediate version, must release the oldest");
            }

            this.released.set(true);

            // Fix the next/prev pointer so this entire cache will get dropped. We don't have to clear
            // any of our per-instance stuff, because nobody will be holding a strong reference to the
            // cache anymore. Still, in the off chance that somebody does hold a reference, we might
            // as well be proactive about it.
            wirePrevAndNext();
        } finally {
            releaseLock.unlock();
        }

        // Fire off the cleaning threads to go and clear out data in the indexes that doesn't need
        // to be there anymore.
        CLEANING_POOL.execute(() -> {
            purge(dirtyLeaves, keyToDirtyLeafIndex);
            purge(dirtyLeafPaths, pathToDirtyLeafIndex);
            purge(dirtyHashes, pathToDirtyHashIndex);

            dirtyLeaves = null;
            dirtyLeafPaths = null;
            dirtyHashes = null;
        });

        if (logger.isTraceEnabled()) {
            logger.trace("Released {}", fastCopyVersion);
        }

        return true;
    }

    @Override
    public boolean isDestroyed() {
        return this.released.get();
    }

    /**
     * Merges this cache with the one that is just-newer.
     * This cache will be removed from the chain and become available for garbage collection. Both this
     * cache and the one it is being merged into <strong>must</strong> be sealed (full immutable).
     *
     * @throws IllegalStateException
     * 		if there is nothing to merge into, or if both this cache and the one
     * 		it is merging into are not sealed.
     */
    public void merge() {
        releaseLock.lock();
        try {
            // We only permit you to merge a cache if it is no longer being used for hashing.
            final VirtualNodeCache<K, V> p = prev.get();
            if (p == null) {
                throw new IllegalStateException("Cannot merge with a null cache");
            } else if (!p.hashesAreImmutable.get() || !hashesAreImmutable.get()) {
                throw new IllegalStateException("You can only merge caches that are sealed");
            }

            // Merge my mutations into the previous (newer) cache's arrays.
            // This operation has a high probability of producing override mutations. That is, two mutations
            // for the same key/path but with different versions. Before returning to a caller a stream of
            // dirty leaves or dirty internals, the stream must be sorted (which we had to do anyway) and
            // deduplicated. But it makes for a _VERY FAST_ merge operation.
            p.dirtyLeaves.merge(dirtyLeaves);
            p.dirtyLeafPaths.merge(dirtyLeafPaths);
            p.dirtyHashes.merge(dirtyHashes);

            // Remove this cache from the chain and wire the prev and next caches together.
            // This will allow this cache to be garbage collected.
            wirePrevAndNext();
        } finally {
            releaseLock.unlock();

            if (logger.isTraceEnabled()) {
                logger.trace(
                        "Merged version {}, {} dirty leaves, {} dirty internals",
                        fastCopyVersion,
                        dirtyLeaves.size(),
                        dirtyHashes.seal());
            }
        }
    }

    /**
     * Seals this cache, making it immutable. A sealed cache can still be merged with another sealed
     * cache.
     */
    public void seal() {
        leafIndexesAreImmutable.set(true);
        hashesAreImmutable.set(true);
        dirtyLeaves.seal();
        dirtyHashes.seal();
        dirtyLeafPaths.seal();
    }

    // --------------------------------------------------------------------------------------------
    // API for caching leaves.
    //
    // The mutation APIs can **ONLY** be called on the handleTransaction thread and only on the
    // most recent copy. The query APIs can be called from any thread.
    // --------------------------------------------------------------------------------------------

    /**
     * Puts a leaf into the cache. Called whenever there is a <strong>new</strong> leaf or
     * whenever the <strong>value</strong> of the leaf has changed. Note that the caller is
     * responsible for ensuring that this leaf instance does not exist in any older copies
     * of caches. This is done by making fast-copies of the leaf as needed. This is the caller's
     * responsibility!
     * <p>
     * The caller must <strong>also</strong> call this each time the path of the node changes,
     * since we maintain a path-to-leaf mapping and need to be aware of the new path, even though
     * the value has not necessarily changed. This is necessary so that we record the leaf record
     * as dirty, since we need to include this leaf is the set that are involved in hashing, and
     * since we need to include this leaf in the set that are written to disk (since paths are
     * also written to disk).
     * <p>
     * This method should only be called from the <strong>HANDLE TRANSACTION THREAD</strong>.
     * It is NOT threadsafe!
     *
     * @param leaf
     * 		The leaf to put. Must not be null. Must have the correct key and path.
     * @throws NullPointerException
     * 		if the leaf is null
     * @throws MutabilityException
     * 		if the cache is immutable for leaf changes
     */
    public VirtualLeafRecord<K, V> putLeaf(final VirtualLeafRecord<K, V> leaf) {
        throwIfLeafImmutable();
        Objects.requireNonNull(leaf);

        // The key must never be null. Only DELETED_LEAF_RECORD should have a null key.
        // The VirtualMap forbids null keys, so we should never see a null here.
        final K key = leaf.getKey();
        assert key != null : "Keys cannot be null";

        // Update the path index to point to this node at this path
        updatePaths(key, leaf.getPath(), pathToDirtyLeafIndex, dirtyLeafPaths);

        // Get the first data element (mutation) in the list based on the key,
        // and then create or update the associated mutation.
        return keyToDirtyLeafIndex.compute(key, (k, mutations) -> mutate(leaf, mutations)).value;
    }

    /**
     * Records that the given leaf was deleted in the cache. This creates a "delete" {@link Mutation} in the
     * linked list for this leaf. The leaf must have a correct leaf path and key. This call will
     * clear the leaf path for you.
     * <p>
     * This method should only be called from the <strong>HANDLE TRANSACTION THREAD</strong>.
     * It is NOT threadsafe!
     *
     * @param leaf
     * 		the leaf to delete. Must not be null.
     * @throws NullPointerException
     * 		if the leaf argument is null
     * @throws MutabilityException
     * 		if the cache is immutable for leaf changes
     */
    public void deleteLeaf(final VirtualLeafRecord<K, V> leaf) {
        throwIfLeafImmutable();
        Objects.requireNonNull(leaf);

        // This leaf is no longer at this leaf path. So clear it.
        clearLeafPath(leaf.getPath());

        // Find or create the mutation and mark it as deleted
        final K key = leaf.getKey();
        assert key != null : "Keys cannot be null";
        keyToDirtyLeafIndex.compute(key, (k, mutations) -> {
            mutations = mutate(leaf, mutations);
            mutations.setDeleted(true);
            assert pathToDirtyLeafIndex.get(leaf.getPath()).isDeleted() : "It should be deleted too";
            return mutations;
        });
    }

    /**
     * A leaf that used to be at this {@code path} is no longer there. This should really only
     * be called if there is no longer any leaf at this path. This happens when we add leaves
     * and the leaf at firstLeafPath is moved and replaced by an internal node, or when a leaf
     * is deleted and the lastLeafPath is moved or removed.
     *
     * This method should only be called from the <strong>HANDLE TRANSACTION THREAD</strong>.
     * It is NOT threadsafe!
     *
     * @param path
     * 		The path to clear. After this call, there is no longer a leaf at this path.
     * @throws MutabilityException
     * 		if the cache is immutable for leaf changes
     */
    public void clearLeafPath(final long path) {
        throwIfLeafImmutable();
        // Note: this marks the mutations as deleted, in addition to clearing the value of the mutation
        updatePaths(null, path, pathToDirtyLeafIndex, dirtyLeafPaths);
    }

    /**
     * Looks for a leaf record in this cache instance, and all older ones, based on the given {@code key}.
     * For example, suppose {@code cache2} has a leaf record for the key "A", but we have {@code cache4}.
     * By calling this method on {@code cache4}, it will find the record in {@code cache2}.
     * If the leaf record exists, it is returned. If the leaf was deleted, {@link #DELETED_LEAF_RECORD}
     * is returned. If there is no mutation record at all, null is returned, indicating a cache miss,
     * and that the caller should consult on-disk storage.
     * <p>
     * This method may be called concurrently from multiple threads.
     *
     * @param key
     * 		The key to use to lookup. Cannot be null.
     * @param forModify
     * 		pass {@code true} if you intend to modify the returned record. The cache will
     * 		either return the same instance already in the cache or, if the instance is
     * 		in an older copy in the cache-chain, it will create a new instance and register
     * 		it as a mutation in this cache instance. In this way, you can safely modify the
     * 		returned record, if it exists. Be sure to call
     *        {@link #putLeaf(VirtualLeafRecord)} if the leaf path is modified. If you only
     * 		modify the value, then you do not need to make any additional calls.
     * @return A {@link VirtualLeafRecord} if there is one in the cache (this instance or a previous
     * 		copy in the chain), or null if there is not one.
     * @throws NullPointerException
     * 		if the key is null
     * @throws com.swirlds.common.exceptions.ReferenceCountException
     * 		if the cache has already been released
     */
    public VirtualLeafRecord<K, V> lookupLeafByKey(final K key, final boolean forModify) {
        Objects.requireNonNull(key);

        // The only way to be released is to be in a condition where the data source has
        // the data that was once in this cache but was merged and is therefore now released.
        // So we can return null and know the caller can find the data in the data source.
        if (released.get()) {
            return null;
        }

        // Get the newest mutation that is less or equal to this fastCopyVersion. If forModify and
        // the mutation does not exactly equal this fastCopyVersion, then create a mutation.
        final Mutation<K, VirtualLeafRecord<K, V>> mutation = lookup(keyToDirtyLeafIndex.get(key));

        // Always return null if there is no mutation regardless of forModify
        if (mutation == null) {
            return null;
        }

        // If the mutation was deleted, return our marker instance, regardless of forModify
        if (mutation.isDeleted()) {
            //noinspection unchecked
            return (VirtualLeafRecord<K, V>) DELETED_LEAF_RECORD;
        }

        // If "forModify" was set and the mutation version is older than this cache version, then
        // create a new value and a new mutation and return the new mutation.
        if (forModify && mutation.version < fastCopyVersion.get()) {
            assert !leafIndexesAreImmutable.get() : "You cannot create leaf records at this time!";
            @SuppressWarnings("unchecked")
            final VirtualLeafRecord<K, V> leaf =
                    new VirtualLeafRecord<>(mutation.value.getPath(), mutation.value.getKey(), (V)
                            mutation.value.getValue().copy());
            return putLeaf(leaf);
        }

        return mutation.value;
    }

    /**
     * Looks for a leaf record in this cache instance, and all older ones, based on the given {@code path}.
     * If the leaf record exists, it is returned. If the leaf was deleted, {@link #DELETED_LEAF_RECORD}
     * is returned. If there is no mutation record at all, null is returned, indicating a cache miss,
     * and that the caller should consult on-disk storage.
     * <p>
     * This method may be called concurrently from multiple threads, but <strong>MUST NOT</strong>
     * be called concurrently for the same path! It is NOT fully threadsafe!
     *
     * @param path
     * 		The path to use to lookup.
     * @param forModify
     * 		pass {@code true} if you intend to modify the returned record. The cache will
     * 		either return the same instance already in the cache or, if the instance is
     * 		in an older copy in the cache-chain, it will create a new instance and register
     * 		it as a mutation in this cache instance. In this way, you can safely modify the
     * 		returned record, if it exists. Be sure to call
     *        {@link #putLeaf(VirtualLeafRecord)} if the leaf path is modified. If you only
     * 		modify the value, then you do not need to make any additional calls.
     * @return A {@link VirtualLeafRecord} if there is one in the cache (this instance or a previous
     * 		copy in the chain), or null if there is not one.
     * @throws com.swirlds.common.exceptions.ReferenceCountException
     * 		if the cache has already been released
     */
    public VirtualLeafRecord<K, V> lookupLeafByPath(final long path, final boolean forModify) {
        // The only way to be released is to be in a condition where the data source has
        // the data that was once in this cache but was merged and is therefore now released.
        // So we can return null and know the caller can find the data in the data source.
        if (released.get()) {
            return null;
        }

        // Get the newest mutation that equals this fastCopyVersion. If forModify and
        // the mutation does not exactly equal this fastCopyVersion, then create a mutation.
        // Note that the mutations in pathToDirtyLeafIndex contain the *path* as the key,
        // and a leaf record *key* as the value. Thus, we look up a mutation first in the
        // pathToDirtyLeafIndex, get the leaf key, and then lookup based on that key.
        final Mutation<Long, K> mutation = lookup(pathToDirtyLeafIndex.get(path));
        // If mutation is null (path is unknown), return null regardless of forModify
        if (mutation == null) {
            return null;
        }

        //noinspection unchecked
        return mutation.isDeleted()
                ? (VirtualLeafRecord<K, V>) DELETED_LEAF_RECORD
                : lookupLeafByKey(mutation.value, forModify);
    }

    /**
     * Gets a stream of dirty leaves <strong>from this cache instance</strong>. Deleted leaves are not included
     * in this stream.
     * <p>
     * This method may be called concurrently from multiple threads (although in practice, this should never happen).
     *
     * @param firstLeafPath
     * 		The first leaf path to receive in the results. It is possible, through merging of multiple rounds,
     * 		for the data to have leaf data that is outside the expected range for the {@link VirtualMap} of
     * 		this cache. We need to provide the leaf boundaries to compensate for this.
     * @param lastLeafPath
     * 		The last leaf path to receive in the results. It is possible, through merging of multiple rounds,
     * 		for the data to have leaf data that is outside the expected range for the {@link VirtualMap} of
     * 		this cache. We need to provide the leaf boundaries to compensate for this.
     * @param sorted
     *      Indicates if the resulting stream should be sorted by path or not
     * @return A non-null stream of dirty leaves. May be empty. Will not contain duplicate records
     * @throws MutabilityException
     * 		if called on a cache that still allows dirty leaves to be added
     */
    public Stream<VirtualLeafRecord<K, V>> dirtyLeaves(
            final long firstLeafPath, final long lastLeafPath, final boolean sorted) {
        if (!dirtyLeaves.isImmutable()) {
            throw new MutabilityException("Cannot call on a cache that is still mutable for dirty leaves");
        }
        // Mark obsolete mutations to filter later
        filterMutations(dirtyLeaves);
        final Stream<VirtualLeafRecord<K, V>> result = dirtyLeaves.stream()
                .filter(mutation -> {
                    final long path = mutation.value.getPath();
                    return path >= firstLeafPath && path <= lastLeafPath;
                })
                .filter(mutation -> !mutation.isFiltered())
                .filter(mutation -> !mutation.isDeleted())
                .map(mutation -> mutation.value);
        if (sorted) {
            return result.sorted(Comparator.comparingLong(VirtualLeafRecord::getPath));
        } else {
            return result;
        }
    }

    /**
     * Gets estimated number of dirty leaf nodes in this cache.
     *
     * @return Estimated number of dirty leaf nodes
     */
    public long estimatedDirtyLeavesCount(long firstLeafPath, long lastLeafPath) {
        return (dirtyLeaves == null) ? 0 : dirtyLeaves.size();
    }

    /**
     * Gets a stream of deleted leaves <strong>from this cache instance</strong>.
     * <p>
     * This method may be called concurrently from multiple threads (although in practice, this should never happen).
     *
     * @return A non-null stream of deleted leaves. May be empty. Will not contain duplicate records.
     * @throws MutabilityException
     * 		if called on a cache that still allows dirty leaves to be added
     */
    public Stream<VirtualLeafRecord<K, V>> deletedLeaves() {
        if (!dirtyLeaves.isImmutable()) {
            throw new MutabilityException("Cannot call on a cache that is still mutable for dirty leaves");
        }

        final Map<K, VirtualLeafRecord<K, V>> leaves = new ConcurrentHashMap<>();
        final StandardFuture<Void> result = dirtyLeaves.parallelTraverse(CLEANING_POOL, element -> {
            if (element.isDeleted()) {
                final K key = element.key;
                final Mutation<K, VirtualLeafRecord<K, V>> mutation = lookup(keyToDirtyLeafIndex.get(key));
                if (mutation != null && mutation.isDeleted()) {
                    leaves.putIfAbsent(key, element.value);
                }
            }
        });
        try {
            result.getAndRethrow();
        } catch (final InterruptedException ex) {
            Thread.currentThread().interrupt();
            throw new PlatformException("VirtualNodeCache.deletedLeaves() interrupted", ex, EXCEPTION);
        }
        return leaves.values().stream();
    }

    // --------------------------------------------------------------------------------------------
    // API for caching internal nodes.
    //
    // The mutation APIs should **ONLY** be called on the hashing threads, and can only be called
    // until the cache is sealed. The query APIs can be called from any thread.
    // --------------------------------------------------------------------------------------------

    /**
     * For testing purposes only. Equivalent to putHash(node.getPath(), node.getHash())
     * @param node the node to get path and hash from
     */
    public void putHash(final VirtualHashRecord node) {
        Objects.requireNonNull(node);
        putHash(node.path(), node.hash());
    }

    /**
     * Stores a {@link Hash} into this version of the cache for a given path. This can be called
     * during {@code handleTransaction}, or during hashing, but must not be called once the
     * instance has been sealed (after hashing).
     * <p>
     * This method may be called concurrently from multiple threads, but <strong>MUST NOT</strong>
     * be called concurrently for the same path! It is NOT fully threadsafe!
     *
     * @param path
     * 		Node path
     * @param hash
     * 		Node hash. Null values are accepted, although observed in tests only. In real scenarios
     * 	    this method is only called by VirtualHasher (via VirtualRootNode), and it never puts
     * 	    null hashes to the cache
     * @throws MutabilityException
     * 		if the instance has been sealed
     */
    public void putHash(final long path, final Hash hash) {
        throwIfInternalsImmutable();
        // If the hash is null, put NULL_HASH instead to avoid mutation to be marked as deleted
        updatePaths(hash != null ? hash : NULL_HASH, path, pathToDirtyHashIndex, dirtyHashes);
    }

    /**
     * Marks the hash at {@code path} as having been deleted. This only happens
     * if the merkle tree shrinks. This is only called during {@code handleTransaction},
     * NOT during hashing and NOT after hashing.
     * <p>
     * This method may be called concurrently from multiple threads, but <strong>MUST NOT</strong>
     * be called concurrently for the same record! It is NOT fully threadsafe!
     *
     * @param path
     * 		The path to the virtual node that is to be marked as deleted in this cache.
     * @throws MutabilityException
     * 		if called when <strong>leaves</strong> are immutable.
     */
    public void deleteHash(final long path) {
        throwIfLeafImmutable();
        updatePaths(null, path, pathToDirtyHashIndex, dirtyHashes);
    }

    /**
     * Looks for an internal node record in this cache instance, and all older ones, based on the
     * given {@code path}. If the record exists, it is returned. If the nodes was deleted,
     * {@link #DELETED_LEAF_RECORD} is returned. If there is no mutation record at all, null is returned,
     * indicating a cache miss, and that the caller should consult on-disk storage.
     * <p>
     * This method may be called concurrently from multiple threads, but <strong>MUST NOT</strong>
     * be called concurrently for the same record! It is NOT fully threadsafe!
     *
     * @param path
     * 		The path to use to lookup.
     * @param forModify
     * 		pass {@code true} if you intend to modify the returned record. The cache will
     * 		either return the same instance already in the cache or, if the instance is
     * 		in an older copy in the cache-chain, it will create a new instance and register
     * 		it as a mutation in this cache instance. In this way, you can safely modify the
     * 		returned record, if it exists.
     * @return A {@link Hash} if there is one in the cache (this instance or a previous
     * 		copy in the chain), or null if there is not one.
     * @throws com.swirlds.common.exceptions.ReferenceCountException
     * 		if the cache has already been released
     */
    public Hash lookupHashByPath(final long path, final boolean forModify) {
        // The only way to be released is to be in a condition where the data source has
        // the data that was once in this cache but was merged and is therefore now released.
        // So we can return null and know the caller can find the data in the data source.
        if (released.get()) {
            return null;
        }

        final Mutation<Long, Hash> mutation = lookup(pathToDirtyHashIndex.get(path));

        // Always return null if there is no mutation regardless of forModify
        if ((mutation == null) || (mutation.value == NULL_HASH)) {
            return null;
        }

        // If the mutation was deleted, return our marker instance
        if (mutation.isDeleted()) {
            return DELETED_HASH;
        }

        // If "forModify" was set and the mutation version is older than my version, then
        // create a new value and a new mutation and return the new mutation.
        if (forModify && mutation.version < fastCopyVersion.get()) {
            assert !hashesAreImmutable.get() : "You cannot create internal records at this time!";
            updatePaths(NULL_HASH, path, pathToDirtyHashIndex, dirtyHashes);
            return null;
        }

        return mutation.value;
    }

    /**
     * Gets a stream of dirty internal records <strong>from this cache instance</strong>. Deleted records are
     * not included in this stream. Must be called <strong>after</strong> the cache has been sealed.
     * <p>
     * This method may be called concurrently from multiple threads (although in practice, this should never happen).
     *
     * @param lastLeafPath
     * 		The last leaf path at and above which no node results should be returned. It is possible,
     * 		through merging of multiple rounds, for the data to have data that is outside the expected range
     * 		for the {@link VirtualMap} of this cache. We need to provide the leaf boundaries to compensate for this.
     * @return A non-null stream of dirty records. May be empty. Will not contain duplicate records.
     * @throws MutabilityException
     * 		if called on a non-sealed cache instance.
     */
    public Stream<VirtualHashRecord> dirtyHashes(final long lastLeafPath) {
        if (!dirtyHashes.isImmutable()) {
            throw new MutabilityException("Cannot get the dirty internal records for a non-sealed cache.");
        }
        // Mark obsolete mutations to filter later
        filterMutations(dirtyHashes);
        return dirtyHashes.stream()
                .filter(mutation -> mutation.key <= lastLeafPath)
                .filter(mutation -> !mutation.isFiltered())
                .map(mutation ->
                        new VirtualHashRecord(mutation.key, mutation.value != NULL_HASH ? mutation.value : null));
    }

    /**
     * Gets estimated number of dirty internal nodes in this cache.
     *
     * @return
     *        Estimated number of dirty internal nodes
     */
    public long estimatedInternalsCount(final long firstLeafPath) {
        return (dirtyHashes == null) ? 0 : dirtyHashes.size();
    }

    /**
     * {@inheritDoc}
     */
    @Override
    public long getClassId() {
        return CLASS_ID;
    }

    /**
     * {@inheritDoc}
     *
     * This method should be called on a snapshot version of {@link VirtualNodeCache},
     * i.e., the instance return by {@link #snapshot()}
     *
     * @throws IllegalStateException
     * 		If it is called on a non-snapshot instance
     */
    @Override
    public void serialize(final SerializableDataOutputStream out) throws IOException {
        if (!snapshot.get()) {
            throw new IllegalStateException("Trying to serialize a non-snapshot instance");
        }

        out.writeLong(fastCopyVersion.get());
        serializeKeyToDirtyLeafIndex(keyToDirtyLeafIndex, out);
        serializePathToDirtyLeafIndex(pathToDirtyLeafIndex, out);
        serializePathToDirtyHashIndex(pathToDirtyHashIndex, out);
    }

    /**
     * {@inheritDoc}
     */
    @Override
    public void deserialize(final SerializableDataInputStream in, final int version) throws IOException {
        this.fastCopyVersion.set(in.readLong());
        deserializeKeyToDirtyLeafIndex(keyToDirtyLeafIndex, in, version);
        deserializePathToDirtyLeafIndex(pathToDirtyLeafIndex, in);
        deserializePathToDirtyHashIndex(pathToDirtyHashIndex, in, version);
    }

    /**
     * {@inheritDoc}
     */
    @Override
    public int getVersion() {
        return ClassVersion.NO_LEAF_HASHES;
    }

    /**
     * Get fast copy version of the cache.
     *
     * @return Fast copy version
     */
    public long getFastCopyVersion() {
        return fastCopyVersion.get();
    }

    /**
     * Creates a new instance of a {@link VirtualNodeCache}
     * with {@code pathToDirtyHashIndex}, {@code pathToDirtyLeafIndex}, and
     * {@code keyToDirtyLeafIndex}, containing only elements not marked for deletion,
     * and only the latest mutation with version less than or equal to the current
     * version is added to the maps.
     *
     * @return snapshot of the current {@link VirtualNodeCache}
     */
    public VirtualNodeCache<K, V> snapshot() {
        synchronized (lastReleased) {
            final VirtualNodeCache<K, V> newSnapshot = new VirtualNodeCache<>();
            setMapSnapshotAndArray(
                    this.pathToDirtyHashIndex, newSnapshot.pathToDirtyHashIndex, newSnapshot.dirtyHashes);
            setMapSnapshotAndArray(
                    this.pathToDirtyLeafIndex, newSnapshot.pathToDirtyLeafIndex, newSnapshot.dirtyLeafPaths);
            setMapSnapshotAndArray(this.keyToDirtyLeafIndex, newSnapshot.keyToDirtyLeafIndex, newSnapshot.dirtyLeaves);
            newSnapshot.snapshot.set(true);
            newSnapshot.fastCopyVersion.set(this.fastCopyVersion.get());
            newSnapshot.seal();
            return newSnapshot;
        }
    }

    // --------------------------------------------------------------------------------------------
    // Private helper methods.
    //
    // There is a lot of commonality between leaf and internal node caching logic. We try to
    // capture that (and more) here, to keep the rest of the code simple and sane.
    // --------------------------------------------------------------------------------------------

    /**
     * Wires together the {@code prev} and {@code next} caches.
     * <p>
     * Given a chain of caches:
     * <pre>
     *     +----------------+         +----------------+         +----------------+
     *     |    Cache v3    | #-----# |    Cache v2    | #-----# |    Cache v1    |
     *     +----------------+         +----------------+         +----------------+
     * </pre>
     * We should be able to remove any of the above caches. If "Cache v3" is removed, we
     * should see:
     * <pre>
     *     +----------------+         +----------------+
     *     |    Cache v2    | #-----# |    Cache v1    |
     *     +----------------+         +----------------+
     * </pre>
     * If "Cache v2" is removed instead, we should see:
     * <pre>
     *     +----------------+         +----------------+
     *     |    Cache v3    | #-----# |    Cache v1    |
     *     +----------------+         +----------------+
     * </pre>
     * And if "Cache v1" is removed, we should see:
     * <pre>
     *     +----------------+         +----------------+
     *     |    Cache v3    | #-----# |    Cache v2    |
     *     +----------------+         +----------------+
     * </pre>
     * <p>
     * This method IS NOT threadsafe! Control access via locks. It would be bad if a merge
     * and a release were to happen concurrently, or two merges happened concurrently,
     * among neighbors in the chain.
     */
    private void wirePrevAndNext() {
        final VirtualNodeCache<K, V> n = this.next.get();
        final VirtualNodeCache<K, V> p = this.prev.get();

        // If "p" is null, this is OK, we just set the "p" of next to null too.
        if (n != null) {
            n.prev.set(p);
        }

        // If "n" is null, that is OK, we just set the "n" of prev to null too.
        if (p != null) {
            p.next.set(n);
        }

        // Clear both of my references. I'm no longer part of the chain.
        this.next.set(null);
        this.prev.set(null);
    }

    /**
     * Updates the mutation for {@code value} at the given {@code path}.
     * <p>
     * This method may be called concurrently from multiple threads, but <strong>MUST NOT</strong>
     * be called concurrently for the same record! It is NOT fully threadsafe!
     *
     * @param value
     * 		The value to store in the mutation. If null, then we interpret this to mean the path was deleted.
     * 		The value is a leaf key, or an internal record.
     * @param path
     * 		The path to update
     * @param index
     * 		The index controlling this path. Could be {@link #pathToDirtyLeafIndex} or
     *        {@link #pathToDirtyHashIndex}.
     * @param dirtyPaths
     * 		The {@link ConcurrentArray} holding references to the dirty paths (leaf or internal).
     * 		Cannot be null.
     * @param <V1>
     * 		The type of value stored in the mutation. Either a leaf key (K) or a hash.
     * @throws NullPointerException
     * 		if {@code dirtyPaths} is null.
     */
    private <V1> void updatePaths(
            final V1 value,
            final long path,
            final Map<Long, Mutation<Long, V1>> index,
            final ConcurrentArray<Mutation<Long, V1>> dirtyPaths) {
        index.compute(path, (key, mutation) -> {
            // If there is no mutation or the mutation isn't for this version, then we need to create a new mutation.
            // Note that this code DEPENDS on hashing only a single round at a time. VirtualPipeline
            // enforces this constraint.
            Mutation<Long, V1> nextMutation = mutation;
            Mutation<Long, V1> previousMutation = null;
            while (nextMutation != null && nextMutation.version > fastCopyVersion.get()) {
                previousMutation = nextMutation;
                nextMutation = nextMutation.next;
            }
            if (nextMutation == null || nextMutation.version != fastCopyVersion.get()) {
                // It must be that there is *NO* mutation in the dirtyPaths for this cache version.
                // I don't have an easy way to assert it programmatically, but by inspection, it must be true.
                // Create a mutation for this version pointing to the next oldest mutation (if any).
                nextMutation = new Mutation<>(nextMutation, path, value, fastCopyVersion.get());
                nextMutation.setDeleted(value == null);
                // Hold a reference to this newest mutation in this cache
                dirtyPaths.add(nextMutation);
            } else {
                // This mutation already exists in this version. Simply update its value and deleted status.
                nextMutation.value = value;
                nextMutation.setDeleted(value == null);
            }
            if (previousMutation != null) {
                previousMutation.next = nextMutation;
            } else {
                mutation = nextMutation;
            }
            return mutation;
        });
    }

    /**
     * Given a mutation list, look up the most recent mutation to this version, but no newer than this
     * cache's version. This method is very fast. Newer mutations are closer to the head of the mutation list,
     * making lookup very fast for the most recent version (O(n)).
     *
     * @param mutation
     * 		The mutation list, can be null.
     * @param <K1> The key type held by the mutation. Either a Key or a path.
     * @param <V1>>
     * 		The value type held by the mutation. It will be either a Key, leaf record, or a hash.
     * @return null if the mutation could be found, or the mutation.
     */
    private <K1, V1> Mutation<K1, V1> lookup(Mutation<K1, V1> mutation) {
        // Walk the list of values until we find the best match for our version
        for (; ; ) {
            // If mutation is null, then there is nothing else to look for. We're done.
            if (mutation == null) {
                return null;
            }

            // We have found the best match
            if (mutation.version <= fastCopyVersion.get()) {
                return mutation;
            }

            // Look up the next mutation
            mutation = mutation.next;
        }
    }

    /**
     * Record a mutation for the given leaf. If the specified mutation is null, or is of a different version
     * than this cache, then a new mutation will be created and added to the mutation list.
     *
     * @param leaf
     * 		The leaf record. This cannot be null.
     * @param mutation
     * 		The list of mutations for this leaf. This can be null.
     * @return The mutation for this leaf.
     */
    private Mutation<K, VirtualLeafRecord<K, V>> mutate(
            final VirtualLeafRecord<K, V> leaf, Mutation<K, VirtualLeafRecord<K, V>> mutation) {

        // We only create a new mutation if one of the following is true:
        //  - There is no mutation in the cache (mutation == null)
        //  - There is a mutation but not for this version of the cache
        if (mutation == null || mutation.version != fastCopyVersion.get()) {
            // Only the latest copy can change leaf data, and it cannot ever be merged into while changing,
            // So it should be true that this cache does not have this leaf in dirtyLeaves.

            // Create a new mutation
            final Mutation<K, VirtualLeafRecord<K, V>> newerMutation =
                    new Mutation<>(mutation, leaf.getKey(), leaf, fastCopyVersion.get());
            dirtyLeaves.add(newerMutation);
            mutation = newerMutation;
        } else if (mutation.value != leaf) {
            // A different value (leaf) has arrived, but the mutation already exists for this version. So we can
            // just update the leaf. However, don't update the leaf record itself, it may be already referenced
            // in a different thread. Instead, update path and value for the existing leaf record
            assert mutation.value.getKey().equals(leaf.getKey());
            mutation.value.setPath(leaf.getPath());
            mutation.value.setValue(leaf.getValue());
            mutation.setDeleted(false);
        } else {
            mutation.setDeleted(false);
        }

        return mutation;
    }

    /**
     * Called by one of the purge threads to purge entries from the index that no longer have a referent
     * for the mutation list. This can be called concurrently.
     *
     * @param index
     * 		The index to look through for entries to purge
     * @param <K>
     * 		The key type used in the index
     * @param <V>
     * 		The value type referenced by the mutation list
     */
    private static <K, V> void purge(final ConcurrentArray<Mutation<K, V>> array, final Map<K, Mutation<K, V>> index) {
        array.parallelTraverse(
                CLEANING_POOL,
                element -> index.compute(element.key, (key, mutation) -> {
                    if (mutation == null || element.equals(mutation)) {
                        // Already removed for a more recent mutation
                        return null;
                    }
                    for (Mutation<K, V> m = mutation; m.next != null; m = m.next) {
                        if (element.equals(m.next)) {
                            m.next = null;
                            break;
                        }
                    }
                    return mutation;
                }));
    }

    /**
     * Node cache contains lists of hash and leaf mutations for every cache version. When caches
     * are merged, the lists are merged, too. To make merges very fast, duplicates aren't removed
     * from the lists on merge. On flush / hash, no duplicates are allowed, so duplicated entries
     * need to be removed.
     *
     * This method iterates over the given list of mutations and marks all obsolete mutations as
     * filtered. Later all marked mutations can be easily removed. A mutation is considered
     * obsolete, if there is a newer mutation for the same key.
     *
     * @param array
     * @param <K>
     * 		The key type used in the index
     * @param <V>
     * 		The value type referenced by the mutation list
     */
    private static <K, V> void filterMutations(final ConcurrentArray<Mutation<K, V>> array) {
        final Consumer<Mutation<K, V>> action = mutation -> {
            if (mutation.next != null) {
                mutation.next.setFiltered();
            }
        };
        try {
            array.parallelTraverse(CLEANING_POOL, action).getAndRethrow();
        } catch (final InterruptedException e) {
            Thread.currentThread().interrupt();
            throw new RuntimeException(e);
        }
    }

    /**
     * Copies the mutations from {@code src} into {@code dst}
     * with the following constraints:
     * <ul>
     *     <li>Only one mutation per key is copied</li>
     *     <li>Only the latest mutation with version less than or equal to the
     *     {@code fastCopyVersion} is added</li>
     *     <li>Null mutations are not copied</li>
     * </ul>
     *
     * @param src
     * 		Map that contains the original mutations
     * @param dst
     * 		Map that acts as the destination of mutations
     * @param <K2>
     * 		Key type
     * @param <L2>
     * 		Value type
     */
    private <K2, L2> void setMapSnapshotAndArray(
            final Map<K2, Mutation<K2, L2>> src,
            final Map<K2, Mutation<K2, L2>> dst,
            final ConcurrentArray<Mutation<K2, L2>> array) {
        final long accepted = fastCopyVersion.get();
        final long rejected = lastReleased.get();
        for (final Map.Entry<K2, Mutation<K2, L2>> entry : src.entrySet()) {
            Mutation<K2, L2> mutation = entry.getValue();

            while (mutation != null && mutation.version > accepted) {
                mutation = mutation.next;
            }

            if (mutation == null || mutation.version <= rejected) {
                continue;
            }

            dst.put(entry.getKey(), mutation);
            array.add(mutation);
        }
    }

    /**
     * Serialize the {@link #pathToDirtyHashIndex}.
     *
     * @param map
     * 		The index map to serialize. Cannot be null.
     * @param out
     * 		The output stream. Cannot be null.
     * @throws IOException
     * 		If something fails.
     */
    private void serializePathToDirtyHashIndex(
            final Map<Long, Mutation<Long, Hash>> map, final SerializableDataOutputStream out) throws IOException {
        assert snapshot.get() : "Only snapshots can be serialized";
        out.writeInt(map.size());
        for (final Map.Entry<Long, Mutation<Long, Hash>> entry : map.entrySet()) {
            out.writeLong(entry.getKey());
            final Mutation<Long, Hash> mutation = entry.getValue();
            assert mutation != null : "Mutations cannot be null in a snapshot";
            assert mutation.version <= this.fastCopyVersion.get()
                    : "Trying to serialize pathToDirtyInternalIndex with a version ahead";
            out.writeLong(mutation.version);
            out.writeBoolean(mutation.isDeleted());
            if (!mutation.isDeleted()) {
                out.writeSerializable(mutation.value, true);
            }
        }
    }

    /**
     * Deserialize the {@link #pathToDirtyHashIndex}.
     *
     * @param map
     * 		The index. Cannot be null.
     * @param in
     * 		The input stream. Cannot be null.
     * @throws IOException
     * 		In case of trouble.
     */
    private void deserializePathToDirtyHashIndex(
            final Map<Long, Mutation<Long, Hash>> map, final SerializableDataInputStream in, final int version)
            throws IOException {
        final int sizeOfMap = in.readInt();
        for (int index = 0; index < sizeOfMap; index++) {
            final long key = in.readLong();
            final long mutationVersion = in.readLong();
            final boolean deleted = in.readBoolean();
            Hash hash = null;
            if (!deleted) {
                if (version == ClassVersion.ORIGINAL) {
                    // skip path
                    in.readLong();
                }
                hash = in.readSerializable();
            }
            final Mutation<Long, Hash> mutation = new Mutation<>(null, key, hash, mutationVersion);
            mutation.setDeleted(deleted);
            map.put(key, mutation);
            dirtyHashes.add(mutation);
        }
    }

    /**
     * Serialize the {@link #pathToDirtyLeafIndex}.
     *
     * @param map
     * 		The index map to serialize. Cannot be null.
     * @param out
     * 		The output stream. Cannot be null.
     * @throws IOException
     * 		If something fails.
     */
    private void serializePathToDirtyLeafIndex(
            final Map<Long, Mutation<Long, K>> map, final SerializableDataOutputStream out) throws IOException {
        assert snapshot.get() : "Only snapshots can be serialized";
        out.writeInt(map.size());
        for (final Map.Entry<Long, Mutation<Long, K>> entry : map.entrySet()) {
            out.writeLong(entry.getKey());
            final Mutation<Long, K> mutation = entry.getValue();
            assert mutation != null : "Mutations cannot be null in a snapshot";
            assert mutation.version <= this.fastCopyVersion.get()
                    : "Trying to serialize pathToDirtyLeafIndex with a version ahead";

            out.writeSerializable(mutation.value, true);
            out.writeLong(mutation.version);
            out.writeBoolean(mutation.isDeleted());
        }
    }

    /**
     * Deserialize the {@link #pathToDirtyLeafIndex}.
     *
     * @param map
     * 		The index. Cannot be null.
     * @param in
     * 		The input stream. Cannot be null.
     * @throws IOException
     * 		In case of trouble.
     */
    private void deserializePathToDirtyLeafIndex(
            final Map<Long, Mutation<Long, K>> map, final SerializableDataInputStream in) throws IOException {
        final int sizeOfMap = in.readInt();
        for (int index = 0; index < sizeOfMap; index++) {
            final Long path = in.readLong();
            final K key = in.readSerializable();
            final long mutationVersion = in.readLong();
            final boolean deleted = in.readBoolean();

            final Mutation<Long, K> mutation = new Mutation<>(null, path, key, mutationVersion);
            mutation.setDeleted(deleted);
            map.put(path, mutation);
            dirtyLeafPaths.add(mutation);
        }
    }

    /**
     * Serialize the {@link #keyToDirtyLeafIndex}.
     *
     * @param map
     * 		The index map to serialize. Cannot be null.
     * @param out
     * 		The output stream. Cannot be null.
     * @throws IOException
     * 		If something fails.
     */
    private void serializeKeyToDirtyLeafIndex(
            final Map<K, Mutation<K, VirtualLeafRecord<K, V>>> map, final SerializableDataOutputStream out)
            throws IOException {
        assert snapshot.get() : "Only snapshots can be serialized";
        out.writeInt(map.size());
        for (final Map.Entry<K, Mutation<K, VirtualLeafRecord<K, V>>> entry : map.entrySet()) {
            final Mutation<K, VirtualLeafRecord<K, V>> mutation = entry.getValue();
            assert mutation != null : "Mutations cannot be null in a snapshot";
            assert mutation.version <= this.fastCopyVersion.get()
                    : "Trying to serialize keyToDirtyLeafIndex with a version ahead";

            final VirtualLeafRecord<K, V> leaf = mutation.value;
            out.writeSerializable(leaf, false);
            out.writeLong(mutation.version);
            out.writeBoolean(mutation.isDeleted());
        }
    }

    /**
     * Deserialize the {@link #keyToDirtyLeafIndex}.
     *
     * @param map
     * 		The index. Cannot be null.
     * @param in
     * 		The input stream. Cannot be null.
     * @throws IOException
     * 		In case of trouble.
     */
    private void deserializeKeyToDirtyLeafIndex(
            final Map<K, Mutation<K, VirtualLeafRecord<K, V>>> map,
            final SerializableDataInputStream in,
            final int version)
            throws IOException {
        final int sizeOfMap = in.readInt();
        for (int index = 0; index < sizeOfMap; index++) {
            final VirtualLeafRecord<K, V> leafRecord = in.readSerializable(false, VirtualLeafRecord::new);
            if (version == ClassVersion.ORIGINAL) {
                // skip hash
                in.readSerializable();
            }
            final long mutationVersion = in.readLong();
            final boolean deleted = in.readBoolean();
            final Mutation<K, VirtualLeafRecord<K, V>> mutation =
                    new Mutation<>(null, leafRecord.getKey(), leafRecord, mutationVersion);
            mutation.setDeleted(deleted);
            map.put(leafRecord.getKey(), mutation);
            dirtyLeaves.add(mutation);
        }
    }

    /**
     * Helper method that throws a MutabilityException if the leaf is immutable.
     */
    private void throwIfLeafImmutable() {
        if (leafIndexesAreImmutable.get()) {
            throw new MutabilityException("This operation is not permitted on immutable leaves");
        }
    }

    /**
     * Helper method that throws MutabilityException if the internal is immutable
     */
    private void throwIfInternalsImmutable() {
        if (hashesAreImmutable.get()) {
            throw new MutabilityException("This operation is not permitted on immutable internals");
        }
    }

    /**
     * A mutation. Mutations are linked together within the mutation list. Each mutation
     * has a pointer to the next oldest mutation in the list.
     * @param <K> The key type of data held by the mutation.
     * @param <V> The type of data held by the mutation.
     */
    private static final class Mutation<K, V> {
        private volatile Mutation<K, V> next;
        private final long version; // The version of the cache that owns this mutation
        private final K key;
        private volatile V value;
        private volatile byte flags = 0;

        // A bit in the flags field, which indicates whether this mutation is for a deleted op
        private static final int FLAG_BIT_DELETED = 0;
        // A bit in the flags field, which indicates whether this mutation should not be included
        // into resulting stream of dirty hashes / leaves
        private static final int FLAG_BIT_FILTERED = 1;

        Mutation(Mutation<K, V> next, K key, V value, long version) {
            this.next = next;
            this.key = key;
            this.value = value;
            this.version = version;
        }

        boolean getFlag(int bit) {
            return ((0xFF & flags) & (1 << bit)) != 0;
        }

        @SuppressWarnings("NonAtomicOperationOnVolatileField")
        void setFlag(int bit, boolean value) {
            if (value) {
                flags |= (1 << bit);
            } else {
                flags &= ~(1 << bit);
            }
        }

        boolean isDeleted() {
            return getFlag(FLAG_BIT_DELETED);
        }

        void setDeleted(final boolean deleted) {
            setFlag(FLAG_BIT_DELETED, deleted);
        }

        boolean isFiltered() {
            return getFlag(FLAG_BIT_FILTERED);
        }

        void setFiltered() {
            setFlag(FLAG_BIT_FILTERED, true);
        }
    }

    /**
     * Given some cache, print out the contents of all the data structures and mark specially the set of mutations
     * that apply to this cache.
     *
     * @return A string representation of all the data structures of this cache.
     */
    @SuppressWarnings("rawtypes")
    public String toDebugString() {
        //noinspection StringBufferReplaceableByString
        final StringBuilder builder = new StringBuilder();
        builder.append("VirtualNodeCache ").append(this).append("\n");
        builder.append("===================================\n");
        builder.append(toDebugStringChain()).append("\n");
        //noinspection unchecked
        builder.append(toDebugStringIndex("keyToDirtyLeafIndex", (Map<Object, Mutation>) (Object) keyToDirtyLeafIndex))
                .append("\n");
        //noinspection unchecked
        builder.append(toDebugStringIndex(
                        "pathToDirtyLeafIndex", (Map<Object, Mutation>) (Object) pathToDirtyLeafIndex))
                .append("\n");
        //noinspection unchecked
        builder.append(toDebugStringIndex(
                        "pathToDirtyHashIndex", (Map<Object, Mutation>) (Object) pathToDirtyHashIndex))
                .append("\n");
        //noinspection unchecked
        builder.append(toDebugStringArray("dirtyLeaves", (ConcurrentArray<Mutation>) (Object) dirtyLeaves));
        //noinspection unchecked
        builder.append(toDebugStringArray("dirtyLeafPaths", (ConcurrentArray<Mutation>) (Object) dirtyLeafPaths));
        //noinspection unchecked
        builder.append(toDebugStringArray("dirtyHashes", (ConcurrentArray<Mutation>) (Object) dirtyHashes));
        return builder.toString();
    }

    private String toDebugStringChain() {
        final StringBuilder builder = new StringBuilder();
        builder.append("Copies:\n");
        builder.append("\t");

        VirtualNodeCache<K, V> firstCache = this;
        VirtualNodeCache<K, V> prevCache;
        while ((prevCache = firstCache.prev.get()) != null) {
            firstCache = prevCache;
        }

        while (firstCache != null) {
            builder.append("[")
                    .append(firstCache.fastCopyVersion.get())
                    .append(firstCache == this ? "*" : "")
                    .append("]->");
            firstCache = firstCache.next.get();
        }

        return builder.toString();
    }

    private String toDebugStringIndex(
            final String indexName, @SuppressWarnings("rawtypes") final Map<Object, Mutation> index) {
        final StringBuilder builder = new StringBuilder();
        builder.append(indexName).append(":\n");

        index.forEach((key, mutation) -> {
            builder.append("\t").append(key).append(":==> ");
            while (mutation != null) {
                builder.append("[")
                        .append(mutation.key)
                        .append(",")
                        .append(mutation.value)
                        .append(",")
                        .append(mutation.isDeleted() ? "D," : "")
                        .append("V")
                        .append(mutation.version)
                        .append(mutation.version == this.fastCopyVersion.get() ? "*" : "")
                        .append("]->");
                mutation = mutation.next;
            }
            builder.append("\n");
        });

        return builder.toString();
    }

    private String toDebugStringArray(
            final String name, @SuppressWarnings("rawtypes") final ConcurrentArray<Mutation> arr) {
        final StringBuilder builder = new StringBuilder();
        builder.append(name).append(":\n");

        final int size = arr.size();
        for (int i = 0; i < size; i++) {
            final var mutation = arr.get(i);
            builder.append("\t")
                    .append(mutation.key)
                    .append(",")
                    .append(mutation.value)
                    .append(",")
                    .append(mutation.isDeleted() ? "D," : "")
                    .append("V")
                    .append(mutation.version)
                    .append(mutation.version == this.fastCopyVersion.get() ? "*" : "")
                    .append("]\n");
        }

        return builder.toString();
    }
}<|MERGE_RESOLUTION|>--- conflicted
+++ resolved
@@ -149,17 +149,6 @@
     public static final Hash NULL_HASH = new Hash();
 
     /**
-<<<<<<< HEAD
-     * A singleton comparator used for sorting dirty leaf mutations.
-     */
-    final Comparator<Mutation<K, VirtualLeafRecord<K, V>>> dirtyLeafComparator = new LeafMutationComparator<>();
-
-    /**
-     * A singleton comparator used for sorting dirty hash mutations.
-     */
-    final Comparator<Mutation<Long, Hash>> dirtyHashComparator = new HashMutationComparator();
-
-    /**
      * Since {@code com.swirlds.platform.Browser} populates settings, and it is loaded before any
      * application classes that might instantiate a data source, the {@link ConfigurationHolder}
      * holder will have been configured by the time this static initializer runs.
@@ -167,22 +156,14 @@
     private static final VirtualMapConfig config = ConfigurationHolder.getConfigData(VirtualMapConfig.class);
 
     /**
-=======
->>>>>>> 6c852182
-     * The number of threads to use when cleaning. Can either be supplied by a system property, or
-     * will compute a default based on "percentCleanerThreads".
-     */
-    private static final int CACHE_CLEANER_THREAD_COUNT = Math.max(1, config.numCleanerThreads());
-
-    /**
      * This thread pool contains the threads that purge unneeded key/mutation list pairs from the indexes.
      * The "syncCleaningPool" property is used for testing.
      */
     private static final Executor CLEANING_POOL = Boolean.getBoolean("syncCleaningPool")
             ? Runnable::run
             : new ThreadPoolExecutor(
-                    CACHE_CLEANER_THREAD_COUNT,
-                    CACHE_CLEANER_THREAD_COUNT,
+                    config.getNumCleanerThreads(),
+                    config.getNumCleanerThreads(),
                     60L,
                     TimeUnit.SECONDS,
                     new LinkedBlockingQueue<>(),
@@ -681,8 +662,7 @@
         // create a new value and a new mutation and return the new mutation.
         if (forModify && mutation.version < fastCopyVersion.get()) {
             assert !leafIndexesAreImmutable.get() : "You cannot create leaf records at this time!";
-            @SuppressWarnings("unchecked")
-            final VirtualLeafRecord<K, V> leaf =
+            @SuppressWarnings("unchecked") final VirtualLeafRecord<K, V> leaf =
                     new VirtualLeafRecord<>(mutation.value.getPath(), mutation.value.getKey(), (V)
                             mutation.value.getValue().copy());
             return putLeaf(leaf);
