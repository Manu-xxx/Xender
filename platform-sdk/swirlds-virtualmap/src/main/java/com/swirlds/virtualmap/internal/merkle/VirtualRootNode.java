/*
 * Copyright (C) 2021-2023 Hedera Hashgraph, LLC
 *
 * Licensed under the Apache License, Version 2.0 (the "License");
 * you may not use this file except in compliance with the License.
 * You may obtain a copy of the License at
 *
 *      http://www.apache.org/licenses/LICENSE-2.0
 *
 * Unless required by applicable law or agreed to in writing, software
 * distributed under the License is distributed on an "AS IS" BASIS,
 * WITHOUT WARRANTIES OR CONDITIONS OF ANY KIND, either express or implied.
 * See the License for the specific language governing permissions and
 * limitations under the License.
 */

package com.swirlds.virtualmap.internal.merkle;

import static com.swirlds.common.threading.manager.AdHocThreadManager.getStaticThreadManager;
import static com.swirlds.logging.LogMarker.EXCEPTION;
import static com.swirlds.logging.LogMarker.RECONNECT;
import static com.swirlds.logging.LogMarker.STARTUP;
import static com.swirlds.logging.LogMarker.TESTING_EXCEPTIONS_ACCEPTABLE_RECONNECT;
import static com.swirlds.logging.LogMarker.VIRTUAL_MERKLE_STATS;
import static com.swirlds.virtualmap.internal.Path.FIRST_LEFT_PATH;
import static com.swirlds.virtualmap.internal.Path.INVALID_PATH;
import static com.swirlds.virtualmap.internal.Path.ROOT_PATH;
import static com.swirlds.virtualmap.internal.Path.getIndexInRank;
import static com.swirlds.virtualmap.internal.Path.getLeftChildPath;
import static com.swirlds.virtualmap.internal.Path.getParentPath;
import static com.swirlds.virtualmap.internal.Path.getPathForRankAndIndex;
import static com.swirlds.virtualmap.internal.Path.getRank;
import static com.swirlds.virtualmap.internal.Path.getRightChildPath;
import static com.swirlds.virtualmap.internal.Path.getSiblingPath;
import static com.swirlds.virtualmap.internal.Path.isFarRight;
import static com.swirlds.virtualmap.internal.Path.isLeft;
import static com.swirlds.virtualmap.internal.merkle.VirtualMapState.MAX_LABEL_LENGTH;
import static java.util.concurrent.TimeUnit.MILLISECONDS;
import static java.util.concurrent.TimeUnit.MINUTES;
import static java.util.concurrent.TimeUnit.SECONDS;

import com.swirlds.common.config.singleton.ConfigurationHolder;
import com.swirlds.common.crypto.Hash;
import com.swirlds.common.io.ExternalSelfSerializable;
import com.swirlds.common.io.streams.SerializableDataInputStream;
import com.swirlds.common.io.streams.SerializableDataOutputStream;
import com.swirlds.common.merkle.MerkleInternal;
import com.swirlds.common.merkle.MerkleNode;
import com.swirlds.common.merkle.exceptions.IllegalChildIndexException;
import com.swirlds.common.merkle.impl.PartialBinaryMerkleInternal;
import com.swirlds.common.merkle.impl.internal.AbstractMerkleInternal;
import com.swirlds.common.merkle.route.MerkleRoute;
import com.swirlds.common.merkle.synchronization.utility.MerkleSynchronizationException;
import com.swirlds.common.merkle.synchronization.views.CustomReconnectRoot;
import com.swirlds.common.merkle.synchronization.views.LearnerTreeView;
import com.swirlds.common.merkle.synchronization.views.TeacherTreeView;
import com.swirlds.common.merkle.utility.DebugIterationEndpoint;
import com.swirlds.common.metrics.Metrics;
import com.swirlds.common.threading.framework.config.ThreadConfiguration;
import com.swirlds.virtualmap.VirtualKey;
import com.swirlds.virtualmap.VirtualMap;
import com.swirlds.virtualmap.VirtualValue;
import com.swirlds.virtualmap.config.VirtualMapConfig;
import com.swirlds.virtualmap.datasource.VirtualDataSource;
import com.swirlds.virtualmap.datasource.VirtualDataSourceBuilder;
import com.swirlds.virtualmap.datasource.VirtualHashRecord;
import com.swirlds.virtualmap.datasource.VirtualLeafRecord;
import com.swirlds.virtualmap.internal.RecordAccessor;
import com.swirlds.virtualmap.internal.VirtualStateAccessor;
import com.swirlds.virtualmap.internal.cache.VirtualNodeCache;
import com.swirlds.virtualmap.internal.hash.VirtualHashListener;
import com.swirlds.virtualmap.internal.hash.VirtualHasher;
import com.swirlds.virtualmap.internal.pipeline.VirtualPipeline;
import com.swirlds.virtualmap.internal.pipeline.VirtualRoot;
import com.swirlds.virtualmap.internal.reconnect.ConcurrentBlockingIterator;
import com.swirlds.virtualmap.internal.reconnect.ReconnectHashListener;
import com.swirlds.virtualmap.internal.reconnect.ReconnectState;
import com.swirlds.virtualmap.internal.reconnect.VirtualLearnerTreeView;
import com.swirlds.virtualmap.internal.reconnect.VirtualTeacherTreeView;
import edu.umd.cs.findbugs.annotations.NonNull;
import java.io.IOException;
import java.io.UncheckedIOException;
import java.nio.channels.ClosedByInterruptException;
import java.nio.file.Path;
import java.util.Objects;
import java.util.concurrent.CompletableFuture;
import java.util.concurrent.CountDownLatch;
import java.util.concurrent.ExecutionException;
import java.util.concurrent.TimeoutException;
import java.util.concurrent.atomic.AtomicBoolean;
import java.util.concurrent.atomic.AtomicLong;
import java.util.stream.Stream;
import org.apache.logging.log4j.LogManager;
import org.apache.logging.log4j.Logger;

/**
 * An {@link AbstractMerkleInternal} that represents the root node of a virtual tree. This root node always
 * exists, even if no leaves exist.
 *
 * <hr>
 * <p><strong>Hashing</strong></p>
 * <p>
 * This class implements a multithreaded 'leaf-first' hashing algorithm that visits only those nodes required
 * for hashing and visits them at most exactly once. The set of leaves modified during the round (so-called "dirty"
 * leaves) and sorts them such that the first leaf in the list is the leaf with the largest path, and the last leaf
 * has the lowest path. (A path in our system is an incrementing number where root is 0, root's left child is 1,
 * root's right child is 2, root's left-most grand child is 3, and so forth, rank by rank from left to right). This
 * algorithm is <strong>not</strong> depth-first or breadth-first and requires a path-to-node lookup map to work
 * if the nodes do not already have a reference to the parent. Since our leaves are "realized" on demand, most of
 * them will not have references to their parent. However, as the graph builds up over time, many of the parent
 * nodes in the lower ranks (those closer to root) will have strong references to their parents, obviating the
 * need to look up those nodes in the map.
 * <p>
 * This class is responsible for hashing itself. This class has its own thread pool and
 * worker threads which it uses for implementing the algorithm. If the entire in-memory Merkle tree is modified
 * to use the same algorithm, then this code can be moved or eliminated.
 *
 * @param <K>
 * 		The key
 * @param <V>
 * 		The value
 */
@DebugIterationEndpoint
public final class VirtualRootNode<K extends VirtualKey, V extends VirtualValue> extends PartialBinaryMerkleInternal
        implements CustomReconnectRoot<Long, Long>, ExternalSelfSerializable, VirtualRoot, MerkleInternal {

    private static final String NO_NULL_KEYS_ALLOWED_MESSAGE = "Null keys are not allowed";

    /**
     * Used for serialization.
     */
    public static final long CLASS_ID = 0x4a7d82719a5e1af5L;

    /**
     * This version number should be used to handle compatibility issues that may arise from any future changes
     */
    public static class ClassVersion {
        public static final int VERSION_1_ORIGINAL = 1;

        public static final int CURRENT_VERSION = VERSION_1_ORIGINAL;
    }

    /**
     * Use this for all logging, as controlled by the optional data/log4j2.xml file
     */
    private static final Logger logger = LogManager.getLogger(VirtualRootNode.class);

    /**
     * The number of elements to have in the buffer used during reconnect on a learner when passing
     * leaves to the hashing system. The size of this variable will depend on the incoming rate
     * of leaves vs. the speed of hashing.
     */
    private static final int MAX_RECONNECT_HASHING_BUFFER_SIZE = 10_000_000;
    /**
     * The number of elements to have in the buffer used during rehashing on start.
     */
    private static final int MAX_REHASHING_BUFFER_SIZE = 10_000_000;

    /**
     * The number of seconds to wait for the hashing buffer during learner-reconnect before we
     * cancel the reconnect with an exception. If we cannot make space after this many seconds,
     * then it means a single round of hashing has exceeded this time threshold.
     */
    private static final int MAX_RECONNECT_HASHING_BUFFER_TIMEOUT = 60;

    /**
     * The number of seconds to wait for the full leaf rehash process to finish
     * (see {@link VirtualRootNode#fullLeafRehashIfNecessary()}) before we fail with an exception.
     */
    private static final int MAX_FULL_REHASHING_TIMEOUT = 3600; // 1 hour

    /**
     * Placeholder (since this is such a hotspot) to hold the results from {@link ConfigurationHolder#getConfigData(Class)}
     * rather than calling that method more than once during the lifecycle of a {@link VirtualRootNode} instance.
     */
    private final VirtualMapConfig config = ConfigurationHolder.getConfigData(VirtualMapConfig.class);

    /**
     * The maximum size() we have reached, where we have (already) recorded a warning message about how little
     * space is left before this {@link VirtualRootNode} hits the size limit.  We retain this information
     * because if we later delete some nodes and then add some more, we don't want to trigger a duplicate warning.
     */
    private long maxSizeReachedTriggeringWarning = 0;

    /**
     * A {@link VirtualDataSourceBuilder} used for creating instances of {@link VirtualDataSource}.
     * The data source used by this instance is created from this builder. The builder is needed
     * during reconnect to create a new data source based on a snapshot directory, or in
     * various other scenarios.
     */
    private VirtualDataSourceBuilder<K, V> dataSourceBuilder;

    /**
     * Provides access to the {@link VirtualDataSource} for tree data.
     * All instances of {@link VirtualRootNode} in the "family" (i.e. that are copies
     * going back to some first progenitor) share the exact same dataSource instance.
     */
    private VirtualDataSource<K, V> dataSource;

    /**
     * A cache for virtual tree nodes. This cache is very specific for this use case. The elements
     * in the cache are those nodes that were modified by this root node, or any copy of this node, that have
     * not yet been written to disk. This cache is used for two purposes. First, we avoid writing to
     * disk until the round is completed and hashed as both a performance enhancement and, more critically,
     * to avoid having to make the filesystem fast-copyable. Second, since modifications are not written
     * to disk, we must cache them here to return correct and consistent results to callers of the map-like APIs.
     * <p>
     * Deleted leaves are represented with records that have the "deleted" flag set.
     * <p>
     * Since this is fast-copyable and shared across all copies of a {@link VirtualRootNode}, it contains the changed
     * leaves over history. Since we always flush from oldest to newest, we know for certain that
     * anything here is at least as new as, or newer than, what is on disk. So we check it first whenever
     * we need a leaf. This allows us to keep the disk simple and not fast-copyable.
     */
    private VirtualNodeCache<K, V> cache;

    /**
     * An interface through which the {@link VirtualRootNode} can access persistent virtual map state, such
     * as the first leaf path, last leaf path, name, and other state. We do not access the {@link VirtualMapState}
     * directly because the {@link VirtualMapState} instance may change over time, so we use this interface
     * instead and allow the {@link VirtualMap} to provide indirection onto the current state data.
     */
    private VirtualStateAccessor state;

    /**
     * An interface through which the {@link VirtualRootNode} can access record data from the cache and the
     * data source. By encapsulating this logic in a RecordAccessor, we make it convenient to access records
     * using a combination of different caches, states, and data sources, which becomes important for reconnect
     * and other uses. This should never be null except for a brief window during initialization / reconnect /
     * serialization.
     */
    private RecordAccessor<K, V> records;

    /**
     * The hasher is responsible for hashing data in a virtual merkle tree.
     */
    private final VirtualHasher<K, V> hasher;

    /**
     * The {@link VirtualPipeline}, shared across all copies of a given {@link VirtualRootNode}, maintains the
     * lifecycle of the nodes, making sure they are merged or flushed or hashed in order and according to the
     * defined lifecycle rules. This class makes calls to the pipeline, and the pipeline calls back methods
     * defined in this class.
     */
    private VirtualPipeline pipeline;

    /**
     * If true, then this copy of {@link VirtualRootNode} should eventually be flushed to disk. A heuristic is
     * used to determine which copy is flushed.
     */
    private final AtomicBoolean shouldBeFlushed = new AtomicBoolean(false);

    /**
     * Flush threshold. If greater than zero, then this virtual root will be flushed to disk, if
     * its estimated size exceeds the threshold. If this virtual root is explicitly requested to flush,
     * the threshold is not taken into consideration.
     *
     * By default, the threshold is set to {@link VirtualMapConfig#copyFlushThreshold()}. The
     * threshold is inherited by all copies.
     */
    private final AtomicLong flushThreshold = new AtomicLong();

    /**
     * This latch is used to implement {@link #waitUntilFlushed()}.
     */
    private final CountDownLatch flushLatch = new CountDownLatch(1);

    /**
     * True if this copy has been hashed, false if it has not yet been hashed.
     */
    private final AtomicBoolean hashed = new AtomicBoolean(false);

    /**
     * Specifies whether this current copy has been flushed. This will only be true if {@link #shouldBeFlushed}
     * is true, and it has been flushed.
     */
    private final AtomicBoolean flushed = new AtomicBoolean(false);

    /**
     * Specifies whether this current copy hsa been merged. This will only be true if {@link #shouldBeFlushed}
     * is false, and it has been merged.
     */
    private final AtomicBoolean merged = new AtomicBoolean(false);

    private final AtomicBoolean detached = new AtomicBoolean(false);

    /**
     * Created at the beginning of reconnect as a <strong>learner</strong>, this iterator allows
     * for other threads to feed its leaf records to be used during hashing.
     */
    private ConcurrentBlockingIterator<VirtualLeafRecord<K, V>> reconnectIterator = null;

    /**
     * A {@link java.util.concurrent.Future} that will contain the final hash result of the
     * reconnect hashing process.
     */
    private CompletableFuture<Hash> reconnectHashingFuture;

    /**
     * Set to true once the reconnect hashing thread has been started.
     */
    private AtomicBoolean reconnectHashingStarted;

    /**
     * The {@link RecordAccessor} for the state, cache, and data source needed during reconnect.
     */
    private RecordAccessor<K, V> reconnectRecords;

    private VirtualStateAccessor fullyReconnectedState;

    private VirtualLearnerTreeView<K, V> learnerTreeView;

    private final long fastCopyVersion;

    private VirtualMapStatistics statistics;

    /**
     * Creates a new empty root node. This constructor is used for deserialization and
     * reconnects, not for normal use.
     */
    public VirtualRootNode() {
        this.fastCopyVersion = 0;
        // Hasher is required during reconnects
        this.hasher = new VirtualHasher<>();
        this.flushThreshold.set(config.copyFlushThreshold());
        // All other fields are initialized in postInit()
    }

    /**
     * Creates a new root node using the provided data source builder to create node's
     * virtual data source.
     *
     * @param dataSourceBuilder data source builder, must not be null
     */
    public VirtualRootNode(final @NonNull VirtualDataSourceBuilder<K, V> dataSourceBuilder) {
        this.fastCopyVersion = 0;
        this.hasher = new VirtualHasher<>();
        this.flushThreshold.set(config.copyFlushThreshold());
        Objects.requireNonNull(dataSourceBuilder);
        this.dataSourceBuilder = dataSourceBuilder;
        // All other fields are initialized in postInit()
    }

    /**
     * Creates a copy of the given virtual root node. The created root node shares most
     * attributes with the source (hasher, data source, cache, pipeline, etc.) Created
     * copy's fast copy version is set to source' version + 1.
     *
     * @param source virtual root to copy, must not be null
     */
    @SuppressWarnings("CopyConstructorMissesField")
    private VirtualRootNode(VirtualRootNode<K, V> source) {
        super(source);
        this.fastCopyVersion = source.fastCopyVersion + 1;
        this.dataSourceBuilder = source.dataSourceBuilder;
        this.dataSource = source.dataSource;
        this.cache = source.cache.copy();
        this.hasher = source.hasher;
        this.reconnectHashingFuture = null;
        this.reconnectHashingStarted = null;
        this.reconnectIterator = null;
        this.reconnectRecords = null;
        this.fullyReconnectedState = null;
        this.learnerTreeView = null;
        this.maxSizeReachedTriggeringWarning = source.maxSizeReachedTriggeringWarning;
        this.pipeline = source.pipeline;
        this.flushThreshold.set(source.flushThreshold.get());
        this.statistics = source.statistics;

        if (this.pipeline.isTerminated()) {
            throw new IllegalStateException("A fast-copy was made of a VirtualRootNode with a terminated pipeline!");
        }

        // All other fields are initialized in postInit()
    }

    /**
     * Sets the {@link VirtualStateAccessor}. This method is called when this root node
     * is added as a child to its virtual map. It happens when virtual maps are created
     * from scratch, or during deserialization. It's also called after learner reconnects.
     *
     * @param state
     * 		The accessor. Cannot be null.
     */
    @SuppressWarnings("ClassEscapesDefinedScope")
    public void postInit(final VirtualStateAccessor state) {
        // We're reconnecting, state doesn't match cache or dataSource, gotta bail.
        if (learnerTreeView != null) {
            fullyReconnectedState = state;
            return;
        }
        if (this.cache == null) {
            this.cache = new VirtualNodeCache<>();
        }
        this.state = Objects.requireNonNull(state);
        updateShouldBeFlushed();
        Objects.requireNonNull(dataSourceBuilder);
        if (this.dataSource == null) {
            this.dataSource = this.dataSourceBuilder.build(state.getLabel(), true);
        }
        this.records = new RecordAccessorImpl<>(this.state, this.cache, this.dataSource);
        if (statistics == null) {
            // Only create statistics instance if we don't yet have statistics. During a reconnect operation.
            // it is necessary to use the statistics object from the previous instance of the state.
            this.statistics = new VirtualMapStatistics(state.getLabel());
        }
        // At this point in time the copy knows if it should be flushed or merged, and so it is safe
        // to register with the pipeline.
        if (pipeline == null) {
<<<<<<< HEAD
            pipeline = new VirtualPipeline(state.getLabel());
=======
            pipeline = new VirtualPipeline(config);
>>>>>>> 5cc13e1a
        }
        pipeline.registerCopy(this);
    }

    /**
     * Do a full rehash of the persisted leaves of the map if the leaf hashes are absent. To determine if the leaf hashes
     * are available it checks tries to load a hash by the last leaf path.
     *
     * If the hash is not available, it will iterate over all the leaf nodes from the disk and rehash them.
     * The main difference between this and {@link VirtualRootNode#computeHash()} is that {@code computeHash}
     * update hashes for dirty leaves that are in the cache, while this method will rehash all the leaves from the disk.
     * {@code computeHash} doesn't have to take memory consumption into account because the cache is already in memory and
     * for this method it is critical to not load all the leaves into memory because there are too many of them.
     */
    public void fullLeafRehashIfNecessary() {
        Objects.requireNonNull(records, "Records must be initialized before rehashing");

        final ConcurrentBlockingIterator<VirtualLeafRecord<K, V>> rehashIterator =
                new ConcurrentBlockingIterator<>(MAX_REHASHING_BUFFER_SIZE, Integer.MAX_VALUE, MILLISECONDS);
        final CompletableFuture<Hash> fullRehashFuture = new CompletableFuture<>();
        final CompletableFuture<Void> leafFeedFuture = new CompletableFuture<>();
        // getting a range that is relevant for the data source
        final long firstLeafPath = dataSource.getFirstLeafPath();
        final long lastLeafPath = dataSource.getLastLeafPath();
        if (firstLeafPath < 0 || lastLeafPath < 0) {
            logger.info(
                    STARTUP.getMarker(),
                    "Paths range is invalid, skipping full rehash in in the VirtualMap at {}. First path: {}, last path: {}",
                    getRoute(),
                    firstLeafPath,
                    lastLeafPath);
            return;
        }
        try {
            Hash loadedHash = dataSource.loadHash(lastLeafPath);
            if (loadedHash != null) {
                logger.info(
                        STARTUP.getMarker(),
                        "Calculated hash found for the last leaf path: {} in the VirtualMap at {}, skipping full rehash",
                        lastLeafPath,
                        getRoute());
                return;
            }
        } catch (IOException e) {
            throw new UncheckedIOException(e);
        }

        logger.info(
                STARTUP.getMarker(),
                "Doing full rehash for the path range: {} - {}  in the VirtualMap at {}",
                firstLeafPath,
                lastLeafPath,
                getRoute());
        final FullLeafRehashHashListener<K, V> hashListener =
                new FullLeafRehashHashListener<>(firstLeafPath, lastLeafPath, dataSource);

        // This background thread will be responsible for hashing the tree and sending the
        // data to the hash listener to flush.
        new ThreadConfiguration(getStaticThreadManager())
                .setComponent("virtualmap")
                .setThreadName("leafRehasher")
                .setRunnable(() -> fullRehashFuture.complete(
                        hasher.hash(records::findHash, rehashIterator, firstLeafPath, lastLeafPath, hashListener)))
                .setExceptionHandler((thread, exception) -> {
                    // Shut down the iterator.
                    rehashIterator.close();
                    final var message = "VirtualMap@" + getRoute() + " failed to do full rehash";
                    logger.error(EXCEPTION.getMarker(), message, exception);
                    fullRehashFuture.completeExceptionally(new MerkleSynchronizationException(message, exception));
                })
                .build()
                .start();

        // This background thread will be responsible for feeding the iterator with data.
        new ThreadConfiguration(getStaticThreadManager())
                .setComponent("virtualmap")
                .setThreadName("leafFeeder")
                .setRunnable(() -> {
                    final long onePercent = (lastLeafPath - firstLeafPath) / 100 + 1;
                    try {
                        for (long i = firstLeafPath; i <= lastLeafPath; i++) {
                            try {
                                VirtualLeafRecord<K, V> leafRecord = dataSource.loadLeafRecord(i);
                                assert leafRecord != null : "Leaf record should not be null";
                                try {
                                    final boolean success =
                                            rehashIterator.supply(leafRecord, Integer.MAX_VALUE, SECONDS);
                                    if (!success) {
                                        throw new MerkleSynchronizationException(
                                                "Timed out waiting to supply a new leaf to the hashing iterator buffer");
                                    }
                                } catch (final MerkleSynchronizationException e) {
                                    throw e;
                                } catch (final InterruptedException e) {
                                    Thread.currentThread().interrupt();
                                    throw new MerkleSynchronizationException(
                                            "Interrupted while waiting to supply a new leaf to the hashing iterator buffer",
                                            e);
                                } catch (final Exception e) {
                                    throw new MerkleSynchronizationException(
                                            "Failed to handle a leaf during full rehashing", e);
                                }
                            } catch (IOException e) {
                                throw new UncheckedIOException(e);
                            }
                            // we don't care about tracking progress on small maps.
                            if (onePercent > 10 && i % onePercent == 0) {
                                logger.info(
                                        STARTUP.getMarker(),
                                        "Full rehash progress for the VirtualMap at {}: {}%",
                                        getRoute(),
                                        (i - firstLeafPath) / onePercent + 1);
                            }
                        }
                    } finally {
                        rehashIterator.close();
                    }
                    leafFeedFuture.complete(null);
                })
                .setExceptionHandler((thread, exception) -> {
                    // Shut down the iterator.
                    rehashIterator.close();
                    final var message = "VirtualMap@" + getRoute() + " failed to feed all leaves the hasher";
                    logger.error(EXCEPTION.getMarker(), message, exception);
                    leafFeedFuture.completeExceptionally(new MerkleSynchronizationException(message, exception));
                })
                .build()
                .start();

        try {
            final long start = System.currentTimeMillis();
            leafFeedFuture.get(MAX_FULL_REHASHING_TIMEOUT, SECONDS);
            final long secondsSpent = (System.currentTimeMillis() - start) / 1000;
            logger.info(
                    STARTUP.getMarker(),
                    "It took {} seconds to feed all leaves to the hasher for the VirtualMap at {}",
                    secondsSpent,
                    getRoute());
            super.setHash(fullRehashFuture.get(MAX_FULL_REHASHING_TIMEOUT - secondsSpent, SECONDS));
        } catch (ExecutionException e) {
            final var message = "VirtualMap@" + getRoute() + " failed to get hash during full rehashing";
            throw new MerkleSynchronizationException(message, e);
        } catch (InterruptedException e) {
            Thread.currentThread().interrupt();
            final var message = "VirtualMap@" + getRoute() + " interrupted while full rehashing";
            throw new MerkleSynchronizationException(message, e);
        } catch (TimeoutException e) {
            final var message = "VirtualMap@" + getRoute() + "wasn't able to finish full rehashing in time";
            throw new MerkleSynchronizationException(message, e);
        }
    }

    /**
     * Gets the {@link VirtualStateAccessor} containing state for this copy of {@link VirtualRootNode}.
     *
     * @return The {@link VirtualStateAccessor}. Will not be null unless called during serialization before
     * 		serialization completes.
     */
    @SuppressWarnings("ClassEscapesDefinedScope")
    public VirtualStateAccessor getState() {
        return state;
    }

    /**
     * Gets the {@link VirtualDataSource}.
     *
     * @return The data source. Will not be null.
     */
    public VirtualDataSource<K, V> getDataSource() {
        return dataSource;
    }

    @SuppressWarnings("ClassEscapesDefinedScope")
    public VirtualNodeCache<K, V> getCache() {
        return cache;
    }

    @SuppressWarnings("ClassEscapesDefinedScope")
    public RecordAccessor<K, V> getRecords() {
        return records;
    }

    // Exposed for tests only.
    public VirtualPipeline getPipeline() {
        return pipeline;
    }

    /**
     * {@inheritDoc}
     */
    @Override
    public boolean isRegisteredToPipeline(final VirtualPipeline pipeline) {
        return pipeline == this.pipeline;
    }

    /*
     * Implementation of MerkleInternal and associated APIs
     **/

    /**
     * {@inheritDoc}
     */
    @Override
    public long getClassId() {
        return CLASS_ID;
    }

    /**
     * {@inheritDoc}
     */
    @Override
    public int getVersion() {
        return ClassVersion.CURRENT_VERSION;
    }

    /**
     * {@inheritDoc}
     */
    @Override
    public <T extends MerkleNode> T getChild(final int index) {
        if (isDestroyed()
                || dataSource == null
                || learnerTreeView != null
                || state.getFirstLeafPath() == INVALID_PATH
                || index > 1) {
            return null;
        }

        final long path = index + 1L;
        final T node;
        if (path < state.getFirstLeafPath()) {
            final Hash hash = records.findHash(path);
            final VirtualHashRecord virtualHashRecord =
                    new VirtualHashRecord(path, hash != VirtualNodeCache.DELETED_HASH ? hash : null);
            //noinspection unchecked
            node = (T) (new VirtualInternalNode<>(this, virtualHashRecord));
        } else if (path <= state.getLastLeafPath()) {
            final VirtualLeafRecord<K, V> leafRecord = records.findLeafRecord(path, false);
            if (leafRecord == null) {
                throw new IllegalStateException("Invalid null record for child index " + index + " (path = "
                        + path + "). First leaf path = " + state.getFirstLeafPath() + ", last leaf path = "
                        + state.getLastLeafPath() + ".");
            }
            final Hash hash = records.findHash(path);
            //noinspection unchecked
            node = (T) (new VirtualLeafNode<>(leafRecord, hash != VirtualNodeCache.DELETED_HASH ? hash : null));
        } else {
            // The index is out of bounds. Maybe we have a root node with one leaf and somebody has asked
            // for the second leaf, in which case it would be null.
            return null;
        }

        final MerkleRoute route = this.getRoute().extendRoute(index);
        node.setRoute(route);
        return node;
    }

    /**
     * {@inheritDoc}
     */
    @Override
    public VirtualRootNode<K, V> copy() {
        throwIfImmutable();
        throwIfDestroyed();

        // After creating the copy, mark it as immutable and then register it with the pipeline.
        // We're careful about this ordering because the pipeline runs background threads, and
        // it is crucial that the copy is made and this instance is marked immutable *before*
        // those background threads run. Otherwise, they may try to hash this copy before it
        // has a chance to "seal" the cache, and we will get exceptions.
        final VirtualRootNode<K, V> copy = new VirtualRootNode<>(this);
        setImmutable(true);

        if (isHashed()) {
            // Special case: after a "reconnect", the mutable copy will already be hashed
            // at this point in time.
            cache.seal();
        }

        return copy;
    }

    /**
     * {@inheritDoc}
     */
    @Override
    protected void destroyNode() {
        if (pipeline != null) {
            pipeline.destroyCopy(this);
        }
    }

    /**
     * We always have *potentially* two children.
     *
     * {@inheritDoc}
     */
    @Override
    public int getNumberOfChildren() {
        return 2;
    }

    /**
     * This is never called for a {@link VirtualRootNode}.
     *
     * {@inheritDoc}
     */
    @Override
    protected void setChildInternal(final int index, final MerkleNode child) {
        throw new UnsupportedOperationException("You cannot set the child of a VirtualRootNode directly with this API");
    }

    /**
     * {@inheritDoc}
     */
    @Override
    protected void allocateSpaceForChild(final int index) {
        // No-op
    }

    /**
     * {@inheritDoc}
     */
    @Override
    protected void checkChildIndexIsValid(final int index) {
        if (index < 0 || index > 1) {
            throw new IllegalChildIndexException(0, 1, index);
        }
    }

    /*
     * Implementation of Map-like methods
     **/

    /*
     * Gets the number of elements in this map.
     *
     * @return The number of key/value pairs in the map.
     */
    public long size() {
        return state.size();
    }

    /*
     * Gets whether this map is empty.
     *
     * @return True if the map is empty
     */
    public boolean isEmpty() {
        final long lastLeafPath = state.getLastLeafPath();
        return lastLeafPath == INVALID_PATH;
    }

    /**
     * Checks whether a leaf for the given key exists.
     *
     * @param key
     * 		The key. Cannot be null.
     * @return True if there is a leaf corresponding to this key.
     */
    public boolean containsKey(final K key) {
        Objects.requireNonNull(key, NO_NULL_KEYS_ALLOWED_MESSAGE);
        final long path = records.findKey(key);
        statistics.countReadEntities();
        return path != INVALID_PATH;
    }

    /**
     * Gets the value associated with the given key such that any changes to the
     * value will be used in calculating hashes and eventually saved to disk. If the
     * value is actually never modified, some work will be wasted computing hashes
     * and saving data that has not actually changed.
     *
     * @param key
     * 		The key. This must not be null.
     * @return The value. The value may be null.
     */
    public V getForModify(final K key) {
        throwIfImmutable();
        Objects.requireNonNull(key, NO_NULL_KEYS_ALLOWED_MESSAGE);
        final VirtualLeafRecord<K, V> rec = records.findLeafRecord(key, true);
        statistics.countUpdatedEntities();
        return rec == null ? null : rec.getValue();
    }

    /**
     * Gets the value associated with the given key. The returned value *WILL BE* immutable.
     * To modify the value, use call {@link #getForModify(VirtualKey)}.
     *
     * @param key
     * 		The key. This must not be null.
     * @return The value. The value may be null, or will be read only.
     */
    public V get(final K key) {
        Objects.requireNonNull(key, NO_NULL_KEYS_ALLOWED_MESSAGE);
        final VirtualLeafRecord<K, V> rec = records.findLeafRecord(key, false);
        final V value = rec == null ? null : rec.getValue();
        statistics.countReadEntities();
        //noinspection unchecked
        return value == null ? null : (V) value.asReadOnly();
    }

    /**
     * Puts the key/value pair into the map. The key must not be null, but the value
     * may be null. The previous value, if it existed, is returned. If the entry was already in the map,
     * the value is replaced. If the mapping was not in the map, then a new entry is made.
     *
     * @param key
     * 		the key, cannot be null.
     * @param value
     * 		the value, may be null.
     */
    public void put(final K key, final V value) {
        throwIfImmutable();
        Objects.requireNonNull(key, NO_NULL_KEYS_ALLOWED_MESSAGE);

        final long path = records.findKey(key);
        if (path == INVALID_PATH) {
            // The key is not stored. So add a new entry and return.
            add(key, value);
            statistics.countAddedEntities();
            statistics.setSize(state.size());
            return;
        }

<<<<<<< HEAD
        final VirtualLeafRecord<K, V> rec = new VirtualLeafRecord<>(path, null, key, value);
        markDirty(rec);
        statistics.countUpdatedEntities();
=======
        final VirtualLeafRecord<K, V> leaf = new VirtualLeafRecord<>(path, key, value);
        cache.putLeaf(leaf);
>>>>>>> 5cc13e1a
        super.setHash(null);
    }

    /**
     * Replace the given key with the given value. Only has an effect if the key already exists
     * in the map. Returns the value on success. Throws an IllegalStateException if the key doesn't
     * exist in the map.
     *
     * @param key
     * 		The key. Cannot be null.
     * @param value
     * 		The value. May be null.
     * @return the previous value associated with {@code key}, or {@code null} if there was no mapping for {@code key}.
     * 		(A {@code null} return can also indicate that the map previously associated {@code null} with {@code key}.)
     * @throws IllegalStateException
     * 		if an attempt is made to replace a value that didn't already exist
     */
    public V replace(final K key, final V value) {
        throwIfImmutable();
        Objects.requireNonNull(key, NO_NULL_KEYS_ALLOWED_MESSAGE);

        // Attempt to replace the existing leaf
        final boolean success = replaceImpl(key, value);
        statistics.countUpdatedEntities();
        if (success) {
            return value;
        }

        // We failed to find an existing leaf (dirty or clean). So throw an ISE.
        throw new IllegalStateException("Can not replace value that is not in the map");
    }

    /**
     * Removes the key/value pair denoted by the given key from the map. Has no effect
     * if the key didn't exist.
     *
     * @param key
     * 		The key to remove. Cannot be null.
     * @return The removed value. May return null if there was no value to remove or if the value was null.
     */
    public V remove(final K key) {
        throwIfImmutable();
        Objects.requireNonNull(key);

        // Verify whether the current leaf exists. If not, we can just return null.
        VirtualLeafRecord<K, V> leafToDelete = records.findLeafRecord(key, true);
        if (leafToDelete == null) {
            return null;
        }

        // Mark the leaf as being deleted.
        cache.deleteLeaf(leafToDelete);
        statistics.countRemovedEntities();

        // We're going to need these
        final long lastLeafPath = state.getLastLeafPath();
        final long firstLeafPath = state.getFirstLeafPath();
        final long leafToDeletePath = leafToDelete.getPath();

        // If the leaf was not the last leaf, then move the last leaf to take this spot
        if (leafToDeletePath != lastLeafPath) {
            final VirtualLeafRecord<K, V> lastLeaf = records.findLeafRecord(lastLeafPath, true);
            assert lastLeaf != null;
            cache.clearLeafPath(lastLeafPath);
            lastLeaf.setPath(leafToDeletePath);
            cache.putLeaf(lastLeaf);
            // NOTE: at this point, if leafToDelete was in the cache at some "path" index, it isn't anymore!
            // The lastLeaf has taken its place in the path index.
        }

        // If the parent of the last leaf is root, then we can simply do some bookkeeping.
        // Otherwise, we replace the parent of the last leaf with the sibling of the last leaf,
        // and mark it dirty. This covers all cases.
        final long lastLeafParent = getParentPath(lastLeafPath);
        if (lastLeafParent == ROOT_PATH) {
            if (firstLeafPath == lastLeafPath) {
                // We just removed the very last leaf, so set these paths to be invalid
                state.setFirstLeafPath(INVALID_PATH);
                state.setLastLeafPath(INVALID_PATH);
            } else {
                // We removed the second to last leaf, so the first & last leaf paths are now the same.
                state.setLastLeafPath(FIRST_LEFT_PATH);
            }
        } else {
            final long lastLeafSibling = getSiblingPath(lastLeafPath);
            final VirtualLeafRecord<K, V> sibling = records.findLeafRecord(lastLeafSibling, true);
            assert sibling != null;
            cache.clearLeafPath(lastLeafSibling);
            cache.deleteHash(lastLeafParent);
            sibling.setPath(lastLeafParent);
            cache.putLeaf(sibling);

            // Update the first & last leaf paths
            state.setFirstLeafPath(lastLeafParent); // replaced by the sibling, it is now first
            state.setLastLeafPath(lastLeafSibling - 1); // One left of the last leaf sibling
        }
        if (statistics != null) {
            statistics.setSize(state.size());
        }

        // Get the value and return it (as read only).
        final V value = leafToDelete.getValue();
        //noinspection unchecked
        return value == null ? null : (V) value.asReadOnly();
    }

    /*
     * Shutdown implementation
     **/

    /**
     * {@inheritDoc}
     */
    @Override
    public void onShutdown(final boolean immediately) {

        if (immediately) {
            // If immediate shutdown is required then let the hasher know it is being stopped. If shutdown
            // is not immediate, the hasher will eventually stop once it finishes all of its work.
            hasher.shutdown();
        }

        // We can now try to shut down the data source. If this doesn't shut things down, then there
        // isn't much we can do aside from logging the fact. The node may well die before too long.
        if (dataSource != null) {
            try {
                dataSource.close();
            } catch (final IOException e) {
                logger.error(
                        EXCEPTION.getMarker(), "Could not close the dataSource after all copies were destroyed", e);
            }
        }
    }

    /*
     * Merge implementation
     **/

    /**
     * {@inheritDoc}
     */
    @Override
    public void merge() {
        final long start = System.currentTimeMillis();
        if (!(isDestroyed() || isDetached())) {
            throw new IllegalStateException("merge is legal only after this node is destroyed or detached");
        }
        if (!isImmutable()) {
            throw new IllegalStateException("merge is only allowed on immutable copies");
        }
        if (!isHashed()) {
            throw new IllegalStateException("copy must be hashed before it is merged");
        }
        if (merged.get()) {
            throw new IllegalStateException("this copy has already been merged");
        }
        if (flushed.get()) {
            throw new IllegalStateException("a flushed copy can not be merged");
        }
        cache.merge();
        merged.set(true);

        final long end = System.currentTimeMillis();
<<<<<<< HEAD
        statistics.recordMerge(end - start);
=======
        if (statistics != null) {
            statistics.recordMergeLatency(end - (double) start);
        }
        logger.debug(VIRTUAL_MERKLE_STATS.getMarker(), "Merged in {} ms", end - start);
>>>>>>> 5cc13e1a
    }

    /**
     * {@inheritDoc}
     */
    @Override
    public boolean isMerged() {
        return merged.get();
    }

    /*
     * Flush implementation
     **/

    /**
     * If called, this copy of the map will eventually be flushed.
     */
    public void enableFlush() {
        this.shouldBeFlushed.set(true);
    }

    /**
     * Sets flush threshold for this virtual root. When a copy of this virtual root is created,
     * it inherits the threshold value.
     *
     * If this virtual root is explicitly marked to flush using {@link #enableFlush()}, changing
     * flush threshold doesn't have any effect.
     *
     * @param value The flush threshold, in bytes
     */
    public void setFlushThreshold(long value) {
        flushThreshold.set(value);
        updateShouldBeFlushed();
    }

    /**
     * Gets flush threshold for this virtual root.
     *
     * @return The flush threshold, in bytes
     */
    long getFlushThreshold() {
        return flushThreshold.get();
    }

    /**
     * {@inheritDoc}
     */
    @Override
    public boolean shouldBeFlushed() {
        if (shouldBeFlushed.get()) {
            return true;
        }
        final long threshold = flushThreshold.get();
        return (threshold > 0) && (estimatedSize() >= threshold);
    }

    /**
     * {@inheritDoc}
     */
    @Override
    public boolean isFlushed() {
        return flushed.get();
    }

    /**
     * If flush threshold isn't set for this virtual root, marks the root to flush based on
     * {@link VirtualMapConfig#flushInterval()} setting.
     */
    private void updateShouldBeFlushed() {
        if (flushThreshold.get() <= 0) {
            // If copy size flush threshold is not set, use flush interval
            this.shouldBeFlushed.set(fastCopyVersion != 0 && fastCopyVersion % config.flushInterval() == 0);
        }
    }

    /**
     * {@inheritDoc}
     */
    @Override
    public void waitUntilFlushed() throws InterruptedException {
        if (!flushLatch.await(1, MINUTES)) {
            // Unless the platform has enacted a freeze, if it takes
            // more than a minute to become flushed then something is
            // terribly wrong.
            // Write debug information for the pipeline to the log.

            pipeline.logDebugInfo();
            flushLatch.await();
        }
    }

    /**
     * {@inheritDoc}
     */
    @Override
    public void flush() {
        if (!isImmutable()) {
            throw new IllegalStateException("mutable copies can not be flushed");
        }
        if (flushed.get()) {
            throw new IllegalStateException("This map has already been flushed");
        }
        if (merged.get()) {
            throw new IllegalStateException("a merged copy can not be flushed");
        }

        final long start = System.currentTimeMillis();
        flush(cache, state, dataSource);
        cache.release();
        final long end = System.currentTimeMillis();
        flushed.set(true);
        flushLatch.countDown();
        statistics.recordFlush(end - start);
        logger.debug(VIRTUAL_MERKLE_STATS.getMarker(), "Flushed in {} ms", end - start);
    }

    private void flush(
            VirtualNodeCache<K, V> cacheToFlush, VirtualStateAccessor stateToUse, VirtualDataSource<K, V> ds) {
        try {
            // Get the leaves that were changed and sort them by path so that lower paths come first
            final Stream<VirtualLeafRecord<K, V>> dirtyLeaves =
                    cacheToFlush.dirtyLeavesForFlush(stateToUse.getFirstLeafPath(), stateToUse.getLastLeafPath());
            // Get the deleted leaves
            final Stream<VirtualLeafRecord<K, V>> deletedLeaves = cacheToFlush.deletedLeaves();
            // Save the dirty hashes
            final Stream<VirtualHashRecord> dirtyHashes =
                    cacheToFlush.dirtyHashesForFlush(stateToUse.getLastLeafPath());
            ds.saveRecords(
                    stateToUse.getFirstLeafPath(),
                    stateToUse.getLastLeafPath(),
                    dirtyHashes,
                    dirtyLeaves,
                    deletedLeaves);
        } catch (final ClosedByInterruptException ex) {
            logger.info(
                    TESTING_EXCEPTIONS_ACCEPTABLE_RECONNECT.getMarker(),
                    "flush interrupted - this is probably not an error " + "if this happens shortly after a reconnect");
            Thread.currentThread().interrupt();
        } catch (final IOException ex) {
            logger.error(EXCEPTION.getMarker(), "Error while flushing VirtualMap", ex);
            throw new UncheckedIOException(ex);
        }
    }

    @Override
    public long estimatedSize() {
        final long estimatedDirtyLeavesCount =
                cache.estimatedDirtyLeavesCount(state.getFirstLeafPath(), state.getLastLeafPath());
        final long estimatedInternalsCount = cache.estimatedInternalsCount(state.getFirstLeafPath());
        return dataSource.estimatedSize(estimatedInternalsCount, estimatedDirtyLeavesCount);
    }

    /*
     * Serialization implementation
     **/

    /**
     * {@inheritDoc}
     */
    @Override
    public void serialize(final SerializableDataOutputStream out, final Path outputDirectory) throws IOException {
        final RecordAccessor<K, V> detachedRecords = pipeline.detachCopy(this, outputDirectory);
        assert detachedRecords.getDataSource() == null : "No data source should be created.";
        out.writeNormalisedString(state.getLabel());
        out.writeSerializable(dataSourceBuilder, true);
        out.writeSerializable(detachedRecords.getCache(), true);
    }

    /**
     * {@inheritDoc}
     */
    @Override
    public void deserialize(final SerializableDataInputStream in, final Path inputDirectory, final int version)
            throws IOException {
        final String label = in.readNormalisedString(MAX_LABEL_LENGTH);
        dataSourceBuilder = in.readSerializable();
        dataSource = dataSourceBuilder.restore(label, inputDirectory);
        cache = in.readSerializable();
    }

    /*
     * hashing implementation
     **/

    /**
     * {@inheritDoc}
     */
    @Override
    public boolean isSelfHashing() {
        return true;
    }

    /**
     * {@inheritDoc}
     */
    @Override
    public Hash getHash() {
        if (super.getHash() == null) {
            pipeline.hashCopy(this);
        }
        return super.getHash();
    }

    /**
     * {@inheritDoc}
     */
    @Override
    public void setHash(final Hash hash) {
        throw new UnsupportedOperationException("data type is self hashing");
    }

    /**
     * {@inheritDoc}
     */
    @Override
    public void invalidateHash() {
        throw new UnsupportedOperationException("this node is self hashing");
    }

    /**
     * {@inheritDoc}
     */
    @Override
    public boolean isHashed() {
        return hashed.get();
    }

    /**
     * {@inheritDoc}
     */
    @Override
    public void computeHash() {
        if (hashed.get()) {
            return;
        }

        final long start = System.currentTimeMillis();

        // Make sure the cache is immutable for leaf changes but mutable for internal node changes
        cache.prepareForHashing();

        // Compute the root hash of the virtual tree
        final VirtualHashListener<K, V> hashListener = new VirtualHashListener<>() {
            @Override
            public void onNodeHashed(final long path, final Hash hash) {
                cache.putHash(path, hash);
            }
        };
        Hash virtualHash = hasher.hash(
                records::findHash,
                cache.dirtyLeavesForHash(state.getFirstLeafPath(), state.getLastLeafPath())
                        .iterator(),
                state.getFirstLeafPath(),
                state.getLastLeafPath(),
                hashListener);

        if (virtualHash == null) {
            final Hash rootHash = (state.size() == 0) ? null : records.findHash(0);
            virtualHash = (rootHash != null) ? rootHash : hasher.emptyRootHash();
        }

        super.setHash(virtualHash);

        final long end = System.currentTimeMillis();
        statistics.recordHash(end - start);

        // There are no remaining changes to be made to the cache, so we can seal it.
        cache.seal();

        hashed.set(true);
    }

    /*
     * Detach implementation
     **/

    /**
     * {@inheritDoc}
     */
    @Override
    public <T> T detach(final Path destination) {
        if (isDestroyed()) {
            throw new IllegalStateException("detach is illegal on already destroyed copies");
        }
        if (!isImmutable()) {
            throw new IllegalStateException("detach is only allowed on immutable copies");
        }
        if (!isHashed()) {
            throw new IllegalStateException("copy must be hashed before it is detached");
        }

        // The pipeline is paused while this runs, so I can go ahead and call snapshot on the data
        // source, and also snapshot the cache. I will create a new "RecordAccessor" for the detached
        // record state.
        final T snapshot;
        if (destination == null) {
            //noinspection unchecked
            snapshot = (T) new RecordAccessorImpl<>(state, cache.snapshot(), dataSourceBuilder.copy(dataSource, false));
        } else {
            dataSourceBuilder.snapshot(destination, dataSource);
            //noinspection unchecked
            snapshot = (T) new RecordAccessorImpl<>(state, cache.snapshot(), null);
        }

        detached.set(true);
        return snapshot;
    }

    /**
     * {@inheritDoc}
     */
    @Override
    public boolean isDetached() {
        return detached.get();
    }

    /*
     * Reconnect Implementation
     **/

    /**
     * {@inheritDoc}
     */
    @Override
    public TeacherTreeView<Long> buildTeacherView() {
        return new VirtualTeacherTreeView<>(getStaticThreadManager(), this, state, pipeline);
    }

    /**
     * {@inheritDoc}
     */
    @SuppressWarnings("unchecked")
    @Override
    public void setupWithOriginalNode(final MerkleNode originalNode) {
        assert originalNode instanceof VirtualRootNode : "The original node was not a VirtualRootNode!";

        // NOTE: If we're reconnecting, then the old tree is toast. We hold onto the originalMap to
        // restart from that position again in the future if needed, but we're never going to use
        // the old map again. We need the data source builder from the old map so, we can create
        // new data sources in this new map with all the right settings.
        //noinspection unchecked
        final VirtualRootNode<K, V> originalMap = (VirtualRootNode<K, V>) originalNode;
        this.dataSourceBuilder = originalMap.dataSourceBuilder;

        // shutdown background compaction on original data source as it is no longer needed to be running as all data
        // in that data source is only there as a starting point for reconnect now. So compacting it further is not
        // helpful and will just burn resources.
        originalMap.dataSource.stopBackgroundCompaction();

        // Take a snapshot, and use the snapshot database as my data source
        this.dataSource = dataSourceBuilder.copy(originalMap.dataSource, true);

        // The old map's cache is going to become immutable, but that's OK, because the old map
        // will NEVER be updated again.
        assert originalMap.isHashed() : "The system should have made sure this was hashed by this point!";
        final VirtualNodeCache<K, V> snapshotCache = originalMap.cache.snapshot();
        flush(snapshotCache, originalMap.state, this.dataSource);

        // Set up the VirtualHasher which we will use during reconnect.
        // Initial timeout is intentionally very long, timeout is reduced once we receive the first leaf in the tree.
        reconnectIterator =
                new ConcurrentBlockingIterator<>(MAX_RECONNECT_HASHING_BUFFER_SIZE, Integer.MAX_VALUE, MILLISECONDS);
        reconnectHashingFuture = new CompletableFuture<>();
        reconnectHashingStarted = new AtomicBoolean(false);

        final VirtualStateAccessor reconnectState = new ReconnectState(-1, -1);
        reconnectRecords = new RecordAccessorImpl<>(reconnectState, snapshotCache, dataSource);

        // During reconnect we want to look up state from the original records
        learnerTreeView = new VirtualLearnerTreeView<>(
                this, originalMap.records, dataSource.buildKeySet(), originalMap.getState(), reconnectState);

        // Current statistics can only be registered when the node boots, requiring statistics
        // objects to be passed from version to version of the state.
        dataSource.copyStatisticsFrom(originalMap.dataSource);
        statistics = originalMap.statistics;
    }

    /**
     * {@inheritDoc}
     */
    @Override
    public void setupWithNoData() {
        // No-op
    }

    /**
     * {@inheritDoc}
     */
    @Override
    public LearnerTreeView<Long> buildLearnerView() {
        return learnerTreeView;
    }

    /**
     * Pass all statistics to the registry.
     *
     * @param metrics
     * 		reference to the metrics system
     */
    public void registerMetrics(final Metrics metrics) {
        statistics.registerMetrics(metrics);
        pipeline.registerMetrics(metrics);
        dataSource.registerMetrics(metrics);
    }

    /**
     * This method is passed all leaf nodes that are deserialized during a reconnect operation.
     *
     * @param leafRecord
     * 		describes a leaf
     */
    public void handleReconnectLeaf(final VirtualLeafRecord<K, V> leafRecord) {
        try {
            final boolean success = reconnectIterator.supply(leafRecord, MAX_RECONNECT_HASHING_BUFFER_TIMEOUT, SECONDS);
            if (!success) {
                throw new MerkleSynchronizationException(
                        "Timed out waiting to supply a new leaf to the hashing iterator buffer");
            }
        } catch (final MerkleSynchronizationException e) {
            throw e;
        } catch (final InterruptedException e) {
            Thread.currentThread().interrupt();
            throw new MerkleSynchronizationException(
                    "Interrupted while waiting to supply a new leaf to the hashing iterator buffer", e);
        } catch (final Exception e) {
            throw new MerkleSynchronizationException("Failed to handle a leaf during reconnect on the learner", e);
        }
    }

    public void prepareForFirstLeaf() {
        reconnectIterator.setMaxWaitTime(MAX_RECONNECT_HASHING_BUFFER_TIMEOUT, SECONDS);
    }

    public void prepareReconnectHashing(final long firstLeafPath, final long lastLeafPath) {
        // The hash listener will be responsible for flushing stuff to the reconnect data source
        final ReconnectHashListener<K, V> hashListener = new ReconnectHashListener<>(
                firstLeafPath, lastLeafPath, reconnectRecords.getDataSource(), learnerTreeView.getNodeRemover());

        // This background thread will be responsible for hashing the tree and sending the
        // data to the hash listener to flush.
        new ThreadConfiguration(getStaticThreadManager())
                .setComponent("virtualmap")
                .setThreadName("hasher")
                .setRunnable(() -> reconnectHashingFuture.complete(hasher.hash(
                        reconnectRecords::findHash, reconnectIterator, firstLeafPath, lastLeafPath, hashListener)))
                .setExceptionHandler((thread, exception) -> {
                    // Shut down the iterator. This will cause reconnect to terminate.
                    reconnectIterator.close();
                    final var message = "VirtualMap@" + getRoute() + " failed to hash during reconnect";
                    logger.error(EXCEPTION.getMarker(), message, exception);
                    reconnectHashingFuture.completeExceptionally(
                            new MerkleSynchronizationException(message, exception));
                })
                .build()
                .start();

        reconnectHashingStarted.set(true);
    }

    public void endLearnerReconnect() {
        try {
            reconnectIterator.close();
            if (reconnectHashingStarted.get()) {
                // Only block on future if the hashing thread is known to have been started.
                super.setHash(reconnectHashingFuture.get());
            } else {
                logger.warn(RECONNECT.getMarker(), "virtual map hashing thread was never started");
            }
            learnerTreeView = null;
            postInit(fullyReconnectedState);
            // Start up data source compaction now
            dataSource.startBackgroundCompaction();
        } catch (ExecutionException e) {
            final var message = "VirtualMap@" + getRoute() + " failed to get hash during learner reconnect";
            throw new MerkleSynchronizationException(message, e);
        } catch (InterruptedException e) {
            Thread.currentThread().interrupt();
            final var message = "VirtualMap@" + getRoute() + " interrupted while ending learner reconnect";
            throw new MerkleSynchronizationException(message, e);
        }
    }

    /**
     * Loads the leaf record.
     * Lower level caches (VirtualDataSource, the OS file cache) should make subsequent value retrievals faster.
     * Warming keys can be done in parallel.
     * @param key key to the leaf node
     */
    public void warm(final K key) {
        records.findLeafRecord(key, false);
    }

    ////////////////////////

    /**
     * Adds a new leaf with the given key and value. The precondition to calling this
     * method is that the key DOES NOT have a corresponding leaf already either in the
     * cached leaves or in the data source.
     *
     * @param key
     * 		A non-null key. Previously validated.
     * @param value
     * 		The value to add. May be null.
     */
    private void add(final K key, final V value) {
        // We're going to imagine what happens to the leaf and the tree without
        // actually bringing into existence any nodes. Virtual Virtual!! SUPER LAZY FTW!!

        // We will compute the new leaf path below, and ultimately set it on the leaf.
        long leafPath;

        // Confirm that adding one more entry is not too much for this VirtualMap to hold.
        final long currentSize = size();
        final long maximumAllowedSize = config.maximumVirtualMapSize();
        if (currentSize >= maximumAllowedSize) {
            throw new IllegalStateException("Virtual Map has no more space");
        }

        final long remainingCapacity = maximumAllowedSize - currentSize;
        if ((currentSize > maxSizeReachedTriggeringWarning)
                && (remainingCapacity <= config.virtualMapWarningThreshold())
                && (remainingCapacity % config.virtualMapWarningInterval() == 0)) {
            maxSizeReachedTriggeringWarning = currentSize;
            logger.warn(
                    VIRTUAL_MERKLE_STATS.getMarker(),
                    "Virtual Map only has room for {} additional entries",
                    remainingCapacity);
        }
        if (remainingCapacity == 1) {
            logger.warn(VIRTUAL_MERKLE_STATS.getMarker(), "Virtual Map is now full!");
        }

        // Find the lastLeafPath which will tell me the new path for this new item
        final long lastLeafPath = state.getLastLeafPath();
        if (lastLeafPath == INVALID_PATH) {
            // There are no leaves! So this one will just go left on the root
            leafPath = getLeftChildPath(ROOT_PATH);
            state.setLastLeafPath(leafPath);
            state.setFirstLeafPath(leafPath);
        } else if (isLeft(lastLeafPath)) {
            // The only time that lastLeafPath is a left node is if the parent is root.
            // In all other cases, it will be a right node. So we can just add this
            // to root.
            leafPath = getRightChildPath(ROOT_PATH);
            state.setLastLeafPath(leafPath);
        } else {
            // We have to make some modification to the tree because there is not
            // an open position on root. So we need to pick a node where a leaf currently exists
            // and then swap it out with a parent, move the leaf to the parent as the
            // "left", and then we can put the new leaf on the right. It turns out,
            // the slot is always the firstLeafPath. If the current firstLeafPath
            // is all the way on the far right of the graph, then the next firstLeafPath
            // will be the first leaf on the far left of the next rank. Otherwise,
            // it is just the sibling to the right.
            final long firstLeafPath = state.getFirstLeafPath();
            final long nextFirstLeafPath = isFarRight(firstLeafPath)
                    ? getPathForRankAndIndex((byte) (getRank(firstLeafPath) + 1), 0)
                    : getPathForRankAndIndex(getRank(firstLeafPath), getIndexInRank(firstLeafPath) + 1);

            // The firstLeafPath points to the old leaf that we want to replace.
            // Get the old leaf.
            final VirtualLeafRecord<K, V> oldLeaf = records.findLeafRecord(firstLeafPath, true);
            Objects.requireNonNull(oldLeaf);
            cache.clearLeafPath(firstLeafPath);
            oldLeaf.setPath(getLeftChildPath(firstLeafPath));
            cache.putLeaf(oldLeaf);

            // Create a new internal node that is in the position of the old leaf and attach it to the parent
            // on the left side. Put the new item on the right side of the new parent.
            leafPath = getRightChildPath(firstLeafPath);

            // Save the first and last leaf paths
            state.setLastLeafPath(leafPath);
            state.setFirstLeafPath(nextFirstLeafPath);
        }
        statistics.setSize(state.size());

        final VirtualLeafRecord<K, V> newLeaf = new VirtualLeafRecord<>(leafPath, key, value);
        cache.putLeaf(newLeaf);
        super.setHash(null); // Make sure VirtualMap has an invalid hash, so it will be recomputed later
    }

    /**
     * An internal helper method that replaces the value for the given key and returns true,
     * or returns false if the key was not found in the map.
     *
     * @param key
     * 		The key
     * @param value
     * 		The value
     * @return true if the key was found in the map, false otherwise.
     */
    private boolean replaceImpl(K key, V value) {
        final VirtualLeafRecord<K, V> rec = records.findLeafRecord(key, true);
        if (rec != null) {
            rec.setValue(value);
            super.setHash(null);
            return true;
        }

        return false;
    }

    @Override
    public long getFastCopyVersion() {
        return cache.getFastCopyVersion();
    }
}<|MERGE_RESOLUTION|>--- conflicted
+++ resolved
@@ -407,11 +407,7 @@
         // At this point in time the copy knows if it should be flushed or merged, and so it is safe
         // to register with the pipeline.
         if (pipeline == null) {
-<<<<<<< HEAD
-            pipeline = new VirtualPipeline(state.getLabel());
-=======
-            pipeline = new VirtualPipeline(config);
->>>>>>> 5cc13e1a
+            pipeline = new VirtualPipeline(config, state.getLabel());
         }
         pipeline.registerCopy(this);
     }
@@ -837,14 +833,9 @@
             return;
         }
 
-<<<<<<< HEAD
-        final VirtualLeafRecord<K, V> rec = new VirtualLeafRecord<>(path, null, key, value);
-        markDirty(rec);
-        statistics.countUpdatedEntities();
-=======
         final VirtualLeafRecord<K, V> leaf = new VirtualLeafRecord<>(path, key, value);
         cache.putLeaf(leaf);
->>>>>>> 5cc13e1a
+        statistics.countUpdatedEntities();
         super.setHash(null);
     }
 
@@ -1008,14 +999,8 @@
         merged.set(true);
 
         final long end = System.currentTimeMillis();
-<<<<<<< HEAD
         statistics.recordMerge(end - start);
-=======
-        if (statistics != null) {
-            statistics.recordMergeLatency(end - (double) start);
-        }
         logger.debug(VIRTUAL_MERKLE_STATS.getMarker(), "Merged in {} ms", end - start);
->>>>>>> 5cc13e1a
     }
 
     /**
