--- conflicted
+++ resolved
@@ -16,6 +16,9 @@
 
 package com.swirlds.benchmark;
 
+import com.hedera.pbj.runtime.io.ReadableSequentialData;
+import com.hedera.pbj.runtime.io.WritableSequentialData;
+import com.hedera.pbj.runtime.io.buffer.BufferedData;
 import com.swirlds.merkledb.serialize.KeySerializer;
 import java.io.IOException;
 import java.nio.ByteBuffer;
@@ -36,14 +39,8 @@
     }
 
     @Override
-<<<<<<< HEAD
-    public boolean equals(final ByteBuffer buffer, final int dataVersion, final BenchmarkKey keyToCompare)
-            throws IOException {
-        return keyToCompare.equals(buffer);
-=======
     public long getClassId() {
         return CLASS_ID;
->>>>>>> 4912a603
     }
 
     @Override
@@ -52,15 +49,8 @@
     }
 
     @Override
-<<<<<<< HEAD
-    public BenchmarkKey deserialize(final ByteBuffer buffer, final long dataVersion) throws IOException {
-        BenchmarkKey key = new BenchmarkKey();
-        key.deserialize(buffer);
-        return key;
-=======
     public long getCurrentDataVersion() {
         return DATA_VERSION;
->>>>>>> 4912a603
     }
 
     @Override
@@ -69,25 +59,40 @@
     }
 
     @Override
-    public int serialize(final BenchmarkKey data, final ByteBuffer buffer) throws IOException {
+    public void serialize(final BenchmarkKey data, final WritableSequentialData out) {
+        data.serialize(out);
+    }
+
+    @Override
+    @Deprecated(forRemoval = true)
+    public int serialize(final BenchmarkKey data, final ByteBuffer buffer) {
         data.serialize(buffer);
         return getSerializedSize();
     }
 
     @Override
-    public int deserializeKeySize(final ByteBuffer buffer) {
-        return getSerializedSize();
-    }
-
-    @Override
-    public BenchmarkKey deserialize(final ByteBuffer buffer, final long dataVersion) throws IOException {
+    public BenchmarkKey deserialize(final ReadableSequentialData in) {
         BenchmarkKey key = new BenchmarkKey();
-        key.deserialize(buffer, (int) dataVersion);
+        key.deserialize(in);
         return key;
     }
 
     @Override
+    @Deprecated(forRemoval = true)
+    public BenchmarkKey deserialize(final ByteBuffer buffer, final long dataVersion) {
+        BenchmarkKey key = new BenchmarkKey();
+        key.deserialize(buffer);
+        return key;
+    }
+
+    @Override
+    public boolean equals(final BufferedData buffer, final BenchmarkKey keyToCompare) {
+        return keyToCompare.equals(buffer);
+    }
+
+    @Override
+    @Deprecated(forRemoval = true)
     public boolean equals(final ByteBuffer buffer, final int dataVersion, final BenchmarkKey keyToCompare) {
-        return keyToCompare.equals(buffer, dataVersion);
+        return keyToCompare.equals(buffer);
     }
 }