--- conflicted
+++ resolved
@@ -98,11 +98,6 @@
                 .withConfigDataType(MerkleDbConfig.class)
                 .withConfigDataType(MetricsConfig.class)
                 .withConfigDataType(CryptoConfig.class);
-<<<<<<< HEAD
-        configurationBuilder =
-                ConfigUtils.scanAndRegisterAllConfigExtensions(configurationBuilder, Set.of(SWIRLDS_PACKAGE));
-=======
->>>>>>> e5b3e496
         configuration = configurationBuilder.build();
         ConfigurationHolder.getInstance().setConfiguration(configuration);
 
