--- conflicted
+++ resolved
@@ -51,15 +51,10 @@
                 storeName,
                 null,
                 new BenchmarkRecordSerializer(),
-<<<<<<< HEAD
                 (dataLocation, dataValue) -> {},
-                new LongListOffHeap());
-=======
-                (key, dataLocation, dataValue) -> {},
                 keyToDiskLocationIndex);
         final DataFileCompactor compactor =
                 new DataFileCompactor(storeName, store.getFileCollection(), keyToDiskLocationIndex, null, null, null);
->>>>>>> 80727070
         System.out.println();
 
         // Write files
