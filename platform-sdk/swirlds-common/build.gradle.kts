/*
 * Copyright (C) 2020-2023 Hedera Hashgraph, LLC
 *
 * Licensed under the Apache License, Version 2.0 (the "License");
 * you may not use this file except in compliance with the License.
 * You may obtain a copy of the License at
 *
 *      http://www.apache.org/licenses/LICENSE-2.0
 *
 * Unless required by applicable law or agreed to in writing, software
 * distributed under the License is distributed on an "AS IS" BASIS,
 * WITHOUT WARRANTIES OR CONDITIONS OF ANY KIND, either express or implied.
 * See the License for the specific language governing permissions and
 * limitations under the License.
 */

plugins {
    id("com.hedera.hashgraph.sdk.conventions")
    id("com.hedera.hashgraph.platform-maven-publish")
    id("java-test-fixtures")
}

<<<<<<< HEAD
dependencies {
    annotationProcessor(project(":swirlds-config-processor"))

    // Individual Dependencies
    api(project(":swirlds-base"))
    api(project(":swirlds-logging"))
    api(project(":swirlds-config-api"))
    implementation(project(":swirlds-base"))
    implementation(libs.classgraph)
    implementation(libs.commons.codec)
    implementation(libs.prometheus.httpserver) {
        exclude("io.prometheus", "simpleclient_tracer_otel")
        exclude("io.prometheus", "simpleclient_tracer_otel_agent")
    }
    compileOnly(libs.spotbugs.annotations)

    // Bundle Dependencies
    api(libs.bundles.cryptography.core)
    runtimeOnly(libs.bundles.cryptography.runtime)
    implementation(libs.bundles.logging.impl)
    compileOnly(libs.spotbugs.annotations)

    // Test Dependencies
    testCompileOnly(libs.spotbugs.annotations)
    testImplementation(testLibs.bundles.junit)
    testImplementation(testLibs.bundles.mocking)
    testImplementation(testLibs.bundles.utils)
    testCompileOnly(libs.spotbugs.annotations)
    testImplementation(testFixtures(project(":swirlds-base")))
    testImplementation(project(":swirlds-config-impl"))
    testImplementation(project(":swirlds-unit-tests:common:swirlds-test-framework"))
    testImplementation(project(":swirlds-unit-tests:common:swirlds-common-test"))
    testImplementation(testFixtures(project(":swirlds-config-api")))
=======
mainModuleInfo {
    runtimeOnly("resource.loader")
    runtimeOnly("com.sun.jna")
}
>>>>>>> 91e3209d

testModuleInfo {
    requires("com.swirlds.common.testing")
    requires("com.swirlds.test.framework")
    requires("com.swirlds.base.test.fixtures")
    requires("com.swirlds.config.api.test.fixtures")
    requires("org.assertj.core")
    requires("org.junit.jupiter.api")
    requires("org.junit.jupiter.params")
    requires("org.mockito")
    requires("org.mockito.junit.jupiter")
    requiresStatic("com.github.spotbugs.annotations")
}<|MERGE_RESOLUTION|>--- conflicted
+++ resolved
@@ -20,46 +20,10 @@
     id("java-test-fixtures")
 }
 
-<<<<<<< HEAD
-dependencies {
-    annotationProcessor(project(":swirlds-config-processor"))
-
-    // Individual Dependencies
-    api(project(":swirlds-base"))
-    api(project(":swirlds-logging"))
-    api(project(":swirlds-config-api"))
-    implementation(project(":swirlds-base"))
-    implementation(libs.classgraph)
-    implementation(libs.commons.codec)
-    implementation(libs.prometheus.httpserver) {
-        exclude("io.prometheus", "simpleclient_tracer_otel")
-        exclude("io.prometheus", "simpleclient_tracer_otel_agent")
-    }
-    compileOnly(libs.spotbugs.annotations)
-
-    // Bundle Dependencies
-    api(libs.bundles.cryptography.core)
-    runtimeOnly(libs.bundles.cryptography.runtime)
-    implementation(libs.bundles.logging.impl)
-    compileOnly(libs.spotbugs.annotations)
-
-    // Test Dependencies
-    testCompileOnly(libs.spotbugs.annotations)
-    testImplementation(testLibs.bundles.junit)
-    testImplementation(testLibs.bundles.mocking)
-    testImplementation(testLibs.bundles.utils)
-    testCompileOnly(libs.spotbugs.annotations)
-    testImplementation(testFixtures(project(":swirlds-base")))
-    testImplementation(project(":swirlds-config-impl"))
-    testImplementation(project(":swirlds-unit-tests:common:swirlds-test-framework"))
-    testImplementation(project(":swirlds-unit-tests:common:swirlds-common-test"))
-    testImplementation(testFixtures(project(":swirlds-config-api")))
-=======
 mainModuleInfo {
     runtimeOnly("resource.loader")
     runtimeOnly("com.sun.jna")
 }
->>>>>>> 91e3209d
 
 testModuleInfo {
     requires("com.swirlds.common.testing")
