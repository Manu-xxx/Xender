/*
 * Copyright (C) 2020-2023 Hedera Hashgraph, LLC
 *
 * Licensed under the Apache License, Version 2.0 (the "License");
 * you may not use this file except in compliance with the License.
 * You may obtain a copy of the License at
 *
 *      http://www.apache.org/licenses/LICENSE-2.0
 *
 * Unless required by applicable law or agreed to in writing, software
 * distributed under the License is distributed on an "AS IS" BASIS,
 * WITHOUT WARRANTIES OR CONDITIONS OF ANY KIND, either express or implied.
 * See the License for the specific language governing permissions and
 * limitations under the License.
 */

plugins {
    id("com.swirlds.platform.conventions")
    id("com.swirlds.platform.library")
    id("com.swirlds.platform.maven-publish")
    id("org.gradle.java-test-fixtures")
}

dependencies {
    // Individual Dependencies
    api(project(":swirlds-base"))
    api(project(":swirlds-logging"))
    api(project(":swirlds-config-api"))
    implementation(project(":swirlds-base"))
    implementation(libs.classgraph)
    implementation(libs.commons.codec)
    implementation(libs.prometheus.httpserver) {
        exclude("io.prometheus", "simpleclient_tracer_otel")
        exclude("io.prometheus", "simpleclient_tracer_otel_agent")
    }
    compileOnly(libs.spotbugs.annotations)

    // Bundle Dependencies
    api(libs.bundles.cryptography.core)
    runtimeOnly(libs.bundles.cryptography.runtime)
    implementation(libs.bundles.logging.impl)
    compileOnly(libs.spotbugs.annotations)

    // Test Dependencies
    testCompileOnly(libs.spotbugs.annotations)
    testImplementation(testLibs.bundles.junit)
    testImplementation(testLibs.bundles.mocking)
    testImplementation(testLibs.bundles.utils)
    testImplementation(project(":swirlds-config-impl"))
    testImplementation(project(":swirlds-unit-tests:common:swirlds-test-framework"))
    testImplementation(project(":swirlds-unit-tests:common:swirlds-common-test"))

<<<<<<< HEAD
    testFixturesImplementation(testLibs.bundles.junit)
    testFixturesCompileOnly(libs.spotbugs.annotations)
=======
    // Test Fixtures
    testFixturesImplementation(testLibs.bundles.junit)
>>>>>>> 994687fe
}<|MERGE_RESOLUTION|>--- conflicted
+++ resolved
@@ -50,11 +50,7 @@
     testImplementation(project(":swirlds-unit-tests:common:swirlds-test-framework"))
     testImplementation(project(":swirlds-unit-tests:common:swirlds-common-test"))
 
-<<<<<<< HEAD
+    // Test Fixtures
     testFixturesImplementation(testLibs.bundles.junit)
     testFixturesCompileOnly(libs.spotbugs.annotations)
-=======
-    // Test Fixtures
-    testFixturesImplementation(testLibs.bundles.junit)
->>>>>>> 994687fe
 }