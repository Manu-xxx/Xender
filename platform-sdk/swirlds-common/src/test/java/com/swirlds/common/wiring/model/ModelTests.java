/*
 * Copyright (C) 2023 Hedera Hashgraph, LLC
 *
 * Licensed under the Apache License, Version 2.0 (the "License");
 * you may not use this file except in compliance with the License.
 * You may obtain a copy of the License at
 *
 *      http://www.apache.org/licenses/LICENSE-2.0
 *
 * Unless required by applicable law or agreed to in writing, software
 * distributed under the License is distributed on an "AS IS" BASIS,
 * WITHOUT WARRANTIES OR CONDITIONS OF ANY KIND, either express or implied.
 * See the License for the specific language governing permissions and
 * limitations under the License.
 */

package com.swirlds.common.wiring.model;

import static org.junit.jupiter.api.Assertions.assertEquals;
import static org.junit.jupiter.api.Assertions.assertFalse;
import static org.junit.jupiter.api.Assertions.assertTrue;

import com.swirlds.base.time.Time;
import com.swirlds.common.wiring.TaskScheduler;
<<<<<<< HEAD
import com.swirlds.common.wiring.builders.TaskSchedulerType;
=======
import com.swirlds.common.wiring.WiringModel;
import com.swirlds.common.wiring.builders.TaskSchedulerType;
import com.swirlds.common.wiring.utility.ModelGroup;
>>>>>>> aa9a0312
import com.swirlds.common.wiring.wires.SolderType;
import com.swirlds.common.wiring.wires.input.BindableInputWire;
import com.swirlds.common.wiring.wires.input.InputWire;
import com.swirlds.common.wiring.wires.output.OutputWire;
import com.swirlds.test.framework.context.TestPlatformContextBuilder;
import edu.umd.cs.findbugs.annotations.NonNull;
import java.time.Instant;
import java.util.HashSet;
import java.util.List;
import java.util.Set;
import org.junit.jupiter.api.Test;

class ModelTests {

    /**
     * For debugging with a human in the loop.
     */
    private static final boolean printMermaidDiagram = false;

    /**
     * Validate the model.
     *
     * @param model                             the model to validate
     * @param cycleExpected                     true if a cycle is expected, false otherwise
     * @param illegalDirectSchedulerUseExpected true if illegal direct scheduler use is expected, false otherwise
     */
    private static void validateModel(
            @NonNull final WiringModel model,
            final boolean cycleExpected,
            final boolean illegalDirectSchedulerUseExpected) {

        final boolean cycleDetected = model.checkForCyclicalBackpressure();
        assertEquals(cycleExpected, cycleDetected);

        final boolean illegalDirectSchedulerUseDetected = model.checkForIllegalDirectSchedulerUsage();
        assertEquals(illegalDirectSchedulerUseExpected, illegalDirectSchedulerUseDetected);

        final Set<ModelGroup> groups = new HashSet<>();

        // Should not throw.
        final String diagram = model.generateWiringDiagram(groups);
        if (printMermaidDiagram) {
            System.out.println(diagram);
        }
    }

    @Test
    void emptyModelTest() {
        final WiringModel model =
                WiringModel.create(TestPlatformContextBuilder.create().build(), Time.getCurrent());
        validateModel(model, false, false);
    }

    @Test
    void singleVertexTest() {
        final WiringModel model =
                WiringModel.create(TestPlatformContextBuilder.create().build(), Time.getCurrent());

        /*

        A

        */

        final TaskScheduler<Void> taskSchedulerA =
                model.schedulerBuilder("A").build().cast();

        validateModel(model, false, false);
    }

    @Test
    void shortChainTest() {
        final WiringModel model =
                WiringModel.create(TestPlatformContextBuilder.create().build(), Time.getCurrent());

        /*

        A -> B -> C

        */

        final TaskScheduler<Integer> taskSchedulerA =
                model.schedulerBuilder("A").withUnhandledTaskCapacity(1).build().cast();

        final TaskScheduler<Integer> taskSchedulerB =
                model.schedulerBuilder("B").withUnhandledTaskCapacity(1).build().cast();
        final InputWire<Integer> inputB = taskSchedulerB.buildInputWire("inputB");

        final TaskScheduler<Void> taskSchedulerC =
                model.schedulerBuilder("C").withUnhandledTaskCapacity(1).build().cast();
        final InputWire<Integer> inputC = taskSchedulerC.buildInputWire("inputC");

        taskSchedulerA.getOutputWire().solderTo(inputB);
        taskSchedulerB.getOutputWire().solderTo(inputC);

        validateModel(model, false, false);
    }

    @Test
    void loopSizeOneTest() {
        final WiringModel model =
                WiringModel.create(TestPlatformContextBuilder.create().build(), Time.getCurrent());

        /*

        A --|
        ^   |
        |---|

        */

        final TaskScheduler<Integer> taskSchedulerA =
                model.schedulerBuilder("A").withUnhandledTaskCapacity(1).build().cast();
        final InputWire<Integer> inputA = taskSchedulerA.buildInputWire("inputA");

        taskSchedulerA.getOutputWire().solderTo(inputA);

        validateModel(model, true, false);
    }

    @Test
    void loopSizeOneBrokenByInjectionTest() {
        final WiringModel model =
                WiringModel.create(TestPlatformContextBuilder.create().build(), Time.getCurrent());

        /*

        A --|
        ^   |
        |---|

        */

        final TaskScheduler<Integer> taskSchedulerA =
                model.schedulerBuilder("A").withUnhandledTaskCapacity(1).build().cast();
        final InputWire<Integer> inputA = taskSchedulerA.buildInputWire("inputA");

        taskSchedulerA.getOutputWire().solderTo(inputA, SolderType.INJECT);

        validateModel(model, false, false);
    }

    @Test
    void loopSizeTwoTest() {
        final WiringModel model =
                WiringModel.create(TestPlatformContextBuilder.create().build(), Time.getCurrent());

        /*

        A -> B
        ^    |
        |----|

        */

        final TaskScheduler<Integer> taskSchedulerA =
                model.schedulerBuilder("A").withUnhandledTaskCapacity(1).build().cast();
        final InputWire<Integer> inputA = taskSchedulerA.buildInputWire("inputA");

        final TaskScheduler<Integer> taskSchedulerB =
                model.schedulerBuilder("B").withUnhandledTaskCapacity(1).build().cast();
        final InputWire<Integer> inputB = taskSchedulerB.buildInputWire("inputB");

        taskSchedulerA.getOutputWire().solderTo(inputB);
        taskSchedulerB.getOutputWire().solderTo(inputA);

        validateModel(model, true, false);
    }

    @Test
    void loopSizeTwoBrokenByInjectionTest() {
        final WiringModel model =
                WiringModel.create(TestPlatformContextBuilder.create().build(), Time.getCurrent());

        /*

        A -> B
        ^    |
        |----|

        */

        final TaskScheduler<Integer> taskSchedulerA =
                model.schedulerBuilder("A").withUnhandledTaskCapacity(1).build().cast();
        final InputWire<Integer> inputA = taskSchedulerA.buildInputWire("inputA");

        final TaskScheduler<Integer> taskSchedulerB =
                model.schedulerBuilder("B").withUnhandledTaskCapacity(1).build().cast();
        final InputWire<Integer> inputB = taskSchedulerB.buildInputWire("inputB");

        taskSchedulerA.getOutputWire().solderTo(inputB);
        taskSchedulerB.getOutputWire().solderTo(inputA, SolderType.INJECT);

        validateModel(model, false, false);
    }

    @Test
    void loopSizeTwoBrokenByMissingBoundTest() {
        final WiringModel model =
                WiringModel.create(TestPlatformContextBuilder.create().build(), Time.getCurrent());

        /*

        A -> B
        ^    |
        |----|

        */

        final TaskScheduler<Integer> taskSchedulerA =
                model.schedulerBuilder("A").build().cast();
        final InputWire<Integer> inputA = taskSchedulerA.buildInputWire("inputA");

        final TaskScheduler<Integer> taskSchedulerB =
                model.schedulerBuilder("B").withUnhandledTaskCapacity(1).build().cast();
        final InputWire<Integer> inputB = taskSchedulerB.buildInputWire("inputB");

        taskSchedulerA.getOutputWire().solderTo(inputB);
        taskSchedulerB.getOutputWire().solderTo(inputA);

        validateModel(model, false, false);
    }

    @Test
    void loopSizeThreeTest() {
        final WiringModel model =
                WiringModel.create(TestPlatformContextBuilder.create().build(), Time.getCurrent());

        /*

        A -> B -> C
        ^         |
        |---------|

        */

        final TaskScheduler<Integer> taskSchedulerA =
                model.schedulerBuilder("A").withUnhandledTaskCapacity(1).build().cast();
        final InputWire<Integer> inputA = taskSchedulerA.buildInputWire("inputA");

        final TaskScheduler<Integer> taskSchedulerB =
                model.schedulerBuilder("B").withUnhandledTaskCapacity(1).build().cast();
        final InputWire<Integer> inputB = taskSchedulerB.buildInputWire("inputB");

        final TaskScheduler<Integer> taskSchedulerC =
                model.schedulerBuilder("C").withUnhandledTaskCapacity(1).build().cast();
        final InputWire<Integer> inputC = taskSchedulerC.buildInputWire("inputC");

        taskSchedulerA.getOutputWire().solderTo(inputB);
        taskSchedulerB.getOutputWire().solderTo(inputC);
        taskSchedulerC.getOutputWire().solderTo(inputA);

        validateModel(model, true, false);
    }

    @Test
    void loopSizeThreeBrokenByInjectionTest() {
        final WiringModel model =
                WiringModel.create(TestPlatformContextBuilder.create().build(), Time.getCurrent());

        /*

        A -> B -> C
        ^         |
        |---------|

        */

        final TaskScheduler<Integer> taskSchedulerA =
                model.schedulerBuilder("A").withUnhandledTaskCapacity(1).build().cast();
        final InputWire<Integer> inputA = taskSchedulerA.buildInputWire("inputA");

        final TaskScheduler<Integer> taskSchedulerB =
                model.schedulerBuilder("B").withUnhandledTaskCapacity(1).build().cast();
        final InputWire<Integer> inputB = taskSchedulerB.buildInputWire("inputB");

        final TaskScheduler<Integer> taskSchedulerC =
                model.schedulerBuilder("C").withUnhandledTaskCapacity(1).build().cast();
        final InputWire<Integer> inputC = taskSchedulerC.buildInputWire("inputC");

        taskSchedulerA.getOutputWire().solderTo(inputB);
        taskSchedulerB.getOutputWire().solderTo(inputC);
        taskSchedulerC.getOutputWire().solderTo(inputA, SolderType.INJECT);

        validateModel(model, false, false);
    }

    @Test
    void loopSizeThreeBrokenByMissingBoundTest() {
        final WiringModel model =
                WiringModel.create(TestPlatformContextBuilder.create().build(), Time.getCurrent());

        /*

        A -> B -> C
        ^         |
        |---------|

        */

        final TaskScheduler<Integer> taskSchedulerA =
                model.schedulerBuilder("A").withUnhandledTaskCapacity(1).build().cast();
        final InputWire<Integer> inputA = taskSchedulerA.buildInputWire("inputA");

        final TaskScheduler<Integer> taskSchedulerB =
                model.schedulerBuilder("B").withUnhandledTaskCapacity(1).build().cast();
        final InputWire<Integer> inputB = taskSchedulerB.buildInputWire("inputB");

        final TaskScheduler<Integer> taskSchedulerC =
                model.schedulerBuilder("C").build().cast();
        final InputWire<Integer> inputC = taskSchedulerC.buildInputWire("inputC");

        taskSchedulerA.getOutputWire().solderTo(inputB);
        taskSchedulerB.getOutputWire().solderTo(inputC);
        taskSchedulerC.getOutputWire().solderTo(inputA);

        validateModel(model, false, false);
    }

    @Test
    void loopSizeFourTest() {
        final WiringModel model =
                WiringModel.create(TestPlatformContextBuilder.create().build(), Time.getCurrent());

        /*

        A -----> B
        ^        |
        |        v
        D <----- C

        */

        final TaskScheduler<Integer> taskSchedulerA =
                model.schedulerBuilder("A").withUnhandledTaskCapacity(1).build().cast();
        final InputWire<Integer> inputA = taskSchedulerA.buildInputWire("inputA");

        final TaskScheduler<Integer> taskSchedulerB =
                model.schedulerBuilder("B").withUnhandledTaskCapacity(1).build().cast();
        final InputWire<Integer> inputB = taskSchedulerB.buildInputWire("inputB");

        final TaskScheduler<Integer> taskSchedulerC =
                model.schedulerBuilder("C").withUnhandledTaskCapacity(1).build().cast();
        final InputWire<Integer> inputC = taskSchedulerC.buildInputWire("inputC");

        final TaskScheduler<Integer> taskSchedulerD =
                model.schedulerBuilder("D").withUnhandledTaskCapacity(1).build().cast();
        final InputWire<Integer> inputD = taskSchedulerD.buildInputWire("inputD");

        taskSchedulerA.getOutputWire().solderTo(inputB);
        taskSchedulerB.getOutputWire().solderTo(inputC);
        taskSchedulerC.getOutputWire().solderTo(inputD);
        taskSchedulerD.getOutputWire().solderTo(inputA);

        validateModel(model, true, false);
    }

    @Test
    void loopSizeFourBrokenByInjectionTest() {
        final WiringModel model =
                WiringModel.create(TestPlatformContextBuilder.create().build(), Time.getCurrent());

        /*

        A -----> B
        ^        |
        |        v
        D <----- C

        */

        final TaskScheduler<Integer> taskSchedulerA =
                model.schedulerBuilder("A").withUnhandledTaskCapacity(1).build().cast();
        final InputWire<Integer> inputA = taskSchedulerA.buildInputWire("inputA");

        final TaskScheduler<Integer> taskSchedulerB =
                model.schedulerBuilder("B").withUnhandledTaskCapacity(1).build().cast();
        final InputWire<Integer> inputB = taskSchedulerB.buildInputWire("inputB");

        final TaskScheduler<Integer> taskSchedulerC =
                model.schedulerBuilder("C").withUnhandledTaskCapacity(1).build().cast();
        final InputWire<Integer> inputC = taskSchedulerC.buildInputWire("inputC");

        final TaskScheduler<Integer> taskSchedulerD =
                model.schedulerBuilder("D").build().cast();
        final InputWire<Integer> inputD = taskSchedulerD.buildInputWire("inputD");

        taskSchedulerA.getOutputWire().solderTo(inputB);
        taskSchedulerB.getOutputWire().solderTo(inputC);
        taskSchedulerC.getOutputWire().solderTo(inputD);
        taskSchedulerD.getOutputWire().solderTo(inputA, SolderType.INJECT);

        validateModel(model, false, false);
    }

    @Test
    void loopSizeFourBrokenByMissingBoundTest() {
        final WiringModel model =
                WiringModel.create(TestPlatformContextBuilder.create().build(), Time.getCurrent());

        /*

        A -----> B
        ^        |
        |        v
        D <----- C

        */

        final TaskScheduler<Integer> taskSchedulerA =
                model.schedulerBuilder("A").withUnhandledTaskCapacity(1).build().cast();
        final InputWire<Integer> inputA = taskSchedulerA.buildInputWire("inputA");

        final TaskScheduler<Integer> taskSchedulerB =
                model.schedulerBuilder("B").withUnhandledTaskCapacity(1).build().cast();
        final InputWire<Integer> inputB = taskSchedulerB.buildInputWire("inputB");

        final TaskScheduler<Integer> taskSchedulerC =
                model.schedulerBuilder("C").withUnhandledTaskCapacity(1).build().cast();
        final InputWire<Integer> inputC = taskSchedulerC.buildInputWire("inputC");

        final TaskScheduler<Integer> taskSchedulerD =
                model.schedulerBuilder("D").withUnhandledTaskCapacity(1).build().cast();
        final InputWire<Integer> inputD = taskSchedulerD.buildInputWire("inputD");

        taskSchedulerA.getOutputWire().solderTo(inputB);
        taskSchedulerB.getOutputWire().solderTo(inputC);
        taskSchedulerC.getOutputWire().solderTo(inputD);
        taskSchedulerD.getOutputWire().solderTo(inputA);

        validateModel(model, true, false);
    }

    @Test
    void loopSizeFourWithChainTest() {
        final WiringModel model =
                WiringModel.create(TestPlatformContextBuilder.create().build(), Time.getCurrent());

        /*

        A
        |
        v
        B
        |
        v
        C
        |
        v
        D -----> E
        ^        |
        |        v
        G <----- F -----> H -----> I -----> J

        */

        final TaskScheduler<Integer> taskSchedulerA =
                model.schedulerBuilder("A").withUnhandledTaskCapacity(1).build().cast();
        final InputWire<Integer> inputA = taskSchedulerA.buildInputWire("inputA");

        final TaskScheduler<Integer> taskSchedulerB =
                model.schedulerBuilder("B").withUnhandledTaskCapacity(1).build().cast();
        final InputWire<Integer> inputB = taskSchedulerB.buildInputWire("inputB");

        final TaskScheduler<Integer> taskSchedulerC =
                model.schedulerBuilder("C").withUnhandledTaskCapacity(1).build().cast();
        final InputWire<Integer> inputC = taskSchedulerC.buildInputWire("inputC");

        final TaskScheduler<Integer> taskSchedulerD =
                model.schedulerBuilder("D").withUnhandledTaskCapacity(1).build().cast();
        final InputWire<Integer> inputD = taskSchedulerD.buildInputWire("inputD");

        final TaskScheduler<Integer> taskSchedulerE =
                model.schedulerBuilder("E").withUnhandledTaskCapacity(1).build().cast();
        final InputWire<Integer> inputE = taskSchedulerE.buildInputWire("inputE");

        final TaskScheduler<Integer> taskSchedulerF =
                model.schedulerBuilder("F").withUnhandledTaskCapacity(1).build().cast();
        final InputWire<Integer> inputF = taskSchedulerF.buildInputWire("inputF");

        final TaskScheduler<Integer> taskSchedulerG =
                model.schedulerBuilder("G").withUnhandledTaskCapacity(1).build().cast();
        final InputWire<Integer> inputG = taskSchedulerG.buildInputWire("inputG");

        final TaskScheduler<Integer> taskSchedulerH =
                model.schedulerBuilder("H").withUnhandledTaskCapacity(1).build().cast();
        final InputWire<Integer> inputH = taskSchedulerH.buildInputWire("inputH");

        final TaskScheduler<Integer> taskSchedulerI =
                model.schedulerBuilder("I").withUnhandledTaskCapacity(1).build().cast();
        final InputWire<Integer> inputI = taskSchedulerI.buildInputWire("inputI");

        final TaskScheduler<Integer> taskSchedulerJ =
                model.schedulerBuilder("J").withUnhandledTaskCapacity(1).build().cast();
        final InputWire<Integer> inputJ = taskSchedulerJ.buildInputWire("inputJ");

        taskSchedulerA.getOutputWire().solderTo(inputB);
        taskSchedulerB.getOutputWire().solderTo(inputC);
        taskSchedulerC.getOutputWire().solderTo(inputD);
        taskSchedulerD.getOutputWire().solderTo(inputE);
        taskSchedulerE.getOutputWire().solderTo(inputF);
        taskSchedulerF.getOutputWire().solderTo(inputG);
        taskSchedulerG.getOutputWire().solderTo(inputD);

        taskSchedulerF.getOutputWire().solderTo(inputH);
        taskSchedulerH.getOutputWire().solderTo(inputI);
        taskSchedulerI.getOutputWire().solderTo(inputJ);

        validateModel(model, true, false);
    }

    @Test
    void loopSizeFourWithChainBrokenByInjectionTest() {
        final WiringModel model =
                WiringModel.create(TestPlatformContextBuilder.create().build(), Time.getCurrent());

        /*

        A
        |
        v
        B
        |
        v
        C
        |
        v
        D -----> E
        ^        |
        |        v
        G <----- F -----> H -----> I -----> J

        */

        final TaskScheduler<Integer> taskSchedulerA =
                model.schedulerBuilder("A").withUnhandledTaskCapacity(1).build().cast();
        final InputWire<Integer> inputA = taskSchedulerA.buildInputWire("inputA");

        final TaskScheduler<Integer> taskSchedulerB =
                model.schedulerBuilder("B").withUnhandledTaskCapacity(1).build().cast();
        final InputWire<Integer> inputB = taskSchedulerB.buildInputWire("inputB");

        final TaskScheduler<Integer> taskSchedulerC =
                model.schedulerBuilder("C").withUnhandledTaskCapacity(1).build().cast();
        final InputWire<Integer> inputC = taskSchedulerC.buildInputWire("inputC");

        final TaskScheduler<Integer> taskSchedulerD =
                model.schedulerBuilder("D").withUnhandledTaskCapacity(1).build().cast();
        final InputWire<Integer> inputD = taskSchedulerD.buildInputWire("inputD");

        final TaskScheduler<Integer> taskSchedulerE =
                model.schedulerBuilder("E").withUnhandledTaskCapacity(1).build().cast();
        final InputWire<Integer> inputE = taskSchedulerE.buildInputWire("inputE");

        final TaskScheduler<Integer> taskSchedulerF =
                model.schedulerBuilder("F").withUnhandledTaskCapacity(1).build().cast();
        final InputWire<Integer> inputF = taskSchedulerF.buildInputWire("inputF");

        final TaskScheduler<Integer> taskSchedulerG =
                model.schedulerBuilder("G").withUnhandledTaskCapacity(1).build().cast();
        final InputWire<Integer> inputG = taskSchedulerG.buildInputWire("inputG");

        final TaskScheduler<Integer> taskSchedulerH =
                model.schedulerBuilder("H").withUnhandledTaskCapacity(1).build().cast();
        final InputWire<Integer> inputH = taskSchedulerH.buildInputWire("inputH");

        final TaskScheduler<Integer> taskSchedulerI =
                model.schedulerBuilder("I").withUnhandledTaskCapacity(1).build().cast();
        final InputWire<Integer> inputI = taskSchedulerI.buildInputWire("inputI");

        final TaskScheduler<Integer> taskSchedulerJ =
                model.schedulerBuilder("J").withUnhandledTaskCapacity(1).build().cast();
        final InputWire<Integer> inputJ = taskSchedulerJ.buildInputWire("");

        taskSchedulerA.getOutputWire().solderTo(inputB);
        taskSchedulerB.getOutputWire().solderTo(inputC);
        taskSchedulerC.getOutputWire().solderTo(inputD);
        taskSchedulerD.getOutputWire().solderTo(inputE);
        taskSchedulerE.getOutputWire().solderTo(inputF);
        taskSchedulerF.getOutputWire().solderTo(inputG);
        taskSchedulerG.getOutputWire().solderTo(inputD, SolderType.INJECT);

        taskSchedulerF.getOutputWire().solderTo(inputH);
        taskSchedulerH.getOutputWire().solderTo(inputI);
        taskSchedulerI.getOutputWire().solderTo(inputJ);

        validateModel(model, false, false);
    }

    @Test
    void loopSizeFourWithChainBrokenByMissingBoundTest() {
        final WiringModel model =
                WiringModel.create(TestPlatformContextBuilder.create().build(), Time.getCurrent());

        /*

        A
        |
        v
        B
        |
        v
        C
        |
        v
        D -----> E
        ^        |
        |        v
        G <----- F -----> H -----> I -----> J

        */

        final TaskScheduler<Integer> taskSchedulerA =
                model.schedulerBuilder("A").withUnhandledTaskCapacity(1).build().cast();
        final InputWire<Integer> inputA = taskSchedulerA.buildInputWire("inputA");

        final TaskScheduler<Integer> taskSchedulerB =
                model.schedulerBuilder("B").withUnhandledTaskCapacity(1).build().cast();
        final InputWire<Integer> inputB = taskSchedulerB.buildInputWire("inputB");

        final TaskScheduler<Integer> taskSchedulerC =
                model.schedulerBuilder("C").withUnhandledTaskCapacity(1).build().cast();
        final InputWire<Integer> inputC = taskSchedulerC.buildInputWire("inputC");

        final TaskScheduler<Integer> taskSchedulerD =
                model.schedulerBuilder("D").build().cast();
        final InputWire<Integer> inputD = taskSchedulerD.buildInputWire("inputD");

        final TaskScheduler<Integer> taskSchedulerE =
                model.schedulerBuilder("E").withUnhandledTaskCapacity(1).build().cast();
        final InputWire<Integer> inputE = taskSchedulerE.buildInputWire("inputE");

        final TaskScheduler<Integer> taskSchedulerF =
                model.schedulerBuilder("F").withUnhandledTaskCapacity(1).build().cast();
        final InputWire<Integer> inputF = taskSchedulerF.buildInputWire("inputF");

        final TaskScheduler<Integer> taskSchedulerG =
                model.schedulerBuilder("G").withUnhandledTaskCapacity(1).build().cast();
        final InputWire<Integer> inputG = taskSchedulerG.buildInputWire("inputG");

        final TaskScheduler<Integer> taskSchedulerH =
                model.schedulerBuilder("H").withUnhandledTaskCapacity(1).build().cast();
        final InputWire<Integer> inputH = taskSchedulerH.buildInputWire("inputH");

        final TaskScheduler<Integer> taskSchedulerI =
                model.schedulerBuilder("I").withUnhandledTaskCapacity(1).build().cast();
        final InputWire<Integer> inputI = taskSchedulerI.buildInputWire("inputI");

        final TaskScheduler<Integer> taskSchedulerJ =
                model.schedulerBuilder("J").withUnhandledTaskCapacity(1).build().cast();
        final InputWire<Integer> inputJ = taskSchedulerJ.buildInputWire("inputJ");

        taskSchedulerA.getOutputWire().solderTo(inputB);
        taskSchedulerB.getOutputWire().solderTo(inputC);
        taskSchedulerC.getOutputWire().solderTo(inputD);
        taskSchedulerD.getOutputWire().solderTo(inputE);
        taskSchedulerE.getOutputWire().solderTo(inputF);
        taskSchedulerF.getOutputWire().solderTo(inputG);
        taskSchedulerG.getOutputWire().solderTo(inputD);

        taskSchedulerF.getOutputWire().solderTo(inputH);
        taskSchedulerH.getOutputWire().solderTo(inputI);
        taskSchedulerI.getOutputWire().solderTo(inputJ);

        validateModel(model, false, false);
    }

    @Test
    void multiLoopTest() {
        final WiringModel model =
                WiringModel.create(TestPlatformContextBuilder.create().build(), Time.getCurrent());

        /*

        A <---------------------------------|
        |                                   |
        v                                   |
        B                                   |
        |                                   |
        v                                   |
        C                                   |
        |                                   |
        v                                   |
        D -----> E <---------------|        |
        ^        |                 |        |
        |        v                 |        |
        G <----- F -----> H -----> I -----> J

        */

        final TaskScheduler<Integer> taskSchedulerA =
                model.schedulerBuilder("A").withUnhandledTaskCapacity(1).build().cast();
        final InputWire<Integer> inputA = taskSchedulerA.buildInputWire("inputA");

        final TaskScheduler<Integer> taskSchedulerB =
                model.schedulerBuilder("B").withUnhandledTaskCapacity(1).build().cast();
        final InputWire<Integer> inputB = taskSchedulerB.buildInputWire("inputB");

        final TaskScheduler<Integer> taskSchedulerC =
                model.schedulerBuilder("C").withUnhandledTaskCapacity(1).build().cast();
        final InputWire<Integer> inputC = taskSchedulerC.buildInputWire("inputC");

        final TaskScheduler<Integer> taskSchedulerD =
                model.schedulerBuilder("D").withUnhandledTaskCapacity(1).build().cast();
        final InputWire<Integer> inputD = taskSchedulerD.buildInputWire("inputD");

        final TaskScheduler<Integer> taskSchedulerE =
                model.schedulerBuilder("E").withUnhandledTaskCapacity(1).build().cast();
        final InputWire<Integer> inputE = taskSchedulerE.buildInputWire("inputE");

        final TaskScheduler<Integer> taskSchedulerF =
                model.schedulerBuilder("F").withUnhandledTaskCapacity(1).build().cast();
        final InputWire<Integer> inputF = taskSchedulerF.buildInputWire("inputF");

        final TaskScheduler<Integer> taskSchedulerG =
                model.schedulerBuilder("G").withUnhandledTaskCapacity(1).build().cast();
        final InputWire<Integer> inputG = taskSchedulerG.buildInputWire("inputG");

        final TaskScheduler<Integer> taskSchedulerH =
                model.schedulerBuilder("H").withUnhandledTaskCapacity(1).build().cast();
        final InputWire<Integer> inputH = taskSchedulerH.buildInputWire("inputH");

        final TaskScheduler<Integer> taskSchedulerI =
                model.schedulerBuilder("I").withUnhandledTaskCapacity(1).build().cast();
        final InputWire<Integer> inputI = taskSchedulerI.buildInputWire("inputI");

        final TaskScheduler<Integer> taskSchedulerJ =
                model.schedulerBuilder("J").withUnhandledTaskCapacity(1).build().cast();
        final InputWire<Integer> inputJ = taskSchedulerJ.buildInputWire("inputJ");

        taskSchedulerA.getOutputWire().solderTo(inputB);
        taskSchedulerB.getOutputWire().solderTo(inputC);
        taskSchedulerC.getOutputWire().solderTo(inputD);
        taskSchedulerD.getOutputWire().solderTo(inputE);
        taskSchedulerE.getOutputWire().solderTo(inputF);
        taskSchedulerF.getOutputWire().solderTo(inputG);
        taskSchedulerG.getOutputWire().solderTo(inputD);

        taskSchedulerF.getOutputWire().solderTo(inputH);
        taskSchedulerH.getOutputWire().solderTo(inputI);
        taskSchedulerI.getOutputWire().solderTo(inputJ);

        taskSchedulerJ.getOutputWire().solderTo(inputA);

        taskSchedulerI.getOutputWire().solderTo(inputE);

        validateModel(model, true, false);
    }

    @Test
    void multiLoopBrokenByInjectionTest() {
        final WiringModel model =
                WiringModel.create(TestPlatformContextBuilder.create().build(), Time.getCurrent());

        /*

        A <---------------------------------|
        |                                   |
        v                                   |
        B                                   |
        |                                   |
        v                                   |
        C                                   |
        |                                   |
        v                                   |
        D -----> E <---------------|        |
        ^        |                 |        |
        |        v                 |        |
        G <----- F -----> H -----> I -----> J

        */

        final TaskScheduler<Integer> taskSchedulerA =
                model.schedulerBuilder("A").withUnhandledTaskCapacity(1).build().cast();
        final InputWire<Integer> inputA = taskSchedulerA.buildInputWire("inputA");

        final TaskScheduler<Integer> taskSchedulerB =
                model.schedulerBuilder("B").withUnhandledTaskCapacity(1).build().cast();
        final InputWire<Integer> inputB = taskSchedulerB.buildInputWire("inputB");

        final TaskScheduler<Integer> taskSchedulerC =
                model.schedulerBuilder("C").withUnhandledTaskCapacity(1).build().cast();
        final InputWire<Integer> inputC = taskSchedulerC.buildInputWire("inputC");

        final TaskScheduler<Integer> taskSchedulerD =
                model.schedulerBuilder("D").withUnhandledTaskCapacity(1).build().cast();
        final InputWire<Integer> inputD = taskSchedulerD.buildInputWire("inputD");

        final TaskScheduler<Integer> taskSchedulerE =
                model.schedulerBuilder("E").withUnhandledTaskCapacity(1).build().cast();
        final InputWire<Integer> inputE = taskSchedulerE.buildInputWire("inputE");

        final TaskScheduler<Integer> taskSchedulerF =
                model.schedulerBuilder("F").withUnhandledTaskCapacity(1).build().cast();
        final InputWire<Integer> inputF = taskSchedulerF.buildInputWire("inputF");

        final TaskScheduler<Integer> taskSchedulerG =
                model.schedulerBuilder("G").withUnhandledTaskCapacity(1).build().cast();
        final InputWire<Integer> inputG = taskSchedulerG.buildInputWire("inputG");

        final TaskScheduler<Integer> taskSchedulerH =
                model.schedulerBuilder("H").withUnhandledTaskCapacity(1).build().cast();
        final InputWire<Integer> inputH = taskSchedulerH.buildInputWire("inputH");

        final TaskScheduler<Integer> taskSchedulerI =
                model.schedulerBuilder("I").withUnhandledTaskCapacity(1).build().cast();
        final InputWire<Integer> inputI = taskSchedulerI.buildInputWire("inputI");

        final TaskScheduler<Integer> taskSchedulerJ =
                model.schedulerBuilder("J").withUnhandledTaskCapacity(1).build().cast();
        final InputWire<Integer> inputJ = taskSchedulerJ.buildInputWire("inputJ");

        taskSchedulerA.getOutputWire().solderTo(inputB);
        taskSchedulerB.getOutputWire().solderTo(inputC);
        taskSchedulerC.getOutputWire().solderTo(inputD);
        taskSchedulerD.getOutputWire().solderTo(inputE);
        taskSchedulerE.getOutputWire().solderTo(inputF);
        taskSchedulerF.getOutputWire().solderTo(inputG);
        taskSchedulerG.getOutputWire().solderTo(inputD, SolderType.INJECT);

        taskSchedulerF.getOutputWire().solderTo(inputH);
        taskSchedulerH.getOutputWire().solderTo(inputI);
        taskSchedulerI.getOutputWire().solderTo(inputJ);

        taskSchedulerJ.getOutputWire().solderTo(inputA, SolderType.INJECT);

        taskSchedulerI.getOutputWire().solderTo(inputE, SolderType.INJECT);

        validateModel(model, false, false);
    }

    @Test
    void multiLoopBrokenByMissingBoundTest() {
        final WiringModel model =
                WiringModel.create(TestPlatformContextBuilder.create().build(), Time.getCurrent());

        /*

        A <---------------------------------|
        |                                   |
        v                                   |
        B                                   |
        |                                   |
        v                                   |
        C                                   |
        |                                   |
        v                                   |
        D -----> E <---------------|        |
        ^        |                 |        |
        |        v                 |        |
        G <----- F -----> H -----> I -----> J

        */

        final TaskScheduler<Integer> taskSchedulerA =
                model.schedulerBuilder("A").withUnhandledTaskCapacity(1).build().cast();
        final InputWire<Integer> inputA = taskSchedulerA.buildInputWire("inputA");

        final TaskScheduler<Integer> taskSchedulerB =
                model.schedulerBuilder("B").withUnhandledTaskCapacity(1).build().cast();
        final InputWire<Integer> inputB = taskSchedulerB.buildInputWire("inputB");

        final TaskScheduler<Integer> taskSchedulerC =
                model.schedulerBuilder("C").withUnhandledTaskCapacity(1).build().cast();
        final InputWire<Integer> inputC = taskSchedulerC.buildInputWire("inputC");

        final TaskScheduler<Integer> taskSchedulerD =
                model.schedulerBuilder("D").withUnhandledTaskCapacity(1).build().cast();
        final InputWire<Integer> inputD = taskSchedulerD.buildInputWire("inputD");

        final TaskScheduler<Integer> taskSchedulerE =
                model.schedulerBuilder("E").build().cast();
        final InputWire<Integer> inputE = taskSchedulerE.buildInputWire("inputE");

        final TaskScheduler<Integer> taskSchedulerF =
                model.schedulerBuilder("F").withUnhandledTaskCapacity(1).build().cast();
        final InputWire<Integer> inputF = taskSchedulerF.buildInputWire("inputF");

        final TaskScheduler<Integer> taskSchedulerG =
                model.schedulerBuilder("G").withUnhandledTaskCapacity(1).build().cast();
        final InputWire<Integer> inputG = taskSchedulerG.buildInputWire("inputG");

        final TaskScheduler<Integer> taskSchedulerH =
                model.schedulerBuilder("H").withUnhandledTaskCapacity(1).build().cast();
        final InputWire<Integer> inputH = taskSchedulerH.buildInputWire("inputH");

        final TaskScheduler<Integer> taskSchedulerI =
                model.schedulerBuilder("I").withUnhandledTaskCapacity(1).build().cast();
        final InputWire<Integer> inputI = taskSchedulerI.buildInputWire("inputI");

        final TaskScheduler<Integer> taskSchedulerJ =
                model.schedulerBuilder("J").build().cast();
        final InputWire<Integer> inputJ = taskSchedulerJ.buildInputWire("inputJ");

        taskSchedulerA.getOutputWire().solderTo(inputB);
        taskSchedulerB.getOutputWire().solderTo(inputC);
        taskSchedulerC.getOutputWire().solderTo(inputD);
        taskSchedulerD.getOutputWire().solderTo(inputE);
        taskSchedulerE.getOutputWire().solderTo(inputF);
        taskSchedulerF.getOutputWire().solderTo(inputG);
        taskSchedulerG.getOutputWire().solderTo(inputD);

        taskSchedulerF.getOutputWire().solderTo(inputH);
        taskSchedulerH.getOutputWire().solderTo(inputI);
        taskSchedulerI.getOutputWire().solderTo(inputJ);

        taskSchedulerJ.getOutputWire().solderTo(inputA);

        taskSchedulerI.getOutputWire().solderTo(inputE);

        validateModel(model, false, false);
    }

    @Test
    void filterInCycleTest() {
        final WiringModel model =
                WiringModel.create(TestPlatformContextBuilder.create().build(), Time.getCurrent());

        /*

        A
        |
        v
        B
        |
        v
        C
        |
        v
        D -----> E
        ^        |
        |        v
        G <----- F -----> H -----> I -----> J

        Connection D -> E uses a filter

        */

        final TaskScheduler<Integer> taskSchedulerA =
                model.schedulerBuilder("A").withUnhandledTaskCapacity(1).build().cast();
        final InputWire<Integer> inputA = taskSchedulerA.buildInputWire("inputA");

        final TaskScheduler<Integer> taskSchedulerB =
                model.schedulerBuilder("B").withUnhandledTaskCapacity(1).build().cast();
        final InputWire<Integer> inputB = taskSchedulerB.buildInputWire("inputB");

        final TaskScheduler<Integer> taskSchedulerC =
                model.schedulerBuilder("C").withUnhandledTaskCapacity(1).build().cast();
        final InputWire<Integer> inputC = taskSchedulerC.buildInputWire("inputC");

        final TaskScheduler<Integer> taskSchedulerD =
                model.schedulerBuilder("D").withUnhandledTaskCapacity(1).build().cast();
        final InputWire<Integer> inputD = taskSchedulerD.buildInputWire("inputD");

        final TaskScheduler<Integer> taskSchedulerE =
                model.schedulerBuilder("E").withUnhandledTaskCapacity(1).build().cast();
        final InputWire<Integer> inputE = taskSchedulerE.buildInputWire("inputE");

        final TaskScheduler<Integer> taskSchedulerF =
                model.schedulerBuilder("F").withUnhandledTaskCapacity(1).build().cast();
        final InputWire<Integer> inputF = taskSchedulerF.buildInputWire("inputF");

        final TaskScheduler<Integer> taskSchedulerG =
                model.schedulerBuilder("G").withUnhandledTaskCapacity(1).build().cast();
        final InputWire<Integer> inputG = taskSchedulerG.buildInputWire("inputG");

        final TaskScheduler<Integer> taskSchedulerH =
                model.schedulerBuilder("H").withUnhandledTaskCapacity(1).build().cast();
        final InputWire<Integer> inputH = taskSchedulerH.buildInputWire("inputH");

        final TaskScheduler<Integer> taskSchedulerI =
                model.schedulerBuilder("I").withUnhandledTaskCapacity(1).build().cast();
        final InputWire<Integer> inputI = taskSchedulerI.buildInputWire("inputI");

        final TaskScheduler<Integer> taskSchedulerJ =
                model.schedulerBuilder("J").withUnhandledTaskCapacity(1).build().cast();
        final InputWire<Integer> inputJ = taskSchedulerJ.buildInputWire("");

        taskSchedulerA.getOutputWire().solderTo(inputB);
        taskSchedulerB.getOutputWire().solderTo(inputC);
        taskSchedulerC.getOutputWire().solderTo(inputD);
        taskSchedulerD.getOutputWire().buildFilter("onlyEven", x -> x % 2 == 0).solderTo(inputE);
        taskSchedulerE.getOutputWire().solderTo(inputF);
        taskSchedulerF.getOutputWire().solderTo(inputG);
        taskSchedulerG.getOutputWire().solderTo(inputD);

        taskSchedulerF.getOutputWire().solderTo(inputH);
        taskSchedulerH.getOutputWire().solderTo(inputI);
        taskSchedulerI.getOutputWire().solderTo(inputJ);

        validateModel(model, true, false);
    }

    @Test
    void transformerInCycleTest() {
        final WiringModel model =
                WiringModel.create(TestPlatformContextBuilder.create().build(), Time.getCurrent());

        /*

        A
        |
        v
        B
        |
        v
        C
        |
        v
        D -----> E
        ^        |
        |        v
        G <----- F -----> H -----> I -----> J

        Connection D -> E uses a transformer

        */

        final TaskScheduler<Integer> taskSchedulerA =
                model.schedulerBuilder("A").withUnhandledTaskCapacity(1).build().cast();
        final InputWire<Integer> inputA = taskSchedulerA.buildInputWire("inputA");

        final TaskScheduler<Integer> taskSchedulerB =
                model.schedulerBuilder("B").withUnhandledTaskCapacity(1).build().cast();
        final InputWire<Integer> inputB = taskSchedulerB.buildInputWire("inputB");

        final TaskScheduler<Integer> taskSchedulerC =
                model.schedulerBuilder("C").withUnhandledTaskCapacity(1).build().cast();
        final InputWire<Integer> inputC = taskSchedulerC.buildInputWire("inputC");

        final TaskScheduler<Integer> taskSchedulerD =
                model.schedulerBuilder("D").withUnhandledTaskCapacity(1).build().cast();
        final InputWire<Integer> inputD = taskSchedulerD.buildInputWire("inputD");

        final TaskScheduler<Integer> taskSchedulerE =
                model.schedulerBuilder("E").withUnhandledTaskCapacity(1).build().cast();
        final InputWire<Integer> inputE = taskSchedulerE.buildInputWire("inputE");

        final TaskScheduler<Integer> taskSchedulerF =
                model.schedulerBuilder("F").withUnhandledTaskCapacity(1).build().cast();
        final InputWire<Integer> inputF = taskSchedulerF.buildInputWire("inputF");

        final TaskScheduler<Integer> taskSchedulerG =
                model.schedulerBuilder("G").withUnhandledTaskCapacity(1).build().cast();
        final InputWire<Integer> inputG = taskSchedulerG.buildInputWire("inputG");

        final TaskScheduler<Integer> taskSchedulerH =
                model.schedulerBuilder("H").withUnhandledTaskCapacity(1).build().cast();
        final InputWire<Integer> inputH = taskSchedulerH.buildInputWire("inputH");

        final TaskScheduler<Integer> taskSchedulerI =
                model.schedulerBuilder("I").withUnhandledTaskCapacity(1).build().cast();
        final InputWire<Integer> inputI = taskSchedulerI.buildInputWire("inputI");

        final TaskScheduler<Integer> taskSchedulerJ =
                model.schedulerBuilder("J").withUnhandledTaskCapacity(1).build().cast();
        final InputWire<Integer> inputJ = taskSchedulerJ.buildInputWire("");

        taskSchedulerA.getOutputWire().solderTo(inputB);
        taskSchedulerB.getOutputWire().solderTo(inputC);
        taskSchedulerC.getOutputWire().solderTo(inputD);
        taskSchedulerD.getOutputWire().buildTransformer("inverter", x -> -x).solderTo(inputE);
        taskSchedulerE.getOutputWire().solderTo(inputF);
        taskSchedulerF.getOutputWire().solderTo(inputG);
        taskSchedulerG.getOutputWire().solderTo(inputD);

        taskSchedulerF.getOutputWire().solderTo(inputH);
        taskSchedulerH.getOutputWire().solderTo(inputI);
        taskSchedulerI.getOutputWire().solderTo(inputJ);

        validateModel(model, true, false);
    }

    @Test
    void splitterInCycleTest() {
        final WiringModel model =
                WiringModel.create(TestPlatformContextBuilder.create().build(), Time.getCurrent());

        /*

        A
        |
        v
        B
        |
        v
        C
        |
        v
        D -----> E
        ^        |
        |        v
        G <----- F -----> H -----> I -----> J

        Connection D -> E uses a splitter

        */

        final TaskScheduler<Integer> taskSchedulerA =
                model.schedulerBuilder("A").withUnhandledTaskCapacity(1).build().cast();
        final InputWire<Integer> inputA = taskSchedulerA.buildInputWire("inputA");

        final TaskScheduler<Integer> taskSchedulerB =
                model.schedulerBuilder("B").withUnhandledTaskCapacity(1).build().cast();
        final InputWire<Integer> inputB = taskSchedulerB.buildInputWire("inputB");

        final TaskScheduler<Integer> taskSchedulerC =
                model.schedulerBuilder("C").withUnhandledTaskCapacity(1).build().cast();
        final InputWire<Integer> inputC = taskSchedulerC.buildInputWire("inputC");

        final TaskScheduler<List<Integer>> taskSchedulerD =
                model.schedulerBuilder("D").withUnhandledTaskCapacity(1).build().cast();
        final InputWire<Integer> inputD = taskSchedulerD.buildInputWire("inputD");

        final TaskScheduler<Integer> taskSchedulerE =
                model.schedulerBuilder("E").withUnhandledTaskCapacity(1).build().cast();
        final InputWire<Integer> inputE = taskSchedulerE.buildInputWire("inputE");

        final TaskScheduler<Integer> taskSchedulerF =
                model.schedulerBuilder("F").withUnhandledTaskCapacity(1).build().cast();
        final InputWire<Integer> inputF = taskSchedulerF.buildInputWire("inputF");

        final TaskScheduler<Integer> taskSchedulerG =
                model.schedulerBuilder("G").withUnhandledTaskCapacity(1).build().cast();
        final InputWire<Integer> inputG = taskSchedulerG.buildInputWire("inputG");

        final TaskScheduler<Integer> taskSchedulerH =
                model.schedulerBuilder("H").withUnhandledTaskCapacity(1).build().cast();
        final InputWire<Integer> inputH = taskSchedulerH.buildInputWire("inputH");

        final TaskScheduler<Integer> taskSchedulerI =
                model.schedulerBuilder("I").withUnhandledTaskCapacity(1).build().cast();
        final InputWire<Integer> inputI = taskSchedulerI.buildInputWire("inputI");

        final TaskScheduler<Integer> taskSchedulerJ =
                model.schedulerBuilder("J").withUnhandledTaskCapacity(1).build().cast();
        final InputWire<Integer> inputJ = taskSchedulerJ.buildInputWire("");

        taskSchedulerA.getOutputWire().solderTo(inputB);
        taskSchedulerB.getOutputWire().solderTo(inputC);
        taskSchedulerC.getOutputWire().solderTo(inputD);
        final OutputWire<Integer> splitter = taskSchedulerD.getOutputWire().buildSplitter();
        splitter.solderTo(inputE);
        taskSchedulerE.getOutputWire().solderTo(inputF);
        taskSchedulerF.getOutputWire().solderTo(inputG);
        taskSchedulerG.getOutputWire().solderTo(inputD);

        taskSchedulerF.getOutputWire().solderTo(inputH);
        taskSchedulerH.getOutputWire().solderTo(inputI);
        taskSchedulerI.getOutputWire().solderTo(inputJ);

        validateModel(model, true, false);
    }

    @Test
    void multipleOutputCycleTest() {
        final WiringModel model =
                WiringModel.create(TestPlatformContextBuilder.create().build(), Time.getCurrent());

        /*

        A <---------------------------------|
        |                                   |
        v                                   |
        B                                   |
        |                                   |
        v                                   |
        C                                   |
        |                                   |
        v                                   |
        D -----> E <---------------|        |
        ^        |                 |        |
        |        v                 |        |
        G <----- F -----> H -----> I -----> J
                                   |        ^
                                   |        |
                                   |--------|

        I has secondary output channels

        */

        final TaskScheduler<Integer> taskSchedulerA =
                model.schedulerBuilder("A").withUnhandledTaskCapacity(1).build().cast();
        final InputWire<Integer> inputA = taskSchedulerA.buildInputWire("inputA");

        final TaskScheduler<Integer> taskSchedulerB =
                model.schedulerBuilder("B").withUnhandledTaskCapacity(1).build().cast();
        final InputWire<Integer> inputB = taskSchedulerB.buildInputWire("inputB");

        final TaskScheduler<Integer> taskSchedulerC =
                model.schedulerBuilder("C").withUnhandledTaskCapacity(1).build().cast();
        final InputWire<Integer> inputC = taskSchedulerC.buildInputWire("inputC");

        final TaskScheduler<Integer> taskSchedulerD =
                model.schedulerBuilder("D").withUnhandledTaskCapacity(1).build().cast();
        final InputWire<Integer> inputD = taskSchedulerD.buildInputWire("inputD");

        final TaskScheduler<Integer> taskSchedulerE =
                model.schedulerBuilder("E").withUnhandledTaskCapacity(1).build().cast();
        final InputWire<Integer> inputE = taskSchedulerE.buildInputWire("inputE");

        final TaskScheduler<Integer> taskSchedulerF =
                model.schedulerBuilder("F").withUnhandledTaskCapacity(1).build().cast();
        final InputWire<Integer> inputF = taskSchedulerF.buildInputWire("inputF");

        final TaskScheduler<Integer> taskSchedulerG =
                model.schedulerBuilder("G").withUnhandledTaskCapacity(1).build().cast();
        final InputWire<Integer> inputG = taskSchedulerG.buildInputWire("inputG");

        final TaskScheduler<Integer> taskSchedulerH =
                model.schedulerBuilder("H").withUnhandledTaskCapacity(1).build().cast();
        final InputWire<Integer> inputH = taskSchedulerH.buildInputWire("inputH");

        final TaskScheduler<Integer> taskSchedulerI =
                model.schedulerBuilder("I").withUnhandledTaskCapacity(1).build().cast();
        final OutputWire<Integer> secondaryOutputI = taskSchedulerI.buildSecondaryOutputWire();
        final OutputWire<Integer> tertiaryOutputI = taskSchedulerI.buildSecondaryOutputWire();
        final InputWire<Integer> inputI = taskSchedulerI.buildInputWire("inputI");

        final TaskScheduler<Integer> taskSchedulerJ =
                model.schedulerBuilder("J").withUnhandledTaskCapacity(1).build().cast();
        final InputWire<Integer> inputJ = taskSchedulerJ.buildInputWire("inputJ");
        final InputWire<Integer> inputJ2 = taskSchedulerJ.buildInputWire("inputJ2");

        taskSchedulerA.getOutputWire().solderTo(inputB);
        taskSchedulerB.getOutputWire().solderTo(inputC);
        taskSchedulerC.getOutputWire().solderTo(inputD);
        taskSchedulerD.getOutputWire().solderTo(inputE);
        taskSchedulerE.getOutputWire().solderTo(inputF);
        taskSchedulerF.getOutputWire().solderTo(inputG);
        taskSchedulerG.getOutputWire().solderTo(inputD);

        taskSchedulerF.getOutputWire().solderTo(inputH);
        taskSchedulerH.getOutputWire().solderTo(inputI);
        taskSchedulerI.getOutputWire().solderTo(inputJ);

        taskSchedulerJ.getOutputWire().solderTo(inputA);

        secondaryOutputI.solderTo(inputE);
        tertiaryOutputI.solderTo(inputJ2);

        validateModel(model, true, false);
    }

    /**
     * Make sure that adding a heartbeat doesn't break the model.
     */
    @Test
    void heartbeatTest() {
        final WiringModel model =
                WiringModel.create(TestPlatformContextBuilder.create().build(), Time.getCurrent());

        /*

        A -----> B <----- heartbeat
        ^        |
        |        v
        D <----- C

        */

        final TaskScheduler<Integer> taskSchedulerA =
                model.schedulerBuilder("A").withUnhandledTaskCapacity(1).build().cast();
        final InputWire<Integer> inputA = taskSchedulerA.buildInputWire("inputA");

        final TaskScheduler<Integer> taskSchedulerB =
                model.schedulerBuilder("B").withUnhandledTaskCapacity(1).build().cast();
        final InputWire<Integer> inputB = taskSchedulerB.buildInputWire("inputB");
        final InputWire<Instant> heartbeatInputB = taskSchedulerB.buildInputWire("heartbeatInputB");

        final TaskScheduler<Integer> taskSchedulerC =
                model.schedulerBuilder("C").withUnhandledTaskCapacity(1).build().cast();
        final InputWire<Integer> inputC = taskSchedulerC.buildInputWire("inputC");

        final TaskScheduler<Integer> taskSchedulerD =
                model.schedulerBuilder("D").withUnhandledTaskCapacity(1).build().cast();
        final InputWire<Integer> inputD = taskSchedulerD.buildInputWire("inputD");

        final OutputWire<Instant> heartbeatWire = model.buildHeartbeatWire(100);

        taskSchedulerA.getOutputWire().solderTo(inputB);
        taskSchedulerB.getOutputWire().solderTo(inputC);
        taskSchedulerC.getOutputWire().solderTo(inputD);
        taskSchedulerD.getOutputWire().solderTo(inputA);

        heartbeatWire.solderTo(heartbeatInputB);

        validateModel(model, true, false);
    }

    /**
     * We should detect when a concurrent scheduler access a direct scheduler.
     */
    @Test
    void concurrentAccessingDirectTest() {
        final WiringModel model =
                WiringModel.create(TestPlatformContextBuilder.create().build(), Time.getCurrent());

        /*

        A
        |
        v
        B
        |
        v
        C
        |
        v
        D -----> E
        ^        |
        |        v
        G <----- F -----> H -----> I -----> J

        D = CONCURRENT
        E = DIRECT

        */

        final TaskScheduler<Integer> taskSchedulerA =
                model.schedulerBuilder("A").build().cast();
        final InputWire<Integer> inputA = taskSchedulerA.buildInputWire("inputA");

        final TaskScheduler<Integer> taskSchedulerB =
                model.schedulerBuilder("B").build().cast();
        final InputWire<Integer> inputB = taskSchedulerB.buildInputWire("inputB");

        final TaskScheduler<Integer> taskSchedulerC =
                model.schedulerBuilder("C").build().cast();
        final InputWire<Integer> inputC = taskSchedulerC.buildInputWire("inputC");

        final TaskScheduler<Integer> taskSchedulerD = model.schedulerBuilder("D")
                .withType(TaskSchedulerType.CONCURRENT)
                .build()
                .cast();
        final InputWire<Integer> inputD = taskSchedulerD.buildInputWire("inputD");

        final TaskScheduler<Integer> taskSchedulerE = model.schedulerBuilder("E")
                .withType(TaskSchedulerType.DIRECT)
                .build()
                .cast();
        final InputWire<Integer> inputE = taskSchedulerE.buildInputWire("inputE");

        final TaskScheduler<Integer> taskSchedulerF =
                model.schedulerBuilder("F").build().cast();
        final InputWire<Integer> inputF = taskSchedulerF.buildInputWire("inputF");

        final TaskScheduler<Integer> taskSchedulerG =
                model.schedulerBuilder("G").build().cast();
        final InputWire<Integer> inputG = taskSchedulerG.buildInputWire("inputG");

        final TaskScheduler<Integer> taskSchedulerH =
                model.schedulerBuilder("H").build().cast();
        final InputWire<Integer> inputH = taskSchedulerH.buildInputWire("inputH");

        final TaskScheduler<Integer> taskSchedulerI =
                model.schedulerBuilder("I").build().cast();
        final InputWire<Integer> inputI = taskSchedulerI.buildInputWire("inputI");

        final TaskScheduler<Integer> taskSchedulerJ =
                model.schedulerBuilder("J").build().cast();
        final InputWire<Integer> inputJ = taskSchedulerJ.buildInputWire("inputJ");

        taskSchedulerA.getOutputWire().solderTo(inputB);
        taskSchedulerB.getOutputWire().solderTo(inputC);
        taskSchedulerC.getOutputWire().solderTo(inputD);
        taskSchedulerD.getOutputWire().solderTo(inputE);
        taskSchedulerE.getOutputWire().solderTo(inputF);
        taskSchedulerF.getOutputWire().solderTo(inputG);
        taskSchedulerG.getOutputWire().solderTo(inputD);

        taskSchedulerF.getOutputWire().solderTo(inputH);
        taskSchedulerH.getOutputWire().solderTo(inputI);
        taskSchedulerI.getOutputWire().solderTo(inputJ);

        validateModel(model, false, true);
    }

    /**
     * We should detect when a concurrent scheduler access a direct scheduler.
     */
    @Test
    void concurrentAccessingMultipleDirectTest() {
        final WiringModel model =
                WiringModel.create(TestPlatformContextBuilder.create().build(), Time.getCurrent());

        /*

        A
        |
        v
        B
        |
        v
        C
        |
        v
        D -----> E
        ^        |
        |        v
        G <----- F -----> H -----> I -----> J

        D = CONCURRENT
        E = DIRECT
        F = DIRECT

        */

        final TaskScheduler<Integer> taskSchedulerA =
                model.schedulerBuilder("A").build().cast();
        final InputWire<Integer> inputA = taskSchedulerA.buildInputWire("inputA");

        final TaskScheduler<Integer> taskSchedulerB =
                model.schedulerBuilder("B").build().cast();
        final InputWire<Integer> inputB = taskSchedulerB.buildInputWire("inputB");

        final TaskScheduler<Integer> taskSchedulerC =
                model.schedulerBuilder("C").build().cast();
        final InputWire<Integer> inputC = taskSchedulerC.buildInputWire("inputC");

        final TaskScheduler<Integer> taskSchedulerD = model.schedulerBuilder("D")
                .withType(TaskSchedulerType.CONCURRENT)
                .build()
                .cast();
        final InputWire<Integer> inputD = taskSchedulerD.buildInputWire("inputD");

        final TaskScheduler<Integer> taskSchedulerE = model.schedulerBuilder("E")
                .withType(TaskSchedulerType.DIRECT)
                .build()
                .cast();
        final InputWire<Integer> inputE = taskSchedulerE.buildInputWire("inputE");

        final TaskScheduler<Integer> taskSchedulerF = model.schedulerBuilder("F")
                .withType(TaskSchedulerType.DIRECT)
                .build()
                .cast();
        final InputWire<Integer> inputF = taskSchedulerF.buildInputWire("inputF");

        final TaskScheduler<Integer> taskSchedulerG =
                model.schedulerBuilder("G").build().cast();
        final InputWire<Integer> inputG = taskSchedulerG.buildInputWire("inputG");

        final TaskScheduler<Integer> taskSchedulerH =
                model.schedulerBuilder("H").build().cast();
        final InputWire<Integer> inputH = taskSchedulerH.buildInputWire("inputH");

        final TaskScheduler<Integer> taskSchedulerI =
                model.schedulerBuilder("I").build().cast();
        final InputWire<Integer> inputI = taskSchedulerI.buildInputWire("inputI");

        final TaskScheduler<Integer> taskSchedulerJ =
                model.schedulerBuilder("J").build().cast();
        final InputWire<Integer> inputJ = taskSchedulerJ.buildInputWire("inputJ");

        taskSchedulerA.getOutputWire().solderTo(inputB);
        taskSchedulerB.getOutputWire().solderTo(inputC);
        taskSchedulerC.getOutputWire().solderTo(inputD);
        taskSchedulerD.getOutputWire().solderTo(inputE);
        taskSchedulerE.getOutputWire().solderTo(inputF);
        taskSchedulerF.getOutputWire().solderTo(inputG);
        taskSchedulerG.getOutputWire().solderTo(inputD);

        taskSchedulerF.getOutputWire().solderTo(inputH);
        taskSchedulerH.getOutputWire().solderTo(inputI);
        taskSchedulerI.getOutputWire().solderTo(inputJ);

        validateModel(model, false, true);
    }

    /**
     * We should detect when a concurrent scheduler access a direct scheduler through proxies (i.e. the concurrent
     * scheduler calls into a DIRECT_STATELESS scheduler which calls into a DIRECT scheduler).
     */
    @Test
    void concurrentAccessingDirectThroughProxyTest() {
        final WiringModel model =
                WiringModel.create(TestPlatformContextBuilder.create().build(), Time.getCurrent());

        /*

        A
        |
        v
        B
        |
        v
        C
        |
        v
        D -----> E
        ^        |
        |        v
        G <----- F -----> H -----> I -----> J

        D = CONCURRENT
        E = DIRECT_STATELESS
        F = DIRECT_STATELESS
        G = DIRECT

        */

        final TaskScheduler<Integer> taskSchedulerA =
                model.schedulerBuilder("A").build().cast();
        final InputWire<Integer> inputA = taskSchedulerA.buildInputWire("inputA");

        final TaskScheduler<Integer> taskSchedulerB =
                model.schedulerBuilder("B").build().cast();
        final InputWire<Integer> inputB = taskSchedulerB.buildInputWire("inputB");

        final TaskScheduler<Integer> taskSchedulerC =
                model.schedulerBuilder("C").build().cast();
        final InputWire<Integer> inputC = taskSchedulerC.buildInputWire("inputC");

        final TaskScheduler<Integer> taskSchedulerD = model.schedulerBuilder("D")
                .withType(TaskSchedulerType.CONCURRENT)
                .build()
                .cast();
        final InputWire<Integer> inputD = taskSchedulerD.buildInputWire("inputD");

        final TaskScheduler<Integer> taskSchedulerE = model.schedulerBuilder("E")
                .withType(TaskSchedulerType.DIRECT_STATELESS)
                .build()
                .cast();
        final InputWire<Integer> inputE = taskSchedulerE.buildInputWire("inputE");

        final TaskScheduler<Integer> taskSchedulerF = model.schedulerBuilder("F")
                .withType(TaskSchedulerType.DIRECT_STATELESS)
                .build()
                .cast();
        final InputWire<Integer> inputF = taskSchedulerF.buildInputWire("inputF");

        final TaskScheduler<Integer> taskSchedulerG = model.schedulerBuilder("G")
                .withType(TaskSchedulerType.DIRECT)
                .build()
                .cast();
        final InputWire<Integer> inputG = taskSchedulerG.buildInputWire("inputG");

        final TaskScheduler<Integer> taskSchedulerH =
                model.schedulerBuilder("H").build().cast();
        final InputWire<Integer> inputH = taskSchedulerH.buildInputWire("inputH");

        final TaskScheduler<Integer> taskSchedulerI =
                model.schedulerBuilder("I").build().cast();
        final InputWire<Integer> inputI = taskSchedulerI.buildInputWire("inputI");

        final TaskScheduler<Integer> taskSchedulerJ =
                model.schedulerBuilder("J").build().cast();
        final InputWire<Integer> inputJ = taskSchedulerJ.buildInputWire("inputJ");

        taskSchedulerA.getOutputWire().solderTo(inputB);
        taskSchedulerB.getOutputWire().solderTo(inputC);
        taskSchedulerC.getOutputWire().solderTo(inputD);
        taskSchedulerD.getOutputWire().solderTo(inputE);
        taskSchedulerE.getOutputWire().solderTo(inputF);
        taskSchedulerF.getOutputWire().solderTo(inputG);
        taskSchedulerG.getOutputWire().solderTo(inputD);

        taskSchedulerF.getOutputWire().solderTo(inputH);
        taskSchedulerH.getOutputWire().solderTo(inputI);
        taskSchedulerI.getOutputWire().solderTo(inputJ);

        validateModel(model, false, true);
    }

    /**
     * We should detect when multiple sequential schedulers call into a scheduler.
     */
    @Test
    void multipleSequentialSchedulerTest() {
        final WiringModel model =
                WiringModel.create(TestPlatformContextBuilder.create().build(), Time.getCurrent());

        /*

        A
        |
        v
        B
        |
        v
        C
        |
        v
        D -----> E
        ^        |
        |        v
        G <----- F -----> H -----> I -----> J

        B = SEQUENTIAL_THREAD
        C = DIRECT_STATELESS
        D = DIRECT

        */

        final TaskScheduler<Integer> taskSchedulerA =
                model.schedulerBuilder("A").build().cast();
        final InputWire<Integer> inputA = taskSchedulerA.buildInputWire("inputA");

        final TaskScheduler<Integer> taskSchedulerB = model.schedulerBuilder("B")
                .withType(TaskSchedulerType.SEQUENTIAL_THREAD)
                .build()
                .cast();
        final InputWire<Integer> inputB = taskSchedulerB.buildInputWire("inputB");

        final TaskScheduler<Integer> taskSchedulerC = model.schedulerBuilder("C")
                .withType(TaskSchedulerType.DIRECT_STATELESS)
                .build()
                .cast();
        final InputWire<Integer> inputC = taskSchedulerC.buildInputWire("inputC");

        final TaskScheduler<Integer> taskSchedulerD = model.schedulerBuilder("D")
                .withType(TaskSchedulerType.DIRECT)
                .build()
                .cast();
        final InputWire<Integer> inputD = taskSchedulerD.buildInputWire("inputD");

        final TaskScheduler<Integer> taskSchedulerE =
                model.schedulerBuilder("E").build().cast();
        final InputWire<Integer> inputE = taskSchedulerE.buildInputWire("inputE");

        final TaskScheduler<Integer> taskSchedulerF =
                model.schedulerBuilder("F").build().cast();
        final InputWire<Integer> inputF = taskSchedulerF.buildInputWire("inputF");

        final TaskScheduler<Integer> taskSchedulerG =
                model.schedulerBuilder("G").build().cast();
        final InputWire<Integer> inputG = taskSchedulerG.buildInputWire("inputG");

        final TaskScheduler<Integer> taskSchedulerH =
                model.schedulerBuilder("H").build().cast();
        final InputWire<Integer> inputH = taskSchedulerH.buildInputWire("inputH");

        final TaskScheduler<Integer> taskSchedulerI =
                model.schedulerBuilder("I").build().cast();
        final InputWire<Integer> inputI = taskSchedulerI.buildInputWire("inputI");

        final TaskScheduler<Integer> taskSchedulerJ =
                model.schedulerBuilder("J").build().cast();
        final InputWire<Integer> inputJ = taskSchedulerJ.buildInputWire("inputJ");

        taskSchedulerA.getOutputWire().solderTo(inputB);
        taskSchedulerB.getOutputWire().solderTo(inputC);
        taskSchedulerC.getOutputWire().solderTo(inputD);
        taskSchedulerD.getOutputWire().solderTo(inputE);
        taskSchedulerE.getOutputWire().solderTo(inputF);
        taskSchedulerF.getOutputWire().solderTo(inputG);
        taskSchedulerG.getOutputWire().solderTo(inputD);

        taskSchedulerF.getOutputWire().solderTo(inputH);
        taskSchedulerH.getOutputWire().solderTo(inputI);
        taskSchedulerI.getOutputWire().solderTo(inputJ);

        validateModel(model, false, true);
<<<<<<< HEAD
        model.checkForUnboundInputWires();
    }

    @Test
    void unboundInputWireTest() {
        final WiringModel model =
                WiringModel.create(TestPlatformContextBuilder.create().build(), Time.getCurrent());

        final TaskScheduler<Integer> taskSchedulerA =
                model.schedulerBuilder("A").build().cast();
        final BindableInputWire<Integer, Integer> inputA = taskSchedulerA.buildInputWire("inputA");

        assertTrue(model.checkForUnboundInputWires());

        inputA.bind(x -> {});

        assertFalse(model.checkForUnboundInputWires());
=======
>>>>>>> aa9a0312
    }
}<|MERGE_RESOLUTION|>--- conflicted
+++ resolved
@@ -22,13 +22,7 @@
 
 import com.swirlds.base.time.Time;
 import com.swirlds.common.wiring.TaskScheduler;
-<<<<<<< HEAD
 import com.swirlds.common.wiring.builders.TaskSchedulerType;
-=======
-import com.swirlds.common.wiring.WiringModel;
-import com.swirlds.common.wiring.builders.TaskSchedulerType;
-import com.swirlds.common.wiring.utility.ModelGroup;
->>>>>>> aa9a0312
 import com.swirlds.common.wiring.wires.SolderType;
 import com.swirlds.common.wiring.wires.input.BindableInputWire;
 import com.swirlds.common.wiring.wires.input.InputWire;
@@ -1683,8 +1677,6 @@
         taskSchedulerI.getOutputWire().solderTo(inputJ);
 
         validateModel(model, false, true);
-<<<<<<< HEAD
-        model.checkForUnboundInputWires();
     }
 
     @Test
@@ -1698,10 +1690,9 @@
 
         assertTrue(model.checkForUnboundInputWires());
 
-        inputA.bind(x -> {});
+        inputA.bind(x -> {
+        });
 
         assertFalse(model.checkForUnboundInputWires());
-=======
->>>>>>> aa9a0312
     }
 }