--- conflicted
+++ resolved
@@ -149,14 +149,9 @@
         buffer.putLong(nextLong.getAndIncrement());
         return new SwirldTransaction(buffer.array());
     }
-
-<<<<<<< HEAD
+    
     public static StateSignatureTransaction incrementingSystemTransaction() {
-        return new StateSignatureTransaction(0, randomSignature(random), randomHash(random));
-=======
-    public static SystemTransaction incrementingSystemTransaction() {
         return new StateSignatureTransaction(0, randomSignatureBytes(random), randomHashBytes(random), Bytes.EMPTY);
->>>>>>> 85d6f9c6
     }
 
     public static StateSignatureTransaction randomStateSignatureTransaction(final RandomGenerator random) {
