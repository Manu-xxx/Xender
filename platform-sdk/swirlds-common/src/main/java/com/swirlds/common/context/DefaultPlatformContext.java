/*
 * Copyright (C) 2018-2023 Hedera Hashgraph, LLC
 *
 * Licensed under the Apache License, Version 2.0 (the "License");
 * you may not use this file except in compliance with the License.
 * You may obtain a copy of the License at
 *
 *      http://www.apache.org/licenses/LICENSE-2.0
 *
 * Unless required by applicable law or agreed to in writing, software
 * distributed under the License is distributed on an "AS IS" BASIS,
 * WITHOUT WARRANTIES OR CONDITIONS OF ANY KIND, either express or implied.
 * See the License for the specific language governing permissions and
 * limitations under the License.
 */

package com.swirlds.common.context;

import com.swirlds.base.time.Time;
import com.swirlds.common.crypto.Cryptography;
import com.swirlds.common.metrics.Metrics;
import com.swirlds.config.api.Configuration;
import edu.umd.cs.findbugs.annotations.NonNull;
import java.util.Objects;

/**
 * Default implementation of the platform context. Warning: this class is private API and will be changed in the future.
 * The {@link PlatformContext} interface should be used all the time to interact with basic services.
 */
public final class DefaultPlatformContext implements PlatformContext {

    private final Configuration configuration;
    private final Metrics metrics;
    private final Cryptography cryptography;
    private final Time time;

    /**
     * Constructor.
     *
     * @param configuration the configuration
     * @param metrics       the metrics
     * @param cryptography  the cryptography
     * @param time          the time
     */
    public DefaultPlatformContext(
<<<<<<< HEAD
            final NodeId nodeId,
            @NonNull final PlatformMetricsProvider metricsProvider,
            @NonNull final Configuration configuration,
            @NonNull final Cryptography cryptography) {

        this.configuration = Objects.requireNonNull(configuration, "configuration must not be null");
        this.metrics = Objects.requireNonNull(metricsProvider, "metricsProvider must not be null")
                .createPlatformMetrics(nodeId);
        this.cryptography = Objects.requireNonNull(cryptography, "cryptography must not be null");
    }
=======
            @NonNull final Configuration configuration,
            @NonNull final Metrics metrics,
            @NonNull final Cryptography cryptography,
            @NonNull final Time time) {
>>>>>>> bf5f821b

        this.configuration = Objects.requireNonNull(configuration);
        this.metrics = Objects.requireNonNull(metrics);
        this.cryptography = Objects.requireNonNull(cryptography);
        this.time = Objects.requireNonNull(time);
    }

    /**
     * {@inheritDoc}
     */
    @NonNull
    @Override
    public Configuration getConfiguration() {
        return configuration;
    }

    /**
     * {@inheritDoc}
     */
    @NonNull
    @Override
    public Cryptography getCryptography() {
        return cryptography;
    }

    /**
     * {@inheritDoc}
     */
    @NonNull
    @Override
    public Metrics getMetrics() {
        return metrics;
    }

    /**
     * {@inheritDoc}
     */
    @NonNull
    @Override
    public Time getTime() {
        return time;
    }
}<|MERGE_RESOLUTION|>--- conflicted
+++ resolved
@@ -43,23 +43,10 @@
      * @param time          the time
      */
     public DefaultPlatformContext(
-<<<<<<< HEAD
-            final NodeId nodeId,
-            @NonNull final PlatformMetricsProvider metricsProvider,
-            @NonNull final Configuration configuration,
-            @NonNull final Cryptography cryptography) {
-
-        this.configuration = Objects.requireNonNull(configuration, "configuration must not be null");
-        this.metrics = Objects.requireNonNull(metricsProvider, "metricsProvider must not be null")
-                .createPlatformMetrics(nodeId);
-        this.cryptography = Objects.requireNonNull(cryptography, "cryptography must not be null");
-    }
-=======
             @NonNull final Configuration configuration,
             @NonNull final Metrics metrics,
             @NonNull final Cryptography cryptography,
             @NonNull final Time time) {
->>>>>>> bf5f821b
 
         this.configuration = Objects.requireNonNull(configuration);
         this.metrics = Objects.requireNonNull(metrics);
