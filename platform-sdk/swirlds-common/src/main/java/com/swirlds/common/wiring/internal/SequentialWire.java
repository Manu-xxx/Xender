--- conflicted
+++ resolved
@@ -32,8 +32,6 @@
     private final AtomicReference<SequentialTask<T>> lastTask;
 
     /**
-<<<<<<< HEAD
-=======
      * Constructor.
      *
      * @param consumer data on the wire is passed to this consumer
@@ -44,7 +42,6 @@
     }
 
     /**
->>>>>>> 42097abe
      * A task in a sequential wire.
      *
      * @param <T> the type of object that is passed through the wire
@@ -65,10 +62,6 @@
          */
         SequentialTask(final int dependencyCount, @NonNull Consumer<T> consumer) {
             super(dependencyCount);
-<<<<<<< HEAD
-
-=======
->>>>>>> 42097abe
             this.consumer = consumer;
         }
 
@@ -97,7 +90,6 @@
         @Override
         public boolean exec() {
             consumer.accept(data);
-<<<<<<< HEAD
 
             // Reduce the dependency count of the next task. If the next task already has its data, then this
             // method will cause the next task to be immediately eligible for execution.
@@ -107,36 +99,13 @@
     }
 
     /**
-     * Constructor.
-     *
-     * @param consumer data on the wire is passed to this consumer
-     */
-    public SequentialWire(@NonNull final Consumer<T> consumer) {
-        this.lastTask = new AtomicReference<>(new SequentialTask<>(1, consumer));
-
-        Objects.requireNonNull(consumer);
-        this.consumer = Objects.requireNonNull(consumer);
-=======
-
-            // Reduce the dependency count of the next task. If the next task already has its data, then this
-            // method will cause the next task to be immediately eligible for execution.
-            nextTask.send();
-            return true;
-        }
->>>>>>> 42097abe
-    }
-
-    /**
      * {@inheritDoc}
      */
     @Override
     public void accept(@NonNull final T data) {
-<<<<<<< HEAD
         // This wire may be called by may threads, but it must serialize the results a sequence of tasks that are
         // guaranteed to be executed one at a time on the target processor. We do this by forming a dependency graph
         // from task to task, such that each task depends on the previous task.
-=======
->>>>>>> 42097abe
 
         final SequentialTask<T> nextTask = new SequentialTask<>(2, consumer);
         SequentialTask<T> currentTask;
@@ -161,7 +130,6 @@
             currentTask = lastTask.get();
         } while (!lastTask.compareAndSet(currentTask, nextTask));
         currentTask.send(nextTask, Objects.requireNonNull(data));
-<<<<<<< HEAD
     }
 
     /**
@@ -170,7 +138,5 @@
     @Override
     public long getUnprocessedTaskCount() {
         return -1;
-=======
->>>>>>> 42097abe
     }
 }