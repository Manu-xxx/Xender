--- conflicted
+++ resolved
@@ -37,11 +37,7 @@
 import java.time.Instant;
 import java.util.Arrays;
 import java.util.Objects;
-<<<<<<< HEAD
-import org.apache.commons.lang3.builder.HashCodeBuilder;
-=======
-import org.apache.commons.lang3.builder.ToStringBuilder;
->>>>>>> 3bbf4ac6
+
 
 /**
  * A class used to store base event data that is used to create the hash of that event.
