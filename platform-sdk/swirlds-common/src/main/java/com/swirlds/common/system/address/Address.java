--- conflicted
+++ resolved
@@ -819,31 +819,17 @@
         }
 
         Address address = (Address) o;
-<<<<<<< HEAD
-        return equalsWithoutWeight(address) && weight == address.weight;
-    }
-
-    /**
-     * Checks for equality with another addresses without checking the equality of weight values.
+        return equalsWithoutWeightAndOwnHost(address) && ownHost == address.ownHost && weight == address.weight;
+    }
+
+    /**
+     * Checks for equality with another addresses without checking the equality of weight or ownHost values.
      *
      * @param address The other address to check for equality with this address.
-     * @return true if all values in the other address match this address without consideration of weight, false
-     * otherwise.
-     */
-    public boolean equalsWithoutWeight(@NonNull final Address address) {
-=======
-        return equalsWithoutStakeAndOwnHost(address) && ownHost == address.ownHost && stake == address.stake;
-    }
-
-    /**
-     * Checks for equality with another addresses without checking the equality of stake or ownHost values.
-     *
-     * @param address The other address to check for equality with this address.
-     * @return true if all values in the other address match this address without consideration of stake or ownHost
+     * @return true if all values in the other address match this address without consideration of weight or ownHost
      * values, false otherwise.
      */
-    public boolean equalsWithoutStakeAndOwnHost(@NonNull final Address address) {
->>>>>>> 55491ac0
+    public boolean equalsWithoutWeightAndOwnHost(@NonNull final Address address) {
         return id == address.id
                 && portInternalIpv4 == address.portInternalIpv4
                 && portExternalIpv4 == address.portExternalIpv4
