--- conflicted
+++ resolved
@@ -58,16 +58,11 @@
      * @param lineConsumer
      * 		the line consumer
      */
-<<<<<<< HEAD
-    public static void printConfig(final Configuration configuration, final Consumer<String> lineConsumer) {
-        Objects.requireNonNull(configuration, "configuration must not be null");
-        Objects.requireNonNull(lineConsumer, "lineConsumer must not be null");
-=======
     public static void printConfig(
             @NonNull final Configuration configuration, @NonNull final Consumer<String> lineConsumer) {
         Objects.requireNonNull(configuration, ERROR_CONFIGURATION_IS_NULL);
         Objects.requireNonNull(lineConsumer, ERROR_LINE_CONSUMER_IS_NULL);
->>>>>>> 6726beb1
+
 
         // Properties defined in record configs, including values overridden by configured sources
         final Map<String, Object> recordProperties = getPropertiesForConfigDataRecords(configuration);
