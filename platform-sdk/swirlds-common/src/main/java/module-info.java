module com.swirlds.common {

    /* Exported packages. This list should remain alphabetized. */
    exports com.swirlds.common;
    exports com.swirlds.common.bloom;
    exports com.swirlds.common.bloom.hasher;
    exports com.swirlds.common.config;
    exports com.swirlds.common.config.export;
    exports com.swirlds.common.config.reflection;
    exports com.swirlds.common.config.singleton;
    exports com.swirlds.common.config.sources;
    exports com.swirlds.common.config.validators;
    exports com.swirlds.common.constructable;
    exports com.swirlds.common.constructable.internal;
    exports com.swirlds.common.context;
    exports com.swirlds.common.crypto;
    exports com.swirlds.common.crypto.config;
    exports com.swirlds.common.exceptions;
    exports com.swirlds.common.formatting;
    exports com.swirlds.common.io;
    exports com.swirlds.common.io.config;
    exports com.swirlds.common.io.exceptions;
    exports com.swirlds.common.io.extendable;
    exports com.swirlds.common.io.extendable.extensions;
    exports com.swirlds.common.io.streams;
    exports com.swirlds.common.io.utility;
    exports com.swirlds.common.merkle;
    exports com.swirlds.common.merkle.copy;
    exports com.swirlds.common.merkle.crypto;
    exports com.swirlds.common.merkle.exceptions;
    exports com.swirlds.common.merkle.hash;
    exports com.swirlds.common.merkle.impl;
    exports com.swirlds.common.merkle.impl.destroyable;
    exports com.swirlds.common.merkle.impl.internal;
    exports com.swirlds.common.merkle.interfaces;
    exports com.swirlds.common.merkle.iterators;
    exports com.swirlds.common.merkle.route;
    exports com.swirlds.common.merkle.synchronization;
    exports com.swirlds.common.merkle.synchronization.config;
    exports com.swirlds.common.merkle.synchronization.internal;
    exports com.swirlds.common.merkle.synchronization.streams;
    exports com.swirlds.common.merkle.synchronization.utility;
    exports com.swirlds.common.merkle.synchronization.views;
    exports com.swirlds.common.merkle.utility;
    exports com.swirlds.common.metrics;
    exports com.swirlds.common.metrics.atomic;
    exports com.swirlds.common.metrics.config;
    exports com.swirlds.common.metrics.noop;
    exports com.swirlds.common.metrics.platform;
    exports com.swirlds.common.metrics.platform.prometheus;
    exports com.swirlds.common.notification;
    exports com.swirlds.common.notification.listeners;
    exports com.swirlds.common.sequence;
    exports com.swirlds.common.sequence.map;
    exports com.swirlds.common.sequence.set;
    exports com.swirlds.common.settings;
    exports com.swirlds.common.statistics;
    exports com.swirlds.common.stream;
    exports com.swirlds.common.stream.internal;
    exports com.swirlds.common.system;
    exports com.swirlds.common.system.address;
    exports com.swirlds.common.system.events;
    exports com.swirlds.common.system.transaction;
    exports com.swirlds.common.system.state.notifications;
    exports com.swirlds.common.threading;
    exports com.swirlds.common.threading.framework;
    exports com.swirlds.common.threading.framework.config;
    exports com.swirlds.common.threading.futures;
    exports com.swirlds.common.threading.interrupt;
    exports com.swirlds.common.threading.locks;
    exports com.swirlds.common.threading.locks.locked;
    exports com.swirlds.common.threading.manager;
    exports com.swirlds.common.threading.pool;
    exports com.swirlds.common.threading.utility;
    exports com.swirlds.common.time;
    exports com.swirlds.common.utility;
    exports com.swirlds.common.utility.throttle;
    exports com.swirlds.common.jackson;
    exports com.swirlds.common.units;

    /* Targeted exports */
    exports com.swirlds.common.internal to
            com.swirlds.platform,
            com.swirlds.platform.test,
            com.swirlds.common.test,
            com.swirlds.jrs,
            com.swirlds.demo.platform,
            com.swirlds.signingtool;
    exports com.swirlds.common.crypto.internal to
            com.swirlds.platform,
            com.swirlds.common.test;
    exports com.swirlds.common.notification.internal to
            com.swirlds.common.test;
    exports com.swirlds.common.crypto.engine to
            com.swirlds.common.test;

    opens com.swirlds.common.crypto to
            com.fasterxml.jackson.databind;
    opens com.swirlds.common.merkle.utility to
            com.fasterxml.jackson.databind;
    opens com.swirlds.common.utility to
            com.fasterxml.jackson.databind;
    opens com.swirlds.common.utility.throttle to
            com.fasterxml.jackson.databind;
    opens com.swirlds.common.stream to
            com.fasterxml.jackson.databind;

    exports com.swirlds.common.statistics.internal to
            com.swirlds.common.test,
            com.swirlds.demo.platform,
            com.swirlds.platform,
            com.swirlds.platform.test,
            com.swirlds.jrs;

    opens com.swirlds.common.merkle.copy to
            com.fasterxml.jackson.databind;

    exports com.swirlds.common.io.streams.internal to
            com.swirlds.platform.test;
    exports com.swirlds.common.io.extendable.extensions.internal to
            com.swirlds.common.test;
    exports com.swirlds.common.system.transaction.internal to
            com.swirlds.platform,
            com.swirlds.platform.test,
            com.swirlds.common.test;

    opens com.swirlds.common.merkle.impl to
            com.fasterxml.jackson.databind;
    opens com.swirlds.common.merkle.impl.internal to
            com.fasterxml.jackson.databind;
    opens com.swirlds.common.merkle.impl.destroyable to
            com.fasterxml.jackson.databind;
    opens com.swirlds.common.io.utility to
            com.fasterxml.jackson.databind;
    opens com.swirlds.common.stream.internal to
            com.fasterxml.jackson.databind;

    exports com.swirlds.common.merkle.crypto.internal to
            com.swirlds.common.test;

    opens com.swirlds.common.merkle.crypto to
            com.fasterxml.jackson.databind;
    opens com.swirlds.common.formatting to
            com.fasterxml.jackson.databind;
    opens com.swirlds.common.units to
            com.fasterxml.jackson.databind;

    exports com.swirlds.common.metrics.extensions;
<<<<<<< HEAD
    exports com.swirlds.common.system.platformstatus;
    exports com.swirlds.common.units.internal;

    opens com.swirlds.common.units.internal to
            com.fasterxml.jackson.databind;
=======
    exports com.swirlds.common.system.status;
    exports com.swirlds.common.system.status.actions;
>>>>>>> 117b8bbf

    requires transitive com.swirlds.base;
    requires com.swirlds.config;
    requires com.swirlds.logging;
    requires java.desktop;
    requires jdk.management;
    requires jdk.httpserver;

    /* Cryptography Libraries */
    requires lazysodium.java;
    requires org.bouncycastle.provider;

    /* Logging Libraries */
    requires org.apache.logging.log4j;
    requires org.apache.logging.log4j.core;

    /* Utilities */
    requires io.github.classgraph;
    requires org.apache.commons.lang3;
    requires org.apache.commons.codec;

    /* Jackson JSON */
    requires com.fasterxml.jackson.core;
    requires com.fasterxml.jackson.databind;
    requires com.fasterxml.jackson.datatype.jsr310;

    /* Prometheus Java client */
    requires io.prometheus.simpleclient;
    requires io.prometheus.simpleclient.httpserver;
    requires static com.github.spotbugs.annotations;
}<|MERGE_RESOLUTION|>--- conflicted
+++ resolved
@@ -146,16 +146,15 @@
             com.fasterxml.jackson.databind;
 
     exports com.swirlds.common.metrics.extensions;
-<<<<<<< HEAD
     exports com.swirlds.common.system.platformstatus;
     exports com.swirlds.common.units.internal;
 
     opens com.swirlds.common.units.internal to
             com.fasterxml.jackson.databind;
-=======
+
     exports com.swirlds.common.system.status;
     exports com.swirlds.common.system.status.actions;
->>>>>>> 117b8bbf
+
 
     requires transitive com.swirlds.base;
     requires com.swirlds.config;
