--- conflicted
+++ resolved
@@ -32,18 +32,12 @@
 
 ## Structure and best practices in the rest of the repository
 
-<<<<<<< HEAD
 Platform Base defines a lot of pattern and best practices for the modules
 The team sees it as a good idea to follow the same pattern in the rest of the repository.
 Therefore, the Platform Base team tries to help all other colleagues to have a great structure and module definition in the complete repository.
 Here the team creates issues and pull requests to help all the other teams to have a great structure as well.
 Next to that the Platform Base team tries to remove as many external dependencies as possible to make it easier for all other teams to use the modules.
 Here the team again creates issues and pull requests to remove external dependencies and replace them with internal modules in all modules of the repository.
-=======
-Platform Base works to ensure that all modules within our scope of responsibility are well designed and serve as examples of best practice.  To this end we define patterns and recommended practices, create well defined issues, and conduct high quality pull request review.
-All modules in Platform Base declare the absolute minimum external dependencies so that modules are more widely usable.
-Where necessary Platform Base will create issues and submit pull requests to improve design throughout the entire system, and to continually minimize external dependencies.
->>>>>>> d34d2ad7
 
 ## Documentations
 
