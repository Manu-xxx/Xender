--- conflicted
+++ resolved
@@ -31,12 +31,7 @@
 class LogLineTests {
     public static final String testString =
             """
-<<<<<<< HEAD
-                    2023-08-04 13:50:09.751 102      INFO  PLATFORM_STATUS  <<platform: status-state-machine>> PlatformStatusStateMachine: Platform spent 441.0 ms in STARTING_UP. Now in REPLAYING_EVENTS {"oldStatus":"STARTING_UP","newStatus":"REPLAYING_EVENTS"} [com.swirlds.logging.legacy.payload.PlatformStatusPayload]
-                    """;
-=======
-            2023-08-04 13:50:09.751 102      INFO  PLATFORM_STATUS  <<platform: status-state-machine>> PlatformStatusStateMachine: Platform spent 441.0 ms in STARTING_UP. Now in REPLAYING_EVENTS {"oldStatus":"STARTING_UP","newStatus":"REPLAYING_EVENTS"} [com.swirlds.logging.payloads.PlatformStatusPayload]""";
->>>>>>> 3100e7d0
+            2023-08-04 13:50:09.751 102      INFO  PLATFORM_STATUS  <<platform: status-state-machine>> PlatformStatusStateMachine: Platform spent 441.0 ms in STARTING_UP. Now in REPLAYING_EVENTS {"oldStatus":"STARTING_UP","newStatus":"REPLAYING_EVENTS"} [com.swirlds.logging.legacy.payload.PlatformStatusPayload]""";
 
     @Test
     @DisplayName("Test splitting a log line")
