/*
 * Copyright (C) 2023 Hedera Hashgraph, LLC
 *
 * Licensed under the Apache License, Version 2.0 (the "License");
 * you may not use this file except in compliance with the License.
 * You may obtain a copy of the License at
 *
 *      http://www.apache.org/licenses/LICENSE-2.0
 *
 * Unless required by applicable law or agreed to in writing, software
 * distributed under the License is distributed on an "AS IS" BASIS,
 * WITHOUT WARRANTIES OR CONDITIONS OF ANY KIND, either express or implied.
 * See the License for the specific language governing permissions and
 * limitations under the License.
 */

package com.swirlds.cli.logging;

import static com.swirlds.cli.logging.HtmlGenerator.BLACKLIST_LABEL;
import static com.swirlds.cli.logging.HtmlGenerator.CLASS_NAME_COLUMN_LABEL;
import static com.swirlds.cli.logging.HtmlGenerator.ELAPSED_TIME_COLUMN_LABEL;
import static com.swirlds.cli.logging.HtmlGenerator.HIDEABLE_LABEL;
import static com.swirlds.cli.logging.HtmlGenerator.LOG_LEVEL_COLUMN_LABEL;
import static com.swirlds.cli.logging.HtmlGenerator.LOG_LINE_LABEL;
import static com.swirlds.cli.logging.HtmlGenerator.LOG_NUMBER_COLUMN_LABEL;
import static com.swirlds.cli.logging.HtmlGenerator.MARKER_COLUMN_LABEL;
import static com.swirlds.cli.logging.HtmlGenerator.NODE_ID_COLUMN_LABEL;
import static com.swirlds.cli.logging.HtmlGenerator.REMAINDER_OF_LINE_COLUMN_LABEL;
import static com.swirlds.cli.logging.HtmlGenerator.THREAD_NAME_COLUMN_LABEL;
import static com.swirlds.cli.logging.HtmlGenerator.TIMESTAMP_COLUMN_LABEL;
import static com.swirlds.cli.logging.HtmlGenerator.WHITELIST_LABEL;
import static com.swirlds.cli.logging.LogProcessingUtils.escapeString;
import static com.swirlds.cli.logging.LogProcessingUtils.getLogLevelColor;
import static com.swirlds.cli.logging.LogProcessingUtils.parseTimestamp;
import static com.swirlds.common.units.TimeUnit.UNIT_MILLISECONDS;
import static com.swirlds.common.units.TimeUnit.UNIT_SECONDS;

import com.swirlds.common.formatting.TextEffect;
import com.swirlds.common.formatting.UnitFormat;
import com.swirlds.common.formatting.UnitFormatter;
import com.swirlds.common.system.NodeId;
import edu.umd.cs.findbugs.annotations.NonNull;
import edu.umd.cs.findbugs.annotations.Nullable;
import java.time.Instant;
import java.time.ZoneId;
import java.util.ArrayList;
import java.util.List;
import java.util.Objects;
import java.util.regex.Matcher;
import java.util.regex.Pattern;
import java.util.stream.Stream;
import org.apache.logging.log4j.LogManager;
import org.apache.logging.log4j.Logger;

/**
 * Represents a single line of log output
 * <p>
 * 2023-05-18 09:03:03.618     80         INFO    PLATFORM_STATUS    main      SwirldsPlatform: Platform status changed to...
 * timestamp               log number   log level      marker     thread name     class name         remainder of line
 */
public class LogLine implements FormattableString {
    public final Logger logger = LogManager.getLogger();
    public static final String CAPTURED_WHITESPACE_REGEX = "(\\s+)";
    public static final String TIMESTAMP_REGEX = "(\\d{4}-\\d{2}-\\d{2} \\d{2}:\\d{2}:\\d{2}\\.\\d+)";
    public static final String LOG_NUMBER_REGEX = "(\\d+)";
    public static final String LOG_LEVEL_REGEX = "(TRACE|DEBUG|INFO|WARN|ERROR|FATAL)";
    public static final String MARKER_REGEX = "([A-Za-z0-9_]+)";
    public static final String THREAD_NAME_REGEX = "(<<?[^>]+>>?)";
    public static final String CLASS_THREAD_NAME_REGEX = "([A-Za-z0-9_]+)";
    public static final String COLON_SPACE_REGEX = "(: )";
    public static final String REMAINDER_OF_LINE_REGEX = "(.*)";

    public static final TextEffect TIMESTAMP_COLOR = TextEffect.GRAY;
    public static final TextEffect LOG_NUMBER_COLOR = TextEffect.WHITE;
    public static final TextEffect LOG_MARKER_COLOR = TextEffect.BRIGHT_BLUE;
    public static final TextEffect THREAD_NAME_COLOR = TextEffect.BRIGHT_WHITE;
    public static final TextEffect CLASS_NAME_COLOR = TextEffect.BRIGHT_CYAN;
    public static final TextEffect HARMLESS_LOG_LEVEL_COLOR = TextEffect.BRIGHT_GREEN;
    public static final TextEffect WARN_LOG_LEVEL_COLOR = TextEffect.BRIGHT_YELLOW;
    public static final TextEffect ERROR_LOG_LEVEL_COLOR = TextEffect.BRIGHT_RED;

    public static final String FULL_REGEX = TIMESTAMP_REGEX
            + CAPTURED_WHITESPACE_REGEX
            + LOG_NUMBER_REGEX
            + CAPTURED_WHITESPACE_REGEX
            + LOG_LEVEL_REGEX
            + CAPTURED_WHITESPACE_REGEX
            + MARKER_REGEX
            + CAPTURED_WHITESPACE_REGEX
            + THREAD_NAME_REGEX
            + CAPTURED_WHITESPACE_REGEX
            + CLASS_THREAD_NAME_REGEX
            + COLON_SPACE_REGEX
            + REMAINDER_OF_LINE_REGEX;

    /**
     * The original log line string
     */
    private final String originalLogString;

    /**
     * The timezone of the timestamp in the log line
     * <p>
     * Currently not in use. Kept for FUTURE WORK
     */
    private final ZoneId zoneId;

    /**
     * The timestamp of the log line, as an instant
     */
    private final Instant timestamp;

    /**
     * The original timestamp string
     */
    private final String timestampOriginalString;

    /**
     * The log number of the log line
     */
    private final String logNumber;

    /**
     * The log level of the log line
     */
    private final String logLevel;

    /**
     * The marker of the log line
     */
    private final String marker;

    /**
     * The thread name of the log line
     */
    private final String threadName;

    /**
     * The class name of the log line
     */
    private final String className;

    /**
     * ": "
     */
    private final String colonSpace;

    /**
     * The remainder of the log line that follows the colonSpace
     */
    private final FormattableString remainderOfLine;

    /**
     * The list of whitespace strings that were captured by the regex
     */
    private final List<String> whitespaces = new ArrayList<>();

    /**
     * The node ID of the node that generated this log line. May be null if node ID wasn't specified.
     */
    private final NodeId nodeId;

    /**
     * The start time of the log file that this log line is from. May be null if log start time wasn't specified.
     */
    private Instant logStartTime = null;

    /**
     * Some logs contain newline characters, which are not parseable by the standard regex.
     * Therefore, any line that doesn't match the standard format will be added as a non-standard log here
     */
    private NonStandardLog additionalLines;

    /**
     * Construct a new LogLine from a log line string.
     *
     * @param logLineString the log line string
     * @param zoneId        the zone ID of the timestamp in the log line
     * @param nodeId        the node ID of the node that generated this log line
     */
    public LogLine(@NonNull final String logLineString, @NonNull final ZoneId zoneId, @Nullable final NodeId nodeId) {

        this.originalLogString = Objects.requireNonNull(logLineString);
        this.zoneId = Objects.requireNonNull(zoneId);
        this.nodeId = nodeId;

        final Matcher logLineMatcher = Pattern.compile(FULL_REGEX).matcher(logLineString);

        if (!logLineMatcher.matches()) {
            throw new IllegalArgumentException("Log line string does not match expected format: " + logLineString);
        }

        timestampOriginalString = logLineMatcher.group(1);
        timestamp = parseTimestamp(timestampOriginalString, zoneId);
        whitespaces.add(logLineMatcher.group(2));
        logNumber = logLineMatcher.group(3);
        whitespaces.add(logLineMatcher.group(4));
        logLevel = logLineMatcher.group(5);
        whitespaces.add(logLineMatcher.group(6));
        marker = logLineMatcher.group(7);
        whitespaces.add(logLineMatcher.group(8));
        threadName = logLineMatcher.group(9);
        whitespaces.add(logLineMatcher.group(10));
        className = logLineMatcher.group(11);
        colonSpace = logLineMatcher.group(12);

        final String remainderString = logLineMatcher.group(13);

        switch (marker) {
            case "PLATFORM_STATUS" -> remainderOfLine = new PlatformStatusLog(remainderString);
            default -> remainderOfLine = new DefaultFormattableString(remainderString);
        }
    }

    /**
     * Constructor without node id
     *
     * @param logLineString the log line string
     * @param zoneId        the zone ID of the timestamp in the log line
     */
    public LogLine(@NonNull final String logLineString, @NonNull final ZoneId zoneId) {
        this(logLineString, zoneId, null);
    }

    /**
     * The earliest timestamp of any log line in the system
     *
     * @param logStartTime the log starting time
     */
    public void setLogStartTime(@NonNull final Instant logStartTime) {
        this.logStartTime = Objects.requireNonNull(logStartTime);
    }

    /**
     * Add a non-standard line to this log line. Since non-standard lines lack the necessary metadata for filtering,
     * they must belong to standard line.
     */
    public void addNonStandardLine(@NonNull final String line) {
        if (additionalLines == null) {
            additionalLines = new NonStandardLog();
        }
        additionalLines.addLogText(line);
    }

    /**
     * Get the node ID of the node that generated this log line
     * <p>
     * May be null if node ID wasn't specified.
     *
     * @return the node ID
     */
    @Nullable
    public NodeId getNodeId() {
        return nodeId;
    }

    /**
     * Get the timestamp of the log line
     *
     * @return the timestamp
     */
    @NonNull
    public Instant getTimestamp() {
        return timestamp;
    }

    /**
     * Get the log number of the log line
     *
     * @return the log number
     */
    @NonNull
    public String getLogNumber() {
        return logNumber;
    }

    /**
     * Get the level of the log line
     *
     * @return the log level
     */
    @NonNull
    public String getLogLevel() {
        return logLevel;
    }

    /**
     * Get the marker of the log line
     *
     * @return the marker
     */
    @NonNull
    public String getMarker() {
        return marker;
    }

    /**
     * Get the thread name of the log line
     *
     * @return the thread name
     */
    @NonNull
    public String getThreadName() {
        return threadName;
    }

    /**
     * Get the class name of the log line
     *
     * @return the class name
     */
    @NonNull
    public String getClassName() {
        return className;
    }

    /**
     * Get the formattable string remainder of the log line
     *
     * @return the remainder of the log line
     */
    @NonNull
    public FormattableString getRemainderOfLine() {
        return remainderOfLine;
    }

    /**
     * {@inheritDoc}
     */
    @NonNull
    @Override
    public String getOriginalPlaintext() {
        return originalLogString;
    }

    /**
     * {@inheritDoc}
     */
    @Override
    @NonNull
    public String generateAnsiString() {
        int whitespaceIndex = 0;

        return TIMESTAMP_COLOR.apply(timestampOriginalString)
                + whitespaces.get(whitespaceIndex++)
                + LOG_NUMBER_COLOR.apply(logNumber)
                + whitespaces.get(whitespaceIndex++)
                + getLogLevelColor(logLevel).apply(logLevel)
                + whitespaces.get(whitespaceIndex++)
                + LOG_MARKER_COLOR.apply(marker)
                + whitespaces.get(whitespaceIndex++)
                + THREAD_NAME_COLOR.apply(threadName)
                + whitespaces.get(whitespaceIndex)
                + CLASS_NAME_COLOR.apply(className)
                + colonSpace
                + remainderOfLine.generateAnsiString();
    }

    /**
     * {@inheritDoc}
     */
    @NonNull
    @Override
    public String generateHtmlString() {
        // the actual value of these elements of the line become html classes for the line itself, so that we can filter
        // based on these values
        final List<String> rowClassNames = Stream.of(
                        logLevel,
                        marker,
                        threadName,
                        className,
                        nodeId == null ? "" : "node" + nodeId,
                        HIDEABLE_LABEL,
                        LOG_LINE_LABEL)
                .map(LogProcessingUtils::escapeString)
                .toList();

        final List<String> dataCellTags = new ArrayList<>();

        final String selectCheckbox = new HtmlTagFactory("input", null, true)
                .addClass("select-checkbox")
                .addClasses(rowClassNames)
                .addAttribute("type", "checkbox")
                .generateTag();
        final HtmlTagFactory selectCheckboxCellFactory = new HtmlTagFactory("td", selectCheckbox, false);
        dataCellTags.add(selectCheckboxCellFactory.generateTag());

        final HtmlTagFactory nodeIdTagFactory = new HtmlTagFactory(
                        "td", nodeId == null ? "" : "node" + escapeString(nodeId.toString()))
                .addClasses(List.of(NODE_ID_COLUMN_LABEL, HIDEABLE_LABEL, nodeId == null ? "" : "node-" + nodeId))
                .addAttribute(BLACKLIST_LABEL, "0")
                .addAttribute(WHITELIST_LABEL, "0");
        dataCellTags.add(nodeIdTagFactory.generateTag());

        final String elapsedTimeString;
        if (logStartTime == null) {
            elapsedTimeString = "";
        } else {
            final UnitFormatter unitFormatter = new UnitFormatter(
                            timestamp.toEpochMilli() - logStartTime.toEpochMilli(), UNIT_MILLISECONDS)
                    .setUnitFormat(UnitFormat.MULTI_SIMPLIFIED)
                    .setDecimalPlaces(3)
                    .setLowestUnit(UNIT_SECONDS)
                    .setShowSpaceInBetween(false);
            elapsedTimeString = escapeString(unitFormatter.render());
        }

        final HtmlTagFactory logStartTimeTagFactory = new HtmlTagFactory("td", elapsedTimeString)
                .addClasses(List.of(ELAPSED_TIME_COLUMN_LABEL, HIDEABLE_LABEL))
                .addAttribute(BLACKLIST_LABEL, "0")
                .addAttribute(WHITELIST_LABEL, "0");
        dataCellTags.add(logStartTimeTagFactory.generateTag());

        final HtmlTagFactory timestampTagFactory = new HtmlTagFactory("td", escapeString(timestampOriginalString))
                .addClasses(List.of(TIMESTAMP_COLUMN_LABEL, HIDEABLE_LABEL))
                .addAttribute(BLACKLIST_LABEL, "0")
                .addAttribute(WHITELIST_LABEL, "0");
        dataCellTags.add(timestampTagFactory.generateTag());

        final HtmlTagFactory logNumberTagFactory = new HtmlTagFactory("td", escapeString(logNumber))
                .addClasses(List.of(LOG_NUMBER_COLUMN_LABEL, HIDEABLE_LABEL))
                .addAttribute(BLACKLIST_LABEL, "0")
                .addAttribute(WHITELIST_LABEL, "0");
        dataCellTags.add(logNumberTagFactory.generateTag());

        final HtmlTagFactory logLevelTagFactory = new HtmlTagFactory("td", escapeString(logLevel))
                .addClasses(List.of(LOG_LEVEL_COLUMN_LABEL, HIDEABLE_LABEL, logLevel + "-level"))
                .addAttribute(BLACKLIST_LABEL, "0")
                .addAttribute(WHITELIST_LABEL, "0");
        dataCellTags.add(logLevelTagFactory.generateTag());

        final HtmlTagFactory markerTagFactory = new HtmlTagFactory("td", escapeString(marker))
                .addClasses(List.of(MARKER_COLUMN_LABEL, HIDEABLE_LABEL))
                .addAttribute(BLACKLIST_LABEL, "0")
                .addAttribute(WHITELIST_LABEL, "0");
        dataCellTags.add(markerTagFactory.generateTag());

        final HtmlTagFactory threadNameTagFactory = new HtmlTagFactory("td", escapeString(threadName))
                .addClasses(List.of(THREAD_NAME_COLUMN_LABEL, HIDEABLE_LABEL))
                .addAttribute(BLACKLIST_LABEL, "0")
                .addAttribute(WHITELIST_LABEL, "0");
        dataCellTags.add(threadNameTagFactory.generateTag());

        final HtmlTagFactory classNameTagFactory = new HtmlTagFactory("td", escapeString(className) + colonSpace)
                .addClasses(List.of(CLASS_NAME_COLUMN_LABEL, HIDEABLE_LABEL))
                .addAttribute(BLACKLIST_LABEL, "0")
                .addAttribute(WHITELIST_LABEL, "0");
        dataCellTags.add(classNameTagFactory.generateTag());

        final HtmlTagFactory remainderOfLineTagFactory = new HtmlTagFactory(
                        "td",
                        // don't escape this string, since it's assumed generateHtmlString returns a string already
                        // escaped
                        remainderOfLine.generateHtmlString())
                .addClasses(List.of(REMAINDER_OF_LINE_COLUMN_LABEL, HIDEABLE_LABEL))
                .addAttribute(BLACKLIST_LABEL, "0")
                .addAttribute(WHITELIST_LABEL, "0");
        dataCellTags.add(remainderOfLineTagFactory.generateTag());

<<<<<<< HEAD
        final HtmlTagFactory mainLogRowFactory =
                new HtmlTagFactory("tr", "\n" + String.join("\n", dataCellTags) + "\n", false).addClass(LOG_LINE_LABEL);
=======
        // the actual value of these elements of the line become html classes for the line itself, so that we can filter
        // based on these values
        final List<String> rowClassNames = Stream.of(
                        logLevel,
                        marker,
                        threadName,
                        className,
                        nodeId == null ? "" : "node" + nodeId,
                        HIDEABLE_LABEL,
                        LOG_LINE_LABEL)
                .map(LogProcessingUtils::escapeString)
                .toList();

        final String mainLogRow = new HtmlTagFactory("tr", "\n" + String.join("\n", dataCellTags) + "\n")
                .addClasses(rowClassNames)
                .addAttribute(BLACKLIST_LABEL, "0")
                .addAttribute(WHITELIST_LABEL, "0")
                .generateTag();
>>>>>>> 714761e2

        if (additionalLines == null) {
            mainLogRowFactory
                    .addClasses(rowClassNames)
                    .addAttribute(BLACKLIST_LABEL, "0")
                    .addAttribute(WHITELIST_LABEL, "0");

            return mainLogRowFactory.generateTag();
        } else {
<<<<<<< HEAD
            return new HtmlTagFactory(
                            "tbody",
                            mainLogRowFactory.generateTag() + "\n" + additionalLines.generateHtmlString(),
                            false)
=======
            return new HtmlTagFactory("tbody", mainLogRow + "\n" + additionalLines.generateHtmlString())
>>>>>>> 714761e2
                    .addClass(LOG_LINE_LABEL)
                    .addClasses(rowClassNames)
                    .addAttribute(BLACKLIST_LABEL, "0")
                    .addAttribute(WHITELIST_LABEL, "0")
                    .generateTag();
        }
    }
}<|MERGE_RESOLUTION|>--- conflicted
+++ resolved
@@ -457,29 +457,8 @@
                 .addAttribute(WHITELIST_LABEL, "0");
         dataCellTags.add(remainderOfLineTagFactory.generateTag());
 
-<<<<<<< HEAD
         final HtmlTagFactory mainLogRowFactory =
                 new HtmlTagFactory("tr", "\n" + String.join("\n", dataCellTags) + "\n", false).addClass(LOG_LINE_LABEL);
-=======
-        // the actual value of these elements of the line become html classes for the line itself, so that we can filter
-        // based on these values
-        final List<String> rowClassNames = Stream.of(
-                        logLevel,
-                        marker,
-                        threadName,
-                        className,
-                        nodeId == null ? "" : "node" + nodeId,
-                        HIDEABLE_LABEL,
-                        LOG_LINE_LABEL)
-                .map(LogProcessingUtils::escapeString)
-                .toList();
-
-        final String mainLogRow = new HtmlTagFactory("tr", "\n" + String.join("\n", dataCellTags) + "\n")
-                .addClasses(rowClassNames)
-                .addAttribute(BLACKLIST_LABEL, "0")
-                .addAttribute(WHITELIST_LABEL, "0")
-                .generateTag();
->>>>>>> 714761e2
 
         if (additionalLines == null) {
             mainLogRowFactory
@@ -489,14 +468,10 @@
 
             return mainLogRowFactory.generateTag();
         } else {
-<<<<<<< HEAD
             return new HtmlTagFactory(
                             "tbody",
                             mainLogRowFactory.generateTag() + "\n" + additionalLines.generateHtmlString(),
                             false)
-=======
-            return new HtmlTagFactory("tbody", mainLogRow + "\n" + additionalLines.generateHtmlString())
->>>>>>> 714761e2
                     .addClass(LOG_LINE_LABEL)
                     .addClasses(rowClassNames)
                     .addAttribute(BLACKLIST_LABEL, "0")
