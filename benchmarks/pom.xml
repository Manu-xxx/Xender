<?xml version="1.0" encoding="UTF-8"?>
<project xmlns="http://maven.apache.org/POM/4.0.0" xmlns:xsi="http://www.w3.org/2001/XMLSchema-instance" xsi:schemaLocation="http://maven.apache.org/POM/4.0.0 http://maven.apache.org/xsd/maven-4.0.0.xsd">
    <modelVersion>4.0.0</modelVersion>
    <parent>
    <artifactId>hedera-services</artifactId>
    <groupId>com.hedera.hashgraph</groupId>
<<<<<<< HEAD
    <version>0.27.0-staking-SNAPSHOT</version>
=======
    <version>0.27.0-SNAPSHOT</version>
>>>>>>> 6530f850
  </parent>

    <groupId>com.hedera.hashgraph</groupId>
    <artifactId>benchmarks</artifactId>
<<<<<<< HEAD
    <version>0.27.0-staking-SNAPSHOT</version>
=======
    <version>0.27.0-SNAPSHOT</version>
>>>>>>> 6530f850
    <packaging>jar</packaging>

    <name>Hedera Services JMH benchmarks</name>

    <dependencies>
        <dependency>
            <groupId>com.hedera.hashgraph</groupId>
            <artifactId>hedera-node</artifactId>
<<<<<<< HEAD
            <version>0.27.0-staking-SNAPSHOT</version>
=======
            <version>0.27.0-SNAPSHOT</version>
>>>>>>> 6530f850
        </dependency>
        <dependency>
            <groupId>org.openjdk.jmh</groupId>
            <artifactId>jmh-core</artifactId>
            <version>${jmh.version}</version>
        </dependency>
        <dependency>
            <groupId>org.openjdk.jmh</groupId>
            <artifactId>jmh-generator-annprocess</artifactId>
            <version>${jmh.version}</version>
            <scope>provided</scope>
        </dependency>
    </dependencies>

    <properties>
        <project.build.sourceEncoding>UTF-8</project.build.sourceEncoding>
        <jmh.version>1.35</jmh.version>
        <javac.target>17</javac.target>
        <uberjar.name>benchmarks</uberjar.name>

        <sonar.skip>true</sonar.skip>
        <jacoco.skip>true</jacoco.skip>
    </properties>

    <build>
        <plugins>
            <plugin>
                <groupId>org.apache.maven.plugins</groupId>
                <artifactId>maven-compiler-plugin</artifactId>
                <configuration>
                    <compilerVersion>${javac.target}</compilerVersion>
                    <source>${javac.target}</source>
                    <target>${javac.target}</target>
                    <annotationProcessorPaths>
                      <path>
                        <groupId>org.openjdk.jmh</groupId>
                        <artifactId>jmh-generator-annprocess</artifactId>
                        <version>${jmh.version}</version>
                      </path>
                    </annotationProcessorPaths>
                </configuration>
            </plugin>
            <plugin>
                <groupId>org.apache.maven.plugins</groupId>
                <artifactId>maven-shade-plugin</artifactId>
                <version>3.2.4</version>
                <executions>
                    <execution>
                        <phase>package</phase>
                        <goals>
                            <goal>shade</goal>
                        </goals>
                        <configuration>
                            <finalName>${uberjar.name}</finalName>
                            <transformers>
                                <transformer implementation="org.apache.maven.plugins.shade.resource.ManifestResourceTransformer">
                                    <mainClass>org.openjdk.jmh.Main</mainClass>
                                    <manifestEntries>
                                        <Multi-Release>true</Multi-Release>
                                    </manifestEntries>
                                </transformer>
                                <transformer implementation="org.apache.maven.plugins.shade.resource.ServicesResourceTransformer" />
                            </transformers>
                            <filters>
                                <filter>
                                    <!--
                                        Shading signed JARs will fail without this.
                                        http://stackoverflow.com/questions/999489/invalid-signature-file-when-attempting-to-run-a-jar
                                    -->
                                    <artifact>*:*</artifact>
                                    <excludes>
                                        <exclude>META-INF/*.SF</exclude>
                                        <exclude>META-INF/*.DSA</exclude>
                                        <exclude>META-INF/*.RSA</exclude>
                                    </excludes>
                                </filter>
                            </filters>
                        </configuration>
                    </execution>
                </executions>
            </plugin>
        </plugins>
        <pluginManagement>
            <plugins>
                <plugin>
                    <artifactId>maven-clean-plugin</artifactId>
                    <version>3.2.0</version>
                </plugin>
                <plugin>
                    <artifactId>maven-deploy-plugin</artifactId>
                    <version>2.8.2</version>
                </plugin>
                <plugin>
                    <artifactId>maven-install-plugin</artifactId>
                    <version>2.5.2</version>
                </plugin>
                <plugin>
                    <artifactId>maven-jar-plugin</artifactId>
                    <version>2.4</version>
                </plugin>
                <plugin>
                    <artifactId>maven-javadoc-plugin</artifactId>
                    <version>2.9.1</version>
                </plugin>
                <plugin>
                    <artifactId>maven-resources-plugin</artifactId>
                    <version>2.6</version>
                </plugin>
                <plugin>
                    <artifactId>maven-site-plugin</artifactId>
                    <version>3.11.0</version>
                </plugin>
                <plugin>
                    <artifactId>maven-source-plugin</artifactId>
                    <version>2.2.1</version>
                </plugin>
                <plugin>
                    <artifactId>maven-surefire-plugin</artifactId>
                    <version>2.17</version>
                </plugin>
            </plugins>
        </pluginManagement>
    </build>
</project><|MERGE_RESOLUTION|>--- conflicted
+++ resolved
@@ -4,20 +4,12 @@
     <parent>
     <artifactId>hedera-services</artifactId>
     <groupId>com.hedera.hashgraph</groupId>
-<<<<<<< HEAD
-    <version>0.27.0-staking-SNAPSHOT</version>
-=======
     <version>0.27.0-SNAPSHOT</version>
->>>>>>> 6530f850
   </parent>
 
     <groupId>com.hedera.hashgraph</groupId>
     <artifactId>benchmarks</artifactId>
-<<<<<<< HEAD
-    <version>0.27.0-staking-SNAPSHOT</version>
-=======
     <version>0.27.0-SNAPSHOT</version>
->>>>>>> 6530f850
     <packaging>jar</packaging>
 
     <name>Hedera Services JMH benchmarks</name>
@@ -26,11 +18,7 @@
         <dependency>
             <groupId>com.hedera.hashgraph</groupId>
             <artifactId>hedera-node</artifactId>
-<<<<<<< HEAD
-            <version>0.27.0-staking-SNAPSHOT</version>
-=======
             <version>0.27.0-SNAPSHOT</version>
->>>>>>> 6530f850
         </dependency>
         <dependency>
             <groupId>org.openjdk.jmh</groupId>
