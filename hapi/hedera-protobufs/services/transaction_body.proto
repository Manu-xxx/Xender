syntax = "proto3";

package proto;

/*
 * Copyright (C) 2018-2024 Hedera Hashgraph, LLC
 *
 * Licensed under the Apache License, Version 2.0 (the "License");
 * you may not use this file except in compliance with the License.
 * You may obtain a copy of the License at
 *
 *      http://www.apache.org/licenses/LICENSE-2.0
 *
 * Unless required by applicable law or agreed to in writing, software
 * distributed under the License is distributed on an "AS IS" BASIS,
 * WITHOUT WARRANTIES OR CONDITIONS OF ANY KIND, either express or implied.
 * See the License for the specific language governing permissions and
 * limitations under the License.
 */

option java_package = "com.hederahashgraph.api.proto.java";
// <<<pbj.java_package = "com.hedera.hapi.node.transaction">>> This comment is special code for setting PBJ Compiler java package
option java_multiple_files = true;

import "system_delete.proto";
import "system_undelete.proto";
import "freeze.proto";

import "contract_call.proto";
import "contract_create.proto";
import "contract_update.proto";

import "crypto_add_live_hash.proto";
import "crypto_create.proto";
import "crypto_delete.proto";
import "crypto_delete_live_hash.proto";
import "crypto_transfer.proto";
import "crypto_update.proto";
import "crypto_approve_allowance.proto";
import "crypto_delete_allowance.proto";

import "ethereum_transaction.proto";

import "file_append.proto";
import "file_create.proto";
import "file_delete.proto";
import "file_update.proto";

import "duration.proto";
import "basic_types.proto";
import "contract_delete.proto";

import "consensus_create_topic.proto";
import "consensus_update_topic.proto";
import "consensus_delete_topic.proto";
import "consensus_submit_message.proto";
import "consensus_approve_topic_allowance.proto";

import "unchecked_submit.proto";

import "token_create.proto";
import "token_freeze_account.proto";
import "token_unfreeze_account.proto";
import "token_grant_kyc.proto";
import "token_revoke_kyc.proto";
import "token_delete.proto";
import "token_update.proto";
import "token_mint.proto";
import "token_burn.proto";
import "token_wipe_account.proto";
import "token_associate.proto";
import "token_dissociate.proto";
import "token_fee_schedule_update.proto";
import "token_pause.proto";
import "token_unpause.proto";
import "token_update_nfts.proto";
import "token_reject.proto";
import "token_airdrop.proto";
import "token_cancel_airdrop.proto";
import "token_claim_airdrop.proto";

import "schedule_create.proto";
import "schedule_delete.proto";
import "schedule_sign.proto";

import "node_stake_update.proto";
import "util_prng.proto";

import "node_create.proto";
import "node_update.proto";
import "node_delete.proto";

/**
 * A single transaction. All transaction types are possible here.
 */
message TransactionBody {
    /**
     * The ID for this transaction, which includes the payer's account (the account paying the
     * transaction fee). If two transactions have the same transactionID, they won't both have an
     * effect
     */
    TransactionID transactionID = 1;

    /**
     * The account of the node that submits the client's transaction to the network
     */
    AccountID nodeAccountID = 2;

    /**
     * The maximum transaction fee the client is willing to pay
     */
    uint64 transactionFee = 3;

    /**
     * The transaction is invalid if consensusTimestamp > transactionID.transactionValidStart +
     * transactionValidDuration
     */
    Duration transactionValidDuration = 4;

    /**
     * Should a record of this transaction be generated? (A receipt is always generated, but the
     * record is optional)
     */
    bool generateRecord = 5 [deprecated = true];

    /**
     * Any notes or descriptions that should be put into the record (max length 100)
     */
    string memo = 6;

    /**
     * The choices here are arranged by service in roughly lexicographical order. The field ordinals are non-sequential, and a result of the historical order of implementation.
     */
    oneof data {
        /**
         * Calls a function of a contract instance
         */
        ContractCallTransactionBody contractCall = 7;

        /**
         * Creates a contract instance
         */
        ContractCreateTransactionBody contractCreateInstance = 8;

        /**
         * Updates a contract
         */
        ContractUpdateTransactionBody contractUpdateInstance = 9;

        /**
         * Attach a new livehash to an account
         */
        CryptoAddLiveHashTransactionBody cryptoAddLiveHash = 10;

        /**
         * Create a new cryptocurrency account
         */
        CryptoCreateTransactionBody cryptoCreateAccount = 11;

        /**
         * Delete a cryptocurrency account (mark as deleted, and transfer hbars out)
         */
        CryptoDeleteTransactionBody cryptoDelete = 12;

        /**
         * Remove a livehash from an account
         */
        CryptoDeleteLiveHashTransactionBody cryptoDeleteLiveHash = 13;

        /**
         * Transfer amount between accounts
         */
        CryptoTransferTransactionBody cryptoTransfer = 14;

        /**
         * Modify information such as the expiration date for an account
         */
        CryptoUpdateTransactionBody cryptoUpdateAccount = 15;

        /**
         * Add bytes to the end of the contents of a file
         */
        FileAppendTransactionBody fileAppend = 16;

        /**
         * Create a new file
         */
        FileCreateTransactionBody fileCreate = 17;

        /**
         * Delete a file (remove contents and mark as deleted until it expires)
         */
        FileDeleteTransactionBody fileDelete = 18;

        /**
         * Modify information such as the expiration date for a file
         */
        FileUpdateTransactionBody fileUpdate = 19;

        /**
         * Hedera administrative deletion of a file or smart contract
         */
        SystemDeleteTransactionBody systemDelete = 20;

        /**
         * To undelete an entity deleted by SystemDelete
         */
        SystemUndeleteTransactionBody systemUndelete = 21;

        /**
         * Delete contract and transfer remaining balance into specified account
         */
        ContractDeleteTransactionBody contractDeleteInstance = 22;

        /**
         * Freeze the nodes
         */
        FreezeTransactionBody freeze = 23;

        /**
         * Creates a topic
         */
        ConsensusCreateTopicTransactionBody consensusCreateTopic = 24;

        /**
         * Updates a topic
         */
        ConsensusUpdateTopicTransactionBody consensusUpdateTopic = 25;

        /**
         * Deletes a topic
         */
        ConsensusDeleteTopicTransactionBody consensusDeleteTopic = 26;

        /**
         * Submits message to a topic
         */
        ConsensusSubmitMessageTransactionBody consensusSubmitMessage = 27;

        /**
         * UNDOCUMENTED
         */
        UncheckedSubmitBody uncheckedSubmit = 28;

        /**
         * Creates a token instance
         */
        TokenCreateTransactionBody tokenCreation = 29;

        /**
         * Freezes account not to be able to transact with a token
         */
        TokenFreezeAccountTransactionBody tokenFreeze = 31;

        /**
         * Unfreezes account for a token
         */
        TokenUnfreezeAccountTransactionBody tokenUnfreeze = 32;

        /**
         * Grants KYC to an account for a token
         */
        TokenGrantKycTransactionBody tokenGrantKyc = 33;

        /**
         * Revokes KYC of an account for a token
         */
        TokenRevokeKycTransactionBody tokenRevokeKyc = 34;

        /**
         * Deletes a token instance
         */
        TokenDeleteTransactionBody tokenDeletion = 35;

        /**
         * Updates a token instance
         */
        TokenUpdateTransactionBody tokenUpdate = 36;

        /**
         * Mints new tokens to a token's treasury account
         */
        TokenMintTransactionBody tokenMint = 37;

        /**
         * Burns tokens from a token's treasury account
         */
        TokenBurnTransactionBody tokenBurn = 38;

        /**
         * Wipes amount of tokens from an account
         */
        TokenWipeAccountTransactionBody tokenWipe = 39;

        /**
         * Associate tokens to an account
         */
        TokenAssociateTransactionBody tokenAssociate = 40;

        /**
         * Dissociate tokens from an account
         */
        TokenDissociateTransactionBody tokenDissociate = 41;

        /**
         * Creates a schedule in the network's action queue
         */
        ScheduleCreateTransactionBody scheduleCreate = 42;

        /**
         * Deletes a schedule from the network's action queue
         */
        ScheduleDeleteTransactionBody scheduleDelete = 43;

        /**
         * Adds one or more Ed25519 keys to the affirmed signers of a scheduled transaction
         */
        ScheduleSignTransactionBody scheduleSign = 44;

        /**
         * Updates a token's custom fee schedule
         */
        TokenFeeScheduleUpdateTransactionBody token_fee_schedule_update = 45;

        /**
         * Pauses the Token
         */
        TokenPauseTransactionBody token_pause = 46;

        /**
         * Unpauses the Token
         */
        TokenUnpauseTransactionBody token_unpause = 47;

        /**
         * Adds one or more approved allowances for spenders to transfer the paying account's hbar or tokens.
         */
        CryptoApproveAllowanceTransactionBody cryptoApproveAllowance = 48;

        /**
         * Deletes one or more of the specific approved NFT serial numbers on an owner account.
         */
        CryptoDeleteAllowanceTransactionBody cryptoDeleteAllowance = 49;

        /**
         * An Ethereum encoded transaction.
         */
        EthereumTransactionBody ethereumTransaction = 50;

        /**
         * Updates the staking info at the end of staking period to indicate new staking period has started.
         */
        NodeStakeUpdateTransactionBody node_stake_update = 51;

        /**
         * Generates a pseudorandom number.
         */
        UtilPrngTransactionBody util_prng = 52;

        /**
         * Update the metadata of one or more NFT's of a specific token type.
         */
        TokenUpdateNftsTransactionBody token_update_nfts = 53;

        /**
         * A transaction body for a `createNode` request.
         * <p>
         * This transaction SHALL create a new consensus node record and add
         * that record to the network address book.
         */
        com.hedera.hapi.node.addressbook.NodeCreateTransactionBody nodeCreate = 54;

        /**
         * A transaction body for an `updateNode` request.
         * <p>
         * This transaction SHALL update an existing consensus node record in
         * the network address book.
         */
        com.hedera.hapi.node.addressbook.NodeUpdateTransactionBody nodeUpdate = 55;

        /**
         * A transaction body for a `deleteNode` request.
         * <p>
         * This transaction SHALL remove an existing consensus node record from
         * the network address book.
         */
        com.hedera.hapi.node.addressbook.NodeDeleteTransactionBody nodeDelete = 56;

        /**
         * A transaction body to "reject" undesired tokens.<br/>
         * This transaction will transfer one or more tokens or token
         * balances held by the requesting account to the treasury
         * for each token type.
         * <p>
         * Each transfer MUST be one of the following:
         * <ul>
         *   <li>A single non-fungible/unique token.</li>
         *   <li>The full balance held for a fungible/common
         *       token type.</li>
         * </ul>
         * When complete, the requesting account SHALL NOT hold the
         * rejected tokens.<br/>
         * Custom fees and royalties defined for the tokens rejected
         * SHALL NOT be charged for this transaction.
         */
        TokenRejectTransactionBody tokenReject = 57;

        /**
         * A transaction body for a `tokenAirdrop` request.
         */
        TokenAirdropTransactionBody tokenAirdrop = 58;

        /**
         * A transaction body for a `cancelAirdrop` request.
         */
        TokenCancelAirdropTransactionBody tokenCancelAirdrop = 59;

        /**
         * A transaction body for a `claimAirdrop` request.
         */
        TokenClaimAirdropTransactionBody tokenClaimAirdrop = 60;

        /**
<<<<<<< HEAD
        * A transaction body for a `consensusApproveAllowance` request.
        */
=======
         * A transaction body for a `consensusApproveAllowance` request.
         */
>>>>>>> af5e2e3b
        ConsensusApproveAllowanceTransactionBody consensusApproveAllowance = 61;
    }
}<|MERGE_RESOLUTION|>--- conflicted
+++ resolved
@@ -421,13 +421,8 @@
         TokenClaimAirdropTransactionBody tokenClaimAirdrop = 60;
 
         /**
-<<<<<<< HEAD
-        * A transaction body for a `consensusApproveAllowance` request.
-        */
-=======
          * A transaction body for a `consensusApproveAllowance` request.
          */
->>>>>>> af5e2e3b
         ConsensusApproveAllowanceTransactionBody consensusApproveAllowance = 61;
     }
 }