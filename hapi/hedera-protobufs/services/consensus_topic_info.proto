--- conflicted
+++ resolved
@@ -93,27 +93,14 @@
      * Access control for update/delete of custom fees.
      * <p>
      * If unset, custom fees CANNOT be set for this topic.<br/>
-<<<<<<< HEAD
-     * If not set when the topic is created, this field CANNOT be set via update.
-=======
      * If not set when the topic is created, this field CANNOT be set via
      *  update.<br/>
->>>>>>> 0bddfb29
      * If set when the topic is created, this field MAY be changed via update.
      */
     Key fee_schedule_key = 10;
 
     /**
      * A set of keys that are allowed to submit messages to the topic without
-<<<<<<< HEAD
-     * paying the topic's custom fees.
-     * <p>
-     * If a submit transaction is signed by _any_ key included in this set,
-     *  custom fees SHALL NOT be charged for that transaction.
-     * <p>
-     * If fee_exempt_key_list is unset, the following keys are exempt
-     *  from custom fees: adminKey, submitKey, fee_schedule_key.
-=======
      * paying the topic's custom fees.<br/>
      * If a submit transaction is signed by _any_ key included in this set,
      *  custom fees SHALL NOT be charged for that transaction.
@@ -123,7 +110,6 @@
      * If not set, there SHALL NOT be any fee-exempt keys.  In particular, the
      *  following keys SHALL NOT be implicitly or automatically added to this
      *  list: `adminKey`, `submitKey`, `fee_schedule_key`.
->>>>>>> 0bddfb29
      */
     repeated Key fee_exempt_key_list = 11;
 
@@ -134,11 +120,7 @@
      * Each fee defined in this set SHALL be evaluated for
      * each message submitted to this topic, and the resultant
      * total assessed fees SHALL be charged.<br/>
-<<<<<<< HEAD
-     * Custom fees defined here SHALL be in addition to the base
-=======
      * Custom fees defined here SHALL be assessed in addition to the base
->>>>>>> 0bddfb29
      * network and node fees.
      */
     repeated ConsensusCustomFee custom_fees = 12;
