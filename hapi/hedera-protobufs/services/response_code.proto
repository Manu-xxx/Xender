--- conflicted
+++ resolved
@@ -1607,8 +1607,7 @@
     /**
     * The provided fee exempt key list contains an invalid key.
     */
-<<<<<<< HEAD
-    INVALID_KEY_IN_FEKL = 372;
+    INVALID_KEY_IN_FEE_EXEMPT_KEY_LIST = 372;
 
     /**
      * Custom fee list is missing.
@@ -1627,7 +1626,4 @@
     * we cannot add it on update.
     */
     FEE_SCHEDULE_KEY_CANNOT_BE_UPDATED = 375;
-=======
-    INVALID_KEY_IN_FEE_EXEMPT_KEY_LIST = 372;
->>>>>>> 360900b9
 }