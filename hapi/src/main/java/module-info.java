--- conflicted
+++ resolved
@@ -56,11 +56,8 @@
     exports com.hederahashgraph.api.proto.java;
     exports com.hederahashgraph.service.proto.java;
     exports com.hedera.hapi.util;
-<<<<<<< HEAD
     exports com.hedera.hapi.node.state.roster;
-=======
     exports com.hedera.hapi.block.stream.schema;
->>>>>>> 41b77a75
 
     requires transitive com.google.common;
     requires transitive com.google.protobuf;
