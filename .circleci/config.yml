version: 2.1

########################################################
# Orbs Definitions
########################################################
orbs:
  slack: circleci/slack@4.0.2

commands:
  install-tools:
    description: Install tools for JRS regression
    steps:
      - run:
          name: Install necessary tools
          command: |
            apt update -y;
            apt install -y net-tools;
            apt install -y apt-utils;
            rm -f /usr/bin/python3;
            ln -s /usr/bin/python3.7 /usr/bin/python3;
            python3 -m pip -q install matplotlib;
            python3 -m pip install awscli;
      - run:
          name: Authenticate gcloud cli
          command: |
            echo $GCLOUD_SERVICE_KEY > /tmp/gcloud-service-key.json;
            gcloud auth activate-service-account --key-file=/tmp/gcloud-service-key.json;
            gcloud --quiet config set project ${GOOGLE_PROJECT_ID};
            gcloud --quiet config set compute/zone ${GOOGLE_COMPUTE_ZONE};

  ######################################################################################################################
  # Command Name:                     shell_extract_file_into_variable
  # Command Version:                  1.1
  #
  # Parameters:
  #       before_extraction           a list of steps to be executed prior to extracting the data, optional
  #       after_extraction            a list of steps to be executed after extracting the data, optional
  #       src_file_name               the file containing the input data to be read
  #       dst_variable_name           the name of the bash environment variable used to store the version
  #
  #
  # Description:
  #
  #   Extracts the contents of the file as indicated by the `src_file_name` parameter into the variable
  #   specified by the `dst_variable_name` parameters.
  #
  # Command Requirements:
  #   - perl (>= 5.26.1)
  #
  ######################################################################################################################
  shell_extract_file_into_variable:
    parameters:
      before_extraction:
        type: steps
        default: [ ]
      after_extraction:
        type: steps
        default: [ ]
      src_file_name:
        type: string
      dst_variable_name:
        type: string
    steps:
      - steps: << parameters.before_extraction >>
      - run:
          name: Extract Data from File << parameters.src_file_name >> To Variable << parameters.dst_variable_name >>
          command: |
            set -x
            if [[ ! -f "<< parameters.src_file_name >>" ]]; then exit 0; fi
            FILE_CONTENT=$(cat "<< parameters.src_file_name >>")
            echo "export << parameters.dst_variable_name >>=\"${FILE_CONTENT}\"" >> "${BASH_ENV}"
          when: always
      - steps: << parameters.after_extraction >>

  ######################################################################################################################
  # Command Name:                     sonar_check_quality_gate
  # Command Version:                  1.0
  #
  # Parameters:
  #       repo_name                   the name of the Git repository used during `git_repo_checkout`, default: primary
  #
  #
  # Description:
  #
  #   Fails the CircleCI build if the SonarCloud quality gate criteria is not met.
  #
  # Command Requirements:
  #   - perl (>= 5.26.1)
  #     - Mozilla::CA (>= 20200520) [Perl CPAN Module]
  #     - JSON::Parse (>= 0.57) [Perl CPAN Module]
  #
  ######################################################################################################################
  sonar_check_quality_gate:
    parameters:
      repo_name:
        type: string
        default: ""
    steps:
      - run:
          name: Check SonarCloud Quality Gate
          command: |
            set -x
            REPO_PATH="/repo<< parameters.repo_name >>"
            if [[ ! -d "${REPO_PATH}" ]]; then exit 15; fi
            SONAR_QG_SCRIPT="${REPO_PATH}/.circleci/scripts/sonar_check_quality_gate.pl"
            if [[ ! -f "${SONAR_QG_SCRIPT}" ]]; then exit 38; fi
            SONAR_REPORT_FILE="${REPO_PATH}/target/sonar/report-task.txt"
            if [[ ! -f "${SONAR_REPORT_FILE}" ]]; then exit 40; fi
            export SONAR_TASK_ID="$(cat "${SONAR_REPORT_FILE}" | perl -0777 -e 'while (my $line = <>) { if ($line =~ /ceTaskId=([A-Za-z0-9_-]+)/ig) { print "$1"; } }')"
            if [[ -z "${SONAR_TASK_ID}" ]]; then exit 41; fi
            echo "export SONAR_CHECK_EXECUTED=\"1\"" >> "${BASH_ENV}"
            perl ${SONAR_QG_SCRIPT}
      - shell_extract_file_into_variable:
          src_file_name: "/tmp/sonar_dashboard_link.txt"
          dst_variable_name: "SONAR_DASHBOARD_LINK"
          after_extraction:
            - run:
                name: Setup Slack Channel for Notifications
                command: |
                  set -x
                  if [[ -z "${SONAR_CHECK_EXECUTED}" ]]; then
                    echo "Skipping Slack notifications because SonarCloud Validation was not performed......"
                    exit 0;
                  fi
                  echo "export SLACK_DEFAULT_CHANNEL=\"${SONAR_SLACK_CHANNEL}\"" >> "${BASH_ENV}"
                when: on_fail
            - slack/notify:
                event: fail
                custom: |
                  {
                      "attachments": [
                          {
                              "color": "#c92808",
                              "blocks": [
                                  {
                                      "type": "section",
                                      "text": {
                                          "type": "mrkdwn",
                                          "text": "*SonarCloud Scan Failure*"
                                      },
                                      "fields": [
                                          {
                                              "type": "mrkdwn",
                                              "text": "*_Commit Author:_*"
                                          },
                                          {
                                              "type": "mrkdwn",
                                              "text": "*_Branch:_*"
                                          },
                                          {
                                              "type": "mrkdwn",
                                              "text": "${CIRCLE_USERNAME}"
                                          },
                                          {
                                              "type": "mrkdwn",
                                              "text": "${CIRCLE_BRANCH}"
                                          }
                                      ]
                                  },
                                  {
                                      "type": "section",
                                      "fields": [
                                          {
                                              "type": "mrkdwn",
                                              "text": "*_CircleCI Build Number:_*"
                                          },
                                          {
                                              "type": "mrkdwn",
                                              "text": "*_SonarCloud Analysis:_*"
                                          },
                                          {
                                              "type": "mrkdwn",
                                              "text": "<${CIRCLE_BUILD_URL}|${CIRCLE_BUILD_NUM}>"
                                          },
                                          {
                                              "type": "mrkdwn",
                                              "text": "<${SONAR_DASHBOARD_LINK}|${CIRCLE_BRANCH}>"
                                          }
                                      ]
                                  },
                                  {
                                      "type": "section",
                                      "text": {
                                          "type": "mrkdwn",
                                          "text": "*_Git Commit:_*\n${CIRCLE_SHA1}"
                                      }
                                  },
                                  {
                                      "type": "context",
                                      "elements": [
                                          {
                                              "type": "mrkdwn",
                                              "text": ":rotating_light: Please correct the issues identified by SonarCloud before merging!"
                                          }
                                      ]
                                  }
                              ]
                          }
                      ]
                  }


  ######################################################################################################################
  # Command Name:                     gcp_storage_rsync
  # Command Version:                  1.0
  #
  # Parameters:
  #       src                         the source local or remote path, mandatory
  #       dest                        the destination local or remote path, mandatory
  #
  #
  # Description:
  #
  #   Copies files or folders (recursively) from the path specified by `src` parameter to the path specified by the
  #   `dest` parameter. The paths specified by both the `src` and `dest` parameters may be local or remote paths.
  #
  #   This command uses a differential rsync and will only transfer new or changed files.
  #
  #   Example Supported Paths:
  #       - /home/myPath
  #       - /home/myPath/file.txt
  #       - gs://my-bucket/folder
  #       - gs://my-bucket/file.txt
  #
  #   NOTE: The build will fail if the `gcloud` command is not available or no CRC32 system library is available.
  #
  # Command Requirements:
  #   - gcloud (>= 323.0.0)
  #
  ######################################################################################################################
  gcp_storage_rsync:
    parameters:
      src:
        type: string
      dest:
        type: string
    steps:
      - run:
          name: "GCP Storage RSync [Source: '<< parameters.src >>', Destination: '<< parameters.dest >>']"
          command: |
            set -x;
            cd /swirlds-platform/regression
            gsutil -m rsync -r -d "<< parameters.src >>" "<< parameters.dest >>"

  ######################################################################################################################
  # Command Name:                     gcp_import_credentials
  # Command Version:                  1.0
  #
  # Parameters:
  #       username_variable           the name of the bash environment variable holding the user name, optional
  #       keyfile_variable            the name of the bash environment variable holding the key file, optional
  #       project_variable            the name of the bash environment variable holding the project name, optional
  #
  #
  # Description:
  #
  #   Imports the gcloud keypair defined in the CircleCI environment variables specified by the
  #   `username_variable`, `keyfile_variable`, and `project_variable` parameters.
  #   The default variable names `GCP_USER_NAME`, `GCP_KEY_FILE`, and `GCP_PROJECT_ID` will be used if not specified.
  #
  #   NOTE: The build will fail if the `gcloud` command is not available or the environment variable is not
  #         properly formatted.
  #
  # Command Requirements:
  #   - gcloud (>= 323.0.0)
  #
  ######################################################################################################################
  gcp_import_credentials:
    parameters:
      username_variable:
        type: string
        default: "GCP_USER_NAME"
      keyfile_variable:
        type: string
        default: "GCP_KEY_FILE"
      project_variable:
        type: string
        default: "GCP_PROJECT_ID"
    steps:
      - run:
          name: Import the Google Cloud Service  Account
          command: |
            set -x
            echo "${<< parameters.keyfile_variable >>}" > "/tmp/gcloud_account_key.json"
            gcloud auth activate-service-account "${<< parameters.username_variable >>}" --key-file="/tmp/gcloud_account_key.json" --project="${<< parameters.project_variable >>}"

  ######################################################################################################################
  # Command Name:                     jrs_history_retrieve
  # Command Version:                  1.0
  #
  # Parameters:
  #       bucket_name                 the name of the GCP bucket containing the JRS summary history files, mandatory
  #       summary_path                the local path of the JRS summary history files, mandatory
  #
  #
  # Description:
  #
  #   Retrieves the JRS Summary History files from prior runs using a combination of CircleCI caching and GCP bucket
  #   storage as specified by the `bucket_name` parameter. The local summary history path specified by the
  #   `summary_path` parameter will be created if it does not exist.
  #
  #   The GCP bucket should be a dedicated storage bucket that must only contain JRS summary history files.
  #
  #   NOTE: The build will fail if the `gcloud` command is not available or no CRC32 system library is available.
  #
  # Command Requirements:
  #   - gcloud (>= 323.0.0)
  #
  ######################################################################################################################
  jrs_history_retrieve:
    parameters:
      bucket_name:
        type: string
      summary_path:
        type: string
    steps:
      - run:
          name: Ensure JRS Summary Folder Exists
          command: |
            set -x
            cd /swirlds-platform/regression
            if [[ ! -d "<< parameters.summary_path >>" ]]; then
              mkdir -p "<< parameters.summary_path >>"
            fi
      - restore_cache:
          name: Restoring JRS Summary History Cache
          keys:
            - v1-jrs-summary-history-{{ epoch }}
            - v1-jrs-summary-history-
      - gcp_storage_rsync:
          src: "gs://<< parameters.bucket_name >>/"
          dest: "<< parameters.summary_path >>"


  ######################################################################################################################
  # Command Name:                     jrs_history_store
  # Command Version:                  1.0
  #
  # Parameters:
  #       bucket_name                 the name of the GCP bucket containing the JRS summary history files, mandatory
  #       summary_path                the local path of the JRS summary history files, mandatory
  #
  #
  # Description:
  #
  #   Saves the JRS Summary History files from the current run using a combination of CircleCI caching and GCP bucket
  #   storage as specified by the `bucket_name` parameter. The local summary history path specified by the
  #   `summary_path` parameter must exist.
  #
  #   The GCP bucket should be a dedicated storage bucket that must only contain JRS summary history files.
  #
  #   NOTE: The build will fail if the `gcloud` command is not available or no CRC32 system library is available.
  #
  # Command Requirements:
  #   - gcloud (>= 323.0.0)
  #
  ######################################################################################################################
  jrs_history_store:
    parameters:
      bucket_name:
        type: string
      summary_path:
        type: string
    steps:
      - save_cache:
          name: Saving JRS Summary History Cache
          key: v1-jrs-summary-history-{{ epoch }}
          paths:
            - << parameters.summary_path >>
          when: always
      - gcp_storage_rsync:
          src: "<< parameters.summary_path >>"
          dest: "gs://<< parameters.bucket_name >>/"


  ######################################################################################################################
  # Command Name:                     jrs_results_store
  # Command Version:                  1.0
  #
  # Parameters:
  #       bucket_name                 the name of the GCP bucket containing the JRS regression results, mandatory
  #       result_path                 the local path of the JRS regression result files, mandatory
  #
  #
  # Description:
  #
  #   Saves the JRS Regression result files from the current run to the GCP bucket storage as specified by the
  #   `bucket_name` parameter. The local result path specified by the `result_path` parameter must exist.
  #
  #   The GCP bucket should be a dedicated storage bucket that must only contain JRS Regression result files.
  #
  #   The final path used to the store the result files in the GCP bucket is as follows:
  #       - gs://${BUCKET_NAME}/${JRS_USER}/${JRS_BRANCH}
  #
  #   The ${JRS_USER} variable will default to a value of `hedera-services-automation` if not otherwise provided by CircleCI.
  #   This will be the case with all nightly or other jobs run via the CircleCI cron scheduler. All nightly automated
  #   regression runs should have results stored under this default username.
  #
  #   The ${JRS_BRANCH} variable will be set to the actual branch name provided by the ${CIRCLE_BRANCH} variable, if
  #   available, otherwise it will default to the tag name specified by the ${CIRCLE_TAG} variable, if available. If
  #   neither the ${CIRCLE_BRANCH} or ${CIRCLE_TAG} values are available then then CircleCI job name provided by the
  #   ${CIRCLE_JOB} variable will be used.
  #
  #   NOTE: The build will fail if the `gcloud` command is not available or no CRC32 system library is available.
  #
  # Command Requirements:
  #   - gcloud (>= 323.0.0)
  #
  ######################################################################################################################
  jrs_results_store:
    parameters:
      bucket_name:
        type: string
      result_path:
        type: string
    steps:
      - run:
          name: Saving JRS Regression Results
          command: |
            set -x
            cd /swirlds-platform/regression;

            if [[ ! -d "<< parameters.result_path >>" ]]; then exit 13; fi

            if [[ -z "${CIRCLE_USERNAME}" ]]; then
              JRS_USER="hedera-services-automation"
            else
              JRS_USER="${CIRCLE_USERNAME}"
            fi

            if [[ -z "${CIRCLE_BRANCH}" ]]; then
              if [[ -n "${CIRCLE_TAG}" ]]; then
                JRS_BRANCH="${CIRCLE_TAG}"
              else
                JRS_BRANCH="${CIRCLE_JOB}"
              fi
            else
              JRS_BRANCH="${CIRCLE_BRANCH}"
            fi
            
            cd assets
            original_path="<< parameters.result_path >>"
            prefix_removed=${original_path//assets\//}
            gsutil -m rsync -r ${prefix_removed} "gs://<< parameters.bucket_name >>/${JRS_USER}/${JRS_BRANCH}/${prefix_removed}/"
            cd -
            
            tar -czvf /results.tar.gz  /swirlds-platform/regression/<< parameters.result_path >>
          when: always



  ######################################################################################################################
  # Command Name:                     jrs_regression_execute
  # Command Version:                  1.0
  #
  # Parameters:
  #       config_file                 the relative path to the JRS regression config, mandatory
  #       regression_path             the local path to the regression folder, optional (default: "regression")
  #       slack_results_channel       the slack test results channel override, optional (default: "")
  #       slack_summary_channel       the slack summary channel override, optional (default: "")
  #
  #
  # Description:
  #
  #   Executes the JRS regression run using the provided `config_file` parameter. The `config_file` parameter is treated
  #   as a path relative to the `regression_path` parameter. The `regression_path` parameter may be either a path
  #   relative to the current working directory or an absolute path.
  #
  #   The optional `slack_results_channel` and `slack_summary_channel` parameters allow using an alternate slack channel
  #   for the respective notification types. If one or both of these are provided, then the related setting in the JSON
  #   files will be ignored.
  #
  #   This command depends on the following CircleCI Context environment variables:
  #     - JRS_SSH_USER_NAME:  the username associated with the `JRS_SSH_KEY_FILE` used by JRS to connect to the remote instances
  #     - JRS_SSH_KEY_FILE:   the base64 encoded private SSH key used by JRS to connect to remote instances
  #     - JRS_WEB_HOSTNAME:   the IP address or hostname of the JRS web server
  #     - JRS_WEB_PORT:       the port number on which the JRS web server is listening
  #
  #
  #   NOTE: The build will fail if the `gcloud` command is not available.
  #
  # Command Requirements:
  #   - gcloud (>= 323.0.0)
  #   - openjdk (>= 12.0.2)
  #
  ######################################################################################################################
  jrs_regression_execute:
    parameters:
      config_file:
        type: string
      regression_path:
        type: string
        default: "regression/assets"
      slack_results_channel:
        type: string
        default: ""
      slack_summary_channel:
        type: string
        default: ""
      platform_repo_path:
        type: string
        default: "../platform-swirlds"
      hedera_services_path:
        type: string
        default: "/repo"
      continuous_integration:
        type: boolean
        default: false
    steps:
      - run:
          name: Configure JRS Regression Keys
          command: |
            set -x
            cp ~/.ssh/id_rsa_e7a63e343ed8fe642c7fb657450344ac /tmp/jrs-ssh-keyfile
            cp "/tmp/jrs-ssh-keyfile" "/tmp/jrs-ssh-keyfile.pem"
            chmod 0600 /tmp/jrs-ssh-keyfile*
            ssh-keygen -p -N "" -m pem -f "/tmp/jrs-ssh-keyfile.pem"
            ssh-keygen -y -f "/tmp/jrs-ssh-keyfile" > "/tmp/jrs-ssh-keyfile.pub"

      - run:
          name: "Execute JRS Regression (<< parameters.config_file >>)"
          command: |
            set -x
            ls -l /swirlds-platform/regression
            cd /swirlds-platform
            REGRESSION_PATH="<< parameters.regression_path >>"
            if [[ ! -d "${REGRESSION_PATH}" ]]; then exit 15; fi

            if [[ -z "${CIRCLE_USERNAME}" ]]; then
              JRS_USER="hedera-services-automation"
            else
              JRS_USER="${CIRCLE_USERNAME}"
            fi

            if [[ -z "${CIRCLE_BRANCH}" ]]; then
              if [[ -n "${CIRCLE_TAG}" ]]; then
                JRS_BRANCH="${CIRCLE_TAG}"
              else
                JRS_BRANCH="${CIRCLE_JOB}"
              fi
            else
              JRS_BRANCH="${CIRCLE_BRANCH}"
            fi

            JRS_OPTIONS=""
            SLACK_SUMMARY="<< parameters.slack_summary_channel >>"
            SLACK_RESULTS="<< parameters.slack_results_channel >>"

            if [[ -n "${SLACK_SUMMARY}" ]]; then
              JRS_OPTIONS="${JRS_OPTIONS} -Djrs.circleci.slack.summary=${SLACK_SUMMARY}"
            fi

            if [[ -n "${SLACK_RESULTS}" ]]; then
              JRS_OPTIONS="${JRS_OPTIONS} -Djrs.circleci.slack.results=${SLACK_RESULTS}"
            fi

            CI_PARAMETERS=""
            if [[ "<< parameters.continuous_integration >>" == "true" ]]; then
              CI_PARAMETERS="${CI_PARAMETERS} ${JRS_USER}"
              CI_PARAMETERS="${CI_PARAMETERS}_${CIRCLE_BUILD_URL}"
            fi

            pushd "${REGRESSION_PATH}" > /dev/null 2>&1
              CONFIG_PATH="<< parameters.config_file >>"
              if [[ ! -f "${CONFIG_PATH}" ]]; then
                echo
                echo "Configuration File '${CONFIG_PATH}' does not exist......"
                echo
                exit 20
              fi

              if [[ -z "${JAVA_OPTS}" ]]; then
                JAVA_OPTS="-Xmx4g"
              fi

              java ${JAVA_OPTS} \
              -Djrs.circleci=true \
              -Djrs.circleci.user="${JRS_USER}" \
              -Djrs.circleci.branch="${JRS_BRANCH}" \
              -Djrs.circleci.ssh.login="${JRS_SSH_USER_NAME}" \
              -Djrs.circleci.ssh.keyfile="/tmp/jrs-ssh-keyfile" \
              ${JRS_OPTIONS} \
              -Dlog4j.configurationFile=log4j2-jrs.xml \
              -Dspring.output.ansi.enabled=ALWAYS \
              -jar regression.jar "${CONFIG_PATH}" -pr "<< parameters.platform_repo_path >>" \
              -r "<< parameters.hedera_services_path >>" -w DOCKER_REMOTE -ci "${CI_PARAMETERS}" \
              --slack-api-token="${SLACK_API_TOKEN}"
            popd > /dev/null 2>&1
          no_output_timeout: 30m

executors:
  build-executor:
    resource_class: xlarge
    parameters:
      workflow-name:
        type: string
        default: ""
    docker:
      - image: gcr.io/swirlds-registry/cci-openjdk-infer:17-b20211206
      - image: postgres:10.17-alpine
        environment:
          POSTGRES_USER: swirlds
          POSTGRES_PASSWORD: password
          POSTGRES_DB: fcfs
    environment:
      MAVEN_OPTS: -Xmx5200m
      LC_ALL: C.UTF-8
      DEBIAN_FRONTEND: noninteractive
      IN_CIRCLE_CI: true
      REPO: /repo
      WORKFLOW-NAME: << parameters.workflow-name >>
    working_directory: /repo

  ci-test-executor:
    parameters:
      tf_workspace:
        type: string
        default: ""
      tf_dir:
        type: string
        default: "/infrastructure/terraform/deployments/aws-4-node-spot-net-swirlds"
      use_existing_network:
        type: string
        default: ""
      workflow-name:
        type: string
        default: ""
    docker:
      - image: gcr.io/swirlds-registry/cci-openjdk-regression:17-b20211206
    environment:
      TF_DIR: << parameters.tf_dir >>
      IN_CIRCLE_CI: true
      USE_EXISTING_NETWORK: <<parameters.use_existing_network>>
      TF_WORKSPACE: << parameters.tf_workspace >>
      REPO: /repo
      INFRASTRUCTURE_REPO: /infrastructure
      WORKFLOW-NAME: << parameters.workflow-name >>
    working_directory: /repo

workflows:
  GCP_Machine_Cleanup:
    triggers:
      - schedule:
          cron: "0 2,8,14,20 * * *"
          filters:
            branches:
              only:
                - master
    jobs:
      - jrs_gcp_machine_cleanup:
          name: GCP-Machine-Cleanup
          context: Slack
          project_name: "hedera-regression"
          pre-steps:
            - install-tools
            - attach_workspace:
                at: /

  GCP-Weekly-Services-Crypto-Restart-Performance-15N-15C:
    triggers:
      - schedule:
          cron: "5 5 * * 6"
          filters:
            branches:
              only:
                - master
    jobs:
      - build-platform-and-services
      - jrs-regression:
          context: Slack
          regression_path: /swirlds-platform/regression/assets
          result_path: assets/results/15N_15C/
          config_type: "weekly"
          workflow-name: "GCP-Weekly-Services-Crypto-Restart-Performance-15N-15C"
          requires:
            - build-platform-and-services
          pre-steps:
            - install-tools
            - attach_workspace:
                at: /
  GCP-Weekly-Services-MixedOps-Restart-Performance-21N-21C:
    triggers:
      - schedule:
          cron: "0 2 * * 3"
          filters:
            branches:
              only:
                - master
    jobs:
      - build-platform-and-services
      - jrs-regression:
          context: Slack
          regression_path: /swirlds-platform/regression/assets
          result_path: assets/results/20N_20C/
          config_type: "weekly"
          workflow-name: "GCP-Weekly-Services-MixedOps-Restart-Performance-21N-21C"
          requires:
            - build-platform-and-services
          pre-steps:
            - install-tools
            - attach_workspace:
                at: /

  GCP-Weekly-Services-HCS-Restart-Performance-15N-15C:
    triggers:
      - schedule:
          cron: "5 10 * * 6"
          filters:
            branches:
              only:
                - master
    jobs:
      - build-platform-and-services
      - jrs-regression:
          context: Slack
          regression_path: /swirlds-platform/regression/assets
          result_path: assets/results/15N_15C/
          config_type: "weekly"
          workflow-name: "GCP-Weekly-Services-HCS-Restart-Performance-15N-15C"
          requires:
            - build-platform-and-services
          pre-steps:
            - install-tools
            - attach_workspace:
                at: /

  GCP-Weekly-Services-HTS-Restart-Performance-15N-15C:
    triggers:
      - schedule:
          cron: "5 15 * * 6"
          filters:
            branches:
              only:
                - master
    jobs:
      - build-platform-and-services
      - jrs-regression:
          context: Slack
          regression_path: /swirlds-platform/regression/assets
          result_path: assets/results/15N_15C/
          config_type: "weekly"
          workflow-name: "GCP-Weekly-Services-HTS-Restart-Performance-15N-15C"
          requires:
            - build-platform-and-services
          pre-steps:
            - install-tools
            - attach_workspace:
                at: /

  GCP-Daily-Services-Comp-NetError-4N-1C:
    triggers:
      - schedule:
          cron: "30 5 * * *"
          filters:
            branches:
              only:
                - master
    jobs:
      - build-platform-and-services
      - jrs-regression:
          context: Slack
          regression_path: /swirlds-platform/regression/assets
          result_path: assets/results/4N_1C/NetError
          config_type: "daily"
          workflow-name: "GCP-Daily-Services-Comp-NetError-4N-1C"
          requires:
            - build-platform-and-services
          pre-steps:
            - install-tools
            - attach_workspace:
                at: /

  # This workflow is for generating state file with large volume of NFTs
  # It's not intended to run on a daily basis.
  GCP-Create-Large-Volume-NFTs-SavedState:
    triggers:
      - schedule:
          cron: "58 3 * * *"
          filters:
            branches:
              only:
                - <branch-name-for-test>
    jobs:
      - build-platform-and-services
      - jrs-regression:
          context: Slack
          regression_path: /swirlds-platform/regression/assets
          result_path: assets/results/1N-1C/LargeVolumeNFTs
          config_type: "ci"
          workflow-name: "GCP-Create-Large-Volume-NFTs-SavedState"
          slack_results_channel: "hedera-regression-test"
          slack_summary_channel: "hedera-regression-test"
          requires:
            - build-platform-and-services
          pre-steps:
            - install-tools
            - attach_workspace:
                at: /


  # This workflow will be running normally in master branch on a daily basis

  GCP-Daily-Services-Crypto-Migration-7N-1C:
    triggers:
      - schedule:
          cron: "45 5 * * *"
          filters:
            branches:
              only:
                - master
    jobs:
      - build-platform-and-services
      - jrs-regression:
          context: Slack
          regression_path: /swirlds-platform/regression/assets
          result_path: assets/results/7N_1C/Migration
          config_type: "daily"
          workflow-name: "GCP-Daily-Services-Crypto-Migration-7N-1C"
          requires:
            - build-platform-and-services
          pre-steps:
            - install-tools
            - attach_workspace:
                at: /

# The mainnet migration test needs to be run in a 18-node test network.
# Enable this workflow to run on a daily only when a new release branch is tagged and branched.
# Once this branch is released, disable this workflow.
  GCP-Daily-Services-Crypto-Migration-18N-1C:
    triggers:
          - schedule:
              cron: "0 23,8 * * *"
              filters:
                branches:
                  only:
                    - release-branch-N
    jobs:
      - build-platform-and-services
      - update-start-up-key-for-mainnet:
          requires:
            - build-platform-and-services
      - jrs-regression:
          context: Slack
          regression_path: /swirlds-platform/regression/assets
          result_path: assets/results/18N_1C/MainnetMigration
          config_type: "daily"
          workflow-name: "GCP-Daily-Services-Crypto-Migration-18N-1C"
          requires:
            - update-start-up-key-for-mainnet
          pre-steps:
            - install-tools
            - attach_workspace:
                at: /

  GCP-Daily-Services-Crypto-Restart-4N-1C:
    triggers:
      - schedule:
          cron: "15 6 * * *"
          filters:
            branches:
              only:
                - master
    jobs:
      - build-platform-and-services
      - jrs-regression:
          context: Slack
          regression_path: /swirlds-platform/regression/assets
          result_path: assets/results/4N_1C/Restart
          config_type: "daily"
          workflow-name: "GCP-Daily-Services-Crypto-Restart-4N-1C"
          requires:
            - build-platform-and-services
          pre-steps:
            - install-tools
            - attach_workspace:
                at: /

  GCP-Daily-Services-Update-Ubuntu1804-4N-2C:
    triggers:
      - schedule:
          cron: "0 3 * * *"
          filters:
            branches:
              only:
                - master
    jobs:
      - build-platform-and-services
      - jrs-regression:
          context: Slack
          regression_path: /swirlds-platform/regression/assets
          result_path: assets/results/4N_2C/Update
          config_type: "daily"
          workflow-name: "GCP-Daily-Services-Crypto-Update-Ubuntu1804-4N-2C"
          requires:
            - build-platform-and-services
          pre-steps:
            - install-tools
            - attach_workspace:
                at: /

  GCP-Daily-Services-Update-Rhel7-4N-2C:
    triggers:
      - schedule:
          cron: "15 3 * * *"
          filters:
            branches:
              only:
                - master
    jobs:
      - build-platform-and-services
      - jrs-regression:
          context: Slack
          regression_path: /swirlds-platform/regression/assets
          result_path: assets/results/4N_2C/Update
          config_type: "daily"
          workflow-name: "GCP-Daily-Services-Crypto-Update-Rhel7-4N-2C"
          requires:
            - build-platform-and-services
          pre-steps:
            - install-tools
            - attach_workspace:
                at: /

  GCP-Daily-Services-Update-Rhel8-4N-2C:
    triggers:
      - schedule:
          cron: "30 3 * * *"
          filters:
            branches:
              only:
                - master
    jobs:
      - build-platform-and-services
      - jrs-regression:
          context: Slack
          regression_path: /swirlds-platform/regression/assets
          result_path: assets/results/4N_2C/Update
          config_type: "daily"
          workflow-name: "GCP-Daily-Services-Crypto-Update-Rhel8-4N-2C"
          requires:
            - build-platform-and-services
          pre-steps:
            - install-tools
            - attach_workspace:
                at: /

  GCP-Daily-Services-Update-CentOS7-4N-2C:
    triggers:
      - schedule:
          cron: "45 3 * * *"
          filters:
            branches:
              only:
                - master
    jobs:
      - build-platform-and-services
      - jrs-regression:
          context: Slack
          regression_path: /swirlds-platform/regression/assets
          result_path: assets/results/4N_2C/Update
          config_type: "daily"
          workflow-name: "GCP-Daily-Services-Crypto-Update-CentOS7-4N-2C"
          requires:
            - build-platform-and-services
          pre-steps:
            - install-tools
            - attach_workspace:
                at: /

  GCP-Daily-Services-Crypto-Invalid-Accounts-4N-4C:
    triggers:
      - schedule:
          cron: "0 4 * * *"
          filters:
            branches:
              only:
                - master
    jobs:
      - build-platform-and-services
      - jrs-regression:
          context: Slack
          regression_path: /swirlds-platform/regression/assets
          result_path: assets/results/4N_4C/CryptoInvalidAccounts
          config_type: "daily"
          workflow-name: "GCP-Daily-Services-Crypto-Invalid-Accounts-4N-4C"
          requires:
            - build-platform-and-services
          pre-steps:
            - install-tools
            - attach_workspace:
                at: /

  GCP-Daily-Services-Update-4N-2C:
    triggers:
      - schedule:
          cron: "30 22 * * *"
          filters:
            branches:
              only:
                - master
    jobs:
      - build-platform-and-services
      - jrs-regression:
          context: Slack
          regression_path: /swirlds-platform/regression/assets
          result_path: assets/results/4N_2C/Update
          config_type: "daily"
          workflow-name: "GCP-Daily-Services-Crypto-Update-4N-2C"
          requires:
            - build-platform-and-services
          pre-steps:
            - install-tools
            - attach_workspace:
                at: /

  GCP-Daily-Services-Update-Abort-4N-2C:
    triggers:
      - schedule:
          cron: "15 22 * * *"
          filters:
            branches:
              only:
                - master
    jobs:
      - build-platform-and-services
      - jrs-regression:
          context: Slack
          regression_path: /swirlds-platform/regression/assets
          result_path: assets/results/4N_2C/Update
          config_type: "daily"
          workflow-name: "GCP-Daily-Services-Crypto-Update-Abort-4N-2C"
          requires:
            - build-platform-and-services
          pre-steps:
            - install-tools
            - attach_workspace:
                at: /

  GCP-Daily-Services-Comp-Update-DisPreUpdate-4N-2C:
    triggers:
      - schedule:
          cron: "45 22 * * *"
          filters:
            branches:
              only:
                - master
    jobs:
      - build-platform-and-services
      - jrs-regression:
          context: Slack
          regression_path: /swirlds-platform/regression/assets
          result_path: assets/results/4N_2C/UpdateDisPreUpdate
          config_type: "daily"
          workflow-name: "GCP-Daily-Services-Comp-Update-DisPreUpdate-4N-2C"
          requires:
            - build-platform-and-services
          pre-steps:
            - install-tools
            - attach_workspace:
                at: /

  GCP-Daily-Services-Update-Reconnect-4N-2C:
    triggers:
      - schedule:
          cron: "15 22 * * *"
          filters:
            branches:
              only:
                - master
    jobs:
      - build-platform-and-services
      - jrs-regression:
          context: Slack
          regression_path: /swirlds-platform/regression/assets
          result_path: assets/results/4N_2C/UpdateReconnect
          config_type: "daily"
          workflow-name: "GCP-Daily-Services-Comp-Update-Reconnect-4N-2C"
          requires:
            - build-platform-and-services
          pre-steps:
            - install-tools
            - attach_workspace:
                at: /

  GCP-Daily-Services-Comp-Update-Reconnect-Abort-4N-2C:
    triggers:
      - schedule:
          cron: "15 23 * * *"
          filters:
            branches:
              only:
                - master
    jobs:
      - build-platform-and-services
      - jrs-regression:
          context: Slack
          regression_path: /swirlds-platform/regression/assets
          result_path: assets/results/4N_2C/UpdateReconnectAbort
          config_type: "daily"
          workflow-name: "GCP-Daily-Services-Comp-Update-Reconnect-Abort-4N-2C"
          requires:
            - build-platform-and-services
          pre-steps:
            - install-tools
            - attach_workspace:
                at: /

  GCP-Daily-Services-Comp-Update-Reconnect-Abort-DisPreUpdate-4N-2C:
    triggers:
      - schedule:
          cron: "30 23 * * *"
          filters:
            branches:
              only:
                - master
    jobs:
      - build-platform-and-services
      - jrs-regression:
          context: Slack
          regression_path: /swirlds-platform/regression/assets
          result_path: assets/results/4N_2C/UpdateReconnectAbortDisPreUpdate
          config_type: "daily"
          workflow-name: "GCP-Daily-Services-Comp-Update-Reconnect-Abort-DisPreUpdate-4N-2C"
          requires:
            - build-platform-and-services
          pre-steps:
            - install-tools
            - attach_workspace:
                at: /

  GCP-Daily-Services-Account-Balances-client-validation-6N-1C:
    triggers:
      - schedule:
          cron: "30 6 * * *"
          filters:
            branches:
              only:
                - master
    jobs:
      - build-platform-and-services
      - jrs-regression:
          context: Slack
          regression_path: /swirlds-platform/regression/assets
          result_path: assets/results/6N_1C/BalanceValid
          config_type: "daily"
          workflow-name: "GCP-Daily-Services-Balances-Validation-6N-1C"
          requires:
            - build-platform-and-services
          pre-steps:
            - install-tools
            - attach_workspace:
                at: /


  GCP-Daily-Services-Reconnect-6N-4C:
    triggers:
      - schedule:
          cron: "40 5 * * *"
          filters:
            branches:
              only:
                - master
    jobs:
      - build-platform-and-services
      - jrs-regression:
          context: Slack
          regression_path: /swirlds-platform/regression/assets
          result_path: assets/results/6N_4C/Reconnect
          config_type: "daily"
          workflow-name: "GCP-Daily-Services-Reconnect-6N-4C"
          requires:
            - build-platform-and-services
          pre-steps:
            - install-tools
            - attach_workspace:
                at: /


  GCP-Daily-Services-Global-3NReconnect-15N-4C:
    triggers:
      - schedule:
          cron: "40 7 * * *"
          filters:
            branches:
              only:
                - master
    jobs:
      - build-platform-and-services
      - jrs-regression:
          context: Slack
          regression_path: /swirlds-platform/regression/assets
          result_path: assets/results/15N_4C/Global3NReconnect
          config_type: "daily"
          workflow-name: "GCP-Daily-Services-Global-3NReconnect-15N-4C"
          requires:
            - build-platform-and-services
          pre-steps:
            - install-tools
            - attach_workspace:
                at: /

  GCP-Weekly-Services-NetDelay-15N-1C:
    triggers:
      - schedule:
          cron: "0 5 * * *"
          filters:
            branches:
              only:
                - master
    jobs:
      - build-platform-and-services
      - jrs-regression:
          context: Slack
          regression_path: /swirlds-platform/regression/assets
          result_path: assets/results/15N_1C/NetDelay
          config_type: "weekly"
          workflow-name: "GCP-Weekly-Services-Comp-NetDelay-15N-1C"
          requires:
            - build-platform-and-services
          pre-steps:
            - install-tools
            - attach_workspace:
                at: /

  GCP-Daily-Services-Recovery-4N-1C:
    jobs:
      - build-platform-and-services
      - jrs-regression:
          context: Slack
          regression_path: /swirlds-platform/regression/assets
          result_path: assets/results/4N_1C/Recovery
          config_type: "daily"
          workflow-name: "GCP-Daily-Services-Recovery-4N-1C"
          requires:
            - build-platform-and-services
          pre-steps:
            - install-tools
            - attach_workspace:
                at: /

  GCP-Weekly-Services-Query-Restart-Performance-7N-7C:
    triggers:
      - schedule:
          cron: "0 6 * * 2"
          filters:
            branches:
              only:
                - master
    jobs:
      - build-platform-and-services
      - jrs-regression:
          context: Slack
          regression_path: /swirlds-platform/regression/assets
          result_path: assets/results/7N_7C/QueryPerf
          config_type: "weekly"
          workflow-name: "GCP-Weekly-Services-Query-Restart-Performance-7N-7C"
          requires:
            - build-platform-and-services
          pre-steps:
            - install-tools
            - attach_workspace:
                at: /

  GCP-Daily-Services-Comp-Restart-Performance-Hotspot-6N-6C:
    triggers:
      - schedule:
          cron: "35 7 * * *"
          filters:
            branches:
              only:
                - master
    jobs:
      - build-platform-and-services
      - jrs-regression:
          context: Slack
          regression_path: /swirlds-platform/regression/assets
          result_path: assets/results/6N_6C/Performance
          config_type: "daily"
          workflow-name: "GCP-Daily-Services-Comp-Restart-Performance-Hotspot-6N-6C"
          requires:
            - build-platform-and-services
          pre-steps:
            - install-tools
            - attach_workspace:
                at: /

  GCP-Daily-Services-Comp-Restart-Performance-Random-7N-7C:
    triggers:
      - schedule:
          cron: "40 4 * * *"
          filters:
            branches:
              only:
                - master
    jobs:
      - build-platform-and-services
      - jrs-regression:
          context: Slack
          regression_path: /swirlds-platform/regression/assets
          result_path: assets/results/7N_7C/Performance
          config_type: "daily"
          workflow-name: "GCP-Daily-Services-Comp-Restart-Performance-Random-7N-7C"
          requires:
            - build-platform-and-services
          pre-steps:
            - install-tools
            - attach_workspace:
                at: /


  GCP-Daily-Services-HTS-Restart-Performance-7N-7C:
    triggers:
      - schedule:
          cron: "30 4 * * *"
          filters:
            branches:
              only:
                - master
    jobs:
      - build-platform-and-services
      - jrs-regression:
          context: Slack
          regression_path: /swirlds-platform/regression/assets
          result_path: assets/results/7N_7C/Performance
          config_type: "daily"
          workflow-name: "GCP-Daily-Services-HTS-Restart-Performance-7N-7C"
          requires:
            - build-platform-and-services
          pre-steps:
            - install-tools
            - attach_workspace:
                at: /

  GCP-Daily-Services-Comp-Reconnect-6N-1C:
    triggers:
      - schedule:
          cron: "15 7 * * *"
          filters:
            branches:
              only:
                - master
    jobs:
      - build-platform-and-services
      - jrs-regression:
          context: Slack
          regression_path: /swirlds-platform/regression/assets
          result_path: assets/results/6N_1C/Reconnect
          config_type: "daily"
          workflow-name: "GCP-Daily-Services-Comp-Reconnect-6N-1C"
          requires:
            - build-platform-and-services
          pre-steps:
            - install-tools
            - attach_workspace:
                at: /

  GCP-Daily-Services-Comp-NI-Reconnect-Correctness-6N-1C:
    triggers:
      - schedule:
          cron: "25 7 * * *"
          filters:
            branches:
              only:
                - master
    jobs:
      - build-platform-and-services
      - jrs-regression:
          context: Slack
          regression_path: /swirlds-platform/regression/assets
          result_path: assets/results/6N_1C/NIReconnectCorrectness
          config_type: "daily"
          workflow-name: "GCP-Daily-Services-Comp-NI-Reconnect-Correctness-6N-1C"
          requires:
            - build-platform-and-services
          pre-steps:
            - install-tools
            - attach_workspace:
                at: /

  GCP-Daily-Services-Comp-ND-Reconnect-Correctness-6N-1C:
    triggers:
      - schedule:
          cron: "25 8 * * *"
          filters:
            branches:
              only:
                - master
    jobs:
      - build-platform-and-services
      - jrs-regression:
          context: Slack
          regression_path: /swirlds-platform/regression/assets
          result_path: assets/results/6N_1C/NDReconnectCorrectness
          config_type: "daily"
          workflow-name: "GCP-Daily-Services-Comp-ND-Reconnect-Correctness-6N-1C"
          requires:
            - build-platform-and-services
          pre-steps:
            - install-tools
            - attach_workspace:
                at: /

  GCP-Daily-Services-Comp-3NReconnect-15N-4C:
    triggers:
      - schedule:
          cron: "25 8 * * *"
          filters:
            branches:
              only:
                - master
    jobs:
      - build-platform-and-services
      - jrs-regression:
          context: Slack
          regression_path: /swirlds-platform/regression/assets
          result_path: assets/results/15N_4C/3NReconnect
          config_type: "daily"
          workflow-name: "GCP-Daily-Services-Comp-3NReconnect-15N-4C"
          requires:
            - build-platform-and-services
          pre-steps:
            - install-tools
            - attach_workspace:
                at: /

<<<<<<< HEAD
=======
  continuous-integration-gcp:
      jobs:
#        - build-artifact:
#            name: "artifact-build"
#            context: SonarCloud
#            filters:
#              branches:
#                ignore:
#                  - NONE
#            workflow-name: "Continuous-integration"
        - build-platform-and-services:
            context: SonarCloud
            workflow-name: "Continuous-integration-GCP"
        - jrs-regression:
            context: Slack
            regression_path: /swirlds-platform/regression/assets
            result_path: assets/results/4N_1C/CI
            config_type: "ci"
            workflow-name: "GCP-Commit-Services-Comp-Basic-4N-1C"
            name: "run-continuous-integration-gcp"
            continuous_integration: true
            slack_results_channel: "hedera-cicd"
            slack_summary_channel: "hedera-cicd"
            requires:
              - build-platform-and-services
            pre-steps:
              - install-tools
              - attach_workspace:
                  at: /
>>>>>>> 3e79be41
jobs:
#  build-artifact:
#    parameters:
#      workflow-name:
#        type: string
#        default: ""
#    executor:
#      name: build-executor
#      workflow-name:  << parameters.workflow-name >>
#    steps:
#      - checkout
#      - run:
#          name: prepare log dir
#          command: |
#            mkdir -p /repo/test-clients/output
#      - run:
#          name: gradle assemble
#          # use double quote otherwise the backslash of line continuation will be treated as part of mvn parameter
#          command: |
#            ./gradlew assemble copyLib copyApp --scan --parallel \
#              | tee /repo/test-clients/output/hapi-client.log
#
##      - run:
##          name: Upload codecov
##          command: |
##            apt update -y
##            apt install -y curl
##            bash <(wget -O - https://codecov.io/bash)
#      - persist_to_workspace:
#          root: /
#          paths:
#            - repo/
#            - root/.m2

  sonar-check:
    parameters:
      workflow-name:
        type: string
        default: ""
    executor:
      name: build-executor
      workflow-name:  << parameters.workflow-name >>
    steps:
      - attach_workspace:
          at: /
      - run:
          name: Install tools for Sonar scan
          command: |
            export DEBIAN_FRONTEND=noninteractive
            apt update -y && \
            apt install -y openssh-client haveged tar gzip git ca-certificates wget zip unzip make gcc liblwp-protocol-https-perl && \
            apt install -y jq libjq1 libonig4 curl && \
            echo | cpan && \
            cpan install CPAN && \
            cpan install Mozilla::CA && \
            cpan install JSON::Parse
      - sonar_check_quality_gate

  update-start-up-key-for-mainnet:
    parameters:
      workflow-name:
        type: string
        default: ""
    executor:
      name: build-executor
    steps:
      - attach_workspace:
          at: /
      - run:
          name: Modify Payer account for Mainnet start from saved state test
          command: |
            sed -i 's/default.payer=0.0.2/default.payer=0.0.950/g' /repo/test-clients/src/main/resource/spec-default.properties;
            echo -n "$KEY_950" > /repo/test-clients/src/main/resource/StartUpAccount.txt;
      - persist_to_workspace:
          root: /
          paths:
            - repo/
            - swirlds-platform/

  build-platform-and-services:
    parameters:
      workflow-name:
        type: string
        default: ""
    executor:
      name: build-executor
    steps:
      - attach_workspace:
          at: /
      - add_ssh_keys:
          fingerprints:
            - "96:47:c4:5c:e7:45:06:c5:26:a5:85:ef:41:22:2f:d6"
            - "14:21:e9:81:1f:ae:df:ec:11:60:4a:49:e0:b9:bb:58"
            - "e7:a6:3e:34:3e:d8:fe:64:2c:7f:b6:57:45:03:44:ac"
      - checkout
      - run:
          name: Build hedera-services repo
          command: ./gradlew assemble copyApp copyLib
      - run:
          name: Checkout swirlds-platform repos and build
          command: |
            sed -i -e 's/Host services-jrs-regression/Host services-jrs-regression\n HostName github.com/g' ~/.ssh/config
            
            # Git Clone for Platform
            cd /
            export GIT_SSH_COMMAND="ssh -o UserKnownHostsFile=/dev/null -o StrictHostKeyChecking=no"
            git clone ssh://git@services-jrs-regression/swirlds/swirlds-platform.git;
            
            # Git Clone JRS Separately
            mkdir -p /swirlds-platform/regression >/dev/null 2>&1 || true
            git clone ssh://git@services-jrs-regression/swirlds/swirlds-platform-regression.git /swirlds-platform/regression
            # Build Platform
            cd /swirlds-platform
            ./mvnw clean install -DskipTests;
            
            # Build JRS
            cd /swirlds-platform/regression
<<<<<<< HEAD
            git checkout -b 02449-D-VM-Contract-Recovery origin/02449-D-VM-Contract-Recovery 
            ./mvnw clean install
=======
            ./gradlew assemble --scan --parallel
>>>>>>> 3e79be41

      - run:
          name: Save PEM file to keys folder
          command: |
            mkdir -p /swirlds-platform/regression/keys
            cp ~/.ssh/id_rsa_e7a63e343ed8fe642c7fb657450344ac /swirlds-platform/regression/keys/services-regression.pem

      - persist_to_workspace:
          root: /
          paths:
            - repo/
            - swirlds-platform/

  ######################################################################################################################
  # Job Name:                     jrs_regression
  # Job Version:                  1.0
  # Target Operating Systems:     Ubuntu 18.04 (bionic), Ubuntu 20.04 (focal), CentOS 7, CentOS 8
  #
  # Parameters:
  #       runtime                 a CircleCI executor reference used to control the OpenJDK and other tool versions
  #
  #
  # Description:
  #
  #   Description goes here
  #
  #
  #
  # Executor Requirements:
  #   - git (>= 2.17.1)
  #   - wget (>= 1.19.4)
  #   - zip (>= 3.0)
  #   - unzip (>= 3.0)
  #   - gzip (>= 1.6)
  #   - tar (>= 1.29)
  #   - haveged (>= 1.9.1)
  #   - maven (>= 3.6.1)
  #   - openjdk (>= 12.0.2)
  #   - postgresql-server (>= 10.9)
  #   - gcloud-sdk (>= 323.0.0)
  #
  # References:
  #   - OpenJDK:          https://jdk.java.net/
  #   - Maven:            https://maven.apache.org/
  #
  ######################################################################################################################
  jrs-regression:
    parameters:
      runtime:
        type: string
        default: ci-test-executor
      config_type:
        type: string
      config_file:
        type: string
        default: ""
      regression_path:
        type: string
        default: "regression/assets"
      result_path:
        type: string
        default: "regression/assets/results"
      result_bucket:
        type: string
        default: "hedera-services-jrs-test-results"
      summary_path:
        type: string
        default: "assets/summaryHistory"
      summary_bucket:
        type: string
        default: "hedera-services-jrs-summary-history/summaryHistory"
      automated_run:
        type: boolean
        default: true
      slack_results_channel:
        type: string
        default: "jeffrey-service-test"
      slack_summary_channel:
        type: string
        default: "jeffrey-service-test"
      workflow-name:
        type: string
        default: ""
      platform_repo_path:
        type: string
        default: "../platform-swirlds"
      hedera_services_path:
        type: string
        default: "/repo"
      continuous_integration:
        type: boolean
        default: false
    executor:
      name: << parameters.runtime >>
      workflow-name: << parameters.workflow-name >>
    steps:
      - gcp_import_credentials:
         username_variable: GCLOUD_SERVICE_ACCOUNT_NAME
         keyfile_variable: GCLOUD_SERVICE_KEY
         project_variable: GOOGLE_PROJECT_ID
      - add_ssh_keys:
          fingerprints:
            - "96:47:c4:5c:e7:45:06:c5:26:a5:85:ef:41:22:2f:d6"
            - "14:21:e9:81:1f:ae:df:ec:11:60:4a:49:e0:b9:bb:58"
            - "e7:a6:3e:34:3e:d8:fe:64:2c:7f:b6:57:45:03:44:ac"
      - when:
          condition: << parameters.automated_run >>
          steps:
            - jrs_history_retrieve:
                bucket_name: << parameters.summary_bucket >>
                summary_path: << parameters.summary_path >>
      - jrs_regression_execute:
          config_file: configs/services/suites/<< parameters.config_type >>/<<parameters.workflow-name>>.json
          regression_path: << parameters.regression_path >>
          slack_results_channel: << parameters.slack_results_channel >>
          slack_summary_channel: << parameters.slack_summary_channel >>
          hedera_services_path: << parameters.hedera_services_path >>
          platform_repo_path: << parameters.platform_repo_path >>
          continuous_integration: << parameters.continuous_integration >>
      - when:
          condition: << parameters.automated_run >>
          steps:
            - jrs_history_store:
                bucket_name: << parameters.summary_bucket >>
                summary_path: << parameters.summary_path >>
      - jrs_results_store:
          bucket_name: << parameters.result_bucket >>
          result_path: << parameters.result_path >>
      - store_artifacts:
          path: /results.tar.gz
      - run:
          name: Check for CI test failures
          command: |
            set -x;
            set +e;
            cd /swirlds-platform/regression
            CI_RESULTS_LOG=$(find assets/results/4N_1C -name hapi-client-combined.log)
            grep $CI_RESULTS_LOG -e 'status=ERROR' -e 'status=FAILED'
            if [ "$?" -eq "0" ]; then
              exit 1
            else
              exit 0
            fi
            SAMPLE_NODE_LOG=$(find assets/results/4N_1C -name hgcaa.log | head -1)
            grep $SAMPLE_NODE_LOG -e 'IssListener - In round'
            if [ "$?" -eq "0" ]; then
              exit 1
            else
              exit 0
            fi

  jrs_gcp_machine_cleanup:
    parameters:
      runtime:
        type: string
        default: ci-test-executor
      project_name:
        type: string
        default: "hedera-regression"
    executor: << parameters.runtime >>
    steps:
      - gcp_import_credentials:
          username_variable: GCLOUD_SERVICE_ACCOUNT_NAME
          keyfile_variable: GCLOUD_SERVICE_KEY
          project_variable: GOOGLE_PROJECT_ID
      - checkout
      - run:
          name: Cleanup GCP Instance Groups
          command: |
            set -x
            cd /repo;
            chmod 755 /repo/.circleci/scripts/clean_up_instances.sh;
            .circleci/scripts/clean_up_instances.sh << parameters.project_name >>;<|MERGE_RESOLUTION|>--- conflicted
+++ resolved
@@ -1423,38 +1423,6 @@
             - attach_workspace:
                 at: /
 
-<<<<<<< HEAD
-=======
-  continuous-integration-gcp:
-      jobs:
-#        - build-artifact:
-#            name: "artifact-build"
-#            context: SonarCloud
-#            filters:
-#              branches:
-#                ignore:
-#                  - NONE
-#            workflow-name: "Continuous-integration"
-        - build-platform-and-services:
-            context: SonarCloud
-            workflow-name: "Continuous-integration-GCP"
-        - jrs-regression:
-            context: Slack
-            regression_path: /swirlds-platform/regression/assets
-            result_path: assets/results/4N_1C/CI
-            config_type: "ci"
-            workflow-name: "GCP-Commit-Services-Comp-Basic-4N-1C"
-            name: "run-continuous-integration-gcp"
-            continuous_integration: true
-            slack_results_channel: "hedera-cicd"
-            slack_summary_channel: "hedera-cicd"
-            requires:
-              - build-platform-and-services
-            pre-steps:
-              - install-tools
-              - attach_workspace:
-                  at: /
->>>>>>> 3e79be41
 jobs:
 #  build-artifact:
 #    parameters:
@@ -1572,12 +1540,8 @@
             
             # Build JRS
             cd /swirlds-platform/regression
-<<<<<<< HEAD
             git checkout -b 02449-D-VM-Contract-Recovery origin/02449-D-VM-Contract-Recovery 
-            ./mvnw clean install
-=======
             ./gradlew assemble --scan --parallel
->>>>>>> 3e79be41
 
       - run:
           name: Save PEM file to keys folder
