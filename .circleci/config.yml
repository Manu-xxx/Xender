--- conflicted
+++ resolved
@@ -1351,12 +1351,7 @@
             cd /swirlds-platform;
             sed -i -e 's/github.com/services-jrs-regression/g' .gitmodules;
             git submodule update --init --recursive --checkout;
-<<<<<<< HEAD
             cd regression; git checkout run-services-regression
-=======
-            cd regression;
-            git checkout run-services-regression;
->>>>>>> 8bb58beb
             cd ..;
             mvn --no-transfer-progress clean install -DskipTests;
 
