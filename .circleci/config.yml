--- conflicted
+++ resolved
@@ -715,20 +715,10 @@
                 use-existing-network: true
                 use-hugepage: true
           post-steps:
-<<<<<<< HEAD
             - cleanup-client-log-storage
       - run-network-sim:
           requires:
             - regression-target-testnet
-=======
-            - cleanup-testnet
-      - cleanup-singlejob-testnet:
-          requires:
-            - run-network-sim
-          pre-steps:
-            - attach_workspace:
-                at: /
->>>>>>> 9574cd87
   nightly-regression:
     triggers:
        - schedule:
