--- conflicted
+++ resolved
@@ -1,22 +1,9 @@
 module com.hedera.storage.blocknode.core {
     // Selectively export non-public packages to the test module.
-    exports com.hedera.node.blocknode.core to
+    exports com.hedera.storage.blocknode.core to
             com.hedera.storage.blocknode.core.test;
 
     // Require the modules needed for compilation.
-<<<<<<< HEAD
-    requires com.hedera.node.blocknode.core.spi;
-    requires com.hedera.node.blocknode.filesystem.api;
-    requires com.hedera.node.blocknode.filesystem.local;
-    requires com.hedera.node.blocknode.filesystem.s3;
-    requires com.hedera.node.blocknode.grpc.api;
-    requires com.hedera.node.blocknode.state;
-    requires com.hedera.node.hapi;
-    requires org.apache.logging.log4j;
-
-// Require modules which are needed for compilation and should be available to all modules that depend on this
-// module (including tests and other source sets).
-=======
     requires com.hedera.storage.blocknode.filesystem.local;
     requires com.hedera.storage.blocknode.filesystem.s3;
 
@@ -27,5 +14,5 @@
     requires transitive com.hedera.storage.blocknode.grpc.api;
     requires transitive com.hedera.storage.blocknode.state;
     requires transitive com.hedera.node.hapi;
->>>>>>> f68ad942
+    requires org.apache.logging.log4j;
 }