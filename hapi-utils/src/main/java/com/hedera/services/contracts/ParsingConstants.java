--- conflicted
+++ resolved
@@ -108,18 +108,8 @@
                             + ")");
     public static final TupleType hapiAllowanceOfType = TupleType.parse("(int32,uint256)");
     public static final TupleType hapiGetApprovedType = TupleType.parse("(int32,bytes32)");
-<<<<<<< HEAD
-    public static final TupleType hapiIsApprovedForAllType =
-            TupleType.parse(INT_BOOL_PAIR_RETURN_TYPE);
-    public static final TupleType isKycType = TupleType.parse(INT_BOOL_PAIR_RETURN_TYPE);
-    public static final TupleType getTokenDefaultFreezeStatusType =
-            TupleType.parse(INT_BOOL_PAIR_RETURN_TYPE);
-    public static final TupleType getTokenDefaultKycStatusType =
-            TupleType.parse(INT_BOOL_PAIR_RETURN_TYPE);
     public static final TupleType getTokenExpiryInfoType =
-            TupleType.parse(RESPONSE_STATUS_AT_BEGINNING + EXPIRY + ")");
-=======
->>>>>>> 90ac166d
+        TupleType.parse(RESPONSE_STATUS_AT_BEGINNING + EXPIRY + ")");
 
     public static final TupleType notSpecifiedType = TupleType.parse(INT32);
 
