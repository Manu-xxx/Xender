--- conflicted
+++ resolved
@@ -39,11 +39,7 @@
 		throw new UnsupportedOperationException("Utility Class");
 	}
 
-<<<<<<< HEAD
-	public static final Provider BOUNCYCASTLE_PROVIDER = new BouncyCastleProvider();
-=======
 	protected static final Provider BOUNCYCASTLE_PROVIDER = new BouncyCastleProvider();
->>>>>>> c2a90017
 
 	/**
 	 * Signs a message with a private key.
