--- conflicted
+++ resolved
@@ -46,111 +46,6 @@
 	}
 
 	/**
-<<<<<<< HEAD
-	 * Sleep given seconds.
-	 *
-	 * @param timeInMillis
-	 * 		time to sleep in milliseconds
-	 * @throws InterruptedException
-	 * 		when thread sleep interruption
-	 */
-	public static void napMillis(long timeInMillis) throws InterruptedException {
-		Thread.sleep(timeInMillis);
-	}
-
-	/**
-	 * Sleep given seconds.
-	 *
-	 * @param timeInSec
-	 * 		time to sleep in seconds
-	 * @throws InterruptedException
-	 * 		when thread sleep interruption
-	 */
-	public static void nap(int timeInSec) throws InterruptedException {
-		Thread.sleep(timeInSec * 1000L);
-	}
-
-	public static void nap(double timeInSec) throws InterruptedException {
-		Thread.sleep((long) timeInSec * 1000);
-	}
-
-
-	/**
-	 * Write bytes to a file.
-	 *
-	 * @param path
-	 * 		the file path to write bytes
-	 * @param data
-	 * 		the byte array data
-	 * @throws IOException
-	 * 		when error with IO
-	 */
-	public static void writeToFile(String path, byte[] data) throws IOException {
-		writeToFile(path, data, false);
-	}
-
-	/**
-	 * Write bytes to a file.
-	 *
-	 * @param path
-	 * 		file write path
-	 * @param data
-	 * 		byte array representation of data to write
-	 * @param append
-	 * 		append to existing file if true
-	 * @throws IOException
-	 * 		when error with IO
-	 */
-	public static void writeToFile(String path, byte[] data, boolean append) throws IOException {
-		File f = new File(path);
-		File parent = f.getParentFile();
-		if (!parent.exists()) {
-			parent.mkdirs();
-		}
-		try (FileOutputStream fos = new FileOutputStream(f, append)) {
-			fos.write(data);
-			fos.flush();
-		} catch (IOException e) {
-			log.error("Exception caused while writing to file", e);
-			throw e;
-		}
-	}
-
-	/**
-	 * Write string to a file using UTF_8 encoding.
-	 *
-	 * @param path
-	 * 		the file path to write bytes
-	 * @param data
-	 * 		the byte array data
-	 * @throws IOException
-	 * 		when error with IO
-	 */
-	public static void writeToFileUTF8(String path, String data) throws IOException {
-		byte[] bytes = data.getBytes(StandardCharsets.UTF_8);
-		writeToFile(path, bytes);
-	}
-
-	/**
-	 * Write string to a file using UTF_8 encoding.
-	 *
-	 * @param data
-	 * 		data represented as string
-	 * @param path
-	 * 		file write path
-	 * @param append
-	 * 		append to existing file if true
-	 * @throws IOException
-	 * 		when error with IO
-	 */
-	public static void writeToFileUTF8(String path, String data, boolean append) throws IOException {
-		byte[] bytes = data.getBytes(StandardCharsets.UTF_8);
-		writeToFile(path, bytes, append);
-	}
-
-	/**
-=======
->>>>>>> b86a0076
 	 * Encode bytes as base64.
 	 *
 	 * @param bytes
@@ -158,92 +53,7 @@
 	 * @return base64 string
 	 */
 	public static String base64encode(byte[] bytes) {
-<<<<<<< HEAD
-		String rv = null;
-		rv = Base64.getEncoder().encodeToString(bytes);
-		return rv;
-	}
-
-	/**
-	 * Serialize a Java object to bytes.
-	 *
-	 * @param object
-	 * 		the Java object to be serialized
-	 * @return converted bytes
-	 * @throws IOException
-	 * 		when error with IO
-	 */
-	public static byte[] convertToBytes(Object object) throws IOException {
-		try (ByteArrayOutputStream bos = new ByteArrayOutputStream();
-			 ObjectOutput out = new ObjectOutputStream(bos)) {
-			out.writeObject(object);
-			return bos.toByteArray();
-		}
-	}
-
-	/**
-	 * Copy bytes.
-	 *
-	 * @param start
-	 * 		from position
-	 * @param length
-	 * 		number of bytes to copy
-	 * @param bytes
-	 * 		source byte array
-	 * @return copied byte array
-	 */
-	public static byte[] copyBytes(int start, int length, byte[] bytes) {
-		byte[] rv = new byte[length];
-		for (int i = 0; i < length; i++) {
-			rv[i] = bytes[start + i];
-		}
-		return rv;
-	}
-
-	/**
-	 * Reads a resource file
-	 *
-	 * @param filePath
-	 * 		the resource file to be read
-	 * @param myClass
-	 * 		the calling class
-	 * @param <T>
-	 * 		type to read binary into
-	 * @return type T from the binary input
-	 * @throws IOException
-	 * 		when error with IO
-	 * @throws URISyntaxException
-	 * 		when invalid URI syntax
-	 */
-	public static <T> byte[] readBinaryFileAsResource(String filePath, Class<T> myClass)
-			throws IOException, URISyntaxException {
-		Path path = Paths.get(myClass.getClassLoader().getResource(filePath).toURI());
-		return Files.readAllBytes(path);
-	}
-
-	/**
-	 * Generates a human readable string for grpc transaction.
-	 *
-	 * @param grpcTransaction
-	 * 		GRPC transaction
-	 * @return generated readable string
-	 * @throws InvalidProtocolBufferException
-	 * 		when protocol buffer is invalid
-	 */
-	public static String toReadableString(Transaction grpcTransaction) throws InvalidProtocolBufferException {
-		String rv = null;
-		try {
-			TransactionBody body = extractTransactionBody(grpcTransaction);
-			rv = "body=" + TextFormat.shortDebugString(body) + "; sigs="
-					+ TextFormat.shortDebugString(extractSignatureMap(grpcTransaction));
-		} catch (InvalidProtocolBufferException e) {
-			log.error("Exception caused while reading grpcTransaction to string", e);
-			throw e;
-		}
-		return rv;
-=======
 		return Base64.getEncoder().encodeToString(bytes);
->>>>>>> b86a0076
 	}
 
 	/**
