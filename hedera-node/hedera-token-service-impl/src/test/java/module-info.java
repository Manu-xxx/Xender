--- conflicted
+++ resolved
@@ -12,13 +12,10 @@
     requires org.hyperledger.besu.datatypes;
     requires org.assertj.core;
     requires org.hamcrest;
-<<<<<<< HEAD
-    requires com.hedera.node.app.service.evm;
-=======
     requires hedera.services.hedera.node.hedera.app.spi.testFixtures;
     requires com.swirlds.common;
     requires org.bouncycastle.provider;
->>>>>>> a408d155
+    requires com.hedera.node.app.service.evm;
 
     opens com.hedera.node.app.service.token.impl.test to
             org.junit.platform.commons;
