--- conflicted
+++ resolved
@@ -43,7 +43,6 @@
 import com.hedera.hapi.node.base.AccountID;
 import com.hedera.hapi.node.base.Key;
 import com.hedera.hapi.node.base.TokenID;
-import com.hedera.hapi.node.base.TokenType;
 import com.hedera.hapi.node.base.TransactionID;
 import com.hedera.hapi.node.state.token.Account;
 import com.hedera.hapi.node.state.token.Token;
@@ -53,8 +52,6 @@
 import com.hedera.node.app.service.token.ReadableAccountStore;
 import com.hedera.node.app.service.token.ReadableTokenStore;
 import com.hedera.node.app.service.token.impl.WritableTokenRelationStore;
-import com.hedera.node.app.service.token.impl.handlers.BaseCryptoHandler;
-import com.hedera.node.app.service.token.impl.handlers.BaseTokenHandler;
 import com.hedera.node.app.service.token.impl.handlers.TokenFreezeAccountHandler;
 import com.hedera.node.app.service.token.impl.test.handlers.util.ParityTestBase;
 import com.hedera.node.app.spi.fixtures.Assertions;
@@ -73,18 +70,6 @@
 class TokenFreezeAccountHandlerTest {
     private static final AccountID ACCOUNT_13257 =
             AccountID.newBuilder().accountNum(13257).build();
-    private static final AccountID TREASURY_ACCOUNT_9876 = BaseCryptoHandler.asAccount(9876);
-    private static final TokenID TOKEN_531 = BaseTokenHandler.asToken(531);
-
-    private Token newToken531() {
-        return Token.newBuilder()
-                .tokenId(TOKEN_531)
-                .tokenType(TokenType.FUNGIBLE_COMMON)
-                .treasuryAccountId(TREASURY_ACCOUNT_9876)
-                .wipeKey(TOKEN_WIPE_KT.asPbjKey())
-                .totalSupply(1000L)
-                .build();
-    }
 
     private TokenFreezeAccountHandler subject;
 
@@ -188,12 +173,8 @@
         void accountNotPresentInTxnBody() {
             final var pbjToken = toPbj(KNOWN_TOKEN_WITH_FREEZE);
             final var noAcctTxn = newFreezeTxn(pbjToken, null);
-<<<<<<< HEAD
-            given(readableTokenStore.get(pbjToken)).willReturn(newToken531());
-=======
             given(readableTokenStore.get(pbjToken))
                     .willReturn(Token.newBuilder().tokenId(pbjToken).build());
->>>>>>> ccb04ea4
             given(readableTokenStore.getTokenMeta(pbjToken)).willReturn(tokenMetaWithFreezeKey());
             given(context.body()).willReturn(noAcctTxn);
 
@@ -206,10 +187,6 @@
         @Test
         void tokenNotFound() {
             final var token = MISSING_TOKEN_12345;
-<<<<<<< HEAD
-            given(readableTokenStore.get(token)).willReturn(null);
-=======
->>>>>>> ccb04ea4
             final var txn = newFreezeTxn(token);
             given(context.body()).willReturn(txn);
 
@@ -222,12 +199,8 @@
         @Test
         void tokenHasNoFreezeKey() {
             final var token = toPbj(KNOWN_TOKEN_NO_SPECIAL_KEYS);
-<<<<<<< HEAD
-            given(readableTokenStore.get(token)).willReturn(newToken531());
-=======
             given(readableTokenStore.get(token))
                     .willReturn(Token.newBuilder().tokenId(token).build());
->>>>>>> ccb04ea4
             given(readableTokenStore.getTokenMeta(token)).willReturn(tokenMetaWithFreezeKey(null));
             final var txn = newFreezeTxn(token);
             given(context.body()).willReturn(txn);
@@ -241,12 +214,8 @@
         @Test
         void accountNotFound() {
             final var token = toPbj(KNOWN_TOKEN_WITH_FREEZE);
-<<<<<<< HEAD
-            given(readableTokenStore.get(token)).willReturn(newToken531());
-=======
             given(readableTokenStore.get(token))
                     .willReturn(Token.newBuilder().tokenId(token).build());
->>>>>>> ccb04ea4
             given(readableTokenStore.getTokenMeta(token)).willReturn(tokenMetaWithFreezeKey());
             given(readableAccountStore.getAccountById(ACCOUNT_13257)).willReturn(null);
             final var txn = newFreezeTxn(token);
@@ -262,12 +231,8 @@
         void tokenRelNotFound() throws HandleException {
             final var token = toPbj(KNOWN_TOKEN_WITH_FREEZE);
             final var accountNumber = (long) ACCOUNT_13257.accountNumOrThrow();
-<<<<<<< HEAD
-            given(readableTokenStore.get(token)).willReturn(newToken531());
-=======
             given(readableTokenStore.get(token))
                     .willReturn(Token.newBuilder().tokenId(token).build());
->>>>>>> ccb04ea4
             given(readableTokenStore.getTokenMeta(token)).willReturn(tokenMetaWithFreezeKey());
             given(readableAccountStore.getAccountById(ACCOUNT_13257))
                     .willReturn(Account.newBuilder().accountId(ACCOUNT_13257).build());
@@ -285,12 +250,8 @@
         void tokenRelFreezeSuccessful() {
             final var token = toPbj(KNOWN_TOKEN_WITH_FREEZE);
             final var accountNumber = (long) ACCOUNT_13257.accountNumOrThrow();
-<<<<<<< HEAD
-            given(readableTokenStore.get(token)).willReturn(newToken531());
-=======
             given(readableTokenStore.get(token))
                     .willReturn(Token.newBuilder().tokenId(token).build());
->>>>>>> ccb04ea4
             given(readableTokenStore.getTokenMeta(token)).willReturn(tokenMetaWithFreezeKey());
             given(readableAccountStore.getAccountById(ACCOUNT_13257))
                     .willReturn(Account.newBuilder().accountId(ACCOUNT_13257).build());
