--- conflicted
+++ resolved
@@ -884,15 +884,10 @@
         txn = new TokenUpdateBuilder().build();
         writableAccountStore.put(spenderAccount.copyBuilder().deleted(true).build());
         given(handleContext.body()).willReturn(txn);
-<<<<<<< HEAD
         given(storeFactory.writableStore(WritableAccountStore.class)).willReturn(writableAccountStore);
         given(storeFactory.readableStore(ReadableAccountStore.class)).willReturn(writableAccountStore);
-=======
-        given(handleContext.writableStore(WritableAccountStore.class)).willReturn(writableAccountStore);
-        given(handleContext.readableStore(ReadableAccountStore.class)).willReturn(writableAccountStore);
         given(expiryValidator.resolveUpdateAttempt(any(), any(), anyBoolean()))
                 .willThrow(new HandleException(ACCOUNT_DELETED));
->>>>>>> 46d2a2af
 
         assertThatThrownBy(() -> subject.handle(handleContext))
                 .isInstanceOf(HandleException.class)
@@ -904,15 +899,10 @@
         txn = new TokenUpdateBuilder().withAutoRenewAccount(payerId).build();
         writableAccountStore.put(account.copyBuilder().deleted(true).build());
         given(handleContext.body()).willReturn(txn);
-<<<<<<< HEAD
         given(storeFactory.writableStore(WritableAccountStore.class)).willReturn(writableAccountStore);
         given(storeFactory.readableStore(ReadableAccountStore.class)).willReturn(writableAccountStore);
-=======
-        given(handleContext.writableStore(WritableAccountStore.class)).willReturn(writableAccountStore);
-        given(handleContext.readableStore(ReadableAccountStore.class)).willReturn(writableAccountStore);
         given(expiryValidator.resolveUpdateAttempt(any(), any(), anyBoolean()))
                 .willThrow(new HandleException(ACCOUNT_DELETED));
->>>>>>> 46d2a2af
 
         assertThatThrownBy(() -> subject.handle(handleContext))
                 .isInstanceOf(HandleException.class)
