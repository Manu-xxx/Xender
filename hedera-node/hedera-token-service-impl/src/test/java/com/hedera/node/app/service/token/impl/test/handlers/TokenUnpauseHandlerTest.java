--- conflicted
+++ resolved
@@ -72,7 +72,7 @@
         givenValidTxn();
         refreshStoresWithCurrentTokenInWritable();
         preHandleContext = new FakePreHandleContext(accountStore, tokenUnpauseTxn);
-        given(handleContext.writableStore(WritableTokenStore.class)).willReturn(writableStore);
+        given(handleContext.writableStore(WritableTokenStore.class)).willReturn(writableTokenStore);
     }
 
     @Test
@@ -80,11 +80,7 @@
         pauseKnownToken();
         assertTrue(writableTokenStore.get(tokenId.tokenNum()).get().paused());
 
-<<<<<<< HEAD
         subject.handle(handleContext);
-=======
-        subject.handle(tokenUnpauseTxn, writableTokenStore);
->>>>>>> 76e95749
 
         final var unpausedToken = writableTokenStore.get(tokenId.tokenNum()).get();
         assertFalse(unpausedToken.paused());
@@ -96,22 +92,13 @@
         assertTrue(writableTokenStore.get(tokenId.tokenNum()).get().paused());
         givenInvalidTokenInTxn();
 
-<<<<<<< HEAD
         final var msg = assertThrows(HandleException.class, () -> subject.handle(handleContext));
-=======
-        final var msg = assertThrows(HandleException.class, () -> subject.handle(tokenUnpauseTxn, writableTokenStore));
->>>>>>> 76e95749
         assertEquals(INVALID_TOKEN_ID, msg.getStatus());
     }
 
     @Test
     void failsForNullArguments() {
-<<<<<<< HEAD
         assertThrows(NullPointerException.class, () -> subject.handle(null));
-=======
-        assertThrows(NullPointerException.class, () -> subject.handle(null, writableTokenStore));
-        assertThrows(NullPointerException.class, () -> subject.handle(tokenUnpauseTxn, null));
->>>>>>> 76e95749
     }
 
     @Test
