--- conflicted
+++ resolved
@@ -87,8 +87,6 @@
     }
 
     @Test
-<<<<<<< HEAD
-=======
     void commitsTokenChangesToState() {
         token = createToken();
         assertFalse(writableTokenState.contains(tokenEntityNum));
@@ -109,7 +107,6 @@
     }
 
     @Test
->>>>>>> 76e95749
     void getsSizeOfState() {
         token = createToken();
         assertEquals(0, writableTokenStore.sizeOfState());
