/*
 * Copyright (C) 2023-2024 Hedera Hashgraph, LLC
 *
 * Licensed under the Apache License, Version 2.0 (the "License");
 * you may not use this file except in compliance with the License.
 * You may obtain a copy of the License at
 *
 *      http://www.apache.org/licenses/LICENSE-2.0
 *
 * Unless required by applicable law or agreed to in writing, software
 * distributed under the License is distributed on an "AS IS" BASIS,
 * WITHOUT WARRANTIES OR CONDITIONS OF ANY KIND, either express or implied.
 * See the License for the specific language governing permissions and
 * limitations under the License.
 */

package com.hedera.node.app.service.token.impl.test.handlers;

import static com.hedera.hapi.node.base.ResponseCodeEnum.CUSTOM_FEES_LIST_TOO_LONG;
import static com.hedera.hapi.node.base.ResponseCodeEnum.INVALID_TOKEN_ID;
import static com.hedera.hapi.node.base.ResponseCodeEnum.TOKEN_HAS_NO_FEE_SCHEDULE_KEY;
import static com.hedera.hapi.node.base.ResponseCodeEnum.TOKEN_IS_PAUSED;
import static com.hedera.hapi.node.base.ResponseCodeEnum.TOKEN_WAS_DELETED;
import static com.hedera.node.app.spi.fixtures.workflows.ExceptionConditions.responseCode;
import static org.assertj.core.api.Assertions.assertThat;
import static org.assertj.core.api.Assertions.assertThatThrownBy;
import static org.junit.jupiter.api.Assertions.assertEquals;
import static org.mockito.ArgumentMatchers.any;
import static org.mockito.ArgumentMatchers.anyBoolean;
import static org.mockito.ArgumentMatchers.anyInt;
import static org.mockito.ArgumentMatchers.anyLong;
import static org.mockito.BDDMockito.given;
import static org.mockito.Mock.Strictness.LENIENT;
import static org.mockito.Mockito.mock;
import static org.mockito.Mockito.when;

import com.hedera.hapi.node.base.Key;
import com.hedera.hapi.node.base.SignatureMap;
import com.hedera.hapi.node.base.TokenID;
import com.hedera.hapi.node.base.TransactionID;
import com.hedera.hapi.node.state.token.Token;
import com.hedera.hapi.node.token.TokenFeeScheduleUpdateTransactionBody;
import com.hedera.hapi.node.transaction.CustomFee;
import com.hedera.hapi.node.transaction.TransactionBody;
import com.hedera.node.app.fees.FeeContextImpl;
import com.hedera.node.app.fees.FeeManager;
import com.hedera.node.app.service.token.ReadableAccountStore;
import com.hedera.node.app.service.token.ReadableTokenRelationStore;
import com.hedera.node.app.service.token.ReadableTokenStore;
import com.hedera.node.app.service.token.impl.WritableTokenStore;
import com.hedera.node.app.service.token.impl.handlers.TokenFeeScheduleUpdateHandler;
import com.hedera.node.app.service.token.impl.test.handlers.util.CryptoTokenHandlerTestBase;
import com.hedera.node.app.service.token.impl.validators.CustomFeesValidator;
import com.hedera.node.app.service.token.records.TokenBaseRecordBuilder;
import com.hedera.node.app.spi.fees.FeeCalculator;
import com.hedera.node.app.spi.fees.Fees;
import com.hedera.node.app.spi.metrics.StoreMetricsService;
<<<<<<< HEAD
import com.hedera.node.app.spi.records.RecordBuilders;
=======
import com.hedera.node.app.spi.store.StoreFactory;
>>>>>>> f20c7a92
import com.hedera.node.app.spi.workflows.HandleContext;
import com.hedera.node.app.spi.workflows.HandleException;
import com.hedera.node.app.spi.workflows.PreCheckException;
import com.hedera.node.app.spi.workflows.PreHandleContext;
import com.hedera.node.app.store.ReadableStoreFactory;
import com.hedera.node.app.workflows.TransactionInfo;
import com.hedera.node.app.workflows.dispatcher.TransactionDispatcher;
import com.hedera.node.config.testfixtures.HederaTestConfigBuilder;
import com.swirlds.platform.test.fixtures.state.MapWritableKVState;
import java.util.ArrayList;
import java.util.List;
import java.util.Set;
import org.junit.jupiter.api.BeforeEach;
import org.junit.jupiter.api.DisplayName;
import org.junit.jupiter.api.Test;
import org.junit.jupiter.api.extension.ExtendWith;
import org.mockito.Mock;
import org.mockito.junit.jupiter.MockitoExtension;

@ExtendWith(MockitoExtension.class)
class TokenFeeScheduleUpdateHandlerTest extends CryptoTokenHandlerTestBase {
    private TokenFeeScheduleUpdateHandler subject;
    private CustomFeesValidator validator;
    private TransactionBody txn;

    @Mock(strictness = LENIENT)
    private HandleContext context;

    @Mock(strictness = LENIENT)
    private StoreFactory storeFactory;

    @Mock
    private PreHandleContext preHandleContext;

    @Mock(strictness = LENIENT)
    private TokenBaseRecordBuilder recordBuilder;

    @Mock
    private StoreMetricsService storeMetricsService;

    @Mock
    private TransactionDispatcher transactionDispatcher;

    @Mock(strictness = LENIENT)
    private RecordBuilders recordBuilders;

    @BeforeEach
    void setup() {
        super.setUp();
        refreshWritableStores();
        validator = new CustomFeesValidator();
        subject = new TokenFeeScheduleUpdateHandler(validator);
        givenTxn();
        final var config = HederaTestConfigBuilder.create()
                .withValue("tokens.maxCustomFeesAllowed", 1000)
                .getOrCreateConfig();
        given(context.configuration()).willReturn(config);
<<<<<<< HEAD
        given(context.readableStore(ReadableAccountStore.class)).willReturn(readableAccountStore);
        given(context.readableStore(ReadableTokenRelationStore.class)).willReturn(readableTokenRelStore);
        given(context.writableStore(WritableTokenStore.class)).willReturn(writableTokenStore);
        given(context.recordBuilders()).willReturn(recordBuilders);
        given(recordBuilders.getOrCreate(any())).willReturn(recordBuilder);
=======
        given(context.storeFactory()).willReturn(storeFactory);
        given(storeFactory.readableStore(ReadableAccountStore.class)).willReturn(readableAccountStore);
        given(storeFactory.readableStore(ReadableTokenRelationStore.class)).willReturn(readableTokenRelStore);
        given(storeFactory.writableStore(WritableTokenStore.class)).willReturn(writableTokenStore);
        given(context.recordBuilder(any())).willReturn(recordBuilder);
>>>>>>> f20c7a92
    }

    @Test
    @DisplayName("fee schedule update works as expected for fungible token")
    void handleWorksAsExpectedForFungibleToken() {
        txn = TransactionBody.newBuilder()
                .tokenFeeScheduleUpdate(TokenFeeScheduleUpdateTransactionBody.newBuilder()
                        .tokenId(fungibleTokenId)
                        .customFees(List.of(withFixedFee(htsFixedFee), withFractionalFee(fractionalFee)))
                        .build())
                .build();
        given(context.body()).willReturn(txn);

        // before fee schedule update, validate no custom fees on the token
        final var originalToken = writableTokenStore.get(fungibleTokenId);
        assertThat(originalToken.customFees())
                .isEqualTo(List.of(withFixedFee(hbarFixedFee), withFractionalFee(fractionalFee)));
        assertThat(writableTokenStore.modifiedTokens()).isEmpty();

        subject.handle(context);

        // validate after fee schedule update fixed and fractional custom fees are added to the token
        assertThat(writableTokenStore.modifiedTokens()).hasSize(1);
        assertThat(writableTokenStore.modifiedTokens()).hasSameElementsAs(Set.of(fungibleTokenId));

        final var expectedToken = writableTokenStore.get(fungibleTokenId);
        assertThat(expectedToken.customFees()).hasSize(2);
        assertThat(expectedToken.customFees())
                .hasSameElementsAs(List.of(withFractionalFee(fractionalFee), withFixedFee(htsFixedFee)));
    }

    @Test
    @DisplayName("fee schedule update works as expected for non-fungible token")
    void handleWorksAsExpectedForNonFungibleToken() {
        final var tokenId = nonFungibleTokenId;
        txn = TransactionBody.newBuilder()
                .tokenFeeScheduleUpdate(TokenFeeScheduleUpdateTransactionBody.newBuilder()
                        .tokenId(tokenId)
                        .customFees(List.of(withRoyaltyFee(royaltyFee
                                .copyBuilder()
                                .fallbackFee(htsFixedFee)
                                .build())))
                        .build())
                .build();
        given(context.body()).willReturn(txn);

        // before fee schedule update, validate no custom fees on the token
        final var originalToken = writableTokenStore.get(tokenId);
        assertThat(originalToken.customFees())
                .isEqualTo(List.of(withRoyaltyFee(
                        royaltyFee.copyBuilder().fallbackFee(hbarFixedFee).build())));
        assertThat(writableTokenStore.modifiedTokens()).isEmpty();

        subject.handle(context);

        // validate after fee schedule update royalty custom fees are added to the token
        assertThat(writableTokenStore.modifiedTokens()).hasSize(1);
        assertThat(writableTokenStore.modifiedTokens()).hasSameElementsAs(Set.of(tokenId));

        final var expectedToken = writableTokenStore.get(nonFungibleTokenId);
        assertThat(expectedToken.customFees()).hasSize(1);
        assertThat(expectedToken.customFees())
                .hasSameElementsAs(List.of(withRoyaltyFee(
                        royaltyFee.copyBuilder().fallbackFee(htsFixedFee).build())));
    }

    @Test
    @DisplayName("fee schedule update fails if token has no fee schedule key")
    void validatesTokenHasFeeScheduleKey() {
        final var tokenWithoutFeeScheduleKey =
                fungibleToken.copyBuilder().feeScheduleKey((Key) null).build();
        writableTokenState = MapWritableKVState.<TokenID, Token>builder(TOKENS)
                .value(fungibleTokenId, tokenWithoutFeeScheduleKey)
                .build();
        given(writableStates.<TokenID, Token>get(TOKENS)).willReturn(writableTokenState);
        writableTokenStore = new WritableTokenStore(writableStates, configuration, storeMetricsService);
        given(storeFactory.writableStore(WritableTokenStore.class)).willReturn(writableTokenStore);

        assertThatThrownBy(() -> subject.handle(context))
                .isInstanceOf(HandleException.class)
                .has(responseCode(TOKEN_HAS_NO_FEE_SCHEDULE_KEY));
    }

    @Test
    @DisplayName("fee schedule update fails if token does not exist")
    void rejectsInvalidTokenId() {
        writableTokenState = emptyWritableTokenState();
        given(writableStates.<TokenID, Token>get(TOKENS)).willReturn(writableTokenState);
        writableTokenStore = new WritableTokenStore(writableStates, configuration, storeMetricsService);
        given(storeFactory.writableStore(WritableTokenStore.class)).willReturn(writableTokenStore);

        assertThatThrownBy(() -> subject.handle(context))
                .isInstanceOf(HandleException.class)
                .has(responseCode(INVALID_TOKEN_ID));
    }

    @Test
    @DisplayName("fee schedule update fails if token is deleted")
    void rejectsDeletedTokenId() {
        final var deletedToken = givenValidFungibleToken(payerId, true, false, false, false, true);
        writableTokenStore.put(deletedToken);

        assertThatThrownBy(() -> subject.handle(context))
                .isInstanceOf(HandleException.class)
                .has(responseCode(TOKEN_WAS_DELETED));
    }

    @Test
    @DisplayName("fee schedule update fails if token is paused")
    void rejectsPausedTokenId() {
        final var pausedToken = givenValidFungibleToken(payerId, false, true, false, false, true);
        writableTokenStore.put(pausedToken);

        assertThatThrownBy(() -> subject.handle(context))
                .isInstanceOf(HandleException.class)
                .has(responseCode(TOKEN_IS_PAUSED));
    }

    @Test
    @DisplayName("fee schedule update fails if custom fees list is too long")
    void failsIfTooManyCustomFees() {
        final var config = HederaTestConfigBuilder.create()
                .withValue("tokens.maxCustomFeesAllowed", 1)
                .getOrCreateConfig();
        given(context.configuration()).willReturn(config);
        assertThatThrownBy(() -> subject.handle(context))
                .isInstanceOf(HandleException.class)
                .has(responseCode(CUSTOM_FEES_LIST_TOO_LONG));
    }

    @Test
    @DisplayName("fee schedule update fails in pre-handle if transaction has no tokenId specified")
    void failsIfTxnHasNoTokenId() {
        txn = TransactionBody.newBuilder()
                .tokenFeeScheduleUpdate(TokenFeeScheduleUpdateTransactionBody.newBuilder()
                        .customFees(customFees)
                        .build())
                .build();
        given(preHandleContext.body()).willReturn(txn);
        assertThatThrownBy(() -> subject.preHandle(preHandleContext))
                .isInstanceOf(PreCheckException.class)
                .has(responseCode(INVALID_TOKEN_ID));
    }

    @Test
    public void testCalculateFeesHappyPath() {
        TransactionInfo txnInfo = mock(TransactionInfo.class);
        FeeManager feeManager = mock(FeeManager.class);
        FeeCalculator feeCalculator = mock(FeeCalculator.class);
        ReadableStoreFactory storeFactory = mock(ReadableStoreFactory.class);
        TransactionBody transactionBody = mock(TransactionBody.class);
        TokenFeeScheduleUpdateTransactionBody tokenFeeScheduleUpdateTransactionBody =
                mock(TokenFeeScheduleUpdateTransactionBody.class);
        TransactionID transactionID = mock(TransactionID.class);

        List<CustomFee> customFees = new ArrayList<>();
        customFees.add(withFixedFee(hbarFixedFee));
        customFees.add(withFractionalFee(fractionalFee));
        customFees.add(withRoyaltyFee(royaltyFee));

        when(feeManager.createFeeCalculator(any(), any(), any(), anyInt(), anyInt(), any(), any(), anyBoolean(), any()))
                .thenReturn(feeCalculator);
        when(txnInfo.txBody()).thenReturn(transactionBody);
        when(transactionBody.tokenFeeScheduleUpdateOrThrow()).thenReturn(tokenFeeScheduleUpdateTransactionBody);
        when(tokenFeeScheduleUpdateTransactionBody.customFees()).thenReturn(customFees);
        when(tokenFeeScheduleUpdateTransactionBody.tokenIdOrThrow()).thenReturn(fungibleTokenId);
        when(storeFactory.getStore(ReadableTokenStore.class)).thenReturn(readableTokenStore);
        when(transactionBody.transactionIDOrThrow()).thenReturn(transactionID);
        when(transactionID.transactionValidStartOrThrow()).thenReturn(consensusTimestamp);
        when(txnInfo.signatureMap()).thenReturn(SignatureMap.DEFAULT);
        when(feeCalculator.addBytesPerTransaction(anyLong())).thenReturn(feeCalculator);
        when(feeCalculator.addRamByteSeconds(anyLong())).thenReturn(feeCalculator);
        when(feeCalculator.calculate()).thenReturn(Fees.FREE);

        final var feeContext = new FeeContextImpl(
                consensusInstant,
                txnInfo,
                payerKey,
                payerId,
                feeManager,
                storeFactory,
                configuration,
                null,
                -1,
                transactionDispatcher);

        final var calculateFees = subject.calculateFees(feeContext);
        assertEquals(calculateFees, Fees.FREE);
    }

    private void givenTxn() {
        txn = TransactionBody.newBuilder()
                .tokenFeeScheduleUpdate(TokenFeeScheduleUpdateTransactionBody.newBuilder()
                        .tokenId(fungibleTokenId)
                        .customFees(customFees)
                        .build())
                .build();
        given(context.body()).willReturn(txn);
    }
}<|MERGE_RESOLUTION|>--- conflicted
+++ resolved
@@ -55,11 +55,8 @@
 import com.hedera.node.app.spi.fees.FeeCalculator;
 import com.hedera.node.app.spi.fees.Fees;
 import com.hedera.node.app.spi.metrics.StoreMetricsService;
-<<<<<<< HEAD
 import com.hedera.node.app.spi.records.RecordBuilders;
-=======
 import com.hedera.node.app.spi.store.StoreFactory;
->>>>>>> f20c7a92
 import com.hedera.node.app.spi.workflows.HandleContext;
 import com.hedera.node.app.spi.workflows.HandleException;
 import com.hedera.node.app.spi.workflows.PreCheckException;
@@ -117,19 +114,12 @@
                 .withValue("tokens.maxCustomFeesAllowed", 1000)
                 .getOrCreateConfig();
         given(context.configuration()).willReturn(config);
-<<<<<<< HEAD
-        given(context.readableStore(ReadableAccountStore.class)).willReturn(readableAccountStore);
-        given(context.readableStore(ReadableTokenRelationStore.class)).willReturn(readableTokenRelStore);
-        given(context.writableStore(WritableTokenStore.class)).willReturn(writableTokenStore);
-        given(context.recordBuilders()).willReturn(recordBuilders);
-        given(recordBuilders.getOrCreate(any())).willReturn(recordBuilder);
-=======
         given(context.storeFactory()).willReturn(storeFactory);
         given(storeFactory.readableStore(ReadableAccountStore.class)).willReturn(readableAccountStore);
         given(storeFactory.readableStore(ReadableTokenRelationStore.class)).willReturn(readableTokenRelStore);
         given(storeFactory.writableStore(WritableTokenStore.class)).willReturn(writableTokenStore);
-        given(context.recordBuilder(any())).willReturn(recordBuilder);
->>>>>>> f20c7a92
+        given(context.recordBuilders()).willReturn(recordBuilders);
+        given(recordBuilders.getOrCreate(any())).willReturn(recordBuilder);
     }
 
     @Test
