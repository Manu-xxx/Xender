/*
 * Copyright (C) 2023 Hedera Hashgraph, LLC
 *
 * Licensed under the Apache License, Version 2.0 (the "License");
 * you may not use this file except in compliance with the License.
 * You may obtain a copy of the License at
 *
 *      http://www.apache.org/licenses/LICENSE-2.0
 *
 * Unless required by applicable law or agreed to in writing, software
 * distributed under the License is distributed on an "AS IS" BASIS,
 * WITHOUT WARRANTIES OR CONDITIONS OF ANY KIND, either express or implied.
 * See the License for the specific language governing permissions and
 * limitations under the License.
 */

package com.hedera.node.app.service.token.impl.test.handlers;

import static com.hedera.hapi.node.base.ResponseCodeEnum.CUSTOM_FEES_LIST_TOO_LONG;
import static com.hedera.hapi.node.base.ResponseCodeEnum.INVALID_TOKEN_ID;
import static com.hedera.hapi.node.base.ResponseCodeEnum.TOKEN_HAS_NO_FEE_SCHEDULE_KEY;
import static com.hedera.node.app.spi.fixtures.workflows.ExceptionConditions.responseCode;
import static org.assertj.core.api.Assertions.assertThat;
import static org.assertj.core.api.Assertions.assertThatThrownBy;
import static org.mockito.BDDMockito.given;
import static org.mockito.Mock.Strictness.LENIENT;

import com.hedera.hapi.node.base.Key;
import com.hedera.hapi.node.base.TokenID;
import com.hedera.hapi.node.state.token.Token;
import com.hedera.hapi.node.token.TokenFeeScheduleUpdateTransactionBody;
import com.hedera.hapi.node.transaction.TransactionBody;
import com.hedera.node.app.service.mono.utils.EntityNum;
import com.hedera.node.app.service.token.ReadableAccountStore;
import com.hedera.node.app.service.token.ReadableTokenRelationStore;
import com.hedera.node.app.service.token.impl.WritableTokenStore;
import com.hedera.node.app.service.token.impl.handlers.TokenFeeScheduleUpdateHandler;
import com.hedera.node.app.service.token.impl.validators.CustomFeesValidator;
import com.hedera.node.app.spi.fixtures.state.MapWritableKVState;
import com.hedera.node.app.spi.workflows.HandleContext;
import com.hedera.node.app.spi.workflows.HandleException;
import com.hedera.node.app.spi.workflows.PreCheckException;
import com.hedera.node.app.spi.workflows.PreHandleContext;
import com.hedera.node.config.testfixtures.HederaTestConfigBuilder;
import java.util.List;
import java.util.Set;
import org.junit.jupiter.api.BeforeEach;
import org.junit.jupiter.api.DisplayName;
import org.junit.jupiter.api.Test;
import org.junit.jupiter.api.extension.ExtendWith;
import org.mockito.Mock;
import org.mockito.junit.jupiter.MockitoExtension;

@ExtendWith(MockitoExtension.class)
class TokenFeeScheduleUpdateHandlerTest extends CryptoTokenHandlerTestBase {
    private TokenFeeScheduleUpdateHandler subject;
    private CustomFeesValidator validator;
    private TransactionBody txn;

    @Mock(strictness = LENIENT)
    private HandleContext context;

    @Mock
    private PreHandleContext preHandleContext;

    @BeforeEach
    void setup() {
        super.setUp();
        refreshStoresWithEntitiesInWritable();
        validator = new CustomFeesValidator();
        subject = new TokenFeeScheduleUpdateHandler(validator);
        givenTxn();
<<<<<<< HEAD
        given(context.configuration()).willReturn(tokenServiceConfig);
        given(tokenServiceConfig.getConfigData(TokenServiceConfig.class)).willReturn(config);
=======
        final var config = new HederaTestConfigBuilder()
                .withValue("tokens.maxCustomFeesAllowed", 1000)
                .getOrCreateConfig();
        given(context.configuration()).willReturn(config);
>>>>>>> 362f57cf
        given(context.readableStore(ReadableAccountStore.class)).willReturn(readableAccountStore);
        given(context.readableStore(ReadableTokenRelationStore.class)).willReturn(readableTokenRelStore);
        given(context.writableStore(WritableTokenStore.class)).willReturn(writableTokenStore);
    }

    @Test
    @DisplayName("fee schedule update works as expected for fungible token")
    void handleWorksAsExpectedForFungibleToken() {
        // before fee schedule update, validate no custom fees on the token
        final var originalToken = writableTokenStore.get(fungibleTokenId);
        assertThat(originalToken.customFees()).isEmpty();
        assertThat(writableTokenStore.modifiedTokens()).isEmpty();

        subject.handle(context);

        // validate after fee schedule update fixed and fractional custom fees are added to the token
        assertThat(writableTokenStore.modifiedTokens()).hasSize(1);
        assertThat(writableTokenStore.modifiedTokens()).hasSameElementsAs(Set.of(fungibleTokenNum));

        final var expectedToken = writableTokenStore.get(fungibleTokenId);
        assertThat(expectedToken.customFees()).hasSize(2);
        assertThat(expectedToken.customFees())
                .hasSameElementsAs(List.of(withFractionalFee(fractionalFee), withFixedFee(fixedFee)));
    }

    @Test
    @DisplayName("fee schedule update works as expected for non-fungible token")
    void handleWorksAsExpectedForNonFungibleToken() {
        final var tokenId =
                TokenID.newBuilder().tokenNum(nonFungibleTokenNum.longValue()).build();
        txn = TransactionBody.newBuilder()
                .tokenFeeScheduleUpdate(TokenFeeScheduleUpdateTransactionBody.newBuilder()
                        .tokenId(tokenId)
                        .customFees(List.of(withRoyaltyFee(royaltyFee)))
                        .build())
                .build();
        given(context.body()).willReturn(txn);

        // before fee schedule update, validate no custom fees on the token
        final var originalToken = writableTokenStore.get(tokenId);
        assertThat(originalToken.customFees()).isEmpty();
        assertThat(writableTokenStore.modifiedTokens()).isEmpty();

        subject.handle(context);

        // validate after fee schedule update royalty custom fees are added to the token
        assertThat(writableTokenStore.modifiedTokens()).hasSize(1);
        assertThat(writableTokenStore.modifiedTokens()).hasSameElementsAs(Set.of(nonFungibleTokenNum));

        final var expectedToken = writableTokenStore.get(nonFungibleTokenId);
        assertThat(expectedToken.customFees()).hasSize(1);
        assertThat(expectedToken.customFees()).hasSameElementsAs(List.of(withRoyaltyFee(royaltyFee)));
    }

    @Test
    @DisplayName("fee schedule update fails if token has no fee schedule key")
    void validatesTokenHasFeeScheduleKey() {
        final var tokenWithoutFeeScheduleKey =
                fungibleToken.copyBuilder().feeScheduleKey((Key) null).build();
        writableTokenState = MapWritableKVState.<EntityNum, Token>builder(TOKENS)
                .value(fungibleTokenNum, tokenWithoutFeeScheduleKey)
                .build();
        given(writableStates.<EntityNum, Token>get(TOKENS)).willReturn(writableTokenState);
        writableTokenStore = new WritableTokenStore(writableStates);
        given(context.writableStore(WritableTokenStore.class)).willReturn(writableTokenStore);

        assertThatThrownBy(() -> subject.handle(context))
                .isInstanceOf(HandleException.class)
                .has(responseCode(TOKEN_HAS_NO_FEE_SCHEDULE_KEY));
    }

    @Test
    @DisplayName("fee schedule update fails if token does not exist")
    void rejectsInvalidTokenId() {
        writableTokenState = emptyWritableTokenState();
        given(writableStates.<EntityNum, Token>get(TOKENS)).willReturn(writableTokenState);
        writableTokenStore = new WritableTokenStore(writableStates);
        given(context.writableStore(WritableTokenStore.class)).willReturn(writableTokenStore);

        assertThatThrownBy(() -> subject.handle(context))
                .isInstanceOf(HandleException.class)
                .has(responseCode(INVALID_TOKEN_ID));
    }

    @Test
    @DisplayName("fee schedule update fails if custom fees list is too long")
    void failsIfTooManyCustomFees() {
<<<<<<< HEAD
        given(tokenServiceConfig.getConfigData(TokenServiceConfig.class)).willReturn(new TokenServiceConfig(1));
=======
        final var config = new HederaTestConfigBuilder()
                .withValue("tokens.maxCustomFeesAllowed", 1)
                .getOrCreateConfig();
        given(context.configuration()).willReturn(config);
>>>>>>> 362f57cf
        assertThatThrownBy(() -> subject.handle(context))
                .isInstanceOf(HandleException.class)
                .has(responseCode(CUSTOM_FEES_LIST_TOO_LONG));
    }

    @Test
    @DisplayName("fee schedule update fails in pre-handle if transaction has no tokenId specified")
    void failsIfTxnHasNoTokenId() {
        txn = TransactionBody.newBuilder()
                .tokenFeeScheduleUpdate(TokenFeeScheduleUpdateTransactionBody.newBuilder()
                        .customFees(customFees)
                        .build())
                .build();
        given(preHandleContext.body()).willReturn(txn);
        assertThatThrownBy(() -> subject.preHandle(preHandleContext))
                .isInstanceOf(PreCheckException.class)
                .has(responseCode(INVALID_TOKEN_ID));
    }

    private void givenTxn() {
        txn = TransactionBody.newBuilder()
                .tokenFeeScheduleUpdate(TokenFeeScheduleUpdateTransactionBody.newBuilder()
                        .tokenId(TokenID.newBuilder()
                                .tokenNum(fungibleTokenNum.longValue())
                                .build())
                        .customFees(customFees)
                        .build())
                .build();
        given(context.body()).willReturn(txn);
    }
}<|MERGE_RESOLUTION|>--- conflicted
+++ resolved
@@ -70,15 +70,10 @@
         validator = new CustomFeesValidator();
         subject = new TokenFeeScheduleUpdateHandler(validator);
         givenTxn();
-<<<<<<< HEAD
-        given(context.configuration()).willReturn(tokenServiceConfig);
-        given(tokenServiceConfig.getConfigData(TokenServiceConfig.class)).willReturn(config);
-=======
         final var config = new HederaTestConfigBuilder()
                 .withValue("tokens.maxCustomFeesAllowed", 1000)
                 .getOrCreateConfig();
         given(context.configuration()).willReturn(config);
->>>>>>> 362f57cf
         given(context.readableStore(ReadableAccountStore.class)).willReturn(readableAccountStore);
         given(context.readableStore(ReadableTokenRelationStore.class)).willReturn(readableTokenRelStore);
         given(context.writableStore(WritableTokenStore.class)).willReturn(writableTokenStore);
@@ -166,14 +161,10 @@
     @Test
     @DisplayName("fee schedule update fails if custom fees list is too long")
     void failsIfTooManyCustomFees() {
-<<<<<<< HEAD
-        given(tokenServiceConfig.getConfigData(TokenServiceConfig.class)).willReturn(new TokenServiceConfig(1));
-=======
         final var config = new HederaTestConfigBuilder()
                 .withValue("tokens.maxCustomFeesAllowed", 1)
                 .getOrCreateConfig();
         given(context.configuration()).willReturn(config);
->>>>>>> 362f57cf
         assertThatThrownBy(() -> subject.handle(context))
                 .isInstanceOf(HandleException.class)
                 .has(responseCode(CUSTOM_FEES_LIST_TOO_LONG));
