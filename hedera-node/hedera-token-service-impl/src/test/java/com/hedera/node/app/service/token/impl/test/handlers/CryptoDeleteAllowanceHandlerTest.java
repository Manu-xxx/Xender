/*
 * Copyright (C) 2023 Hedera Hashgraph, LLC
 *
 * Licensed under the Apache License, Version 2.0 (the "License");
 * you may not use this file except in compliance with the License.
 * You may obtain a copy of the License at
 *
 *      http://www.apache.org/licenses/LICENSE-2.0
 *
 * Unless required by applicable law or agreed to in writing, software
 * distributed under the License is distributed on an "AS IS" BASIS,
 * WITHOUT WARRANTIES OR CONDITIONS OF ANY KIND, either express or implied.
 * See the License for the specific language governing permissions and
 * limitations under the License.
 */

package com.hedera.node.app.service.token.impl.test.handlers;

import static com.hedera.hapi.node.base.ResponseCodeEnum.INVALID_ALLOWANCE_OWNER_ID;
import static com.hedera.hapi.node.base.ResponseCodeEnum.INVALID_PAYER_ACCOUNT_ID;
import static com.hedera.hapi.node.base.ResponseCodeEnum.OK;
import static com.hedera.node.app.service.mono.Utils.asHederaKey;
import static com.hedera.test.utils.KeyUtils.A_COMPLEX_KEY;
import static org.junit.jupiter.api.Assertions.assertEquals;
import static org.junit.jupiter.api.Assertions.assertIterableEquals;
import static org.junit.jupiter.api.Assertions.assertNull;
import static org.junit.jupiter.api.Assertions.assertThrows;
import static org.mockito.BDDMockito.given;

import com.hedera.hapi.node.base.AccountID;
import com.hedera.hapi.node.token.CryptoDeleteAllowanceTransactionBody;
import com.hedera.hapi.node.token.NftRemoveAllowance;
import com.hedera.hapi.node.base.TokenID;
import com.hedera.hapi.node.transaction.TransactionBody;
import com.hedera.hapi.node.base.TransactionID;
import com.hedera.node.app.service.mono.legacy.core.jproto.JKey;
import com.hedera.node.app.service.mono.state.merkle.MerkleAccount;
import com.hedera.node.app.service.mono.state.virtual.EntityNumVirtualKey;
import com.hedera.node.app.service.token.impl.handlers.CryptoDeleteAllowanceHandler;
import com.hedera.node.app.spi.key.HederaKey;
import com.hedera.node.app.spi.workflows.PreHandleContext;
import java.util.List;
import org.junit.jupiter.api.Test;
import org.mockito.Mock;

class CryptoDeleteAllowanceHandlerTest extends CryptoHandlerTestBase {
    private final TokenID nft = TokenID.newBuilder().tokenNum(56789).build();
    private final AccountID owner = AccountID.newBuilder().accountNum(123456).build();
    private final HederaKey ownerKey = asHederaKey(A_COMPLEX_KEY).get();

    @Mock
    private MerkleAccount ownerAccount;

    private CryptoDeleteAllowanceHandler subject = new CryptoDeleteAllowanceHandler();

    @Test
    void cryptoDeleteAllowanceVanilla() {
<<<<<<< HEAD
        given(accounts.get(owner.accountNum().get())).willReturn(ownerAccount);
=======
        given(accounts.get(EntityNumVirtualKey.fromLong(owner.getAccountNum()))).willReturn(ownerAccount);
>>>>>>> 882a7be6
        given(ownerAccount.getAccountKey()).willReturn((JKey) ownerKey);

        final var txn = cryptoDeleteAllowanceTransaction(payer);
        final var context = new PreHandleContext(store, txn, payer);
        subject.preHandle(context);
        basicMetaAssertions(context, 1, false, OK);
        assertEquals(payerKey, context.getPayerKey());
        assertIterableEquals(List.of(ownerKey), context.getRequiredNonPayerKeys());
    }

    @Test
    void cryptoDeleteAllowanceDoesntAddIfOwnerSameAsPayer() {
<<<<<<< HEAD
        given(accounts.get(owner.accountNum().get())).willReturn(ownerAccount);
=======
        given(accounts.get(EntityNumVirtualKey.fromLong(owner.getAccountNum()))).willReturn(ownerAccount);
>>>>>>> 882a7be6
        given(ownerAccount.getAccountKey()).willReturn((JKey) ownerKey);

        final var txn = cryptoDeleteAllowanceTransaction(owner);
        final var context = new PreHandleContext(store, txn, owner);
        subject.preHandle(context);
        basicMetaAssertions(context, 0, false, OK);
        assertEquals(ownerKey, context.getPayerKey());
        assertIterableEquals(List.of(), context.getRequiredNonPayerKeys());
    }

    @Test
    void cryptoDeleteAllowanceFailsIfPayerOrOwnerNotExist() {
        var txn = cryptoDeleteAllowanceTransaction(owner);
<<<<<<< HEAD
        given(accounts.get(owner.accountNum().get())).willReturn(null);
=======
        given(accounts.get(EntityNumVirtualKey.fromLong(owner.getAccountNum()))).willReturn(null);
>>>>>>> 882a7be6

        final var context1 = new PreHandleContext(store, txn, owner);
        subject.preHandle(context1);
        basicMetaAssertions(context1, 0, true, INVALID_PAYER_ACCOUNT_ID);
        assertNull(context1.getPayerKey());
        assertIterableEquals(List.of(), context1.getRequiredNonPayerKeys());

        txn = cryptoDeleteAllowanceTransaction(payer);
        final var context2 = new PreHandleContext(store, txn, payer);
        subject.preHandle(context2);
        basicMetaAssertions(context2, 0, true, INVALID_ALLOWANCE_OWNER_ID);
        assertEquals(payerKey, context2.getPayerKey());
        assertIterableEquals(List.of(), context2.getRequiredNonPayerKeys());
    }

    @Test
    void handleNotImplemented() {
        assertThrows(UnsupportedOperationException.class, () -> subject.handle(metaToHandle));
    }

    private TransactionBody cryptoDeleteAllowanceTransaction(final AccountID id) {
        final var transactionID =
                TransactionID.newBuilder().accountID(id).transactionValidStart(consensusTimestamp);
        final var allowanceTxnBody = CryptoDeleteAllowanceTransactionBody.newBuilder()
                .nftAllowances(NftRemoveAllowance.newBuilder()
                        .owner(owner)
                        .tokenId(nft)
                        .serialNumbers(List.of(1L, 2L, 3L))
                        .build())
                .build();
        return TransactionBody.newBuilder()
                .transactionID(transactionID)
                .cryptoDeleteAllowance(allowanceTxnBody)
                .build();
    }
}<|MERGE_RESOLUTION|>--- conflicted
+++ resolved
@@ -55,11 +55,7 @@
 
     @Test
     void cryptoDeleteAllowanceVanilla() {
-<<<<<<< HEAD
-        given(accounts.get(owner.accountNum().get())).willReturn(ownerAccount);
-=======
-        given(accounts.get(EntityNumVirtualKey.fromLong(owner.getAccountNum()))).willReturn(ownerAccount);
->>>>>>> 882a7be6
+        given(accounts.get(EntityNumVirtualKey.fromLong(owner.accountNum().get()))).willReturn(ownerAccount);
         given(ownerAccount.getAccountKey()).willReturn((JKey) ownerKey);
 
         final var txn = cryptoDeleteAllowanceTransaction(payer);
@@ -72,11 +68,7 @@
 
     @Test
     void cryptoDeleteAllowanceDoesntAddIfOwnerSameAsPayer() {
-<<<<<<< HEAD
-        given(accounts.get(owner.accountNum().get())).willReturn(ownerAccount);
-=======
-        given(accounts.get(EntityNumVirtualKey.fromLong(owner.getAccountNum()))).willReturn(ownerAccount);
->>>>>>> 882a7be6
+        given(accounts.get(EntityNumVirtualKey.fromLong(owner.accountNum().get()))).willReturn(ownerAccount);
         given(ownerAccount.getAccountKey()).willReturn((JKey) ownerKey);
 
         final var txn = cryptoDeleteAllowanceTransaction(owner);
@@ -90,11 +82,7 @@
     @Test
     void cryptoDeleteAllowanceFailsIfPayerOrOwnerNotExist() {
         var txn = cryptoDeleteAllowanceTransaction(owner);
-<<<<<<< HEAD
-        given(accounts.get(owner.accountNum().get())).willReturn(null);
-=======
-        given(accounts.get(EntityNumVirtualKey.fromLong(owner.getAccountNum()))).willReturn(null);
->>>>>>> 882a7be6
+        given(accounts.get(EntityNumVirtualKey.fromLong(owner.accountNum().get()))).willReturn(null);
 
         final var context1 = new PreHandleContext(store, txn, owner);
         subject.preHandle(context1);
