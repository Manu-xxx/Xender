/*
 * Copyright (C) 2023 Hedera Hashgraph, LLC
 *
 * Licensed under the Apache License, Version 2.0 (the "License");
 * you may not use this file except in compliance with the License.
 * You may obtain a copy of the License at
 *
 *      http://www.apache.org/licenses/LICENSE-2.0
 *
 * Unless required by applicable law or agreed to in writing, software
 * distributed under the License is distributed on an "AS IS" BASIS,
 * WITHOUT WARRANTIES OR CONDITIONS OF ANY KIND, either express or implied.
 * See the License for the specific language governing permissions and
 * limitations under the License.
 */

package com.hedera.node.app.service.token.impl.test.handlers;

import static com.hedera.hapi.node.base.ResponseCodeEnum.ACCOUNT_DELETED;
import static com.hedera.hapi.node.base.ResponseCodeEnum.ACCOUNT_EXPIRED_AND_PENDING_REMOVAL;
import static com.hedera.hapi.node.base.ResponseCodeEnum.ACCOUNT_ID_DOES_NOT_EXIST;
import static com.hedera.hapi.node.base.ResponseCodeEnum.ACCOUNT_IS_TREASURY;
import static com.hedera.hapi.node.base.ResponseCodeEnum.INVALID_ACCOUNT_ID;
import static com.hedera.hapi.node.base.ResponseCodeEnum.INVALID_PAYER_ACCOUNT_ID;
import static com.hedera.hapi.node.base.ResponseCodeEnum.INVALID_TRANSFER_ACCOUNT_ID;
import static com.hedera.hapi.node.base.ResponseCodeEnum.TRANSACTION_REQUIRES_ZERO_TOKEN_BALANCES;
import static com.hedera.hapi.node.base.ResponseCodeEnum.TRANSFER_ACCOUNT_SAME_AS_DELETE_ACCOUNT;
import static com.hedera.node.app.spi.fixtures.Assertions.assertThrowsPreCheck;
import static com.hedera.node.app.spi.fixtures.workflows.ExceptionConditions.responseCode;
import static org.assertj.core.api.Assertions.assertThatNoException;
import static org.assertj.core.api.Assertions.assertThatThrownBy;
import static org.assertj.core.api.AssertionsForClassTypes.assertThat;
import static org.junit.jupiter.api.Assertions.assertEquals;
import static org.junit.jupiter.api.Assertions.assertIterableEquals;
<<<<<<< HEAD
import static org.mockito.ArgumentMatchers.any;
import static org.mockito.ArgumentMatchers.anyBoolean;
=======
import static org.mockito.ArgumentMatchers.anyBoolean;
import static org.mockito.ArgumentMatchers.anyLong;
>>>>>>> b0ba9b8c
import static org.mockito.ArgumentMatchers.eq;
import static org.mockito.BDDMockito.given;

import com.hedera.hapi.node.base.AccountID;
import com.hedera.hapi.node.base.TransactionID;
import com.hedera.hapi.node.state.token.Account;
import com.hedera.hapi.node.token.CryptoDeleteTransactionBody;
import com.hedera.hapi.node.transaction.TransactionBody;
import com.hedera.node.app.service.mono.state.virtual.EntityNumVirtualKey;
import com.hedera.node.app.service.token.impl.ReadableAccountStoreImpl;
import com.hedera.node.app.service.token.impl.WritableAccountStore;
import com.hedera.node.app.service.token.impl.handlers.CryptoDeleteHandler;
import com.hedera.node.app.spi.fixtures.workflows.FakePreHandleContext;
import com.hedera.node.app.spi.meta.HandleContext;
<<<<<<< HEAD
import com.hedera.node.app.spi.validation.ExpiryValidator;
import com.hedera.node.app.spi.workflows.HandleException;
import com.hedera.node.app.spi.workflows.PreCheckException;
import com.hedera.node.config.data.AutoRenewConfig;
=======
import com.hedera.node.app.spi.validation.EntityType;
import com.hedera.node.app.spi.validation.ExpiryValidator;
import com.hedera.node.app.spi.workflows.HandleException;
import com.hedera.node.app.spi.workflows.PreCheckException;
import com.hedera.node.config.testfixtures.HederaTestConfigBuilder;
>>>>>>> b0ba9b8c
import com.swirlds.config.api.Configuration;
import java.util.List;
import org.junit.jupiter.api.BeforeEach;
import org.junit.jupiter.api.Test;
import org.junit.jupiter.api.extension.ExtendWith;
import org.mockito.Mock;
import org.mockito.junit.jupiter.MockitoExtension;

@ExtendWith(MockitoExtension.class)
class CryptoDeleteHandlerTest extends CryptoHandlerTestBase {
    @Mock
    private HandleContext handleContext;

    @Mock
<<<<<<< HEAD
    private Configuration configuration;

    @Mock
    private ExpiryValidator expiryValidator;

=======
    private ExpiryValidator expiryValidator;

    private Configuration configuration;

>>>>>>> b0ba9b8c
    private CryptoDeleteHandler subject = new CryptoDeleteHandler();

    @BeforeEach
    public void setUp() {
        super.setUp();
        configuration = new HederaTestConfigBuilder().getOrCreateConfig();
        readableAccounts = emptyReadableAccountStateBuilder()
                .value(EntityNumVirtualKey.fromLong(accountNum), account)
                .value(EntityNumVirtualKey.fromLong(deleteAccountNum), deleteAccount)
                .value(EntityNumVirtualKey.fromLong(transferAccountNum), transferAccount)
                .build();
        given(readableStates.<EntityNumVirtualKey, Account>get(ACCOUNTS)).willReturn(readableAccounts);
        readableStore = new ReadableAccountStoreImpl(readableStates);
    }

    @Test
    void preHandlesCryptoDeleteIfNoReceiverSigRequired() throws PreCheckException {
        final var txn = deleteAccountTransaction(deleteAccountId, transferAccountId);

        final var context = new FakePreHandleContext(readableStore, txn);
        subject.preHandle(context);

        assertEquals(txn, context.body());
        assertEquals(key, context.payerKey());
        basicMetaAssertions(context, 0);
    }

    @Test
    void preHandlesCryptoDeleteIfReceiverSigRequiredVanilla() throws PreCheckException {
        final var txn = deleteAccountTransaction(deleteAccountId, transferAccountId);

        final var context = new FakePreHandleContext(readableStore, txn);
        subject.preHandle(context);

        assertEquals(txn, context.body());
        basicMetaAssertions(context, 0);
        assertEquals(key, context.payerKey());
    }

    @Test
    void doesntAddBothKeysAccountsSameAsPayerForCryptoDelete() throws PreCheckException {
        final var txn = deleteAccountTransaction(deleteAccountId, transferAccountId);

        readableAccounts = emptyReadableAccountStateBuilder()
                .value(EntityNumVirtualKey.fromLong(accountNum), account)
                .value(
                        EntityNumVirtualKey.fromLong(deleteAccountNum),
                        deleteAccount.copyBuilder().key(key).build())
                .value(EntityNumVirtualKey.fromLong(transferAccountNum), transferAccount)
                .build();
        given(readableStates.<EntityNumVirtualKey, Account>get(ACCOUNTS)).willReturn(readableAccounts);
        readableStore = new ReadableAccountStoreImpl(readableStates);

        final var context = new FakePreHandleContext(readableStore, txn);
        subject.preHandle(context);

        assertEquals(txn, context.body());
        basicMetaAssertions(context, 0);
        assertEquals(key, context.payerKey());
        assertIterableEquals(List.of(), context.requiredNonPayerKeys());
    }

    @Test
    void doesntAddTransferKeyIfAccountSameAsPayerForCryptoDelete() throws PreCheckException {
        final var txn = deleteAccountTransaction(deleteAccountId, id);

        readableAccounts = emptyReadableAccountStateBuilder()
                .value(EntityNumVirtualKey.fromLong(accountNum), account)
                .value(EntityNumVirtualKey.fromLong(deleteAccountNum), deleteAccount)
                .value(EntityNumVirtualKey.fromLong(transferAccountNum), transferAccount)
                .build();
        given(readableStates.<EntityNumVirtualKey, Account>get(ACCOUNTS)).willReturn(readableAccounts);
        readableStore = new ReadableAccountStoreImpl(readableStates);

        final var context = new FakePreHandleContext(readableStore, txn);
        subject.preHandle(context);

        assertEquals(txn, context.body());
        assertEquals(key, context.payerKey());
        basicMetaAssertions(context, 0);
        assertEquals(0, context.requiredNonPayerKeys().size());
    }

    @Test
    void doesntAddDeleteKeyIfAccountSameAsPayerForCryptoDelete() throws PreCheckException {
        final var txn = deleteAccountTransaction(id, transferAccountId);

        final var context = new FakePreHandleContext(readableStore, txn);
        subject.preHandle(context);

        assertEquals(txn, context.body());
        basicMetaAssertions(context, 0);
        assertEquals(key, context.payerKey());
    }

    @Test
    void failsWithResponseCodeIfAnyAccountMissingForCryptoDelete() throws PreCheckException {
        /* ------ payerAccount missing, so deleteAccount and transferAccount will not be added  ------ */
        final var txn = deleteAccountTransaction(deleteAccountId, transferAccountId);
        readableAccounts = emptyReadableAccountStateBuilder().build();
        given(readableStates.<EntityNumVirtualKey, Account>get(ACCOUNTS)).willReturn(readableAccounts);
        readableStore = new ReadableAccountStoreImpl(readableStates);

        assertThrowsPreCheck(() -> new FakePreHandleContext(readableStore, txn), INVALID_PAYER_ACCOUNT_ID);

        /* ------ deleteAccount missing, so transferAccount will not be added ------ */
        readableAccounts = emptyReadableAccountStateBuilder()
                .value(EntityNumVirtualKey.fromLong(accountNum), account)
                .value(EntityNumVirtualKey.fromLong(transferAccountNum), transferAccount)
                .build();
        given(readableStates.<EntityNumVirtualKey, Account>get(ACCOUNTS)).willReturn(readableAccounts);
        readableStore = new ReadableAccountStoreImpl(readableStates);

        final var context2 = new FakePreHandleContext(readableStore, txn);
        assertThrowsPreCheck(() -> subject.preHandle(context2), INVALID_ACCOUNT_ID);

        /* ------ transferAccount missing ------ */
        readableAccounts = emptyReadableAccountStateBuilder()
                .value(EntityNumVirtualKey.fromLong(accountNum), account)
                .value(EntityNumVirtualKey.fromLong(deleteAccountNum), deleteAccount)
                .build();
        given(readableStates.<EntityNumVirtualKey, Account>get(ACCOUNTS)).willReturn(readableAccounts);
        readableStore = new ReadableAccountStoreImpl(readableStates);

        final var context3 = new FakePreHandleContext(readableStore, txn);
        assertThrowsPreCheck(() -> subject.preHandle(context3), INVALID_TRANSFER_ACCOUNT_ID);
    }

    @Test
    void doesntExecuteIfAccountIdIsDefaultInstance() throws PreCheckException {
        final var txn = deleteAccountTransaction(deleteAccountId, AccountID.DEFAULT);

        final var context = new FakePreHandleContext(readableStore, txn);
        subject.preHandle(context);

        assertEquals(txn, context.body());
        basicMetaAssertions(context, 0);
        assertEquals(key, context.payerKey());
        assertIterableEquals(List.of(), context.requiredNonPayerKeys());
    }

    @Test
    void pureChecksFailWhenTargetSameAsBeneficiary() throws PreCheckException {
        final var txn = deleteAccountTransaction(deleteAccountId, deleteAccountId);

        final var context = new FakePreHandleContext(readableStore, txn);

        assertThatThrownBy(() -> subject.preHandle(context))
                .isInstanceOf(PreCheckException.class)
                .has(responseCode(TRANSFER_ACCOUNT_SAME_AS_DELETE_ACCOUNT));
    }

    @Test
    void pureChecksPassForValidTxn() {
        final var txn = deleteAccountTransaction(deleteAccountId, transferAccountId);

        assertThatNoException().isThrownBy(() -> subject.pureChecks(txn));
    }

    @Test
    void handleFailsIfDeleteAccountAccountMissing() {
        writableAccounts = emptyWritableAccountStateBuilder()
                .value(EntityNumVirtualKey.fromLong(accountNum), account)
                .value(EntityNumVirtualKey.fromLong(transferAccountNum), transferAccount)
                .build();
        given(writableStates.<EntityNumVirtualKey, Account>get(ACCOUNTS)).willReturn(writableAccounts);
        writableStore = new WritableAccountStore(writableStates);

        final var txn = deleteAccountTransaction(deleteAccountId, transferAccountId);
        given(writableStore.get(deleteAccountId)).willReturn(null);
<<<<<<< HEAD
        given(handleContext.getConfiguration()).willReturn(configuration);
        given(configuration.getConfigData(AutoRenewConfig.class)).willReturn(config);
=======
>>>>>>> b0ba9b8c

        assertThatThrownBy(() -> subject.handle(handleContext, txn, writableStore))
                .isInstanceOf(HandleException.class)
                .has(responseCode(INVALID_ACCOUNT_ID));
    }

    @Test
    void handleFailsIfTransferAccountAccountMissing() {
        writableAccounts = emptyWritableAccountStateBuilder()
                .value(EntityNumVirtualKey.fromLong(accountNum), account)
                .value(EntityNumVirtualKey.fromLong(deleteAccountNum), deleteAccount)
                .build();
        given(writableStates.<EntityNumVirtualKey, Account>get(ACCOUNTS)).willReturn(writableAccounts);
        writableStore = new WritableAccountStore(writableStates);

        final var txn = deleteAccountTransaction(deleteAccountId, transferAccountId);
        given(writableStore.get(deleteAccountId)).willReturn(null);
<<<<<<< HEAD
        given(handleContext.getConfiguration()).willReturn(configuration);
        given(configuration.getConfigData(AutoRenewConfig.class)).willReturn(config);
=======
>>>>>>> b0ba9b8c

        assertThatThrownBy(() -> subject.handle(handleContext, txn, writableStore))
                .isInstanceOf(HandleException.class)
                .has(responseCode(INVALID_TRANSFER_ACCOUNT_ID));
    }

    @Test
    void failsIfAccountIsAlreadyDeleted() {
        writableAccounts = emptyWritableAccountStateBuilder()
                .value(EntityNumVirtualKey.fromLong(accountNum), account)
                .value(
                        EntityNumVirtualKey.fromLong(deleteAccountNum),
                        deleteAccount.copyBuilder().deleted(true).build())
                .value(EntityNumVirtualKey.fromLong(transferAccountNum), transferAccount)
                .build();
        given(writableStates.<EntityNumVirtualKey, Account>get(ACCOUNTS)).willReturn(writableAccounts);
        writableStore = new WritableAccountStore(writableStates);

        final var txn = deleteAccountTransaction(deleteAccountId, transferAccountId);
        given(writableStore.get(deleteAccountId)).willReturn(null);
<<<<<<< HEAD
        given(handleContext.getConfiguration()).willReturn(configuration);
        given(configuration.getConfigData(AutoRenewConfig.class)).willReturn(config);
        given(handleContext.expiryValidator()).willReturn(expiryValidator);
        given(expiryValidator.isDetached(any(), anyBoolean(), anyBoolean(), anyBoolean()))
=======
        given(handleContext.expiryValidator()).willReturn(expiryValidator);
        given(expiryValidator.isDetached(eq(EntityType.ACCOUNT), anyBoolean(), anyLong()))
>>>>>>> b0ba9b8c
                .willReturn(false);

        assertThatThrownBy(() -> subject.handle(handleContext, txn, writableStore))
                .isInstanceOf(HandleException.class)
                .has(responseCode(ACCOUNT_DELETED));
    }

    @Test
    void happyPathWorks() {
        writableAccounts = emptyWritableAccountStateBuilder()
                .value(EntityNumVirtualKey.fromLong(accountNum), account)
                .value(EntityNumVirtualKey.fromLong(deleteAccountNum), deleteAccount)
                .value(EntityNumVirtualKey.fromLong(transferAccountNum), transferAccount)
                .build();
        given(writableStates.<EntityNumVirtualKey, Account>get(ACCOUNTS)).willReturn(writableAccounts);
        writableStore = new WritableAccountStore(writableStates);

        final var txn = deleteAccountTransaction(deleteAccountId, transferAccountId);
<<<<<<< HEAD
        given(handleContext.getConfiguration()).willReturn(configuration);
        given(configuration.getConfigData(AutoRenewConfig.class)).willReturn(config);
        given(handleContext.expiryValidator()).willReturn(expiryValidator);
        given(expiryValidator.isDetached(any(), anyBoolean(), anyBoolean(), anyBoolean()))
=======

        given(handleContext.expiryValidator()).willReturn(expiryValidator);
        given(expiryValidator.isDetached(eq(EntityType.ACCOUNT), anyBoolean(), anyLong()))
>>>>>>> b0ba9b8c
                .willReturn(false);

        subject.handle(handleContext, txn, writableStore);

<<<<<<< HEAD
        // When an account is deleted, marks the value of the accountId as null in state modifications
        assertThat(writableStore.get(deleteAccountId)).isEmpty();
=======
        // When an account is deleted, marks the value of the account deleted flag to true
        assertThat(writableStore.get(deleteAccountId).get().deleted()).isTrue();
>>>>>>> b0ba9b8c
    }

    @Test
    void failsIfDeleteAccountIsDetached() {
        writableAccounts = emptyWritableAccountStateBuilder()
                .value(EntityNumVirtualKey.fromLong(accountNum), account)
                .value(EntityNumVirtualKey.fromLong(deleteAccountNum), deleteAccount)
                .value(EntityNumVirtualKey.fromLong(transferAccountNum), transferAccount)
                .build();
        given(writableStates.<EntityNumVirtualKey, Account>get(ACCOUNTS)).willReturn(writableAccounts);
        writableStore = new WritableAccountStore(writableStates);

        final var txn = deleteAccountTransaction(deleteAccountId, transferAccountId);
        given(writableStore.get(deleteAccountId)).willReturn(null);
<<<<<<< HEAD
        given(handleContext.getConfiguration()).willReturn(configuration);
        given(configuration.getConfigData(AutoRenewConfig.class)).willReturn(config);
        given(handleContext.expiryValidator()).willReturn(expiryValidator);
        given(expiryValidator.isDetached(eq(deleteAccount), anyBoolean(), anyBoolean(), anyBoolean()))
=======

        given(handleContext.expiryValidator()).willReturn(expiryValidator);
        given(expiryValidator.isDetached(eq(EntityType.ACCOUNT), anyBoolean(), anyLong()))
>>>>>>> b0ba9b8c
                .willReturn(true);

        assertThatThrownBy(() -> subject.handle(handleContext, txn, writableStore))
                .isInstanceOf(HandleException.class)
                .has(responseCode(ACCOUNT_EXPIRED_AND_PENDING_REMOVAL));
    }

    @Test
    void failsIfTransferAccountIsDetached() {
        writableAccounts = emptyWritableAccountStateBuilder()
                .value(EntityNumVirtualKey.fromLong(accountNum), account)
                .value(EntityNumVirtualKey.fromLong(deleteAccountNum), deleteAccount)
                .value(EntityNumVirtualKey.fromLong(transferAccountNum), transferAccount)
                .build();
        given(writableStates.<EntityNumVirtualKey, Account>get(ACCOUNTS)).willReturn(writableAccounts);
        writableStore = new WritableAccountStore(writableStates);

        final var txn = deleteAccountTransaction(deleteAccountId, transferAccountId);
        given(writableStore.get(deleteAccountId)).willReturn(null);
<<<<<<< HEAD
        given(handleContext.getConfiguration()).willReturn(configuration);
        given(configuration.getConfigData(AutoRenewConfig.class)).willReturn(config);
        given(handleContext.expiryValidator()).willReturn(expiryValidator);
        given(expiryValidator.isDetached(eq(deleteAccount), anyBoolean(), anyBoolean(), anyBoolean()))
                .willReturn(false);
        given(expiryValidator.isDetached(eq(transferAccount), anyBoolean(), anyBoolean(), anyBoolean()))
=======

        given(handleContext.expiryValidator()).willReturn(expiryValidator);
        given(expiryValidator.isDetached(eq(EntityType.ACCOUNT), anyBoolean(), anyLong()))
>>>>>>> b0ba9b8c
                .willReturn(true);

        assertThatThrownBy(() -> subject.handle(handleContext, txn, writableStore))
                .isInstanceOf(HandleException.class)
                .has(responseCode(ACCOUNT_EXPIRED_AND_PENDING_REMOVAL));
    }

    @Test
    void failsIfDeleteAccountIsTreasury() {
        writableAccounts = emptyWritableAccountStateBuilder()
                .value(EntityNumVirtualKey.fromLong(accountNum), account)
                .value(
                        EntityNumVirtualKey.fromLong(deleteAccountNum),
                        deleteAccount.copyBuilder().numberTreasuryTitles(2).build())
                .value(EntityNumVirtualKey.fromLong(transferAccountNum), transferAccount)
                .build();
        given(writableStates.<EntityNumVirtualKey, Account>get(ACCOUNTS)).willReturn(writableAccounts);
        writableStore = new WritableAccountStore(writableStates);

        final var txn = deleteAccountTransaction(deleteAccountId, transferAccountId);

<<<<<<< HEAD
        given(handleContext.getConfiguration()).willReturn(configuration);
        given(configuration.getConfigData(AutoRenewConfig.class)).willReturn(config);
=======
>>>>>>> b0ba9b8c
        given(handleContext.expiryValidator()).willReturn(expiryValidator);

        assertThatThrownBy(() -> subject.handle(handleContext, txn, writableStore))
                .isInstanceOf(HandleException.class)
                .has(responseCode(ACCOUNT_IS_TREASURY));
    }

    @Test
    void failsIfTargetHasNonZeroBalances() {
        writableAccounts = emptyWritableAccountStateBuilder()
                .value(EntityNumVirtualKey.fromLong(accountNum), account)
                .value(
                        EntityNumVirtualKey.fromLong(deleteAccountNum),
                        deleteAccount.copyBuilder().numberPositiveBalances(2).build())
                .value(EntityNumVirtualKey.fromLong(transferAccountNum), transferAccount)
                .build();
        given(writableStates.<EntityNumVirtualKey, Account>get(ACCOUNTS)).willReturn(writableAccounts);
        writableStore = new WritableAccountStore(writableStates);

        final var txn = deleteAccountTransaction(deleteAccountId, transferAccountId);

<<<<<<< HEAD
        given(handleContext.getConfiguration()).willReturn(configuration);
        given(configuration.getConfigData(AutoRenewConfig.class)).willReturn(config);
=======
>>>>>>> b0ba9b8c
        given(handleContext.expiryValidator()).willReturn(expiryValidator);

        assertThatThrownBy(() -> subject.handle(handleContext, txn, writableStore))
                .isInstanceOf(HandleException.class)
                .has(responseCode(TRANSACTION_REQUIRES_ZERO_TOKEN_BALANCES));
    }

    @Test
    void failsIfEitherDeleteOrTransferAccountDoesntExist() throws PreCheckException {
        var txn = deleteAccountTransaction(null, transferAccountId);
        final var context = new FakePreHandleContext(readableStore, txn);
        assertThatThrownBy(() -> subject.preHandle(context))
                .isInstanceOf(PreCheckException.class)
                .has(responseCode(ACCOUNT_ID_DOES_NOT_EXIST));

        txn = deleteAccountTransaction(deleteAccountId, null);
        final var context1 = new FakePreHandleContext(readableStore, txn);
        assertThatThrownBy(() -> subject.preHandle(context1))
                .isInstanceOf(PreCheckException.class)
                .has(responseCode(ACCOUNT_ID_DOES_NOT_EXIST));

        txn = deleteAccountTransaction(null, null);
        final var context2 = new FakePreHandleContext(readableStore, txn);
        assertThatThrownBy(() -> subject.preHandle(context2))
                .isInstanceOf(PreCheckException.class)
                .has(responseCode(ACCOUNT_ID_DOES_NOT_EXIST));
    }

    private TransactionBody deleteAccountTransaction(
            final AccountID deleteAccountId, final AccountID transferAccountId) {
        final var transactionID = TransactionID.newBuilder().accountID(id).transactionValidStart(consensusTimestamp);
        final var deleteTxBody = CryptoDeleteTransactionBody.newBuilder()
                .deleteAccountID(deleteAccountId)
                .transferAccountID(transferAccountId);

        return TransactionBody.newBuilder()
                .transactionID(transactionID)
                .cryptoDelete(deleteTxBody)
                .build();
    }
}<|MERGE_RESOLUTION|>--- conflicted
+++ resolved
@@ -32,13 +32,8 @@
 import static org.assertj.core.api.AssertionsForClassTypes.assertThat;
 import static org.junit.jupiter.api.Assertions.assertEquals;
 import static org.junit.jupiter.api.Assertions.assertIterableEquals;
-<<<<<<< HEAD
-import static org.mockito.ArgumentMatchers.any;
-import static org.mockito.ArgumentMatchers.anyBoolean;
-=======
 import static org.mockito.ArgumentMatchers.anyBoolean;
 import static org.mockito.ArgumentMatchers.anyLong;
->>>>>>> b0ba9b8c
 import static org.mockito.ArgumentMatchers.eq;
 import static org.mockito.BDDMockito.given;
 
@@ -53,18 +48,11 @@
 import com.hedera.node.app.service.token.impl.handlers.CryptoDeleteHandler;
 import com.hedera.node.app.spi.fixtures.workflows.FakePreHandleContext;
 import com.hedera.node.app.spi.meta.HandleContext;
-<<<<<<< HEAD
-import com.hedera.node.app.spi.validation.ExpiryValidator;
-import com.hedera.node.app.spi.workflows.HandleException;
-import com.hedera.node.app.spi.workflows.PreCheckException;
-import com.hedera.node.config.data.AutoRenewConfig;
-=======
 import com.hedera.node.app.spi.validation.EntityType;
 import com.hedera.node.app.spi.validation.ExpiryValidator;
 import com.hedera.node.app.spi.workflows.HandleException;
 import com.hedera.node.app.spi.workflows.PreCheckException;
 import com.hedera.node.config.testfixtures.HederaTestConfigBuilder;
->>>>>>> b0ba9b8c
 import com.swirlds.config.api.Configuration;
 import java.util.List;
 import org.junit.jupiter.api.BeforeEach;
@@ -79,18 +67,10 @@
     private HandleContext handleContext;
 
     @Mock
-<<<<<<< HEAD
+    private ExpiryValidator expiryValidator;
+
     private Configuration configuration;
 
-    @Mock
-    private ExpiryValidator expiryValidator;
-
-=======
-    private ExpiryValidator expiryValidator;
-
-    private Configuration configuration;
-
->>>>>>> b0ba9b8c
     private CryptoDeleteHandler subject = new CryptoDeleteHandler();
 
     @BeforeEach
@@ -261,11 +241,6 @@
 
         final var txn = deleteAccountTransaction(deleteAccountId, transferAccountId);
         given(writableStore.get(deleteAccountId)).willReturn(null);
-<<<<<<< HEAD
-        given(handleContext.getConfiguration()).willReturn(configuration);
-        given(configuration.getConfigData(AutoRenewConfig.class)).willReturn(config);
-=======
->>>>>>> b0ba9b8c
 
         assertThatThrownBy(() -> subject.handle(handleContext, txn, writableStore))
                 .isInstanceOf(HandleException.class)
@@ -283,11 +258,6 @@
 
         final var txn = deleteAccountTransaction(deleteAccountId, transferAccountId);
         given(writableStore.get(deleteAccountId)).willReturn(null);
-<<<<<<< HEAD
-        given(handleContext.getConfiguration()).willReturn(configuration);
-        given(configuration.getConfigData(AutoRenewConfig.class)).willReturn(config);
-=======
->>>>>>> b0ba9b8c
 
         assertThatThrownBy(() -> subject.handle(handleContext, txn, writableStore))
                 .isInstanceOf(HandleException.class)
@@ -308,15 +278,8 @@
 
         final var txn = deleteAccountTransaction(deleteAccountId, transferAccountId);
         given(writableStore.get(deleteAccountId)).willReturn(null);
-<<<<<<< HEAD
-        given(handleContext.getConfiguration()).willReturn(configuration);
-        given(configuration.getConfigData(AutoRenewConfig.class)).willReturn(config);
-        given(handleContext.expiryValidator()).willReturn(expiryValidator);
-        given(expiryValidator.isDetached(any(), anyBoolean(), anyBoolean(), anyBoolean()))
-=======
         given(handleContext.expiryValidator()).willReturn(expiryValidator);
         given(expiryValidator.isDetached(eq(EntityType.ACCOUNT), anyBoolean(), anyLong()))
->>>>>>> b0ba9b8c
                 .willReturn(false);
 
         assertThatThrownBy(() -> subject.handle(handleContext, txn, writableStore))
@@ -335,27 +298,15 @@
         writableStore = new WritableAccountStore(writableStates);
 
         final var txn = deleteAccountTransaction(deleteAccountId, transferAccountId);
-<<<<<<< HEAD
-        given(handleContext.getConfiguration()).willReturn(configuration);
-        given(configuration.getConfigData(AutoRenewConfig.class)).willReturn(config);
-        given(handleContext.expiryValidator()).willReturn(expiryValidator);
-        given(expiryValidator.isDetached(any(), anyBoolean(), anyBoolean(), anyBoolean()))
-=======
 
         given(handleContext.expiryValidator()).willReturn(expiryValidator);
         given(expiryValidator.isDetached(eq(EntityType.ACCOUNT), anyBoolean(), anyLong()))
->>>>>>> b0ba9b8c
                 .willReturn(false);
 
         subject.handle(handleContext, txn, writableStore);
 
-<<<<<<< HEAD
-        // When an account is deleted, marks the value of the accountId as null in state modifications
-        assertThat(writableStore.get(deleteAccountId)).isEmpty();
-=======
         // When an account is deleted, marks the value of the account deleted flag to true
         assertThat(writableStore.get(deleteAccountId).get().deleted()).isTrue();
->>>>>>> b0ba9b8c
     }
 
     @Test
@@ -370,16 +321,9 @@
 
         final var txn = deleteAccountTransaction(deleteAccountId, transferAccountId);
         given(writableStore.get(deleteAccountId)).willReturn(null);
-<<<<<<< HEAD
-        given(handleContext.getConfiguration()).willReturn(configuration);
-        given(configuration.getConfigData(AutoRenewConfig.class)).willReturn(config);
-        given(handleContext.expiryValidator()).willReturn(expiryValidator);
-        given(expiryValidator.isDetached(eq(deleteAccount), anyBoolean(), anyBoolean(), anyBoolean()))
-=======
 
         given(handleContext.expiryValidator()).willReturn(expiryValidator);
         given(expiryValidator.isDetached(eq(EntityType.ACCOUNT), anyBoolean(), anyLong()))
->>>>>>> b0ba9b8c
                 .willReturn(true);
 
         assertThatThrownBy(() -> subject.handle(handleContext, txn, writableStore))
@@ -399,18 +343,9 @@
 
         final var txn = deleteAccountTransaction(deleteAccountId, transferAccountId);
         given(writableStore.get(deleteAccountId)).willReturn(null);
-<<<<<<< HEAD
-        given(handleContext.getConfiguration()).willReturn(configuration);
-        given(configuration.getConfigData(AutoRenewConfig.class)).willReturn(config);
-        given(handleContext.expiryValidator()).willReturn(expiryValidator);
-        given(expiryValidator.isDetached(eq(deleteAccount), anyBoolean(), anyBoolean(), anyBoolean()))
-                .willReturn(false);
-        given(expiryValidator.isDetached(eq(transferAccount), anyBoolean(), anyBoolean(), anyBoolean()))
-=======
 
         given(handleContext.expiryValidator()).willReturn(expiryValidator);
         given(expiryValidator.isDetached(eq(EntityType.ACCOUNT), anyBoolean(), anyLong()))
->>>>>>> b0ba9b8c
                 .willReturn(true);
 
         assertThatThrownBy(() -> subject.handle(handleContext, txn, writableStore))
@@ -432,11 +367,6 @@
 
         final var txn = deleteAccountTransaction(deleteAccountId, transferAccountId);
 
-<<<<<<< HEAD
-        given(handleContext.getConfiguration()).willReturn(configuration);
-        given(configuration.getConfigData(AutoRenewConfig.class)).willReturn(config);
-=======
->>>>>>> b0ba9b8c
         given(handleContext.expiryValidator()).willReturn(expiryValidator);
 
         assertThatThrownBy(() -> subject.handle(handleContext, txn, writableStore))
@@ -458,11 +388,6 @@
 
         final var txn = deleteAccountTransaction(deleteAccountId, transferAccountId);
 
-<<<<<<< HEAD
-        given(handleContext.getConfiguration()).willReturn(configuration);
-        given(configuration.getConfigData(AutoRenewConfig.class)).willReturn(config);
-=======
->>>>>>> b0ba9b8c
         given(handleContext.expiryValidator()).willReturn(expiryValidator);
 
         assertThatThrownBy(() -> subject.handle(handleContext, txn, writableStore))
