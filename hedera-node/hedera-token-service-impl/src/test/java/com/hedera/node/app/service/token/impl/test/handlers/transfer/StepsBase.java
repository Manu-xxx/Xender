/*
 * Copyright (C) 2023-2024 Hedera Hashgraph, LLC
 *
 * Licensed under the Apache License, Version 2.0 (the "License");
 * you may not use this file except in compliance with the License.
 * You may obtain a copy of the License at
 *
 *      http://www.apache.org/licenses/LICENSE-2.0
 *
 * Unless required by applicable law or agreed to in writing, software
 * distributed under the License is distributed on an "AS IS" BASIS,
 * WITHOUT WARRANTIES OR CONDITIONS OF ANY KIND, either express or implied.
 * See the License for the specific language governing permissions and
 * limitations under the License.
 */

package com.hedera.node.app.service.token.impl.test.handlers.transfer;

import static com.hedera.node.app.service.token.impl.handlers.BaseCryptoHandler.asAccount;
import static com.hedera.node.app.service.token.impl.test.handlers.transfer.AccountAmountUtils.aaWith;
import static com.hedera.node.app.service.token.impl.test.handlers.transfer.AccountAmountUtils.aaWithAllowance;
import static com.hedera.node.app.service.token.impl.test.handlers.transfer.AccountAmountUtils.nftTransferWith;
import static com.hedera.node.app.service.token.impl.test.handlers.transfer.AccountAmountUtils.nftTransferWithAllowance;
import static com.swirlds.common.utility.CommonUtils.unhex;
import static org.mockito.ArgumentMatchers.any;
import static org.mockito.ArgumentMatchers.eq;
import static org.mockito.BDDMockito.given;

import com.hedera.hapi.node.base.AccountID;
import com.hedera.hapi.node.base.Key;
import com.hedera.hapi.node.base.TokenTransferList;
import com.hedera.hapi.node.base.TransactionID;
import com.hedera.hapi.node.base.TransferList;
import com.hedera.hapi.node.state.primitives.ProtoBytes;
import com.hedera.hapi.node.token.CryptoTransferTransactionBody;
import com.hedera.hapi.node.transaction.TransactionBody;
import com.hedera.node.app.service.token.impl.WritableAccountStore;
import com.hedera.node.app.service.token.impl.handlers.transfer.AdjustFungibleTokenChangesStep;
import com.hedera.node.app.service.token.impl.handlers.transfer.AdjustHbarChangesStep;
import com.hedera.node.app.service.token.impl.handlers.transfer.AssociateTokenRecipientsStep;
import com.hedera.node.app.service.token.impl.handlers.transfer.EnsureAliasesStep;
import com.hedera.node.app.service.token.impl.handlers.transfer.NFTOwnersChangeStep;
import com.hedera.node.app.service.token.impl.handlers.transfer.ReplaceAliasesWithIDsInOp;
import com.hedera.node.app.service.token.impl.handlers.transfer.TransferContextImpl;
import com.hedera.node.app.service.token.impl.test.fixtures.FakeCryptoCreateRecordBuilder;
import com.hedera.node.app.service.token.impl.test.fixtures.FakeCryptoTransferRecordBuilder;
import com.hedera.node.app.service.token.impl.test.handlers.util.CryptoTokenHandlerTestBase;
import com.hedera.node.app.service.token.records.CryptoCreateRecordBuilder;
import com.hedera.node.app.service.token.records.CryptoTransferRecordBuilder;
import com.hedera.node.app.spi.fees.Fees;
import com.hedera.node.app.spi.records.RecordBuilders;
import com.hedera.node.app.spi.validation.ExpiryValidator;
import com.hedera.node.app.spi.workflows.HandleContext;
import com.hedera.node.app.spi.workflows.record.ExternalizedRecordCustomizer;
import com.hedera.node.config.ConfigProvider;
import com.hedera.pbj.runtime.io.buffer.Bytes;
import java.util.List;
import java.util.function.Predicate;
import org.bouncycastle.util.encoders.Hex;
import org.junit.jupiter.api.BeforeEach;
import org.junit.jupiter.api.extension.ExtendWith;
import org.mockito.Mock;
import org.mockito.junit.jupiter.MockitoExtension;

/**
 * Provides common setup for transfer handler tests.
 */
@ExtendWith(MockitoExtension.class)
public class StepsBase extends CryptoTokenHandlerTestBase {
    protected CryptoTransferRecordBuilder xferRecordBuilder = new FakeCryptoTransferRecordBuilder().create();
    protected CryptoCreateRecordBuilder cryptoCreateRecordBuilder = new FakeCryptoCreateRecordBuilder().create();

    @Mock(strictness = Mock.Strictness.LENIENT)
    private ConfigProvider configProvider;

    @Mock(strictness = Mock.Strictness.LENIENT)
    protected HandleContext handleContext;

    @Mock(strictness = Mock.Strictness.LENIENT)
    protected RecordBuilders recordBuilders;

    @Mock
    protected ExpiryValidator expiryValidator;

    protected EnsureAliasesStep ensureAliasesStep;
    protected ReplaceAliasesWithIDsInOp replaceAliasesWithIDsInOp;
    protected AssociateTokenRecipientsStep associateTokenRecepientsStep;
    protected NFTOwnersChangeStep changeNFTOwnersStep;
    protected AdjustHbarChangesStep adjustHbarChangesStep;
    protected AdjustFungibleTokenChangesStep adjustFungibleTokenChangesStep;
    protected CryptoTransferTransactionBody body;
    protected TransactionBody txn;
    protected TransferContextImpl transferContext;

    @BeforeEach
    public void setUp() {
        baseInternalSetUp(true);
    }

    protected void baseInternalSetUp(final boolean prepopulateReceiverIds) {
        super.handlerTestBaseInternalSetUp(prepopulateReceiverIds);
        refreshWritableStores();
        given(handleContext.recordBuilders()).willReturn(recordBuilders);
    }

    protected final AccountID unknownAliasedId =
            AccountID.newBuilder().alias(ecKeyAlias.value()).build();
    protected final AccountID unknownAliasedId1 =
            AccountID.newBuilder().alias(edKeyAlias.value()).build();

    public static final Key AN_ED25519_KEY = Key.newBuilder()
            .ed25519(Bytes.fromHex("0101010101010101010101010101010101010101010101010101010101010101"))
            .build();
    protected static final ProtoBytes edKeyAlias = new ProtoBytes(Key.PROTOBUF.toBytes(AN_ED25519_KEY));
    protected static final byte[] ecdsaKeyBytes =
            Hex.decode("3a21033a514176466fa815ed481ffad09110a2d344f6c9b78c1d14afc351c3a51be33d");
    protected static final ProtoBytes ecKeyAlias = new ProtoBytes(Bytes.wrap(ecdsaKeyBytes));

    protected static final byte[] evmAddress = unhex("0000000000000000000000000000000000000003");
    protected static final ProtoBytes mirrorAlias = new ProtoBytes(Bytes.wrap(evmAddress));

    protected TransactionBody asTxn(final CryptoTransferTransactionBody body, final AccountID payerId) {
        return TransactionBody.newBuilder()
                .transactionID(TransactionID.newBuilder()
                        .accountID(payerId)
                        .transactionValidStart(consensusTimestamp)
                        .build())
                .cryptoTransfer(body)
                .build();
    }

    protected void givenTxn() {
        body = CryptoTransferTransactionBody.newBuilder()
                .transfers(TransferList.newBuilder()
                        .accountAmounts(aaWith(ownerId, -1_000), aaWith(unknownAliasedId, +1_000))
                        .build())
                .tokenTransfers(
                        TokenTransferList.newBuilder()
                                .token(fungibleTokenId)
                                .expectedDecimals(1000)
                                .transfers(List.of(aaWith(ownerId, -1_000), aaWith(unknownAliasedId1, +1_000)))
                                .build(),
                        TokenTransferList.newBuilder()
                                .token(nonFungibleTokenId)
                                .expectedDecimals(1000)
                                .nftTransfers(nftTransferWith(ownerId, unknownAliasedId1, 1))
                                .build())
                .build();
        givenTxn(body, payerId);
    }

    protected void givenTxnWithAllowances() {
        body = CryptoTransferTransactionBody.newBuilder()
                .transfers(TransferList.newBuilder()
                        .accountAmounts(aaWithAllowance(ownerId, -1_000), aaWith(unknownAliasedId, +1_000))
                        .build())
                .tokenTransfers(
                        TokenTransferList.newBuilder()
                                .expectedDecimals(1000)
                                .token(fungibleTokenId)
                                .transfers(List.of(aaWithAllowance(ownerId, -1_000), aaWith(unknownAliasedId1, +1_000)))
                                .build(),
                        TokenTransferList.newBuilder()
                                .token(nonFungibleTokenId)
                                .nftTransfers(nftTransferWithAllowance(ownerId, unknownAliasedId1, 1))
                                .build())
                .build();
        givenTxn(body, spenderId);
    }

    protected void givenTxn(CryptoTransferTransactionBody txnBody, AccountID payerId) {
        body = txnBody;
        txn = asTxn(body, payerId);
        given(handleContext.payer()).willReturn(payerId);
        given(handleContext.body()).willReturn(txn);
        given(handleContext.configuration()).willReturn(configuration);
        given(handleContext.expiryValidator()).willReturn(expiryValidator);
        given(handleContext.dispatchRemovableChildTransaction(
                        any(),
                        eq(CryptoCreateRecordBuilder.class),
                        any(Predicate.class),
                        eq(payerId),
                        any(ExternalizedRecordCustomizer.class)))
                .willReturn(cryptoCreateRecordBuilder);
        given(handleContext.dispatchComputeFees(any(), any(), any())).willReturn(new Fees(1l, 2l, 3l));
        transferContext = new TransferContextImpl(handleContext);
        given(configProvider.getConfiguration()).willReturn(versionedConfig);
        //        given(handleContext.feeCalculator()).willReturn(fees);
        //        given(fees.computeFees(any(), any())).willReturn(new FeeObject(100, 100, 100));
    }

    protected void givenAutoCreationDispatchEffects() {
        givenAutoCreationDispatchEffects(spenderId);
    }

    protected void givenAutoCreationDispatchEffects(AccountID syntheticPayer) {
        given(handleContext.dispatchRemovablePrecedingTransaction(
                        any(), eq(CryptoCreateRecordBuilder.class), eq(null), eq(syntheticPayer)))
                .will((invocation) -> {
                    final var copy = writableAccountStore
                            .get(hbarReceiverId)
                            .copyBuilder()
                            .alias(ecKeyAlias.value())
                            .build();
                    writableAccountStore.put(copy);
                    writableAliases.put(ecKeyAlias, asAccount(hbarReceiver));
                    return cryptoCreateRecordBuilder.accountID(asAccount(hbarReceiver));
                })
                .will((invocation) -> {
                    final var copy = writableAccountStore
                            .get(tokenReceiverId)
                            .copyBuilder()
                            .alias(edKeyAlias.value())
                            .build();
                    writableAccountStore.put(copy);
                    writableAliases.put(edKeyAlias, asAccount(tokenReceiver));
                    return cryptoCreateRecordBuilder.accountID(asAccount(tokenReceiver));
                });
<<<<<<< HEAD
        given(handleContext.writableStore(WritableAccountStore.class)).willReturn(writableAccountStore);
        given(recordBuilders.getOrCreate(CryptoCreateRecordBuilder.class)).willReturn(cryptoCreateRecordBuilder);
        given(recordBuilders.getOrCreate(CryptoTransferRecordBuilder.class)).willReturn(xferRecordBuilder);
=======
        given(storeFactory.writableStore(WritableAccountStore.class)).willReturn(writableAccountStore);
        given(handleContext.recordBuilder(CryptoCreateRecordBuilder.class)).willReturn(cryptoCreateRecordBuilder);
        given(handleContext.recordBuilder(CryptoTransferRecordBuilder.class)).willReturn(xferRecordBuilder);
>>>>>>> f20c7a92
    }
}<|MERGE_RESOLUTION|>--- conflicted
+++ resolved
@@ -216,14 +216,8 @@
                     writableAliases.put(edKeyAlias, asAccount(tokenReceiver));
                     return cryptoCreateRecordBuilder.accountID(asAccount(tokenReceiver));
                 });
-<<<<<<< HEAD
-        given(handleContext.writableStore(WritableAccountStore.class)).willReturn(writableAccountStore);
+        given(storeFactory.writableStore(WritableAccountStore.class)).willReturn(writableAccountStore);
         given(recordBuilders.getOrCreate(CryptoCreateRecordBuilder.class)).willReturn(cryptoCreateRecordBuilder);
         given(recordBuilders.getOrCreate(CryptoTransferRecordBuilder.class)).willReturn(xferRecordBuilder);
-=======
-        given(storeFactory.writableStore(WritableAccountStore.class)).willReturn(writableAccountStore);
-        given(handleContext.recordBuilder(CryptoCreateRecordBuilder.class)).willReturn(cryptoCreateRecordBuilder);
-        given(handleContext.recordBuilder(CryptoTransferRecordBuilder.class)).willReturn(xferRecordBuilder);
->>>>>>> f20c7a92
     }
 }