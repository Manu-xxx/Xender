--- conflicted
+++ resolved
@@ -20,11 +20,7 @@
 import static com.hedera.test.factories.scenarios.TokenKycGrantScenarios.VALID_GRANT_WITH_EXTANT_TOKEN;
 import static com.hedera.test.factories.scenarios.TxnHandlingScenario.KNOWN_TOKEN_WITH_KYC;
 import static com.hedera.test.factories.scenarios.TxnHandlingScenario.TOKEN_KYC_KT;
-<<<<<<< HEAD
-=======
-import static com.hedera.test.utils.KeyUtils.sanityRestoredToPbj;
 import static org.assertj.core.api.AssertionsForClassTypes.assertThatThrownBy;
->>>>>>> 2fe8c2b1
 import static org.hamcrest.MatcherAssert.assertThat;
 import static org.hamcrest.Matchers.contains;
 import static org.junit.jupiter.api.Assertions.assertEquals;
@@ -44,7 +40,6 @@
 import com.hedera.node.app.service.mono.utils.EntityNum;
 import com.hedera.node.app.service.token.impl.ReadableTokenStore;
 import com.hedera.node.app.service.token.impl.WritableTokenRelationStore;
-import com.hedera.node.app.service.token.impl.entity.AccountImpl;
 import com.hedera.node.app.service.token.impl.handlers.TokenGrantKycToAccountHandler;
 import com.hedera.node.app.spi.accounts.AccountAccess;
 import com.hedera.node.app.spi.fixtures.state.MapReadableKVState;
@@ -81,32 +76,6 @@
         assertThat(context.requiredNonPayerKeys(), contains(TOKEN_KYC_KT.asPbjKey()));
     }
 
-    private AccountImpl newPayerAccount() {
-        return new AccountImpl(
-                0,
-                null,
-                payerHederaKey,
-                0,
-                0,
-                "test payer",
-                false,
-                false,
-                false,
-                0,
-                0,
-                0,
-                0,
-                0,
-                0,
-                0,
-                0,
-                0,
-                false,
-                0,
-                0,
-                0);
-    }
-
     private ReadableTokenStore mockKnownKycTokenStore() {
         final var tokenNum = KNOWN_TOKEN_WITH_KYC.getTokenNum();
         final var storedToken = new Token(
