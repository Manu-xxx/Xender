/*
 * Copyright (C) 2023 Hedera Hashgraph, LLC
 *
 * Licensed under the Apache License, Version 2.0 (the "License");
 * you may not use this file except in compliance with the License.
 * You may obtain a copy of the License at
 *
 *      http://www.apache.org/licenses/LICENSE-2.0
 *
 * Unless required by applicable law or agreed to in writing, software
 * distributed under the License is distributed on an "AS IS" BASIS,
 * WITHOUT WARRANTIES OR CONDITIONS OF ANY KIND, either express or implied.
 * See the License for the specific language governing permissions and
 * limitations under the License.
 */

package com.hedera.node.app.service.token.impl.test.handlers;

import static com.hedera.hapi.node.base.ResponseCodeEnum.INVALID_ACCOUNT_ID;
import static com.hedera.hapi.node.base.ResponseCodeEnum.INVALID_TOKEN_ID;
import static com.hedera.node.app.service.token.impl.test.handlers.AdapterUtils.txnFrom;
import static com.hedera.node.app.spi.fixtures.workflows.ExceptionConditions.responseCode;
import static com.hedera.test.factories.scenarios.TokenKycGrantScenarios.VALID_GRANT_WITH_EXTANT_TOKEN;
import static com.hedera.test.factories.scenarios.TxnHandlingScenario.KNOWN_TOKEN_WITH_KYC;
import static com.hedera.test.factories.scenarios.TxnHandlingScenario.TOKEN_KYC_KT;
import static org.assertj.core.api.AssertionsForClassTypes.assertThatThrownBy;
import static org.hamcrest.MatcherAssert.assertThat;
import static org.hamcrest.Matchers.contains;
import static org.junit.jupiter.api.Assertions.assertEquals;
import static org.mockito.BDDMockito.any;
import static org.mockito.BDDMockito.anyLong;
import static org.mockito.BDDMockito.given;
import static org.mockito.BDDMockito.never;
import static org.mockito.BDDMockito.verify;
import static org.mockito.Mock.Strictness.LENIENT;

import com.hedera.hapi.node.base.AccountID;
import com.hedera.hapi.node.base.TokenSupplyType;
import com.hedera.hapi.node.base.TokenType;
import com.hedera.hapi.node.base.TransactionID;
import com.hedera.hapi.node.state.token.Token;
import com.hedera.hapi.node.state.token.TokenRelation;
import com.hedera.hapi.node.token.TokenGrantKycTransactionBody;
import com.hedera.hapi.node.transaction.TransactionBody;
import com.hedera.node.app.service.mono.utils.EntityNum;
import com.hedera.node.app.service.token.ReadableAccountStore;
import com.hedera.node.app.service.token.ReadableTokenStore;
import com.hedera.node.app.service.token.impl.ReadableTokenStoreImpl;
import com.hedera.node.app.service.token.impl.WritableTokenRelationStore;
import com.hedera.node.app.service.token.impl.handlers.TokenGrantKycToAccountHandler;
import com.hedera.node.app.spi.fixtures.state.MapReadableKVState;
import com.hedera.node.app.spi.fixtures.workflows.FakePreHandleContext;
<<<<<<< HEAD
import com.hedera.node.app.spi.workflows.HandleContext;
=======
import com.hedera.node.app.spi.workflows.HandleException;
>>>>>>> 76e95749
import com.hedera.node.app.spi.workflows.PreCheckException;
import java.util.Collections;
import java.util.Optional;
<<<<<<< HEAD
import org.junit.jupiter.api.BeforeEach;
=======
import org.assertj.core.api.Assertions;
>>>>>>> 76e95749
import org.junit.jupiter.api.DisplayName;
import org.junit.jupiter.api.Nested;
import org.junit.jupiter.api.Test;
import org.junit.jupiter.api.extension.ExtendWith;
import org.mockito.Mock;
import org.mockito.junit.jupiter.MockitoExtension;

@ExtendWith(MockitoExtension.class)
class TokenGrantKycToAccountHandlerTest extends TokenHandlerTestBase {
    private final TokenGrantKycToAccountHandler subject = new TokenGrantKycToAccountHandler();

    @Mock
    private ReadableAccountStore accountStore;

    @Test
    void tokenValidGrantWithExtantTokenScenario() throws PreCheckException {
        final var payerAcct = newPayerAccount();
        given(accountStore.getAccountById(TEST_DEFAULT_PAYER)).willReturn(payerAcct);
        final var theTxn = txnFrom(VALID_GRANT_WITH_EXTANT_TOKEN);
        final var readableStore = mockKnownKycTokenStore();

        final var context = new FakePreHandleContext(accountStore, theTxn);
        context.registerStore(ReadableTokenStore.class, readableStore);
        subject.preHandle(context);

        assertEquals(1, context.requiredNonPayerKeys().size());
        assertThat(context.requiredNonPayerKeys(), contains(TOKEN_KYC_KT.asPbjKey()));
    }

    @Test
    void txnHasNoToken() throws PreCheckException {
        final var payerAcct = newPayerAccount();
        given(accountStore.getAccountById(TEST_DEFAULT_PAYER)).willReturn(payerAcct);
        final var missingTokenTxn = TransactionBody.newBuilder()
                .transactionID(TransactionID.newBuilder().accountID(TEST_DEFAULT_PAYER))
                .tokenGrantKyc(TokenGrantKycTransactionBody.newBuilder()
                        .account(AccountID.newBuilder().accountNum(1L))
                        .build())
                .build();

        final var context = new FakePreHandleContext(accountStore, missingTokenTxn);
        Assertions.assertThatThrownBy(() -> subject.preHandle(context))
                .isInstanceOf(PreCheckException.class)
                .has(responseCode(INVALID_TOKEN_ID));
    }

    @Test
    void txnHasNoAccount() throws PreCheckException {
        final var payerAcct = newPayerAccount();
        given(accountStore.getAccountById(TEST_DEFAULT_PAYER)).willReturn(payerAcct);
        final var missingAcctTxn = TransactionBody.newBuilder()
                .transactionID(TransactionID.newBuilder().accountID(TEST_DEFAULT_PAYER))
                .tokenGrantKyc(
                        TokenGrantKycTransactionBody.newBuilder().token(tokenId).build())
                .build();

        final var context = new FakePreHandleContext(accountStore, missingAcctTxn);
        Assertions.assertThatThrownBy(() -> subject.preHandle(context))
                .isInstanceOf(PreCheckException.class)
                .has(responseCode(INVALID_ACCOUNT_ID));
    }

    private ReadableTokenStore mockKnownKycTokenStore() {
        final var tokenNum = KNOWN_TOKEN_WITH_KYC.getTokenNum();
        final var storedToken = new Token(
                tokenNum,
                "Test_KnownKycToken" + System.currentTimeMillis(),
                "KYC",
                10,
                10,
                treasury.accountNumOrThrow(),
                null,
                TOKEN_KYC_KT.asPbjKey(),
                null,
                null,
                null,
                null,
                null,
                0,
                false,
                TokenType.FUNGIBLE_COMMON,
                TokenSupplyType.INFINITE,
                -1,
                autoRenewSecs,
                expirationTime,
                memo,
                100000,
                false,
                false,
                false,
                Collections.emptyList());
        final var readableState = MapReadableKVState.<EntityNum, Token>builder(TOKENS)
                .value(EntityNum.fromLong(tokenNum), storedToken)
                .build();
        given(readableStates.<EntityNum, Token>get(TOKENS)).willReturn(readableState);
        return new ReadableTokenStoreImpl(readableStates);
    }

    @Nested
    class HandleTests {
        @Mock
        private WritableTokenRelationStore tokenRelStore;

        @Mock(strictness = LENIENT)
        private HandleContext handleContext;

        @BeforeEach
        void setup() {
            given(handleContext.writableStore(WritableTokenRelationStore.class)).willReturn(tokenRelStore);
        }

        @Test
        @DisplayName("Any null input argument should throw an exception")
        @SuppressWarnings("DataFlowIssue")
        void nullArgsThrowException() {
            assertThatThrownBy(() -> subject.handle(null)).isInstanceOf(NullPointerException.class);
        }

        @Test
        @DisplayName("When op tokenGrantKyc is null, tokenGrantKycOrThrow throws an exception")
        void nullTokenGrantKycThrowsException() {
            final var txnBody = TransactionBody.newBuilder().build();

            assertThatThrownBy(() -> subject.handle(handleContext)).isInstanceOf(NullPointerException.class);
        }

        @Test
        @DisplayName("When op token ID is null, tokenOrThrow throws an exception")
        void nullTokenIdThrowsException() {
            final var txnBody = newTxnBody(true, false);

            assertThatThrownBy(() -> subject.handle(handleContext)).isInstanceOf(NullPointerException.class);
        }

        @Test
        @DisplayName("When op account ID is null, accountOrThrow throws an exception")
        void nullAccountIdThrowsException() {
            final var txnBody = newTxnBody(false, true);
            given(handleContext.body()).willReturn(txnBody);

            assertThatThrownBy(() -> subject.handle(handleContext)).isInstanceOf(NullPointerException.class);
        }

        @Test
        @DisplayName("When getForModify returns empty, should not put or commit")
        void emptyGetForModifyShouldNotPersist() {
            given(tokenRelStore.getForModify(anyLong(), anyLong())).willReturn(Optional.empty());

            final var txnBody = newTxnBody(true, true);
<<<<<<< HEAD
            given(handleContext.body()).willReturn(txnBody);
            assertThatThrownBy(() -> subject.handle(handleContext)).isInstanceOf(NoSuchElementException.class);
=======
            assertThatThrownBy(() -> subject.handle(txnBody, tokenRelStore))
                    .isInstanceOf(HandleException.class)
                    .has(responseCode(INVALID_TOKEN_ID));
>>>>>>> 76e95749

            verify(tokenRelStore, never()).put(any(TokenRelation.class));
            verify(tokenRelStore, never()).commit();
        }

        @Test
        @DisplayName("Valid inputs should grant KYC and commit changes")
        void kycGrantedAndPersisted() {
            final var stateTokenRel =
                    newTokenRelationBuilder().kycGranted(false).build();
            given(tokenRelStore.getForModify(payerId.accountNumOrThrow(), tokenId.tokenNum()))
                    .willReturn(Optional.of(stateTokenRel));

            final var txnBody = newTxnBody(true, true);
            given(handleContext.body()).willReturn(txnBody);
            subject.handle(handleContext);

            verify(tokenRelStore).put(newTokenRelationBuilder().kycGranted(true).build());
        }

        private TokenRelation.Builder newTokenRelationBuilder() {
            return TokenRelation.newBuilder()
                    .tokenNumber(token.tokenNumber())
                    .accountNumber(payerId.accountNumOrThrow());
        }

        private TransactionBody newTxnBody(final boolean tokenPresent, final boolean accountPresent) {
            TokenGrantKycTransactionBody.Builder builder = TokenGrantKycTransactionBody.newBuilder();
            if (tokenPresent) {
                builder.token(tokenId);
            }
            if (accountPresent) {
                builder.account(payerId);
            }
            return TransactionBody.newBuilder()
                    .tokenGrantKyc(builder.build())
                    .memo(this.getClass().getName() + System.currentTimeMillis())
                    .build();
        }
    }
}<|MERGE_RESOLUTION|>--- conflicted
+++ resolved
@@ -50,19 +50,13 @@
 import com.hedera.node.app.service.token.impl.handlers.TokenGrantKycToAccountHandler;
 import com.hedera.node.app.spi.fixtures.state.MapReadableKVState;
 import com.hedera.node.app.spi.fixtures.workflows.FakePreHandleContext;
-<<<<<<< HEAD
 import com.hedera.node.app.spi.workflows.HandleContext;
-=======
 import com.hedera.node.app.spi.workflows.HandleException;
->>>>>>> 76e95749
 import com.hedera.node.app.spi.workflows.PreCheckException;
 import java.util.Collections;
 import java.util.Optional;
-<<<<<<< HEAD
+import org.assertj.core.api.Assertions;
 import org.junit.jupiter.api.BeforeEach;
-=======
-import org.assertj.core.api.Assertions;
->>>>>>> 76e95749
 import org.junit.jupiter.api.DisplayName;
 import org.junit.jupiter.api.Nested;
 import org.junit.jupiter.api.Test;
@@ -212,14 +206,10 @@
             given(tokenRelStore.getForModify(anyLong(), anyLong())).willReturn(Optional.empty());
 
             final var txnBody = newTxnBody(true, true);
-<<<<<<< HEAD
             given(handleContext.body()).willReturn(txnBody);
-            assertThatThrownBy(() -> subject.handle(handleContext)).isInstanceOf(NoSuchElementException.class);
-=======
-            assertThatThrownBy(() -> subject.handle(txnBody, tokenRelStore))
+            assertThatThrownBy(() -> subject.handle(handleContext))
                     .isInstanceOf(HandleException.class)
                     .has(responseCode(INVALID_TOKEN_ID));
->>>>>>> 76e95749
 
             verify(tokenRelStore, never()).put(any(TokenRelation.class));
             verify(tokenRelStore, never()).commit();
