--- conflicted
+++ resolved
@@ -35,11 +35,8 @@
 import com.hedera.node.app.service.token.impl.handlers.TokenAccountWipeHandler;
 import com.hedera.node.app.service.token.impl.handlers.TokenAssociateToAccountHandler;
 import com.hedera.node.app.service.token.impl.handlers.TokenBurnHandler;
-<<<<<<< HEAD
+import com.hedera.node.app.service.token.impl.handlers.TokenCancelAirdropHandler;
 import com.hedera.node.app.service.token.impl.handlers.TokenClaimAirdropHandler;
-=======
-import com.hedera.node.app.service.token.impl.handlers.TokenCancelAirdropHandler;
->>>>>>> 055bcbeb
 import com.hedera.node.app.service.token.impl.handlers.TokenCreateHandler;
 import com.hedera.node.app.service.token.impl.handlers.TokenDeleteHandler;
 import com.hedera.node.app.service.token.impl.handlers.TokenDissociateFromAccountHandler;
@@ -98,11 +95,8 @@
     private TokenGetNftInfosHandler tokenGetNftInfosHandler;
     private TokenUpdateNftsHandler tokenUpdateNftsHandler;
     private TokenRejectHandler tokenRejectHandler;
-<<<<<<< HEAD
+    private TokenCancelAirdropHandler tokenCancelAirdropHandler;
     private TokenClaimAirdropHandler tokenClaimAirdropHandler;
-=======
-    private TokenCancelAirdropHandler tokenCancelAirdropHandler;
->>>>>>> 055bcbeb
 
     private TokenHandlers tokenHandlers;
 
@@ -142,11 +136,8 @@
         tokenGetNftInfosHandler = mock(TokenGetNftInfosHandler.class);
         tokenUpdateNftsHandler = mock(TokenUpdateNftsHandler.class);
         tokenRejectHandler = mock(TokenRejectHandler.class);
-<<<<<<< HEAD
+        tokenCancelAirdropHandler = mock(TokenCancelAirdropHandler.class);
         tokenClaimAirdropHandler = mock(TokenClaimAirdropHandler.class);
-=======
-        tokenCancelAirdropHandler = mock(TokenCancelAirdropHandler.class);
->>>>>>> 055bcbeb
 
         tokenHandlers = new TokenHandlers(
                 cryptoCreateHandler,
@@ -183,11 +174,8 @@
                 tokenGetNftInfosHandler,
                 tokenRejectHandler,
                 tokenUpdateNftsHandler,
-<<<<<<< HEAD
+                tokenCancelAirdropHandler,
                 tokenClaimAirdropHandler);
-=======
-                tokenCancelAirdropHandler);
->>>>>>> 055bcbeb
     }
 
     @Test
