--- conflicted
+++ resolved
@@ -96,14 +96,9 @@
     private TokenGetNftInfosHandler tokenGetNftInfosHandler;
     private TokenUpdateNftsHandler tokenUpdateNftsHandler;
     private TokenRejectHandler tokenRejectHandler;
-<<<<<<< HEAD
-=======
     private TokenCancelAirdropHandler tokenCancelAirdropHandler;
     private TokenClaimAirdropHandler tokenClaimAirdropHandler;
->>>>>>> 60adbcdb
     private TokenAirdropHandler tokenAirdropHandler;
-    private TokenCancelAirdropHandler tokenCancelAirdropHandler;
-
     private TokenHandlers tokenHandlers;
 
     @BeforeEach
@@ -181,14 +176,9 @@
                 tokenGetNftInfosHandler,
                 tokenRejectHandler,
                 tokenUpdateNftsHandler,
-<<<<<<< HEAD
-                tokenAirdropHandler,
-                tokenCancelAirdropHandler);
-=======
                 tokenCancelAirdropHandler,
                 tokenClaimAirdropHandler,
                 tokenAirdropHandler);
->>>>>>> 60adbcdb
     }
 
     @Test
