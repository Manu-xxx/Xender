--- conflicted
+++ resolved
@@ -30,11 +30,8 @@
 import com.hedera.hapi.node.token.TokenAirdropTransactionBody;
 import com.hedera.hapi.node.transaction.TransactionBody;
 import com.hedera.node.app.service.token.impl.handlers.CryptoTransferHandler;
-<<<<<<< HEAD
 import com.hedera.node.app.service.token.impl.handlers.TokenAirdropHandler;
-=======
 import com.hedera.node.app.service.token.impl.handlers.transfer.CryptoTransferExecutor;
->>>>>>> f3836c76
 import com.hedera.node.app.service.token.impl.test.handlers.transfer.StepsBase;
 import com.hedera.node.app.service.token.impl.validators.CryptoTransferValidator;
 import java.util.Arrays;
@@ -78,12 +75,8 @@
         super.setUp();
         executor = new CryptoTransferExecutor();
         validator = new CryptoTransferValidator();
-<<<<<<< HEAD
-        subject = new CryptoTransferHandler(validator);
-        tokenAirdropHandler = new TokenAirdropHandler(validator);
-=======
         subject = new CryptoTransferHandler(validator, executor);
->>>>>>> f3836c76
+        tokenAirdropHandler = new TokenAirdropHandler(validator, executor);
     }
 
     protected TransactionBody newCryptoTransfer(final AccountAmount... acctAmounts) {
