--- conflicted
+++ resolved
@@ -23,12 +23,9 @@
 import static org.assertj.core.api.Assertions.assertThatThrownBy;
 import static org.mockito.BDDMockito.given;
 import static org.mockito.Mock.Strictness.LENIENT;
-<<<<<<< HEAD
-import static org.mockito.Mockito.atMostOnce;
-=======
 import static org.mockito.Mockito.never;
 import static org.mockito.Mockito.verify;
->>>>>>> 8bda7b2d
+import static org.mockito.Mockito.atMostOnce;
 
 import com.hedera.hapi.node.base.AccountAmount;
 import com.hedera.hapi.node.base.AccountID;
@@ -167,17 +164,13 @@
         context = mockContext();
 
         given(context.configuration()).willReturn(configuration);
-<<<<<<< HEAD
+        subject.finalizeChildRecord(context, HederaFunctionality.CRYPTO_DELETE);
         given(recordBuilder.status()).willReturn(SUCCESS);
         subject.finalizeChildRecord(context);
 
+        verify(recordBuilder).status();
         BDDMockito.verify(recordBuilder, atMostOnce()).status();
         BDDMockito.verifyNoMoreInteractions(recordBuilder);
-=======
-        subject.finalizeChildRecord(context, HederaFunctionality.CRYPTO_DELETE);
-
-        verify(recordBuilder).status();
->>>>>>> 8bda7b2d
     }
 
     @Test
@@ -332,12 +325,9 @@
 
         subject.finalizeChildRecord(context, HederaFunctionality.CRYPTO_DELETE);
 
-<<<<<<< HEAD
+        verify(recordBuilder).status();
         BDDMockito.verify(recordBuilder, atMostOnce()).status();
         BDDMockito.verifyNoMoreInteractions(recordBuilder);
-=======
-        verify(recordBuilder).status();
->>>>>>> 8bda7b2d
     }
 
     @Test
