--- conflicted
+++ resolved
@@ -16,9 +16,13 @@
 
 package com.hedera.node.app.service.token.impl.test.handlers;
 
+import static com.hedera.node.app.service.mono.Utils.asHederaKey;
+import static com.hedera.test.utils.IdUtils.asAccount;
+import static com.hedera.test.utils.KeyUtils.A_COMPLEX_KEY;
+import static com.hederahashgraph.api.proto.java.ResponseCodeEnum.INVALID_ACCOUNT_ID;
+import static com.hederahashgraph.api.proto.java.ResponseCodeEnum.INVALID_PAYER_ACCOUNT_ID;
+import static com.hederahashgraph.api.proto.java.ResponseCodeEnum.OK;
 import static org.junit.jupiter.api.Assertions.*;
-<<<<<<< HEAD
-=======
 import static org.mockito.BDDMockito.given;
 
 import com.hedera.node.app.service.mono.legacy.core.jproto.JKey;
@@ -33,120 +37,119 @@
 import java.util.List;
 import org.junit.jupiter.api.Test;
 import org.mockito.Mock;
->>>>>>> 529ae255
 
 class CryptoUpdateHandlerTest extends CryptoHandlerTestBase {
-    //    private final AccountID updateAccountId = asAccount("0.0.32132");
-    //    private final HederaKey updateAccountKey = asHederaKey(A_COMPLEX_KEY).get();
-    //
-    //    @Mock
-    //    private MerkleAccount updateAccount;
-    //
-    //    private CryptoUpdateHandler subject = new CryptoUpdateHandler();
-    //
-    //    @Test
-    //    void cryptoUpdateVanilla() {
-    //        final var txn = cryptoUpdateTransaction(payer, updateAccountId);
-    //        given(accounts.get(updateAccountId.getAccountNum())).willReturn(updateAccount);
-    //        given(updateAccount.getAccountKey()).willReturn((JKey) updateAccountKey);
-    //        given(waivers.isNewKeySignatureWaived(txn, payer)).willReturn(false);
-    //        given(waivers.isTargetAccountSignatureWaived(txn, payer)).willReturn(false);
-    //
-    //        final var context = new PreHandleContext(store, txn, payer);
-    //        subject.preHandle(context, waivers);
-    //        basicMetaAssertions(context, 2, false, OK);
-    //        assertEquals(payerKey, context.getPayerKey());
-    //        assertTrue(context.getRequiredNonPayerKeys().contains(updateAccountKey));
-    //    }
-    //
-    //    @Test
-    //    void cryptoUpdateNewSignatureKeyWaivedVanilla() {
-    //        final var txn = cryptoUpdateTransaction(payer, updateAccountId);
-    //        given(accounts.get(updateAccountId.getAccountNum())).willReturn(updateAccount);
-    //        given(updateAccount.getAccountKey()).willReturn((JKey) updateAccountKey);
-    //        given(waivers.isNewKeySignatureWaived(txn, payer)).willReturn(true);
-    //        given(waivers.isTargetAccountSignatureWaived(txn, payer)).willReturn(false);
-    //
-    //        final var context = new PreHandleContext(store, txn, payer);
-    //        subject.preHandle(context, waivers);
-    //        basicMetaAssertions(context, 1, false, OK);
-    //        assertEquals(payerKey, context.getPayerKey());
-    //        assertIterableEquals(List.of(updateAccountKey), context.getRequiredNonPayerKeys());
-    //    }
-    //
-    //    @Test
-    //    void cryptoUpdateTargetSignatureKeyWaivedVanilla() {
-    //        final var txn = cryptoUpdateTransaction(payer, updateAccountId);
-    //        given(waivers.isNewKeySignatureWaived(txn, payer)).willReturn(false);
-    //        given(waivers.isTargetAccountSignatureWaived(txn, payer)).willReturn(true);
-    //
-    //        final var context = new PreHandleContext(store, txn, payer);
-    //        subject.preHandle(context, waivers);
-    //        basicMetaAssertions(context, 1, false, OK);
-    //        assertEquals(payerKey, context.getPayerKey());
-    //        assertFalse(context.getRequiredNonPayerKeys().contains(updateAccountKey));
-    //    }
-    //
-    //    @Test
-    //    void cryptoUpdatePayerMissingFails() {
-    //        final var txn = cryptoUpdateTransaction(updateAccountId, updateAccountId);
-    //        given(accounts.get(updateAccountId.getAccountNum())).willReturn(null);
-    //
-    //        given(waivers.isNewKeySignatureWaived(txn, updateAccountId)).willReturn(false);
-    //        given(waivers.isTargetAccountSignatureWaived(txn, updateAccountId)).willReturn(true);
-    //
-    //        final var context = new PreHandleContext(store, txn, updateAccountId);
-    //        subject.preHandle(context, waivers);
-    //        basicMetaAssertions(context, 0, true, INVALID_PAYER_ACCOUNT_ID);
-    //        assertNull(context.getPayerKey());
-    //    }
-    //
-    //    @Test
-    //    void cryptoUpdatePayerMissingFailsWhenNoOtherSigsRequired() {
-    //        final var txn = cryptoUpdateTransaction(updateAccountId, updateAccountId);
-    //        given(accounts.get(updateAccountId.getAccountNum())).willReturn(null);
-    //
-    //        given(waivers.isNewKeySignatureWaived(txn, updateAccountId)).willReturn(true);
-    //        given(waivers.isTargetAccountSignatureWaived(txn, updateAccountId)).willReturn(true);
-    //
-    //        final var context = new PreHandleContext(store, txn, updateAccountId);
-    //        subject.preHandle(context, waivers);
-    //        basicMetaAssertions(context, 0, true, INVALID_PAYER_ACCOUNT_ID);
-    //        assertNull(context.getPayerKey());
-    //    }
-    //
-    //    @Test
-    //    void cryptoUpdateUpdateAccountMissingFails() {
-    //        final var txn = cryptoUpdateTransaction(payer, updateAccountId);
-    //        given(accounts.get(updateAccountId.getAccountNum())).willReturn(null);
-    //
-    //        given(waivers.isNewKeySignatureWaived(txn, payer)).willReturn(true);
-    //        given(waivers.isTargetAccountSignatureWaived(txn, payer)).willReturn(false);
-    //
-    //        final var context = new PreHandleContext(store, txn, payer);
-    //        subject.preHandle(context, waivers);
-    //        basicMetaAssertions(context, 0, true, INVALID_ACCOUNT_ID);
-    //        assertEquals(payerKey, context.getPayerKey());
-    //    }
-    //
-    //    @Test
-    //    void handleNotImplemented() {
-    //        assertThrows(UnsupportedOperationException.class, () -> subject.handle(metaToHandle));
-    //    }
-    //
-    //    private TransactionBody cryptoUpdateTransaction(final AccountID payerId, final AccountID accountToUpdate) {
-    //        if (payerId.equals(payer)) {
-    //            setUpPayer();
-    //        }
-    //        final var transactionID =
-    //                TransactionID.newBuilder().setAccountID(payerId).setTransactionValidStart(consensusTimestamp);
-    //        final var updateTxnBody = CryptoUpdateTransactionBody.newBuilder()
-    //                .setAccountIDToUpdate(accountToUpdate)
-    //                .setKey(key)
-    //                .build();
-    //        return TransactionBody.newBuilder()
-    //                .setTransactionID(transactionID)
-    //                .setCryptoUpdateAccount(updateTxnBody)
-    //                .build();
-    //    }
+    private final AccountID updateAccountId = asAccount("0.0.32132");
+    private final HederaKey updateAccountKey = asHederaKey(A_COMPLEX_KEY).get();
+
+    @Mock
+    private MerkleAccount updateAccount;
+
+    private CryptoUpdateHandler subject = new CryptoUpdateHandler();
+
+    @Test
+    void cryptoUpdateVanilla() {
+        final var txn = cryptoUpdateTransaction(payer, updateAccountId);
+        given(accounts.get(updateAccountId.getAccountNum())).willReturn(updateAccount);
+        given(updateAccount.getAccountKey()).willReturn((JKey) updateAccountKey);
+        given(waivers.isNewKeySignatureWaived(txn, payer)).willReturn(false);
+        given(waivers.isTargetAccountSignatureWaived(txn, payer)).willReturn(false);
+
+        final var context = new PreHandleContext(store, txn, payer);
+        subject.preHandle(context, waivers);
+        basicMetaAssertions(context, 2, false, OK);
+        assertEquals(payerKey, context.getPayerKey());
+        assertTrue(context.getRequiredNonPayerKeys().contains(updateAccountKey));
+    }
+
+    @Test
+    void cryptoUpdateNewSignatureKeyWaivedVanilla() {
+        final var txn = cryptoUpdateTransaction(payer, updateAccountId);
+        given(accounts.get(updateAccountId.getAccountNum())).willReturn(updateAccount);
+        given(updateAccount.getAccountKey()).willReturn((JKey) updateAccountKey);
+        given(waivers.isNewKeySignatureWaived(txn, payer)).willReturn(true);
+        given(waivers.isTargetAccountSignatureWaived(txn, payer)).willReturn(false);
+
+        final var context = new PreHandleContext(store, txn, payer);
+        subject.preHandle(context, waivers);
+        basicMetaAssertions(context, 1, false, OK);
+        assertEquals(payerKey, context.getPayerKey());
+        assertIterableEquals(List.of(updateAccountKey), context.getRequiredNonPayerKeys());
+    }
+
+    @Test
+    void cryptoUpdateTargetSignatureKeyWaivedVanilla() {
+        final var txn = cryptoUpdateTransaction(payer, updateAccountId);
+        given(waivers.isNewKeySignatureWaived(txn, payer)).willReturn(false);
+        given(waivers.isTargetAccountSignatureWaived(txn, payer)).willReturn(true);
+
+        final var context = new PreHandleContext(store, txn, payer);
+        subject.preHandle(context, waivers);
+        basicMetaAssertions(context, 1, false, OK);
+        assertEquals(payerKey, context.getPayerKey());
+        assertFalse(context.getRequiredNonPayerKeys().contains(updateAccountKey));
+    }
+
+    @Test
+    void cryptoUpdatePayerMissingFails() {
+        final var txn = cryptoUpdateTransaction(updateAccountId, updateAccountId);
+        given(accounts.get(updateAccountId.getAccountNum())).willReturn(null);
+
+        given(waivers.isNewKeySignatureWaived(txn, updateAccountId)).willReturn(false);
+        given(waivers.isTargetAccountSignatureWaived(txn, updateAccountId)).willReturn(true);
+
+        final var context = new PreHandleContext(store, txn, updateAccountId);
+        subject.preHandle(context, waivers);
+        basicMetaAssertions(context, 0, true, INVALID_PAYER_ACCOUNT_ID);
+        assertNull(context.getPayerKey());
+    }
+
+    @Test
+    void cryptoUpdatePayerMissingFailsWhenNoOtherSigsRequired() {
+        final var txn = cryptoUpdateTransaction(updateAccountId, updateAccountId);
+        given(accounts.get(updateAccountId.getAccountNum())).willReturn(null);
+
+        given(waivers.isNewKeySignatureWaived(txn, updateAccountId)).willReturn(true);
+        given(waivers.isTargetAccountSignatureWaived(txn, updateAccountId)).willReturn(true);
+
+        final var context = new PreHandleContext(store, txn, updateAccountId);
+        subject.preHandle(context, waivers);
+        basicMetaAssertions(context, 0, true, INVALID_PAYER_ACCOUNT_ID);
+        assertNull(context.getPayerKey());
+    }
+
+    @Test
+    void cryptoUpdateUpdateAccountMissingFails() {
+        final var txn = cryptoUpdateTransaction(payer, updateAccountId);
+        given(accounts.get(updateAccountId.getAccountNum())).willReturn(null);
+
+        given(waivers.isNewKeySignatureWaived(txn, payer)).willReturn(true);
+        given(waivers.isTargetAccountSignatureWaived(txn, payer)).willReturn(false);
+
+        final var context = new PreHandleContext(store, txn, payer);
+        subject.preHandle(context, waivers);
+        basicMetaAssertions(context, 0, true, INVALID_ACCOUNT_ID);
+        assertEquals(payerKey, context.getPayerKey());
+    }
+
+    @Test
+    void handleNotImplemented() {
+        assertThrows(UnsupportedOperationException.class, () -> subject.handle(metaToHandle));
+    }
+
+    private TransactionBody cryptoUpdateTransaction(final AccountID payerId, final AccountID accountToUpdate) {
+        if (payerId.equals(payer)) {
+            setUpPayer();
+        }
+        final var transactionID =
+                TransactionID.newBuilder().setAccountID(payerId).setTransactionValidStart(consensusTimestamp);
+        final var updateTxnBody = CryptoUpdateTransactionBody.newBuilder()
+                .setAccountIDToUpdate(accountToUpdate)
+                .setKey(key)
+                .build();
+        return TransactionBody.newBuilder()
+                .setTransactionID(transactionID)
+                .setCryptoUpdateAccount(updateTxnBody)
+                .build();
+    }
 }