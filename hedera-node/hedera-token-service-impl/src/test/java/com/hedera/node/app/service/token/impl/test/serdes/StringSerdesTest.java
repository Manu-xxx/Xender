/*
 * Copyright (C) 2023 Hedera Hashgraph, LLC
 *
 * Licensed under the Apache License, Version 2.0 (the "License");
 * you may not use this file except in compliance with the License.
 * You may obtain a copy of the License at
 *
 *      http://www.apache.org/licenses/LICENSE-2.0
 *
 * Unless required by applicable law or agreed to in writing, software
 * distributed under the License is distributed on an "AS IS" BASIS,
 * WITHOUT WARRANTIES OR CONDITIONS OF ANY KIND, either express or implied.
 * See the License for the specific language governing permissions and
 * limitations under the License.
 */

package com.hedera.node.app.service.token.impl.test.serdes;

import static org.junit.jupiter.api.Assertions.assertEquals;
import static org.mockito.BDDMockito.given;
import static org.mockito.BDDMockito.willCallRealMethod;
import static org.mockito.Mockito.mock;
import static org.mockito.Mockito.verify;

import com.hedera.node.app.service.token.impl.serdes.StringCodec;
<<<<<<< HEAD
import java.io.DataInput;
import java.io.DataOutput;
=======
import com.hedera.pbj.runtime.io.DataInput;
import com.hedera.pbj.runtime.io.DataOutput;
>>>>>>> 35899fc6
import java.io.IOException;
import org.junit.jupiter.api.Test;
import org.junit.jupiter.api.extension.ExtendWith;
import org.mockito.Mock;
import org.mockito.junit.jupiter.MockitoExtension;

@ExtendWith(MockitoExtension.class)
class StringSerdesTest {
    private static final String SOME_STRING = "TestString";

    @Mock
    private DataInput in;

    @Mock
    private DataOutput out;

    final StringCodec subject = new StringCodec();
<<<<<<< HEAD

    @Test
    void givesTypicalSize() {
        assertEquals(255, subject.typicalSize());
    }
=======
>>>>>>> 35899fc6

    @Test
    void providesFastEquals() throws IOException {
        given(in.readInt()).willReturn(SOME_STRING.getBytes().length);
        subject.fastEquals(SOME_STRING, in);
    }

    @Test
    void measuresInput() throws IOException {
        given(in.readInt()).willReturn(SOME_STRING.getBytes().length);
        assertEquals(SOME_STRING.getBytes().length, subject.measure(in));
    }

    @Test
    void providesFastEqualsWhenExceptionThrown() throws IOException {
        final var s = mock(StringCodec.class);
        given(s.parse(in)).willThrow(IOException.class);
        willCallRealMethod().given(s).fastEquals(SOME_STRING, in);

        final var isFastEquals = s.fastEquals(SOME_STRING, in);
        assertEquals(false, isFastEquals);
    }

    @Test
    void canDeserializeFromAppropriateStream() throws IOException {
        given(in.readInt()).willReturn(SOME_STRING.getBytes().length);
        subject.parse(in);

        verify(in).readInt();
        verify(in).readBytes(new byte[SOME_STRING.getBytes().length]);
    }

    @Test
    void canSerializeToAppropriateStream() throws IOException {
        subject.write(SOME_STRING, out);

        verify(out).writeInt(SOME_STRING.getBytes().length);
    }
}<|MERGE_RESOLUTION|>--- conflicted
+++ resolved
@@ -23,13 +23,8 @@
 import static org.mockito.Mockito.verify;
 
 import com.hedera.node.app.service.token.impl.serdes.StringCodec;
-<<<<<<< HEAD
-import java.io.DataInput;
-import java.io.DataOutput;
-=======
 import com.hedera.pbj.runtime.io.DataInput;
 import com.hedera.pbj.runtime.io.DataOutput;
->>>>>>> 35899fc6
 import java.io.IOException;
 import org.junit.jupiter.api.Test;
 import org.junit.jupiter.api.extension.ExtendWith;
@@ -47,14 +42,11 @@
     private DataOutput out;
 
     final StringCodec subject = new StringCodec();
-<<<<<<< HEAD
 
     @Test
     void givesTypicalSize() {
         assertEquals(255, subject.typicalSize());
     }
-=======
->>>>>>> 35899fc6
 
     @Test
     void providesFastEquals() throws IOException {
