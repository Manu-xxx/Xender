--- conflicted
+++ resolved
@@ -40,21 +40,14 @@
 import com.hedera.hapi.node.token.CryptoCreateTransactionBody;
 import com.hedera.hapi.node.transaction.TransactionBody;
 import com.hedera.node.app.service.mono.state.virtual.EntityNumVirtualKey;
-<<<<<<< HEAD
 import com.hedera.node.app.service.token.impl.WritableAccountStore;
 import com.hedera.node.app.service.token.impl.handlers.CryptoCreateHandler;
 import com.hedera.node.app.service.token.impl.records.CryptoCreateRecordBuilder;
+import com.hedera.node.app.spi.fixtures.workflows.FakePreHandleContext;
 import com.hedera.node.app.spi.meta.HandleContext;
 import com.hedera.node.app.spi.workflows.HandleException;
 import com.hedera.node.app.spi.workflows.PreCheckException;
-import com.hedera.node.app.spi.workflows.PreHandleContext;
 import com.hedera.pbj.runtime.io.buffer.Bytes;
-=======
-import com.hedera.node.app.service.token.impl.ReadableAccountStoreImpl;
-import com.hedera.node.app.service.token.impl.handlers.CryptoCreateHandler;
-import com.hedera.node.app.spi.fixtures.workflows.FakePreHandleContext;
-import com.hedera.node.app.spi.workflows.PreCheckException;
->>>>>>> 56689ef0
 import org.junit.jupiter.api.BeforeEach;
 import org.junit.jupiter.api.DisplayName;
 import org.junit.jupiter.api.Test;
@@ -85,23 +78,15 @@
     @BeforeEach
     public void setUp() {
         super.setUp();
-<<<<<<< HEAD
         refreshStoresWithCurrentTokenInWritable();
         txn = new CryptoCreateBuilder().build();
         recordBuilder = subject.newRecordBuilder();
-=======
-        readableAccounts = emptyReadableAccountStateBuilder()
-                .value(EntityNumVirtualKey.fromLong(accountNum), account)
-                .build();
-        given(readableStates.<EntityNumVirtualKey, Account>get(ACCOUNTS)).willReturn(readableAccounts);
-        readableStore = new ReadableAccountStoreImpl(readableStates);
->>>>>>> 56689ef0
     }
 
     @Test
     @DisplayName("preHandle works when there is a receiverSigRequired")
     void preHandleCryptoCreateVanilla() throws PreCheckException {
-        final var context = new PreHandleContext(readableStore, txn);
+        final var context = new FakePreHandleContext(readableStore, txn);
         subject.preHandle(context);
 
         assertEquals(txn, context.body());
@@ -109,12 +94,11 @@
         assertEquals(key, context.payerKey());
     }
 
-<<<<<<< HEAD
     @Test
     @DisplayName("preHandle fails when initial balance is not greater than zero")
     void preHandleFailsWhenInitialBalanceIsNegative() throws PreCheckException {
         txn = new CryptoCreateBuilder().withInitialBalance(-1L).build();
-        final var context = new PreHandleContext(readableStore, txn);
+        final var context = new FakePreHandleContext(readableStore, txn);
         final var msg = assertThrows(PreCheckException.class, () -> subject.preHandle(context));
 
         assertEquals(txn, context.body());
@@ -127,7 +111,7 @@
     @DisplayName("preHandle fails without auto-renew period specified")
     void preHandleFailsWhenNoAutoRenewPeriodSpecified() throws PreCheckException {
         txn = new CryptoCreateBuilder().withNoAutoRenewPeriod().build();
-        final var context = new PreHandleContext(readableStore, txn);
+        final var context = new FakePreHandleContext(readableStore, txn);
         final var msg = assertThrows(PreCheckException.class, () -> subject.preHandle(context));
 
         assertEquals(txn, context.body());
@@ -140,7 +124,7 @@
     @DisplayName("preHandle fails when negative send record threshold is specified")
     void preHandleFailsWhenSendRecordThresholdIsNegative() throws PreCheckException {
         txn = new CryptoCreateBuilder().withSendRecordThreshold(-1).build();
-        final var context = new PreHandleContext(readableStore, txn);
+        final var context = new FakePreHandleContext(readableStore, txn);
         final var msg = assertThrows(PreCheckException.class, () -> subject.preHandle(context));
 
         assertEquals(txn, context.body());
@@ -153,7 +137,7 @@
     @DisplayName("preHandle fails when negative receive record threshold is specified")
     void preHandleFailsWhenReceiveRecordThresholdIsNegative() throws PreCheckException {
         txn = new CryptoCreateBuilder().withReceiveRecordThreshold(-1).build();
-        final var context = new PreHandleContext(readableStore, txn);
+        final var context = new FakePreHandleContext(readableStore, txn);
         final var msg = assertThrows(PreCheckException.class, () -> subject.preHandle(context));
 
         assertEquals(txn, context.body());
@@ -166,7 +150,7 @@
     @DisplayName("preHandle fails when proxy accounts id is specified")
     void preHandleFailsWhenProxyAccountIdIsSpecified() throws PreCheckException {
         txn = new CryptoCreateBuilder().withProxyAccountNum(1).build();
-        final var context = new PreHandleContext(readableStore, txn);
+        final var context = new FakePreHandleContext(readableStore, txn);
         final var msg = assertThrows(PreCheckException.class, () -> subject.preHandle(context));
 
         assertEquals(txn, context.body());
@@ -179,10 +163,7 @@
     @DisplayName("preHandle succeeds when initial balance is zero")
     void preHandleWorksWhenInitialBalanceIsZero() throws PreCheckException {
         txn = new CryptoCreateBuilder().withInitialBalance(0L).build();
-        final var context = new PreHandleContext(readableStore, txn);
-=======
-        final var context = new FakePreHandleContext(readableStore, txn);
->>>>>>> 56689ef0
+        final var context = new FakePreHandleContext(readableStore, txn);
         subject.preHandle(context);
 
         assertEquals(txn, context.body());
@@ -193,18 +174,11 @@
     @Test
     @DisplayName("preHandle works when there is no receiverSigRequired")
     void noReceiverSigRequiredPreHandleCryptoCreate() throws PreCheckException {
-<<<<<<< HEAD
         final var noReceiverSigTxn =
                 new CryptoCreateBuilder().withReceiverSigReq(false).build();
-        final var expected = new PreHandleContext(readableStore, noReceiverSigTxn);
-
-        final var context = new PreHandleContext(readableStore, noReceiverSigTxn);
-=======
-        final var txn = createAccountTransaction(false);
-        final var expected = new FakePreHandleContext(readableStore, txn);
-
-        final var context = new FakePreHandleContext(readableStore, txn);
->>>>>>> 56689ef0
+        final var expected = new FakePreHandleContext(readableStore, noReceiverSigTxn);
+
+        final var context = new FakePreHandleContext(readableStore, noReceiverSigTxn);
         subject.preHandle(context);
 
         assertEquals(expected.body(), context.body());
