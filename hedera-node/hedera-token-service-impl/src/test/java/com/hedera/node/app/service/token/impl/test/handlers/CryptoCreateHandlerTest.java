--- conflicted
+++ resolved
@@ -51,6 +51,7 @@
 import static org.mockito.BDDMockito.given;
 import static org.mockito.Mock.Strictness.LENIENT;
 import static org.mockito.Mockito.doThrow;
+import static org.mockito.Mockito.lenient;
 import static org.mockito.Mockito.never;
 import static org.mockito.Mockito.verify;
 import static org.mockito.Mockito.when;
@@ -123,11 +124,10 @@
     private StoreMetricsService storeMetricsService;
 
     @Mock
-<<<<<<< HEAD
+    private AttributeValidator attributeValidator;
+
+    @Mock
     private EntityNumGenerator entityNumGenerator;
-=======
-    private AttributeValidator attributeValidator;
->>>>>>> 46d2a2af
 
     private CryptoCreateHandler subject;
 
