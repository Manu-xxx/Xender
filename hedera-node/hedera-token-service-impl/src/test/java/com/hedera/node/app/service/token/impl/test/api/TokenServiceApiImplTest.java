--- conflicted
+++ resolved
@@ -282,17 +282,10 @@
                 .smartContract(true)
                 .build());
         final var expectedSummary = new ContractChangeSummary(
-<<<<<<< HEAD
-                List.of(OTHER_CONTRACT_ID_BY_NUM),
-                List.of(
-                        new ContractNonceInfo(CONTRACT_ID_BY_NUM, 124L),
-                        new ContractNonceInfo(OTHER_CONTRACT_ID_BY_NUM, 1L)));
-=======
                 new ArrayList<>(List.of(OTHER_CONTRACT_ID_BY_NUM)),
                 new ArrayList<>(List.of(
                         new ContractNonceInfo(CONTRACT_ID_BY_NUM, 124L),
                         new ContractNonceInfo(OTHER_CONTRACT_ID_BY_NUM, 1L))));
->>>>>>> 8ad1595b
         final var actualSummary = subject.summarizeContractChanges();
         assertEquals(expectedSummary, actualSummary);
     }
