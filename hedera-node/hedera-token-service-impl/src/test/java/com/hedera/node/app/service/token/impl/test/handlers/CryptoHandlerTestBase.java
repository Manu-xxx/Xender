/*
 * Copyright (C) 2023 Hedera Hashgraph, LLC
 *
 * Licensed under the Apache License, Version 2.0 (the "License");
 * you may not use this file except in compliance with the License.
 * You may obtain a copy of the License at
 *
 *      http://www.apache.org/licenses/LICENSE-2.0
 *
 * Unless required by applicable law or agreed to in writing, software
 * distributed under the License is distributed on an "AS IS" BASIS,
 * WITHOUT WARRANTIES OR CONDITIONS OF ANY KIND, either express or implied.
 * See the License for the specific language governing permissions and
 * limitations under the License.
 */

package com.hedera.node.app.service.token.impl.test.handlers;

import static com.hedera.node.app.service.mono.Utils.asHederaKey;
import static com.hedera.test.utils.KeyUtils.A_COMPLEX_KEY;
import static com.hedera.test.utils.KeyUtils.B_COMPLEX_KEY;
import static com.hedera.test.utils.KeyUtils.C_COMPLEX_KEY;
import static org.assertj.core.api.Assertions.assertThat;
import static org.mockito.BDDMockito.given;

import com.hedera.hapi.node.base.AccountID;
import com.hedera.hapi.node.base.ContractID;
import com.hedera.hapi.node.base.Key;
import com.hedera.hapi.node.base.Timestamp;
import com.hedera.hapi.node.base.TokenID;
import com.hedera.hapi.node.state.token.Account;
import com.hedera.hapi.node.token.CryptoAllowance;
import com.hedera.hapi.node.token.TokenAllowance;
import com.hedera.node.app.service.mono.state.virtual.EntityNumValue;
import com.hedera.node.app.service.mono.state.virtual.EntityNumVirtualKey;
import com.hedera.node.app.service.token.ReadableAccountStore;
import com.hedera.node.app.service.token.impl.CryptoSignatureWaiversImpl;
<<<<<<< HEAD
import com.hedera.node.app.service.token.impl.ReadableAccountStore;
import com.hedera.node.app.service.token.impl.WritableAccountStore;
=======
import com.hedera.node.app.service.token.impl.ReadableAccountStoreImpl;
>>>>>>> 56689ef0
import com.hedera.node.app.spi.fixtures.state.MapReadableKVState;
import com.hedera.node.app.spi.fixtures.state.MapWritableKVState;
import com.hedera.node.app.spi.key.HederaKey;
import com.hedera.node.app.spi.state.ReadableStates;
import com.hedera.node.app.spi.state.WritableStates;
import com.hedera.node.app.spi.workflows.PreHandleContext;
import com.hedera.pbj.runtime.io.buffer.Bytes;
import com.swirlds.common.utility.CommonUtils;
import edu.umd.cs.findbugs.annotations.NonNull;
import java.time.Instant;
import java.util.Collections;
import org.junit.jupiter.api.BeforeEach;
import org.junit.jupiter.api.extension.ExtendWith;
import org.mockito.Mock;
import org.mockito.junit.jupiter.MockitoExtension;

@ExtendWith(MockitoExtension.class)
public class CryptoHandlerTestBase {
    protected static final String ACCOUNTS = "ACCOUNTS";
    protected static final String ALIASES = "ALIASES";
    protected final Key key = A_COMPLEX_KEY;
    protected final Key otherKey = C_COMPLEX_KEY;
    protected final AccountID id = AccountID.newBuilder().accountNum(3).build();
    protected final Timestamp consensusTimestamp =
            Timestamp.newBuilder().seconds(1_234_567L).build();
    protected final Instant consensusInstant = Instant.ofEpochSecond(consensusTimestamp.seconds());
    protected final Key accountKey = A_COMPLEX_KEY;
    protected final HederaKey accountHederaKey = asHederaKey(accountKey).get();
    protected final Long accountNum = id.accountNum();
    protected final EntityNumVirtualKey accountEntityNumVirtualKey = new EntityNumVirtualKey(accountNum);
    protected final AccountID alias =
            AccountID.newBuilder().alias(Bytes.wrap("testAlias")).build();
    protected final byte[] evmAddress = CommonUtils.unhex("6aea3773ea468a814d954e6dec795bfee7d76e25");
    protected final ContractID contractAlias =
            ContractID.newBuilder().evmAddress(Bytes.wrap(evmAddress)).build();
    protected final ContractID contract =
            ContractID.newBuilder().contractNum(1234).build();

    protected final AccountID deleteAccountId =
            AccountID.newBuilder().accountNum(3213).build();
    protected final AccountID transferAccountId =
            AccountID.newBuilder().accountNum(32134).build();
    protected final Long deleteAccountNum = deleteAccountId.accountNum();
    protected final Long transferAccountNum = transferAccountId.accountNum();

    protected final TokenID nft = TokenID.newBuilder().tokenNum(56789).build();
    protected final TokenID token = TokenID.newBuilder().tokenNum(6789).build();
    protected final AccountID spender = AccountID.newBuilder().accountNum(12345).build();
    protected final AccountID delegatingSpender =
            AccountID.newBuilder().accountNum(1234567).build();
    protected final AccountID owner = AccountID.newBuilder().accountNum(123456).build();
    protected final Key ownerKey = B_COMPLEX_KEY;
    protected final CryptoAllowance cryptoAllowance = CryptoAllowance.newBuilder()
            .spender(spender)
            .owner(owner)
            .amount(10L)
            .build();
    protected final TokenAllowance tokenAllowance = TokenAllowance.newBuilder()
            .spender(spender)
            .amount(10L)
            .tokenId(token)
            .owner(owner)
            .build();
    protected static final long defaultAutoRenewPeriod = 720000L;
    protected static final long payerBalance = 10_000L;
    protected MapReadableKVState<String, EntityNumValue> readableAliases;
    protected MapReadableKVState<EntityNumVirtualKey, Account> readableAccounts;
    protected MapWritableKVState<String, EntityNumValue> writableAliases;
    protected MapWritableKVState<EntityNumVirtualKey, Account> writableAccounts;
    protected Account account;
    protected ReadableAccountStore readableStore;
    protected WritableAccountStore writableStore;

    @Mock
    protected Account deleteAccount;

    @Mock
    protected Account transferAccount;

    @Mock
    protected ReadableStates readableStates;

    @Mock
    protected WritableStates writableStates;

    @Mock
    protected CryptoSignatureWaiversImpl waivers;

    @BeforeEach
    protected void setUp() {
        givenValidAccount();
        refreshStoresWithCurrentTokenOnlyInReadable();
    }

    protected void basicMetaAssertions(final PreHandleContext context, final int keysSize) {
        assertThat(context.requiredNonPayerKeys()).hasSize(keysSize);
    }

    protected void resetStores() {
        readableAccounts = emptyReadableAccountStateBuilder().build();
        writableAccounts = emptyWritableAccountStateBuilder().build();
        readableAliases = emptyReadableAliasStateBuilder().build();
        writableAliases = emptyWritableAliasStateBuilder().build();
        given(readableStates.<EntityNumVirtualKey, Account>get(ACCOUNTS)).willReturn(readableAccounts);
        given(readableStates.<String, EntityNumValue>get(ALIASES)).willReturn(readableAliases);
        given(writableStates.<EntityNumVirtualKey, Account>get(ACCOUNTS)).willReturn(writableAccounts);
        given(writableStates.<String, EntityNumValue>get(ALIASES)).willReturn(writableAliases);
        readableStore = new ReadableAccountStore(readableStates);
        writableStore = new WritableAccountStore(writableStates);
    }

    protected void refreshStoresWithCurrentTokenOnlyInReadable() {
        readableAccounts = readableAccountState();
        writableAccounts = emptyWritableAccountStateBuilder().build();
        readableAliases = readableAliasState();
        writableAliases = emptyWritableAliasStateBuilder().build();
        given(readableStates.<EntityNumVirtualKey, Account>get(ACCOUNTS)).willReturn(readableAccounts);
        given(readableStates.<String, EntityNumValue>get(ALIASES)).willReturn(readableAliases);
<<<<<<< HEAD
        readableStore = new ReadableAccountStore(readableStates);
        writableStore = new WritableAccountStore(writableStates);
=======
        readableStore = new ReadableAccountStoreImpl(readableStates);
>>>>>>> 56689ef0
    }

    protected void refreshStoresWithCurrentTokenInWritable() {
        readableAccounts = readableAccountState();
        writableAccounts = writableAccountStateWithOneKey();
        readableAliases = readableAliasState();
        writableAliases = writableAliasesStateWithOneKey();
        given(readableStates.<EntityNumVirtualKey, Account>get(ACCOUNTS)).willReturn(readableAccounts);
        given(readableStates.<String, EntityNumValue>get(ALIASES)).willReturn(readableAliases);
        given(writableStates.<EntityNumVirtualKey, Account>get(ACCOUNTS)).willReturn(writableAccounts);
        given(writableStates.<String, EntityNumValue>get(ALIASES)).willReturn(writableAliases);
<<<<<<< HEAD
        readableStore = new ReadableAccountStore(readableStates);
        writableStore = new WritableAccountStore(writableStates);
=======
        readableStore = new ReadableAccountStoreImpl(readableStates);
    }

    @NonNull
    protected MapWritableKVState<EntityNumVirtualKey, Account> emptyWritableAccountState() {
        return MapWritableKVState.<EntityNumVirtualKey, Account>builder(ACCOUNTS)
                .build();
>>>>>>> 56689ef0
    }

    @NonNull
    protected MapWritableKVState<EntityNumVirtualKey, Account> writableAccountStateWithOneKey() {
        return emptyWritableAccountStateBuilder()
                .value(accountEntityNumVirtualKey, account)
                .value(EntityNumVirtualKey.fromLong(deleteAccountNum), deleteAccount)
                .value(EntityNumVirtualKey.fromLong(transferAccountNum), transferAccount)
                .build();
    }

    @NonNull
    protected MapReadableKVState<EntityNumVirtualKey, Account> readableAccountState() {
        return emptyReadableAccountStateBuilder()
                .value(accountEntityNumVirtualKey, account)
                .value(EntityNumVirtualKey.fromLong(deleteAccountNum), deleteAccount)
                .value(EntityNumVirtualKey.fromLong(transferAccountNum), transferAccount)
                .build();
    }

    @NonNull
    protected MapWritableKVState<String, EntityNumValue> writableAliasesStateWithOneKey() {
        return emptyWritableAliasStateBuilder()
                .value(alias.toString(), new EntityNumValue(accountNum))
                .value(contractAlias.toString(), new EntityNumValue(contract.contractNum()))
                .build();
    }

    @NonNull
    protected MapReadableKVState<String, EntityNumValue> readableAliasState() {
        return emptyReadableAliasStateBuilder()
                .value(alias.toString(), new EntityNumValue(accountNum))
                .value(contractAlias.toString(), new EntityNumValue(contract.contractNum()))
                .build();
    }

    @NonNull
    protected MapReadableKVState.Builder<EntityNumVirtualKey, Account> emptyReadableAccountStateBuilder() {
        return MapReadableKVState.builder(ACCOUNTS);
    }

    @NonNull
    protected MapWritableKVState.Builder<EntityNumVirtualKey, Account> emptyWritableAccountStateBuilder() {
        return MapWritableKVState.builder(ACCOUNTS);
    }

    @NonNull
    protected MapWritableKVState.Builder<String, EntityNumValue> emptyWritableAliasStateBuilder() {
        return MapWritableKVState.builder(ALIASES);
    }

    @NonNull
    protected MapReadableKVState.Builder<String, EntityNumValue> emptyReadableAliasStateBuilder() {
        return MapReadableKVState.builder(ALIASES);
    }

    protected void givenValidAccount() {
        account = new Account(
                accountNum,
                alias.alias(),
                key,
                1_234_567L,
                payerBalance,
                "testAccount",
                false,
                1_234L,
                1_234_568L,
                0,
                true,
                true,
                3,
                2,
                1,
                2,
                10,
                1,
                3,
                false,
                2,
                0,
                1000L,
                2,
                72000,
                0,
                Collections.emptyList(),
                Collections.emptyList(),
                Collections.emptyList(),
                2,
                false,
                null);
    }
}<|MERGE_RESOLUTION|>--- conflicted
+++ resolved
@@ -35,12 +35,8 @@
 import com.hedera.node.app.service.mono.state.virtual.EntityNumVirtualKey;
 import com.hedera.node.app.service.token.ReadableAccountStore;
 import com.hedera.node.app.service.token.impl.CryptoSignatureWaiversImpl;
-<<<<<<< HEAD
-import com.hedera.node.app.service.token.impl.ReadableAccountStore;
 import com.hedera.node.app.service.token.impl.WritableAccountStore;
-=======
 import com.hedera.node.app.service.token.impl.ReadableAccountStoreImpl;
->>>>>>> 56689ef0
 import com.hedera.node.app.spi.fixtures.state.MapReadableKVState;
 import com.hedera.node.app.spi.fixtures.state.MapWritableKVState;
 import com.hedera.node.app.spi.key.HederaKey;
@@ -148,7 +144,7 @@
         given(readableStates.<String, EntityNumValue>get(ALIASES)).willReturn(readableAliases);
         given(writableStates.<EntityNumVirtualKey, Account>get(ACCOUNTS)).willReturn(writableAccounts);
         given(writableStates.<String, EntityNumValue>get(ALIASES)).willReturn(writableAliases);
-        readableStore = new ReadableAccountStore(readableStates);
+        readableStore = new ReadableAccountStoreImpl(readableStates);
         writableStore = new WritableAccountStore(writableStates);
     }
 
@@ -159,12 +155,8 @@
         writableAliases = emptyWritableAliasStateBuilder().build();
         given(readableStates.<EntityNumVirtualKey, Account>get(ACCOUNTS)).willReturn(readableAccounts);
         given(readableStates.<String, EntityNumValue>get(ALIASES)).willReturn(readableAliases);
-<<<<<<< HEAD
-        readableStore = new ReadableAccountStore(readableStates);
+        readableStore = new ReadableAccountStoreImpl(readableStates);
         writableStore = new WritableAccountStore(writableStates);
-=======
-        readableStore = new ReadableAccountStoreImpl(readableStates);
->>>>>>> 56689ef0
     }
 
     protected void refreshStoresWithCurrentTokenInWritable() {
@@ -176,18 +168,8 @@
         given(readableStates.<String, EntityNumValue>get(ALIASES)).willReturn(readableAliases);
         given(writableStates.<EntityNumVirtualKey, Account>get(ACCOUNTS)).willReturn(writableAccounts);
         given(writableStates.<String, EntityNumValue>get(ALIASES)).willReturn(writableAliases);
-<<<<<<< HEAD
-        readableStore = new ReadableAccountStore(readableStates);
+        readableStore = new ReadableAccountStoreImpl(readableStates);
         writableStore = new WritableAccountStore(writableStates);
-=======
-        readableStore = new ReadableAccountStoreImpl(readableStates);
-    }
-
-    @NonNull
-    protected MapWritableKVState<EntityNumVirtualKey, Account> emptyWritableAccountState() {
-        return MapWritableKVState.<EntityNumVirtualKey, Account>builder(ACCOUNTS)
-                .build();
->>>>>>> 56689ef0
     }
 
     @NonNull
