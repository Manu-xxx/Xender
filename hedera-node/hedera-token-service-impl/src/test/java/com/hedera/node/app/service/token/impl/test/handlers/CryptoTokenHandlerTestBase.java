--- conflicted
+++ resolved
@@ -62,10 +62,7 @@
 import com.hedera.node.app.spi.state.WritableStates;
 import com.hedera.node.app.spi.workflows.PreHandleContext;
 import com.hedera.node.config.data.TokensConfig;
-<<<<<<< HEAD
-=======
 import com.hedera.node.config.testfixtures.HederaTestConfigBuilder;
->>>>>>> b0ba9b8c
 import com.hedera.pbj.runtime.io.buffer.Bytes;
 import com.swirlds.common.utility.CommonUtils;
 import com.swirlds.config.api.Configuration;
@@ -178,14 +175,7 @@
             .build();
     protected List<CustomFee> customFees = List.of(withFixedFee(fixedFee), withFractionalFee(fractionalFee));
 
-<<<<<<< HEAD
-    protected TokensConfig tokensConfig = new TokensConfig(
-            10000000, false, 1000000, 1000, 1000, 100, 100, 10, 2, true, 100, 10, 10, 10, 500000, 100, true, false,
-            true);
-
-=======
     protected TokensConfig tokensConfig;
->>>>>>> b0ba9b8c
     protected MapReadableKVState<String, EntityNumValue> readableAliases;
     protected MapReadableKVState<EntityNumVirtualKey, Account> readableAccounts;
     protected MapWritableKVState<String, EntityNumValue> writableAliases;
