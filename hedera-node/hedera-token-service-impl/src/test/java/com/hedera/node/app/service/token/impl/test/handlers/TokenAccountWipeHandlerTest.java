/*
 * Copyright (C) 2023-2024 Hedera Hashgraph, LLC
 *
 * Licensed under the Apache License, Version 2.0 (the "License");
 * you may not use this file except in compliance with the License.
 * You may obtain a copy of the License at
 *
 *      http://www.apache.org/licenses/LICENSE-2.0
 *
 * Unless required by applicable law or agreed to in writing, software
 * distributed under the License is distributed on an "AS IS" BASIS,
 * WITHOUT WARRANTIES OR CONDITIONS OF ANY KIND, either express or implied.
 * See the License for the specific language governing permissions and
 * limitations under the License.
 */

package com.hedera.node.app.service.token.impl.test.handlers;

import static com.hedera.hapi.node.base.ResponseCodeEnum.ACCOUNT_DOES_NOT_OWN_WIPED_NFT;
import static com.hedera.hapi.node.base.ResponseCodeEnum.BATCH_SIZE_LIMIT_EXCEEDED;
import static com.hedera.hapi.node.base.ResponseCodeEnum.CANNOT_WIPE_TOKEN_TREASURY_ACCOUNT;
import static com.hedera.hapi.node.base.ResponseCodeEnum.INVALID_ACCOUNT_ID;
import static com.hedera.hapi.node.base.ResponseCodeEnum.INVALID_NFT_ID;
import static com.hedera.hapi.node.base.ResponseCodeEnum.INVALID_TOKEN_ID;
import static com.hedera.hapi.node.base.ResponseCodeEnum.INVALID_TRANSACTION_BODY;
import static com.hedera.hapi.node.base.ResponseCodeEnum.INVALID_WIPING_AMOUNT;
import static com.hedera.hapi.node.base.ResponseCodeEnum.OK;
import static com.hedera.hapi.node.base.ResponseCodeEnum.TOKEN_HAS_NO_WIPE_KEY;
import static com.hedera.hapi.node.base.ResponseCodeEnum.TOKEN_IS_PAUSED;
import static com.hedera.hapi.node.base.ResponseCodeEnum.TOKEN_NOT_ASSOCIATED_TO_ACCOUNT;
import static com.hedera.hapi.node.base.ResponseCodeEnum.TOKEN_WAS_DELETED;
import static com.hedera.node.app.service.token.impl.test.handlers.util.TestStoreFactory.newWritableStoreWithAccounts;
import static com.hedera.node.app.service.token.impl.test.handlers.util.TestStoreFactory.newWritableStoreWithNfts;
import static com.hedera.node.app.service.token.impl.test.handlers.util.TestStoreFactory.newWritableStoreWithTokenRels;
import static com.hedera.node.app.service.token.impl.test.handlers.util.TestStoreFactory.newWritableStoreWithTokens;
import static com.hedera.node.app.service.token.impl.test.keys.KeysAndIds.TOKEN_WIPE_KT;
import static com.hedera.node.app.spi.fixtures.workflows.ExceptionConditions.responseCode;
import static org.assertj.core.api.Assertions.assertThatNoException;
import static org.assertj.core.api.Assertions.assertThatThrownBy;
import static org.mockito.ArgumentMatchers.anyBoolean;
import static org.mockito.ArgumentMatchers.anyLong;
import static org.mockito.ArgumentMatchers.notNull;
import static org.mockito.BDDMockito.given;
import static org.mockito.Mockito.lenient;
import static org.mockito.Mockito.mock;

import com.hedera.hapi.node.base.AccountAmount;
import com.hedera.hapi.node.base.AccountID;
import com.hedera.hapi.node.base.Key;
import com.hedera.hapi.node.base.NftID;
import com.hedera.hapi.node.base.ResponseCodeEnum;
import com.hedera.hapi.node.base.TokenID;
import com.hedera.hapi.node.base.TokenType;
import com.hedera.hapi.node.base.Transaction;
import com.hedera.hapi.node.base.TransactionID;
import com.hedera.hapi.node.state.token.Account;
import com.hedera.hapi.node.state.token.Nft;
import com.hedera.hapi.node.state.token.Token;
import com.hedera.hapi.node.state.token.TokenRelation;
import com.hedera.hapi.node.token.TokenBurnTransactionBody;
import com.hedera.hapi.node.token.TokenWipeAccountTransactionBody;
import com.hedera.hapi.node.transaction.ExchangeRateSet;
import com.hedera.hapi.node.transaction.TransactionBody;
import com.hedera.node.app.service.token.impl.WritableAccountStore;
import com.hedera.node.app.service.token.impl.WritableNftStore;
import com.hedera.node.app.service.token.impl.WritableTokenRelationStore;
import com.hedera.node.app.service.token.impl.WritableTokenStore;
import com.hedera.node.app.service.token.impl.handlers.BaseCryptoHandler;
import com.hedera.node.app.service.token.impl.handlers.BaseTokenHandler;
import com.hedera.node.app.service.token.impl.handlers.TokenAccountWipeHandler;
import com.hedera.node.app.service.token.impl.test.handlers.util.ParityTestBase;
import com.hedera.node.app.service.token.impl.validators.TokenSupplyChangeOpsValidator;
import com.hedera.node.app.service.token.records.TokenAccountWipeRecordBuilder;
import com.hedera.node.app.service.token.records.TokenBaseRecordBuilder;
import com.hedera.node.app.spi.store.StoreFactory;
import com.hedera.node.app.spi.validation.ExpiryValidator;
import com.hedera.node.app.spi.workflows.HandleContext;
import com.hedera.node.app.spi.workflows.HandleException;
import com.hedera.node.app.spi.workflows.PreCheckException;
import com.hedera.node.app.spi.workflows.record.StreamBuilder;
import com.hedera.node.config.testfixtures.HederaTestConfigBuilder;
import com.hedera.pbj.runtime.io.buffer.Bytes;
import com.swirlds.config.api.Configuration;
import edu.umd.cs.findbugs.annotations.NonNull;
import java.time.Instant;
import java.util.List;
import java.util.Set;
import org.assertj.core.api.Assertions;
import org.jetbrains.annotations.NotNull;
import org.junit.jupiter.api.BeforeEach;
import org.junit.jupiter.api.Nested;
import org.junit.jupiter.api.Test;
import org.junit.jupiter.api.extension.ExtendWith;
import org.mockito.Mock;
import org.mockito.junit.jupiter.MockitoExtension;

class TokenAccountWipeHandlerTest extends ParityTestBase {
    private static final AccountID ACCOUNT_4680 = BaseCryptoHandler.asAccount(4680);
    private static final AccountID TREASURY_ACCOUNT_9876 = BaseCryptoHandler.asAccount(9876);
    private static final TokenID TOKEN_531 = BaseTokenHandler.asToken(531);
    private final TokenSupplyChangeOpsValidator validator = new TokenSupplyChangeOpsValidator();
    private final TokenAccountWipeHandler subject = new TokenAccountWipeHandler(validator);

    private Configuration configuration;
    private TokenAccountWipeRecordBuilder recordBuilder;

    @BeforeEach
    public void setUp() {
        super.setUp();
        configuration = HederaTestConfigBuilder.create()
                .withValue("tokens.nfts.areEnabled", true)
                .withValue("tokens.nfts.maxBatchSizeWipe", 100)
                .getOrCreateConfig();
        recordBuilder = new TokenAccountWipeRecordBuilder() {
            private long newTotalSupply;

            @Override
            public Transaction transaction() {
                return Transaction.DEFAULT;
            }

            @Override
            public Set<AccountID> explicitRewardSituationIds() {
                return Set.of();
            }

            @Override
            public List<AccountAmount> getPaidStakingRewards() {
                return List.of();
            }

            @Override
            public boolean hasContractResult() {
                return false;
            }

            @Override
            public long getGasUsedForContractTxn() {
                return 0;
            }

            @Override
<<<<<<< HEAD
            public StreamBuilder memo(@NonNull String memo) {
=======
            public SingleTransactionRecordBuilder memo(@NonNull String memo) {
>>>>>>> 7b023ff7
                return this;
            }

            @Override
<<<<<<< HEAD
            public StreamBuilder transaction(@NonNull Transaction transaction) {
=======
            public SingleTransactionRecordBuilder transaction(@NonNull Transaction transaction) {
>>>>>>> 7b023ff7
                return this;
            }

            @Override
<<<<<<< HEAD
            public StreamBuilder transactionBytes(@NonNull Bytes transactionBytes) {
=======
            public SingleTransactionRecordBuilder transactionBytes(@NonNull Bytes transactionBytes) {
>>>>>>> 7b023ff7
                return this;
            }

            @Override
<<<<<<< HEAD
            public StreamBuilder exchangeRate(@NonNull ExchangeRateSet exchangeRate) {
                return this;
            }

            @Override
            public StreamBuilder congestionMultiplier(final long congestionMultiplier) {
=======
            public SingleTransactionRecordBuilder exchangeRate(@NonNull ExchangeRateSet exchangeRate) {
>>>>>>> 7b023ff7
                return this;
            }

            @NonNull
            @Override
            public TransactionBody transactionBody() {
                return TransactionBody.DEFAULT;
            }

            @Override
            public long transactionFee() {
                return 0;
            }

            @Override
            public long getNewTotalSupply() {
                return newTotalSupply;
            }

            @Override
            public StreamBuilder status(@NonNull ResponseCodeEnum status) {
                return this;
            }

            @Override
            public HandleContext.TransactionCategory category() {
                return HandleContext.TransactionCategory.USER;
            }

            @Override
            public ReversingBehavior reversingBehavior() {
                return null;
            }

            @Override
            public void nullOutSideEffectFields() {}

            @Override
<<<<<<< HEAD
            public StreamBuilder syncBodyIdFromRecordId() {
=======
            public SingleTransactionRecordBuilder syncBodyIdFromRecordId() {
>>>>>>> 7b023ff7
                return null;
            }

            @Override
<<<<<<< HEAD
            public StreamBuilder consensusTimestamp(@NotNull final Instant now) {
=======
            public SingleTransactionRecordBuilder consensusTimestamp(@NotNull final Instant now) {
>>>>>>> 7b023ff7
                return null;
            }

            @Override
            public TransactionID transactionID() {
                return null;
            }

            @Override
<<<<<<< HEAD
            public StreamBuilder transactionID(@NotNull final TransactionID transactionID) {
=======
            public SingleTransactionRecordBuilder transactionID(@NotNull final TransactionID transactionID) {
>>>>>>> 7b023ff7
                return null;
            }

            @Override
<<<<<<< HEAD
            public StreamBuilder parentConsensus(@NotNull final Instant parentConsensus) {
=======
            public SingleTransactionRecordBuilder parentConsensus(@NotNull final Instant parentConsensus) {
>>>>>>> 7b023ff7
                return null;
            }

            @NonNull
            @Override
            public TokenAccountWipeRecordBuilder newTotalSupply(final long supply) {
                newTotalSupply = supply;
                return this;
            }

            @NonNull
            @Override
            public TokenBaseRecordBuilder tokenType(final @NonNull TokenType tokenType) {
                return this;
            }

            @NonNull
            @Override
            public ResponseCodeEnum status() {
                return OK;
            }
        };
    }

    @Nested
    class PureChecks {
        @SuppressWarnings("DataFlowIssue")
        @Test
        void nullArgsThrows() {
            assertThatThrownBy(() -> subject.pureChecks(null)).isInstanceOf(NullPointerException.class);
        }

        @Test
        void noWipeTxnPresent() {
            final var nonWipeTxnBody = TokenBurnTransactionBody.newBuilder();
            final var txn = TransactionBody.newBuilder()
                    .transactionID(
                            TransactionID.newBuilder().accountID(ACCOUNT_4680).build())
                    .tokenBurn(nonWipeTxnBody)
                    .build();
            Assertions.assertThatThrownBy(() -> subject.pureChecks(txn)).isInstanceOf(NullPointerException.class);
        }

        @Test
        void noAccountIdPresent() {
            final var txn = newWipeTxn(null, TOKEN_531, 1);
            Assertions.assertThatThrownBy(() -> subject.pureChecks(txn))
                    .isInstanceOf(PreCheckException.class)
                    .has(responseCode(INVALID_ACCOUNT_ID));
        }

        @Test
        void noTokenPresent() {
            final var txn = newWipeTxn(ACCOUNT_4680, null, 1);
            Assertions.assertThatThrownBy(() -> subject.pureChecks(txn))
                    .isInstanceOf(PreCheckException.class)
                    .has(responseCode(INVALID_TOKEN_ID));
        }

        @Test
        void fungibleAndNonFungibleGiven() {
            final var txn = newWipeTxn(ACCOUNT_4680, TOKEN_531, 1, 1L);
            Assertions.assertThatThrownBy(() -> subject.pureChecks(txn))
                    .isInstanceOf(PreCheckException.class)
                    .has(responseCode(INVALID_TRANSACTION_BODY));
        }

        @Test
        void nonPositiveFungibleAmountGiven() {
            final var txn = newWipeTxn(ACCOUNT_4680, TOKEN_531, -1);
            Assertions.assertThatThrownBy(() -> subject.pureChecks(txn))
                    .isInstanceOf(PreCheckException.class)
                    .has(responseCode(INVALID_WIPING_AMOUNT));
        }

        @Test
        void emptyNftSerialNumbers() {
            // This is a success case
            final var txn = newWipeTxn(ACCOUNT_4680, TOKEN_531, 0);
            assertThatNoException().isThrownBy(() -> subject.pureChecks(txn));
        }

        @Test
        void invalidNftSerialNumber() {
            final var txn = newWipeTxn(ACCOUNT_4680, TOKEN_531, 0, 1L, 2L, 0L);
            Assertions.assertThatThrownBy(() -> subject.pureChecks(txn))
                    .isInstanceOf(PreCheckException.class)
                    .has(responseCode(INVALID_NFT_ID));
        }
    }

    @Nested
    @ExtendWith(MockitoExtension.class)
    class Handle {
        @Mock
        private ExpiryValidator validator;

        private WritableTokenStore writableTokenStore;
        private WritableNftStore writableNftStore;

        @SuppressWarnings("DataFlowIssue")
        @Test
        void nullArgsThrows() {
            assertThatThrownBy(() -> subject.handle(null)).isInstanceOf(NullPointerException.class);
        }

        @Test
        void invalidFungibleAmount() {

            final var txn = newWipeTxn(ACCOUNT_4680, TOKEN_531, -1);
            final var context = mockContext(txn);

            assertThatThrownBy(() -> subject.handle(context))
                    .isInstanceOf(HandleException.class)
                    .has(responseCode(INVALID_WIPING_AMOUNT));
        }

        @Test
        void accountDoesntExist() {
            // Both stores are intentionally empty
            writableAccountStore = newWritableStoreWithAccounts();
            writableTokenStore = newWritableStoreWithTokens();
            final var txn = newWipeTxn(ACCOUNT_4680, TOKEN_531, 1);
            final var context = mockContext(txn);

            assertThatThrownBy(() -> subject.handle(context))
                    .isInstanceOf(HandleException.class)
                    .has(responseCode(INVALID_ACCOUNT_ID));
        }

        // @Test removed this test as nfts.maxBatchSizeWipe is not for fungible tokens
        //        void fungibleAmountExceedsBatchSize() {
        //            configuration = HederaTestConfigBuilder.create()
        //                    .withValue("tokens.nfts.areEnabled", true)
        //                    .withValue("tokens.nfts.maxBatchSizeWipe", 5)
        //                    .getOrCreateConfig();
        //            mockOkExpiryValidator();
        //            writableAccountStore = newWritableStoreWithAccounts(
        //                    Account.newBuilder().accountId(ACCOUNT_4680).build(),
        //                    Account.newBuilder().accountId(TREASURY_ACCOUNT_9876).build());
        //            writableTokenStore = newWritableStoreWithTokens();
        //            final var txn = newWipeTxn(ACCOUNT_4680, TOKEN_531, 6);
        //            final var context = mockContext(txn);
        //
        //            assertThatThrownBy(() -> subject.handle(context))
        //                    .isInstanceOf(HandleException.class)
        //                    .has(responseCode(BATCH_SIZE_LIMIT_EXCEEDED));
        //        }

        @Test
        void nftAmountExceedsBatchSize() {
            configuration = HederaTestConfigBuilder.create()
                    .withValue("tokens.nfts.areEnabled", true)
                    .withValue("tokens.nfts.maxBatchSizeWipe", 2)
                    .getOrCreateConfig();
            mockOkExpiryValidator();
            writableAccountStore = newWritableStoreWithAccounts(
                    Account.newBuilder().accountId(ACCOUNT_4680).build(),
                    Account.newBuilder().accountId(TREASURY_ACCOUNT_9876).build());
            writableTokenStore = newWritableStoreWithTokens();
            final var txn = newWipeTxn(ACCOUNT_4680, TOKEN_531, 0, 1L, 2L, 3L);
            final var context = mockContext(txn);

            assertThatThrownBy(() -> subject.handle(context))
                    .isInstanceOf(HandleException.class)
                    .has(responseCode(BATCH_SIZE_LIMIT_EXCEEDED));
        }

        @Test
        void tokenIdNotFound() {

            mockOkExpiryValidator();
            writableAccountStore = newWritableStoreWithAccounts(
                    Account.newBuilder().accountId(ACCOUNT_4680).build(),
                    Account.newBuilder().accountId(TREASURY_ACCOUNT_9876).build());
            writableTokenStore = newWritableStoreWithTokens(); // Intentionally empty
            final var txn = newWipeTxn(ACCOUNT_4680, BaseTokenHandler.asToken(999), 1);
            final var context = mockContext(txn);

            assertThatThrownBy(() -> subject.handle(context))
                    .isInstanceOf(HandleException.class)
                    .has(responseCode(INVALID_TOKEN_ID));
        }

        @Test
        void tokenIsDeleted() {

            mockOkExpiryValidator();
            writableAccountStore = newWritableStoreWithAccounts(
                    Account.newBuilder().accountId(ACCOUNT_4680).build(),
                    Account.newBuilder().accountId(TREASURY_ACCOUNT_9876).build());
            writableTokenStore = newWritableStoreWithTokens(newFungibleToken531(5)
                    .copyBuilder()
                    .deleted(true) // Intentionally deleted
                    .build());
            final var txn = newWipeTxn(ACCOUNT_4680, TOKEN_531, 1);
            final var context = mockContext(txn);

            assertThatThrownBy(() -> subject.handle(context))
                    .isInstanceOf(HandleException.class)
                    .has(responseCode(TOKEN_WAS_DELETED));
        }

        @Test
        void tokenIsPaused() {

            mockOkExpiryValidator();
            writableAccountStore = newWritableStoreWithAccounts(
                    Account.newBuilder().accountId(ACCOUNT_4680).build(),
                    Account.newBuilder().accountId(TREASURY_ACCOUNT_9876).build());
            writableTokenStore = newWritableStoreWithTokens(newNftToken531(5)
                    .copyBuilder()
                    .paused(true) // Intentionally paused
                    .build());
            final var txn = newWipeTxn(ACCOUNT_4680, TOKEN_531, 1);
            final var context = mockContext(txn);

            assertThatThrownBy(() -> subject.handle(context))
                    .isInstanceOf(HandleException.class)
                    .has(responseCode(TOKEN_IS_PAUSED));
        }

        @Test
        void tokenDoesntHaveWipeKey() {

            mockOkExpiryValidator();
            writableAccountStore = newWritableStoreWithAccounts(
                    Account.newBuilder().accountId(ACCOUNT_4680).build(),
                    Account.newBuilder().accountId(TREASURY_ACCOUNT_9876).build());
            final var totalFungibleSupply = 5;
            writableTokenStore = newWritableStoreWithTokens(newFungibleToken531(totalFungibleSupply)
                    .copyBuilder()
                    .wipeKey((Key) null) // Intentionally missing wipe key
                    .build());
            writableTokenRelStore = newWritableStoreWithTokenRels(newAccount4680Token531Rel(totalFungibleSupply));
            final var txn = newWipeTxn(ACCOUNT_4680, TOKEN_531, totalFungibleSupply + 1);
            final var context = mockContext(txn);

            assertThatThrownBy(() -> subject.handle(context))
                    .isInstanceOf(HandleException.class)
                    .has(responseCode(TOKEN_HAS_NO_WIPE_KEY));
        }

        @Test
        void accountRelDoesntExist() {

            mockOkExpiryValidator();
            writableAccountStore = newWritableStoreWithAccounts(
                    Account.newBuilder().accountId(ACCOUNT_4680).build(),
                    Account.newBuilder().accountId(TREASURY_ACCOUNT_9876).build());
            writableTokenStore = newWritableStoreWithTokens(newNftToken531(5));
            // Intentionally has no token rels:
            writableTokenRelStore = newWritableStoreWithTokenRels();
            final var txn = newWipeTxn(ACCOUNT_4680, TOKEN_531, 1);
            final var context = mockContext(txn);

            assertThatThrownBy(() -> subject.handle(context))
                    .isInstanceOf(HandleException.class)
                    .has(responseCode(TOKEN_NOT_ASSOCIATED_TO_ACCOUNT));
        }

        @Test
        void givenAccountIsTreasury() {

            mockOkExpiryValidator();
            writableAccountStore = newWritableStoreWithAccounts(
                    Account.newBuilder().accountId(ACCOUNT_4680).build(),
                    Account.newBuilder().accountId(TREASURY_ACCOUNT_9876).build());
            writableTokenStore = newWritableStoreWithTokens(newNftToken531(5));
            writableTokenRelStore = newWritableStoreWithTokenRels(newTreasuryToken531Rel(0));
            final var txn = newWipeTxn(TREASURY_ACCOUNT_9876, TOKEN_531, 1);
            final var context = mockContext(txn);

            assertThatThrownBy(() -> subject.handle(context))
                    .isInstanceOf(HandleException.class)
                    .has(responseCode(CANNOT_WIPE_TOKEN_TREASURY_ACCOUNT));
        }

        @Test
        void fungibleAmountNegatesSupply() {

            mockOkExpiryValidator();
            writableAccountStore = newWritableStoreWithAccounts(
                    Account.newBuilder()
                            .accountId(ACCOUNT_4680)
                            .numberTreasuryTitles(0)
                            .numberPositiveBalances(1)
                            .build(),
                    Account.newBuilder()
                            .accountId(TREASURY_ACCOUNT_9876)
                            .numberTreasuryTitles(1)
                            .numberPositiveBalances(0)
                            .build());
            final var totalTokenSupply = 5;
            writableTokenStore = newWritableStoreWithTokens(newFungibleToken531(totalTokenSupply));
            writableTokenRelStore = newWritableStoreWithTokenRels(
                    newTreasuryToken531Rel(0), newAccount4680Token531Rel(totalTokenSupply));
            final var txn = newWipeTxn(ACCOUNT_4680, TOKEN_531, totalTokenSupply + 1);
            final var context = mockContext(txn);

            assertThatThrownBy(() -> subject.handle(context))
                    .isInstanceOf(HandleException.class)
                    .has(responseCode(INVALID_WIPING_AMOUNT));
        }

        @Test
        void fungibleAmountNegatesBalance() {

            mockOkExpiryValidator();
            writableAccountStore = newWritableStoreWithAccounts(
                    Account.newBuilder()
                            .accountId(ACCOUNT_4680)
                            .numberTreasuryTitles(0)
                            .numberPositiveBalances(1)
                            .build(),
                    Account.newBuilder()
                            .accountId(TREASURY_ACCOUNT_9876)
                            .numberTreasuryTitles(1)
                            .numberPositiveBalances(0)
                            .build());
            final var currentTokenBalance = 3;
            writableTokenStore = newWritableStoreWithTokens(newFungibleToken531(currentTokenBalance + 2));
            writableTokenRelStore = newWritableStoreWithTokenRels(
                    newTreasuryToken531Rel(0), newAccount4680Token531Rel(currentTokenBalance));
            // The fungible amount is less than the total token supply, but one more than the token balance. Therefore,
            // we should see an error thrown
            final var txn = newWipeTxn(ACCOUNT_4680, TOKEN_531, currentTokenBalance + 1);
            final var context = mockContext(txn);

            assertThatThrownBy(() -> subject.handle(context))
                    .isInstanceOf(HandleException.class)
                    .has(responseCode(INVALID_WIPING_AMOUNT));
        }

        @Test
        void fungibleAmountBurnedWithLeftoverAccountBalance() {

            mockOkExpiryValidator();
            writableAccountStore = newWritableStoreWithAccounts(
                    Account.newBuilder()
                            .accountId(ACCOUNT_4680)
                            .numberTreasuryTitles(0)
                            .numberPositiveBalances(1)
                            .build(),
                    Account.newBuilder()
                            .accountId(TREASURY_ACCOUNT_9876)
                            .numberTreasuryTitles(1)
                            .numberPositiveBalances(1)
                            .build());
            writableTokenStore = newWritableStoreWithTokens(newFungibleToken531(5));
            writableTokenRelStore =
                    newWritableStoreWithTokenRels(newTreasuryToken531Rel(1), newAccount4680Token531Rel(4));
            final var txn = newWipeTxn(ACCOUNT_4680, TOKEN_531, 3);
            final var context = mockContext(txn);

            subject.handle(context);

            final var acct = writableAccountStore.get(ACCOUNT_4680);
            Assertions.assertThat(acct.numberPositiveBalances()).isEqualTo(1);
            final var treasuryAcct = writableAccountStore.get(TREASURY_ACCOUNT_9876);
            Assertions.assertThat(treasuryAcct.numberTreasuryTitles()).isEqualTo(1);
            Assertions.assertThat(treasuryAcct.numberPositiveBalances()).isEqualTo(1);
            final var token = writableTokenStore.get(TOKEN_531);
            Assertions.assertThat(token.totalSupply()).isEqualTo(2);
            final var acctTokenRel = writableTokenRelStore.get(ACCOUNT_4680, TOKEN_531);
            Assertions.assertThat(acctTokenRel.balance()).isEqualTo(1);
            final var treasuryTokenRel = writableTokenRelStore.get(TREASURY_ACCOUNT_9876, TOKEN_531);
            // Nothing should've happened to the treasury token balance
            Assertions.assertThat(treasuryTokenRel.balance()).isEqualTo(1);
        }

        @Test
        void fungibleAmountBurnedWithNoLeftoverAccountBalance() {

            mockOkExpiryValidator();
            writableAccountStore = newWritableStoreWithAccounts(
                    Account.newBuilder()
                            .accountId(ACCOUNT_4680)
                            .numberTreasuryTitles(0)
                            .numberPositiveBalances(1)
                            .build(),
                    Account.newBuilder()
                            .accountId(TREASURY_ACCOUNT_9876)
                            .numberTreasuryTitles(1)
                            .numberPositiveBalances(1)
                            .build());
            writableTokenStore = newWritableStoreWithTokens(newFungibleToken531(5));
            writableTokenRelStore =
                    newWritableStoreWithTokenRels(newTreasuryToken531Rel(3), newAccount4680Token531Rel(2));
            final var txn = newWipeTxn(ACCOUNT_4680, TOKEN_531, 2);
            final var context = mockContext(txn);

            subject.handle(context);

            final var acct = writableAccountStore.get(ACCOUNT_4680);
            Assertions.assertThat(acct.numberPositiveBalances()).isZero();
            final var treasuryAcct = writableAccountStore.get(TREASURY_ACCOUNT_9876);
            Assertions.assertThat(treasuryAcct.numberTreasuryTitles()).isEqualTo(1);
            Assertions.assertThat(treasuryAcct.numberPositiveBalances()).isEqualTo(1);
            final var token = writableTokenStore.get(TOKEN_531);
            Assertions.assertThat(token.totalSupply()).isEqualTo(3);
            final var acctTokenRel = writableTokenRelStore.get(ACCOUNT_4680, TOKEN_531);
            Assertions.assertThat(acctTokenRel.balance()).isZero();
            final var treasuryTokenRel = writableTokenRelStore.get(TREASURY_ACCOUNT_9876, TOKEN_531);
            // Nothing should've happened to the treasury token balance
            Assertions.assertThat(treasuryTokenRel.balance()).isEqualTo(3);
        }

        @Test
        void nftSerialNumDoesntExist() {

            mockOkExpiryValidator();
            writableAccountStore = newWritableStoreWithAccounts(
                    Account.newBuilder().accountId(ACCOUNT_4680).build(),
                    Account.newBuilder()
                            .accountId(TREASURY_ACCOUNT_9876)
                            .numberTreasuryTitles(1)
                            .build());
            writableTokenStore = newWritableStoreWithTokens(newNftToken531(10));
            writableTokenRelStore = newWritableStoreWithTokenRels(newAccount4680Token531Rel(0));
            writableNftStore = newWritableStoreWithNfts(); // Intentionally empty

            final var txn = newWipeTxn(ACCOUNT_4680, TOKEN_531, 0, 1L);
            final var context = mockContext(txn);

            Assertions.assertThatThrownBy(() -> subject.handle(context))
                    .isInstanceOf(HandleException.class)
                    .has(responseCode(INVALID_NFT_ID));
        }

        @Test
        void nftNotOwnedByAccount() {

            mockOkExpiryValidator();
            writableAccountStore = newWritableStoreWithAccounts(
                    Account.newBuilder().accountId(ACCOUNT_4680).build(),
                    Account.newBuilder()
                            .accountId(TREASURY_ACCOUNT_9876)
                            .numberTreasuryTitles(1)
                            .build());
            writableTokenStore = newWritableStoreWithTokens(newNftToken531(10));
            writableTokenRelStore = newWritableStoreWithTokenRels(newAccount4680Token531Rel(0));
            writableNftStore = newWritableStoreWithNfts(Nft.newBuilder()
                    .nftId(NftID.newBuilder().tokenId(TOKEN_531).serialNumber(1).build())
                    .ownerId(TREASURY_ACCOUNT_9876)
                    .build());

            final var txn = newWipeTxn(ACCOUNT_4680, TOKEN_531, 0, 1L);
            final var context = mockContext(txn);

            Assertions.assertThatThrownBy(() -> subject.handle(context))
                    .isInstanceOf(HandleException.class)
                    .has(responseCode(ACCOUNT_DOES_NOT_OWN_WIPED_NFT));
        }

        @Test
        void numNftSerialsNegatesSupply() {

            mockOkExpiryValidator();
            writableAccountStore = newWritableStoreWithAccounts(
                    Account.newBuilder()
                            .accountId(ACCOUNT_4680)
                            .numberTreasuryTitles(0)
                            .numberPositiveBalances(1)
                            .build(),
                    Account.newBuilder()
                            .accountId(TREASURY_ACCOUNT_9876)
                            .numberTreasuryTitles(1)
                            .numberPositiveBalances(0)
                            .build());
            final var totalTokenSupply = 1;
            writableTokenStore = newWritableStoreWithTokens(newNftToken531(totalTokenSupply));
            writableTokenRelStore = newWritableStoreWithTokenRels(
                    newTreasuryToken531Rel(0), newAccount4680Token531Rel(totalTokenSupply));
            final var txn = newWipeTxn(ACCOUNT_4680, TOKEN_531, 0, 1L, 2L);
            final var context = mockContext(txn);

            assertThatThrownBy(() -> subject.handle(context))
                    .isInstanceOf(HandleException.class)
                    .has(responseCode(INVALID_WIPING_AMOUNT));
        }

        @Test
        void nftSerialNumsIsEmpty() {

            mockOkExpiryValidator();
            writableAccountStore = newWritableStoreWithAccounts(
                    Account.newBuilder()
                            .accountId(ACCOUNT_4680)
                            .numberTreasuryTitles(0)
                            .numberPositiveBalances(1)
                            .build(),
                    Account.newBuilder()
                            .accountId(TREASURY_ACCOUNT_9876)
                            .numberTreasuryTitles(1)
                            .numberPositiveBalances(0)
                            .build());
            writableTokenStore = newWritableStoreWithTokens(newNftToken531(5));
            writableTokenRelStore =
                    newWritableStoreWithTokenRels(newTreasuryToken531Rel(0), newAccount4680Token531Rel(5));
            final var txn = newWipeTxn(ACCOUNT_4680, TOKEN_531, 0);
            final var context = mockContext(txn);

            assertThatThrownBy(() -> subject.handle(context))
                    .isInstanceOf(HandleException.class)
                    .has(responseCode(INVALID_WIPING_AMOUNT));
        }

        @Test
        void nftSerialsWipedWithLeftoverNftSerials() {
            // i.e. leftover NFT serials remaining with the owning account

            mockOkExpiryValidator();
            writableAccountStore = newWritableStoreWithAccounts(
                    Account.newBuilder()
                            .accountId(ACCOUNT_4680)
                            .numberTreasuryTitles(0)
                            .numberPositiveBalances(1)
                            .numberOwnedNfts(3)
                            .build(),
                    Account.newBuilder()
                            .accountId(TREASURY_ACCOUNT_9876)
                            .numberTreasuryTitles(1)
                            .numberPositiveBalances(1)
                            .numberOwnedNfts(1)
                            .build());
            writableTokenStore = newWritableStoreWithTokens(newNftToken531(10));
            writableTokenRelStore =
                    newWritableStoreWithTokenRels(newAccount4680Token531Rel(3), newTreasuryToken531Rel(1));
            writableNftStore = newWritableStoreWithNfts(
                    Nft.newBuilder()
                            .nftId(NftID.newBuilder()
                                    .tokenId(TOKEN_531)
                                    .serialNumber(1)
                                    .build())
                            // do not set ownerId - default to null, meaning treasury owns this NFT
                            .build(),
                    Nft.newBuilder()
                            .nftId(NftID.newBuilder()
                                    .tokenId(TOKEN_531)
                                    .serialNumber(2)
                                    .build())
                            .ownerId(ACCOUNT_4680)
                            .build(),
                    Nft.newBuilder()
                            .nftId(NftID.newBuilder()
                                    .tokenId(TOKEN_531)
                                    .serialNumber(3)
                                    .build())
                            .ownerId(ACCOUNT_4680)
                            .build(),
                    Nft.newBuilder()
                            .nftId(NftID.newBuilder()
                                    .tokenId(TOKEN_531)
                                    .serialNumber(4)
                                    .build())
                            .ownerId(ACCOUNT_4680)
                            .build());
            final var txn = newWipeTxn(ACCOUNT_4680, TOKEN_531, 0, 2L, 3L);
            final var context = mockContext(txn);

            subject.handle(context);

            final var acct = writableAccountStore.get(ACCOUNT_4680);
            Assertions.assertThat(acct.numberOwnedNfts()).isEqualTo(1);
            Assertions.assertThat(acct.numberPositiveBalances()).isEqualTo(1);
            final var treasuryAcct = writableAccountStore.get(TREASURY_ACCOUNT_9876);
            // The treasury still owns its NFT, so its counts shouldn't change
            Assertions.assertThat(treasuryAcct.numberOwnedNfts()).isEqualTo(1);
            Assertions.assertThat(treasuryAcct.numberTreasuryTitles()).isEqualTo(1);
            Assertions.assertThat(treasuryAcct.numberPositiveBalances()).isEqualTo(1);
            final var token = writableTokenStore.get(TOKEN_531);
            // Verify that 2 NFTs were removed from the total supply
            Assertions.assertThat(token.totalSupply()).isEqualTo(8);
            final var tokenRel = writableTokenRelStore.get(ACCOUNT_4680, TOKEN_531);
            Assertions.assertThat(tokenRel.balance()).isEqualTo(1);
            // Verify the treasury's NFT wasn't removed
            Assertions.assertThat(writableNftStore.get(new NftID(TOKEN_531, 1))).isNotNull();
            // Verify that two of the account's NFTs were removed, and that the final one remains
            Assertions.assertThat(writableNftStore.get(new NftID(TOKEN_531, 2))).isNull();
            Assertions.assertThat(writableNftStore.get(new NftID(TOKEN_531, 3))).isNull();
            Assertions.assertThat(writableNftStore.get(new NftID(TOKEN_531, 4))).isNotNull();
        }

        @Test
        void nftSerialsWipedWithNoLeftoverNftSerials() {

            mockOkExpiryValidator();
            writableAccountStore = newWritableStoreWithAccounts(
                    Account.newBuilder()
                            .accountId(ACCOUNT_4680)
                            .numberTreasuryTitles(0)
                            .numberPositiveBalances(1)
                            .numberOwnedNfts(3)
                            .build(),
                    Account.newBuilder()
                            .accountId(TREASURY_ACCOUNT_9876)
                            .numberTreasuryTitles(1)
                            .numberPositiveBalances(1)
                            .numberOwnedNfts(1)
                            .build());
            writableTokenStore = newWritableStoreWithTokens(newNftToken531(10));
            writableTokenRelStore =
                    newWritableStoreWithTokenRels(newAccount4680Token531Rel(3), newTreasuryToken531Rel(1));
            writableNftStore = newWritableStoreWithNfts(
                    Nft.newBuilder()
                            .nftId(NftID.newBuilder()
                                    .tokenId(TOKEN_531)
                                    .serialNumber(1)
                                    .build())
                            // do not set ownerId - default to null, meaning treasury owns this NFT
                            .build(),
                    Nft.newBuilder()
                            .nftId(NftID.newBuilder()
                                    .tokenId(TOKEN_531)
                                    .serialNumber(2)
                                    .build())
                            .ownerId(ACCOUNT_4680)
                            .build(),
                    Nft.newBuilder()
                            .nftId(NftID.newBuilder()
                                    .tokenId(TOKEN_531)
                                    .serialNumber(3)
                                    .build())
                            .ownerId(ACCOUNT_4680)
                            .build(),
                    Nft.newBuilder()
                            .nftId(NftID.newBuilder()
                                    .tokenId(TOKEN_531)
                                    .serialNumber(4)
                                    .build())
                            .ownerId(ACCOUNT_4680)
                            .build());
            final var txn = newWipeTxn(ACCOUNT_4680, TOKEN_531, 0, 2L, 3L, 4L);
            final var context = mockContext(txn);

            subject.handle(context);

            final var acct = writableAccountStore.get(ACCOUNT_4680);
            Assertions.assertThat(acct.numberOwnedNfts()).isZero();
            Assertions.assertThat(acct.numberPositiveBalances()).isZero();
            final var treasuryAcct = writableAccountStore.get(TREASURY_ACCOUNT_9876);
            // The treasury still owns its NFT, so its counts shouldn't change
            Assertions.assertThat(treasuryAcct.numberOwnedNfts()).isEqualTo(1);
            Assertions.assertThat(treasuryAcct.numberTreasuryTitles()).isEqualTo(1);
            Assertions.assertThat(treasuryAcct.numberPositiveBalances()).isEqualTo(1);
            final var token = writableTokenStore.get(TOKEN_531);
            // Verify that 3 NFTs were removed from the total supply
            Assertions.assertThat(token.totalSupply()).isEqualTo(7);
            final var tokenRel = writableTokenRelStore.get(ACCOUNT_4680, TOKEN_531);
            Assertions.assertThat(tokenRel.balance()).isZero();
            // Verify the treasury's NFT wasn't removed
            Assertions.assertThat(writableNftStore.get(new NftID(TOKEN_531, 1))).isNotNull();
            // Verify that the account's NFTs were removed
            Assertions.assertThat(writableNftStore.get(new NftID(TOKEN_531, 2))).isNull();
            Assertions.assertThat(writableNftStore.get(new NftID(TOKEN_531, 3))).isNull();
            Assertions.assertThat(writableNftStore.get(new NftID(TOKEN_531, 4))).isNull();
        }

        @Test
        void duplicateNftSerials() {
            // This is a success case, and should be identical to the case without no duplicates above

            mockOkExpiryValidator();
            writableAccountStore = newWritableStoreWithAccounts(
                    Account.newBuilder()
                            .accountId(ACCOUNT_4680)
                            .numberTreasuryTitles(0)
                            .numberPositiveBalances(1)
                            .numberOwnedNfts(3)
                            .build(),
                    Account.newBuilder()
                            .accountId(TREASURY_ACCOUNT_9876)
                            .numberTreasuryTitles(1)
                            .numberPositiveBalances(1)
                            .numberOwnedNfts(1)
                            .build());
            writableTokenStore = newWritableStoreWithTokens(newNftToken531(10));
            writableTokenRelStore =
                    newWritableStoreWithTokenRels(newAccount4680Token531Rel(3), newTreasuryToken531Rel(1));
            writableNftStore = newWritableStoreWithNfts(
                    Nft.newBuilder()
                            .nftId(NftID.newBuilder()
                                    .tokenId(TOKEN_531)
                                    .serialNumber(1)
                                    .build())
                            // do not set ownerId - default to null, meaning treasury owns this NFT
                            .build(),
                    Nft.newBuilder()
                            .nftId(NftID.newBuilder()
                                    .tokenId(TOKEN_531)
                                    .serialNumber(2)
                                    .build())
                            .ownerId(ACCOUNT_4680)
                            .build(),
                    Nft.newBuilder()
                            .nftId(NftID.newBuilder()
                                    .tokenId(TOKEN_531)
                                    .serialNumber(3)
                                    .build())
                            .ownerId(ACCOUNT_4680)
                            .build(),
                    Nft.newBuilder()
                            .nftId(NftID.newBuilder()
                                    .tokenId(TOKEN_531)
                                    .serialNumber(4)
                                    .build())
                            .ownerId(ACCOUNT_4680)
                            .build());
            final var txn = newWipeTxn(ACCOUNT_4680, TOKEN_531, 0, 2L, 2L, 3L, 3L, 4L, 4L, 2L, 3L, 4L);
            final var context = mockContext(txn);

            subject.handle(context);

            final var acct = writableAccountStore.get(ACCOUNT_4680);
            Assertions.assertThat(acct.numberOwnedNfts()).isZero();
            Assertions.assertThat(acct.numberPositiveBalances()).isZero();
            final var treasuryAcct = writableAccountStore.get(TREASURY_ACCOUNT_9876);
            // The treasury still owns its NFT, so its counts shouldn't change
            Assertions.assertThat(treasuryAcct.numberOwnedNfts()).isEqualTo(1);
            Assertions.assertThat(treasuryAcct.numberTreasuryTitles()).isEqualTo(1);
            Assertions.assertThat(treasuryAcct.numberPositiveBalances()).isEqualTo(1);
            final var token = writableTokenStore.get(TOKEN_531);
            // Verify that 3 NFTs were removed from the total supply
            Assertions.assertThat(token.totalSupply()).isEqualTo(7);
            final var tokenRel = writableTokenRelStore.get(ACCOUNT_4680, TOKEN_531);
            Assertions.assertThat(tokenRel.balance()).isZero();
            // Verify the treasury's NFT wasn't removed
            Assertions.assertThat(writableNftStore.get(new NftID(TOKEN_531, 1))).isNotNull();
            // Verify that the account's NFTs were removed
            Assertions.assertThat(writableNftStore.get(new NftID(TOKEN_531, 2))).isNull();
            Assertions.assertThat(writableNftStore.get(new NftID(TOKEN_531, 3))).isNull();
            Assertions.assertThat(writableNftStore.get(new NftID(TOKEN_531, 4))).isNull();
        }

        private Token newFungibleToken531(final long totalSupply) {
            return newToken531(TokenType.FUNGIBLE_COMMON, totalSupply);
        }

        private Token newNftToken531(final long totalSupply) {
            return newToken531(TokenType.NON_FUNGIBLE_UNIQUE, totalSupply);
        }

        private Token newToken531(final TokenType type, final long totalSupply) {
            return Token.newBuilder()
                    .tokenId(TOKEN_531)
                    .tokenType(type)
                    .treasuryAccountId(TREASURY_ACCOUNT_9876)
                    .wipeKey(TOKEN_WIPE_KT.asPbjKey())
                    .totalSupply(totalSupply)
                    .build();
        }

        private TokenRelation newTreasuryToken531Rel(final long balance) {
            return newToken531Rel(TREASURY_ACCOUNT_9876, balance);
        }

        private TokenRelation newAccount4680Token531Rel(final long balance) {
            return newToken531Rel(ACCOUNT_4680, balance);
        }

        private TokenRelation newToken531Rel(final AccountID accountId, final long balance) {
            final var builder = TokenRelation.newBuilder().accountId(accountId).tokenId(TOKEN_531);
            if (balance > 0) builder.balance(balance);
            return builder.build();
        }

        private void mockOkExpiryValidator() {
            given(validator.expirationStatus(notNull(), anyBoolean(), anyLong()))
                    .willReturn(OK);
        }

        private HandleContext mockContext(TransactionBody txn) {
            final var context = mock(HandleContext.class);
            final var stack = mock(HandleContext.SavepointStack.class);

            given(context.body()).willReturn(txn);

            final var storeFactory = mock(StoreFactory.class);
            given(context.storeFactory()).willReturn(storeFactory);
            given(storeFactory.writableStore(WritableAccountStore.class)).willReturn(writableAccountStore);
            given(storeFactory.writableStore(WritableTokenStore.class)).willReturn(writableTokenStore);
            given(storeFactory.writableStore(WritableTokenRelationStore.class)).willReturn(writableTokenRelStore);
            given(storeFactory.writableStore(WritableNftStore.class)).willReturn(writableNftStore);
            given(context.configuration()).willReturn(configuration);

            given(context.expiryValidator()).willReturn(validator);

            lenient().when(context.savepointStack()).thenReturn(stack);
            lenient()
                    .when(stack.getBaseBuilder(TokenAccountWipeRecordBuilder.class))
                    .thenReturn(recordBuilder);

            return context;
        }
    }

    private TransactionBody newWipeTxn(AccountID accountId, TokenID token, long fungibleAmount, Long... nftSerialNums) {
        final TokenWipeAccountTransactionBody.Builder wipeTxnBodyBuilder = TokenWipeAccountTransactionBody.newBuilder();
        if (accountId != null) wipeTxnBodyBuilder.account(accountId);
        if (token != null) wipeTxnBodyBuilder.token(token);
        wipeTxnBodyBuilder.amount(fungibleAmount);
        wipeTxnBodyBuilder.serialNumbers(nftSerialNums);
        return TransactionBody.newBuilder()
                .transactionID(
                        TransactionID.newBuilder().accountID(ACCOUNT_4680).build())
                .tokenWipe(wipeTxnBodyBuilder)
                .build();
    }
}<|MERGE_RESOLUTION|>--- conflicted
+++ resolved
@@ -115,6 +115,11 @@
             private long newTotalSupply;
 
             @Override
+            public int getNumAutoAssociations() {
+                return 0;
+            }
+
+            @Override
             public Transaction transaction() {
                 return Transaction.DEFAULT;
             }
@@ -140,43 +145,27 @@
             }
 
             @Override
-<<<<<<< HEAD
             public StreamBuilder memo(@NonNull String memo) {
-=======
-            public SingleTransactionRecordBuilder memo(@NonNull String memo) {
->>>>>>> 7b023ff7
                 return this;
             }
 
             @Override
-<<<<<<< HEAD
             public StreamBuilder transaction(@NonNull Transaction transaction) {
-=======
-            public SingleTransactionRecordBuilder transaction(@NonNull Transaction transaction) {
->>>>>>> 7b023ff7
                 return this;
             }
 
             @Override
-<<<<<<< HEAD
             public StreamBuilder transactionBytes(@NonNull Bytes transactionBytes) {
-=======
-            public SingleTransactionRecordBuilder transactionBytes(@NonNull Bytes transactionBytes) {
->>>>>>> 7b023ff7
                 return this;
             }
 
             @Override
-<<<<<<< HEAD
             public StreamBuilder exchangeRate(@NonNull ExchangeRateSet exchangeRate) {
                 return this;
             }
 
             @Override
             public StreamBuilder congestionMultiplier(final long congestionMultiplier) {
-=======
-            public SingleTransactionRecordBuilder exchangeRate(@NonNull ExchangeRateSet exchangeRate) {
->>>>>>> 7b023ff7
                 return this;
             }
 
@@ -215,20 +204,12 @@
             public void nullOutSideEffectFields() {}
 
             @Override
-<<<<<<< HEAD
             public StreamBuilder syncBodyIdFromRecordId() {
-=======
-            public SingleTransactionRecordBuilder syncBodyIdFromRecordId() {
->>>>>>> 7b023ff7
                 return null;
             }
 
             @Override
-<<<<<<< HEAD
             public StreamBuilder consensusTimestamp(@NotNull final Instant now) {
-=======
-            public SingleTransactionRecordBuilder consensusTimestamp(@NotNull final Instant now) {
->>>>>>> 7b023ff7
                 return null;
             }
 
@@ -238,20 +219,12 @@
             }
 
             @Override
-<<<<<<< HEAD
             public StreamBuilder transactionID(@NotNull final TransactionID transactionID) {
-=======
-            public SingleTransactionRecordBuilder transactionID(@NotNull final TransactionID transactionID) {
->>>>>>> 7b023ff7
                 return null;
             }
 
             @Override
-<<<<<<< HEAD
             public StreamBuilder parentConsensus(@NotNull final Instant parentConsensus) {
-=======
-            public SingleTransactionRecordBuilder parentConsensus(@NotNull final Instant parentConsensus) {
->>>>>>> 7b023ff7
                 return null;
             }
 
