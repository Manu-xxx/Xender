--- conflicted
+++ resolved
@@ -18,11 +18,8 @@
     requires org.apache.commons.lang3;
     requires org.apache.logging.log4j;
     requires static com.github.spotbugs.annotations;
-<<<<<<< HEAD
     requires org.bouncycastle.provider;
-=======
     requires static java.compiler; // javax.annotation.processing.Generated
->>>>>>> f58572e4
 
     provides com.hedera.node.app.service.token.TokenService with
             com.hedera.node.app.service.token.impl.TokenServiceImpl;
