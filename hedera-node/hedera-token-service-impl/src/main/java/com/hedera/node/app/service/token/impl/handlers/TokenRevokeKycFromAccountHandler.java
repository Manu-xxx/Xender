--- conflicted
+++ resolved
@@ -155,7 +155,7 @@
         final var op = feeContext.body();
 
         return feeContext
-<<<<<<< HEAD
+                .feeCalculatorFactory()
                 .feeCalculator(SubType.DEFAULT)
                 .legacyCalculate(sigValueObj -> usageGiven(CommonPbjConverters.fromPbj(op), sigValueObj));
     }
@@ -165,11 +165,5 @@
         final var estimate =
                 TokenRevokeKycUsage.newEstimate(txn, txnEstimateFactory.get(sigUsage, txn, ESTIMATOR_UTILS));
         return estimate.get();
-=======
-                .feeCalculatorFactory()
-                .feeCalculator(SubType.DEFAULT)
-                .legacyCalculate(sigValueObj ->
-                        new TokenRevokeKycResourceUsage(txnEstimateFactory).usageGiven(fromPbj(op), sigValueObj, null));
->>>>>>> ce5f0765
     }
 }