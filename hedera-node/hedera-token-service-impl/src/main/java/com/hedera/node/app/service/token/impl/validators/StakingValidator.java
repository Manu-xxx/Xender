--- conflicted
+++ resolved
@@ -38,11 +38,7 @@
 
     @Inject
     public StakingValidator() {
-<<<<<<< HEAD
-        // Dagger
-=======
         // Dagger2
->>>>>>> be87c84b
     }
 
     /**
