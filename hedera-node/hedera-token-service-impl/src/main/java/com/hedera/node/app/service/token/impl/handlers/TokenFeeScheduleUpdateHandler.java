/*
 * Copyright (C) 2022-2023 Hedera Hashgraph, LLC
 *
 * Licensed under the Apache License, Version 2.0 (the "License");
 * you may not use this file except in compliance with the License.
 * You may obtain a copy of the License at
 *
 *      http://www.apache.org/licenses/LICENSE-2.0
 *
 * Unless required by applicable law or agreed to in writing, software
 * distributed under the License is distributed on an "AS IS" BASIS,
 * WITHOUT WARRANTIES OR CONDITIONS OF ANY KIND, either express or implied.
 * See the License for the specific language governing permissions and
 * limitations under the License.
 */

package com.hedera.node.app.service.token.impl.handlers;

<<<<<<< HEAD
import com.hedera.hapi.node.base.AccountID;
import com.hedera.hapi.node.base.HederaFunctionality;
import com.hedera.hapi.node.base.TokenID;
import com.hedera.hapi.node.token.TokenFeeScheduleUpdateTransactionBody;
=======
import static com.hedera.hapi.node.base.ResponseCodeEnum.INVALID_CUSTOM_FEE_COLLECTOR;
import static java.util.Collections.emptyList;
import static java.util.Objects.requireNonNull;

import com.hedera.hapi.node.base.AccountID;
import com.hedera.hapi.node.base.HederaFunctionality;
import com.hedera.hapi.node.base.TokenID;
>>>>>>> 66b58e3a
import com.hedera.hapi.node.transaction.TransactionBody;
import com.hedera.node.app.service.token.impl.ReadableTokenStore;
import com.hedera.node.app.spi.workflows.PreHandleContext;
import com.hedera.node.app.spi.workflows.TransactionHandler;
import edu.umd.cs.findbugs.annotations.NonNull;
import javax.inject.Inject;
import javax.inject.Singleton;
import static com.hedera.hapi.node.base.ResponseCodeEnum.INVALID_CUSTOM_FEE_COLLECTOR;
import static java.util.Collections.emptyList;
import static java.util.Objects.requireNonNull;

/**
 * This class contains all workflow-related functionality regarding {@link
 * HederaFunctionality#TOKEN_FEE_SCHEDULE_UPDATE}.
 */
@Singleton
public class TokenFeeScheduleUpdateHandler implements TransactionHandler {
    @Inject
    public TokenFeeScheduleUpdateHandler() {
        // Exists for injection
    }

    /**
     * This method is called during the pre-handle workflow.
     *
     * <p>Typically, this method validates the {@link TransactionBody} semantically, gathers all
<<<<<<< HEAD
     * required keys, warms the cache.
     *
     * @param context the {@link PreHandleContext} which collects all information that will be
     *     passed to {@link #handle(TokenFeeScheduleUpdateTransactionBody)}
=======
     * required keys, and warms the cache.
     *
     * <p>Please note: the method signature is just a placeholder which is most likely going to
     * change.
     *
     * @param context the {@link PreHandleContext} which collects all information
     *
>>>>>>> 66b58e3a
     * @param tokenStore the {@link ReadableTokenStore} to use to resolve token metadata
     * @throws NullPointerException if one of the arguments is {@code null}
     */
    public void preHandle(@NonNull final PreHandleContext context, @NonNull final ReadableTokenStore tokenStore) {
        requireNonNull(context);
        final var op = context.getTxn().tokenFeeScheduleUpdateOrThrow();
        final var tokenId = op.tokenIdOrElse(TokenID.DEFAULT);
        final var tokenMeta = tokenStore.getTokenMeta(tokenId);
        if (tokenMeta.failed()) {
            context.status(tokenMeta.failureReason());
        } else {
            final var tokenMetadata = tokenMeta.metadata();
            final var feeScheduleKey = tokenMetadata.feeScheduleKey();
            if (feeScheduleKey.isPresent()) {
                context.addToReqNonPayerKeys(feeScheduleKey.get());
                for (final var customFee : op.customFeesOrElse(emptyList())) {
                    final var collector = customFee.feeCollectorAccountIdOrElse(AccountID.DEFAULT);
                    context.addNonPayerKeyIfReceiverSigRequired(collector, INVALID_CUSTOM_FEE_COLLECTOR);
                }
            }
            // we do not set a failure status if a fee schedule key is not present for the token,
            // we choose to fail with TOKEN_HAS_NO_FEE_SCHEDULE_KEY in the handle() method
        }
    }

    /**
     * This method is called during the handle workflow. It executes the actual transaction.
     *
<<<<<<< HEAD
     * @param tx the transaction to handle
     * @throws NullPointerException if one of the arguments is {@code null}
     */
    public void handle(@NonNull final TokenFeeScheduleUpdateTransactionBody tx) {
        requireNonNull(tx);
=======
     * <p>Please note: the method signature is just a placeholder which is most likely going to
     * change.
     *
     * @throws NullPointerException if one of the arguments is {@code null}
     */
    public void handle() {
>>>>>>> 66b58e3a
        throw new UnsupportedOperationException("Not implemented");
    }
}<|MERGE_RESOLUTION|>--- conflicted
+++ resolved
@@ -16,12 +16,6 @@
 
 package com.hedera.node.app.service.token.impl.handlers;
 
-<<<<<<< HEAD
-import com.hedera.hapi.node.base.AccountID;
-import com.hedera.hapi.node.base.HederaFunctionality;
-import com.hedera.hapi.node.base.TokenID;
-import com.hedera.hapi.node.token.TokenFeeScheduleUpdateTransactionBody;
-=======
 import static com.hedera.hapi.node.base.ResponseCodeEnum.INVALID_CUSTOM_FEE_COLLECTOR;
 import static java.util.Collections.emptyList;
 import static java.util.Objects.requireNonNull;
@@ -29,7 +23,6 @@
 import com.hedera.hapi.node.base.AccountID;
 import com.hedera.hapi.node.base.HederaFunctionality;
 import com.hedera.hapi.node.base.TokenID;
->>>>>>> 66b58e3a
 import com.hedera.hapi.node.transaction.TransactionBody;
 import com.hedera.node.app.service.token.impl.ReadableTokenStore;
 import com.hedera.node.app.spi.workflows.PreHandleContext;
@@ -37,9 +30,6 @@
 import edu.umd.cs.findbugs.annotations.NonNull;
 import javax.inject.Inject;
 import javax.inject.Singleton;
-import static com.hedera.hapi.node.base.ResponseCodeEnum.INVALID_CUSTOM_FEE_COLLECTOR;
-import static java.util.Collections.emptyList;
-import static java.util.Objects.requireNonNull;
 
 /**
  * This class contains all workflow-related functionality regarding {@link
@@ -56,12 +46,6 @@
      * This method is called during the pre-handle workflow.
      *
      * <p>Typically, this method validates the {@link TransactionBody} semantically, gathers all
-<<<<<<< HEAD
-     * required keys, warms the cache.
-     *
-     * @param context the {@link PreHandleContext} which collects all information that will be
-     *     passed to {@link #handle(TokenFeeScheduleUpdateTransactionBody)}
-=======
      * required keys, and warms the cache.
      *
      * <p>Please note: the method signature is just a placeholder which is most likely going to
@@ -69,7 +53,6 @@
      *
      * @param context the {@link PreHandleContext} which collects all information
      *
->>>>>>> 66b58e3a
      * @param tokenStore the {@link ReadableTokenStore} to use to resolve token metadata
      * @throws NullPointerException if one of the arguments is {@code null}
      */
@@ -98,20 +81,12 @@
     /**
      * This method is called during the handle workflow. It executes the actual transaction.
      *
-<<<<<<< HEAD
-     * @param tx the transaction to handle
-     * @throws NullPointerException if one of the arguments is {@code null}
-     */
-    public void handle(@NonNull final TokenFeeScheduleUpdateTransactionBody tx) {
-        requireNonNull(tx);
-=======
      * <p>Please note: the method signature is just a placeholder which is most likely going to
      * change.
      *
      * @throws NullPointerException if one of the arguments is {@code null}
      */
     public void handle() {
->>>>>>> 66b58e3a
         throw new UnsupportedOperationException("Not implemented");
     }
 }