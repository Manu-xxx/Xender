/*
 * Copyright (C) 2022-2023 Hedera Hashgraph, LLC
 *
 * Licensed under the Apache License, Version 2.0 (the "License");
 * you may not use this file except in compliance with the License.
 * You may obtain a copy of the License at
 *
 *      http://www.apache.org/licenses/LICENSE-2.0
 *
 * Unless required by applicable law or agreed to in writing, software
 * distributed under the License is distributed on an "AS IS" BASIS,
 * WITHOUT WARRANTIES OR CONDITIONS OF ANY KIND, either express or implied.
 * See the License for the specific language governing permissions and
 * limitations under the License.
 */
package com.hedera.node.app.service.token.impl;

import static com.hedera.node.app.service.evm.accounts.HederaEvmContractAliases.isMirror;
import static com.hedera.node.app.service.mono.utils.EntityIdUtils.EVM_ADDRESS_SIZE;
import static com.hedera.node.app.service.mono.utils.EntityIdUtils.isAlias;
import static com.hedera.node.app.service.token.impl.util.AliasUtils.MISSING_NUM;
import static com.hedera.node.app.service.token.impl.util.AliasUtils.fromMirror;
import static com.hedera.node.app.spi.KeyOrLookupFailureReason.PRESENT_BUT_NOT_REQUIRED;
import static com.hedera.node.app.spi.KeyOrLookupFailureReason.withFailureReason;
import static com.hedera.node.app.spi.KeyOrLookupFailureReason.withKey;
import static com.hederahashgraph.api.proto.java.ResponseCodeEnum.ALIAS_IS_IMMUTABLE;
import static com.hederahashgraph.api.proto.java.ResponseCodeEnum.INVALID_ACCOUNT_ID;

import com.hedera.node.app.service.mono.legacy.core.jproto.JKey;
import com.hedera.node.app.service.mono.state.migration.HederaAccount;
import com.hedera.node.app.service.token.entity.Account;
import com.hedera.node.app.service.token.impl.entity.AccountBuilderImpl;
import com.hedera.node.app.spi.AccountKeyLookup;
import com.hedera.node.app.spi.KeyOrLookupFailureReason;
import com.hedera.node.app.spi.state.ReadableKVState;
import com.hedera.node.app.spi.state.ReadableStates;
import com.hederahashgraph.api.proto.java.AccountID;
import edu.umd.cs.findbugs.annotations.NonNull;
import java.util.Optional;

/**
 * Provides read-only methods for interacting with the underlying data storage mechanisms for
 * working with Accounts.
 *
 * <p>This class is not exported from the module. It is an internal implementation detail.
 */
public class ReadableAccountStore implements AccountKeyLookup {
    /** The underlying data storage class that holds the account data. */
<<<<<<< HEAD
    private final ReadableKVState<Long, MerkleAccount> accountState;
=======
    private final State<Long, HederaAccount> accountState;
>>>>>>> 144d8414
    /** The underlying data storage class that holds the aliases data built from the state. */
    private final ReadableKVState<String, Long> aliases;

    /**
     * Create a new {@link ReadableAccountStore} instance.
     *
     * @param states The state to use.
     */
    public ReadableAccountStore(@NonNull final ReadableStates states) {
        this.accountState = states.get("ACCOUNTS");
        this.aliases = states.get("ALIASES");
    }

    /** {@inheritDoc} */
    @Override
    public KeyOrLookupFailureReason getKey(final AccountID idOrAlias) {
        final var account = getAccountLeaf(idOrAlias);
        if (account.isEmpty()) {
            return withFailureReason(INVALID_ACCOUNT_ID);
        }
        return validateKey(account.get().getAccountKey());
    }

    /** {@inheritDoc} */
    @Override
    public KeyOrLookupFailureReason getKeyIfReceiverSigRequired(final AccountID idOrAlias) {
        final var account = getAccountLeaf(idOrAlias);
        if (account.isEmpty()) {
            return withFailureReason(INVALID_ACCOUNT_ID);
        }

        final var responseIgnoringSigReq = validateKey(account.get().getAccountKey());
        if (responseIgnoringSigReq.failed() || account.get().isReceiverSigRequired()) {
            return responseIgnoringSigReq;
        } else {
            return PRESENT_BUT_NOT_REQUIRED;
        }
    }

    /**
     * Returns the {@link Account} for a given {@link AccountID}
     *
     * @param idOrAlias the {@code AccountID} which {@code Account is requested}
     * @return an {@link Optional} with the {@code Account}, if it was found, an empty {@code
     *     Optional} otherwise
     */
    public Optional<Account> getAccount(@NonNull final AccountID idOrAlias) {
        return getAccountLeaf(idOrAlias).map(accountLeaf -> mapAccount(idOrAlias, accountLeaf));
    }

    /**
     * Returns the account leaf for the given account number. If the account doesn't exist returns
     * {@code Optional.empty()}
     *
     * @param id given account number
     * @return merkle leaf for the given account number
     */
    private Optional<HederaAccount> getAccountLeaf(final AccountID id) {
        final var accountNum = getAccountNum(id);
        if (accountNum.equals(MISSING_NUM)) {
            return Optional.empty();
        }
        return Optional.ofNullable(accountState.get(accountNum));
    }

    /**
     * Get account number if the provided account id is an alias. If not, returns the account's
     * number
     *
     * @param id provided account id
     * @return account number
     */
    private Long getAccountNum(final AccountID id) {
        if (isAlias(id)) {
            final var alias = id.getAlias();
            if (alias.size() == EVM_ADDRESS_SIZE) {
                final var evmAddress = alias.toByteArray();
                if (isMirror(evmAddress)) {
                    return fromMirror(evmAddress);
                }
            }

            final var ret = aliases.get(alias.toStringUtf8());
            return ret == null ? MISSING_NUM : ret;
        }
        return id.getAccountNum();
    }

    private KeyOrLookupFailureReason validateKey(final JKey key) {
        if (key == null) {
            throw new IllegalArgumentException("Provided Key is null");
        }
        if (key.isEmpty()) {
            return withFailureReason(ALIAS_IS_IMMUTABLE);
        }
        return withKey(key);
    }

    private Account mapAccount(final AccountID idOrAlias, final HederaAccount account) {
        final var builder =
                new AccountBuilderImpl()
                        .key(account.getAccountKey())
                        .expiry(account.getExpiry())
                        .balance(account.getBalance())
                        .memo(account.getMemo())
                        .deleted(account.isDeleted())
                        .receiverSigRequired(account.isReceiverSigRequired())
                        .numberOfOwnedNfts(account.getNftsOwned())
                        .maxAutoAssociations(account.getMaxAutomaticAssociations())
                        .usedAutoAssociations(account.getUsedAutoAssociations())
                        .numAssociations(account.getNumAssociations())
                        .numPositiveBalances(account.getNumPositiveBalances())
                        .ethereumNonce(account.getEthereumNonce())
                        .stakedToMe(account.getStakedToMe())
                        .stakePeriodStart(account.getStakePeriodStart())
                        .stakedNum(account.totalStake())
                        .declineReward(account.isDeclinedReward())
                        .stakeAtStartOfLastRewardedPeriod(account.getStakePeriodStart())
                        .autoRenewSecs(account.getAutoRenewSecs())
                        .accountNumber(idOrAlias.getAccountNum())
                        .isSmartContract(account.isSmartContract());
        if (account.getAutoRenewAccount() != null) {
            builder.autoRenewAccountNumber(account.getAutoRenewAccount().num());
        }
        if (account.getAlias() != null) {
            builder.alias(account.getAlias().toByteArray());
        }
        return builder.build();
    }
}<|MERGE_RESOLUTION|>--- conflicted
+++ resolved
@@ -46,11 +46,7 @@
  */
 public class ReadableAccountStore implements AccountKeyLookup {
     /** The underlying data storage class that holds the account data. */
-<<<<<<< HEAD
-    private final ReadableKVState<Long, MerkleAccount> accountState;
-=======
-    private final State<Long, HederaAccount> accountState;
->>>>>>> 144d8414
+    private final ReadableKVState<Long, HederaAccount> accountState;
     /** The underlying data storage class that holds the aliases data built from the state. */
     private final ReadableKVState<String, Long> aliases;
 
