--- conflicted
+++ resolved
@@ -24,14 +24,9 @@
 import com.hedera.node.app.spi.state.ReadableStates;
 import edu.umd.cs.findbugs.annotations.NonNull;
 import edu.umd.cs.findbugs.annotations.Nullable;
-<<<<<<< HEAD
-import java.util.ArrayList;
-import java.util.List;
-=======
 import java.util.Collections;
 import java.util.HashSet;
 import java.util.Set;
->>>>>>> 89ad51b4
 
 /**
  * Default implementation of {@link ReadableStakingInfoStore}
@@ -55,14 +50,6 @@
         return stakingInfoState.get(nodeId);
     }
 
-<<<<<<< HEAD
-    public List<Long> getStakingNodeIds() {
-        final var nodeIds = new ArrayList<Long>();
-        final var keys = stakingInfoState.keys();
-        while (keys.hasNext()) {
-            nodeIds.add(keys.next());
-        }
-=======
     @NonNull
     @Override
     public Set<Long> getAll() {
@@ -76,7 +63,6 @@
             nodeIds.add(keysIter.next());
         }
 
->>>>>>> 89ad51b4
         return nodeIds;
     }
 }