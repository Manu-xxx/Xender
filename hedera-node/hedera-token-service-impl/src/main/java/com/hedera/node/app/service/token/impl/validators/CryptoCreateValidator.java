--- conflicted
+++ resolved
@@ -29,7 +29,6 @@
 import static com.hedera.node.app.spi.workflows.HandleException.validateFalse;
 import static com.hedera.node.app.spi.workflows.HandleException.validateTrue;
 
-import com.google.protobuf.ByteString;
 import com.hedera.hapi.node.base.Key;
 import com.hedera.hapi.node.token.CryptoCreateTransactionBody;
 import com.hedera.node.app.service.token.ReadableAccountStore;
@@ -51,14 +50,9 @@
 @Singleton
 public class CryptoCreateValidator {
     private static final int EVM_ADDRESS_SIZE = 20;
-<<<<<<< HEAD
-    private static final ByteString ECDSA_KEY_ALIAS_PREFIX = ByteString.copyFrom(new byte[] {0x3a, 0x21});
-    private static final int ECDSA_SECP256K1_ALIAS_SIZE = 35;
-=======
     public static final String ECDSA_KEY_ALIAS_PREFIX = "3a21";
     public static final int ECDSA_SECP256K1_ALIAS_SIZE = 35;
     public static final int ED25519_ALIAS_SIZE = 34;
->>>>>>> 8ad1595b
 
     @Inject
     public CryptoCreateValidator() { // Exists for injection
@@ -121,15 +115,11 @@
         if (!canSkipNormalKeyValidation(op.keyOrThrow(), isInternalDispatch)) {
             validateKey(op, attributeValidator);
         }
-<<<<<<< HEAD
-        validateTrue(isOfEvmAddressSize(op.alias()) || isEcdsaAddress(op.alias()), INVALID_ALIAS_KEY);
-=======
         final boolean isECDSAValidAlias = op.alias().length() == EVM_ADDRESS_SIZE
                 || (op.alias().length() == ECDSA_SECP256K1_ALIAS_SIZE
                         && op.alias().toHex().startsWith(ECDSA_KEY_ALIAS_PREFIX));
         final boolean isED25519ValidAlias = op.alias().length() == ED25519_ALIAS_SIZE;
         validateTrue(isECDSAValidAlias || isED25519ValidAlias, INVALID_ALIAS_KEY);
->>>>>>> 8ad1595b
         validateFalse(isMirror(op.alias()), INVALID_ALIAS_KEY);
 
         // find account by alias and check if it was deleted
