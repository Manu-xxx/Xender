--- conflicted
+++ resolved
@@ -16,33 +16,6 @@
 package com.hedera.node.app.service.token.impl;
 
 import com.hedera.node.app.service.token.CryptoService;
-<<<<<<< HEAD
-
-/** Standard implementation of the {@link CryptoService} {@link com.hedera.node.app.spi.Service}. */
-public final class StandardCryptoService implements CryptoService {}
-=======
-import com.hedera.node.app.spi.PreHandleContext;
-import com.hedera.node.app.spi.state.States;
-import edu.umd.cs.findbugs.annotations.NonNull;
-import java.util.Objects;
 
 /** An implementation of the {@link CryptoService} interface. */
-public final class StandardCryptoService implements CryptoService {
-    @NonNull
-    @Override
-    public CryptoPreTransactionHandler createPreTransactionHandler(
-            @NonNull final States states, @NonNull final PreHandleContext ctx) {
-        Objects.requireNonNull(states);
-        Objects.requireNonNull(ctx);
-        final var store = new AccountStore(states);
-        return new CryptoPreTransactionHandlerImpl(store, ctx);
-    }
-
-    @NonNull
-    @Override
-    public CryptoQueryHandler createQueryHandler(@NonNull final States states) {
-        Objects.requireNonNull(states);
-        return new CryptoQueryHandlerImpl(states);
-    }
-}
->>>>>>> 33adfed2
+public final class StandardCryptoService implements CryptoService {}