/*
 * Copyright (C) 2022-2023 Hedera Hashgraph, LLC
 *
 * Licensed under the Apache License, Version 2.0 (the "License");
 * you may not use this file except in compliance with the License.
 * You may obtain a copy of the License at
 *
 *      http://www.apache.org/licenses/LICENSE-2.0
 *
 * Unless required by applicable law or agreed to in writing, software
 * distributed under the License is distributed on an "AS IS" BASIS,
 * WITHOUT WARRANTIES OR CONDITIONS OF ANY KIND, either express or implied.
 * See the License for the specific language governing permissions and
 * limitations under the License.
 */

package com.hedera.node.app.service.token.impl.validators;

import static com.hedera.hapi.node.base.ResponseCodeEnum.*;
import static com.hedera.node.app.spi.workflows.HandleException.validateFalse;
import static com.hedera.node.app.spi.workflows.HandleException.validateTrue;
import static java.util.Collections.emptyList;
import static java.util.Objects.requireNonNull;

import com.hedera.hapi.node.base.AccountID;
import com.hedera.hapi.node.base.TokenID;
import com.hedera.hapi.node.state.token.Account;
import com.hedera.hapi.node.state.token.Nft;
import com.hedera.hapi.node.state.token.Token;
import com.hedera.hapi.node.token.NftAllowance;
import com.hedera.node.app.service.token.ReadableAccountStore;
import com.hedera.node.app.service.token.ReadableNftStore;
import com.hedera.node.config.data.HederaConfig;
import edu.umd.cs.findbugs.annotations.NonNull;
import edu.umd.cs.findbugs.annotations.Nullable;
import java.util.HashSet;
import java.util.List;
import javax.inject.Inject;

public class AllowanceValidator {

    @Inject
    public AllowanceValidator() {}

    protected void validateTotalAllowancesPerTxn(final int totalAllowances, @NonNull final HederaConfig hederaConfig) {
        validateFalse(
                exceedsTxnLimit(totalAllowances, hederaConfig.allowancesMaxTransactionLimit()),
                MAX_ALLOWANCES_EXCEEDED);
    }

    protected void validateSerialNums(
            final List<Long> serialNums, final TokenID tokenId, final ReadableNftStore nftStore) {
        final var serialsSet = new HashSet<>(serialNums);
        for (final var serial : serialsSet) {
            validateTrue(serial > 0, INVALID_TOKEN_NFT_SERIAL_NUMBER);
            final var nft = nftStore.get(tokenId, serial);
            validateTrue(nft != null, INVALID_TOKEN_NFT_SERIAL_NUMBER);
        }
    }

    private boolean exceedsTxnLimit(final int totalAllowances, final int maxLimit) {
        return totalAllowances > maxLimit;
    }

    /* ------------------------ Helper methods needed for allowances validation ------------------------ */
    /**
     * Aggregate total serial numbers in CryptoApproveAllowance transaction.
     * Each serial number in an {@code NftAllowance} is considered as an allowance.
     *
     * @param nftAllowances a list of NFT individual allowances
     * @return the number of mentioned serial numbers
     */
    public static int aggregateApproveNftAllowances(final List<NftAllowance> nftAllowances) {
        int nftAllowancesTotal = 0;
        final var setOfSerials = new HashSet<Long>();

        for (final var allowances : nftAllowances) {
            setOfSerials.addAll(allowances.serialNumbers());
            if (!setOfSerials.isEmpty()) {
                nftAllowancesTotal += setOfSerials.size();
                setOfSerials.clear();
            } else {
                nftAllowancesTotal++;
            }
        }
        return nftAllowancesTotal;
    }

    /**
     * Checks if the total allowances of an account will exceed the limit after applying this
     * transaction. This limit doesn't include number of serials for nfts, since they are not stored
     * on account. The limit includes number of crypto allowances, number of fungible token
     * allowances and number of approvedForAll Nft allowances on owner account
     *
     * @param owner The Account to validate the allowances limit on.
     * @param allowanceMaxAccountLimit maximum number of allowances an Account can have.
     */
    public static void validateAllowanceLimit(final Account owner, final int allowanceMaxAccountLimit) {
        final var totalAllowances = owner.cryptoAllowancesOrElse(emptyList()).size()
                + owner.tokenAllowancesOrElse(emptyList()).size()
                + owner.approveForAllNftAllowancesOrElse(emptyList()).size();
        validateFalse(totalAllowances > allowanceMaxAccountLimit, MAX_ALLOWANCES_EXCEEDED);
    }

    /**
     * Checks the owner of token is treasury or the owner id given in allowance. If not, considers
     * as an invalid owner and returns false.
     *
     * @param nft given nft
     * @param ownerID owner given in allowance
     * @param token token for which nft belongs to
     * @return whether the owner is valid
     */
<<<<<<< HEAD
    public static boolean isValidOwner(final Nft nft, final long ownerNum, final Token token) {
        final var listedOwner = nft.ownerNumber();
        return listedOwner == 0 ? ownerNum == token.treasuryAccountId().accountNum() : listedOwner == ownerNum;
=======
    public static boolean isValidOwner(
            @NonNull final Nft nft, @NonNull final AccountID ownerID, @NonNull final Token token) {
        requireNonNull(nft);
        requireNonNull(ownerID);
        requireNonNull(token);
        if (nft.hasOwnerId()) {
            return nft.ownerId().equals(ownerID);
        } else {
            return ownerID.accountNum() == token.treasuryAccountNumber();
        }
>>>>>>> 4a316158
    }

    /**
     * Returns owner account to be considered for the allowance changes. If the owner is missing in
     * allowance, considers payer of the transaction as the owner. This is same for
     * CryptoApproveAllowance and CryptoDeleteAllowance transaction. Looks at entitiesChanged map
     * before fetching from accountStore for performance.
     *
     * @param owner given owner
     * @param payer given payer for the transaction
     * @param accountStore account store
     * @return owner account
     */
    public static Account getEffectiveOwner(
            @Nullable final AccountID owner,
            @NonNull final Account payer,
            @NonNull final ReadableAccountStore accountStore) {
        final var ownerNum = owner != null ? owner.accountNumOrElse(0L) : 0L;
        if (ownerNum == 0 || ownerNum == payer.accountNumber()) {
            return payer;
        } else {
            // If owner is in modifications get the modified account from state
            final var ownerAccount = accountStore.getAccountById(owner);
            validateTrue(ownerAccount != null, INVALID_ALLOWANCE_OWNER_ID);
            return ownerAccount;
        }
    }
}<|MERGE_RESOLUTION|>--- conflicted
+++ resolved
@@ -111,11 +111,6 @@
      * @param token token for which nft belongs to
      * @return whether the owner is valid
      */
-<<<<<<< HEAD
-    public static boolean isValidOwner(final Nft nft, final long ownerNum, final Token token) {
-        final var listedOwner = nft.ownerNumber();
-        return listedOwner == 0 ? ownerNum == token.treasuryAccountId().accountNum() : listedOwner == ownerNum;
-=======
     public static boolean isValidOwner(
             @NonNull final Nft nft, @NonNull final AccountID ownerID, @NonNull final Token token) {
         requireNonNull(nft);
@@ -124,9 +119,8 @@
         if (nft.hasOwnerId()) {
             return nft.ownerId().equals(ownerID);
         } else {
-            return ownerID.accountNum() == token.treasuryAccountNumber();
+            return ownerID.equals(token.treasuryAccountId());
         }
->>>>>>> 4a316158
     }
 
     /**
