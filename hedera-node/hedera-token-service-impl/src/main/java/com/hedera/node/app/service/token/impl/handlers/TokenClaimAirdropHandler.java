/*
 * Copyright (C) 2024 Hedera Hashgraph, LLC
 *
 * Licensed under the Apache License, Version 2.0 (the "License");
 * you may not use this file except in compliance with the License.
 * You may obtain a copy of the License at
 *
 *      http://www.apache.org/licenses/LICENSE-2.0
 *
 * Unless required by applicable law or agreed to in writing, software
 * distributed under the License is distributed on an "AS IS" BASIS,
 * WITHOUT WARRANTIES OR CONDITIONS OF ANY KIND, either express or implied.
 * See the License for the specific language governing permissions and
 * limitations under the License.
 */

package com.hedera.node.app.service.token.impl.handlers;

<<<<<<< HEAD
import static com.hedera.hapi.node.base.ResponseCodeEnum.ACCOUNT_IS_IMMUTABLE;
import static com.hedera.hapi.node.base.ResponseCodeEnum.EMPTY_PENDING_AIRDROP_ID_LIST;
import static com.hedera.hapi.node.base.ResponseCodeEnum.INVALID_ACCOUNT_ID;
import static com.hedera.hapi.node.base.ResponseCodeEnum.INVALID_PENDING_AIRDROP_ID;
import static com.hedera.hapi.node.base.ResponseCodeEnum.INVALID_TRANSACTION_BODY;
import static com.hedera.hapi.node.base.ResponseCodeEnum.MAX_PENDING_AIRDROP_ID_EXCEEDED;
=======
import static com.hedera.hapi.node.base.ResponseCodeEnum.EMPTY_PENDING_AIRDROP_ID_LIST;
import static com.hedera.hapi.node.base.ResponseCodeEnum.INVALID_ACCOUNT_ID;
import static com.hedera.hapi.node.base.ResponseCodeEnum.INVALID_PENDING_AIRDROP_ID;
import static com.hedera.hapi.node.base.ResponseCodeEnum.PENDING_AIRDROP_ID_LIST_TOO_LONG;
>>>>>>> 5fc693bb
import static com.hedera.hapi.node.base.ResponseCodeEnum.PENDING_AIRDROP_ID_REPEATED;
import static com.hedera.hapi.node.base.ResponseCodeEnum.TOKEN_AIRDROP_WITH_FALLBACK_ROYALTY;
import static com.hedera.node.app.service.token.impl.util.TokenHandlerHelper.getIfUsable;
import static com.hedera.node.app.spi.workflows.HandleException.validateTrue;
import static com.hedera.node.app.spi.workflows.PreCheckException.validateTruePreCheck;
import static java.util.Objects.requireNonNull;

import com.hedera.hapi.node.base.AccountAmount;
import com.hedera.hapi.node.base.AccountID;
import com.hedera.hapi.node.base.HederaFunctionality;
import com.hedera.hapi.node.base.NftTransfer;
import com.hedera.hapi.node.base.PendingAirdropId;
import com.hedera.hapi.node.base.ResponseCodeEnum;
import com.hedera.hapi.node.base.SubType;
import com.hedera.hapi.node.base.TokenID;
import com.hedera.hapi.node.base.TokenTransferList;
import com.hedera.hapi.node.state.token.Token;
import com.hedera.hapi.node.token.CryptoTransferTransactionBody;
import com.hedera.hapi.node.token.TokenClaimAirdropTransactionBody;
import com.hedera.hapi.node.transaction.TransactionBody;
<<<<<<< HEAD
import com.hedera.node.app.service.token.ReadableAccountStore;
=======
>>>>>>> 5fc693bb
import com.hedera.node.app.service.token.ReadableAirdropStore;
import com.hedera.node.app.service.token.ReadableTokenStore;
import com.hedera.node.app.service.token.impl.WritableAccountStore;
import com.hedera.node.app.service.token.impl.WritableAirdropStore;
import com.hedera.node.app.service.token.impl.WritableTokenRelationStore;
import com.hedera.node.app.service.token.impl.handlers.transfer.TransferContextImpl;
import com.hedera.node.app.service.token.impl.handlers.transfer.TransferExecutor;
import com.hedera.node.app.service.token.impl.util.PendingAirdropUpdater;
import com.hedera.node.app.service.token.impl.validators.CryptoTransferValidator;
import com.hedera.node.app.service.token.impl.validators.TokenAirdropValidator;
import com.hedera.node.app.service.token.records.CryptoTransferStreamBuilder;
import com.hedera.node.app.spi.fees.FeeContext;
import com.hedera.node.app.spi.fees.Fees;
import com.hedera.node.app.spi.workflows.HandleContext;
import com.hedera.node.app.spi.workflows.HandleException;
import com.hedera.node.app.spi.workflows.PreCheckException;
import com.hedera.node.app.spi.workflows.PreHandleContext;
import com.hedera.node.app.spi.workflows.TransactionHandler;
import com.hedera.node.config.data.TokensConfig;
import edu.umd.cs.findbugs.annotations.NonNull;
import java.util.ArrayList;
<<<<<<< HEAD
=======
import java.util.LinkedHashMap;
>>>>>>> 5fc693bb
import java.util.List;
import java.util.Set;
import javax.inject.Inject;
import javax.inject.Singleton;

/**
 * This class contains all workflow-related functionality regarding {@link
 * HederaFunctionality#TOKEN_CLAIM_AIRDROP}.
 */
@Singleton
public class TokenClaimAirdropHandler extends TransferExecutor implements TransactionHandler {
    private final TokenAirdropValidator validator;
    private final PendingAirdropUpdater pendingAirdropUpdater;

    @Inject
    public TokenClaimAirdropHandler(
            @NonNull final TokenAirdropValidator validator,
            @NonNull final CryptoTransferValidator cryptoTransferValidator,
            @NonNull final PendingAirdropUpdater pendingAirdropUpdater) {
        super(cryptoTransferValidator);
        this.validator = validator;
        this.pendingAirdropUpdater = pendingAirdropUpdater;
    }

    @Override
    public void preHandle(@NonNull PreHandleContext context) throws PreCheckException {
        requireNonNull(context);
        final var op = requireNonNull(context.body().tokenClaimAirdrop());
        final var pendingAirdrops = op.pendingAirdrops();
<<<<<<< HEAD
        final var accountStore = context.createStore(ReadableAccountStore.class);

        for (final var pendingAirdrop : pendingAirdrops) {
            final var receiverId = pendingAirdrop.receiverIdOrThrow();
            final var account = accountStore.getAccountById(receiverId);
            validateTruePreCheck(account != null, INVALID_ACCOUNT_ID);
            validateTruePreCheck(account.key() != null, ACCOUNT_IS_IMMUTABLE);
            // requireKeyOrThrow also will set hollow accounts for finalization
            context.requireKeyOrThrow(receiverId, INVALID_ACCOUNT_ID);
=======

        for (final var pendingAirdrop : pendingAirdrops) {
            final var receiverId = pendingAirdrop.receiverIdOrThrow();
            context.requireAliasedKeyOrThrow(receiverId, INVALID_ACCOUNT_ID);
>>>>>>> 5fc693bb
        }
    }

    @Override
    public void pureChecks(@NonNull TransactionBody txn) throws PreCheckException {
        requireNonNull(txn);

        final var op = txn.tokenClaimAirdrop();
        requireNonNull(op);

        final var pendingAirdrops = op.pendingAirdrops();
        validateTruePreCheck(!pendingAirdrops.isEmpty(), EMPTY_PENDING_AIRDROP_ID_LIST);

        final var uniqueAirdrops = Set.copyOf(pendingAirdrops);
        validateTruePreCheck(pendingAirdrops.size() == uniqueAirdrops.size(), PENDING_AIRDROP_ID_REPEATED);
<<<<<<< HEAD

        // check if all pending airdrops have same receiver
        var allReceiverIdsCount = pendingAirdrops.stream()
                .map(PendingAirdropId::receiverId)
                .distinct()
                .count();
        validateTruePreCheck(allReceiverIdsCount == 1, INVALID_TRANSACTION_BODY);
=======
>>>>>>> 5fc693bb
    }

    @Override
    public void handle(@NonNull HandleContext context) throws HandleException {
        final var op = context.body().tokenClaimAirdropOrThrow();
        validateSemantics(context, op);

        final var pendingAirdropStore = context.storeFactory().writableStore(WritableAirdropStore.class);
        final var accountStore = context.storeFactory().writableStore(WritableAccountStore.class);
        final var tokenStore = context.storeFactory().readableStore(ReadableTokenStore.class);
        final var tokenRelStore = context.storeFactory().writableStore(WritableTokenRelationStore.class);
        final var recordBuilder = context.savepointStack().getBaseBuilder(CryptoTransferStreamBuilder.class);

        final var transfers = new ArrayList<TokenTransferList>();
<<<<<<< HEAD
        final var tokensToAssociate = new ArrayList<Token>();
        final var receiverId = op.pendingAirdrops().getFirst().receiverId();
=======
        final var tokensToAssociate = new LinkedHashMap<AccountID, List<Token>>();
>>>>>>> 5fc693bb

        // 1. validate pending airdrops and create transfer lists
        for (var airdrop : op.pendingAirdrops()) {
            final var tokenId = airdrop.hasFungibleTokenType()
                    ? airdrop.fungibleTokenTypeOrThrow()
<<<<<<< HEAD
                    : airdrop.nonFungibleTokenOrThrow().tokenId();
            // build transfer lists
            final var senderId = airdrop.senderIdOrThrow();
=======
                    : airdrop.nonFungibleTokenOrThrow().tokenIdOrThrow();
            final var senderId = airdrop.senderIdOrThrow();
            final var receiverId = airdrop.receiverIdOrThrow();
>>>>>>> 5fc693bb
            transfers.add(createTokenTransferList(airdrop, pendingAirdropStore, tokenId, senderId, receiverId));

            // check if we need new association
            if (tokenRelStore.get(receiverId, tokenId) == null) {
<<<<<<< HEAD
                tokensToAssociate.add(tokenStore.get(tokenId));
            }
        }
        // associate tokens
        associateForFree(tokensToAssociate, receiverId, accountStore, tokenRelStore);
        // do the crypto transfer
        transferForFree(transfers, context, recordBuilder);
        // Update state
=======
                tokensToAssociate
                        .computeIfAbsent(receiverId, k -> new ArrayList<>())
                        .add(getIfUsable(tokenId, tokenStore));
            }
        }
        for (var entry : tokensToAssociate.entrySet()) {
            associateForFree(entry.getValue(), entry.getKey(), accountStore, tokenRelStore);
        }
        // do the crypto transfer
        transferForFree(transfers, context, recordBuilder);
>>>>>>> 5fc693bb
        pendingAirdropUpdater.removePendingAirdrops(op.pendingAirdrops(), pendingAirdropStore, accountStore);
    }

    /**
     * Validates the semantics of the token claim airdrop transaction.
     * @param context the handle context
     * @param op the token claim airdrop transaction body
     * @throws HandleException if the transaction is invalid
     */
    private void validateSemantics(@NonNull HandleContext context, @NonNull TokenClaimAirdropTransactionBody op)
            throws HandleException {
        final var tokensConfig = context.configuration().getConfigData(TokensConfig.class);
        validateTrue(
                op.pendingAirdrops().size() <= tokensConfig.maxAllowedPendingAirdropsToClaim(),
<<<<<<< HEAD
                MAX_PENDING_AIRDROP_ID_EXCEEDED);

        final var pendingAirdrops = op.pendingAirdrops();
        final var accountStore = context.storeFactory().readableStore(ReadableAccountStore.class);
        final var tokenStore = context.storeFactory().readableStore(ReadableTokenStore.class);
        final var pendingAirdropStore = context.storeFactory().readableStore(ReadableAirdropStore.class);

        for (final var airdrop : pendingAirdrops) {
            final var senderId = airdrop.senderIdOrThrow();
            final var receiverId = airdrop.receiverIdOrThrow();
            final var tokenId = airdrop.hasFungibleTokenType()
                    ? airdrop.fungibleTokenTypeOrThrow()
                    : airdrop.nonFungibleTokenOrThrow().tokenId();

            // validate sender
            final var senderAccount = accountStore.getAccountById(senderId);
            validateTrue(senderAccount != null, INVALID_ACCOUNT_ID);

            // validate receiver
            final var receiverAccount = accountStore.getAccountById(receiverId);
            validateTrue(receiverAccount != null, INVALID_ACCOUNT_ID);
            getIfUsable(tokenId, tokenStore);

            // validate existence and custom fees
=======
                PENDING_AIRDROP_ID_LIST_TOO_LONG);

        final var pendingAirdrops = op.pendingAirdrops();
        final var tokenStore = context.storeFactory().readableStore(ReadableTokenStore.class);
        final var pendingAirdropStore = context.storeFactory().readableStore(ReadableAirdropStore.class);
        // We need receiver to sign the transaction in pre-handle.
        // So no need to check if receiver is a valid account here.
        // Sender cannot be deleted when there are pending airdrops, we don't nee to validate sender.
        for (final var airdrop : pendingAirdrops) {
            final var tokenId = airdrop.hasFungibleTokenType()
                    ? airdrop.fungibleTokenTypeOrThrow()
                    : airdrop.nonFungibleTokenOrThrow().tokenIdOrThrow();
            getIfUsable(tokenId, tokenStore);
>>>>>>> 5fc693bb
            validateTrue(pendingAirdropStore.exists(airdrop), INVALID_PENDING_AIRDROP_ID);
            validateTrue(
                    validator.tokenHasNoRoyaltyWithFallbackFee(tokenId, tokenStore),
                    TOKEN_AIRDROP_WITH_FALLBACK_ROYALTY);
        }
    }

    @Override
    public Fees calculateFees(@NonNull FeeContext feeContext) {
        var tokensConfig = feeContext.configuration().getConfigData(TokensConfig.class);
        validateTrue(tokensConfig.airdropsClaimEnabled(), ResponseCodeEnum.NOT_SUPPORTED);
        final var feeCalculator = feeContext.feeCalculatorFactory().feeCalculator(SubType.DEFAULT);
        feeCalculator.resetUsage();

        return feeCalculator
                .addVerificationsPerTransaction(Math.max(0, feeContext.numTxnSignatures() - 1))
                .calculate();
    }

    private TokenTransferList createTokenTransferList(
            @NonNull final PendingAirdropId airdrop,
            @NonNull final WritableAirdropStore airdropStore,
            @NonNull final TokenID tokenId,
            @NonNull final AccountID senderId,
            @NonNull final AccountID receiverId) {
        final var accountPendingAirdrop = airdropStore.get(airdrop);
        if (airdrop.hasFungibleTokenType()) {
            // process fungible tokens
            final var senderAccountAmount = asAccountAmount(
                    senderId, -accountPendingAirdrop.pendingAirdropValue().amount());
            final var receiverAccountAmount = asAccountAmount(
                    receiverId, accountPendingAirdrop.pendingAirdropValue().amount());
            return TokenTransferList.newBuilder()
                    .token(tokenId)
                    .transfers(senderAccountAmount, receiverAccountAmount)
                    .build();
        } else {
            // process non-fungible tokens
            final var nftTransfer = NftTransfer.newBuilder()
                    .senderAccountID(senderId)
                    .receiverAccountID(receiverId)
                    .serialNumber(airdrop.nonFungibleToken().serialNumber())
                    .build();
            return TokenTransferList.newBuilder()
                    .token(tokenId)
                    .nftTransfers(nftTransfer)
                    .build();
        }
    }

    private void associateForFree(
            @NonNull final List<Token> tokensToAssociate,
            @NonNull final AccountID receiverId,
            @NonNull final WritableAccountStore accountStore,
            @NonNull final WritableTokenRelationStore tokenRelStore) {
        createAndLinkTokenRels(accountStore.getAccountById(receiverId), tokensToAssociate, accountStore, tokenRelStore);
    }

    private void transferForFree(
            @NonNull final List<TokenTransferList> transfers,
            @NonNull final HandleContext context,
            @NonNull final CryptoTransferStreamBuilder recordBuilder) {
        final var cryptoTransferBody = CryptoTransferTransactionBody.newBuilder()
                .tokenTransfers(transfers)
                .build();
        final var syntheticCryptoTransferTxn =
                TransactionBody.newBuilder().cryptoTransfer(cryptoTransferBody).build();
        final var transferContext = new TransferContextImpl(context, cryptoTransferBody, true);
        // We should skip custom fee steps here, because they must be already prepaid
        executeCryptoTransferWithoutCustomFee(syntheticCryptoTransferTxn, transferContext, context, recordBuilder);
    }

    public static AccountAmount asAccountAmount(final AccountID account, final long amount) {
        return AccountAmount.newBuilder().accountID(account).amount(amount).build();
    }
}<|MERGE_RESOLUTION|>--- conflicted
+++ resolved
@@ -16,19 +16,10 @@
 
 package com.hedera.node.app.service.token.impl.handlers;
 
-<<<<<<< HEAD
-import static com.hedera.hapi.node.base.ResponseCodeEnum.ACCOUNT_IS_IMMUTABLE;
-import static com.hedera.hapi.node.base.ResponseCodeEnum.EMPTY_PENDING_AIRDROP_ID_LIST;
-import static com.hedera.hapi.node.base.ResponseCodeEnum.INVALID_ACCOUNT_ID;
-import static com.hedera.hapi.node.base.ResponseCodeEnum.INVALID_PENDING_AIRDROP_ID;
-import static com.hedera.hapi.node.base.ResponseCodeEnum.INVALID_TRANSACTION_BODY;
-import static com.hedera.hapi.node.base.ResponseCodeEnum.MAX_PENDING_AIRDROP_ID_EXCEEDED;
-=======
 import static com.hedera.hapi.node.base.ResponseCodeEnum.EMPTY_PENDING_AIRDROP_ID_LIST;
 import static com.hedera.hapi.node.base.ResponseCodeEnum.INVALID_ACCOUNT_ID;
 import static com.hedera.hapi.node.base.ResponseCodeEnum.INVALID_PENDING_AIRDROP_ID;
 import static com.hedera.hapi.node.base.ResponseCodeEnum.PENDING_AIRDROP_ID_LIST_TOO_LONG;
->>>>>>> 5fc693bb
 import static com.hedera.hapi.node.base.ResponseCodeEnum.PENDING_AIRDROP_ID_REPEATED;
 import static com.hedera.hapi.node.base.ResponseCodeEnum.TOKEN_AIRDROP_WITH_FALLBACK_ROYALTY;
 import static com.hedera.node.app.service.token.impl.util.TokenHandlerHelper.getIfUsable;
@@ -49,10 +40,6 @@
 import com.hedera.hapi.node.token.CryptoTransferTransactionBody;
 import com.hedera.hapi.node.token.TokenClaimAirdropTransactionBody;
 import com.hedera.hapi.node.transaction.TransactionBody;
-<<<<<<< HEAD
-import com.hedera.node.app.service.token.ReadableAccountStore;
-=======
->>>>>>> 5fc693bb
 import com.hedera.node.app.service.token.ReadableAirdropStore;
 import com.hedera.node.app.service.token.ReadableTokenStore;
 import com.hedera.node.app.service.token.impl.WritableAccountStore;
@@ -74,10 +61,7 @@
 import com.hedera.node.config.data.TokensConfig;
 import edu.umd.cs.findbugs.annotations.NonNull;
 import java.util.ArrayList;
-<<<<<<< HEAD
-=======
 import java.util.LinkedHashMap;
->>>>>>> 5fc693bb
 import java.util.List;
 import java.util.Set;
 import javax.inject.Inject;
@@ -107,22 +91,10 @@
         requireNonNull(context);
         final var op = requireNonNull(context.body().tokenClaimAirdrop());
         final var pendingAirdrops = op.pendingAirdrops();
-<<<<<<< HEAD
-        final var accountStore = context.createStore(ReadableAccountStore.class);
-
-        for (final var pendingAirdrop : pendingAirdrops) {
-            final var receiverId = pendingAirdrop.receiverIdOrThrow();
-            final var account = accountStore.getAccountById(receiverId);
-            validateTruePreCheck(account != null, INVALID_ACCOUNT_ID);
-            validateTruePreCheck(account.key() != null, ACCOUNT_IS_IMMUTABLE);
-            // requireKeyOrThrow also will set hollow accounts for finalization
-            context.requireKeyOrThrow(receiverId, INVALID_ACCOUNT_ID);
-=======
 
         for (final var pendingAirdrop : pendingAirdrops) {
             final var receiverId = pendingAirdrop.receiverIdOrThrow();
             context.requireAliasedKeyOrThrow(receiverId, INVALID_ACCOUNT_ID);
->>>>>>> 5fc693bb
         }
     }
 
@@ -138,16 +110,6 @@
 
         final var uniqueAirdrops = Set.copyOf(pendingAirdrops);
         validateTruePreCheck(pendingAirdrops.size() == uniqueAirdrops.size(), PENDING_AIRDROP_ID_REPEATED);
-<<<<<<< HEAD
-
-        // check if all pending airdrops have same receiver
-        var allReceiverIdsCount = pendingAirdrops.stream()
-                .map(PendingAirdropId::receiverId)
-                .distinct()
-                .count();
-        validateTruePreCheck(allReceiverIdsCount == 1, INVALID_TRANSACTION_BODY);
-=======
->>>>>>> 5fc693bb
     }
 
     @Override
@@ -162,40 +124,19 @@
         final var recordBuilder = context.savepointStack().getBaseBuilder(CryptoTransferStreamBuilder.class);
 
         final var transfers = new ArrayList<TokenTransferList>();
-<<<<<<< HEAD
-        final var tokensToAssociate = new ArrayList<Token>();
-        final var receiverId = op.pendingAirdrops().getFirst().receiverId();
-=======
         final var tokensToAssociate = new LinkedHashMap<AccountID, List<Token>>();
->>>>>>> 5fc693bb
 
         // 1. validate pending airdrops and create transfer lists
         for (var airdrop : op.pendingAirdrops()) {
             final var tokenId = airdrop.hasFungibleTokenType()
                     ? airdrop.fungibleTokenTypeOrThrow()
-<<<<<<< HEAD
-                    : airdrop.nonFungibleTokenOrThrow().tokenId();
-            // build transfer lists
-            final var senderId = airdrop.senderIdOrThrow();
-=======
                     : airdrop.nonFungibleTokenOrThrow().tokenIdOrThrow();
             final var senderId = airdrop.senderIdOrThrow();
             final var receiverId = airdrop.receiverIdOrThrow();
->>>>>>> 5fc693bb
             transfers.add(createTokenTransferList(airdrop, pendingAirdropStore, tokenId, senderId, receiverId));
 
             // check if we need new association
             if (tokenRelStore.get(receiverId, tokenId) == null) {
-<<<<<<< HEAD
-                tokensToAssociate.add(tokenStore.get(tokenId));
-            }
-        }
-        // associate tokens
-        associateForFree(tokensToAssociate, receiverId, accountStore, tokenRelStore);
-        // do the crypto transfer
-        transferForFree(transfers, context, recordBuilder);
-        // Update state
-=======
                 tokensToAssociate
                         .computeIfAbsent(receiverId, k -> new ArrayList<>())
                         .add(getIfUsable(tokenId, tokenStore));
@@ -206,7 +147,6 @@
         }
         // do the crypto transfer
         transferForFree(transfers, context, recordBuilder);
->>>>>>> 5fc693bb
         pendingAirdropUpdater.removePendingAirdrops(op.pendingAirdrops(), pendingAirdropStore, accountStore);
     }
 
@@ -221,32 +161,6 @@
         final var tokensConfig = context.configuration().getConfigData(TokensConfig.class);
         validateTrue(
                 op.pendingAirdrops().size() <= tokensConfig.maxAllowedPendingAirdropsToClaim(),
-<<<<<<< HEAD
-                MAX_PENDING_AIRDROP_ID_EXCEEDED);
-
-        final var pendingAirdrops = op.pendingAirdrops();
-        final var accountStore = context.storeFactory().readableStore(ReadableAccountStore.class);
-        final var tokenStore = context.storeFactory().readableStore(ReadableTokenStore.class);
-        final var pendingAirdropStore = context.storeFactory().readableStore(ReadableAirdropStore.class);
-
-        for (final var airdrop : pendingAirdrops) {
-            final var senderId = airdrop.senderIdOrThrow();
-            final var receiverId = airdrop.receiverIdOrThrow();
-            final var tokenId = airdrop.hasFungibleTokenType()
-                    ? airdrop.fungibleTokenTypeOrThrow()
-                    : airdrop.nonFungibleTokenOrThrow().tokenId();
-
-            // validate sender
-            final var senderAccount = accountStore.getAccountById(senderId);
-            validateTrue(senderAccount != null, INVALID_ACCOUNT_ID);
-
-            // validate receiver
-            final var receiverAccount = accountStore.getAccountById(receiverId);
-            validateTrue(receiverAccount != null, INVALID_ACCOUNT_ID);
-            getIfUsable(tokenId, tokenStore);
-
-            // validate existence and custom fees
-=======
                 PENDING_AIRDROP_ID_LIST_TOO_LONG);
 
         final var pendingAirdrops = op.pendingAirdrops();
@@ -260,7 +174,6 @@
                     ? airdrop.fungibleTokenTypeOrThrow()
                     : airdrop.nonFungibleTokenOrThrow().tokenIdOrThrow();
             getIfUsable(tokenId, tokenStore);
->>>>>>> 5fc693bb
             validateTrue(pendingAirdropStore.exists(airdrop), INVALID_PENDING_AIRDROP_ID);
             validateTrue(
                     validator.tokenHasNoRoyaltyWithFallbackFee(tokenId, tokenStore),
