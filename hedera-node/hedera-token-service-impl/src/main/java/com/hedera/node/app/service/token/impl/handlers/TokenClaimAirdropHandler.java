--- conflicted
+++ resolved
@@ -16,11 +16,8 @@
 
 package com.hedera.node.app.service.token.impl.handlers;
 
-<<<<<<< HEAD
+import static com.hedera.hapi.node.base.ResponseCodeEnum.NOT_SUPPORTED;
 import static com.hedera.node.app.spi.workflows.HandleException.validateTrue;
-=======
-import static com.hedera.hapi.node.base.ResponseCodeEnum.NOT_SUPPORTED;
->>>>>>> 077517bc
 
 import com.hedera.hapi.node.base.HederaFunctionality;
 import com.hedera.hapi.node.base.ResponseCodeEnum;
@@ -61,7 +58,6 @@
 
     @Override
     public Fees calculateFees(@NonNull FeeContext feeContext) {
-<<<<<<< HEAD
         var tokensConfig = feeContext.configuration().getConfigData(TokensConfig.class);
         validateTrue(tokensConfig.airdropsClaimEnabled(), ResponseCodeEnum.NOT_SUPPORTED);
 
@@ -70,9 +66,5 @@
                 .feeCalculator(SubType.DEFAULT)
                 .addVerificationsPerTransaction(Math.max(0, feeContext.numTxnSignatures() - 1))
                 .calculate();
-=======
-        // Always throwing an unsupported exception until we merge the story that will implement the feature flag
-        throw new HandleException(NOT_SUPPORTED);
->>>>>>> 077517bc
     }
 }