--- conflicted
+++ resolved
@@ -16,10 +16,11 @@
 
 package com.hedera.node.app.service.token.impl.handlers;
 
-<<<<<<< HEAD
 import static com.hedera.hapi.node.base.ResponseCodeEnum.ALIAS_IS_IMMUTABLE;
 import static com.hedera.hapi.node.base.ResponseCodeEnum.INVALID_ACCOUNT_ID;
 import static com.hedera.hapi.node.base.ResponseCodeEnum.INVALID_TRANSFER_ACCOUNT_ID;
+import static com.hedera.node.app.service.mono.utils.EntityIdUtils.isAlias;
+import static java.util.Objects.requireNonNull;
 
 import com.hedera.hapi.node.base.AccountAmount;
 import com.hedera.hapi.node.base.AccountID;
@@ -27,14 +28,6 @@
 import com.hedera.hapi.node.base.NftTransfer;
 import com.hedera.hapi.node.token.CryptoTransferTransactionBody;
 import com.hedera.hapi.node.transaction.TransactionBody;
-=======
-import static com.hedera.node.app.service.mono.utils.EntityIdUtils.isAlias;
-import static com.hederahashgraph.api.proto.java.ResponseCodeEnum.ALIAS_IS_IMMUTABLE;
-import static com.hederahashgraph.api.proto.java.ResponseCodeEnum.INVALID_ACCOUNT_ID;
-import static com.hederahashgraph.api.proto.java.ResponseCodeEnum.INVALID_TRANSFER_ACCOUNT_ID;
-import static java.util.Objects.requireNonNull;
-
->>>>>>> ca5e6ec2
 import com.hedera.node.app.service.token.impl.ReadableAccountStore;
 import com.hedera.node.app.service.token.impl.ReadableTokenStore;
 import com.hedera.node.app.spi.AccountKeyLookup;
@@ -45,11 +38,8 @@
 import com.hedera.node.app.spi.workflows.TransactionHandler;
 import edu.umd.cs.findbugs.annotations.NonNull;
 import java.util.List;
-<<<<<<< HEAD
-=======
 import javax.inject.Inject;
 import javax.inject.Singleton;
->>>>>>> ca5e6ec2
 
 /**
  * This class contains all workflow-related functionality regarding {@link
@@ -76,32 +66,12 @@
      * Pre-handles a {@link HederaFunctionality#CRYPTO_TRANSFER} transaction, returning the metadata
      * required to, at minimum, validate the signatures of all required signing keys.
      *
-<<<<<<< HEAD
-     * @param txn the {@link TransactionBody} with the transaction data
-     * @param payer the {@link AccountID} of the payer
-=======
      * @param context the {@link PreHandleContext} which collects all information that will be
      *     passed to {@link #handle(TransactionMetadata)}
->>>>>>> ca5e6ec2
      * @param accountStore the {@link AccountKeyLookup} to use to resolve keys
      * @param tokenStore the {@link ReadableTokenStore} to use to resolve token metadata
      * @throws NullPointerException if one of the arguments is {@code null}
      */
-<<<<<<< HEAD
-    public TransactionMetadata preHandle(
-            @NonNull final TransactionBody txn,
-            @NonNull final AccountID payer,
-            @NonNull final ReadableAccountStore accountStore,
-            @NonNull final ReadableTokenStore tokenStore) {
-        final var op = txn.cryptoTransfer().orElseThrow();
-        final var meta =
-                new SigTransactionMetadataBuilder(accountStore).payerKeyFor(payer).txnBody(txn);
-        for (final var transfers : op.tokenTransfers()) {
-            final var tokenMeta = tokenStore.getTokenMeta(transfers.token());
-            if (!tokenMeta.failed()) {
-                handleTokenTransfers(transfers.transfers(), meta, accountStore);
-                handleNftTransfers(transfers.nftTransfers(), meta, tokenMeta, op, accountStore);
-=======
     public void preHandle(
             @NonNull final PreHandleContext context,
             @NonNull final ReadableAccountStore accountStore,
@@ -109,23 +79,17 @@
         requireNonNull(context);
         requireNonNull(accountStore);
         requireNonNull(tokenStore);
-        final var op = context.getTxn().getCryptoTransfer();
-        for (final var transfers : op.getTokenTransfersList()) {
-            final var tokenMeta = tokenStore.getTokenMeta(transfers.getToken());
+        final var op = context.getTxn().cryptoTransfer().orElseThrow();
+        for (final var transfers : op.tokenTransfers()) {
+            final var tokenMeta = tokenStore.getTokenMeta(transfers.token());
             if (!tokenMeta.failed()) {
-                handleTokenTransfers(transfers.getTransfersList(), context, accountStore);
-                handleNftTransfers(transfers.getNftTransfersList(), context, tokenMeta, op, accountStore);
->>>>>>> ca5e6ec2
+                handleTokenTransfers(transfers.transfers(), context, accountStore);
+                handleNftTransfers(transfers.nftTransfers(), context, tokenMeta, op, accountStore);
             } else {
                 context.status(tokenMeta.failureReason());
             }
         }
-<<<<<<< HEAD
-        handleHbarTransfers(op, meta, accountStore);
-        return meta.build();
-=======
         handleHbarTransfers(op, context, accountStore);
->>>>>>> ca5e6ec2
     }
 
     /**
@@ -143,44 +107,21 @@
     }
 
     private void handleTokenTransfers(
-<<<<<<< HEAD
-            final List<AccountAmount> transfers,
-            final SigTransactionMetadataBuilder meta,
-            final ReadableAccountStore accountStore) {
+            final List<AccountAmount> transfers, final PreHandleContext meta, final ReadableAccountStore accountStore) {
         for (AccountAmount accountAmount : transfers) {
             final var keyOrFailure = accountStore.getKey(accountAmount.accountID());
             if (!keyOrFailure.failed()) {
-                final var isUnapprovedDebit =
-                        accountAmount.amount() < 0 && !accountAmount.isApproval();
-=======
-            final List<AccountAmount> transfers, final PreHandleContext meta, final ReadableAccountStore accountStore) {
-        for (AccountAmount accountAmount : transfers) {
-            final var keyOrFailure = accountStore.getKey(accountAmount.getAccountID());
-            if (!keyOrFailure.failed()) {
-                final var isUnapprovedDebit = accountAmount.getAmount() < 0 && !accountAmount.getIsApproval();
->>>>>>> ca5e6ec2
+                final var isUnapprovedDebit = accountAmount.amount() < 0 && !accountAmount.isApproval();
                 if (isUnapprovedDebit) {
                     meta.addNonPayerKey(accountAmount.accountID());
                 } else {
-<<<<<<< HEAD
-                    meta.addNonPayerKeyIfReceiverSigRequired(
-                            accountAmount.accountID(), INVALID_TRANSFER_ACCOUNT_ID);
+                    meta.addNonPayerKeyIfReceiverSigRequired(accountAmount.accountID(), INVALID_TRANSFER_ACCOUNT_ID);
                 }
             } else {
                 final var isCredit = accountAmount.amount() > 0L;
-                final var isMissingAcc =
-                        isCredit
-                                && INVALID_ACCOUNT_ID.equals(keyOrFailure.failureReason())
-                                && accountStore.isAlias(accountAmount.accountID());
-=======
-                    meta.addNonPayerKeyIfReceiverSigRequired(accountAmount.getAccountID(), INVALID_TRANSFER_ACCOUNT_ID);
-                }
-            } else {
-                final var isCredit = accountAmount.getAmount() > 0L;
                 final var isMissingAcc = isCredit
                         && keyOrFailure.failureReason().equals(INVALID_ACCOUNT_ID)
-                        && isAlias(accountAmount.getAccountID());
->>>>>>> ca5e6ec2
+                        && isAlias(accountAmount.accountID());
                 if (!isMissingAcc) {
                     meta.status(keyOrFailure.failureReason());
                 }
@@ -195,11 +136,7 @@
             final CryptoTransferTransactionBody op,
             final ReadableAccountStore accountStore) {
         for (final var nftTransfer : nftTransfersList) {
-<<<<<<< HEAD
             final var senderKeyOrFailure = accountStore.getKey(nftTransfer.senderAccountID());
-=======
-            final var senderKeyOrFailure = accountStore.getKey(nftTransfer.getSenderAccountID());
->>>>>>> ca5e6ec2
             if (!senderKeyOrFailure.failed()) {
                 if (!nftTransfer.isApproval()) {
                     meta.addNonPayerKey(nftTransfer.senderAccountID());
@@ -208,22 +145,13 @@
                 meta.status(senderKeyOrFailure.failureReason());
             }
 
-            final var receiverKeyOrFailure =
-<<<<<<< HEAD
-                    accountStore.getKeyIfReceiverSigRequired(nftTransfer.receiverAccountID());
-=======
-                    accountStore.getKeyIfReceiverSigRequired(nftTransfer.getReceiverAccountID());
->>>>>>> ca5e6ec2
+            final var receiverKeyOrFailure = accountStore.getKeyIfReceiverSigRequired(nftTransfer.receiverAccountID());
             if (!receiverKeyOrFailure.failed()) {
                 if (!receiverKeyOrFailure.equals(KeyOrLookupFailureReason.PRESENT_BUT_NOT_REQUIRED)) {
                     meta.addNonPayerKeyIfReceiverSigRequired(
                             nftTransfer.receiverAccountID(), INVALID_TRANSFER_ACCOUNT_ID);
                 } else if (tokenMeta.metadata().hasRoyaltyWithFallback()
-<<<<<<< HEAD
-                        && !receivesFungibleValue(nftTransfer.senderAccountID(), op)) {
-=======
-                        && !receivesFungibleValue(nftTransfer.getSenderAccountID(), op, accountStore)) {
->>>>>>> ca5e6ec2
+                        && !receivesFungibleValue(nftTransfer.senderAccountID(), op, accountStore)) {
                     // Fallback situation; but we still need to check if the treasury is
                     // the sender or receiver, since in neither case will the fallback
                     // fee actually be charged
@@ -234,14 +162,8 @@
                     }
                 }
             } else {
-<<<<<<< HEAD
-                final var isMissingAcc =
-                        INVALID_ACCOUNT_ID.equals(receiverKeyOrFailure.failureReason())
-                                && accountStore.isAlias(nftTransfer.receiverAccountID());
-=======
                 final var isMissingAcc = INVALID_ACCOUNT_ID.equals(receiverKeyOrFailure.failureReason())
-                        && isAlias(nftTransfer.getReceiverAccountID());
->>>>>>> ca5e6ec2
+                        && isAlias(nftTransfer.receiverAccountID());
                 if (!isMissingAcc) {
                     meta.status(receiverKeyOrFailure.failureReason());
                 }
@@ -250,49 +172,24 @@
     }
 
     private void handleHbarTransfers(
-<<<<<<< HEAD
-            final CryptoTransferTransactionBody op,
-            final SigTransactionMetadataBuilder meta,
-            final ReadableAccountStore accountStore) {
+            final CryptoTransferTransactionBody op, final PreHandleContext meta, final AccountKeyLookup keyLookup) {
         for (AccountAmount accountAmount : op.transfers().accountAmounts()) {
-            final var keyOrFailure = accountStore.getKey(accountAmount.accountID());
+            final var keyOrFailure = keyLookup.getKey(accountAmount.accountID());
 
             if (!keyOrFailure.failed()) {
-                final var isUnapprovedDebit =
-                        accountAmount.amount() < 0 && !accountAmount.isApproval();
-=======
-            final CryptoTransferTransactionBody op, final PreHandleContext meta, final AccountKeyLookup keyLookup) {
-        for (AccountAmount accountAmount : op.getTransfers().getAccountAmountsList()) {
-            final var keyOrFailure = keyLookup.getKey(accountAmount.getAccountID());
-
-            if (!keyOrFailure.failed()) {
-                final var isUnapprovedDebit = accountAmount.getAmount() < 0 && !accountAmount.getIsApproval();
->>>>>>> ca5e6ec2
+                final var isUnapprovedDebit = accountAmount.amount() < 0 && !accountAmount.isApproval();
                 if (isUnapprovedDebit) {
                     meta.addNonPayerKey(accountAmount.accountID());
                 } else {
-<<<<<<< HEAD
-                    meta.addNonPayerKeyIfReceiverSigRequired(
-                            accountAmount.accountID(), INVALID_TRANSFER_ACCOUNT_ID);
-=======
-                    meta.addNonPayerKeyIfReceiverSigRequired(accountAmount.getAccountID(), INVALID_TRANSFER_ACCOUNT_ID);
->>>>>>> ca5e6ec2
+                    meta.addNonPayerKeyIfReceiverSigRequired(accountAmount.accountID(), INVALID_TRANSFER_ACCOUNT_ID);
                 }
             } else {
                 final var isCredit = accountAmount.amount() > 0L;
                 final var isImmutableAcc =
-<<<<<<< HEAD
-                        isCredit && ALIAS_IS_IMMUTABLE.equals(keyOrFailure.failureReason());
-                final var isMissingAcc =
-                        isCredit
-                                && INVALID_ACCOUNT_ID.equals(keyOrFailure.failureReason())
-                                && accountStore.isAlias(accountAmount.accountID());
-=======
                         isCredit && keyOrFailure.failureReason().equals(ALIAS_IS_IMMUTABLE);
                 final var isMissingAcc = isCredit
                         && keyOrFailure.failureReason().equals(INVALID_ACCOUNT_ID)
-                        && isAlias(accountAmount.getAccountID());
->>>>>>> ca5e6ec2
+                        && isAlias(accountAmount.accountID());
                 if (!isImmutableAcc && !isMissingAcc) {
                     meta.status(keyOrFailure.failureReason());
                 }
@@ -301,41 +198,33 @@
     }
 
     private boolean receivesFungibleValue(
-<<<<<<< HEAD
-            final AccountID target, final CryptoTransferTransactionBody op) {
+            final AccountID target, final CryptoTransferTransactionBody op, final ReadableAccountStore accountStore) {
         for (var adjust : op.transfers().accountAmounts()) {
-            if (adjust.amount() > 0 && adjust.accountID().equals(target)) {
-                return true;
-            }
-        }
-        for (var transfers : op.tokenTransfers()) {
-            for (var adjust : transfers.transfers()) {
-                if (adjust.amount() > 0 && adjust.accountID().equals(target)) {
-=======
-            final AccountID target, final CryptoTransferTransactionBody op, final ReadableAccountStore accountStore) {
-        for (var adjust : op.getTransfers().getAccountAmountsList()) {
-            final var unaliasedAccount = accountStore.getAccount(adjust.getAccountID());
+            final var unaliasedAccount = accountStore.getAccount(adjust.accountID());
             final var unaliasedTarget = accountStore.getAccount(target);
             if (unaliasedAccount.isPresent()
                     && unaliasedTarget.isPresent()
-                    && adjust.getAmount() > 0
+                    && adjust.amount() > 0
                     && unaliasedAccount.equals(unaliasedTarget)) {
                 return true;
             }
         }
-        for (var transfers : op.getTokenTransfersList()) {
-            for (var adjust : transfers.getTransfersList()) {
-                final var unaliasedAccount = accountStore.getAccount(adjust.getAccountID());
+        for (var transfers : op.tokenTransfers()) {
+            for (var adjust : transfers.transfers()) {
+                final var unaliasedAccount = accountStore.getAccount(adjust.accountID());
                 final var unaliasedTarget = accountStore.getAccount(target);
                 if (unaliasedAccount.isPresent()
                         && unaliasedTarget.isPresent()
-                        && adjust.getAmount() > 0
+                        && adjust.amount() > 0
                         && unaliasedAccount.equals(unaliasedTarget)) {
->>>>>>> ca5e6ec2
                     return true;
                 }
             }
         }
         return false;
     }
+
+    public static boolean isAlias(final AccountID idOrAlias) {
+        return idOrAlias.accountNum().isEmpty() && idOrAlias.alias().isPresent();
+    }
 }