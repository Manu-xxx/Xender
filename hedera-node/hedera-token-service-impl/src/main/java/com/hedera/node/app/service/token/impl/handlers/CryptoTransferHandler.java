--- conflicted
+++ resolved
@@ -16,15 +16,12 @@
 
 package com.hedera.node.app.service.token.impl.handlers;
 
-<<<<<<< HEAD
-=======
 import static com.hedera.hapi.node.base.ResponseCodeEnum.ALIAS_IS_IMMUTABLE;
 import static com.hedera.hapi.node.base.ResponseCodeEnum.INVALID_ACCOUNT_ID;
 import static com.hedera.hapi.node.base.ResponseCodeEnum.INVALID_TRANSFER_ACCOUNT_ID;
 import static java.util.Collections.emptyList;
 import static java.util.Objects.requireNonNull;
 
->>>>>>> 66b58e3a
 import com.hedera.hapi.node.base.AccountAmount;
 import com.hedera.hapi.node.base.AccountID;
 import com.hedera.hapi.node.base.HederaFunctionality;
@@ -46,12 +43,6 @@
 import java.util.List;
 import javax.inject.Inject;
 import javax.inject.Singleton;
-import static com.hedera.hapi.node.base.ResponseCodeEnum.ALIAS_IS_IMMUTABLE;
-import static com.hedera.hapi.node.base.ResponseCodeEnum.INVALID_ACCOUNT_ID;
-import static com.hedera.hapi.node.base.ResponseCodeEnum.INVALID_TRANSFER_ACCOUNT_ID;
-import static com.hedera.node.app.service.mono.pbj.PbjConverter.toPbj;
-import static java.util.Collections.emptyList;
-import static java.util.Objects.requireNonNull;
 
 /**
  * This class contains all workflow-related functionality regarding {@link
@@ -79,15 +70,9 @@
     /**
      * Pre-handles a {@link HederaFunctionality#CRYPTO_TRANSFER} transaction, returning the metadata
      * required to, at minimum, validate the signatures of all required signing keys.
-<<<<<<< HEAD
-     *
-     * @param context the {@link PreHandleContext} which collects all information that will be
-     *     passed to {@link #handle(CryptoTransferTransactionBody)}
-=======
      *
      * @param context the {@link PreHandleContext} which collects all information
      *
->>>>>>> 66b58e3a
      * @param accountStore the {@link AccountAccess} to use to resolve keys
      * @param tokenStore the {@link ReadableTokenStore} to use to resolve token metadata
      * @throws NullPointerException if one of the arguments is {@code null}
@@ -115,14 +100,6 @@
     /**
      * This method is called during the handle workflow. It executes the actual transaction.
      *
-<<<<<<< HEAD
-     * @param tx the transaction to handle
-     * @throws NullPointerException if one of the arguments is {@code null}
-     */
-    public void handle(@NonNull final CryptoTransferTransactionBody tx) {
-        // TODO : Need to implement this method when we are ready to validate payments for query
-        requireNonNull(tx);
-=======
      * <p>Please note: the method signature is just a placeholder which is most likely going to
      * change.
      *
@@ -130,7 +107,6 @@
      */
     public void handle() {
         // TODO : Need to implement this method when we are ready to validate payments for query
->>>>>>> 66b58e3a
         throw new UnsupportedOperationException("Not implemented");
     }
 
@@ -188,19 +164,11 @@
                 meta.addNonPayerKeyIfReceiverSigRequired(receiverId, INVALID_TRANSFER_ACCOUNT_ID);
             } else if (tokenMeta.metadata().hasRoyaltyWithFallback()
                     && !receivesFungibleValue(nftTransfer.senderAccountID(), op, accountStore)) {
-<<<<<<< HEAD
-                // Fallback situation; but we still need to check if the treasury is
-                // the sender or receiver, since in neither case will the fallback
-                // fee actually be charged
-                final var treasury = toPbj(tokenMeta.metadata().treasury().toGrpcAccountId());
-                if (!treasury.equals(senderId) && !treasury.equals(receiverId)) {
-=======
                 // Fallback situation; but we still need to check if the treasuryNum is
                 // the sender or receiver, since in neither case will the fallback
                 // fee actually be charged
                 final var treasury = tokenMeta.metadata().treasuryNum();
                 if (treasury != senderId.accountNum() && treasury != receiverId.accountNum()) {
->>>>>>> 66b58e3a
                     meta.addNonPayerKey(receiverId);
                 }
             }
