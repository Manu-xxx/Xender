/*
 * Copyright (C) 2022-2023 Hedera Hashgraph, LLC
 *
 * Licensed under the Apache License, Version 2.0 (the "License");
 * you may not use this file except in compliance with the License.
 * You may obtain a copy of the License at
 *
 *      http://www.apache.org/licenses/LICENSE-2.0
 *
 * Unless required by applicable law or agreed to in writing, software
 * distributed under the License is distributed on an "AS IS" BASIS,
 * WITHOUT WARRANTIES OR CONDITIONS OF ANY KIND, either express or implied.
 * See the License for the specific language governing permissions and
 * limitations under the License.
 */

package com.hedera.node.app.service.token.impl.handlers;

import static com.hedera.hapi.node.base.ResponseCodeEnum.ACCOUNT_DELETED;
import static com.hedera.hapi.node.base.ResponseCodeEnum.ACCOUNT_EXPIRED_AND_PENDING_REMOVAL;
import static com.hedera.hapi.node.base.ResponseCodeEnum.ACCOUNT_ID_DOES_NOT_EXIST;
import static com.hedera.hapi.node.base.ResponseCodeEnum.ACCOUNT_IS_TREASURY;
import static com.hedera.hapi.node.base.ResponseCodeEnum.INSUFFICIENT_ACCOUNT_BALANCE;
import static com.hedera.hapi.node.base.ResponseCodeEnum.INVALID_ACCOUNT_ID;
import static com.hedera.hapi.node.base.ResponseCodeEnum.INVALID_TRANSFER_ACCOUNT_ID;
import static com.hedera.hapi.node.base.ResponseCodeEnum.TRANSACTION_REQUIRES_ZERO_TOKEN_BALANCES;
import static com.hedera.hapi.node.base.ResponseCodeEnum.TRANSFER_ACCOUNT_SAME_AS_DELETE_ACCOUNT;
import static com.hedera.node.app.spi.workflows.HandleException.validateFalse;
import static com.hedera.node.app.spi.workflows.HandleException.validateTrue;
import static java.util.Objects.requireNonNull;

import com.hedera.hapi.node.base.AccountID;
import com.hedera.hapi.node.base.HederaFunctionality;
<<<<<<< HEAD
import com.hedera.hapi.node.state.token.Account;
import com.hedera.hapi.node.token.CryptoDeleteTransactionBody;
import com.hedera.hapi.node.transaction.TransactionBody;
import com.hedera.node.app.service.token.impl.WritableAccountStore;
import com.hedera.node.app.spi.meta.HandleContext;
import com.hedera.node.app.spi.validation.EntityType;
import com.hedera.node.app.spi.validation.ExpiryValidator;
=======
import com.hedera.node.app.spi.workflows.HandleContext;
import com.hedera.node.app.spi.workflows.HandleException;
>>>>>>> c89af15a
import com.hedera.node.app.spi.workflows.PreCheckException;
import com.hedera.node.app.spi.workflows.PreHandleContext;
import com.hedera.node.app.spi.workflows.TransactionHandler;
import edu.umd.cs.findbugs.annotations.NonNull;
import javax.inject.Inject;
import javax.inject.Singleton;
import org.apache.commons.lang3.tuple.Pair;

/**
 * This class contains all workflow-related functionality regarding {@link
 * HederaFunctionality#CRYPTO_DELETE}.
 */
@Singleton
public class CryptoDeleteHandler implements TransactionHandler {
    @Inject
    public CryptoDeleteHandler() {
        // Exists for injection
    }

    public void pureChecks(@NonNull final TransactionBody txn) throws PreCheckException {
        final var op = txn.cryptoDeleteOrThrow();

        if (!op.hasDeleteAccountID() || !op.hasTransferAccountID()) {
            throw new PreCheckException(ACCOUNT_ID_DOES_NOT_EXIST);
        }

        if (op.deleteAccountIDOrThrow().equals(op.transferAccountIDOrThrow())) {
            throw new PreCheckException(TRANSFER_ACCOUNT_SAME_AS_DELETE_ACCOUNT);
        }
    }

    @Override
    public void preHandle(@NonNull final PreHandleContext context) throws PreCheckException {
        requireNonNull(context);
        pureChecks(context.body());
        final var op = context.body().cryptoDeleteOrThrow();
        final var deleteAccountId = op.deleteAccountIDOrElse(AccountID.DEFAULT);
        final var transferAccountId = op.transferAccountIDOrElse(AccountID.DEFAULT);
        context.requireKeyOrThrow(deleteAccountId, INVALID_ACCOUNT_ID)
                .requireKeyIfReceiverSigRequired(transferAccountId, INVALID_TRANSFER_ACCOUNT_ID);
    }

<<<<<<< HEAD
    /**
     * This method is called during the handle workflow. It executes the actual transaction.
     *
     * <p>Please note: the method signature is just a placeholder which is most likely going to
     * change.
     *
     * @throws NullPointerException if one of the arguments is {@code null}
     */
    public void handle(
            @NonNull final HandleContext context,
            @NonNull final TransactionBody txn,
            @NonNull final WritableAccountStore accountStore) {
        requireNonNull(context);
        requireNonNull(txn);
        requireNonNull(accountStore);

        final var op = txn.cryptoDelete();

        // validate the semantics involving dynamic properties and state.
        // Gets delete and transfer accounts from state
        final var deleteAndTransferAccounts = validateSemantics(op, accountStore, context.expiryValidator());
        transferToBeneficiary(context.expiryValidator(), deleteAndTransferAccounts, accountStore);

        // get the account from account store that has all balance changes
        // commit the account with deleted flag set to true
        final var updatedDeleteAccount = accountStore.get(op.deleteAccountID()).get();
        accountStore.put(updatedDeleteAccount.copyBuilder().deleted(true).build());
    }

    /**
     * Validate the expiration on delete and transfer accounts. Transfer balance from delete account
     * to transfer account if valid.
     * @param expiryValidator expiry validator
     * @param deleteAndTransferAccounts pair of delete and transfer accounts
     * @param accountStore writable account store
     */
    private void transferToBeneficiary(
            @NonNull final ExpiryValidator expiryValidator,
            @NonNull final Pair<Account, Account> deleteAndTransferAccounts,
            @NonNull final WritableAccountStore accountStore) {
        final var fromAccount = deleteAndTransferAccounts.getLeft();
        final var toAccount = deleteAndTransferAccounts.getRight();
        final var adjustment = fromAccount.tinybarBalance();
        //
        final long newFromBalance = computeNewBalance(expiryValidator, fromAccount, -1 * adjustment);
        final long newToBalance = computeNewBalance(expiryValidator, toAccount, adjustment);

        accountStore.put(
                fromAccount.copyBuilder().tinybarBalance(newFromBalance).build());
        accountStore.put(toAccount.copyBuilder().tinybarBalance(newToBalance).build());
    }

    /**
     *
     * @param expiryValidator
     * @param account
     * @param adjustment
     * @return
     */
    private long computeNewBalance(
            final ExpiryValidator expiryValidator, final Account account, final long adjustment) {
        validateTrue(!account.deleted(), ACCOUNT_DELETED);
        validateTrue(
                !expiryValidator.isDetached(
                        EntityType.ACCOUNT, account.expiredAndPendingRemoval(), account.tinybarBalance()),
                ACCOUNT_EXPIRED_AND_PENDING_REMOVAL);
        final long balance = account.tinybarBalance();
        validateTrue(balance + adjustment >= 0, INSUFFICIENT_ACCOUNT_BALANCE);
        return balance + adjustment;
    }

    private Pair<Account, Account> validateSemantics(
            @NonNull final CryptoDeleteTransactionBody op,
            @NonNull final WritableAccountStore accountStore,
            @NonNull final ExpiryValidator expiryValidator) {
        final var deleteAccountId = op.deleteAccountID();
        final var transferAccountId = op.transferAccountID();

        // validate if accounts exist
        final var optDeleteAccount = accountStore.get(deleteAccountId);
        validateTrue(optDeleteAccount.isPresent(), INVALID_ACCOUNT_ID);

        final var optTransferAccount = accountStore.get(transferAccountId);
        validateTrue(optTransferAccount.isPresent(), INVALID_TRANSFER_ACCOUNT_ID);

        // if the account is treasury for any other token, it can't be deleted
        final var deletedAccount = optDeleteAccount.get();
        final var transferAccount = optTransferAccount.get();
        validateFalse(deletedAccount.numberTreasuryTitles() > 0, ACCOUNT_IS_TREASURY);

        // checks if accounts are detached
        final var isExpired = areAccountsDetached(deletedAccount, transferAccount, expiryValidator);
        validateFalse(isExpired, ACCOUNT_EXPIRED_AND_PENDING_REMOVAL);

        // An account can't be deleted if there are any tokens associated with this account
        validateTrue(deletedAccount.numberPositiveBalances() == 0, TRANSACTION_REQUIRES_ZERO_TOKEN_BALANCES);

        return Pair.of(deletedAccount, transferAccount);
    }

    /**
     * Checks if delete account and transfer account are detached
     * @param deleteAccount account to be deleted
     * @param transferAccount beneficiary account
     * @param expiryValidator expiry validator
     * @return true if any on of the accounts is detached, false otherwise
     */
    private boolean areAccountsDetached(
            @NonNull Account deleteAccount,
            @NonNull Account transferAccount,
            @NonNull final ExpiryValidator expiryValidator) {
        return expiryValidator.isDetached(
                        getEntityType(deleteAccount),
                        deleteAccount.expiredAndPendingRemoval(),
                        deleteAccount.tinybarBalance())
                || expiryValidator.isDetached(
                        getEntityType(transferAccount),
                        transferAccount.expiredAndPendingRemoval(),
                        transferAccount.tinybarBalance());
    }

    private EntityType getEntityType(@NonNull final Account account) {
        return account.smartContract() ? EntityType.CONTRACT : EntityType.ACCOUNT;
=======
    @Override
    public void handle(@NonNull final HandleContext context) throws HandleException {
        throw new UnsupportedOperationException("Not implemented");
>>>>>>> c89af15a
    }
}<|MERGE_RESOLUTION|>--- conflicted
+++ resolved
@@ -31,18 +31,13 @@
 
 import com.hedera.hapi.node.base.AccountID;
 import com.hedera.hapi.node.base.HederaFunctionality;
-<<<<<<< HEAD
 import com.hedera.hapi.node.state.token.Account;
 import com.hedera.hapi.node.token.CryptoDeleteTransactionBody;
 import com.hedera.hapi.node.transaction.TransactionBody;
 import com.hedera.node.app.service.token.impl.WritableAccountStore;
-import com.hedera.node.app.spi.meta.HandleContext;
 import com.hedera.node.app.spi.validation.EntityType;
 import com.hedera.node.app.spi.validation.ExpiryValidator;
-=======
 import com.hedera.node.app.spi.workflows.HandleContext;
-import com.hedera.node.app.spi.workflows.HandleException;
->>>>>>> c89af15a
 import com.hedera.node.app.spi.workflows.PreCheckException;
 import com.hedera.node.app.spi.workflows.PreHandleContext;
 import com.hedera.node.app.spi.workflows.TransactionHandler;
@@ -85,22 +80,12 @@
                 .requireKeyIfReceiverSigRequired(transferAccountId, INVALID_TRANSFER_ACCOUNT_ID);
     }
 
-<<<<<<< HEAD
-    /**
-     * This method is called during the handle workflow. It executes the actual transaction.
-     *
-     * <p>Please note: the method signature is just a placeholder which is most likely going to
-     * change.
-     *
-     * @throws NullPointerException if one of the arguments is {@code null}
-     */
-    public void handle(
-            @NonNull final HandleContext context,
-            @NonNull final TransactionBody txn,
-            @NonNull final WritableAccountStore accountStore) {
+    @Override
+    public void handle(@NonNull final HandleContext context) {
         requireNonNull(context);
-        requireNonNull(txn);
-        requireNonNull(accountStore);
+
+        final var txn = context.body();
+        final var accountStore = context.writableStore(WritableAccountStore.class);
 
         final var op = txn.cryptoDelete();
 
@@ -115,6 +100,7 @@
         accountStore.put(updatedDeleteAccount.copyBuilder().deleted(true).build());
     }
 
+    /* ----------------------------- Helper methods -------------------------------- */
     /**
      * Validate the expiration on delete and transfer accounts. Transfer balance from delete account
      * to transfer account if valid.
@@ -139,11 +125,11 @@
     }
 
     /**
-     *
-     * @param expiryValidator
-     * @param account
-     * @param adjustment
-     * @return
+     * Computes new balance for the account based on adjustment. Also validates expiration checks.
+     * @param expiryValidator expiry validator
+     * @param account account whose balance should be adjusted
+     * @param adjustment adjustment amount
+     * @return new balance
      */
     private long computeNewBalance(
             final ExpiryValidator expiryValidator, final Account account, final long adjustment) {
@@ -209,10 +195,5 @@
 
     private EntityType getEntityType(@NonNull final Account account) {
         return account.smartContract() ? EntityType.CONTRACT : EntityType.ACCOUNT;
-=======
-    @Override
-    public void handle(@NonNull final HandleContext context) throws HandleException {
-        throw new UnsupportedOperationException("Not implemented");
->>>>>>> c89af15a
     }
 }