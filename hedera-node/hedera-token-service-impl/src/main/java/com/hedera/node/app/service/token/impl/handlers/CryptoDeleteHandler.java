--- conflicted
+++ resolved
@@ -35,15 +35,9 @@
 import com.hedera.hapi.node.token.CryptoDeleteTransactionBody;
 import com.hedera.hapi.node.transaction.TransactionBody;
 import com.hedera.node.app.service.token.impl.WritableAccountStore;
-<<<<<<< HEAD
-import com.hedera.node.app.spi.meta.HandleContext;
-import com.hedera.node.app.spi.validation.EntityType;
-import com.hedera.node.app.spi.validation.ExpiryValidator;
-=======
 import com.hedera.node.app.spi.validation.EntityType;
 import com.hedera.node.app.spi.validation.ExpiryValidator;
 import com.hedera.node.app.spi.workflows.HandleContext;
->>>>>>> 8745675d
 import com.hedera.node.app.spi.workflows.PreCheckException;
 import com.hedera.node.app.spi.workflows.PreHandleContext;
 import com.hedera.node.app.spi.workflows.TransactionHandler;
@@ -61,18 +55,6 @@
     @Inject
     public CryptoDeleteHandler() {
         // Exists for injection
-    }
-
-    public void pureChecks(@NonNull final TransactionBody txn) throws PreCheckException {
-        final var op = txn.cryptoDeleteOrThrow();
-
-        if (!op.hasDeleteAccountID() || !op.hasTransferAccountID()) {
-            throw new PreCheckException(ACCOUNT_ID_DOES_NOT_EXIST);
-        }
-
-        if (op.deleteAccountIDOrThrow().equals(op.transferAccountIDOrThrow())) {
-            throw new PreCheckException(TRANSFER_ACCOUNT_SAME_AS_DELETE_ACCOUNT);
-        }
     }
 
     @Override
@@ -198,108 +180,6 @@
      * @param expiryValidator expiry validator
      * @return true if any on of the accounts is detached, false otherwise
      */
-<<<<<<< HEAD
-    public void handle(
-            @NonNull final HandleContext context,
-            @NonNull final TransactionBody txn,
-            @NonNull final WritableAccountStore accountStore) {
-        requireNonNull(context);
-        requireNonNull(txn);
-        requireNonNull(accountStore);
-
-        final var op = txn.cryptoDelete();
-
-        // validate the semantics involving dynamic properties and state.
-        // Gets delete and transfer accounts from state
-        final var deleteAndTransferAccounts = validateSemantics(op, accountStore, context.expiryValidator());
-        transferToBeneficiary(context.expiryValidator(), deleteAndTransferAccounts, accountStore);
-
-        // get the account from account store that has all balance changes
-        // commit the account with deleted flag set to true
-        final var updatedDeleteAccount = accountStore.get(op.deleteAccountID()).get();
-        accountStore.put(updatedDeleteAccount.copyBuilder().deleted(true).build());
-    }
-
-    /**
-     * Validate the expiration on delete and transfer accounts. Transfer balance from delete account
-     * to transfer account if valid.
-     * @param expiryValidator expiry validator
-     * @param deleteAndTransferAccounts pair of delete and transfer accounts
-     * @param accountStore writable account store
-     */
-    private void transferToBeneficiary(
-            @NonNull final ExpiryValidator expiryValidator,
-            @NonNull final Pair<Account, Account> deleteAndTransferAccounts,
-            @NonNull final WritableAccountStore accountStore) {
-        final var fromAccount = deleteAndTransferAccounts.getLeft();
-        final var toAccount = deleteAndTransferAccounts.getRight();
-        final var adjustment = fromAccount.tinybarBalance();
-        //
-        final long newFromBalance = computeNewBalance(expiryValidator, fromAccount, -1 * adjustment);
-        final long newToBalance = computeNewBalance(expiryValidator, toAccount, adjustment);
-
-        accountStore.put(
-                fromAccount.copyBuilder().tinybarBalance(newFromBalance).build());
-        accountStore.put(toAccount.copyBuilder().tinybarBalance(newToBalance).build());
-    }
-
-    /**
-     *
-     * @param expiryValidator
-     * @param account
-     * @param adjustment
-     * @return
-     */
-    private long computeNewBalance(
-            final ExpiryValidator expiryValidator, final Account account, final long adjustment) {
-        validateTrue(!account.deleted(), ACCOUNT_DELETED);
-        validateTrue(
-                !expiryValidator.isDetached(
-                        EntityType.ACCOUNT, account.expiredAndPendingRemoval(), account.tinybarBalance()),
-                ACCOUNT_EXPIRED_AND_PENDING_REMOVAL);
-        final long balance = account.tinybarBalance();
-        validateTrue(balance + adjustment >= 0, INSUFFICIENT_ACCOUNT_BALANCE);
-        return balance + adjustment;
-    }
-
-    private Pair<Account, Account> validateSemantics(
-            @NonNull final CryptoDeleteTransactionBody op,
-            @NonNull final WritableAccountStore accountStore,
-            @NonNull final ExpiryValidator expiryValidator) {
-        final var deleteAccountId = op.deleteAccountID();
-        final var transferAccountId = op.transferAccountID();
-
-        // validate if accounts exist
-        final var optDeleteAccount = accountStore.get(deleteAccountId);
-        validateTrue(optDeleteAccount.isPresent(), INVALID_ACCOUNT_ID);
-
-        final var optTransferAccount = accountStore.get(transferAccountId);
-        validateTrue(optTransferAccount.isPresent(), INVALID_TRANSFER_ACCOUNT_ID);
-
-        // if the account is treasury for any other token, it can't be deleted
-        final var deletedAccount = optDeleteAccount.get();
-        final var transferAccount = optTransferAccount.get();
-        validateFalse(deletedAccount.numberTreasuryTitles() > 0, ACCOUNT_IS_TREASURY);
-
-        // checks if accounts are detached
-        final var isExpired = areAccountsDetached(deletedAccount, transferAccount, expiryValidator);
-        validateFalse(isExpired, ACCOUNT_EXPIRED_AND_PENDING_REMOVAL);
-
-        // An account can't be deleted if there are any tokens associated with this account
-        validateTrue(deletedAccount.numberPositiveBalances() == 0, TRANSACTION_REQUIRES_ZERO_TOKEN_BALANCES);
-
-        return Pair.of(deletedAccount, transferAccount);
-    }
-
-    /**
-     * Checks if delete account and transfer account are detached
-     * @param deleteAccount account to be deleted
-     * @param transferAccount beneficiary account
-     * @param expiryValidator expiry validator
-     * @return true if any on of the accounts is detached, false otherwise
-     */
-=======
->>>>>>> 8745675d
     private boolean areAccountsDetached(
             @NonNull Account deleteAccount,
             @NonNull Account transferAccount,
