--- conflicted
+++ resolved
@@ -16,15 +16,10 @@
 
 package com.hedera.node.app.service.token.impl.handlers;
 
-<<<<<<< HEAD
-import com.hedera.hapi.node.base.AccountID;
-import com.hedera.hapi.node.base.HederaFunctionality;
-import com.hedera.hapi.node.transaction.TransactionBody;
-=======
 import static com.hedera.node.app.service.mono.Utils.asHederaKey;
 import static java.util.Objects.requireNonNull;
 
->>>>>>> ca5e6ec2
+import com.hedera.hapi.node.base.HederaFunctionality;
 import com.hedera.node.app.service.token.CryptoSignatureWaivers;
 import com.hedera.node.app.spi.meta.PreHandleContext;
 import com.hedera.node.app.spi.meta.TransactionMetadata;
@@ -50,40 +45,22 @@
      *     passed to {@link #handle(TransactionMetadata)}
      * @throws NullPointerException if one of the arguments is {@code null}
      */
-<<<<<<< HEAD
-    public TransactionMetadata preHandle(
-            @NonNull final TransactionBody txn,
-            @NonNull final AccountID payer,
-            @NonNull final ReadableAccountStore accountStore,
-            @NonNull final CryptoSignatureWaivers waivers) {
-        final var op = txn.cryptoUpdateAccount().orElseThrow();
-        final var updateAccountId = op.accountIDToUpdate();
-        final var meta =
-                new SigTransactionMetadataBuilder(accountStore).payerKeyFor(payer).txnBody(txn);
-=======
     public void preHandle(@NonNull final PreHandleContext context, @NonNull final CryptoSignatureWaivers waivers) {
         requireNonNull(context);
         requireNonNull(waivers);
         final var txn = context.getTxn();
         final var payer = context.getPayer();
-        final var op = txn.getCryptoUpdateAccount();
-        final var updateAccountId = op.getAccountIDToUpdate();
->>>>>>> ca5e6ec2
+        final var op = txn.cryptoUpdateAccount().orElseThrow();
+        final var updateAccountId = op.accountIDToUpdate();
 
         final var newAccountKeyMustSign = !waivers.isNewKeySignatureWaived(txn, payer);
         final var targetAccountKeyMustSign = !waivers.isTargetAccountSignatureWaived(txn, payer);
         if (targetAccountKeyMustSign) {
             context.addNonPayerKey(updateAccountId);
         }
-<<<<<<< HEAD
-        if (newAccountKeyMustSign) {
-            final var candidate = accountStore.asHederaKey(op.key());
-            candidate.ifPresent(meta::addToReqNonPayerKeys);
-=======
-        if (newAccountKeyMustSign && op.hasKey()) {
-            final var candidate = asHederaKey(op.getKey());
+        if (newAccountKeyMustSign && op.key() != null) {
+            final var candidate = asHederaKey(op.key());
             candidate.ifPresent(context::addToReqNonPayerKeys);
->>>>>>> ca5e6ec2
         }
     }
 
