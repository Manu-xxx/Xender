/*
 * Copyright (C) 2022-2023 Hedera Hashgraph, LLC
 *
 * Licensed under the Apache License, Version 2.0 (the "License");
 * you may not use this file except in compliance with the License.
 * You may obtain a copy of the License at
 *
 *      http://www.apache.org/licenses/LICENSE-2.0
 *
 * Unless required by applicable law or agreed to in writing, software
 * distributed under the License is distributed on an "AS IS" BASIS,
 * WITHOUT WARRANTIES OR CONDITIONS OF ANY KIND, either express or implied.
 * See the License for the specific language governing permissions and
 * limitations under the License.
 */

package com.hedera.node.app.service.token.impl.handlers;

<<<<<<< HEAD
import com.hedera.hapi.node.base.HederaFunctionality;
import com.hedera.hapi.node.token.TokenUnpauseTransactionBody;
import com.hedera.hapi.node.transaction.TransactionBody;
=======
import static com.hedera.hapi.node.base.ResponseCodeEnum.INVALID_TOKEN_ID;
import static com.hedera.hapi.node.base.ResponseCodeEnum.OK;
import static java.util.Objects.requireNonNull;

import com.hedera.hapi.node.base.HederaFunctionality;
import com.hedera.hapi.node.base.ResponseCodeEnum;
import com.hedera.hapi.node.base.TokenID;
import com.hedera.hapi.node.token.TokenPauseTransactionBody;
import com.hedera.hapi.node.transaction.TransactionBody;
import com.hedera.node.app.service.token.impl.ReadableTokenStore;
import com.hedera.node.app.service.token.impl.WritableTokenStore;
import com.hedera.node.app.spi.records.BaseRecordBuilder;
import com.hedera.node.app.spi.workflows.HandleException;
>>>>>>> 66b58e3a
import com.hedera.node.app.spi.workflows.PreHandleContext;
import com.hedera.node.app.spi.workflows.TransactionHandler;
import edu.umd.cs.findbugs.annotations.NonNull;
import javax.inject.Inject;
import javax.inject.Singleton;
import static java.util.Objects.requireNonNull;

/**
 * This class contains all workflow-related functionality regarding {@link
 * HederaFunctionality#TOKEN_UNPAUSE}.
 */
@Singleton
public class TokenUnpauseHandler implements TransactionHandler {
    @Inject
    public TokenUnpauseHandler() {
        // Exists for injection
    }

    /**
     * This method is called during the pre-handle workflow.
     *
     * <p>Typically, this method validates the {@link TransactionBody} semantically, gathers all
<<<<<<< HEAD
     * required keys, warms the cache.
     *
     * @param context the {@link PreHandleContext} which collects all information that will be
     *     passed to {@link #handle(TokenUnpauseTransactionBody)}
=======
     * required keys, and warms the cache.
     *
     * <p>Please note: the method signature is just a placeholder which is most likely going to
     * change.
     *
     * @param context the {@link PreHandleContext} which collects all information
     *
>>>>>>> 66b58e3a
     * @throws NullPointerException if one of the arguments is {@code null}
     */
    public void preHandle(@NonNull final PreHandleContext context, @NonNull final ReadableTokenStore tokenStore) {
        requireNonNull(context);
        requireNonNull(tokenStore);

        final var preCheckStatus = preCheck(context);
        if (preCheckStatus != OK) {
            context.status(preCheckStatus);
            return;
        }

        final var op = context.getTxn().tokenUnpause();
        final var tokenMeta = tokenStore.getTokenMeta(op.tokenOrElse(TokenID.DEFAULT));
        if (tokenMeta.failed()) {
            context.status(tokenMeta.failureReason());
            return;
        }
        tokenMeta.metadata().pauseKey().ifPresent(context::addToReqNonPayerKeys);
    }

    /**
     * This method is called during the handle workflow. It executes the actual transaction.
     *
<<<<<<< HEAD
     * @param tx the transaction to handle
     * @throws NullPointerException if one of the arguments is {@code null}
     */
    public void handle(@NonNull final TokenUnpauseTransactionBody tx) {
        requireNonNull(tx);
        throw new UnsupportedOperationException("Not implemented");
=======
     * @param txn the {@link TokenPauseTransactionBody} of the active transaction
     * @param tokenStore the {@link WritableTokenStore} for the active transaction
     * @throws NullPointerException if one of the arguments is {@code null}
     */
    public void handle(@NonNull final TransactionBody txn, @NonNull final WritableTokenStore tokenStore) {
        requireNonNull(txn);
        requireNonNull(tokenStore);

        var op = txn.tokenUnpause();
        var token = tokenStore.get(op.token().tokenNum());
        if (token.isEmpty()) {
            throw new HandleException(INVALID_TOKEN_ID);
        }

        final var copyBuilder = token.get().copyBuilder();
        copyBuilder.paused(false);
        tokenStore.put(copyBuilder.build());
    }

    /**
     * Validate semantics for the given transaction body.
     * @param context the {@link PreHandleContext} which collects all information that will be
     *                passed to {@link #handle}
     * @return {@link ResponseCodeEnum} the result of the validation
     * @throws NullPointerException if one of the arguments is {@code null}
     */
    private ResponseCodeEnum preCheck(@NonNull final PreHandleContext context) {
        final var op = context.getTxn().tokenUnpause();
        if (!op.hasToken()) {
            return INVALID_TOKEN_ID;
        }
        return OK;
    }

    @Override
    public BaseRecordBuilder newRecordBuilder() {
        return new BaseRecordBuilder<>();
>>>>>>> 66b58e3a
    }
}<|MERGE_RESOLUTION|>--- conflicted
+++ resolved
@@ -16,11 +16,6 @@
 
 package com.hedera.node.app.service.token.impl.handlers;
 
-<<<<<<< HEAD
-import com.hedera.hapi.node.base.HederaFunctionality;
-import com.hedera.hapi.node.token.TokenUnpauseTransactionBody;
-import com.hedera.hapi.node.transaction.TransactionBody;
-=======
 import static com.hedera.hapi.node.base.ResponseCodeEnum.INVALID_TOKEN_ID;
 import static com.hedera.hapi.node.base.ResponseCodeEnum.OK;
 import static java.util.Objects.requireNonNull;
@@ -34,13 +29,11 @@
 import com.hedera.node.app.service.token.impl.WritableTokenStore;
 import com.hedera.node.app.spi.records.BaseRecordBuilder;
 import com.hedera.node.app.spi.workflows.HandleException;
->>>>>>> 66b58e3a
 import com.hedera.node.app.spi.workflows.PreHandleContext;
 import com.hedera.node.app.spi.workflows.TransactionHandler;
 import edu.umd.cs.findbugs.annotations.NonNull;
 import javax.inject.Inject;
 import javax.inject.Singleton;
-import static java.util.Objects.requireNonNull;
 
 /**
  * This class contains all workflow-related functionality regarding {@link
@@ -57,12 +50,6 @@
      * This method is called during the pre-handle workflow.
      *
      * <p>Typically, this method validates the {@link TransactionBody} semantically, gathers all
-<<<<<<< HEAD
-     * required keys, warms the cache.
-     *
-     * @param context the {@link PreHandleContext} which collects all information that will be
-     *     passed to {@link #handle(TokenUnpauseTransactionBody)}
-=======
      * required keys, and warms the cache.
      *
      * <p>Please note: the method signature is just a placeholder which is most likely going to
@@ -70,7 +57,6 @@
      *
      * @param context the {@link PreHandleContext} which collects all information
      *
->>>>>>> 66b58e3a
      * @throws NullPointerException if one of the arguments is {@code null}
      */
     public void preHandle(@NonNull final PreHandleContext context, @NonNull final ReadableTokenStore tokenStore) {
@@ -95,14 +81,6 @@
     /**
      * This method is called during the handle workflow. It executes the actual transaction.
      *
-<<<<<<< HEAD
-     * @param tx the transaction to handle
-     * @throws NullPointerException if one of the arguments is {@code null}
-     */
-    public void handle(@NonNull final TokenUnpauseTransactionBody tx) {
-        requireNonNull(tx);
-        throw new UnsupportedOperationException("Not implemented");
-=======
      * @param txn the {@link TokenPauseTransactionBody} of the active transaction
      * @param tokenStore the {@link WritableTokenStore} for the active transaction
      * @throws NullPointerException if one of the arguments is {@code null}
@@ -140,6 +118,5 @@
     @Override
     public BaseRecordBuilder newRecordBuilder() {
         return new BaseRecordBuilder<>();
->>>>>>> 66b58e3a
     }
 }