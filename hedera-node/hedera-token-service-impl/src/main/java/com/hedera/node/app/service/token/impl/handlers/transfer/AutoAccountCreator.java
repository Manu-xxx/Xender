/*
 * Copyright (C) 2023-2024 Hedera Hashgraph, LLC
 *
 * Licensed under the Apache License, Version 2.0 (the "License");
 * you may not use this file except in compliance with the License.
 * You may obtain a copy of the License at
 *
 *      http://www.apache.org/licenses/LICENSE-2.0
 *
 * Unless required by applicable law or agreed to in writing, software
 * distributed under the License is distributed on an "AS IS" BASIS,
 * WITHOUT WARRANTIES OR CONDITIONS OF ANY KIND, either express or implied.
 * See the License for the specific language governing permissions and
 * limitations under the License.
 */

package com.hedera.node.app.service.token.impl.handlers.transfer;

import static com.hedera.hapi.node.base.ResponseCodeEnum.FAIL_INVALID;
import static com.hedera.node.app.service.token.AliasUtils.asKeyFromAlias;
<<<<<<< HEAD
import static com.hedera.node.app.service.token.impl.handlers.BaseTokenHandler.UNLIMITED_AUTOMATIC_ASSOCIATIONS;
=======
import static com.hedera.node.app.service.token.AliasUtils.isOfEvmAddressSize;
import static com.hedera.node.app.service.token.impl.TokenServiceImpl.AUTO_MEMO;
import static com.hedera.node.app.service.token.impl.TokenServiceImpl.LAZY_MEMO;
import static com.hedera.node.app.service.token.impl.TokenServiceImpl.THREE_MONTHS_IN_SECONDS;
>>>>>>> 7c68e456
import static com.hedera.node.app.spi.key.KeyUtils.IMMUTABILITY_SENTINEL_KEY;
import static com.hedera.node.app.spi.workflows.HandleException.validateTrue;
import static java.util.Objects.requireNonNull;

import com.hedera.hapi.node.base.AccountID;
import com.hedera.hapi.node.base.Duration;
import com.hedera.hapi.node.base.Key;
import com.hedera.hapi.node.base.ResponseCodeEnum;
import com.hedera.hapi.node.token.CryptoCreateTransactionBody;
import com.hedera.hapi.node.transaction.TransactionBody;
import com.hedera.node.app.service.token.impl.WritableAccountStore;
import com.hedera.node.app.service.token.records.CryptoCreateRecordBuilder;
import com.hedera.node.app.spi.workflows.HandleContext;
import com.hedera.node.config.data.AccountsConfig;
import com.hedera.node.config.data.EntitiesConfig;
import com.hedera.pbj.runtime.io.buffer.Bytes;
import edu.umd.cs.findbugs.annotations.NonNull;

/**
 * Functionality needed for auto-creating accounts when a CryptoTransfer transaction sends hbar or tokens to an
 * alias that does not yet have an account.
 */
public class AutoAccountCreator {
    private WritableAccountStore accountStore;
    private HandleContext handleContext;

    /**
     * Constructs an {@link AutoAccountCreator} with the given {@link HandleContext}.
     * @param handleContext the context to use for the creation
     */
    public AutoAccountCreator(@NonNull final HandleContext handleContext) {
        this.handleContext = requireNonNull(handleContext);
        this.accountStore = handleContext.writableStore(WritableAccountStore.class);
    }

    /**
     * Creates an account for the given alias.
     *
     * @param alias                      the alias to create the account for
     * @param requiredAutoAssociations   the requiredAutoAssociations to set on the account
     * @return the account ID of the created account
     */
    public AccountID create(@NonNull final Bytes alias, int requiredAutoAssociations) {
        requireNonNull(alias);

        final var accountsConfig = handleContext.configuration().getConfigData(AccountsConfig.class);

        validateTrue(
                accountStore.sizeOfAccountState() + 1 <= accountsConfig.maxNumber(),
                ResponseCodeEnum.MAX_ENTITIES_IN_PRICE_REGIME_HAVE_BEEN_CREATED);

        final TransactionBody.Builder syntheticCreation;
        String memo;

<<<<<<< HEAD
        final var isAliasEVMAddress = EntityIdUtils.isOfEvmAddressSize(alias);
        final var entitiesConfig = handleContext.configuration().getConfigData(EntitiesConfig.class);
        final int autoAssociations = entitiesConfig.unlimitedAutoAssociationsEnabled()
                ? UNLIMITED_AUTOMATIC_ASSOCIATIONS
                : requiredAutoAssociations;
=======
        final var isAliasEVMAddress = isOfEvmAddressSize(alias);
>>>>>>> 7c68e456
        if (isAliasEVMAddress) {
            syntheticCreation = createHollowAccount(alias, 0L, autoAssociations);
            memo = LAZY_MEMO;
        } else {
            final var key = asKeyFromAlias(alias);
            syntheticCreation = createAccount(alias, key, 0L, autoAssociations);
            memo = AUTO_MEMO;
        }

        // Dispatch the auto-creation record as a preceding record; note we pass null for the
        // "verification assistant" since we have no non-payer signatures to verify here
        final var childRecord = handleContext.dispatchRemovablePrecedingTransaction(
                syntheticCreation.build(), CryptoCreateRecordBuilder.class, null, handleContext.payer());
        childRecord.memo(memo);

        // If the child transaction failed, we should fail the parent transaction as well and propagate the failure.
        validateTrue(childRecord.status() == ResponseCodeEnum.SUCCESS, childRecord.status());

        // Since we succeeded, we can now look up the account ID of the created account. This really should always
        // work, since the child transaction succeeded. If it did not work for some reason, we have a bug in our
        // code (rather than a bad transaction), so we will fail with FAIL_INVALID.
        final var createdAccountId = accountStore.getAccountIDByAlias(alias);
        validateTrue(createdAccountId != null, FAIL_INVALID);
        return createdAccountId;
    }

    /**
     * Create a transaction body for new hollow-account with the given alias.
     * @param alias alias of the account
     * @param balance initial balance of the account
     * @param maxAutoAssociations maxAutoAssociations of the account
     * @return transaction body for new hollow-account
     */
    public TransactionBody.Builder createHollowAccount(
            @NonNull final Bytes alias, final long balance, final int maxAutoAssociations) {
        final var baseBuilder = createAccountBase(balance, maxAutoAssociations);
        baseBuilder.key(IMMUTABILITY_SENTINEL_KEY).alias(alias).memo(LAZY_MEMO);
        return TransactionBody.newBuilder().cryptoCreateAccount(baseBuilder.build());
    }

    /**
     * Create a transaction body for new account with the given balance and other common fields.
     * @param balance initial balance of the account
     * @param maxAutoAssociations maxAutoAssociations of the account
     * @return transaction body for new account
     */
    private CryptoCreateTransactionBody.Builder createAccountBase(final long balance, final int maxAutoAssociations) {
        return CryptoCreateTransactionBody.newBuilder()
                .initialBalance(balance)
                .maxAutomaticTokenAssociations(maxAutoAssociations)
                .autoRenewPeriod(Duration.newBuilder().seconds(THREE_MONTHS_IN_SECONDS));
    }

    /**
     * Create a transaction body for new account with the given alias, key, balance and maxAutoAssociations.
     * @param alias alias of the account
     * @param key key of the account
     * @param balance initial balance of the account
     * @param maxAutoAssociations maxAutoAssociations of the account
     * @return transaction body for new account
     */
    private TransactionBody.Builder createAccount(
            @NonNull final Bytes alias, @NonNull final Key key, final long balance, final int maxAutoAssociations) {
        final var baseBuilder = createAccountBase(balance, maxAutoAssociations);
        baseBuilder.key(key).alias(alias).memo(AUTO_MEMO).receiverSigRequired(false);
        return TransactionBody.newBuilder().cryptoCreateAccount(baseBuilder.build());
    }
}<|MERGE_RESOLUTION|>--- conflicted
+++ resolved
@@ -18,14 +18,11 @@
 
 import static com.hedera.hapi.node.base.ResponseCodeEnum.FAIL_INVALID;
 import static com.hedera.node.app.service.token.AliasUtils.asKeyFromAlias;
-<<<<<<< HEAD
-import static com.hedera.node.app.service.token.impl.handlers.BaseTokenHandler.UNLIMITED_AUTOMATIC_ASSOCIATIONS;
-=======
 import static com.hedera.node.app.service.token.AliasUtils.isOfEvmAddressSize;
 import static com.hedera.node.app.service.token.impl.TokenServiceImpl.AUTO_MEMO;
 import static com.hedera.node.app.service.token.impl.TokenServiceImpl.LAZY_MEMO;
 import static com.hedera.node.app.service.token.impl.TokenServiceImpl.THREE_MONTHS_IN_SECONDS;
->>>>>>> 7c68e456
+import static com.hedera.node.app.service.token.impl.handlers.BaseTokenHandler.UNLIMITED_AUTOMATIC_ASSOCIATIONS;
 import static com.hedera.node.app.spi.key.KeyUtils.IMMUTABILITY_SENTINEL_KEY;
 import static com.hedera.node.app.spi.workflows.HandleException.validateTrue;
 import static java.util.Objects.requireNonNull;
@@ -80,15 +77,11 @@
         final TransactionBody.Builder syntheticCreation;
         String memo;
 
-<<<<<<< HEAD
-        final var isAliasEVMAddress = EntityIdUtils.isOfEvmAddressSize(alias);
+        final var isAliasEVMAddress = isOfEvmAddressSize(alias);
         final var entitiesConfig = handleContext.configuration().getConfigData(EntitiesConfig.class);
         final int autoAssociations = entitiesConfig.unlimitedAutoAssociationsEnabled()
                 ? UNLIMITED_AUTOMATIC_ASSOCIATIONS
                 : requiredAutoAssociations;
-=======
-        final var isAliasEVMAddress = isOfEvmAddressSize(alias);
->>>>>>> 7c68e456
         if (isAliasEVMAddress) {
             syntheticCreation = createHollowAccount(alias, 0L, autoAssociations);
             memo = LAZY_MEMO;
