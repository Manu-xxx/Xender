/*
 * Copyright (C) 2023-2024 Hedera Hashgraph, LLC
 *
 * Licensed under the Apache License, Version 2.0 (the "License");
 * you may not use this file except in compliance with the License.
 * You may obtain a copy of the License at
 *
 *      http://www.apache.org/licenses/LICENSE-2.0
 *
 * Unless required by applicable law or agreed to in writing, software
 * distributed under the License is distributed on an "AS IS" BASIS,
 * WITHOUT WARRANTIES OR CONDITIONS OF ANY KIND, either express or implied.
 * See the License for the specific language governing permissions and
 * limitations under the License.
 */

package com.hedera.node.app.service.token.impl.handlers.transfer;

import static com.hedera.hapi.node.base.ResponseCodeEnum.FAIL_INVALID;
import static com.hedera.node.app.service.token.AliasUtils.asKeyFromAlias;
import static com.hedera.node.app.service.token.AliasUtils.isOfEvmAddressSize;
import static com.hedera.node.app.service.token.impl.TokenServiceImpl.THREE_MONTHS_IN_SECONDS;
import static com.hedera.node.app.service.token.impl.handlers.BaseTokenHandler.UNLIMITED_AUTOMATIC_ASSOCIATIONS;
import static com.hedera.node.app.spi.key.KeyUtils.IMMUTABILITY_SENTINEL_KEY;
import static com.hedera.node.app.spi.workflows.HandleException.validateTrue;
import static java.util.Objects.requireNonNull;

import com.hedera.hapi.node.base.AccountID;
import com.hedera.hapi.node.base.Duration;
import com.hedera.hapi.node.base.Key;
import com.hedera.hapi.node.base.ResponseCodeEnum;
import com.hedera.hapi.node.token.CryptoCreateTransactionBody;
import com.hedera.hapi.node.transaction.TransactionBody;
import com.hedera.node.app.service.token.impl.WritableAccountStore;
import com.hedera.node.app.service.token.records.CryptoCreateStreamBuilder;
import com.hedera.node.app.spi.workflows.HandleContext;
import com.hedera.node.config.data.AccountsConfig;
import com.hedera.node.config.data.EntitiesConfig;
import com.hedera.pbj.runtime.io.buffer.Bytes;
import edu.umd.cs.findbugs.annotations.NonNull;

/**
 * Functionality needed for auto-creating accounts when a CryptoTransfer transaction sends hbar or tokens to an
 * alias that does not yet have an account.
 */
public class AutoAccountCreator {
    private WritableAccountStore accountStore;
    private HandleContext handleContext;

    /**
     * Constructs an {@link AutoAccountCreator} with the given {@link HandleContext}.
     * @param handleContext the context to use for the creation
     */
    public AutoAccountCreator(@NonNull final HandleContext handleContext) {
        this.handleContext = requireNonNull(handleContext);
        this.accountStore = handleContext.storeFactory().writableStore(WritableAccountStore.class);
    }

    /**
     * Creates an account for the given alias.
     *
     * @param alias                      the alias to create the account for
     * @param requiredAutoAssociations   the requiredAutoAssociations to set on the account
     * @return the account ID of the created account
     */
    public AccountID create(@NonNull final Bytes alias, int requiredAutoAssociations) {
        requireNonNull(alias);

        final var accountsConfig = handleContext.configuration().getConfigData(AccountsConfig.class);

        validateTrue(
                accountStore.sizeOfAccountState() + 1 <= accountsConfig.maxNumber(),
                ResponseCodeEnum.MAX_ENTITIES_IN_PRICE_REGIME_HAVE_BEEN_CREATED);

        final TransactionBody.Builder syntheticCreation;

        final var isAliasEVMAddress = isOfEvmAddressSize(alias);
        final var entitiesConfig = handleContext.configuration().getConfigData(EntitiesConfig.class);
        final int autoAssociations = entitiesConfig.unlimitedAutoAssociationsEnabled()
                ? UNLIMITED_AUTOMATIC_ASSOCIATIONS
                : requiredAutoAssociations;
        if (isAliasEVMAddress) {
<<<<<<< HEAD
            syntheticCreation = createHollowAccount(alias, 0L, autoAssociations);
        } else {
            final var key = asKeyFromAlias(alias);
            syntheticCreation = createAccount(alias, key, 0L, autoAssociations);
=======
            syntheticCreation = createHollowAccount(alias, 0L, autoAssociations, LAZY_MEMO);
            memo = LAZY_MEMO;
        } else {
            final var key = asKeyFromAlias(alias);
            syntheticCreation = createZeroBalanceAccount(alias, key, autoAssociations);
            memo = AUTO_MEMO;
>>>>>>> 45246066
        }

        // Dispatch the auto-creation record as a preceding record; note we pass null for the
        // "verification assistant" since we have no non-payer signatures to verify here
        final var childRecord = handleContext.dispatchRemovablePrecedingTransaction(
<<<<<<< HEAD
                syntheticCreation.build(), CryptoCreateStreamBuilder.class, null, handleContext.payer());
=======
                syntheticCreation.build(),
                CryptoCreateStreamBuilder.class,
                null,
                handleContext.payer(),
                HandleContext.ConsensusThrottling.ON);
        childRecord.memo(memo);
>>>>>>> 45246066

        // If the child transaction failed, we should fail the parent transaction as well and propagate the failure.
        validateTrue(childRecord.status() == ResponseCodeEnum.SUCCESS, childRecord.status());

        // Since we succeeded, we can now look up the account ID of the created account. This really should always
        // work, since the child transaction succeeded. If it did not work for some reason, we have a bug in our
        // code (rather than a bad transaction), so we will fail with FAIL_INVALID.
        final var createdAccountId = accountStore.getAccountIDByAlias(alias);
        validateTrue(createdAccountId != null, FAIL_INVALID);
        return createdAccountId;
    }

    /**
     * Create a transaction body for new hollow-account with the given alias.
     *
     * @param alias alias of the account
     * @param balance initial balance of the account
     * @param maxAutoAssociations maxAutoAssociations of the account
     * @param memo the memo to set on the transaction body
     * @return transaction body for new hollow-account
     */
    public TransactionBody.Builder createHollowAccount(
            @NonNull final Bytes alias, final long balance, final int maxAutoAssociations, @NonNull final String memo) {
        requireNonNull(alias);
        requireNonNull(memo);
        final var baseBuilder = createAccountBase(balance, maxAutoAssociations);
<<<<<<< HEAD
        baseBuilder.key(IMMUTABILITY_SENTINEL_KEY).alias(alias);
        return TransactionBody.newBuilder().cryptoCreateAccount(baseBuilder.build());
=======
        baseBuilder.key(IMMUTABILITY_SENTINEL_KEY).alias(alias).memo(LAZY_MEMO);
        return TransactionBody.newBuilder().memo(memo).cryptoCreateAccount(baseBuilder.build());
>>>>>>> 45246066
    }

    /**
     * Create a transaction body for new account with the given balance and other common fields.
     * @param balance initial balance of the account
     * @param maxAutoAssociations maxAutoAssociations of the account
     * @return transaction body for new account
     */
    private CryptoCreateTransactionBody.Builder createAccountBase(final long balance, final int maxAutoAssociations) {
        return CryptoCreateTransactionBody.newBuilder()
                .initialBalance(balance)
                .maxAutomaticTokenAssociations(maxAutoAssociations)
                .autoRenewPeriod(Duration.newBuilder().seconds(THREE_MONTHS_IN_SECONDS));
    }

    /**
     * Create a transaction body for new account with the given alias, key, balance and maxAutoAssociations.
     *
     * @param alias alias of the account
     * @param key key of the account
     * @param maxAutoAssociations maxAutoAssociations of the account
     * @return transaction body for new account
     */
<<<<<<< HEAD
    private TransactionBody.Builder createAccount(
            @NonNull final Bytes alias, @NonNull final Key key, final long balance, final int maxAutoAssociations) {
        final var baseBuilder = createAccountBase(balance, maxAutoAssociations);
        baseBuilder.key(key).alias(alias).receiverSigRequired(false);
        return TransactionBody.newBuilder().cryptoCreateAccount(baseBuilder.build());
=======
    private TransactionBody.Builder createZeroBalanceAccount(
            @NonNull final Bytes alias, @NonNull final Key key, final int maxAutoAssociations) {
        final var baseBuilder = createAccountBase(0L, maxAutoAssociations);
        baseBuilder.key(key).alias(alias).memo(AUTO_MEMO).receiverSigRequired(false);
        return TransactionBody.newBuilder().memo(AUTO_MEMO).cryptoCreateAccount(baseBuilder.build());
>>>>>>> 45246066
    }
}<|MERGE_RESOLUTION|>--- conflicted
+++ resolved
@@ -80,34 +80,20 @@
                 ? UNLIMITED_AUTOMATIC_ASSOCIATIONS
                 : requiredAutoAssociations;
         if (isAliasEVMAddress) {
-<<<<<<< HEAD
             syntheticCreation = createHollowAccount(alias, 0L, autoAssociations);
         } else {
             final var key = asKeyFromAlias(alias);
-            syntheticCreation = createAccount(alias, key, 0L, autoAssociations);
-=======
-            syntheticCreation = createHollowAccount(alias, 0L, autoAssociations, LAZY_MEMO);
-            memo = LAZY_MEMO;
-        } else {
-            final var key = asKeyFromAlias(alias);
             syntheticCreation = createZeroBalanceAccount(alias, key, autoAssociations);
-            memo = AUTO_MEMO;
->>>>>>> 45246066
         }
 
         // Dispatch the auto-creation record as a preceding record; note we pass null for the
         // "verification assistant" since we have no non-payer signatures to verify here
         final var childRecord = handleContext.dispatchRemovablePrecedingTransaction(
-<<<<<<< HEAD
-                syntheticCreation.build(), CryptoCreateStreamBuilder.class, null, handleContext.payer());
-=======
                 syntheticCreation.build(),
                 CryptoCreateStreamBuilder.class,
                 null,
                 handleContext.payer(),
                 HandleContext.ConsensusThrottling.ON);
-        childRecord.memo(memo);
->>>>>>> 45246066
 
         // If the child transaction failed, we should fail the parent transaction as well and propagate the failure.
         validateTrue(childRecord.status() == ResponseCodeEnum.SUCCESS, childRecord.status());
@@ -134,13 +120,8 @@
         requireNonNull(alias);
         requireNonNull(memo);
         final var baseBuilder = createAccountBase(balance, maxAutoAssociations);
-<<<<<<< HEAD
         baseBuilder.key(IMMUTABILITY_SENTINEL_KEY).alias(alias);
-        return TransactionBody.newBuilder().cryptoCreateAccount(baseBuilder.build());
-=======
-        baseBuilder.key(IMMUTABILITY_SENTINEL_KEY).alias(alias).memo(LAZY_MEMO);
         return TransactionBody.newBuilder().memo(memo).cryptoCreateAccount(baseBuilder.build());
->>>>>>> 45246066
     }
 
     /**
@@ -164,18 +145,10 @@
      * @param maxAutoAssociations maxAutoAssociations of the account
      * @return transaction body for new account
      */
-<<<<<<< HEAD
-    private TransactionBody.Builder createAccount(
-            @NonNull final Bytes alias, @NonNull final Key key, final long balance, final int maxAutoAssociations) {
-        final var baseBuilder = createAccountBase(balance, maxAutoAssociations);
-        baseBuilder.key(key).alias(alias).receiverSigRequired(false);
-        return TransactionBody.newBuilder().cryptoCreateAccount(baseBuilder.build());
-=======
     private TransactionBody.Builder createZeroBalanceAccount(
             @NonNull final Bytes alias, @NonNull final Key key, final int maxAutoAssociations) {
         final var baseBuilder = createAccountBase(0L, maxAutoAssociations);
-        baseBuilder.key(key).alias(alias).memo(AUTO_MEMO).receiverSigRequired(false);
-        return TransactionBody.newBuilder().memo(AUTO_MEMO).cryptoCreateAccount(baseBuilder.build());
->>>>>>> 45246066
+        baseBuilder.key(key).alias(alias).receiverSigRequired(false);
+        return TransactionBody.newBuilder().cryptoCreateAccount(baseBuilder.build());
     }
 }