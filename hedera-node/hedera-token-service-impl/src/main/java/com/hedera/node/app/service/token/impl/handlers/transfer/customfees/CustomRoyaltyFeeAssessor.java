--- conflicted
+++ resolved
@@ -111,12 +111,8 @@
         // all the fees for the given token. If a sender is sending multiple NFTs of the same token, royalty fee
         // should be paid only once.
         // We don't want to charge the fallback fee for each nft transfer, if the receiver has already
-<<<<<<< HEAD
         // paid it for this token.
-=======
-        // paid it for this token. This should be added only once per token transfer, so this is
-        // added here.
->>>>>>> 40b66582
+
         if (exchangedValue.isEmpty()) {
             // Receiver pays fallback fees
             result.addToRoyaltiesPaid(Pair.of(receiver, tokenId));
