--- conflicted
+++ resolved
@@ -137,12 +137,7 @@
 
         final var recordBuilder = context.recordBuilder(TokenMintRecordBuilder.class);
         if (token.tokenType() == TokenType.FUNGIBLE_COMMON) {
-<<<<<<< HEAD
-
             validateTrue(op.amount() >= 0, INVALID_TOKEN_MINT_AMOUNT);
-=======
-            validateTrue(op.amount() >= 0 && op.metadata().isEmpty(), INVALID_TOKEN_MINT_AMOUNT);
->>>>>>> 284dd7be
             // we need to know if treasury mint while creation to ignore supply key exist or not.
             long newTotalSupply =
                     mintFungible(token, treasuryRel, op.amount(), accountStore, tokenStore, tokenRelStore);
