/*
 * Copyright (C) 2022-2023 Hedera Hashgraph, LLC
 *
 * Licensed under the Apache License, Version 2.0 (the "License");
 * you may not use this file except in compliance with the License.
 * You may obtain a copy of the License at
 *
 *      http://www.apache.org/licenses/LICENSE-2.0
 *
 * Unless required by applicable law or agreed to in writing, software
 * distributed under the License is distributed on an "AS IS" BASIS,
 * WITHOUT WARRANTIES OR CONDITIONS OF ANY KIND, either express or implied.
 * See the License for the specific language governing permissions and
 * limitations under the License.
 */

package com.hedera.node.app.service.token.impl.handlers;

import static com.hedera.hapi.node.base.ResponseCodeEnum.*;
import static com.hedera.node.app.service.mono.state.merkle.internals.BitPackUtils.MAX_NUM_ALLOWED;
import static com.hedera.node.app.spi.workflows.HandleException.validateFalse;
import static com.hedera.node.app.spi.workflows.HandleException.validateTrue;
import static com.hedera.node.app.spi.workflows.PreCheckException.validateFalsePreCheck;
import static com.hedera.node.app.spi.workflows.PreCheckException.validateTruePreCheck;
import static java.util.Objects.requireNonNull;

import com.hedera.hapi.node.base.*;
import com.hedera.hapi.node.state.token.Account;
import com.hedera.hapi.node.state.token.Nft;
import com.hedera.hapi.node.state.token.Token;
import com.hedera.hapi.node.state.token.TokenRelation;
import com.hedera.hapi.node.transaction.TransactionBody;
import com.hedera.node.app.service.token.ReadableTokenStore;
import com.hedera.node.app.service.token.impl.*;
import com.hedera.node.app.service.token.impl.util.TokenHandlerHelper;
import com.hedera.node.app.service.token.impl.validators.TokenSupplyChangeOpsValidator;
import com.hedera.node.app.service.token.records.TokenMintRecordBuilder;
import com.hedera.node.app.spi.workflows.HandleContext;
import com.hedera.node.app.spi.workflows.HandleException;
import com.hedera.node.app.spi.workflows.PreCheckException;
import com.hedera.node.app.spi.workflows.PreHandleContext;
import com.hedera.node.app.spi.workflows.TransactionHandler;
import com.hedera.node.config.data.TokensConfig;
import com.hedera.pbj.runtime.io.buffer.Bytes;
import edu.umd.cs.findbugs.annotations.NonNull;
import java.time.Instant;
import java.util.ArrayList;
import java.util.List;
import javax.inject.Inject;
import javax.inject.Singleton;

/**
 * This class contains all workflow-related functionality regarding {@link
 * HederaFunctionality#TOKEN_MINT}.
 */
@Singleton
public class TokenMintHandler extends BaseTokenHandler implements TransactionHandler {
    private final TokenSupplyChangeOpsValidator validator;

    @Inject
    public TokenMintHandler(@NonNull final TokenSupplyChangeOpsValidator validator) {
        this.validator = requireNonNull(validator);
    }

    @Override
    public void preHandle(@NonNull final PreHandleContext context) throws PreCheckException {
        requireNonNull(context);
        final var txn = context.body();
        pureChecks(txn);
        final var op = txn.tokenMintOrThrow();
        final var tokenStore = context.createStore(ReadableTokenStore.class);
        final var tokenMeta = tokenStore.getTokenMeta(op.tokenOrElse(TokenID.DEFAULT));
        if (tokenMeta == null) throw new PreCheckException(INVALID_TOKEN_ID);
        if (tokenMeta.hasSupplyKey()) {
            context.requireKey(tokenMeta.supplyKey());
        }
    }

    @Override
    public void pureChecks(@NonNull final TransactionBody txn) throws PreCheckException {
        requireNonNull(txn);
        final var op = txn.tokenMintOrThrow();
        validateTruePreCheck(op.hasToken(), INVALID_TOKEN_ID);
        validateFalsePreCheck(!op.metadata().isEmpty() && op.amount() > 0, INVALID_TRANSACTION_BODY);
        validateFalsePreCheck(op.amount() < 0, INVALID_TOKEN_MINT_AMOUNT);
    }

    @Override
    public void handle(@NonNull final HandleContext context) throws HandleException {
        final var op = context.body().tokenMintOrThrow();
        final var tokenId = context.body().tokenMintOrThrow().tokenOrThrow();

        validateSemantics(context);

        final var tokenStore = context.writableStore(WritableTokenStore.class);
        final var tokenRelStore = context.writableStore(WritableTokenRelationStore.class);
        final var accountStore = context.writableStore(WritableAccountStore.class);
<<<<<<< HEAD
        // validate token exists
=======
        // validate token exists and is usable
>>>>>>> d298a3ae
        final var token = TokenHandlerHelper.getIfUsable(tokenId, tokenStore);

        // validate treasury relation exists
        final var treasuryRel = tokenRelStore.get(token.treasuryAccountId(), tokenId);
        validateTrue(treasuryRel != null, INVALID_TREASURY_ACCOUNT_FOR_TOKEN);

        if (token.tokenType() == TokenType.FUNGIBLE_COMMON) {
            // we need to know if treasury mint while creation to ignore supply key exist or not.
            mintFungible(token, treasuryRel, op.amount(), false, accountStore, tokenStore, tokenRelStore);
        } else {
            // get the config needed for validation
            final var tokensConfig = context.configuration().getConfigData(TokensConfig.class);
            final var maxAllowedMints = tokensConfig.nftsMaxAllowedMints();
            final var nftStore = context.writableStore(WritableNftStore.class);
            // validate resources exist for minting nft
            final var meta = op.metadata();
            validateTrue(
                    nftStore.sizeOfState() + meta.size() < maxAllowedMints, MAX_NFTS_IN_PRICE_REGIME_HAVE_BEEN_MINTED);
            // mint nft
            final var mintedSerials = mintNonFungible(
                    token,
                    treasuryRel,
                    meta,
                    context.consensusNow(),
                    accountStore,
                    tokenStore,
                    tokenRelStore,
                    nftStore);
            final var recordBuilder = context.recordBuilder(TokenMintRecordBuilder.class);

            recordBuilder.serialNumbers(mintedSerials);
            // TODO: Need to build transfer ownership from list to transfer NFT to treasury
            // This should probably be done in finalize method on token service which constructs the
            // transfer list looking at state
        }
    }

    /**
     * Validates the semantics of the token mint transaction that involve state or config.
     * @param context - the handle context of the token mint transaction
     */
    private void validateSemantics(final HandleContext context) {
        requireNonNull(context);
        final var op = context.body().tokenMintOrThrow();
        final var tokensConfig = context.configuration().getConfigData(TokensConfig.class);
        validator.validateMint(op.amount(), op.metadata(), tokensConfig);
    }

    /**
     * Minting nfts creates new instances of the given non-fungible token. Increments the
     * serial number of the given base unique token, and increments total owned nfts of the
     * non-fungible token.
     *
     * @param token
     * @param treasuryRel   - the treasury relation of the token
     * @param metadata      - the metadata of the nft to be minted
     * @param consensusTime - the consensus time of the transaction
     * @param accountStore  - the account store
     * @param tokenStore    - the token store
     * @param tokenRelStore - the token relation store
     * @param nftStore      - the nft store
     */
    private List<Long> mintNonFungible(
            final Token token,
            @NonNull final TokenRelation treasuryRel,
            @NonNull final List<Bytes> metadata,
            @NonNull final Instant consensusTime,
            @NonNull final WritableAccountStore accountStore,
            @NonNull final WritableTokenStore tokenStore,
            @NonNull final WritableTokenRelationStore tokenRelStore,
            @NonNull final WritableNftStore nftStore) {
        final var metadataCount = metadata.size();
        validateFalse(metadata.isEmpty(), INVALID_TOKEN_MINT_METADATA);

        // validate token number from treasury relation
        final var tokenId = treasuryRel.tokenId();

        // get the treasury account
        final var treasuryAccount = accountStore.get(treasuryRel.accountId());
        validateTrue(treasuryAccount != null, INVALID_TREASURY_ACCOUNT_FOR_TOKEN);

        // get the latest serial number minted for the token
        var currentSerialNumber = token.lastUsedSerialNumber();
        validateTrue((currentSerialNumber + metadataCount) <= MAX_NUM_ALLOWED, SERIAL_NUMBER_LIMIT_REACHED);

        // Change the supply on token
        changeSupply(token, treasuryRel, metadataCount, FAIL_INVALID, accountStore, tokenStore, tokenRelStore);

        final var mintedSerials = new ArrayList<Long>(metadata.size());

        // for each serial number minted increment serial numbers and create new unique token
        for (final var meta : metadata) {
            currentSerialNumber++;
            // The default sentinel account is used (0.0.0) to represent unique tokens owned by the treasury
            final var uniqueToken =
                    buildNewlyMintedNft(treasuryAccount, consensusTime, tokenId, meta, currentSerialNumber);
            nftStore.put(uniqueToken);
            // all minted serials should be added to the receipt
            mintedSerials.add(currentSerialNumber);
        }
        // Update last used serial number and number of owned nfts and put the updated token and treasury
        // into the store
        final var copyToken = token.copyBuilder();
        final var copyTreasury = treasuryAccount.copyBuilder();
        // Update Token and treasury
        copyToken.lastUsedSerialNumber(currentSerialNumber);
        copyTreasury.numberOwnedNfts(treasuryAccount.numberOwnedNfts() + metadataCount);

        tokenStore.put(copyToken.build());
        accountStore.put(copyTreasury.build());

        return mintedSerials;
    }

    /**
     * Builds a new unique token when minting a non-fungible token.
     * @param treasuryAccount - the treasury account
     * @param consensusTime - the consensus time of the transaction
     * @param tokenId - the token id
     * @param meta - the metadata of the nft
     * @param currentSerialNumber - the current serial number of the nft
     * @return - the newly built nft
     */
    @NonNull
    private Nft buildNewlyMintedNft(
            @NonNull final Account treasuryAccount,
            @NonNull final Instant consensusTime,
            @NonNull final TokenID tokenId,
            @NonNull final Bytes meta,
            final long currentSerialNumber) {
        return Nft.newBuilder()
                .nftId(NftID.newBuilder()
                        .tokenId(tokenId)
                        .serialNumber(currentSerialNumber)
                        .build())
                // ownerID is null to indicate owned by treasury
                .mintTime(Timestamp.newBuilder()
                        .seconds(consensusTime.getEpochSecond())
                        .nanos(consensusTime.getNano())
                        .build())
                .metadata(meta)
                .build();
    }
}<|MERGE_RESOLUTION|>--- conflicted
+++ resolved
@@ -95,11 +95,7 @@
         final var tokenStore = context.writableStore(WritableTokenStore.class);
         final var tokenRelStore = context.writableStore(WritableTokenRelationStore.class);
         final var accountStore = context.writableStore(WritableAccountStore.class);
-<<<<<<< HEAD
-        // validate token exists
-=======
         // validate token exists and is usable
->>>>>>> d298a3ae
         final var token = TokenHandlerHelper.getIfUsable(tokenId, tokenStore);
 
         // validate treasury relation exists
