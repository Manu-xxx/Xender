--- conflicted
+++ resolved
@@ -48,10 +48,7 @@
 import com.hedera.hapi.node.base.KeyList;
 import com.hedera.hapi.node.base.SubType;
 import com.hedera.hapi.node.base.ThresholdKey;
-<<<<<<< HEAD
 import com.hedera.hapi.node.base.TokenKeyValidation;
-=======
->>>>>>> dda6b070
 import com.hedera.hapi.node.state.token.Account;
 import com.hedera.hapi.node.state.token.Token;
 import com.hedera.hapi.node.state.token.TokenRelation;
@@ -116,18 +113,7 @@
         final var token = tokenStore.get(tokenId);
         if (token == null) throw new PreCheckException(INVALID_TOKEN_ID);
 
-<<<<<<< HEAD
         addRequiredSigners(context, op, token);
-=======
-        if (op.hasAutoRenewAccount()) {
-            context.requireKeyOrThrow(op.autoRenewAccountOrThrow(), INVALID_AUTORENEW_ACCOUNT);
-        }
-        if (op.hasTreasury()) {
-            context.requireKeyOrThrow(op.treasuryOrThrow(), INVALID_ACCOUNT_ID);
-        }
-        if (op.hasAdminKey()) {
-            context.requireKey(op.adminKeyOrThrow());
-        }
         // To update metadata either admin key or metadata key should sign.
         // For updating any other fields admin key should sign.
         if (isMetadataOnlyUpdateOp(op) && (token.hasAdminKey() || token.hasMetadataKey())) {
@@ -149,7 +135,6 @@
             // For expiry only op admin key is not required
             context.requireKey(token.adminKey());
         }
->>>>>>> dda6b070
     }
 
     @Override
@@ -428,17 +413,12 @@
             validateTrue(originalToken.hasMetadataKey(), TOKEN_HAS_NO_METADATA_KEY);
             builder.metadataKey(op.metadataKey());
         }
-<<<<<<< HEAD
-        if (!isExpiryOnlyUpdateOp(op) && !isLowPriorityKeyUpdate(op)) {
-=======
 
         if (isMetadataOnlyUpdateOp(op)) {
             validateTrue(originalToken.hasAdminKey() || originalToken.hasMetadataKey(), TOKEN_IS_IMMUTABLE);
         } else if (!isExpiryOnlyUpdateOp(op)) {
->>>>>>> dda6b070
             validateTrue(originalToken.hasAdminKey(), TOKEN_IS_IMMUTABLE);
         }
-
         if (op.hasAdminKey()) {
             final var newAdminKey = op.adminKey();
             if (isKeyRemoval(newAdminKey)) {
