/*
 * Copyright (C) 2022-2023 Hedera Hashgraph, LLC
 *
 * Licensed under the Apache License, Version 2.0 (the "License");
 * you may not use this file except in compliance with the License.
 * You may obtain a copy of the License at
 *
 *      http://www.apache.org/licenses/LICENSE-2.0
 *
 * Unless required by applicable law or agreed to in writing, software
 * distributed under the License is distributed on an "AS IS" BASIS,
 * WITHOUT WARRANTIES OR CONDITIONS OF ANY KIND, either express or implied.
 * See the License for the specific language governing permissions and
 * limitations under the License.
 */

package com.hedera.node.app.service.token.impl.handlers;

<<<<<<< HEAD
import com.hedera.hapi.node.base.AccountID;
import com.hedera.hapi.node.base.HederaFunctionality;
import com.hedera.hapi.node.transaction.TransactionBody;
=======
import static com.hedera.node.app.service.mono.Utils.asHederaKey;
import static com.hederahashgraph.api.proto.java.ResponseCodeEnum.INVALID_AUTORENEW_ACCOUNT;
import static java.util.Objects.requireNonNull;

import com.hedera.node.app.service.token.impl.ReadableTokenStore;
import com.hedera.node.app.spi.meta.PreHandleContext;
>>>>>>> ca5e6ec2
import com.hedera.node.app.spi.meta.TransactionMetadata;
import com.hedera.node.app.spi.workflows.TransactionHandler;
import edu.umd.cs.findbugs.annotations.NonNull;
import javax.inject.Inject;
import javax.inject.Singleton;

/**
 * This class contains all workflow-related functionality regarding {@link
<<<<<<< HEAD
 * HederaFunctionality#TOKEN_UPDATE}.
=======
 * com.hederahashgraph.api.proto.java.HederaFunctionality#TokenUpdate}.
 *
 * <p><b>NOTE:</b> this class intentionally changes the following error response codes relative to
 * SigRequirements:
 *
 * <ol>
 *   <li>When a missing account is used as a token treasury, fails with {@code INVALID_ACCOUNT_ID}
 *       rather than {@code ACCOUNT_ID_DOES_NOT_EXIST}.
 * </ol>
 *
 * * EET expectations may need to be updated accordingly
>>>>>>> ca5e6ec2
 */
@Singleton
public class TokenUpdateHandler implements TransactionHandler {
    @Inject
    public TokenUpdateHandler() {}

    /**
     * Pre-handles a {@link com.hederahashgraph.api.proto.java.HederaFunctionality#TokenUpdate}
     * transaction, returning the metadata required to, at minimum, validate the signatures of all
     * required signing keys.
     *
     * <p>Please note: the method signature is just a placeholder which is most likely going to
     * change.
     *
     * @param context the {@link PreHandleContext} which collects all information that will be
     *     passed to {@link #handle(TransactionMetadata)}
     * @param tokenStore the {@link ReadableTokenStore} to use to resolve token metadata
     * @throws NullPointerException if one of the arguments is {@code null}
     */
    public void preHandle(@NonNull final PreHandleContext context, @NonNull final ReadableTokenStore tokenStore) {
        requireNonNull(context);
        final var op = context.getTxn().getTokenUpdate();
        final var tokenId = op.getToken();

        final var tokenMeta = tokenStore.getTokenMeta(tokenId);
        if (tokenMeta.failed()) {
            context.status(tokenMeta.failureReason());
            return;
        }
        final var tokenMetadata = tokenMeta.metadata();
        final var adminKey = tokenMetadata.adminKey();
        adminKey.ifPresent(context::addToReqNonPayerKeys);
        if (op.hasAutoRenewAccount()) {
            context.addNonPayerKey(op.getAutoRenewAccount(), INVALID_AUTORENEW_ACCOUNT);
        }
        if (op.hasTreasury()) {
            context.addNonPayerKey(op.getTreasury());
        }
        if (op.hasAdminKey()) {
            final var newAdminKey = asHederaKey(op.getAdminKey());
            newAdminKey.ifPresent(context::addToReqNonPayerKeys);
        }
    }

    /**
     * This method is called during the handle workflow. It executes the actual transaction.
     *
     * <p>Please note: the method signature is just a placeholder which is most likely going to
     * change.
     *
     * @param metadata the {@link TransactionMetadata} that was generated during pre-handle.
     * @throws NullPointerException if one of the arguments is {@code null}
     */
    public void handle(@NonNull final TransactionMetadata metadata) {
        requireNonNull(metadata);
        throw new UnsupportedOperationException("Not implemented");
    }
}<|MERGE_RESOLUTION|>--- conflicted
+++ resolved
@@ -16,18 +16,13 @@
 
 package com.hedera.node.app.service.token.impl.handlers;
 
-<<<<<<< HEAD
-import com.hedera.hapi.node.base.AccountID;
-import com.hedera.hapi.node.base.HederaFunctionality;
-import com.hedera.hapi.node.transaction.TransactionBody;
-=======
+import static com.hedera.hapi.node.base.ResponseCodeEnum.INVALID_AUTORENEW_ACCOUNT;
 import static com.hedera.node.app.service.mono.Utils.asHederaKey;
-import static com.hederahashgraph.api.proto.java.ResponseCodeEnum.INVALID_AUTORENEW_ACCOUNT;
 import static java.util.Objects.requireNonNull;
 
+import com.hedera.hapi.node.base.HederaFunctionality;
 import com.hedera.node.app.service.token.impl.ReadableTokenStore;
 import com.hedera.node.app.spi.meta.PreHandleContext;
->>>>>>> ca5e6ec2
 import com.hedera.node.app.spi.meta.TransactionMetadata;
 import com.hedera.node.app.spi.workflows.TransactionHandler;
 import edu.umd.cs.findbugs.annotations.NonNull;
@@ -36,10 +31,7 @@
 
 /**
  * This class contains all workflow-related functionality regarding {@link
-<<<<<<< HEAD
  * HederaFunctionality#TOKEN_UPDATE}.
-=======
- * com.hederahashgraph.api.proto.java.HederaFunctionality#TokenUpdate}.
  *
  * <p><b>NOTE:</b> this class intentionally changes the following error response codes relative to
  * SigRequirements:
@@ -50,7 +42,6 @@
  * </ol>
  *
  * * EET expectations may need to be updated accordingly
->>>>>>> ca5e6ec2
  */
 @Singleton
 public class TokenUpdateHandler implements TransactionHandler {
@@ -72,8 +63,8 @@
      */
     public void preHandle(@NonNull final PreHandleContext context, @NonNull final ReadableTokenStore tokenStore) {
         requireNonNull(context);
-        final var op = context.getTxn().getTokenUpdate();
-        final var tokenId = op.getToken();
+        final var op = context.getTxn().tokenUpdate().orElseThrow();
+        final var tokenId = op.token();
 
         final var tokenMeta = tokenStore.getTokenMeta(tokenId);
         if (tokenMeta.failed()) {
@@ -83,14 +74,14 @@
         final var tokenMetadata = tokenMeta.metadata();
         final var adminKey = tokenMetadata.adminKey();
         adminKey.ifPresent(context::addToReqNonPayerKeys);
-        if (op.hasAutoRenewAccount()) {
-            context.addNonPayerKey(op.getAutoRenewAccount(), INVALID_AUTORENEW_ACCOUNT);
+        if (op.autoRenewAccount() != null) {
+            context.addNonPayerKey(op.autoRenewAccount(), INVALID_AUTORENEW_ACCOUNT);
         }
-        if (op.hasTreasury()) {
-            context.addNonPayerKey(op.getTreasury());
+        if (op.treasury() != null) {
+            context.addNonPayerKey(op.treasury());
         }
-        if (op.hasAdminKey()) {
-            final var newAdminKey = asHederaKey(op.getAdminKey());
+        if (op.adminKey() != null) {
+            final var newAdminKey = asHederaKey(op.adminKey());
             newAdminKey.ifPresent(context::addToReqNonPayerKeys);
         }
     }
