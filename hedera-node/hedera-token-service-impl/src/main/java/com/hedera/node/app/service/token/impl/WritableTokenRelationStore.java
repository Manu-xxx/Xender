--- conflicted
+++ resolved
@@ -63,7 +63,6 @@
     }
 
     /**
-<<<<<<< HEAD
      * Removes a {@link TokenRelation} from the state
      *
      * @param tokenRelation the {@code TokenRelation} to be removed
@@ -74,16 +73,6 @@
     }
 
     /**
-     * Commits the changes to the underlying data storage
-     */
-    public void commit() {
-        requireNonNull(tokenRelState);
-        ((WritableKVStateBase<EntityNumPair, TokenRelation>) tokenRelState).commit();
-    }
-
-    /**
-=======
->>>>>>> 113e0485
      * Returns the {@link TokenRelation} with the given token number and account number.
      * If no such token relation exists, returns {@code Optional.empty()}
      *
