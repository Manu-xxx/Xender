--- conflicted
+++ resolved
@@ -38,13 +38,8 @@
     public static final Comparator<TokenID> TOKEN_ID_COMPARATOR = Comparator.comparingLong(TokenID::tokenNum);
     public static final Comparator<TokenTransferList> TOKEN_TRANSFER_LIST_COMPARATOR =
             (o1, o2) -> Objects.compare(o1.token(), o2.token(), TOKEN_ID_COMPARATOR);
-<<<<<<< HEAD
-    public static final Comparator<NftTransfer> NFT_TRANSFER_COMPARATOR =
-            Comparator.comparing(NftTransfer::serialNumber);
-=======
     public static final Comparator<NftTransfer> NFT_TRANSFER_COMPARATOR = Comparator.comparing(
                     NftTransfer::senderAccountID, ACCOUNT_ID_COMPARATOR)
             .thenComparing(NftTransfer::receiverAccountID, ACCOUNT_ID_COMPARATOR)
             .thenComparing(NftTransfer::serialNumber);
->>>>>>> 95608b8f
 }