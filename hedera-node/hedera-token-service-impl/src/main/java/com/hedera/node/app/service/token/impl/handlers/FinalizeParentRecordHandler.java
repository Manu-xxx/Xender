/*
 * Copyright (C) 2023-2024 Hedera Hashgraph, LLC
 *
 * Licensed under the Apache License, Version 2.0 (the "License");
 * you may not use this file except in compliance with the License.
 * You may obtain a copy of the License at
 *
 *      http://www.apache.org/licenses/LICENSE-2.0
 *
 * Unless required by applicable law or agreed to in writing, software
 * distributed under the License is distributed on an "AS IS" BASIS,
 * WITHOUT WARRANTIES OR CONDITIONS OF ANY KIND, either express or implied.
 * See the License for the specific language governing permissions and
 * limitations under the License.
 */

package com.hedera.node.app.service.token.impl.handlers;

import static com.hedera.hapi.node.base.ResponseCodeEnum.FAIL_INVALID;
import static com.hedera.node.app.service.token.impl.comparator.TokenComparators.TOKEN_TRANSFER_LIST_COMPARATOR;
import static com.hedera.node.app.service.token.impl.handlers.staking.StakingRewardsHelper.asAccountAmounts;
import static com.hedera.node.app.service.token.impl.handlers.staking.StakingRewardsHelper.requiresExternalization;
import static com.hedera.node.app.spi.workflows.HandleException.validateTrue;
import static java.util.Collections.emptyList;

import com.hedera.hapi.node.base.AccountAmount;
import com.hedera.hapi.node.base.AccountID;
import com.hedera.hapi.node.base.HederaFunctionality;
import com.hedera.hapi.node.base.NftID;
import com.hedera.hapi.node.base.NftTransfer;
import com.hedera.hapi.node.base.TokenID;
import com.hedera.hapi.node.base.TokenType;
import com.hedera.hapi.node.base.TransferList;
import com.hedera.hapi.node.state.common.EntityIDPair;
import com.hedera.node.app.service.token.ReadableTokenStore;
import com.hedera.node.app.service.token.impl.RecordFinalizerBase;
import com.hedera.node.app.service.token.impl.WritableAccountStore;
import com.hedera.node.app.service.token.impl.WritableNftStore;
import com.hedera.node.app.service.token.impl.WritableTokenRelationStore;
import com.hedera.node.app.service.token.impl.WritableTokenStore;
import com.hedera.node.app.service.token.impl.handlers.staking.StakingRewardsHandler;
import com.hedera.node.app.service.token.records.ChildRecordBuilder;
import com.hedera.node.app.service.token.records.CryptoTransferRecordBuilder;
import com.hedera.node.app.service.token.records.FinalizeContext;
import com.hedera.node.app.service.token.records.ParentRecordFinalizer;
import com.hedera.node.app.spi.workflows.HandleException;
import com.hedera.node.app.spi.workflows.record.SingleTransactionRecordBuilder;
import com.hedera.node.config.data.StakingConfig;
import edu.umd.cs.findbugs.annotations.NonNull;
import java.util.HashMap;
import java.util.List;
import java.util.Map;
import java.util.stream.Collectors;
import javax.inject.Inject;
import javax.inject.Singleton;
import org.apache.logging.log4j.LogManager;
import org.apache.logging.log4j.Logger;

/**
 * This class is used to "finalize" hbar and token transfers for the parent transaction record.
 */
@Singleton
public class FinalizeParentRecordHandler extends RecordFinalizerBase implements ParentRecordFinalizer {
    private static final Logger logger = LogManager.getLogger(FinalizeParentRecordHandler.class);

    private final StakingRewardsHandler stakingRewardsHandler;

    @Inject
    public FinalizeParentRecordHandler(@NonNull final StakingRewardsHandler stakingRewardsHandler) {
        this.stakingRewardsHandler = stakingRewardsHandler;
    }

    @Override
    public void finalizeParentRecord(
            @NonNull final AccountID payer,
            @NonNull final FinalizeContext context,
            @NonNull final HederaFunctionality functionality) {
        final var recordBuilder = context.userTransactionRecordBuilder(CryptoTransferRecordBuilder.class);

        // This handler won't ask the context for its transaction, but instead will determine the net hbar transfers and
        // token transfers based on the original value from writable state, and based on changes made during this
        // transaction via
        // any relevant writable stores
        final var writableAccountStore = context.writableStore(WritableAccountStore.class);
        final var writableTokenRelStore = context.writableStore(WritableTokenRelationStore.class);
        final var writableNftStore = context.writableStore(WritableNftStore.class);
        final var stakingConfig = context.configuration().getConfigData(StakingConfig.class);
        final var readableTokenStore = context.readableStore(ReadableTokenStore.class);
        final var writableTokenStore = context.writableStore(WritableTokenStore.class);

        if (stakingConfig.isEnabled()) {
            // staking rewards are triggered for any balance changes to account's that are staked to
            // a node. They are also triggered if staking related fields are modified
            // Calculate staking rewards and add them also to hbarChanges here, before assessing
            // net changes for transaction record
            final var rewardsPaid = stakingRewardsHandler.applyStakingRewards(context);
            if (requiresExternalization(rewardsPaid)) {
                recordBuilder.paidStakingRewards(asAccountAmounts(rewardsPaid));
            }
        }

        // Hbar changes from transaction including staking rewards
        final Map<AccountID, Long> hbarChanges;
        try {
            hbarChanges = hbarChangesFrom(writableAccountStore);
        } catch (HandleException e) {
            if (e.getStatus() == FAIL_INVALID) {
                logHbarFinalizationFailInvalid(
                        payer,
                        context.userTransactionRecordBuilder(SingleTransactionRecordBuilder.class),
                        writableAccountStore);
            }
            throw e;
        }
        // If the function is not a crypto transfer, then we filter all zero amounts from token transfer list.
        // To be compatible with mono-service records, we _don't_ filter zero token transfers in the record
        final var isCryptoTransfer = functionality == HederaFunctionality.CRYPTO_TRANSFER;
        final var tokenChanges = tokenRelChangesFrom(
                writableTokenRelStore, readableTokenStore, TokenType.FUNGIBLE_COMMON, !isCryptoTransfer);
        final var nftChanges = nftChangesFrom(writableNftStore, writableTokenStore);

        if (nftChanges.isEmpty()) {
            final var nonFungibleTokenChanges = tokenRelChangesFrom(
                    writableTokenRelStore, readableTokenStore, TokenType.NON_FUNGIBLE_UNIQUE, !isCryptoTransfer);
            nonFungibleTokenChanges.forEach(tokenChanges::putIfAbsent);
        }

        if (context.hasChildRecords()) {
            // All the above changes maps are mutable
            deductChangesFromChildRecords(context, tokenChanges, nftChanges, hbarChanges);
            // In the current system a parent transaction that has child transactions cannot
            // *itself* cause any net fungible or NFT transfers; fail fast if that happens
            validateTrue(tokenChanges.isEmpty(), FAIL_INVALID);
            validateTrue(nftChanges.isEmpty(), FAIL_INVALID);
        }
        if (!hbarChanges.isEmpty()) {
            // Save the modified hbar amounts so records can be written
            recordBuilder.transferList(TransferList.newBuilder()
                    .accountAmounts(asAccountAmounts(hbarChanges))
                    .build());
        }
        final var hasTokenTransferLists = !tokenChanges.isEmpty() || !nftChanges.isEmpty();
        if (hasTokenTransferLists) {
            final var tokenTransferLists = asTokenTransferListFrom(tokenChanges, !isCryptoTransfer);
            final var nftTokenTransferLists = asTokenTransferListFromNftChanges(nftChanges);
            tokenTransferLists.addAll(nftTokenTransferLists);
            tokenTransferLists.sort(TOKEN_TRANSFER_LIST_COMPARATOR);
            recordBuilder.tokenTransferLists(tokenTransferLists);
        }
    }

    // invoke logger parameters conditionally
    @SuppressWarnings("java:S2629")
    private void logHbarFinalizationFailInvalid(
            @NonNull final AccountID payerId,
            @NonNull final SingleTransactionRecordBuilder recordBuilder,
            @NonNull final WritableAccountStore accountStore) {
        logger.error(
                """
                        Non-zero net hbar change when handling body
                        {}
                        with payer {} and fee {}; original/modified accounts claimed to be:
                        {}
                        """,
                recordBuilder.transactionBody(),
                payerId,
                recordBuilder.transactionFee(),
                accountStore.modifiedAccountsInState().stream()
                        .map(accountId -> String.format(
                                "\tOriginal : %s%n\tModified : %s",
                                accountStore.getOriginalValue(accountId), accountStore.get(accountId)))
                        .collect(Collectors.joining("%n")));
    }

    private void deductChangesFromChildRecords(
            @NonNull final FinalizeContext context,
            @NonNull final Map<EntityIDPair, Long> fungibleChanges,
            @NonNull final Map<TokenID, List<NftTransfer>> nftTransfers,
            @NonNull final Map<AccountID, Long> hbarChanges) {
        final Map<NftID, AccountID> finalNftOwners = new HashMap<>();
        context.forEachChildRecord(ChildRecordBuilder.class, childRecord -> {
<<<<<<< HEAD
            final var childHbarChangesFromRecord =
                    childRecord.transferList() == null ? TransferList.DEFAULT : childRecord.transferList();
            for (final var childChange : childHbarChangesFromRecord.accountAmountsOrElse(List.of())) {
=======
            final List<AccountAmount> childHbarChangesFromRecord = childRecord.transferList() == null
                    ? emptyList()
                    : childRecord.transferList().accountAmountsOrElse(emptyList());
            for (final var childChange : childHbarChangesFromRecord) {
>>>>>>> 8bda7b2d
                final var accountId = childChange.accountID();
                if (hbarChanges.containsKey(accountId)) {
                    final var newAdjust = hbarChanges.merge(accountId, -childChange.amount(), Long::sum);
                    if (newAdjust == 0) {
                        hbarChanges.remove(accountId);
                    }
                }
            }
            for (final var tokenTransfers : childRecord.tokenTransferLists()) {
                final var fungibleTransfers = tokenTransfers.transfersOrElse(emptyList());
                final var tokenId = tokenTransfers.tokenOrThrow();
                if (!fungibleTransfers.isEmpty()) {
                    for (final var unitAdjust : fungibleTransfers) {
                        final var accountId = unitAdjust.accountIDOrThrow();
                        final var amount = unitAdjust.amount();
                        final var key = new EntityIDPair(accountId, tokenId);
                        if (fungibleChanges.containsKey(key)) {
                            final var newAdjust = fungibleChanges.merge(key, -amount, Long::sum);
                            if (newAdjust == 0) {
                                fungibleChanges.remove(key);
                            }
                        }
                    }
                } else {
                    for (final var ownershipChange : tokenTransfers.nftTransfersOrElse(emptyList())) {
                        final var newOwnerId = ownershipChange.receiverAccountIDOrElse(ZERO_ACCOUNT_ID);
                        final var key = new NftID(tokenId, ownershipChange.serialNumber());
                        finalNftOwners.put(key, newOwnerId);
                    }
                }
            }
        });
        for (final var iter = nftTransfers.entrySet().iterator(); iter.hasNext(); ) {
            final var entry = iter.next();
            final var tokenId = entry.getKey();
            final var nftTransfersForToken = entry.getValue();
            nftTransfersForToken.removeIf(transfer -> {
                final var key = new NftID(tokenId, transfer.serialNumber());
                return finalNftOwners
                        .getOrDefault(key, ZERO_ACCOUNT_ID)
                        .equals(transfer.receiverAccountIDOrElse(ZERO_ACCOUNT_ID));
            });
            if (nftTransfersForToken.isEmpty()) {
                iter.remove();
            }
        }
    }
}<|MERGE_RESOLUTION|>--- conflicted
+++ resolved
@@ -179,16 +179,10 @@
             @NonNull final Map<AccountID, Long> hbarChanges) {
         final Map<NftID, AccountID> finalNftOwners = new HashMap<>();
         context.forEachChildRecord(ChildRecordBuilder.class, childRecord -> {
-<<<<<<< HEAD
-            final var childHbarChangesFromRecord =
-                    childRecord.transferList() == null ? TransferList.DEFAULT : childRecord.transferList();
-            for (final var childChange : childHbarChangesFromRecord.accountAmountsOrElse(List.of())) {
-=======
             final List<AccountAmount> childHbarChangesFromRecord = childRecord.transferList() == null
                     ? emptyList()
                     : childRecord.transferList().accountAmountsOrElse(emptyList());
             for (final var childChange : childHbarChangesFromRecord) {
->>>>>>> 8bda7b2d
                 final var accountId = childChange.accountID();
                 if (hbarChanges.containsKey(accountId)) {
                     final var newAdjust = hbarChanges.merge(accountId, -childChange.amount(), Long::sum);
