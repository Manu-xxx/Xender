/*
 * Copyright (C) 2023-2024 Hedera Hashgraph, LLC
 *
 * Licensed under the Apache License, Version 2.0 (the "License");
 * you may not use this file except in compliance with the License.
 * You may obtain a copy of the License at
 *
 *      http://www.apache.org/licenses/LICENSE-2.0
 *
 * Unless required by applicable law or agreed to in writing, software
 * distributed under the License is distributed on an "AS IS" BASIS,
 * WITHOUT WARRANTIES OR CONDITIONS OF ANY KIND, either express or implied.
 * See the License for the specific language governing permissions and
 * limitations under the License.
 */

package com.hedera.node.app.service.token.impl.handlers;

import edu.umd.cs.findbugs.annotations.NonNull;
import java.util.Objects;
import javax.inject.Inject;
import javax.inject.Singleton;

/**
 * Wrapper class for all handlers of the token service. This should be a {@code record} but it looks like Dagger does
 * not support Java records
 */
@Singleton
// Suppressing the warning that this class is too big
@SuppressWarnings("java:S6539")
public class TokenHandlers {

    private final CryptoCreateHandler cryptoCreateHandler;
    private final CryptoUpdateHandler cryptoUpdateHandler;
    private final CryptoTransferHandler cryptoTransferHandler;
    private final CryptoDeleteHandler cryptoDeleteHandler;
    private final CryptoApproveAllowanceHandler cryptoApproveAllowanceHandler;
    private final CryptoDeleteAllowanceHandler cryptoDeleteAllowanceHandler;
    private final CryptoAddLiveHashHandler cryptoAddLiveHashHandler;
    private final CryptoDeleteLiveHashHandler cryptoDeleteLiveHashHandler;
    private final TokenCreateHandler tokenCreateHandler;
    private final TokenUpdateHandler tokenUpdateHandler;
    private final TokenMintHandler tokenMintHandler;
    private final TokenBurnHandler tokenBurnHandler;
    private final TokenDeleteHandler tokenDeleteHandler;
    private final TokenAccountWipeHandler tokenAccountWipeHandler;
    private final TokenFreezeAccountHandler tokenFreezeAccountHandler;
    private final TokenUnfreezeAccountHandler tokenUnfreezeAccountHandler;
    private final TokenGrantKycToAccountHandler tokenGrantKycToAccountHandler;
    private final TokenRevokeKycFromAccountHandler tokenRevokeKycFromAccountHandler;
    private final TokenAssociateToAccountHandler tokenAssociateToAccountHandler;
    private final TokenDissociateFromAccountHandler tokenDissociateFromAccountHandler;
    private final TokenFeeScheduleUpdateHandler tokenFeeScheduleUpdateHandler;
    private final TokenPauseHandler tokenPauseHandler;
    private final TokenUnpauseHandler tokenUnpauseHandler;
    private final CryptoGetAccountBalanceHandler cryptoGetAccountBalanceHandler;
    private final CryptoGetAccountInfoHandler cryptoGetAccountInfoHandler;
    private final CryptoGetAccountRecordsHandler cryptoGetAccountRecordsHandler;
    private final CryptoGetLiveHashHandler cryptoGetLiveHashHandler;
    private final CryptoGetStakersHandler cryptoGetStakersHandler;
    private final TokenGetInfoHandler tokenGetInfoHandler;
    private final TokenGetAccountNftInfosHandler tokenGetAccountNftInfosHandler;
    private final TokenGetNftInfoHandler tokenGetNftInfoHandler;
    private final TokenGetNftInfosHandler tokenGetNftInfosHandler;
    private final TokenUpdateNftsHandler tokenUpdateNftsHandler;
    private final TokenAirdropHandler tokenAirdropHandler;
    private final TokenRejectHandler tokenRejectHandler;
    private final TokenCancelAirdropHandler tokenCancelAirdropHandler;

    /**
     * Constructor for the TokenHandlers.
     * @param cryptoCreateHandler crypto create handler
     * @param cryptoUpdateHandler crypto update handler
     * @param cryptoTransferHandler crypto transfer handler
     * @param cryptoDeleteHandler crypto delete handler
     * @param cryptoApproveAllowanceHandler crypto approve allowance handler
     * @param cryptoDeleteAllowanceHandler crypto delete allowance handler
     * @param cryptoAddLiveHashHandler crypto add live hash handler
     * @param cryptoDeleteLiveHashHandler crypto delete live hash handler
     * @param tokenCreateHandler token create handler
     * @param tokenUpdateHandler token update handler
     * @param tokenMintHandler token mint handler
     * @param tokenBurnHandler token burn handler
     * @param tokenDeleteHandler token delete handler
     * @param tokenAccountWipeHandler token account wipe handler
     * @param tokenFreezeAccountHandler token freeze account handler
     * @param tokenUnfreezeAccountHandler token unfreeze account handler
     * @param tokenGrantKycToAccountHandler token grant kyc to account handler
     * @param tokenRevokeKycFromAccountHandler token revoke kyc from account handler
     * @param tokenAssociateToAccountHandler token associate to account handler
     * @param tokenDissociateFromAccountHandler token dissociate from account handler
     * @param tokenFeeScheduleUpdateHandler token fee schedule update handler
     * @param tokenPauseHandler token pause handler
     * @param tokenUnpauseHandler token unpause handler
     * @param cryptoGetAccountBalanceHandler crypto get account balance handler
     * @param cryptoGetAccountInfoHandler crypto get account info handler
     * @param cryptoGetAccountRecordsHandler crypto get account records handler
     * @param cryptoGetLiveHashHandler crypto get live hash handler
     * @param cryptoGetStakersHandler crypto get stakers handler
     * @param tokenGetInfoHandler token get info handler
     * @param tokenGetAccountNftInfosHandler token get account nft infos handler
     * @param tokenGetNftInfoHandler token get nft info handler
     * @param tokenGetNftInfosHandler token get nft infos handler
     * @param tokenUpdateNftsHandler token update nfts handler
     * @param tokenRejectHandler token reject handler
     * @param tokenCancelAirdropHandler token cancel airdrop handler
     */
    @Inject
    public TokenHandlers(
            @NonNull final CryptoCreateHandler cryptoCreateHandler,
            @NonNull final CryptoUpdateHandler cryptoUpdateHandler,
            @NonNull final CryptoTransferHandler cryptoTransferHandler,
            @NonNull final CryptoDeleteHandler cryptoDeleteHandler,
            @NonNull final CryptoApproveAllowanceHandler cryptoApproveAllowanceHandler,
            @NonNull final CryptoDeleteAllowanceHandler cryptoDeleteAllowanceHandler,
            @NonNull final CryptoAddLiveHashHandler cryptoAddLiveHashHandler,
            @NonNull final CryptoDeleteLiveHashHandler cryptoDeleteLiveHashHandler,
            @NonNull final TokenCreateHandler tokenCreateHandler,
            @NonNull final TokenUpdateHandler tokenUpdateHandler,
            @NonNull final TokenMintHandler tokenMintHandler,
            @NonNull final TokenBurnHandler tokenBurnHandler,
            @NonNull final TokenDeleteHandler tokenDeleteHandler,
            @NonNull final TokenAccountWipeHandler tokenAccountWipeHandler,
            @NonNull final TokenFreezeAccountHandler tokenFreezeAccountHandler,
            @NonNull final TokenUnfreezeAccountHandler tokenUnfreezeAccountHandler,
            @NonNull final TokenGrantKycToAccountHandler tokenGrantKycToAccountHandler,
            @NonNull final TokenRevokeKycFromAccountHandler tokenRevokeKycFromAccountHandler,
            @NonNull final TokenAssociateToAccountHandler tokenAssociateToAccountHandler,
            @NonNull final TokenDissociateFromAccountHandler tokenDissociateFromAccountHandler,
            @NonNull final TokenFeeScheduleUpdateHandler tokenFeeScheduleUpdateHandler,
            @NonNull final TokenPauseHandler tokenPauseHandler,
            @NonNull final TokenUnpauseHandler tokenUnpauseHandler,
            @NonNull final CryptoGetAccountBalanceHandler cryptoGetAccountBalanceHandler,
            @NonNull final CryptoGetAccountInfoHandler cryptoGetAccountInfoHandler,
            @NonNull final CryptoGetAccountRecordsHandler cryptoGetAccountRecordsHandler,
            @NonNull final CryptoGetLiveHashHandler cryptoGetLiveHashHandler,
            @NonNull final CryptoGetStakersHandler cryptoGetStakersHandler,
            @NonNull final TokenGetInfoHandler tokenGetInfoHandler,
            @NonNull final TokenGetAccountNftInfosHandler tokenGetAccountNftInfosHandler,
            @NonNull final TokenGetNftInfoHandler tokenGetNftInfoHandler,
            @NonNull final TokenGetNftInfosHandler tokenGetNftInfosHandler,
            @NonNull final TokenRejectHandler tokenRejectHandler,
            @NonNull final TokenUpdateNftsHandler tokenUpdateNftsHandler,
<<<<<<< HEAD
            @NonNull final TokenAirdropHandler tokenAirdropHandler,
            @NonNull final TokenCancelAirdropHandler tokenCancelAirdropHandler) {
=======
            @NonNull final TokenCancelAirdropHandler tokenCancelAirdropHandler,
            @NonNull final TokenAirdropHandler tokenAirdropHandler) {
>>>>>>> df4c98bb
        this.cryptoCreateHandler = Objects.requireNonNull(cryptoCreateHandler, "cryptoCreateHandler must not be null");
        this.cryptoUpdateHandler = Objects.requireNonNull(cryptoUpdateHandler, "cryptoUpdateHandler must not be null");
        this.cryptoTransferHandler =
                Objects.requireNonNull(cryptoTransferHandler, "cryptoTransferHandler must not be null");
        this.cryptoDeleteHandler = Objects.requireNonNull(cryptoDeleteHandler, "cryptoDeleteHandler must not be null");
        this.cryptoApproveAllowanceHandler =
                Objects.requireNonNull(cryptoApproveAllowanceHandler, "cryptoApproveAllowanceHandler must not be null");
        this.cryptoDeleteAllowanceHandler =
                Objects.requireNonNull(cryptoDeleteAllowanceHandler, "cryptoDeleteAllowanceHandler must not be null");
        this.cryptoAddLiveHashHandler =
                Objects.requireNonNull(cryptoAddLiveHashHandler, "cryptoAddLiveHashHandler must not be null");
        this.cryptoDeleteLiveHashHandler =
                Objects.requireNonNull(cryptoDeleteLiveHashHandler, "cryptoDeleteLiveHashHandler must not be null");
        this.tokenCreateHandler = Objects.requireNonNull(tokenCreateHandler, "tokenCreateHandler must not be null");
        this.tokenUpdateHandler = Objects.requireNonNull(tokenUpdateHandler, "tokenUpdateHandler must not be null");
        this.tokenMintHandler = Objects.requireNonNull(tokenMintHandler, "tokenMintHandler must not be null");
        this.tokenBurnHandler = Objects.requireNonNull(tokenBurnHandler, "tokenBurnHandler must not be null");
        this.tokenDeleteHandler = Objects.requireNonNull(tokenDeleteHandler, "tokenDeleteHandler must not be null");
        this.tokenAccountWipeHandler =
                Objects.requireNonNull(tokenAccountWipeHandler, "tokenAccountWipeHandler must not be null");
        this.tokenFreezeAccountHandler =
                Objects.requireNonNull(tokenFreezeAccountHandler, "tokenFreezeAccountHandler must not be null");
        this.tokenUnfreezeAccountHandler =
                Objects.requireNonNull(tokenUnfreezeAccountHandler, "tokenUnfreezeAccountHandler must not be null");
        this.tokenGrantKycToAccountHandler =
                Objects.requireNonNull(tokenGrantKycToAccountHandler, "tokenGrantKycToAccountHandler must not be null");
        this.tokenRevokeKycFromAccountHandler = Objects.requireNonNull(
                tokenRevokeKycFromAccountHandler, "tokenRevokeKycFromAccountHandler must not be null");
        this.tokenAssociateToAccountHandler = Objects.requireNonNull(
                tokenAssociateToAccountHandler, "tokenAssociateToAccountHandler must not be null");
        this.tokenDissociateFromAccountHandler = Objects.requireNonNull(
                tokenDissociateFromAccountHandler, "tokenDissociateFromAccountHandler must not be null");
        this.tokenFeeScheduleUpdateHandler =
                Objects.requireNonNull(tokenFeeScheduleUpdateHandler, "tokenFeeScheduleUpdateHandler must not be null");
        this.tokenPauseHandler = Objects.requireNonNull(tokenPauseHandler, "tokenPauseHandler must not be null");
        this.tokenUnpauseHandler = Objects.requireNonNull(tokenUnpauseHandler, "tokenUnpauseHandler must not be null");
        this.cryptoGetAccountBalanceHandler = Objects.requireNonNull(
                cryptoGetAccountBalanceHandler, "cryptoGetAccountBalanceHandler must not be null");
        this.cryptoGetAccountInfoHandler =
                Objects.requireNonNull(cryptoGetAccountInfoHandler, "cryptoGetAccountInfoHandler must not be null");
        this.cryptoGetAccountRecordsHandler = Objects.requireNonNull(
                cryptoGetAccountRecordsHandler, "cryptoGetAccountRecordsHandler must not be null");
        this.cryptoGetLiveHashHandler =
                Objects.requireNonNull(cryptoGetLiveHashHandler, "cryptoGetLiveHashHandler must not be null");
        this.cryptoGetStakersHandler =
                Objects.requireNonNull(cryptoGetStakersHandler, "cryptoGetStakersHandler must not be null");
        this.tokenGetInfoHandler = Objects.requireNonNull(tokenGetInfoHandler, "tokenGetInfoHandler must not be null");
        this.tokenGetAccountNftInfosHandler = Objects.requireNonNull(
                tokenGetAccountNftInfosHandler, "tokenGetAccountNftInfosHandler must not be null");
        this.tokenGetNftInfoHandler =
                Objects.requireNonNull(tokenGetNftInfoHandler, "tokenGetNftInfoHandler must not be null");
        this.tokenGetNftInfosHandler =
                Objects.requireNonNull(tokenGetNftInfosHandler, "tokenGetNftInfosHandler must not be null");
        this.tokenUpdateNftsHandler =
                Objects.requireNonNull(tokenUpdateNftsHandler, "tokenUpdateNftsHandler must not be null");
        this.tokenRejectHandler = Objects.requireNonNull(tokenRejectHandler, "tokenRejectHandler must not be null");
        this.tokenAirdropHandler = Objects.requireNonNull(tokenAirdropHandler, "tokenAirdropsHandler must not be null");
        this.tokenCancelAirdropHandler =
                Objects.requireNonNull(tokenCancelAirdropHandler, "tokenCancelAirdropHandler must not be null");
        this.tokenAirdropHandler = Objects.requireNonNull(tokenAirdropHandler, "tokenAirdropsHandler must not be null");
    }

    /**
     * Gets the cryptoCreateHandler.
     *
     * @return the cryptoCreateHandler
     */
    public CryptoCreateHandler cryptoCreateHandler() {
        return cryptoCreateHandler;
    }

    /**
     * Gets the cryptoUpdateHandler.
     *
     * @return the cryptoUpdateHandler
     */
    public CryptoUpdateHandler cryptoUpdateHandler() {
        return cryptoUpdateHandler;
    }

    /**
     * Gets the cryptoTransferHandler.
     *
     * @return the cryptoTransferHandler
     */
    public CryptoTransferHandler cryptoTransferHandler() {
        return cryptoTransferHandler;
    }

    /**
     * Gets the cryptoDeleteHandler.
     *
     * @return the cryptoDeleteHandler
     */
    public CryptoDeleteHandler cryptoDeleteHandler() {
        return cryptoDeleteHandler;
    }

    /**
     * Gets the cryptoApproveAllowanceHandler.
     *
     * @return the cryptoApproveAllowanceHandler
     */
    public CryptoApproveAllowanceHandler cryptoApproveAllowanceHandler() {
        return cryptoApproveAllowanceHandler;
    }

    /**
     * Gets the cryptoDeleteAllowanceHandler.
     *
     * @return the cryptoDeleteAllowanceHandler
     */
    public CryptoDeleteAllowanceHandler cryptoDeleteAllowanceHandler() {
        return cryptoDeleteAllowanceHandler;
    }

    /**
     * Gets the cryptoAddLiveHashHandler.
     *
     * @return the cryptoAddLiveHashHandler
     */
    public CryptoAddLiveHashHandler cryptoAddLiveHashHandler() {
        return cryptoAddLiveHashHandler;
    }

    /**
     * Gets the cryptoDeleteLiveHashHandler.
     *
     * @return the cryptoDeleteLiveHashHandler
     */
    public CryptoDeleteLiveHashHandler cryptoDeleteLiveHashHandler() {
        return cryptoDeleteLiveHashHandler;
    }

    /**
     * Gets the tokenCreateHandler.
     *
     * @return the tokenCreateHandler
     */
    public TokenCreateHandler tokenCreateHandler() {
        return tokenCreateHandler;
    }

    /**
     * Gets the tokenUpdateHandler.
     *
     * @return the tokenUpdateHandler
     */
    public TokenUpdateHandler tokenUpdateHandler() {
        return tokenUpdateHandler;
    }

    /**
     * Gets the tokenMintHandler.
     *
     * @return the tokenMintHandler
     */
    public TokenMintHandler tokenMintHandler() {
        return tokenMintHandler;
    }

    /**
     * Gets the tokenBurnHandler.
     *
     * @return the tokenBurnHandler
     */
    public TokenBurnHandler tokenBurnHandler() {
        return tokenBurnHandler;
    }

    /**
     * Gets the tokenDeleteHandler.
     *
     * @return the tokenDeleteHandler
     */
    public TokenDeleteHandler tokenDeleteHandler() {
        return tokenDeleteHandler;
    }

    /**
     * Gets the tokenAccountWipeHandler.
     *
     * @return the tokenAccountWipeHandler
     */
    public TokenAccountWipeHandler tokenAccountWipeHandler() {
        return tokenAccountWipeHandler;
    }

    /**
     * Gets the tokenFreezeAccountHandler.
     *
     * @return the tokenFreezeAccountHandler
     */
    public TokenFreezeAccountHandler tokenFreezeAccountHandler() {
        return tokenFreezeAccountHandler;
    }

    /**
     * Gets the tokenUnfreezeAccountHandler.
     *
     * @return the tokenUnfreezeAccountHandler
     */
    public TokenUnfreezeAccountHandler tokenUnfreezeAccountHandler() {
        return tokenUnfreezeAccountHandler;
    }

    /**
     * Gets the tokenGrantKycToAccountHandler.
     *
     * @return the tokenGrantKycToAccountHandler
     */
    public TokenGrantKycToAccountHandler tokenGrantKycToAccountHandler() {
        return tokenGrantKycToAccountHandler;
    }

    /**
     * Gets the tokenRevokeKycFromAccountHandler.
     *
     * @return the tokenRevokeKycFromAccountHandler
     */
    public TokenRevokeKycFromAccountHandler tokenRevokeKycFromAccountHandler() {
        return tokenRevokeKycFromAccountHandler;
    }

    /**
     * Gets the tokenAssociateToAccountHandler.
     *
     * @return the tokenAssociateToAccountHandler
     */
    public TokenAssociateToAccountHandler tokenAssociateToAccountHandler() {
        return tokenAssociateToAccountHandler;
    }

    /**
     * Gets the tokenDissociateFromAccountHandler.
     *
     * @return the tokenDissociateFromAccountHandler
     */
    public TokenDissociateFromAccountHandler tokenDissociateFromAccountHandler() {
        return tokenDissociateFromAccountHandler;
    }

    /**
     * Gets the tokenFeeScheduleUpdateHandler.
     *
     * @return the tokenFeeScheduleUpdateHandler
     */
    public TokenFeeScheduleUpdateHandler tokenFeeScheduleUpdateHandler() {
        return tokenFeeScheduleUpdateHandler;
    }

    /**
     * Gets the tokenPauseHandler.
     *
     * @return the tokenPauseHandler
     */
    public TokenPauseHandler tokenPauseHandler() {
        return tokenPauseHandler;
    }

    /**
     * Gets the tokenUnpauseHandler.
     *
     * @return the tokenUnpauseHandler
     */
    public TokenUnpauseHandler tokenUnpauseHandler() {
        return tokenUnpauseHandler;
    }

    /**
     * Gets the cryptoGetAccountBalanceHandler.
     *
     * @return the cryptoGetAccountBalanceHandler
     */
    public CryptoGetAccountBalanceHandler cryptoGetAccountBalanceHandler() {
        return cryptoGetAccountBalanceHandler;
    }

    /**
     * Gets the cryptoGetAccountInfoHandler.
     *
     * @return the cryptoGetAccountInfoHandler
     */
    public CryptoGetAccountInfoHandler cryptoGetAccountInfoHandler() {
        return cryptoGetAccountInfoHandler;
    }

    /**
     * Gets the cryptoGetAccountRecordsHandler.
     *
     * @return the cryptoGetAccountRecordsHandler
     */
    public CryptoGetAccountRecordsHandler cryptoGetAccountRecordsHandler() {
        return cryptoGetAccountRecordsHandler;
    }

    /**
     * Gets the cryptoGetLiveHashHandler.
     *
     * @return the cryptoGetLiveHashHandler
     */
    public CryptoGetLiveHashHandler cryptoGetLiveHashHandler() {
        return cryptoGetLiveHashHandler;
    }

    /**
     * Gets the cryptoGetStakersHandler.
     *
     * @return the cryptoGetStakersHandler
     */
    public CryptoGetStakersHandler cryptoGetStakersHandler() {
        return cryptoGetStakersHandler;
    }

    /**
     * Gets the tokenGetInfoHandler.
     *
     * @return the tokenGetInfoHandler
     */
    public TokenGetInfoHandler tokenGetInfoHandler() {
        return tokenGetInfoHandler;
    }

    /**
     * Gets the tokenGetAccountNftInfosHandler.
     *
     * @return the tokenGetAccountNftInfosHandler
     */
    public TokenGetAccountNftInfosHandler tokenGetAccountNftInfosHandler() {
        return tokenGetAccountNftInfosHandler;
    }

    /**
     * Gets the tokenGetNftInfoHandler.
     *
     * @return the tokenGetNftInfoHandler
     */
    public TokenGetNftInfoHandler tokenGetNftInfoHandler() {
        return tokenGetNftInfoHandler;
    }

    /**
     * Gets the tokenGetNftInfosHandler.
     *
     * @return the tokenGetNftInfosHandler
     */
    public TokenGetNftInfosHandler tokenGetNftInfosHandler() {
        return tokenGetNftInfosHandler;
    }

    /**
     * Gets the tokenUpdateNftsHandler.
     *
     * @return the tokenUpdateNftsHandler
     */
    public TokenUpdateNftsHandler tokenUpdateNftsHandler() {
        return tokenUpdateNftsHandler;
    }

    /**
     * Gets the tokenRejectHandler.
     *
     * @return the tokenRejectHandler
     */
    public TokenRejectHandler tokenRejectHandler() {
        return tokenRejectHandler;
    }

    public TokenAirdropHandler tokenAirdropsHandler() {
        return tokenAirdropHandler;
    }

    /**
     * Gets the tokenCancelAirdropHandler.
     *
     * @return the tokenCancelAirdropHandler
     */
    public TokenCancelAirdropHandler tokenCancelAirdropHandler() {
        return tokenCancelAirdropHandler;
    }

    public TokenAirdropHandler tokenAirdropsHandler() {
        return tokenAirdropHandler;
    }
}<|MERGE_RESOLUTION|>--- conflicted
+++ resolved
@@ -141,13 +141,9 @@
             @NonNull final TokenGetNftInfosHandler tokenGetNftInfosHandler,
             @NonNull final TokenRejectHandler tokenRejectHandler,
             @NonNull final TokenUpdateNftsHandler tokenUpdateNftsHandler,
-<<<<<<< HEAD
             @NonNull final TokenAirdropHandler tokenAirdropHandler,
-            @NonNull final TokenCancelAirdropHandler tokenCancelAirdropHandler) {
-=======
             @NonNull final TokenCancelAirdropHandler tokenCancelAirdropHandler,
             @NonNull final TokenAirdropHandler tokenAirdropHandler) {
->>>>>>> df4c98bb
         this.cryptoCreateHandler = Objects.requireNonNull(cryptoCreateHandler, "cryptoCreateHandler must not be null");
         this.cryptoUpdateHandler = Objects.requireNonNull(cryptoUpdateHandler, "cryptoUpdateHandler must not be null");
         this.cryptoTransferHandler =
