/*
 * Copyright (C) 2023-2024 Hedera Hashgraph, LLC
 *
 * Licensed under the Apache License, Version 2.0 (the "License");
 * you may not use this file except in compliance with the License.
 * You may obtain a copy of the License at
 *
 *      http://www.apache.org/licenses/LICENSE-2.0
 *
 * Unless required by applicable law or agreed to in writing, software
 * distributed under the License is distributed on an "AS IS" BASIS,
 * WITHOUT WARRANTIES OR CONDITIONS OF ANY KIND, either express or implied.
 * See the License for the specific language governing permissions and
 * limitations under the License.
 */

package com.hedera.node.app.service.token.impl.handlers;

import edu.umd.cs.findbugs.annotations.NonNull;
import java.util.Objects;
import javax.inject.Inject;
import javax.inject.Singleton;

/**
 * Wrapper class for all handlers of the token service. This should be a {@code record} but it looks like Dagger does
 * not support Java records
 */
@Singleton
// Suppressing the warning that this class is too big
@SuppressWarnings("java:S6539")
public class TokenHandlers {

    private final CryptoCreateHandler cryptoCreateHandler;
    private final CryptoUpdateHandler cryptoUpdateHandler;
    private final CryptoTransferHandler cryptoTransferHandler;
    private final CryptoDeleteHandler cryptoDeleteHandler;
    private final CryptoApproveAllowanceHandler cryptoApproveAllowanceHandler;
    private final CryptoDeleteAllowanceHandler cryptoDeleteAllowanceHandler;
    private final CryptoAddLiveHashHandler cryptoAddLiveHashHandler;
    private final CryptoDeleteLiveHashHandler cryptoDeleteLiveHashHandler;
    private final TokenCreateHandler tokenCreateHandler;
    private final TokenUpdateHandler tokenUpdateHandler;
    private final TokenMintHandler tokenMintHandler;
    private final TokenBurnHandler tokenBurnHandler;
    private final TokenDeleteHandler tokenDeleteHandler;
    private final TokenAccountWipeHandler tokenAccountWipeHandler;
    private final TokenFreezeAccountHandler tokenFreezeAccountHandler;
    private final TokenUnfreezeAccountHandler tokenUnfreezeAccountHandler;
    private final TokenGrantKycToAccountHandler tokenGrantKycToAccountHandler;
    private final TokenRevokeKycFromAccountHandler tokenRevokeKycFromAccountHandler;
    private final TokenAssociateToAccountHandler tokenAssociateToAccountHandler;
    private final TokenDissociateFromAccountHandler tokenDissociateFromAccountHandler;
    private final TokenFeeScheduleUpdateHandler tokenFeeScheduleUpdateHandler;
    private final TokenPauseHandler tokenPauseHandler;
    private final TokenUnpauseHandler tokenUnpauseHandler;
    private final CryptoGetAccountBalanceHandler cryptoGetAccountBalanceHandler;
    private final CryptoGetAccountInfoHandler cryptoGetAccountInfoHandler;
    private final CryptoGetAccountRecordsHandler cryptoGetAccountRecordsHandler;
    private final CryptoGetLiveHashHandler cryptoGetLiveHashHandler;
    private final CryptoGetStakersHandler cryptoGetStakersHandler;
    private final TokenGetInfoHandler tokenGetInfoHandler;
    private final TokenGetAccountNftInfosHandler tokenGetAccountNftInfosHandler;
    private final TokenGetNftInfoHandler tokenGetNftInfoHandler;
    private final TokenGetNftInfosHandler tokenGetNftInfosHandler;
    private final TokenUpdateNftsHandler tokenUpdateNftsHandler;
    private final TokenAirdropHandler tokenAirdropHandler;
    private final TokenRejectHandler tokenRejectHandler;
    private final TokenCancelAirdropHandler tokenCancelAirdropHandler;
    private final TokenClaimAirdropHandler tokenClaimAirdropHandler;

    /**
     * Constructor for the TokenHandlers.
     * @param cryptoCreateHandler crypto create handler
     * @param cryptoUpdateHandler crypto update handler
     * @param cryptoTransferHandler crypto transfer handler
     * @param cryptoDeleteHandler crypto delete handler
     * @param cryptoApproveAllowanceHandler crypto approve allowance handler
     * @param cryptoDeleteAllowanceHandler crypto delete allowance handler
     * @param cryptoAddLiveHashHandler crypto add live hash handler
     * @param cryptoDeleteLiveHashHandler crypto delete live hash handler
     * @param tokenCreateHandler token create handler
     * @param tokenUpdateHandler token update handler
     * @param tokenMintHandler token mint handler
     * @param tokenBurnHandler token burn handler
     * @param tokenDeleteHandler token delete handler
     * @param tokenAccountWipeHandler token account wipe handler
     * @param tokenFreezeAccountHandler token freeze account handler
     * @param tokenUnfreezeAccountHandler token unfreeze account handler
     * @param tokenGrantKycToAccountHandler token grant kyc to account handler
     * @param tokenRevokeKycFromAccountHandler token revoke kyc from account handler
     * @param tokenAssociateToAccountHandler token associate to account handler
     * @param tokenDissociateFromAccountHandler token dissociate from account handler
     * @param tokenFeeScheduleUpdateHandler token fee schedule update handler
     * @param tokenPauseHandler token pause handler
     * @param tokenUnpauseHandler token unpause handler
     * @param cryptoGetAccountBalanceHandler crypto get account balance handler
     * @param cryptoGetAccountInfoHandler crypto get account info handler
     * @param cryptoGetAccountRecordsHandler crypto get account records handler
     * @param cryptoGetLiveHashHandler crypto get live hash handler
     * @param cryptoGetStakersHandler crypto get stakers handler
     * @param tokenGetInfoHandler token get info handler
     * @param tokenGetAccountNftInfosHandler token get account nft infos handler
     * @param tokenGetNftInfoHandler token get nft info handler
     * @param tokenGetNftInfosHandler token get nft infos handler
     * @param tokenUpdateNftsHandler token update nfts handler
     * @param tokenRejectHandler token reject handler
     * @param tokenCancelAirdropHandler token cancel airdrop handler
     * @param tokenClaimAirdropHandler token claim airdrop handler
     */
    @Inject
    public TokenHandlers(
            @NonNull final CryptoCreateHandler cryptoCreateHandler,
            @NonNull final CryptoUpdateHandler cryptoUpdateHandler,
            @NonNull final CryptoTransferHandler cryptoTransferHandler,
            @NonNull final CryptoDeleteHandler cryptoDeleteHandler,
            @NonNull final CryptoApproveAllowanceHandler cryptoApproveAllowanceHandler,
            @NonNull final CryptoDeleteAllowanceHandler cryptoDeleteAllowanceHandler,
            @NonNull final CryptoAddLiveHashHandler cryptoAddLiveHashHandler,
            @NonNull final CryptoDeleteLiveHashHandler cryptoDeleteLiveHashHandler,
            @NonNull final TokenCreateHandler tokenCreateHandler,
            @NonNull final TokenUpdateHandler tokenUpdateHandler,
            @NonNull final TokenMintHandler tokenMintHandler,
            @NonNull final TokenBurnHandler tokenBurnHandler,
            @NonNull final TokenDeleteHandler tokenDeleteHandler,
            @NonNull final TokenAccountWipeHandler tokenAccountWipeHandler,
            @NonNull final TokenFreezeAccountHandler tokenFreezeAccountHandler,
            @NonNull final TokenUnfreezeAccountHandler tokenUnfreezeAccountHandler,
            @NonNull final TokenGrantKycToAccountHandler tokenGrantKycToAccountHandler,
            @NonNull final TokenRevokeKycFromAccountHandler tokenRevokeKycFromAccountHandler,
            @NonNull final TokenAssociateToAccountHandler tokenAssociateToAccountHandler,
            @NonNull final TokenDissociateFromAccountHandler tokenDissociateFromAccountHandler,
            @NonNull final TokenFeeScheduleUpdateHandler tokenFeeScheduleUpdateHandler,
            @NonNull final TokenPauseHandler tokenPauseHandler,
            @NonNull final TokenUnpauseHandler tokenUnpauseHandler,
            @NonNull final CryptoGetAccountBalanceHandler cryptoGetAccountBalanceHandler,
            @NonNull final CryptoGetAccountInfoHandler cryptoGetAccountInfoHandler,
            @NonNull final CryptoGetAccountRecordsHandler cryptoGetAccountRecordsHandler,
            @NonNull final CryptoGetLiveHashHandler cryptoGetLiveHashHandler,
            @NonNull final CryptoGetStakersHandler cryptoGetStakersHandler,
            @NonNull final TokenGetInfoHandler tokenGetInfoHandler,
            @NonNull final TokenGetAccountNftInfosHandler tokenGetAccountNftInfosHandler,
            @NonNull final TokenGetNftInfoHandler tokenGetNftInfoHandler,
            @NonNull final TokenGetNftInfosHandler tokenGetNftInfosHandler,
            @NonNull final TokenRejectHandler tokenRejectHandler,
            @NonNull final TokenUpdateNftsHandler tokenUpdateNftsHandler,
            @NonNull final TokenCancelAirdropHandler tokenCancelAirdropHandler,
<<<<<<< HEAD
            @NonNull final TokenAirdropHandler tokenAirdropHandler) {
=======
            @NonNull final TokenClaimAirdropHandler tokenClaimAirdropHandler) {
>>>>>>> c9119a53
        this.cryptoCreateHandler = Objects.requireNonNull(cryptoCreateHandler, "cryptoCreateHandler must not be null");
        this.cryptoUpdateHandler = Objects.requireNonNull(cryptoUpdateHandler, "cryptoUpdateHandler must not be null");
        this.cryptoTransferHandler =
                Objects.requireNonNull(cryptoTransferHandler, "cryptoTransferHandler must not be null");
        this.cryptoDeleteHandler = Objects.requireNonNull(cryptoDeleteHandler, "cryptoDeleteHandler must not be null");
        this.cryptoApproveAllowanceHandler =
                Objects.requireNonNull(cryptoApproveAllowanceHandler, "cryptoApproveAllowanceHandler must not be null");
        this.cryptoDeleteAllowanceHandler =
                Objects.requireNonNull(cryptoDeleteAllowanceHandler, "cryptoDeleteAllowanceHandler must not be null");
        this.cryptoAddLiveHashHandler =
                Objects.requireNonNull(cryptoAddLiveHashHandler, "cryptoAddLiveHashHandler must not be null");
        this.cryptoDeleteLiveHashHandler =
                Objects.requireNonNull(cryptoDeleteLiveHashHandler, "cryptoDeleteLiveHashHandler must not be null");
        this.tokenCreateHandler = Objects.requireNonNull(tokenCreateHandler, "tokenCreateHandler must not be null");
        this.tokenUpdateHandler = Objects.requireNonNull(tokenUpdateHandler, "tokenUpdateHandler must not be null");
        this.tokenMintHandler = Objects.requireNonNull(tokenMintHandler, "tokenMintHandler must not be null");
        this.tokenBurnHandler = Objects.requireNonNull(tokenBurnHandler, "tokenBurnHandler must not be null");
        this.tokenDeleteHandler = Objects.requireNonNull(tokenDeleteHandler, "tokenDeleteHandler must not be null");
        this.tokenAccountWipeHandler =
                Objects.requireNonNull(tokenAccountWipeHandler, "tokenAccountWipeHandler must not be null");
        this.tokenFreezeAccountHandler =
                Objects.requireNonNull(tokenFreezeAccountHandler, "tokenFreezeAccountHandler must not be null");
        this.tokenUnfreezeAccountHandler =
                Objects.requireNonNull(tokenUnfreezeAccountHandler, "tokenUnfreezeAccountHandler must not be null");
        this.tokenGrantKycToAccountHandler =
                Objects.requireNonNull(tokenGrantKycToAccountHandler, "tokenGrantKycToAccountHandler must not be null");
        this.tokenRevokeKycFromAccountHandler = Objects.requireNonNull(
                tokenRevokeKycFromAccountHandler, "tokenRevokeKycFromAccountHandler must not be null");
        this.tokenAssociateToAccountHandler = Objects.requireNonNull(
                tokenAssociateToAccountHandler, "tokenAssociateToAccountHandler must not be null");
        this.tokenDissociateFromAccountHandler = Objects.requireNonNull(
                tokenDissociateFromAccountHandler, "tokenDissociateFromAccountHandler must not be null");
        this.tokenFeeScheduleUpdateHandler =
                Objects.requireNonNull(tokenFeeScheduleUpdateHandler, "tokenFeeScheduleUpdateHandler must not be null");
        this.tokenPauseHandler = Objects.requireNonNull(tokenPauseHandler, "tokenPauseHandler must not be null");
        this.tokenUnpauseHandler = Objects.requireNonNull(tokenUnpauseHandler, "tokenUnpauseHandler must not be null");
        this.cryptoGetAccountBalanceHandler = Objects.requireNonNull(
                cryptoGetAccountBalanceHandler, "cryptoGetAccountBalanceHandler must not be null");
        this.cryptoGetAccountInfoHandler =
                Objects.requireNonNull(cryptoGetAccountInfoHandler, "cryptoGetAccountInfoHandler must not be null");
        this.cryptoGetAccountRecordsHandler = Objects.requireNonNull(
                cryptoGetAccountRecordsHandler, "cryptoGetAccountRecordsHandler must not be null");
        this.cryptoGetLiveHashHandler =
                Objects.requireNonNull(cryptoGetLiveHashHandler, "cryptoGetLiveHashHandler must not be null");
        this.cryptoGetStakersHandler =
                Objects.requireNonNull(cryptoGetStakersHandler, "cryptoGetStakersHandler must not be null");
        this.tokenGetInfoHandler = Objects.requireNonNull(tokenGetInfoHandler, "tokenGetInfoHandler must not be null");
        this.tokenGetAccountNftInfosHandler = Objects.requireNonNull(
                tokenGetAccountNftInfosHandler, "tokenGetAccountNftInfosHandler must not be null");
        this.tokenGetNftInfoHandler =
                Objects.requireNonNull(tokenGetNftInfoHandler, "tokenGetNftInfoHandler must not be null");
        this.tokenGetNftInfosHandler =
                Objects.requireNonNull(tokenGetNftInfosHandler, "tokenGetNftInfosHandler must not be null");
        this.tokenUpdateNftsHandler =
                Objects.requireNonNull(tokenUpdateNftsHandler, "tokenUpdateNftsHandler must not be null");
        this.tokenRejectHandler = Objects.requireNonNull(tokenRejectHandler, "tokenRejectHandler must not be null");
        this.tokenCancelAirdropHandler =
                Objects.requireNonNull(tokenCancelAirdropHandler, "tokenCancelAirdropHandler must not be null");
<<<<<<< HEAD
        this.tokenAirdropHandler = Objects.requireNonNull(tokenAirdropHandler, "tokenAirdropsHandler must not be null");
=======
        this.tokenClaimAirdropHandler =
                Objects.requireNonNull(tokenClaimAirdropHandler, "tokenClaimAirdropHandler must not be null");
>>>>>>> c9119a53
    }

    /**
     * Gets the cryptoCreateHandler.
     *
     * @return the cryptoCreateHandler
     */
    public CryptoCreateHandler cryptoCreateHandler() {
        return cryptoCreateHandler;
    }

    /**
     * Gets the cryptoUpdateHandler.
     *
     * @return the cryptoUpdateHandler
     */
    public CryptoUpdateHandler cryptoUpdateHandler() {
        return cryptoUpdateHandler;
    }

    /**
     * Gets the cryptoTransferHandler.
     *
     * @return the cryptoTransferHandler
     */
    public CryptoTransferHandler cryptoTransferHandler() {
        return cryptoTransferHandler;
    }

    /**
     * Gets the cryptoDeleteHandler.
     *
     * @return the cryptoDeleteHandler
     */
    public CryptoDeleteHandler cryptoDeleteHandler() {
        return cryptoDeleteHandler;
    }

    /**
     * Gets the cryptoApproveAllowanceHandler.
     *
     * @return the cryptoApproveAllowanceHandler
     */
    public CryptoApproveAllowanceHandler cryptoApproveAllowanceHandler() {
        return cryptoApproveAllowanceHandler;
    }

    /**
     * Gets the cryptoDeleteAllowanceHandler.
     *
     * @return the cryptoDeleteAllowanceHandler
     */
    public CryptoDeleteAllowanceHandler cryptoDeleteAllowanceHandler() {
        return cryptoDeleteAllowanceHandler;
    }

    /**
     * Gets the cryptoAddLiveHashHandler.
     *
     * @return the cryptoAddLiveHashHandler
     */
    public CryptoAddLiveHashHandler cryptoAddLiveHashHandler() {
        return cryptoAddLiveHashHandler;
    }

    /**
     * Gets the cryptoDeleteLiveHashHandler.
     *
     * @return the cryptoDeleteLiveHashHandler
     */
    public CryptoDeleteLiveHashHandler cryptoDeleteLiveHashHandler() {
        return cryptoDeleteLiveHashHandler;
    }

    /**
     * Gets the tokenCreateHandler.
     *
     * @return the tokenCreateHandler
     */
    public TokenCreateHandler tokenCreateHandler() {
        return tokenCreateHandler;
    }

    /**
     * Gets the tokenUpdateHandler.
     *
     * @return the tokenUpdateHandler
     */
    public TokenUpdateHandler tokenUpdateHandler() {
        return tokenUpdateHandler;
    }

    /**
     * Gets the tokenMintHandler.
     *
     * @return the tokenMintHandler
     */
    public TokenMintHandler tokenMintHandler() {
        return tokenMintHandler;
    }

    /**
     * Gets the tokenBurnHandler.
     *
     * @return the tokenBurnHandler
     */
    public TokenBurnHandler tokenBurnHandler() {
        return tokenBurnHandler;
    }

    /**
     * Gets the tokenDeleteHandler.
     *
     * @return the tokenDeleteHandler
     */
    public TokenDeleteHandler tokenDeleteHandler() {
        return tokenDeleteHandler;
    }

    /**
     * Gets the tokenAccountWipeHandler.
     *
     * @return the tokenAccountWipeHandler
     */
    public TokenAccountWipeHandler tokenAccountWipeHandler() {
        return tokenAccountWipeHandler;
    }

    /**
     * Gets the tokenFreezeAccountHandler.
     *
     * @return the tokenFreezeAccountHandler
     */
    public TokenFreezeAccountHandler tokenFreezeAccountHandler() {
        return tokenFreezeAccountHandler;
    }

    /**
     * Gets the tokenUnfreezeAccountHandler.
     *
     * @return the tokenUnfreezeAccountHandler
     */
    public TokenUnfreezeAccountHandler tokenUnfreezeAccountHandler() {
        return tokenUnfreezeAccountHandler;
    }

    /**
     * Gets the tokenGrantKycToAccountHandler.
     *
     * @return the tokenGrantKycToAccountHandler
     */
    public TokenGrantKycToAccountHandler tokenGrantKycToAccountHandler() {
        return tokenGrantKycToAccountHandler;
    }

    /**
     * Gets the tokenRevokeKycFromAccountHandler.
     *
     * @return the tokenRevokeKycFromAccountHandler
     */
    public TokenRevokeKycFromAccountHandler tokenRevokeKycFromAccountHandler() {
        return tokenRevokeKycFromAccountHandler;
    }

    /**
     * Gets the tokenAssociateToAccountHandler.
     *
     * @return the tokenAssociateToAccountHandler
     */
    public TokenAssociateToAccountHandler tokenAssociateToAccountHandler() {
        return tokenAssociateToAccountHandler;
    }

    /**
     * Gets the tokenDissociateFromAccountHandler.
     *
     * @return the tokenDissociateFromAccountHandler
     */
    public TokenDissociateFromAccountHandler tokenDissociateFromAccountHandler() {
        return tokenDissociateFromAccountHandler;
    }

    /**
     * Gets the tokenFeeScheduleUpdateHandler.
     *
     * @return the tokenFeeScheduleUpdateHandler
     */
    public TokenFeeScheduleUpdateHandler tokenFeeScheduleUpdateHandler() {
        return tokenFeeScheduleUpdateHandler;
    }

    /**
     * Gets the tokenPauseHandler.
     *
     * @return the tokenPauseHandler
     */
    public TokenPauseHandler tokenPauseHandler() {
        return tokenPauseHandler;
    }

    /**
     * Gets the tokenUnpauseHandler.
     *
     * @return the tokenUnpauseHandler
     */
    public TokenUnpauseHandler tokenUnpauseHandler() {
        return tokenUnpauseHandler;
    }

    /**
     * Gets the cryptoGetAccountBalanceHandler.
     *
     * @return the cryptoGetAccountBalanceHandler
     */
    public CryptoGetAccountBalanceHandler cryptoGetAccountBalanceHandler() {
        return cryptoGetAccountBalanceHandler;
    }

    /**
     * Gets the cryptoGetAccountInfoHandler.
     *
     * @return the cryptoGetAccountInfoHandler
     */
    public CryptoGetAccountInfoHandler cryptoGetAccountInfoHandler() {
        return cryptoGetAccountInfoHandler;
    }

    /**
     * Gets the cryptoGetAccountRecordsHandler.
     *
     * @return the cryptoGetAccountRecordsHandler
     */
    public CryptoGetAccountRecordsHandler cryptoGetAccountRecordsHandler() {
        return cryptoGetAccountRecordsHandler;
    }

    /**
     * Gets the cryptoGetLiveHashHandler.
     *
     * @return the cryptoGetLiveHashHandler
     */
    public CryptoGetLiveHashHandler cryptoGetLiveHashHandler() {
        return cryptoGetLiveHashHandler;
    }

    /**
     * Gets the cryptoGetStakersHandler.
     *
     * @return the cryptoGetStakersHandler
     */
    public CryptoGetStakersHandler cryptoGetStakersHandler() {
        return cryptoGetStakersHandler;
    }

    /**
     * Gets the tokenGetInfoHandler.
     *
     * @return the tokenGetInfoHandler
     */
    public TokenGetInfoHandler tokenGetInfoHandler() {
        return tokenGetInfoHandler;
    }

    /**
     * Gets the tokenGetAccountNftInfosHandler.
     *
     * @return the tokenGetAccountNftInfosHandler
     */
    public TokenGetAccountNftInfosHandler tokenGetAccountNftInfosHandler() {
        return tokenGetAccountNftInfosHandler;
    }

    /**
     * Gets the tokenGetNftInfoHandler.
     *
     * @return the tokenGetNftInfoHandler
     */
    public TokenGetNftInfoHandler tokenGetNftInfoHandler() {
        return tokenGetNftInfoHandler;
    }

    /**
     * Gets the tokenGetNftInfosHandler.
     *
     * @return the tokenGetNftInfosHandler
     */
    public TokenGetNftInfosHandler tokenGetNftInfosHandler() {
        return tokenGetNftInfosHandler;
    }

    /**
     * Gets the tokenUpdateNftsHandler.
     *
     * @return the tokenUpdateNftsHandler
     */
    public TokenUpdateNftsHandler tokenUpdateNftsHandler() {
        return tokenUpdateNftsHandler;
    }

    /**
     * Gets the tokenRejectHandler.
     *
     * @return the tokenRejectHandler
     */
    public TokenRejectHandler tokenRejectHandler() {
        return tokenRejectHandler;
    }

    /**
     * Gets the tokenCancelAirdropHandler.
     *
     * @return the tokenCancelAirdropHandler
     */
    public TokenCancelAirdropHandler tokenCancelAirdropHandler() {
        return tokenCancelAirdropHandler;
    }

<<<<<<< HEAD
    public TokenAirdropHandler tokenAirdropsHandler() {
        return tokenAirdropHandler;
=======
    /**
     * Gets the tokenClaimAirdropHandler.
     * @return the tokenClaimAirdropHandler
     */
    public TokenClaimAirdropHandler tokenClaimAirdropHandler() {
        return tokenClaimAirdropHandler;
>>>>>>> c9119a53
    }
}<|MERGE_RESOLUTION|>--- conflicted
+++ resolved
@@ -144,11 +144,8 @@
             @NonNull final TokenRejectHandler tokenRejectHandler,
             @NonNull final TokenUpdateNftsHandler tokenUpdateNftsHandler,
             @NonNull final TokenCancelAirdropHandler tokenCancelAirdropHandler,
-<<<<<<< HEAD
+            @NonNull final TokenClaimAirdropHandler tokenClaimAirdropHandler,
             @NonNull final TokenAirdropHandler tokenAirdropHandler) {
-=======
-            @NonNull final TokenClaimAirdropHandler tokenClaimAirdropHandler) {
->>>>>>> c9119a53
         this.cryptoCreateHandler = Objects.requireNonNull(cryptoCreateHandler, "cryptoCreateHandler must not be null");
         this.cryptoUpdateHandler = Objects.requireNonNull(cryptoUpdateHandler, "cryptoUpdateHandler must not be null");
         this.cryptoTransferHandler =
@@ -207,12 +204,9 @@
         this.tokenRejectHandler = Objects.requireNonNull(tokenRejectHandler, "tokenRejectHandler must not be null");
         this.tokenCancelAirdropHandler =
                 Objects.requireNonNull(tokenCancelAirdropHandler, "tokenCancelAirdropHandler must not be null");
-<<<<<<< HEAD
-        this.tokenAirdropHandler = Objects.requireNonNull(tokenAirdropHandler, "tokenAirdropsHandler must not be null");
-=======
         this.tokenClaimAirdropHandler =
                 Objects.requireNonNull(tokenClaimAirdropHandler, "tokenClaimAirdropHandler must not be null");
->>>>>>> c9119a53
+        this.tokenAirdropHandler = Objects.requireNonNull(tokenAirdropHandler, "tokenAirdropsHandler must not be null");
     }
 
     /**
@@ -530,16 +524,15 @@
         return tokenCancelAirdropHandler;
     }
 
-<<<<<<< HEAD
+    /**
+     * Gets the tokenClaimAirdropHandler.
+     * @return the tokenClaimAirdropHandler
+     */
+    public TokenClaimAirdropHandler tokenClaimAirdropHandler() {
+        return tokenClaimAirdropHandler;
+    }
+
     public TokenAirdropHandler tokenAirdropsHandler() {
         return tokenAirdropHandler;
-=======
-    /**
-     * Gets the tokenClaimAirdropHandler.
-     * @return the tokenClaimAirdropHandler
-     */
-    public TokenClaimAirdropHandler tokenClaimAirdropHandler() {
-        return tokenClaimAirdropHandler;
->>>>>>> c9119a53
     }
 }