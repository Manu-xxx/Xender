--- conflicted
+++ resolved
@@ -23,13 +23,8 @@
 import static com.hedera.hapi.node.base.ResponseCodeEnum.TOKENS_PER_ACCOUNT_LIMIT_EXCEEDED;
 import static com.hedera.hapi.node.base.ResponseCodeEnum.TOKEN_ALREADY_ASSOCIATED_TO_ACCOUNT;
 import static com.hedera.hapi.node.base.ResponseCodeEnum.TOKEN_ID_REPEATED_IN_TOKEN_LIST;
-<<<<<<< HEAD
 import static com.hedera.hapi.node.base.SubType.DEFAULT;
-import static com.hedera.node.app.hapi.fees.usage.crypto.CryptoOpsUsage.txnEstimateFactory;
-import static com.hedera.node.app.service.mono.pbj.PbjConverter.fromPbj;
-=======
 import static com.hedera.node.app.hapi.fees.usage.SingletonEstimatorUtils.ESTIMATOR_UTILS;
->>>>>>> 7c68e456
 import static com.hedera.node.app.service.token.impl.comparator.TokenComparators.TOKEN_ID_COMPARATOR;
 import static com.hedera.node.app.service.token.impl.handlers.BaseCryptoHandler.hasAccountNumOrAlias;
 import static com.hedera.node.app.service.token.impl.util.TokenHandlerHelper.getIfUsable;
@@ -208,7 +203,6 @@
 
         final var body = feeContext.body();
         final var op = body.tokenAssociateOrThrow();
-<<<<<<< HEAD
         final var calculator = feeContext.feeCalculatorFactory().feeCalculator(DEFAULT);
         final var unlimitedAutoAssociations =
                 feeContext.configuration().getConfigData(EntitiesConfig.class).unlimitedAutoAssociationsEnabled();
@@ -235,20 +229,13 @@
             final var accountId = op.accountOrThrow();
             final var readableAccountStore = feeContext.readableStore(ReadableAccountStore.class);
             final var account = readableAccountStore.getAccountById(accountId);
+
             return feeContext
                     .feeCalculatorFactory()
                     .feeCalculator(SubType.DEFAULT)
-                    .legacyCalculate(sigValueObj -> new TokenAssociateResourceUsage(txnEstimateFactory)
-                            .usageGiven(fromPbj(body), sigValueObj, account));
-=======
-        final var accountId = op.accountOrThrow();
-        final var readableAccountStore = feeContext.readableStore(ReadableAccountStore.class);
-        final var account = readableAccountStore.getAccountById(accountId);
-
-        return feeContext
-                .feeCalculatorFactory()
-                .feeCalculator(SubType.DEFAULT)
-                .legacyCalculate(sigValueObj -> usageGiven(CommonPbjConverters.fromPbj(body), sigValueObj, account));
+                    .legacyCalculate(
+                            sigValueObj -> usageGiven(CommonPbjConverters.fromPbj(body), sigValueObj, account));
+        }
     }
 
     private FeeData usageGiven(
@@ -262,7 +249,6 @@
                     new SigUsage(svo.getTotalSigCount(), svo.getSignatureSize(), svo.getPayerAcctSigCount());
             final var estimate = new TokenAssociateUsage(txn, new TxnUsageEstimator(sigUsage, txn, ESTIMATOR_UTILS));
             return estimate.givenCurrentExpiry(account.expirationSecond()).get();
->>>>>>> 7c68e456
         }
     }
 }