module com.hedera.node.hapi {
    requires com.hedera.pbj.runtime;

    exports com.hedera.hapi.node.base;
    exports com.hedera.hapi.node.base.codec;
    exports com.hedera.hapi.node.base.schema;
    exports com.hedera.hapi.node.consensus;
    exports com.hedera.hapi.node.consensus.codec;
    exports com.hedera.hapi.node.consensus.schema;
    exports com.hedera.hapi.node.contract;
    exports com.hedera.hapi.node.contract.codec;
    exports com.hedera.hapi.node.contract.schema;
    exports com.hedera.hapi.node.file;
    exports com.hedera.hapi.node.file.codec;
    exports com.hedera.hapi.node.file.schema;
    exports com.hedera.hapi.node.freeze;
    exports com.hedera.hapi.node.freeze.codec;
    exports com.hedera.hapi.node.freeze.schema;
    exports com.hedera.hapi.node.network;
    exports com.hedera.hapi.node.network.codec;
    exports com.hedera.hapi.node.network.schema;
    exports com.hedera.hapi.node.scheduled;
    exports com.hedera.hapi.node.scheduled.codec;
    exports com.hedera.hapi.node.scheduled.schema;
    exports com.hedera.hapi.node.token;
    exports com.hedera.hapi.node.token.codec;
    exports com.hedera.hapi.node.token.schema;
    exports com.hedera.hapi.node.transaction;
    exports com.hedera.hapi.node.transaction.codec;
    exports com.hedera.hapi.node.transaction.schema;
    exports com.hedera.hapi.node.util;
    exports com.hedera.hapi.node.util.codec;
    exports com.hedera.hapi.node.util.schema;
    exports com.hedera.hapi.streams;
    exports com.hedera.hapi.streams.codec;
    exports com.hedera.hapi.streams.schema;

    requires com.github.spotbugs.annotations;

    exports com.hedera.hapi.node.state.consensus.codec;
    exports com.hedera.hapi.node.state.consensus;
    exports com.hedera.hapi.node.state.token;
<<<<<<< HEAD
    exports com.hedera.hapi.node.state.common;
    exports com.hedera.hapi.node.state.contract;
=======
    exports com.hedera.hapi.node.state.file;
    exports com.hedera.hapi.node.state.recordcache;
    exports com.hedera.hapi.node.state.recordcache.codec;
>>>>>>> ca440f81
}<|MERGE_RESOLUTION|>--- conflicted
+++ resolved
@@ -40,12 +40,9 @@
     exports com.hedera.hapi.node.state.consensus.codec;
     exports com.hedera.hapi.node.state.consensus;
     exports com.hedera.hapi.node.state.token;
-<<<<<<< HEAD
     exports com.hedera.hapi.node.state.common;
     exports com.hedera.hapi.node.state.contract;
-=======
     exports com.hedera.hapi.node.state.file;
     exports com.hedera.hapi.node.state.recordcache;
     exports com.hedera.hapi.node.state.recordcache.codec;
->>>>>>> ca440f81
 }