--- conflicted
+++ resolved
@@ -17,10 +17,6 @@
 
 import com.hedera.node.app.spi.Service;
 import com.hedera.node.app.spi.ServiceFactory;
-<<<<<<< HEAD
-import com.hedera.node.app.spi.state.ReadableStates;
-=======
->>>>>>> 12f1c493
 import edu.umd.cs.findbugs.annotations.NonNull;
 import java.util.ServiceLoader;
 
@@ -38,20 +34,6 @@
     }
 
     /**
-<<<<<<< HEAD
-     * Creates the file service pre-handler given a particular Hedera world state.
-     *
-     * @param states the state of the world
-     * @return the corresponding file service pre-handler
-     */
-    @NonNull
-    @Override
-    FilePreTransactionHandler createPreTransactionHandler(
-            @NonNull ReadableStates states, @NonNull PreHandleContext ctx);
-
-    /**
-=======
->>>>>>> 12f1c493
      * Returns the concrete implementation instance of the service
      *
      * @return the implementation instance
