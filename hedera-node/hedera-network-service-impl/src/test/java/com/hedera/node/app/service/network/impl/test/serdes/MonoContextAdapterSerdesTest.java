--- conflicted
+++ resolved
@@ -20,18 +20,6 @@
 import com.hedera.node.app.service.mono.state.submerkle.ExchangeRates;
 import com.hedera.node.app.service.mono.state.submerkle.SequenceNumber;
 import com.hedera.node.app.service.network.impl.serdes.MonoContextAdapterCodec;
-<<<<<<< HEAD
-
-import com.hedera.pbj.runtime.io.DataInputStream;
-import com.hedera.pbj.runtime.io.DataOutputStream;
-import java.io.ByteArrayInputStream;
-import java.io.ByteArrayOutputStream;
-
-import java.io.IOException;
-import java.time.Instant;
-import java.util.Arrays;
-import org.junit.jupiter.api.Test;
-=======
 import com.hedera.pbj.runtime.io.ReadableSequentialData;
 import com.hedera.pbj.runtime.io.WritableSequentialData;
 import com.swirlds.common.io.streams.SerializableDataInputStream;
@@ -44,7 +32,6 @@
 import java.time.Instant;
 import static org.junit.jupiter.api.Assertions.assertEquals;
 import static org.junit.jupiter.api.Assertions.assertThrows;
->>>>>>> 774142d8
 
 class MonoContextAdapterSerdesTest {
     private static final MerkleNetworkContext SOME_CONTEXT = new MerkleNetworkContext(
@@ -53,15 +40,12 @@
             777L,
             new ExchangeRates(1, 2, 3L, 4, 5, 6L));
 
-<<<<<<< HEAD
-=======
     @Mock
     private ReadableSequentialData input;
 
     @Mock
     private WritableSequentialData output;
 
->>>>>>> 774142d8
     final MonoContextAdapterCodec subject = new MonoContextAdapterCodec();
 
     @Test
@@ -74,12 +58,12 @@
     @Test
     void canSerializeAndDeserializeFromAppropriateStream() throws IOException {
         final var baos = new ByteArrayOutputStream();
-        final var actualOut = new DataOutputStream(baos);
-        subject.write(SOME_CONTEXT, actualOut);
+        final var actualOut = new WritableSequentialData(baos);
+        subject.write(SOME_CONTEXT, output);
         actualOut.flush();
         //System.out.println(Arrays.toString(baos.toByteArray()));
 
-        final var actualIn = new DataInputStream(new ByteArrayInputStream(baos.toByteArray()));
+        final var actualIn = new ReadableSequentialData(new ByteArrayInputStream(baos.toByteArray()));
         final var parsed = subject.parse(actualIn);
         assertSomeFields(SOME_CONTEXT, parsed);
     }
