--- conflicted
+++ resolved
@@ -18,13 +18,8 @@
 
 import com.hedera.node.app.service.mono.state.merkle.MerkleNetworkContext;
 import com.hedera.pbj.runtime.Codec;
-<<<<<<< HEAD
-import com.hedera.pbj.runtime.io.DataInputStream;
-import com.hedera.pbj.runtime.io.DataOutputStream;
-=======
 import com.hedera.pbj.runtime.io.ReadableSequentialData;
 import com.hedera.pbj.runtime.io.WritableSequentialData;
->>>>>>> 774142d8
 import com.swirlds.common.io.streams.SerializableDataInputStream;
 import com.swirlds.common.io.streams.SerializableDataOutputStream;
 import edu.umd.cs.findbugs.annotations.NonNull;
@@ -33,33 +28,22 @@
 public class MonoContextAdapterCodec implements Codec<MerkleNetworkContext> {
     @NonNull
     @Override
-<<<<<<< HEAD
-    public MerkleNetworkContext parse(final @NonNull DataInput input) throws IOException {
-        if (input instanceof DataInputStream in) {
-=======
     public MerkleNetworkContext parse(final @NonNull ReadableSequentialData input) throws IOException {
         if (input instanceof SerializableDataInputStream in) {
->>>>>>> 774142d8
             final var context = new MerkleNetworkContext();
-            context.deserialize(new SerializableDataInputStream(in), MerkleNetworkContext.CURRENT_VERSION);
+            context.deserialize(in, MerkleNetworkContext.CURRENT_VERSION);
             return context;
         } else {
-            throw new IllegalArgumentException("Expected a DataInputStream");
+            throw new IllegalArgumentException("Expected a ReadableSequentialData");
         }
     }
 
     @Override
-<<<<<<< HEAD
-    public void write(final @NonNull MerkleNetworkContext item, final @NonNull DataOutput output) throws IOException {
-        if (output instanceof DataOutputStream out) {
+    public void write(final @NonNull MerkleNetworkContext item, final @NonNull WritableSequentialData output) throws IOException {
+        if (output instanceof WritableSequentialData out) {
             item.serialize(new SerializableDataOutputStream(out));
-=======
-    public void write(final @NonNull MerkleNetworkContext item, final @NonNull WritableSequentialData output) throws IOException {
-        if (output instanceof SerializableDataOutputStream out) {
-            item.serialize(out);
->>>>>>> 774142d8
         } else {
-            throw new IllegalArgumentException("Expected a DataOutputStream");
+            throw new IllegalArgumentException("Expected a WritableSequentialData");
         }
     }
 
