/*
 * Copyright (C) 2023 Hedera Hashgraph, LLC
 *
 * Licensed under the Apache License, Version 2.0 (the "License");
 * you may not use this file except in compliance with the License.
 * You may obtain a copy of the License at
 *
 *      http://www.apache.org/licenses/LICENSE-2.0
 *
 * Unless required by applicable law or agreed to in writing, software
 * distributed under the License is distributed on an "AS IS" BASIS,
 * WITHOUT WARRANTIES OR CONDITIONS OF ANY KIND, either express or implied.
 * See the License for the specific language governing permissions and
 * limitations under the License.
 */

package com.hedera.node.app.workflows.dispatcher;

import static java.util.Objects.requireNonNull;

import com.hedera.node.app.service.consensus.ConsensusService;
import com.hedera.node.app.service.consensus.ReadableTopicStore;
import com.hedera.node.app.service.consensus.impl.ReadableTopicStoreImpl;
import com.hedera.node.app.service.contract.ContractService;
import com.hedera.node.app.service.contract.impl.state.ContractStateStore;
import com.hedera.node.app.service.contract.impl.state.ReadableContractStateStore;
import com.hedera.node.app.service.file.FileService;
import com.hedera.node.app.service.file.ReadableFileStore;
import com.hedera.node.app.service.file.ReadableUpgradeStore;
import com.hedera.node.app.service.file.impl.ReadableFileStoreImpl;
import com.hedera.node.app.service.file.impl.ReadableUpgradeStoreImpl;
import com.hedera.node.app.service.networkadmin.FreezeService;
import com.hedera.node.app.service.networkadmin.NetworkService;
import com.hedera.node.app.service.networkadmin.ReadableRunningHashLeafStore;
import com.hedera.node.app.service.networkadmin.ReadableUpdateFileStore;
import com.hedera.node.app.service.networkadmin.impl.ReadableRunningHashLeafStoreImpl;
import com.hedera.node.app.service.networkadmin.impl.ReadableUpdateFileStoreImpl;
import com.hedera.node.app.service.schedule.ReadableScheduleStore;
import com.hedera.node.app.service.schedule.ScheduleService;
import com.hedera.node.app.service.schedule.impl.ReadableScheduleStoreImpl;
import com.hedera.node.app.service.token.ReadableAccountStore;
import com.hedera.node.app.service.token.ReadableNetworkStakingRewardsStore;
import com.hedera.node.app.service.token.ReadableNftStore;
import com.hedera.node.app.service.token.ReadableStakingInfoStore;
import com.hedera.node.app.service.token.ReadableTokenRelationStore;
import com.hedera.node.app.service.token.ReadableTokenStore;
import com.hedera.node.app.service.token.TokenService;
import com.hedera.node.app.service.token.impl.ReadableAccountStoreImpl;
import com.hedera.node.app.service.token.impl.ReadableNetworkStakingRewardsStoreImpl;
import com.hedera.node.app.service.token.impl.ReadableNftStoreImpl;
import com.hedera.node.app.service.token.impl.ReadableStakingInfoStoreImpl;
import com.hedera.node.app.service.token.impl.ReadableTokenRelationStoreImpl;
import com.hedera.node.app.service.token.impl.ReadableTokenStoreImpl;
import com.hedera.node.app.spi.state.ReadableStates;
import com.hedera.node.app.state.HederaState;
import edu.umd.cs.findbugs.annotations.NonNull;
import java.util.Collections;
import java.util.HashMap;
import java.util.Map;
import java.util.function.Function;

/**
 * Factory for all readable stores. It creates new readable stores based on the {@link HederaState}.
 *
 * <p>The initial implementation creates all known stores hard-coded. In a future version, this will be replaced by a
 * dynamic approach.
 */
public class ReadableStoreFactory {

    // This is the hard-coded part that needs to be replaced by a dynamic approach later,
    // e.g. services have to register their stores
    private static final Map<Class<?>, StoreEntry> STORE_FACTORY = createFactoryMap();

    private static Map<Class<?>, StoreEntry> createFactoryMap() {
        Map<Class<?>, StoreEntry> newMap = new HashMap<>();
        // Tokens and accounts
        newMap.put(ReadableAccountStore.class, new StoreEntry(TokenService.NAME, ReadableAccountStoreImpl::new));
        newMap.put(ReadableNftStore.class, new StoreEntry(TokenService.NAME, ReadableNftStoreImpl::new));
        newMap.put(
                ReadableStakingInfoStore.class, new StoreEntry(TokenService.NAME, ReadableStakingInfoStoreImpl::new));
        newMap.put(ReadableTokenStore.class, new StoreEntry(TokenService.NAME, ReadableTokenStoreImpl::new));
        newMap.put(
                ReadableTokenRelationStore.class,
                new StoreEntry(TokenService.NAME, ReadableTokenRelationStoreImpl::new));
        newMap.put(
                ReadableNetworkStakingRewardsStore.class,
                new StoreEntry(TokenService.NAME, ReadableNetworkStakingRewardsStoreImpl::new));
        // Topics
        newMap.put(ReadableTopicStore.class, new StoreEntry(ConsensusService.NAME, ReadableTopicStoreImpl::new));
        // Schedules
        newMap.put(ReadableScheduleStore.class, new StoreEntry(ScheduleService.NAME, ReadableScheduleStoreImpl::new));
        // Files
        newMap.put(ReadableFileStore.class, new StoreEntry(FileService.NAME, ReadableFileStoreImpl::new));
        newMap.put(ReadableUpgradeStore.class, new StoreEntry(FileService.NAME, ReadableUpgradeStoreImpl::new));
        // Network Admin
        newMap.put(ReadableUpdateFileStore.class, new StoreEntry(FreezeService.NAME, ReadableUpdateFileStoreImpl::new));
        // Util
        newMap.put(
                ReadableRunningHashLeafStore.class,
                new StoreEntry(NetworkService.NAME, ReadableRunningHashLeafStoreImpl::new));
<<<<<<< HEAD
        newMap.put(
                ReadableTokenRelationStore.class,
                new StoreEntry(TokenService.NAME, ReadableTokenRelationStoreImpl::new));
        newMap.put(ContractStateStore.class, new StoreEntry(ContractService.NAME, ReadableContractStateStore::new));
=======
>>>>>>> 04e1a171
        return Collections.unmodifiableMap(newMap);
    }

    private final HederaState state;

    /**
     * Constructor of {@code ReadableStoreFactory}
     *
     * @param state the {@link HederaState} to use
     */
    public ReadableStoreFactory(@NonNull final HederaState state) {
        this.state = requireNonNull(state, "The supplied argument 'state' cannot be null!");
    }

    /**
     * Create a new store given the store's interface. This gives read-only access to the store.
     *
     * @param storeInterface The store interface to find and create a store for
     * @param <C>            Interface class for a Store
     * @return An implementation of the provided store interface
     * @throws IllegalArgumentException if the storeInterface class provided is unknown to the app
     * @throws NullPointerException     if {@code storeInterface} is {@code null}
     */
    @NonNull
    public <C> C getStore(@NonNull final Class<C> storeInterface) throws IllegalArgumentException {
        requireNonNull(storeInterface, "The supplied argument 'storeInterface' cannot be null!");
        final var entry = STORE_FACTORY.get(storeInterface);
        if (entry != null) {
            final var readableStates = state.createReadableStates(entry.name);
            final var store = entry.factory.apply(readableStates);
            assert storeInterface.isInstance(store); // This needs to be ensured while stores are registered
            return storeInterface.cast(store);
        }
        throw new IllegalArgumentException("No store of class " + storeInterface + " is available");
    }

    private record StoreEntry(@NonNull String name, @NonNull Function<ReadableStates, ?> factory) {}
}<|MERGE_RESOLUTION|>--- conflicted
+++ resolved
@@ -98,13 +98,8 @@
         newMap.put(
                 ReadableRunningHashLeafStore.class,
                 new StoreEntry(NetworkService.NAME, ReadableRunningHashLeafStoreImpl::new));
-<<<<<<< HEAD
-        newMap.put(
-                ReadableTokenRelationStore.class,
-                new StoreEntry(TokenService.NAME, ReadableTokenRelationStoreImpl::new));
+        // Contract
         newMap.put(ContractStateStore.class, new StoreEntry(ContractService.NAME, ReadableContractStateStore::new));
-=======
->>>>>>> 04e1a171
         return Collections.unmodifiableMap(newMap);
     }
 
