/*
 * Copyright (C) 2023-2024 Hedera Hashgraph, LLC
 *
 * Licensed under the Apache License, Version 2.0 (the "License");
 * you may not use this file except in compliance with the License.
 * You may obtain a copy of the License at
 *
 *      http://www.apache.org/licenses/LICENSE-2.0
 *
 * Unless required by applicable law or agreed to in writing, software
 * distributed under the License is distributed on an "AS IS" BASIS,
 * WITHOUT WARRANTIES OR CONDITIONS OF ANY KIND, either express or implied.
 * See the License for the specific language governing permissions and
 * limitations under the License.
 */

package com.hedera.node.app.records.impl.producers;

import static java.util.Objects.requireNonNull;
import static java.util.concurrent.CompletableFuture.completedFuture;

import com.hedera.hapi.node.base.SemanticVersion;
import com.hedera.hapi.node.state.blockrecords.RunningHashes;
import com.hedera.hapi.streams.HashAlgorithm;
import com.hedera.hapi.streams.HashObject;
import com.hedera.node.app.annotations.CommonExecutor;
import com.hedera.node.app.records.impl.BlockRecordStreamProducer;
import com.hedera.node.app.spi.info.SelfNodeInfo;
import com.hedera.node.app.state.SingleTransactionRecord;
import com.hedera.pbj.runtime.io.buffer.Bytes;
import edu.umd.cs.findbugs.annotations.NonNull;
import edu.umd.cs.findbugs.annotations.Nullable;
import java.time.Instant;
import java.util.concurrent.CompletableFuture;
import java.util.concurrent.ExecutorService;
import java.util.concurrent.locks.Lock;
import java.util.concurrent.locks.ReentrantLock;
import java.util.stream.Stream;
import javax.inject.Inject;
import javax.inject.Singleton;
import org.apache.logging.log4j.LogManager;
import org.apache.logging.log4j.Logger;

/**
 * A highly concurrent implementation of {@link BlockRecordStreamProducer}.
 *
 * <p>Threading model: is really important here, This class depends on the fact that public methods are all called on
 * the handle transaction thread, so they are single threaded and executed in the correct order. The information
 * provided by calls to the public methods are then processed into files by the background threads. All async task are
 * done with {@link CompletableFuture}s.
 */
@Singleton
public final class StreamFileProducerConcurrent implements BlockRecordStreamProducer {
    /** Simple pair class */
    record TwoResults<A, B>(A a, B b) {}

    /** The logger */
    private static final Logger logger = LogManager.getLogger(StreamFileProducerConcurrent.class);
    /** Creates new {@link BlockRecordWriter} instances */
    private final BlockRecordWriterFactory writerFactory;
    /** The HAPI protobuf version. Does not change during execution. */
    private final SemanticVersion hapiVersion;
    /** The {@link BlockRecordFormat} used to serialize items for output. */
    private final BlockRecordFormat format;
    /** The executor service to use for background tasks */
    private final ExecutorService executorService;
    /** The lock to protect the following state */
    private final Lock lock = new ReentrantLock();
    /** Future for running hash results of last running hash updates task */
    private CompletableFuture<Bytes> lastRecordHashingResult = null;
    /** Future for running hash results of previous lastRecordHashingResult */
    private CompletableFuture<Bytes> lastRecordHashingResultNMinus1 = null;
    /** Future for running hash results of previous, previous lastRecordHashingResult */
    private CompletableFuture<Bytes> lastRecordHashingResultNMinus2 = null;
    /** Future for running hash results of previous, previous, previous lastRecordHashingResult */
    private CompletableFuture<Bytes> lastRecordHashingResultNMinus3 = null;
    /**
     * Future for the current record file writer, this will always get you the record file writer for the current file
     * being written
     */
    private CompletableFuture<BlockRecordWriter> currentRecordFileWriter = null;
    /** Set in {@link #switchBlocks(long, long, Instant)}, keeps track of the current block number. */
    private long currentBlockNumber;

    /**
     * Construct {@link StreamFileProducerConcurrent}
     *
     * @param nodeInfo the current node information
     * @param format The format to use for the record stream
     * @param writerFactory the factory used to create new {@link BlockRecordWriter} instances
     * @param executorService The executor service to use for background threads
     */
    @Inject
    public StreamFileProducerConcurrent(
            @NonNull final SelfNodeInfo nodeInfo,
            @NonNull final BlockRecordFormat format,
            @NonNull final BlockRecordWriterFactory writerFactory,
            @CommonExecutor @NonNull final ExecutorService executorService) {
        this.writerFactory = requireNonNull(writerFactory);
        this.format = requireNonNull(format);
        hapiVersion = nodeInfo.hapiVersion();
        this.executorService = requireNonNull(executorService);
    }

    // =================================================================================================================
    // Implementation of BlockRecordStreamProducer methods
    //
    // These methods are ALWAYS called on the "handle" thread.

    /** {@inheritDoc} */
    @Override
    public void initRunningHash(@NonNull final RunningHashes runningHashes) {
        lock.lock(); // Block until the lock is acquired
        try {
            if (lastRecordHashingResult != null) {
                throw new IllegalStateException("initRunningHash() can only be called once");
            }

<<<<<<< HEAD
            if (runningHashes.runningHash().equals(Bytes.EMPTY)) {
                throw new IllegalArgumentException("The initial running hash cannot be empty");
=======
            if (runningHashes.runningHash() == null
                    || runningHashes.runningHash().equals(Bytes.EMPTY)) {
                throw new IllegalArgumentException("The initial running hash cannot be null or empty");
>>>>>>> 0d41ec3e
            }

            lastRecordHashingResult = completedFuture(runningHashes.runningHash());
            lastRecordHashingResultNMinus1 = completedFuture(runningHashes.nMinus1RunningHash());
            lastRecordHashingResultNMinus2 = completedFuture(runningHashes.nMinus2RunningHash());
            lastRecordHashingResultNMinus3 = completedFuture(runningHashes.nMinus3RunningHash());
        } finally {
            lock.unlock(); // Always unlock.
        }
    }

    /** {@inheritDoc} */
    @NonNull
    @Override
    public Bytes getRunningHash() {
        assert lastRecordHashingResult != null : "initRunningHash() must be called before getRunningHash()";
        return lastRecordHashingResult.join();
    }

    /** {@inheritDoc} */
    @Nullable
    @Override
    public Bytes getNMinus3RunningHash() {
        assert lastRecordHashingResultNMinus3 != null
                : "initRunningHash() must be called before lastRecordHashingResultNMinus3()";
        return lastRecordHashingResultNMinus3.join();
    }

    /** {@inheritDoc} */
    @Override
    public void switchBlocks(
            final long lastBlockNumber,
            final long newBlockNumber,
            @NonNull final Instant newBlockFirstTransactionConsensusTime) {
        lock.lock(); // Block until the lock is acquired

        try {
            assert lastRecordHashingResult != null : "initRunningHash() must be called before switchBlocks";
            if (newBlockNumber != lastBlockNumber + 1) {
                throw new IllegalArgumentException("Block numbers must be sequential, newBlockNumber=" + newBlockNumber
                        + ", lastBlockNumber=" + lastBlockNumber);
            }

            this.currentBlockNumber = newBlockNumber;
            requireNonNull(newBlockFirstTransactionConsensusTime);

            if (currentRecordFileWriter == null) {
                // We are at the start of a new block and there is no old one to close or wait for. So just create a new
                // one which creates a new file and writes initializes it in the background
                currentRecordFileWriter = lastRecordHashingResult.thenApply(lastRunningHash -> createBlockRecordWriter(
                        lastRunningHash, newBlockFirstTransactionConsensusTime, newBlockNumber));
            } else {
                // wait for all background threads to finish, then in new background task finish the current block
                currentRecordFileWriter = currentRecordFileWriter
                        .thenCombine(lastRecordHashingResult, TwoResults::new)
                        .thenApplyAsync(
                                twoResults -> {
                                    final var writer = twoResults.a();
                                    final var lastRunningHash = twoResults.b();
                                    closeWriter(writer, lastRunningHash);
                                    return createBlockRecordWriter(
                                            lastRunningHash, newBlockFirstTransactionConsensusTime, newBlockNumber);
                                },
                                executorService);
            }
        } finally {
            lock.unlock(); // Always unlock.
        }
    }

    /**
     * Write record items to stream files. They must be in exact consensus time order! This must only be called after the user
     * transaction has been committed to state and is 100% done.
     *
     * @param recordStreamItems the record stream items to write
     */
    @Override
    public void writeRecordStreamItems(@NonNull final Stream<SingleTransactionRecord> recordStreamItems) {
        lock.lock(); // Block until the lock is acquired
        try {
            assert lastRecordHashingResult != null : "initRunningHash() must be called before writeRecordStreamItems";
            // FUTURE: consider implications on a reconnect scenario! When the currentRecordFileWriter isn't created in
            // the same way, there can be NPE's
            requireNonNull(recordStreamItems);

            // serialize all the record stream items in background thread into SerializedSingleTransaction objects
            final var futureSerializedRecords = CompletableFuture.supplyAsync(
                    () -> recordStreamItems
                            .map(item -> format.serialize(item, currentBlockNumber, hapiVersion))
                            .toList(),
                    executorService);
            // when serialization is done and previous running hash is computed, we can compute new running hash and
            // write serialized items to record file in parallel update running hash in a background thread
            // Even though we don't update the currentRecordFileWriter until the end, we still need to update the
            // running hashes here for every transaction even if the currentRecordFileWriter is null to be compatible
            // with the mono-service implementation.
            lastRecordHashingResultNMinus3 = lastRecordHashingResultNMinus2;
            lastRecordHashingResultNMinus2 = lastRecordHashingResultNMinus1;
            lastRecordHashingResultNMinus1 = lastRecordHashingResult;
            lastRecordHashingResult = lastRecordHashingResult
                    .thenCombine(futureSerializedRecords, TwoResults::new)
                    .thenApplyAsync(
                            twoResults -> format.computeNewRunningHash(twoResults.a(), twoResults.b()),
                            executorService);
            // When the currentRecordFileWriter is null, it means that the node is starting from genesis or restarting
            // at an upgrade boundary. In either case, there is no previous record file to write to. So we just ignore
            // the serialized items.
            if (currentRecordFileWriter == null) {
                // For a node starting from genesis or restarting at an upgrade boundary, switchBlocks() is
                // always called before the first call to writeRecordStreamItems(), because
                // BlockRecordManagerImpl#startTransaction() will detect either the genesis special case
                // or notice more than two seconds have passed since the last block was created before the
                // upgrade. However, a node that is restarted in the middle of a block will follow this
                // pattern; nor will a node going through event stream recovery.
                return;
            }
            // write serialized items to record file in a background thread
            currentRecordFileWriter = currentRecordFileWriter
                    .thenCombine(futureSerializedRecords, TwoResults::new)
                    .thenApplyAsync(
                            twoResults -> {
                                final var writer = twoResults.a();
                                final var serializedItems = twoResults.b();
                                serializedItems.forEach(item -> {
                                    try {
                                        writer.writeItem(item);
                                    } catch (final Exception e) {
                                        logger.error("Error writing record item to file", e);
                                    }
                                });
                                return writer;
                            },
                            executorService);
        } finally {
            lock.unlock(); // Always unlock.
        }
    }

    /**
     * Closes this StreamFileProducerBase wait for any background thread, close all files etc. This method is
     * synchronous, so waits for all background threads to finish and files to be closed. This method is thread-safe and
     * can be called outside the context of the handle thread.
     */
    @Override
    public void close() {
        lock.lock(); // Block until the lock is acquired

        try {
            if (currentRecordFileWriter != null) {
                CompletableFuture.allOf(currentRecordFileWriter, lastRecordHashingResult)
                        .thenAccept(aVoid -> {
                            final var writer = currentRecordFileWriter.join();
                            final var lastRunningHash = lastRecordHashingResult.join();
                            closeWriter(writer, lastRunningHash);
                        })
                        .join();

                lastRecordHashingResult = null;
                lastRecordHashingResultNMinus1 = null;
                lastRecordHashingResultNMinus2 = null;
                lastRecordHashingResultNMinus3 = null;
                currentRecordFileWriter = null;
            }
        } finally {
            lock.unlock(); // Always unlock.
        }
    }

    // =================================================================================================================
    // private implementation

    private BlockRecordWriter createBlockRecordWriter(
            @NonNull Bytes lastRunningHash, @NonNull final Instant startConsensusTime, final long blockNumber) {
        try {
            logger.debug("Starting new block record file for block {}", blockNumber);
            final var writer = writerFactory.create();
            final var startRunningHash = asHashObject(lastRunningHash);
            writer.init(hapiVersion, startRunningHash, startConsensusTime, blockNumber);
            return writer;
        } catch (final Exception e) {
            logger.error("Error creating record file writer", e);
            throw e;
        }
    }

    private void closeWriter(BlockRecordWriter writer, Bytes lastRunningHash) {
        // An error here is bad news. But at least, let us catch this error and log it, and
        // move forward with the next block.
        try {
            writer.close(asHashObject(lastRunningHash));
        } catch (final Exception e) {
            logger.error("Error closing record file writer", e);
        }
    }

    private HashObject asHashObject(@NonNull final Bytes hash) {
        return new HashObject(HashAlgorithm.SHA_384, (int) hash.length(), hash);
    }
}<|MERGE_RESOLUTION|>--- conflicted
+++ resolved
@@ -116,14 +116,9 @@
                 throw new IllegalStateException("initRunningHash() can only be called once");
             }
 
-<<<<<<< HEAD
-            if (runningHashes.runningHash().equals(Bytes.EMPTY)) {
-                throw new IllegalArgumentException("The initial running hash cannot be empty");
-=======
             if (runningHashes.runningHash() == null
                     || runningHashes.runningHash().equals(Bytes.EMPTY)) {
                 throw new IllegalArgumentException("The initial running hash cannot be null or empty");
->>>>>>> 0d41ec3e
             }
 
             lastRecordHashingResult = completedFuture(runningHashes.runningHash());
