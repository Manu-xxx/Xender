--- conflicted
+++ resolved
@@ -213,11 +213,7 @@
             Response.PROTOBUF.write(response, responseBuffer);
             logger.debug("Finished handling a query request in Query workflow");
         } catch (IOException e) {
-<<<<<<< HEAD
-            logger.error("Error while writing response to buffer", e);
-=======
             logger.warn("Unexpected IO exception while writing protobuf", e);
->>>>>>> 6726beb1
             throw new StatusRuntimeException(Status.INTERNAL);
         }
     }
