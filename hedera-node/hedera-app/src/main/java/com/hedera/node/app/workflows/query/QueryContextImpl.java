--- conflicted
+++ resolved
@@ -21,13 +21,10 @@
 import com.hedera.hapi.node.state.blockrecords.BlockInfo;
 import com.hedera.hapi.node.state.blockrecords.RunningHashes;
 import com.hedera.hapi.node.transaction.Query;
-<<<<<<< HEAD
 import com.hedera.node.app.spi.fees.ExchangeRateInfo;
-=======
 import com.hedera.node.app.records.BlockRecordService;
 import com.hedera.node.app.records.impl.BlockRecordInfoImpl;
 import com.hedera.node.app.spi.records.BlockRecordInfo;
->>>>>>> d7a787b6
 import com.hedera.node.app.spi.records.RecordCache;
 import com.hedera.node.app.spi.workflows.QueryContext;
 import com.hedera.node.app.state.HederaState;
@@ -45,12 +42,9 @@
     private final Query query;
     private final Configuration configuration;
     private final RecordCache recordCache;
-<<<<<<< HEAD
+    private final HederaState state;
     private final Supplier<ExchangeRateInfo> exchangeRateInfoSupplier;
-=======
-    private final HederaState state;
     private BlockRecordInfo blockRecordInfo; // lazily created
->>>>>>> d7a787b6
 
     /**
      * Constructor of {@code QueryContextImpl}.
@@ -65,23 +59,15 @@
             @NonNull final ReadableStoreFactory storeFactory,
             @NonNull final Query query,
             @NonNull final Configuration configuration,
-<<<<<<< HEAD
             @NonNull final RecordCache recordCache,
             @NonNull final Supplier<ExchangeRateInfo> exchangeRateInfoSupplier) {
+        this.state = requireNonNull(state, "state must not be null");
         this.storeFactory = requireNonNull(storeFactory, "storeFactory must not be null");
         this.query = requireNonNull(query, "query must not be null");
         this.configuration = requireNonNull(configuration, "configuration must not be null");
         this.recordCache = requireNonNull(recordCache, "recordCache must not be null");
         this.exchangeRateInfoSupplier =
                 requireNonNull(exchangeRateInfoSupplier, "exchangeRateInfoSupplier must not be null");
-=======
-            @NonNull final RecordCache recordCache) {
-        this.storeFactory = requireNonNull(storeFactory, "The supplied argument 'storeFactory' cannot be null!");
-        this.query = requireNonNull(query, "The supplied argument 'query' cannot be null!");
-        this.configuration = requireNonNull(configuration, "The supplied argument 'configuration' cannot be null!");
-        this.recordCache = requireNonNull(recordCache, "The supplied argument 'recordCache' cannot be null!");
-        this.state = requireNonNull(state, "The supplied argument 'state' cannot be null!");
->>>>>>> d7a787b6
     }
 
     @Override
@@ -110,10 +96,6 @@
 
     @NonNull
     @Override
-<<<<<<< HEAD
-    public ExchangeRateInfo exchangeRateInfo() {
-        return exchangeRateInfoSupplier.get();
-=======
     public BlockRecordInfo blockRecordInfo() {
         if (blockRecordInfo == null) {
             final var states = state.createReadableStates(BlockRecordService.NAME);
@@ -127,6 +109,11 @@
         }
 
         return blockRecordInfo;
->>>>>>> d7a787b6
+    }
+
+    @NonNull
+    @Override
+    public ExchangeRateInfo exchangeRateInfo() {
+        return exchangeRateInfoSupplier.get();
     }
 }