--- conflicted
+++ resolved
@@ -16,20 +16,12 @@
 
 package com.hedera.node.app.state.merkle.disk;
 
-<<<<<<< HEAD
-import com.hedera.node.app.state.merkle.StateMetadata;
-import com.hedera.pbj.runtime.Codec;
-import com.hedera.pbj.runtime.io.buffer.BufferedData;
-import com.hedera.pbj.runtime.io.stream.ReadableStreamingData;
-import com.hedera.pbj.runtime.io.stream.WritableStreamingData;
-=======
 import static com.hedera.node.app.state.merkle.StateUtils.readFromStream;
 import static com.hedera.node.app.state.merkle.StateUtils.writeToStream;
 
 import com.hedera.node.app.state.merkle.StateMetadata;
 import com.hedera.pbj.runtime.Codec;
 import com.hedera.pbj.runtime.io.buffer.BufferedData;
->>>>>>> 66b58e3a
 import com.swirlds.common.io.streams.SerializableDataInputStream;
 import com.swirlds.common.io.streams.SerializableDataOutputStream;
 import com.swirlds.virtualmap.VirtualKey;
@@ -98,20 +90,12 @@
 
     /** Writes the "real" key to the given stream. {@inheritDoc} */
     @Override
-<<<<<<< HEAD
-    public void serialize(@NonNull final SerializableDataOutputStream serializableDataOutputStream) throws IOException {
-        codec.write(key, new WritableStreamingData(serializableDataOutputStream));
-=======
     public void serialize(@NonNull final SerializableDataOutputStream out) throws IOException {
         writeToStream(out, codec, key);
->>>>>>> 66b58e3a
     }
 
     @Override
     public void serialize(@NonNull final ByteBuffer byteBuffer) throws IOException {
-<<<<<<< HEAD
-        codec.write(key, BufferedData.wrap(byteBuffer));
-=======
         final var output = BufferedData.wrap(byteBuffer);
         output.skip(4);
         codec.write(key, output);
@@ -119,20 +103,10 @@
         output.position(0);
         output.writeInt((int) pos - 4);
         output.position(pos);
->>>>>>> 66b58e3a
     }
 
     @Override
     public void deserialize(@NonNull final ByteBuffer byteBuffer, int ignored) throws IOException {
-<<<<<<< HEAD
-        key = codec.parse(BufferedData.wrap(byteBuffer));
-    }
-
-    @Override
-    public void deserialize(@NonNull final SerializableDataInputStream serializableDataInputStream, int ignored)
-            throws IOException {
-        key = codec.parse(new ReadableStreamingData(serializableDataInputStream));
-=======
         final var buf = BufferedData.wrap(byteBuffer);
         buf.skip(4);
         key = codec.parse(buf);
@@ -141,7 +115,6 @@
     @Override
     public void deserialize(@NonNull final SerializableDataInputStream in, int ignored) throws IOException {
         key = readFromStream(in, codec);
->>>>>>> 66b58e3a
     }
 
     @Override
