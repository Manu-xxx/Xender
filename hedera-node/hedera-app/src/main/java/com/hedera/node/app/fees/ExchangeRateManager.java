/*
 * Copyright (C) 2023 Hedera Hashgraph, LLC
 *
 * Licensed under the Apache License, Version 2.0 (the "License");
 * you may not use this file except in compliance with the License.
 * You may obtain a copy of the License at
 *
 *      http://www.apache.org/licenses/LICENSE-2.0
 *
 * Unless required by applicable law or agreed to in writing, software
 * distributed under the License is distributed on an "AS IS" BASIS,
 * WITHOUT WARRANTIES OR CONDITIONS OF ANY KIND, either express or implied.
 * See the License for the specific language governing permissions and
 * limitations under the License.
 */

package com.hedera.node.app.fees;

import static java.math.BigInteger.valueOf;
import static java.util.Objects.requireNonNull;

import com.hedera.hapi.node.base.FileID;
import com.hedera.hapi.node.base.ResponseCodeEnum;
import com.hedera.hapi.node.transaction.ExchangeRate;
import com.hedera.hapi.node.transaction.ExchangeRateSet;
import com.hedera.node.app.spi.fees.ExchangeRateInfo;
import com.hedera.node.app.spi.workflows.HandleException;
import com.hedera.node.app.state.HederaState;
import com.hedera.node.app.util.FileUtilities;
import com.hedera.node.config.ConfigProvider;
import com.hedera.node.config.data.FilesConfig;
import com.hedera.node.config.data.HederaConfig;
import com.hedera.node.config.data.RatesConfig;
import com.hedera.pbj.runtime.io.buffer.Bytes;
import edu.umd.cs.findbugs.annotations.NonNull;
import java.io.IOException;
import java.io.UncheckedIOException;
import java.math.BigInteger;
import java.time.Instant;
import java.util.stream.LongStream;
import javax.inject.Inject;
import javax.inject.Singleton;

/**
 * Parses the exchange rate information and makes it available to the workflows.
 *
 * <p>All fees in Hedera are based on the exchange rate between HBAR and USD. Fees are paid in HBAR, but based on the
 * current USD price of the HBAR. The "ERT", exchange rate tool, is responsible for tracking the exchange rate of
 * various exchanges, and updating the {@link ExchangeRateSet} on a periodic basis. Currently, this is in a special
 * file, but could be from any other source. The encoded {@link Bytes} are passed to the {@link #update(Bytes)} method.
 * This <strong>MUST</strong> be done on the same thread that this manager is used by -- the manager is not threadsafe.
 *
 * <p>The {@link ExchangeRateSet} has two rates -- a "current" rate and the "next" rate. Each rate has an expiration
 * time, in <strong>consensus</strong> seconds since the epoch. During "handle", we know the consensus time. We will
 * ask the manager for the "active" rate, which is the "current" rate if the consensus time is before the expiration
 * time of the current rate, or the "next" rate if the consensus time is after the expiration time of the current rate.
 *
 * <p>If the consensus time is after the expiration time of the "next" rate, then we simply continue to use the "next"
 * rate, since we have nothing more recent to rely on.
 */
@Singleton
<<<<<<< HEAD
public final class ExchangeRateManager implements ExchangeRateInfo {
    private static final Logger logger = LogManager.getLogger(ExchangeRateManager.class);
    private static final ExchangeRateSet DEFAULT_EXCHANGE_RATES = ExchangeRateSet.DEFAULT;
=======
public final class ExchangeRateManager {
>>>>>>> 19ab4e1f

    private static final BigInteger ONE_HUNDRED = BigInteger.valueOf(100);

    private final ConfigProvider configProvider;

    private ExchangeRateInfo currentExchangeRateInfo;
    private ExchangeRateSet midnightRates;

    @Inject
    public ExchangeRateManager(@NonNull final ConfigProvider configProvider) {
        this.configProvider = requireNonNull(configProvider, "configProvider must not be null");
    }

    public void init(@NonNull final HederaState state, @NonNull final Bytes bytes) {
        requireNonNull(state, "state must not be null");
        requireNonNull(bytes, "bytes must not be null");

        // First we try to read midnightRates from state
        midnightRates = state.createReadableStates(FeeService.NAME)
                .<ExchangeRateSet>getSingleton(FeeService.MIDNIGHT_RATES_STATE_KEY)
                .get();
        if (midnightRates != ExchangeRateSet.DEFAULT) {
            // midnightRates were found in state, a regular update is sufficient
            update(bytes);
        }

        // If midnightRates were not found in state, we initialize them from the file
        try {
            midnightRates = ExchangeRateSet.PROTOBUF.parse(bytes.toReadableSequentialData());
        } catch (IOException e) {
            // an error here is fatal and needs to be handled by the general initialization code
            throw new UncheckedIOException(
                    "An exception occurred while parsing the midnightRates during initialization", e);
        }
        this.currentExchangeRateInfo = new ExchangeRateInfoImpl(midnightRates);
    }

    /**
     * Updates the exchange rate information. MUST BE CALLED on the handle thread!
     *
     * @param bytes The protobuf encoded {@link ExchangeRateSet}.
     */
    public void update(@NonNull final Bytes bytes) {
        requireNonNull(bytes, "bytes must not be null");

        // Parse the exchange rate file. If we cannot parse it, we just continue with whatever our previous rate was.
        final ExchangeRateSet proposedRates;
        try {
            proposedRates = ExchangeRateSet.PROTOBUF.parse(bytes.toReadableSequentialData());
        } catch (final IOException e) {
            throw new HandleException(ResponseCodeEnum.INVALID_EXCHANGE_RATE_FILE);
        }

        // Validate mandatory fields
        if (!(proposedRates.hasCurrentRate()
                && proposedRates.currentRateOrThrow().hasExpirationTime()
                && proposedRates.hasNextRate())) {
            throw new HandleException(ResponseCodeEnum.INVALID_EXCHANGE_RATE_FILE);
        }

        // Check bounds
        // TODO: This check needs to be skipped if payer is SysAdmin or Treasury
        final var ratesConfig = configProvider.getConfiguration().getConfigData(RatesConfig.class);
        final var limitPercent = ratesConfig.intradayChangeLimitPercent();
        if (!isNormalIntradayChange(midnightRates, proposedRates, limitPercent)) {
            throw new HandleException(ResponseCodeEnum.EXCHANGE_RATE_CHANGE_LIMIT_EXCEEDED);
        }

        // Update the current ExchangeRateInfo and eventually the midnightRates
        this.currentExchangeRateInfo = new ExchangeRateInfoImpl(proposedRates);
        // TODO: If payer is SysAdmin also update the midnightRates
    }

    public void updateMidnightRates(@NonNull final HederaState state) {
        midnightRates = currentExchangeRateInfo.exchangeRates();
        final var singleton = state.createWritableStates(FeeService.NAME)
                .<ExchangeRateSet>getSingleton(FeeService.MIDNIGHT_RATES_STATE_KEY);
        singleton.put(midnightRates);
    }

    /**
     * @inheritDoc
     * MUST BE CALLED ON THE HANDLE THREAD!!
     */
    @Override
    @NonNull
    public ExchangeRateSet exchangeRates() {
        return currentExchangeRateInfo.exchangeRates();
    }

    /**
     * @inheritDoc
     * MUST BE CALLED ON THE HANDLE THREAD!!
     */
    @Override
    @NonNull
    public ExchangeRate activeRate(@NonNull final Instant consensusTime) {
        return currentExchangeRateInfo.activeRate(consensusTime);
    }

    /**
     * Get the {@link ExchangeRateInfo} that is based on the given state.
     *
     * @param state The {@link HederaState} to use.
     * @return The {@link ExchangeRateInfo}.
     */
    @NonNull
    public ExchangeRateInfo exchangeRateInfo(@NonNull final HederaState state) {
        final var hederaConfig = configProvider.getConfiguration().getConfigData(HederaConfig.class);
        final var shardNum = hederaConfig.shard();
        final var realmNum = hederaConfig.realm();
        final var fileNum = configProvider
                .getConfiguration()
                .getConfigData(FilesConfig.class)
                .exchangeRates();
        final var fileID = FileID.newBuilder()
                .shardNum(shardNum)
                .realmNum(realmNum)
                .fileNum(fileNum)
                .build();
        final var bytes = FileUtilities.getFileContent(state, fileID);
        final ExchangeRateSet exchangeRates;
        try {
            exchangeRates = ExchangeRateSet.PROTOBUF.parse(bytes.toReadableSequentialData());
        } catch (IOException e) {
            // This should never happen
            throw new IllegalStateException(e);
        }
        return new ExchangeRateInfoImpl(exchangeRates);
    }

    private static boolean isNormalIntradayChange(
            @NonNull final ExchangeRateSet midnightRates,
            @NonNull final ExchangeRateSet proposedRates,
            final int limitPercent) {
        return canonicalTest(
                        limitPercent,
                        midnightRates.currentRate().centEquiv(),
                        midnightRates.currentRate().hbarEquiv(),
                        proposedRates.currentRate().centEquiv(),
                        proposedRates.currentRate().hbarEquiv())
                && canonicalTest(
                        limitPercent,
                        midnightRates.nextRate().centEquiv(),
                        midnightRates.nextRate().hbarEquiv(),
                        proposedRates.nextRate().centEquiv(),
                        proposedRates.nextRate().hbarEquiv());
    }

    private static boolean canonicalTest(
            final long bound, final long oldC, final long oldH, final long newC, final long newH) {
        final var b100 = valueOf(bound).add(ONE_HUNDRED);

        final var oC = valueOf(oldC);
        final var oH = valueOf(oldH);
        final var nC = valueOf(newC);
        final var nH = valueOf(newH);

        return LongStream.of(bound, oldC, oldH, newC, newH).allMatch(i -> i > 0)
                && oC.multiply(nH)
                                .multiply(b100)
                                .subtract(nC.multiply(oH).multiply(ONE_HUNDRED))
                                .signum()
                        >= 0
                && oH.multiply(nC)
                                .multiply(b100)
                                .subtract(nH.multiply(oC).multiply(ONE_HUNDRED))
                                .signum()
                        >= 0;
    }

    /**
     * Converts tinybars to tiny cents using the exchange rate at a given time.
     *
     * @param amount The amount in tiny cents.
     * @param consensusTime The consensus time to use for the exchange rate.
     * @return The amount in tinybars.
     */
    public long getTinybarsFromTinyCents(final long amount, @NonNull final Instant consensusTime) {
        final var rate = activeRate(consensusTime);
        return getAFromB(amount, rate.hbarEquiv(), rate.centEquiv());
    }

    private static long getAFromB(final long bAmount, final int aEquiv, final int bEquiv) {
        final var aMultiplier = BigInteger.valueOf(aEquiv);
        final var bDivisor = BigInteger.valueOf(bEquiv);
        return BigInteger.valueOf(bAmount)
                .multiply(aMultiplier)
                .divide(bDivisor)
                .longValueExact();
    }
}<|MERGE_RESOLUTION|>--- conflicted
+++ resolved
@@ -59,14 +59,9 @@
  * rate, since we have nothing more recent to rely on.
  */
 @Singleton
-<<<<<<< HEAD
 public final class ExchangeRateManager implements ExchangeRateInfo {
     private static final Logger logger = LogManager.getLogger(ExchangeRateManager.class);
     private static final ExchangeRateSet DEFAULT_EXCHANGE_RATES = ExchangeRateSet.DEFAULT;
-=======
-public final class ExchangeRateManager {
->>>>>>> 19ab4e1f
-
     private static final BigInteger ONE_HUNDRED = BigInteger.valueOf(100);
 
     private final ConfigProvider configProvider;
