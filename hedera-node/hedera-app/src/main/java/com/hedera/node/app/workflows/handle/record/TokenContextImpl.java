--- conflicted
+++ resolved
@@ -31,10 +31,6 @@
 import com.hedera.node.app.store.WritableStoreFactory;
 import com.hedera.node.app.workflows.handle.stack.SavepointStackImpl;
 import com.swirlds.config.api.Configuration;
-<<<<<<< HEAD
-import com.swirlds.state.MerkleState;
-=======
->>>>>>> 481918a4
 import edu.umd.cs.findbugs.annotations.NonNull;
 import java.time.Instant;
 import java.util.Set;
@@ -42,10 +38,6 @@
 
 public class TokenContextImpl implements TokenContext, FinalizeContext {
     private final Configuration configuration;
-<<<<<<< HEAD
-    private final MerkleState state;
-=======
->>>>>>> 481918a4
     private final ReadableStoreFactory readableStoreFactory;
     private final WritableStoreFactory writableStoreFactory;
     private final BlockRecordManager blockRecordManager;
@@ -54,10 +46,6 @@
 
     public TokenContextImpl(
             @NonNull final Configuration configuration,
-<<<<<<< HEAD
-            @NonNull final MerkleState state,
-=======
->>>>>>> 481918a4
             @NonNull final StoreMetricsService storeMetricsService,
             @NonNull final SavepointStackImpl stack,
             @NonNull final BlockRecordManager blockRecordManager,
