--- conflicted
+++ resolved
@@ -27,17 +27,6 @@
  * detail, and are happy with just the API provided by this interface.
  */
 public interface HederaState {
-<<<<<<< HEAD
-    String CONSENSUS_SERVICE = "ConsensusService";
-    String CONTRACT_SERVICE = "ContractService";
-    String CRYPTO_SERVICE = "CryptoService";
-    String FILE_SERVICE = "FileService";
-    String FREEZE_SERVICE = "FreezeService";
-    String NETWORK_SERVICE = "NetworkService";
-    String SCHEDULE_SERVICE = "ScheduleService";
-    String TOKEN_SERVICE = "TokenService";
-    String UTIL_SERVICE = "UtilService";
-
     /**
      * Creates a {@link ReadableStates} for the given named service. If such a service doesn't
      * exist, an empty {@link ReadableStates} is returned.
@@ -57,8 +46,4 @@
      */
     @NonNull
     WritableStates createWritableStates(@NonNull String serviceName);
-=======
-
-    States createReadableStates(String serviceName);
->>>>>>> 12f1c493
 }