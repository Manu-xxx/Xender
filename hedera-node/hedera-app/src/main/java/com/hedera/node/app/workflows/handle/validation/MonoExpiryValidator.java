/*
 * Copyright (C) 2023 Hedera Hashgraph, LLC
 *
 * Licensed under the Apache License, Version 2.0 (the "License");
 * you may not use this file except in compliance with the License.
 * You may obtain a copy of the License at
 *
 *      http://www.apache.org/licenses/LICENSE-2.0
 *
 * Unless required by applicable law or agreed to in writing, software
 * distributed under the License is distributed on an "AS IS" BASIS,
 * WITHOUT WARRANTIES OR CONDITIONS OF ANY KIND, either express or implied.
 * See the License for the specific language governing permissions and
 * limitations under the License.
 */

package com.hedera.node.app.workflows.handle.validation;

import static com.hedera.hapi.node.base.ResponseCodeEnum.AUTORENEW_DURATION_NOT_IN_RANGE;
import static com.hedera.hapi.node.base.ResponseCodeEnum.EXPIRATION_REDUCTION_NOT_ALLOWED;
import static com.hedera.hapi.node.base.ResponseCodeEnum.INVALID_AUTORENEW_ACCOUNT;
import static com.hedera.hapi.node.base.ResponseCodeEnum.INVALID_EXPIRATION_TIME;
<<<<<<< HEAD
import static com.hedera.node.app.spi.exceptions.HandleStatusException.validateTrue;
=======
import static com.hedera.node.app.spi.workflows.HandleException.validateTrue;
>>>>>>> 9ad671e2

import com.hedera.node.app.service.evm.exceptions.InvalidTransactionException;
import com.hedera.node.app.service.mono.config.HederaNumbers;
import com.hedera.node.app.service.mono.context.TransactionContext;
import com.hedera.node.app.service.mono.pbj.PbjConverter;
import com.hedera.node.app.service.mono.store.AccountStore;
import com.hedera.node.app.service.mono.store.models.Id;
import com.hedera.node.app.service.mono.txns.validation.OptionValidator;
import com.hedera.node.app.spi.validation.ExpiryMeta;
import com.hedera.node.app.spi.validation.ExpiryValidator;
import com.hedera.node.app.spi.workflows.HandleException;
import edu.umd.cs.findbugs.annotations.NonNull;
import java.time.DateTimeException;
import java.util.Objects;
import javax.inject.Inject;
import javax.inject.Singleton;

/**
 * An implementation of {@link ExpiryValidator} that encapsulates the current policies
 * of the Hedera network with the help of a {@code mono-service} {@link OptionValidator}.
 */
@Singleton
public class MonoExpiryValidator implements ExpiryValidator {
    private final AccountStore accountStore;
    private final OptionValidator validator;
    private final TransactionContext txnCtx;
    private final HederaNumbers numbers;

    @Inject
    public MonoExpiryValidator(
            @NonNull final AccountStore accountStore,
            @NonNull final OptionValidator validator,
            @NonNull final TransactionContext txnCtx,
            @NonNull final HederaNumbers numbers) {
        this.accountStore = Objects.requireNonNull(accountStore);
        this.validator = Objects.requireNonNull(validator);
        this.txnCtx = Objects.requireNonNull(txnCtx);
        this.numbers = Objects.requireNonNull(numbers);
    }

    /**
     * {@inheritDoc}
     */
    @Override
    public ExpiryMeta resolveCreationAttempt(final boolean entityCanSelfFundRenewal, final ExpiryMeta creationMeta) {
        if (creationMeta.hasAutoRenewNum()) {
            validateAutoRenewAccount(
                    creationMeta.autoRenewShard(), creationMeta.autoRenewRealm(), creationMeta.autoRenewNum());
        }

        final var thisSecond = txnCtx.consensusTime().getEpochSecond();

        long effectiveExpiry = creationMeta.expiry();
        // We prioritize the expiry implied by auto-renew configuration, if it is present
        // and complete (meaning either both auto-renew period and auto-renew account are
        // present; or auto-renew period is present, and the entity can self-fund)
        if (hasCompleteAutoRenewSpec(entityCanSelfFundRenewal, creationMeta)) {
            effectiveExpiry = thisSecond + creationMeta.autoRenewPeriod();
        }
        var validExpiry = false;
        try {
            validExpiry = validator.isValidExpiry(effectiveExpiry);
        } catch (final DateTimeException ignore) {
            // ignore
        }
        if (!validExpiry) {
            throw new HandleException(INVALID_EXPIRATION_TIME);
        }

        // Even if the effective expiry is valid, we still also require any explicit
        // auto-renew period to be valid
        if (creationMeta.hasAutoRenewPeriod() && !validator.isValidAutoRenewPeriod(creationMeta.autoRenewPeriod())) {
            throw new HandleException(AUTORENEW_DURATION_NOT_IN_RANGE);
        }
        return new ExpiryMeta(effectiveExpiry, creationMeta.autoRenewPeriod(), creationMeta.autoRenewNum());
    }

    /**
     * {@inheritDoc}
     */
    @Override
    public ExpiryMeta resolveUpdateAttempt(final ExpiryMeta currentMeta, final ExpiryMeta updateMeta) {
        if (updateMeta.hasAutoRenewNum()) {
            validateAutoRenewAccount(
                    updateMeta.autoRenewShard(), updateMeta.autoRenewRealm(), updateMeta.autoRenewNum());
        }

        var resolvedExpiry = currentMeta.expiry();
        if (updateMeta.hasExplicitExpiry()) {
            if (updateMeta.expiry() < currentMeta.expiry()) {
                throw new HandleException(EXPIRATION_REDUCTION_NOT_ALLOWED);
            } else if (!validator.isValidExpiry(updateMeta.expiry())) {
                throw new HandleException(INVALID_EXPIRATION_TIME);
            } else {
                resolvedExpiry = updateMeta.expiry();
            }
        }

        var resolvedAutoRenewPeriod = currentMeta.autoRenewPeriod();
        if (updateMeta.hasAutoRenewPeriod()) {
            if (!validator.isValidAutoRenewPeriod(updateMeta.autoRenewPeriod())) {
                throw new HandleException(AUTORENEW_DURATION_NOT_IN_RANGE);
            }
            resolvedAutoRenewPeriod = updateMeta.autoRenewPeriod();
        }

        var resolvedAutoRenewNum = currentMeta.autoRenewNum();
        if (updateMeta.hasAutoRenewNum()) {
            if (!currentMeta.hasAutoRenewNum() && !validator.isValidAutoRenewPeriod(resolvedAutoRenewPeriod)) {
                throw new HandleException(AUTORENEW_DURATION_NOT_IN_RANGE);
            } else {
                resolvedAutoRenewNum = updateMeta.autoRenewNum();
            }
        }
        return new ExpiryMeta(resolvedExpiry, resolvedAutoRenewPeriod, resolvedAutoRenewNum);
    }

    /**
     * Helper to check if an entity with the given metadata has a completely specified
     * auto-renew configuration. This is true if either the {@link ExpiryMeta} includes
     * both an auto-renew period and an auto-renew account; or if the {@link ExpiryMeta}
     * includes only an auto-renew period, and the entity can self-fund its auto-renewal.
     *
     * @param entityCanSelfFundRenewal whether the entity can self-fund its auto-renewal
     * @param creationMetadata the entity's proposed {@link ExpiryMeta}
     * @return whether the entity has a complete auto-renew configuration
     */
    private boolean hasCompleteAutoRenewSpec(
            final boolean entityCanSelfFundRenewal, final ExpiryMeta creationMetadata) {
        return creationMetadata.hasFullAutoRenewSpec()
                || (!creationMetadata.hasExplicitExpiry() && entityCanSelfFundRenewal);
    }

    /**
     * Helper to validate that the given account number is a valid auto-renew account.
     *
     * @param shard the account shard to validate
     * @param realm the account realm to validate
     * @param num the account number to validate
     * @throws HandleException if the account number is invalid
     */
    private void validateAutoRenewAccount(final long shard, final long realm, final long num) {
        validateTrue(shard == numbers.shard() && realm == numbers.realm(), INVALID_AUTORENEW_ACCOUNT);
        if (num == 0L) {
            // 0L is a sentinel number that says to remove the current auto-renew account
            return;
        }
        final var autoRenewId = new Id(numbers.shard(), numbers.realm(), num);
        try {
            accountStore.loadAccountOrFailWith(autoRenewId, PbjConverter.fromPbj(INVALID_AUTORENEW_ACCOUNT));
        } catch (final InvalidTransactionException e) {
<<<<<<< HEAD
            throw new HandleStatusException(PbjConverter.toPbj(e.getResponseCode()));
=======
            throw new HandleException(PbjConverter.toPbj(e.getResponseCode()));
>>>>>>> 9ad671e2
        }
    }
}<|MERGE_RESOLUTION|>--- conflicted
+++ resolved
@@ -20,11 +20,7 @@
 import static com.hedera.hapi.node.base.ResponseCodeEnum.EXPIRATION_REDUCTION_NOT_ALLOWED;
 import static com.hedera.hapi.node.base.ResponseCodeEnum.INVALID_AUTORENEW_ACCOUNT;
 import static com.hedera.hapi.node.base.ResponseCodeEnum.INVALID_EXPIRATION_TIME;
-<<<<<<< HEAD
-import static com.hedera.node.app.spi.exceptions.HandleStatusException.validateTrue;
-=======
-import static com.hedera.node.app.spi.workflows.HandleException.validateTrue;
->>>>>>> 9ad671e2
+import static com.hedera.node.app.spi.workflows.HandleStatusException.validateTrue;
 
 import com.hedera.node.app.service.evm.exceptions.InvalidTransactionException;
 import com.hedera.node.app.service.mono.config.HederaNumbers;
@@ -35,7 +31,7 @@
 import com.hedera.node.app.service.mono.txns.validation.OptionValidator;
 import com.hedera.node.app.spi.validation.ExpiryMeta;
 import com.hedera.node.app.spi.validation.ExpiryValidator;
-import com.hedera.node.app.spi.workflows.HandleException;
+import com.hedera.node.app.spi.workflows.HandleStatusException;
 import edu.umd.cs.findbugs.annotations.NonNull;
 import java.time.DateTimeException;
 import java.util.Objects;
@@ -91,13 +87,13 @@
             // ignore
         }
         if (!validExpiry) {
-            throw new HandleException(INVALID_EXPIRATION_TIME);
+            throw new HandleStatusException(INVALID_EXPIRATION_TIME);
         }
 
         // Even if the effective expiry is valid, we still also require any explicit
         // auto-renew period to be valid
         if (creationMeta.hasAutoRenewPeriod() && !validator.isValidAutoRenewPeriod(creationMeta.autoRenewPeriod())) {
-            throw new HandleException(AUTORENEW_DURATION_NOT_IN_RANGE);
+            throw new HandleStatusException(AUTORENEW_DURATION_NOT_IN_RANGE);
         }
         return new ExpiryMeta(effectiveExpiry, creationMeta.autoRenewPeriod(), creationMeta.autoRenewNum());
     }
@@ -115,9 +111,9 @@
         var resolvedExpiry = currentMeta.expiry();
         if (updateMeta.hasExplicitExpiry()) {
             if (updateMeta.expiry() < currentMeta.expiry()) {
-                throw new HandleException(EXPIRATION_REDUCTION_NOT_ALLOWED);
+                throw new HandleStatusException(EXPIRATION_REDUCTION_NOT_ALLOWED);
             } else if (!validator.isValidExpiry(updateMeta.expiry())) {
-                throw new HandleException(INVALID_EXPIRATION_TIME);
+                throw new HandleStatusException(INVALID_EXPIRATION_TIME);
             } else {
                 resolvedExpiry = updateMeta.expiry();
             }
@@ -126,7 +122,7 @@
         var resolvedAutoRenewPeriod = currentMeta.autoRenewPeriod();
         if (updateMeta.hasAutoRenewPeriod()) {
             if (!validator.isValidAutoRenewPeriod(updateMeta.autoRenewPeriod())) {
-                throw new HandleException(AUTORENEW_DURATION_NOT_IN_RANGE);
+                throw new HandleStatusException(AUTORENEW_DURATION_NOT_IN_RANGE);
             }
             resolvedAutoRenewPeriod = updateMeta.autoRenewPeriod();
         }
@@ -134,7 +130,7 @@
         var resolvedAutoRenewNum = currentMeta.autoRenewNum();
         if (updateMeta.hasAutoRenewNum()) {
             if (!currentMeta.hasAutoRenewNum() && !validator.isValidAutoRenewPeriod(resolvedAutoRenewPeriod)) {
-                throw new HandleException(AUTORENEW_DURATION_NOT_IN_RANGE);
+                throw new HandleStatusException(AUTORENEW_DURATION_NOT_IN_RANGE);
             } else {
                 resolvedAutoRenewNum = updateMeta.autoRenewNum();
             }
@@ -164,7 +160,7 @@
      * @param shard the account shard to validate
      * @param realm the account realm to validate
      * @param num the account number to validate
-     * @throws HandleException if the account number is invalid
+     * @throws HandleStatusException if the account number is invalid
      */
     private void validateAutoRenewAccount(final long shard, final long realm, final long num) {
         validateTrue(shard == numbers.shard() && realm == numbers.realm(), INVALID_AUTORENEW_ACCOUNT);
@@ -176,11 +172,7 @@
         try {
             accountStore.loadAccountOrFailWith(autoRenewId, PbjConverter.fromPbj(INVALID_AUTORENEW_ACCOUNT));
         } catch (final InvalidTransactionException e) {
-<<<<<<< HEAD
             throw new HandleStatusException(PbjConverter.toPbj(e.getResponseCode()));
-=======
-            throw new HandleException(PbjConverter.toPbj(e.getResponseCode()));
->>>>>>> 9ad671e2
         }
     }
 }