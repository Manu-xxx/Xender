/*
 * Copyright (C) 2023 Hedera Hashgraph, LLC
 *
 * Licensed under the Apache License, Version 2.0 (the "License");
 * you may not use this file except in compliance with the License.
 * You may obtain a copy of the License at
 *
 *      http://www.apache.org/licenses/LICENSE-2.0
 *
 * Unless required by applicable law or agreed to in writing, software
 * distributed under the License is distributed on an "AS IS" BASIS,
 * WITHOUT WARRANTIES OR CONDITIONS OF ANY KIND, either express or implied.
 * See the License for the specific language governing permissions and
 * limitations under the License.
 */

package com.hedera.node.app.state.merkle.disk;

<<<<<<< HEAD
import com.hedera.node.app.state.merkle.StateMetadata;
import com.hedera.pbj.runtime.Codec;
import com.hedera.pbj.runtime.io.buffer.BufferedData;
import com.hedera.pbj.runtime.io.stream.ReadableStreamingData;
import com.hedera.pbj.runtime.io.stream.WritableStreamingData;
=======
import static com.hedera.node.app.state.merkle.StateUtils.readFromStream;
import static com.hedera.node.app.state.merkle.StateUtils.writeToStream;

import com.hedera.node.app.state.merkle.StateMetadata;
import com.hedera.pbj.runtime.Codec;
import com.hedera.pbj.runtime.io.buffer.BufferedData;
>>>>>>> 9ad671e2
import com.swirlds.common.io.streams.SerializableDataInputStream;
import com.swirlds.common.io.streams.SerializableDataOutputStream;
import com.swirlds.virtualmap.VirtualValue;
import edu.umd.cs.findbugs.annotations.NonNull;
import edu.umd.cs.findbugs.annotations.Nullable;
import java.io.IOException;
import java.nio.ByteBuffer;
import java.util.Objects;

/**
 * A {@link VirtualValue} used for storing the actual value. In our system, a state might have
 * business objects as values, such as {@code Account} or {@code Token}. However, the {@link
 * com.swirlds.virtualmap.VirtualMap} requires each value in the map to be of the type {@link
 * VirtualValue}. Rather than exposing each service to the merkle APIs, we allow them to work in
 * terms of business objects, and this one implementation of {@link VirtualValue} is used for all
 * types of values.
 *
 * @param <V> The type of the value (business object) held in this merkel data structure
 */
public class OnDiskValue<V> implements VirtualValue {
    @Deprecated(forRemoval = true)
    private static final long CLASS_ID = 0x8837746626372L;

    private final Codec<V> codec;
    private final StateMetadata<?, V> md;
    private V value;
    private boolean immutable = false;

    // Default constructor provided for ConstructableRegistry, TO BE REMOVED ASAP
    @Deprecated(forRemoval = true)
    public OnDiskValue() {
        this.codec = null;
        this.md = null;
    }

    public OnDiskValue(@NonNull final StateMetadata<?, V> md) {
        this.md = md;
        this.codec = md.stateDefinition().valueCodec();
    }

    public OnDiskValue(@NonNull final StateMetadata<?, V> md, @NonNull final V value) {
        this(md);
        this.value = Objects.requireNonNull(value);
    }

    /** {@inheritDoc} */
    @Override
    public VirtualValue copy() {
        //        throwIfImmutable();
        final var copy = new OnDiskValue<>(md, value);
        this.immutable = true;
        return copy;
    }

    /** {@inheritDoc} */
    @Override
    public boolean isImmutable() {
        return immutable;
    }

    /** {@inheritDoc} */
    @Override
    public VirtualValue asReadOnly() {
        if (isImmutable()) {
            return this;
        } else {
            final var copy = new OnDiskValue<>(md, value);
            copy.immutable = true;
            return copy;
        }
    }

    /** {@inheritDoc} */
    @Override
    public void serialize(@NonNull final ByteBuffer byteBuffer) throws IOException {
        final var output = BufferedData.wrap(byteBuffer);
<<<<<<< HEAD
        codec.write(value, output);
=======
        output.skip(4);
        codec.write(value, output);
        final var pos = output.position();
        output.position(0);
        output.writeInt((int) pos - 4);
        output.position(pos);
>>>>>>> 9ad671e2
    }

    /** {@inheritDoc} */
    @Override
<<<<<<< HEAD
    public void serialize(@NonNull final SerializableDataOutputStream serializableDataOutputStream) throws IOException {
        codec.write(value, new WritableStreamingData(serializableDataOutputStream));
=======
    public void serialize(@NonNull final SerializableDataOutputStream out) throws IOException {
        writeToStream(out, codec, value);
>>>>>>> 9ad671e2
    }

    /** {@inheritDoc} */
    @Override
    public void deserialize(@NonNull final ByteBuffer byteBuffer, int ignored) throws IOException {
        final var input = BufferedData.wrap(byteBuffer);
<<<<<<< HEAD
=======
        input.skip(4); // skip the length
>>>>>>> 9ad671e2
        value = codec.parse(input);
    }

    /** {@inheritDoc} */
    @Override
<<<<<<< HEAD
    public void deserialize(@NonNull final SerializableDataInputStream serializableDataInputStream, int ignored)
            throws IOException {
        value = codec.parse(new ReadableStreamingData(serializableDataInputStream));
=======
    public void deserialize(@NonNull final SerializableDataInputStream in, int ignored) throws IOException {
        value = readFromStream(in, codec);
>>>>>>> 9ad671e2
    }

    /** {@inheritDoc} */
    @Override
    public long getClassId() {
        // SHOULD NOT ALLOW md TO BE NULL, but ConstructableRegistry has foiled me.
        return md == null ? CLASS_ID : md.onDiskValueClassId();
    }

    /** {@inheritDoc} */
    @Override
    public int getVersion() {
        return 1;
    }

    /**
     * Gets the value.
     *
     * @return The value (business object)
     */
    @Nullable
    public V getValue() {
        return value;
    }

    /**
     * Sets the value
     *
     * @param value the business object value
     */
    public void setValue(@Nullable final V value) {
        throwIfImmutable();
        this.value = Objects.requireNonNull(value);
    }
}<|MERGE_RESOLUTION|>--- conflicted
+++ resolved
@@ -16,20 +16,12 @@
 
 package com.hedera.node.app.state.merkle.disk;
 
-<<<<<<< HEAD
-import com.hedera.node.app.state.merkle.StateMetadata;
-import com.hedera.pbj.runtime.Codec;
-import com.hedera.pbj.runtime.io.buffer.BufferedData;
-import com.hedera.pbj.runtime.io.stream.ReadableStreamingData;
-import com.hedera.pbj.runtime.io.stream.WritableStreamingData;
-=======
 import static com.hedera.node.app.state.merkle.StateUtils.readFromStream;
 import static com.hedera.node.app.state.merkle.StateUtils.writeToStream;
 
 import com.hedera.node.app.state.merkle.StateMetadata;
 import com.hedera.pbj.runtime.Codec;
 import com.hedera.pbj.runtime.io.buffer.BufferedData;
->>>>>>> 9ad671e2
 import com.swirlds.common.io.streams.SerializableDataInputStream;
 import com.swirlds.common.io.streams.SerializableDataOutputStream;
 import com.swirlds.virtualmap.VirtualValue;
@@ -106,50 +98,32 @@
     @Override
     public void serialize(@NonNull final ByteBuffer byteBuffer) throws IOException {
         final var output = BufferedData.wrap(byteBuffer);
-<<<<<<< HEAD
-        codec.write(value, output);
-=======
         output.skip(4);
         codec.write(value, output);
         final var pos = output.position();
         output.position(0);
         output.writeInt((int) pos - 4);
         output.position(pos);
->>>>>>> 9ad671e2
     }
 
     /** {@inheritDoc} */
     @Override
-<<<<<<< HEAD
-    public void serialize(@NonNull final SerializableDataOutputStream serializableDataOutputStream) throws IOException {
-        codec.write(value, new WritableStreamingData(serializableDataOutputStream));
-=======
     public void serialize(@NonNull final SerializableDataOutputStream out) throws IOException {
         writeToStream(out, codec, value);
->>>>>>> 9ad671e2
     }
 
     /** {@inheritDoc} */
     @Override
     public void deserialize(@NonNull final ByteBuffer byteBuffer, int ignored) throws IOException {
         final var input = BufferedData.wrap(byteBuffer);
-<<<<<<< HEAD
-=======
         input.skip(4); // skip the length
->>>>>>> 9ad671e2
         value = codec.parse(input);
     }
 
     /** {@inheritDoc} */
     @Override
-<<<<<<< HEAD
-    public void deserialize(@NonNull final SerializableDataInputStream serializableDataInputStream, int ignored)
-            throws IOException {
-        value = codec.parse(new ReadableStreamingData(serializableDataInputStream));
-=======
     public void deserialize(@NonNull final SerializableDataInputStream in, int ignored) throws IOException {
         value = readFromStream(in, codec);
->>>>>>> 9ad671e2
     }
 
     /** {@inheritDoc} */
