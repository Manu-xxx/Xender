--- conflicted
+++ resolved
@@ -112,14 +112,7 @@
                 tokenHandlers.tokenPauseHandler(),
                 tokenHandlers.tokenUnpauseHandler(),
                 tokenHandlers.tokenUpdateNftsHandler(),
-<<<<<<< HEAD
-                utilHandlers.prngHandler(),
                 tokenHandlers.tokenRejectHandler(),
-                addressBookHandlers.nodeCreateHandler(),
-                addressBookHandlers.nodeDeleteHandler(),
-                addressBookHandlers.nodeUpdateHandler());
-=======
                 utilHandlers.prngHandler());
->>>>>>> 99199b87
     }
 }