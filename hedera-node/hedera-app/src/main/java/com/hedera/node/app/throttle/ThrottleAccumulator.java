/*
 * Copyright (C) 2023-2024 Hedera Hashgraph, LLC
 *
 * Licensed under the Apache License, Version 2.0 (the "License");
 * you may not use this file except in compliance with the License.
 * You may obtain a copy of the License at
 *
 *      http://www.apache.org/licenses/LICENSE-2.0
 *
 * Unless required by applicable law or agreed to in writing, software
 * distributed under the License is distributed on an "AS IS" BASIS,
 * WITHOUT WARRANTIES OR CONDITIONS OF ANY KIND, either express or implied.
 * See the License for the specific language governing permissions and
 * limitations under the License.
 */

package com.hedera.node.app.throttle;

import static com.hedera.hapi.node.base.HederaFunctionality.CONTRACT_CALL;
import static com.hedera.hapi.node.base.HederaFunctionality.CONTRACT_CALL_LOCAL;
import static com.hedera.hapi.node.base.HederaFunctionality.CONTRACT_CREATE;
import static com.hedera.hapi.node.base.HederaFunctionality.CRYPTO_CREATE;
import static com.hedera.hapi.node.base.HederaFunctionality.CRYPTO_TRANSFER;
import static com.hedera.hapi.node.base.HederaFunctionality.ETHEREUM_TRANSACTION;
import static com.hedera.node.app.hapi.utils.ethereum.EthTxData.populateEthTxData;
import static com.hedera.node.app.hapi.utils.sysfiles.domain.throttling.ScaleFactor.ONE_TO_ONE;
import static com.hedera.node.app.service.evm.accounts.HederaEvmContractAliases.isMirror;
import static com.hedera.node.app.service.mono.utils.EntityIdUtils.isOfEvmAddressSize;
import static com.hedera.node.app.service.schedule.impl.handlers.HandlerUtility.childAsOrdinary;
import static com.hedera.node.app.service.token.AliasUtils.isAlias;
import static com.hedera.node.app.service.token.AliasUtils.isSerializedProtoKey;
import static com.hedera.node.app.spi.HapiUtils.functionOf;
import static com.hedera.node.app.throttle.ThrottleAccumulator.ThrottleType.FRONTEND_THROTTLE;
import static java.util.Collections.emptyList;
import static java.util.Objects.requireNonNull;

import com.hedera.hapi.node.base.AccountAmount;
import com.hedera.hapi.node.base.AccountID;
import com.hedera.hapi.node.base.HederaFunctionality;
import com.hedera.hapi.node.base.NftTransfer;
import com.hedera.hapi.node.base.SignatureMap;
import com.hedera.hapi.node.base.Transaction;
import com.hedera.hapi.node.base.TransactionID;
import com.hedera.hapi.node.base.TransferList;
import com.hedera.hapi.node.contract.ContractCallLocalQuery;
import com.hedera.hapi.node.state.schedule.Schedule;
import com.hedera.hapi.node.token.CryptoTransferTransactionBody;
import com.hedera.hapi.node.token.TokenMintTransactionBody;
import com.hedera.hapi.node.transaction.Query;
import com.hedera.hapi.node.transaction.ThrottleDefinitions;
import com.hedera.hapi.node.transaction.TransactionBody;
import com.hedera.node.app.hapi.utils.ethereum.EthTxData;
import com.hedera.node.app.hapi.utils.sysfiles.domain.throttling.ThrottleBucket;
import com.hedera.node.app.hapi.utils.sysfiles.domain.throttling.ThrottleGroup;
import com.hedera.node.app.hapi.utils.throttles.DeterministicThrottle;
import com.hedera.node.app.hapi.utils.throttles.GasLimitDeterministicThrottle;
import com.hedera.node.app.service.mono.throttling.ThrottleReqsManager;
import com.hedera.node.app.service.schedule.ReadableScheduleStore;
import com.hedera.node.app.service.token.ReadableAccountStore;
import com.hedera.node.app.spi.UnknownHederaFunctionality;
import com.hedera.node.app.spi.workflows.HandleException;
import com.hedera.node.app.state.HederaState;
import com.hedera.node.app.workflows.TransactionInfo;
import com.hedera.node.app.workflows.dispatcher.ReadableStoreFactory;
import com.hedera.node.config.ConfigProvider;
import com.hedera.node.config.data.AccountsConfig;
import com.hedera.node.config.data.AutoCreationConfig;
import com.hedera.node.config.data.ContractsConfig;
import com.hedera.node.config.data.LazyCreationConfig;
import com.hedera.node.config.data.SchedulingConfig;
import com.hedera.node.config.data.TokensConfig;
import com.hedera.pbj.runtime.io.buffer.Bytes;
import com.swirlds.config.api.Configuration;
import edu.umd.cs.findbugs.annotations.NonNull;
import edu.umd.cs.findbugs.annotations.Nullable;
import java.math.BigInteger;
import java.time.Instant;
import java.util.ArrayList;
import java.util.Comparator;
import java.util.EnumMap;
import java.util.EnumSet;
import java.util.List;
import java.util.Objects;
import java.util.Optional;
import java.util.Set;
import java.util.function.IntSupplier;
import org.apache.commons.lang3.tuple.Pair;
import org.apache.logging.log4j.LogManager;
import org.apache.logging.log4j.Logger;

/**
 * Keeps track of the amount of usage of different TPS throttle categories and gas, and returns whether a given
 * transaction or query should be throttled based on that.
 * Meant to be used in single-threaded context only as part of the {@link com.hedera.node.app.workflows.handle.HandleWorkflow}.
 */
public class ThrottleAccumulator {

    private static final Logger log = LogManager.getLogger(ThrottleAccumulator.class);
    private static final Set<HederaFunctionality> GAS_THROTTLED_FUNCTIONS =
            EnumSet.of(CONTRACT_CALL_LOCAL, CONTRACT_CALL, CONTRACT_CREATE, ETHEREUM_TRANSACTION);
    private static final Set<HederaFunctionality> AUTO_CREATE_FUNCTIONS =
            EnumSet.of(CRYPTO_TRANSFER, ETHEREUM_TRANSACTION);
    private static final int UNKNOWN_NUM_IMPLICIT_CREATIONS = -1;

    private EnumMap<HederaFunctionality, ThrottleReqsManager> functionReqs = new EnumMap<>(HederaFunctionality.class);
    private boolean lastTxnWasGasThrottled;
    private GasLimitDeterministicThrottle gasThrottle;
    private List<DeterministicThrottle> activeThrottles = emptyList();
    private final ThrottleMetrics throttleMetrics;

    private final ConfigProvider configProvider;
    private final IntSupplier capacitySplitSource;
    private final ThrottleType throttleType;

    public ThrottleAccumulator(
            @NonNull final IntSupplier capacitySplitSource,
            @NonNull final ConfigProvider configProvider,
            @NonNull final ThrottleType throttleType,
            @NonNull final ThrottleMetrics throttleMetrics) {
        this.configProvider = requireNonNull(configProvider, "configProvider must not be null");
        this.capacitySplitSource = requireNonNull(capacitySplitSource, "capacitySplitSource must not be null");
        this.throttleType = requireNonNull(throttleType, "throttleType must not be null");
        this.throttleMetrics = requireNonNull(throttleMetrics, "throttleMetrics must not be null");
    }

    // For testing purposes, in practice the gas throttle is
    // lazy-initialized based on the configuration before handling
    // any transactions
    public ThrottleAccumulator(
            @NonNull final IntSupplier capacitySplitSource,
            @NonNull final ConfigProvider configProvider,
            @NonNull final ThrottleType throttleType,
            @NonNull final ThrottleMetrics throttleMetrics,
            @NonNull final GasLimitDeterministicThrottle gasThrottle) {
        this.configProvider = requireNonNull(configProvider, "configProvider must not be null");
        this.capacitySplitSource = requireNonNull(capacitySplitSource, "capacitySplitSource must not be null");
        this.throttleType = requireNonNull(throttleType, "throttleType must not be null");
        this.gasThrottle = requireNonNull(gasThrottle, "gasThrottle must not be null");

        this.throttleMetrics = throttleMetrics;
        this.throttleMetrics.setupGasThrottleMetric(gasThrottle, configProvider.getConfiguration());
    }

    /**
     * Updates the throttle requirements for the given transaction and returns whether the transaction should be throttled.
     *
     * @param txnInfo the transaction to update the throttle requirements for
     * @param now the instant of time the transaction throttling should be checked for
     * @param state the current state of the node
     * @return whether the transaction should be throttled
     */
    public boolean shouldThrottle(
            @NonNull final TransactionInfo txnInfo, @NonNull final Instant now, @NonNull final HederaState state) {
        resetLastAllowedUse();
        lastTxnWasGasThrottled = false;
        if (shouldThrottleTxn(false, txnInfo, now, state)) {
            reclaimLastAllowedUse();
            return true;
        }

        return false;
    }

    /**
     * Updates the throttle requirements for the given query and returns whether the query should be throttled.
     *
     * @param queryFunction the functionality of the query
     * @param now the time at which the query is being processed
     * @param query the query to update the throttle requirements for
     * @param queryPayerId the payer id of the query
     * @return whether the query should be throttled
     */
    public boolean shouldThrottle(
            @NonNull final HederaFunctionality queryFunction,
            @NonNull final Instant now,
            @NonNull final Query query,
            @Nullable final AccountID queryPayerId) {
        final var configuration = configProvider.getConfiguration();
        if (throttleExempt(queryPayerId, configuration)) {
            return false;
        }
        if (isGasThrottled(queryFunction)) {
            final var enforceGasThrottle =
                    configuration.getConfigData(ContractsConfig.class).throttleThrottleByGas();
            return enforceGasThrottle
                    && !gasThrottle.allow(
                            now,
                            query.contractCallLocalOrElse(ContractCallLocalQuery.DEFAULT)
                                    .gas());
        }
        resetLastAllowedUse();
        final var manager = functionReqs.get(queryFunction);
        if (manager == null) {
            return true;
        }
        if (!manager.allReqsMetAt(now)) {
            reclaimLastAllowedUse();
            return true;
        }
        return false;
    }

    /**
     * Updates the throttle requirements for given number of transactions of same functionality and returns whether they should be throttled.
     *
     * @param n the number of transactions to consider
     * @param function the functionality type of the transactions
     * @param consensusTime the consensus time of the transaction
     * @return whether the transaction should be throttled
     */
    public boolean shouldThrottleNOfUnscaled(
            final int n, @NonNull final HederaFunctionality function, @NonNull final Instant consensusTime) {
        resetLastAllowedUse();
        final var manager = functionReqs.get(function);
        if (manager == null) {
            return true;
        }
        if (!manager.allReqsMetAt(consensusTime, n, ONE_TO_ONE)) {
            reclaimLastAllowedUse();
            return true;
        }

        return false;
    }

    /**
     * Undoes the claimed capacity for a number of transactions of the same functionality.
     *
     * @param n the number of transactions to consider
     * @param function the functionality type of the transactions
     */
    public void leakCapacityForNOfUnscaled(final int n, @NonNull final HederaFunctionality function) {
        final var manager = Objects.requireNonNull(functionReqs.get(function));
        manager.undoClaimedReqsFor(n);
    }

    /**
     * Leaks the gas amount previously reserved for the given transaction.
     *
     * @param txnInfo the transaction to leak the gas for
     * @param value the amount of gas to leak
     *
     */
    public void leakUnusedGasPreviouslyReserved(@NonNull final TransactionInfo txnInfo, final long value) {
        final var configuration = configProvider.getConfiguration();
        if (throttleExempt(txnInfo.payerID(), configuration)) {
            return;
        }

        gasThrottle.leakUnusedGasPreviouslyReserved(value);
    }

    /**
     * Gets the current list of active throttles.
     *
     * @return the current list of active throttles
     */
    @NonNull
    public List<DeterministicThrottle> allActiveThrottles() {
        return activeThrottles;
    }

    /**
     * Gets the current list of active throttles for the given functionality.
     *
     * @param function the functionality to get the active throttles for
     * @return the current list of active throttles for the given functionality
     */
    @NonNull
    public List<DeterministicThrottle> activeThrottlesFor(@NonNull final HederaFunctionality function) {
        final var manager = functionReqs.get(function);
        if (manager == null) {
            return emptyList();
        } else {
            return manager.managedThrottles();
        }
    }

    /**
     * Indicates whether the last transaction was throttled by gas.
     *
     * @return whether the last transaction was throttled by gas
     */
    public boolean wasLastTxnGasThrottled() {
        return lastTxnWasGasThrottled;
    }

    /**
     * Checks if the given functionality should be throttled by gas.
     *
     * @param function the functionality to check
     * @return whether the given functionality should be throttled by gas
     */
    public static boolean isGasThrottled(@NonNull final HederaFunctionality function) {
        return GAS_THROTTLED_FUNCTIONS.contains(function);
    }

<<<<<<< HEAD
    public static boolean canAutoCreate(@NonNull final HederaFunctionality function) {
        return AUTO_CREATE_FUNCTIONS.contains(function);
    }

    /*
=======
    /**
>>>>>>> 708e15bf
     * Resets the usage for all underlying throttles.
     */
    public void resetUsage() {
        lastTxnWasGasThrottled = false;
        activeThrottles.forEach(DeterministicThrottle::resetUsage);
        gasThrottle.resetUsage();
    }

    /**
     * Resets the usage for all snapshots.
     */
    public void resetUsageThrottlesTo(final List<DeterministicThrottle.UsageSnapshot> snapshots) {
        for (int i = 0, n = activeThrottles.size(); i < n; i++) {
            activeThrottles.get(i).resetUsageTo(snapshots.get(i));
        }
    }

    /**
     * Updates all metrics for the active throttles and the gas throttle
     */
    public void updateAllMetrics() {
        throttleMetrics.updateAllMetrics();
    }

    private boolean shouldThrottleTxn(
            final boolean isScheduled,
            @NonNull final TransactionInfo txnInfo,
            @NonNull final Instant now,
            @NonNull final HederaState state) {
        final var function = txnInfo.functionality();
        final var configuration = configProvider.getConfiguration();

        // Note that by payer exempt from throttling we mean just that those transactions will not be throttled,
        // such payer accounts neither impact the throttles nor are they impacted by them
        // In the current mono-service implementation we have the same behavior, additionally it is
        // possible that transaction can also be exempt from affecting congestion levels separate from throttle
        // exemption
        // but this is only possible for the case of triggered transactions which is not yet implemented (see
        // MonoMultiplierSources.java)
        final boolean isPayerThrottleExempt = throttleExempt(txnInfo.payerID(), configuration);
        if (isPayerThrottleExempt) {
            return false;
        }

        if (isGasExhausted(txnInfo, now, configuration)) {
            lastTxnWasGasThrottled = true;
            return true;
        }

        final var manager = functionReqs.get(function);
        if (manager == null) {
            return true;
        }

        return switch (function) {
            case SCHEDULE_CREATE -> {
                if (isScheduled) {
                    throw new IllegalStateException("ScheduleCreate cannot be a child!");
                }

                yield shouldThrottleScheduleCreate(manager, txnInfo, now, state);
            }
            case SCHEDULE_SIGN -> {
                if (isScheduled) {
                    throw new IllegalStateException("ScheduleSign cannot be a child!");
                }

                yield shouldThrottleScheduleSign(manager, txnInfo, now, state);
            }
            case TOKEN_MINT -> shouldThrottleMint(manager, txnInfo.txBody().tokenMint(), now, configuration);
            case CRYPTO_TRANSFER -> {
                final var accountStore = new ReadableStoreFactory(state).getStore(ReadableAccountStore.class);
                yield shouldThrottleCryptoTransfer(
                        manager, now, configuration, getImplicitCreationsCount(txnInfo.txBody(), accountStore));
            }
            case ETHEREUM_TRANSACTION -> {
                final var accountStore = new ReadableStoreFactory(state).getStore(ReadableAccountStore.class);
                yield shouldThrottleEthTxn(
                        manager, now, configuration, getImplicitCreationsCount(txnInfo.txBody(), accountStore));
            }
            default -> !manager.allReqsMetAt(now);
        };
    }

    private boolean shouldThrottleScheduleCreate(
            final ThrottleReqsManager manager,
            final TransactionInfo txnInfo,
            final Instant now,
            final HederaState state) {
        final var txnBody = txnInfo.txBody();
        final var scheduleCreate = txnBody.scheduleCreateOrThrow();
        final var scheduled = scheduleCreate.scheduledTransactionBodyOrThrow();
        final var schedule = Schedule.newBuilder()
                .originalCreateTransaction(txnBody)
                .payerAccountId(txnInfo.payerID())
                .scheduledTransaction(scheduled)
                .build();

        TransactionBody innerTxn;
        HederaFunctionality scheduledFunction;
        try {
            innerTxn = childAsOrdinary(schedule);
            scheduledFunction = functionOf(innerTxn);
        } catch (HandleException | UnknownHederaFunctionality ex) {
            log.debug("ScheduleCreate was associated with an invalid txn.", ex);
            return true;
        }

        // maintain legacy behaviour
        final var configuration = configProvider.getConfiguration();
        final boolean areLongTermSchedulesEnabled =
                configuration.getConfigData(SchedulingConfig.class).longTermEnabled();
        if (!areLongTermSchedulesEnabled) {
            final boolean isAutoCreationEnabled =
                    configuration.getConfigData(AutoCreationConfig.class).enabled();
            final boolean isLazyCreationEnabled =
                    configuration.getConfigData(LazyCreationConfig.class).enabled();

            // we check for CryptoTransfer because implicit creations (i.e. auto- or lazy-creation) may happen in it,
            // and we need to throttle those separately
            if ((isAutoCreationEnabled || isLazyCreationEnabled) && scheduledFunction == CRYPTO_TRANSFER) {
                final var transfer = scheduled.cryptoTransfer();
                if (usesAliases(transfer)) {
                    final var accountStore = new ReadableStoreFactory(state).getStore(ReadableAccountStore.class);
                    final var transferTxnBody = TransactionBody.newBuilder()
                            .cryptoTransfer(transfer)
                            .build();
                    final int implicitCreationsCount = getImplicitCreationsCount(transferTxnBody, accountStore);
                    if (implicitCreationsCount > 0) {
                        return shouldThrottleImplicitCreations(implicitCreationsCount, now);
                    }
                }
            }
            return !manager.allReqsMetAt(now);
        } else {
            log.warn("Long term scheduling is enabled, but throttling of long term schedules is not yet implemented.");
            if (!manager.allReqsMetAt(now)) {
                return true;
            }

            // only check deeply if the schedule could immediately execute
            if ((!scheduleCreate.waitForExpiry()) && (throttleType == FRONTEND_THROTTLE)) {
                var effectivePayer = scheduleCreate.hasPayerAccountID()
                        ? scheduleCreate.payerAccountID()
                        : txnBody.transactionID().accountID();

                final var innerTxnInfo = new TransactionInfo(
                        Transaction.DEFAULT,
                        innerTxn,
                        TransactionID.DEFAULT,
                        effectivePayer,
                        SignatureMap.DEFAULT,
                        Bytes.EMPTY,
                        scheduledFunction);

                return shouldThrottleTxn(true, innerTxnInfo, now, state);
            }

            return false;
        }
    }

    private boolean shouldThrottleScheduleSign(
            ThrottleReqsManager manager, TransactionInfo txnInfo, Instant now, HederaState state) {
        final var txnBody = txnInfo.txBody();
        if (!manager.allReqsMetAt(now)) {
            return true;
        }

        // maintain legacy behaviour
        final var configuration = configProvider.getConfiguration();
        final boolean areLongTermSchedulesEnabled =
                configuration.getConfigData(SchedulingConfig.class).longTermEnabled();
        if (!areLongTermSchedulesEnabled) {
            return false;
        } else {
            log.warn("Long term scheduling is enabled, but throttling of long term schedules is not yet implemented.");
            // deeply check throttle only in the frontend throttle
            if (throttleType != FRONTEND_THROTTLE) {
                return false;
            }

            final var scheduledId = txnBody.scheduleSign().scheduleID();
            final var scheduleStore = new ReadableStoreFactory(state).getStore(ReadableScheduleStore.class);
            final var schedule = scheduleStore.get(scheduledId);
            if (schedule == null) {
                log.error(
                        "Tried to throttle in the frontend throttle a ScheduleSign that does not exist! We should not get here.");
                return true;
            }

            // only check deeply if the schedule could immediately execute
            if (schedule.waitForExpiry()) {
                return false;
            }

            TransactionBody innerTxn;
            HederaFunctionality scheduledFunction;
            try {
                innerTxn = childAsOrdinary(schedule);
                scheduledFunction = functionOf(innerTxn);
            } catch (HandleException | UnknownHederaFunctionality ex) {
                log.error("ScheduleSign was associated with an invalid txn.", ex);
                return true;
            }

            final var effectivePayer =
                    schedule.hasPayerAccountId() ? schedule.payerAccountId() : schedule.schedulerAccountId();

            final var innerTxnInfo = new TransactionInfo(
                    Transaction.DEFAULT,
                    innerTxn,
                    TransactionID.DEFAULT,
                    effectivePayer,
                    SignatureMap.DEFAULT,
                    Bytes.EMPTY,
                    scheduledFunction);

            return shouldThrottleTxn(true, innerTxnInfo, now, state);
        }
    }

    private static boolean throttleExempt(
            @Nullable final AccountID accountID, @NonNull final Configuration configuration) {
        final long maxThrottleExemptNum =
                configuration.getConfigData(AccountsConfig.class).lastThrottleExempt();
        if (accountID != null) {
            final var accountNum = accountID.accountNumOrElse(0L);
            return 1L <= accountNum && accountNum <= maxThrottleExemptNum;
        }
        return false;
    }

    private void reclaimLastAllowedUse() {
        activeThrottles.forEach(DeterministicThrottle::reclaimLastAllowedUse);
        gasThrottle.reclaimLastAllowedUse();
    }

    private void resetLastAllowedUse() {
        activeThrottles.forEach(DeterministicThrottle::resetLastAllowedUse);
        gasThrottle.resetLastAllowedUse();
    }

    private long getGasLimitForContractTx(
            @NonNull final TransactionBody txn, @NonNull final HederaFunctionality function) {
        return switch (function) {
            case CONTRACT_CREATE -> txn.contractCreateInstance().gas();
            case CONTRACT_CALL -> txn.contractCall().gas();
            case ETHEREUM_TRANSACTION -> Optional.of(
                            txn.ethereumTransactionOrThrow().ethereumData().toByteArray())
                    .map(EthTxData::populateEthTxData)
                    .map(EthTxData::gasLimit)
                    .orElse(0L);
            default -> 0L;
        };
    }

    private boolean isGasExhausted(
            @NonNull final TransactionInfo txnInfo,
            @NonNull final Instant now,
            @NonNull final Configuration configuration) {
        final boolean shouldThrottleByGas =
                configuration.getConfigData(ContractsConfig.class).throttleThrottleByGas();
        return shouldThrottleByGas
                && isGasThrottled(txnInfo.functionality())
                && !gasThrottle.allow(now, getGasLimitForContractTx(txnInfo.txBody(), txnInfo.functionality()));
    }

    private boolean shouldThrottleMint(
            @NonNull final ThrottleReqsManager manager,
            @NonNull final TokenMintTransactionBody op,
            @NonNull final Instant now,
            @NonNull final Configuration configuration) {
        final int numNfts = op.metadata().size();
        if (numNfts == 0) {
            return !manager.allReqsMetAt(now);
        } else {
            final var nftsMintThrottleScaleFactor =
                    configuration.getConfigData(TokensConfig.class).nftsMintThrottleScaleFactor();
            return !manager.allReqsMetAt(now, numNfts, nftsMintThrottleScaleFactor);
        }
    }

    private boolean shouldThrottleCryptoTransfer(
            @NonNull final ThrottleReqsManager manager,
            @NonNull final Instant now,
            @NonNull final Configuration configuration,
            final int implicitCreationsCount) {
        final boolean isAutoCreationEnabled =
                configuration.getConfigData(AutoCreationConfig.class).enabled();
        final boolean isLazyCreationEnabled =
                configuration.getConfigData(LazyCreationConfig.class).enabled();
        if (isAutoCreationEnabled || isLazyCreationEnabled) {
            return shouldThrottleBasedOnImplicitCreations(manager, implicitCreationsCount, now);
        } else {
            return !manager.allReqsMetAt(now);
        }
    }

    private boolean shouldThrottleEthTxn(
            @NonNull final ThrottleReqsManager manager,
            @NonNull final Instant now,
            @NonNull final Configuration configuration,
            final int implicitCreationsCount) {
        final boolean isAutoCreationEnabled =
                configuration.getConfigData(AutoCreationConfig.class).enabled();
        final boolean isLazyCreationEnabled =
                configuration.getConfigData(LazyCreationConfig.class).enabled();
        if (isAutoCreationEnabled && isLazyCreationEnabled) {
            return shouldThrottleBasedOnImplicitCreations(manager, implicitCreationsCount, now);
        } else {
            return !manager.allReqsMetAt(now);
        }
    }

    public int getImplicitCreationsCount(
            @NonNull final TransactionBody txnBody, @NonNull final ReadableAccountStore accountStore) {
        int implicitCreationsCount = 0;
        if (txnBody.hasEthereumTransaction()) {
            final var ethTxData = populateEthTxData(
                    txnBody.ethereumTransaction().ethereumData().toByteArray());
            if (ethTxData == null) {
                return UNKNOWN_NUM_IMPLICIT_CREATIONS;
            }

            final boolean doesNotExist = !accountStore.containsAlias(Bytes.wrap(ethTxData.to()));
            if (doesNotExist && ethTxData.value().compareTo(BigInteger.ZERO) > 0) {
                implicitCreationsCount++;
            }
        } else {
            final var cryptoTransferBody = txnBody.cryptoTransfer();
            if (cryptoTransferBody == null) {
                return 0;
            }

            implicitCreationsCount += hbarAdjustsImplicitCreationsCount(accountStore, cryptoTransferBody);
            implicitCreationsCount += tokenAdjustsImplicitCreationsCount(accountStore, cryptoTransferBody);
        }

        return implicitCreationsCount;
    }

    private int hbarAdjustsImplicitCreationsCount(
            @NonNull final ReadableAccountStore accountStore,
            @NonNull final CryptoTransferTransactionBody cryptoTransferBody) {
        if (cryptoTransferBody.transfers() == null
                || cryptoTransferBody.transfers().accountAmounts() == null) {
            return 0;
        }

        int implicitCreationsCount = 0;
        for (var adjust : cryptoTransferBody.transfers().accountAmounts()) {
            if (referencesAliasNotInUse(adjust.accountIDOrElse(AccountID.DEFAULT), accountStore)
                    && isPlausibleAutoCreate(adjust)) {
                implicitCreationsCount++;
            }
        }

        return implicitCreationsCount;
    }

    private int tokenAdjustsImplicitCreationsCount(
            @NonNull final ReadableAccountStore accountStore,
            @NonNull final CryptoTransferTransactionBody cryptoTransferBody) {
        if (cryptoTransferBody.tokenTransfers() == null) {
            return 0;
        }

        int implicitCreationsCount = 0;
        for (var tokenAdjust : cryptoTransferBody.tokenTransfers()) {
            for (final var adjust : tokenAdjust.transfers()) {
                if (referencesAliasNotInUse(adjust.accountID(), accountStore) && isPlausibleAutoCreate(adjust)) {
                    implicitCreationsCount++;
                }
            }

            for (final var change : tokenAdjust.nftTransfers()) {
                if (referencesAliasNotInUse(change.receiverAccountID(), accountStore)
                        && isPlausibleAutoCreate(change)) {
                    implicitCreationsCount++;
                }
            }
        }

        return implicitCreationsCount;
    }

    private boolean usesAliases(final CryptoTransferTransactionBody transferBody) {
        for (var adjust : transferBody.transfersOrElse(TransferList.DEFAULT).accountAmountsOrElse(emptyList())) {
            if (isAlias(adjust.accountIDOrElse(AccountID.DEFAULT))) {
                return true;
            }
        }

        for (var tokenAdjusts : transferBody.tokenTransfersOrElse(emptyList())) {
            for (var ownershipChange : tokenAdjusts.nftTransfersOrElse(emptyList())) {
                if (isAlias(ownershipChange.senderAccountIDOrElse(AccountID.DEFAULT))
                        || isAlias(ownershipChange.receiverAccountIDOrElse(AccountID.DEFAULT))) {
                    return true;
                }
            }
            for (var tokenAdjust : tokenAdjusts.transfersOrElse(emptyList())) {
                if (isAlias(tokenAdjust.accountIDOrElse(AccountID.DEFAULT))) {
                    return true;
                }
            }
        }

        return false;
    }

    private boolean referencesAliasNotInUse(
            @NonNull final AccountID idOrAlias, @NonNull final ReadableAccountStore accountStore) {
        if (isAlias(idOrAlias)) {
            final var alias = idOrAlias.aliasOrElse(Bytes.EMPTY);
            if (isOfEvmAddressSize(alias)) {
                final var evmAddress = alias.toByteArray();
                if (isMirror(evmAddress)) {
                    return false;
                }
            }
            return accountStore.getAccountIDByAlias(alias) == null;
        }
        return false;
    }

    private boolean isPlausibleAutoCreate(@NonNull final AccountAmount adjust) {
        return isPlausibleAutoCreate(
                adjust.amount(), adjust.accountIDOrElse(AccountID.DEFAULT).aliasOrElse(Bytes.EMPTY));
    }

    private boolean isPlausibleAutoCreate(@NonNull final NftTransfer change) {
        return isPlausibleAutoCreate(
                change.serialNumber(),
                change.receiverAccountIDOrElse(AccountID.DEFAULT).aliasOrElse(Bytes.EMPTY));
    }

    private boolean isPlausibleAutoCreate(final long assetChange, @NonNull final Bytes alias) {
        if (assetChange > 0) {
            if (isSerializedProtoKey(alias)) {
                return true;
            } else {
                return isOfEvmAddressSize(alias);
            }
        }

        return false;
    }

    private boolean shouldThrottleBasedOnImplicitCreations(
            @NonNull final ThrottleReqsManager manager, final int implicitCreationsCount, @NonNull final Instant now) {
        return (implicitCreationsCount == 0)
                ? !manager.allReqsMetAt(now)
                : shouldThrottleImplicitCreations(implicitCreationsCount, now);
    }

    private boolean shouldThrottleImplicitCreations(final int n, @NonNull final Instant now) {
        final var manager = functionReqs.get(CRYPTO_CREATE);
        return manager == null || !manager.allReqsMetAt(now, n, ONE_TO_ONE);
    }

    /**
     * Rebuilds the throttle requirements based on the given throttle definitions.
     *
     * @param defs the throttle definitions to rebuild the throttle requirements based on
     */
    public void rebuildFor(@NonNull final ThrottleDefinitions defs) {
        List<DeterministicThrottle> newActiveThrottles = new ArrayList<>();
        EnumMap<HederaFunctionality, List<Pair<DeterministicThrottle, Integer>>> reqLists =
                new EnumMap<>(HederaFunctionality.class);

        for (var bucket : defs.throttleBucketsOrElse(emptyList())) {
            try {
                final var utilThrottleBucket = new ThrottleBucket<>(
                        bucket.burstPeriodMs(),
                        bucket.name(),
                        bucket.throttleGroups().stream()
                                .map(this::hapiGroupFromPbj)
                                .toList());
                var mapping = utilThrottleBucket.asThrottleMapping(capacitySplitSource.getAsInt());
                var throttle = mapping.getLeft();
                var reqs = mapping.getRight();
                for (var req : reqs) {
                    reqLists.computeIfAbsent(req.getLeft(), ignore -> new ArrayList<>())
                            .add(Pair.of(throttle, req.getRight()));
                }
                newActiveThrottles.add(throttle);
            } catch (IllegalStateException badBucket) {
                log.error("When constructing bucket '{}' from state: {}", bucket.name(), badBucket.getMessage());
            }
        }
        EnumMap<HederaFunctionality, ThrottleReqsManager> newFunctionReqs = new EnumMap<>(HederaFunctionality.class);
        reqLists.forEach((function, reqs) -> newFunctionReqs.put(function, new ThrottleReqsManager(reqs)));

        functionReqs = newFunctionReqs;
        activeThrottles = newActiveThrottles;

        final var configuration = configProvider.getConfiguration();
        throttleMetrics.setupThrottleMetrics(activeThrottles, configuration);

        logResolvedDefinitions(capacitySplitSource.getAsInt());
    }

    /**
     * Rebuilds the gas throttle based on the current configuration.
     */
    public void applyGasConfig() {
        final var configuration = configProvider.getConfiguration();
        final var contractsConfig = configuration.getConfigData(ContractsConfig.class);
        if (contractsConfig.throttleThrottleByGas() && contractsConfig.maxGasPerSec() == 0) {
            log.warn("{} gas throttling enabled, but limited to 0 gas/sec", throttleType.name());
        }
        gasThrottle = new GasLimitDeterministicThrottle(contractsConfig.maxGasPerSec());
        throttleMetrics.setupGasThrottleMetric(gasThrottle, configuration);
        log.info(
                "Resolved {} gas throttle -\n {} gas/sec (throttling {})",
                throttleType.name(),
                gasThrottle.capacity(),
                (contractsConfig.throttleThrottleByGas() ? "ON" : "OFF"));
    }

    @NonNull
    private ThrottleGroup<HederaFunctionality> hapiGroupFromPbj(
            @NonNull final com.hedera.hapi.node.transaction.ThrottleGroup pbjThrottleGroup) {
        return new ThrottleGroup<>(pbjThrottleGroup.milliOpsPerSec(), pbjThrottleGroup.operations());
    }

    private void logResolvedDefinitions(final int capacitySplit) {
        var sb = new StringBuilder("Resolved ")
                .append(throttleType.name())
                .append(" ")
                .append("(after splitting capacity ")
                .append(capacitySplit)
                .append(" ways) - \n");
        functionReqs.entrySet().stream()
                .sorted(Comparator.comparing(entry -> entry.getKey().toString()))
                .forEach(entry -> {
                    var function = entry.getKey();
                    var manager = entry.getValue();
                    sb.append("  ")
                            .append(function)
                            .append(": ")
                            .append(manager.asReadableRequirements())
                            .append("\n");
                });
        log.info("{}", () -> sb.toString().trim());
    }

    /**
     * Gets the gas throttle.
     */
    public @NonNull GasLimitDeterministicThrottle gasLimitThrottle() {
        return requireNonNull(gasThrottle, "");
    }

    public enum ThrottleType {
        FRONTEND_THROTTLE,
        BACKEND_THROTTLE
    }
}<|MERGE_RESOLUTION|>--- conflicted
+++ resolved
@@ -295,15 +295,11 @@
         return GAS_THROTTLED_FUNCTIONS.contains(function);
     }
 
-<<<<<<< HEAD
     public static boolean canAutoCreate(@NonNull final HederaFunctionality function) {
         return AUTO_CREATE_FUNCTIONS.contains(function);
     }
 
-    /*
-=======
-    /**
->>>>>>> 708e15bf
+    /**
      * Resets the usage for all underlying throttles.
      */
     public void resetUsage() {
