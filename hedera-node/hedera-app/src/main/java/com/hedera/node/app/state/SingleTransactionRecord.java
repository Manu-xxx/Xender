--- conflicted
+++ resolved
@@ -44,11 +44,5 @@
 
     // This is used by BlockStream, and is not serialized.
     public record TransactionOutputs(
-<<<<<<< HEAD
-            @Nullable TokenType tokenType,
-            // TODO (nickpoorman): We may want to put this here so we don't have to decode later to ge the type.
-            @NonNull TransactionBody.DataOneOfType transactionBodyType) {}
-=======
             @Nullable TokenType tokenType, @NonNull TransactionBody.DataOneOfType transactionBodyType) {}
->>>>>>> 2e5f9b2f
 }