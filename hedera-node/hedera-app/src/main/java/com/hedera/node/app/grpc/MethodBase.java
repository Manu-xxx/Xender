/*
 * Copyright (C) 2022-2023 Hedera Hashgraph, LLC
 *
 * Licensed under the Apache License, Version 2.0 (the "License");
 * you may not use this file except in compliance with the License.
 * You may obtain a copy of the License at
 *
 *      http://www.apache.org/licenses/LICENSE-2.0
 *
 * Unless required by applicable law or agreed to in writing, software
 * distributed under the License is distributed on an "AS IS" BASIS,
 * WITHOUT WARRANTIES OR CONDITIONS OF ANY KIND, either express or implied.
 * See the License for the specific language governing permissions and
 * limitations under the License.
 */

package com.hedera.node.app.grpc;

import com.hedera.node.app.SessionContext;
import com.hedera.pbj.runtime.io.DataBuffer;
import com.hedera.pbj.runtime.io.DataInputBuffer;
import com.swirlds.common.metrics.Counter;
import com.swirlds.common.metrics.Metrics;
import com.swirlds.common.metrics.SpeedometerMetric;
import edu.umd.cs.findbugs.annotations.NonNull;
import io.grpc.stub.ServerCalls;
import io.grpc.stub.StreamObserver;
import java.util.Objects;

/**
 * An instance of either {@link TransactionMethod} or {@link QueryMethod} is created per transaction
 * type and query type.
 */
abstract class MethodBase implements ServerCalls.UnaryMethod<DataBuffer, DataBuffer> {
    // To be set by configuration. See Issue #4294
    private static final int MAX_MESSAGE_SIZE = 1024 * 6; // 6k

    private static final String COUNTER_HANDLED_NAME_TPL = "%sHdl";
    private static final String COUNTER_RECEIVED_NAME_TPL = "%sRcv";
    private static final String COUNTER_FAILED_NAME_TPL = "%sFail";
    private static final String SPEEDOMETER_HANDLED_NAME_TPL = "%sHdl/sec";
    private static final String SPEEDOMETER_RECEIVED_NAME_TPL = "%sRcv/sec";

    private static final String COUNTER_HANDLED_DESC_TPL = "number of %s handled";
    private static final String COUNTER_RECEIVED_DESC_TPL = "number of %s received";
    private static final String COUNTER_FAILED_DESC_TPL = "number of %s failed";
    private static final String SPEEDOMETER_HANDLED_DESC_TPL = "number of %s handled per second";
    private static final String SPEEDOMETER_RECEIVED_DESC_TPL = "number of %s received per second";

    /**
     * Per-thread shared resources are shared in a {@link SessionContext}. We store these in a
     * thread local, because we do not have control over the thread pool used by the underlying gRPC
     * server.
     */
    private static final ThreadLocal<SessionContext> SESSION_CONTEXT_THREAD_LOCAL =
<<<<<<< HEAD
            ThreadLocal.withInitial(SessionContext::new);
=======
            ThreadLocal.withInitial(() -> new SessionContext(
                    Query.parser(), Transaction.parser(), SignedTransaction.parser(), TransactionBody.parser()));
>>>>>>> ca5e6ec2

    /**
     * Per-thread shared ByteBuffer for responses. We store these in a thread local, because we do
     * not have control over the thread pool used by the underlying gRPC server.
     */
    private static final ThreadLocal<DataBuffer> BUFFER_THREAD_LOCAL =
            ThreadLocal.withInitial(() -> DataBuffer.allocate(MAX_MESSAGE_SIZE, false));

    /** The name of the service associated with this method. */
    protected final String serviceName;

    /** The name of the method. */
    protected final String methodName;

    /** A metric for the number of times this method has been invoked */
    private final Counter callsReceivedCounter;

    /** A metric for the number of times this method successfully handled an invocation */
    private final Counter callsHandledCounter;

    /** A metric for the number of times this method failed to handle an invocation */
    private final Counter callsFailedCounter;

    /** A metric for the calls per second successfully this method was invoked */
    private final SpeedometerMetric callsReceivedSpeedometer;

    /** A metric for the calls per second successfully handled by this method */
    private final SpeedometerMetric callsHandledSpeedometer;

    /**
     * Create a new instance.
     *
     * @param serviceName a non-null reference to the service name
     * @param methodName a non-null reference to the method name
     */
    MethodBase(@NonNull final String serviceName, @NonNull final String methodName, @NonNull final Metrics metrics) {

        this.serviceName = Objects.requireNonNull(serviceName);
        this.methodName = Objects.requireNonNull(methodName);

        this.callsHandledCounter = counter(metrics, COUNTER_HANDLED_NAME_TPL, COUNTER_HANDLED_DESC_TPL);
        this.callsReceivedCounter = counter(metrics, COUNTER_RECEIVED_NAME_TPL, COUNTER_RECEIVED_DESC_TPL);
        this.callsFailedCounter = counter(metrics, COUNTER_FAILED_NAME_TPL, COUNTER_FAILED_DESC_TPL);
        this.callsHandledSpeedometer = speedometer(metrics, SPEEDOMETER_HANDLED_NAME_TPL, SPEEDOMETER_HANDLED_DESC_TPL);
        this.callsReceivedSpeedometer =
                speedometer(metrics, SPEEDOMETER_RECEIVED_NAME_TPL, SPEEDOMETER_RECEIVED_DESC_TPL);
    }

    @Override
    public void invoke(
<<<<<<< HEAD
            @NonNull final DataBuffer requestBuffer,
            @NonNull final StreamObserver<DataBuffer> responseObserver) {
=======
            @NonNull final ByteBuffer requestBuffer, @NonNull final StreamObserver<ByteBuffer> responseObserver) {
>>>>>>> ca5e6ec2
        try {
            // Track the number of times this method has been called
            callsReceivedCounter.increment();
            callsReceivedSpeedometer.cycle();

            // Prepare the response buffer
            final var session = SESSION_CONTEXT_THREAD_LOCAL.get();
            final var responseBuffer = BUFFER_THREAD_LOCAL.get();
            responseBuffer.reset();

            // Call the workflow
            handle(session, requestBuffer, responseBuffer);

            // Respond to the client
            responseBuffer.flip();
            responseObserver.onNext(responseBuffer);
            responseObserver.onCompleted();

            // Track the number of times we successfully handled a call
            callsHandledCounter.increment();
            callsHandledSpeedometer.cycle();
        } catch (final Throwable th) {
            // Track the number of times we failed to handle a call
            callsFailedCounter.increment();
            responseObserver.onError(th);
        }
    }

    /**
     * Called to handle the method invocation. Implementations should <b>only</b> throw an exception
     * if a gRPC <b>ERROR</b> is to be returned.
     *
     * @param session The {@link SessionContext} for this call
     * @param requestBuffer The {@link DataInputBuffer} containing the protobuf bytes for the
     *     request
     * @param responseBuffer A {@link DataBuffer} into which the response protobuf bytes may be
     *     written
     */
    protected abstract void handle(
            @NonNull final SessionContext session,
            @NonNull final DataInputBuffer requestBuffer,
            @NonNull final DataBuffer responseBuffer);

    /**
     * Helper method for creating a {@link Counter} metric.
     *
     * @param metrics The {@link Metrics} object to use to create the counter.
     * @param nameTemplate A template to use for generating the metric name
     * @param descriptionTemplate A template to use for generating the metric description
     * @return The metric
     */
    protected final @NonNull Counter counter(
            @NonNull final Metrics metrics,
            @NonNull final String nameTemplate,
            @NonNull final String descriptionTemplate) {
        final var baseName = serviceName + "/" + methodName;
        final var name = String.format(nameTemplate, baseName);
        final var desc = String.format(descriptionTemplate, baseName);
        return metrics.getOrCreate(new Counter.Config("app", name).withDescription(desc));
    }

    /**
     * Helper method for creating a {@link SpeedometerMetric} metric.
     *
     * @param metrics The {@link Metrics} object to use to create the speedometer.
     * @param nameTemplate A template to use for generating the metric name
     * @param descriptionTemplate A template to use for generating the metric description
     * @return The metric
     */
    protected final @NonNull SpeedometerMetric speedometer(
            @NonNull final Metrics metrics,
            @NonNull final String nameTemplate,
            @NonNull final String descriptionTemplate) {
        final var baseName = serviceName + "/" + methodName;
        final var name = String.format(nameTemplate, baseName);
        final var desc = String.format(descriptionTemplate, baseName);
        return metrics.getOrCreate(new SpeedometerMetric.Config("app", name).withDescription(desc));
    }
}<|MERGE_RESOLUTION|>--- conflicted
+++ resolved
@@ -53,12 +53,7 @@
      * server.
      */
     private static final ThreadLocal<SessionContext> SESSION_CONTEXT_THREAD_LOCAL =
-<<<<<<< HEAD
             ThreadLocal.withInitial(SessionContext::new);
-=======
-            ThreadLocal.withInitial(() -> new SessionContext(
-                    Query.parser(), Transaction.parser(), SignedTransaction.parser(), TransactionBody.parser()));
->>>>>>> ca5e6ec2
 
     /**
      * Per-thread shared ByteBuffer for responses. We store these in a thread local, because we do
@@ -109,12 +104,7 @@
 
     @Override
     public void invoke(
-<<<<<<< HEAD
-            @NonNull final DataBuffer requestBuffer,
-            @NonNull final StreamObserver<DataBuffer> responseObserver) {
-=======
-            @NonNull final ByteBuffer requestBuffer, @NonNull final StreamObserver<ByteBuffer> responseObserver) {
->>>>>>> ca5e6ec2
+            @NonNull final DataBuffer requestBuffer, @NonNull final StreamObserver<DataBuffer> responseObserver) {
         try {
             // Track the number of times this method has been called
             callsReceivedCounter.increment();
@@ -148,10 +138,8 @@
      * if a gRPC <b>ERROR</b> is to be returned.
      *
      * @param session The {@link SessionContext} for this call
-     * @param requestBuffer The {@link DataInputBuffer} containing the protobuf bytes for the
-     *     request
-     * @param responseBuffer A {@link DataBuffer} into which the response protobuf bytes may be
-     *     written
+     * @param requestBuffer The {@link DataInputBuffer} containing the protobuf bytes for the request
+     * @param responseBuffer A {@link DataBuffer} into which the response protobuf bytes may be written
      */
     protected abstract void handle(
             @NonNull final SessionContext session,
