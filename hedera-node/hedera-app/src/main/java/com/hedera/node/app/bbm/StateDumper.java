--- conflicted
+++ resolved
@@ -47,11 +47,8 @@
 import com.hedera.hapi.node.base.ScheduleID;
 import com.hedera.hapi.node.base.TokenAssociation;
 import com.hedera.hapi.node.state.blockrecords.BlockInfo;
-<<<<<<< HEAD
 import com.hedera.hapi.node.state.schedule.Schedule;
-=======
 import com.hedera.hapi.node.state.contract.Bytecode;
->>>>>>> b58eb1a2
 import com.hedera.hapi.node.state.token.Account;
 import com.hedera.hapi.node.state.token.Nft;
 import com.hedera.hapi.node.state.token.TokenRelation;
@@ -136,16 +133,14 @@
                 requireNonNull(state.getChild(state.findNodeIndex(TokenService.NAME, ACCOUNTS_KEY)));
         dumpModAccounts(Paths.get(dumpLoc, SEMANTIC_ACCOUNTS), accounts, checkpoint);
 
-<<<<<<< HEAD
+        final VirtualMap<OnDiskKey<ContractID>, OnDiskValue<Bytecode>> contracts = requireNonNull(state.getChild(
+                state.findNodeIndex(ContractService.NAME, InitialModServiceContractSchema.BYTECODE_KEY)));
+        dumpModContractBytecodes(Paths.get(dumpLoc, SEMANTIC_CONTRACT_BYTECODES), contracts, checkpoint);
+
         final MerkleMap<InMemoryKey<ScheduleID>, InMemoryValue<ScheduleID, Schedule>> scheduledTransactions =
                 requireNonNull(state.getChild(state.findNodeIndex(ScheduleService.NAME, SCHEDULES_BY_ID_KEY)));
         dumpModScheduledTransactions(
                 Paths.get(dumpLoc, SEMANTIC_SCHEDULED_TRANSACTIONS), scheduledTransactions, checkpoint);
-=======
-        final VirtualMap<OnDiskKey<ContractID>, OnDiskValue<Bytecode>> contracts = requireNonNull(state.getChild(
-                state.findNodeIndex(ContractService.NAME, InitialModServiceContractSchema.BYTECODE_KEY)));
-        dumpModContractBytecodes(Paths.get(dumpLoc, SEMANTIC_CONTRACT_BYTECODES), contracts, checkpoint);
->>>>>>> b58eb1a2
     }
 
     private static String getExtantDumpLoc(
