--- conflicted
+++ resolved
@@ -19,22 +19,13 @@
 import static com.hedera.hapi.node.base.ResponseCodeEnum.PLATFORM_TRANSACTION_NOT_CREATED;
 import static java.util.Objects.requireNonNull;
 
-<<<<<<< HEAD
-import com.hedera.hapi.node.base.Transaction;
-import com.hedera.hapi.node.transaction.TransactionBody;
-=======
 import com.hedera.hapi.node.transaction.TransactionBody;
 import com.hedera.hapi.node.transaction.TransactionReceipt;
->>>>>>> 9ad671e2
 import com.hedera.node.app.service.mono.context.properties.NodeLocalProperties;
 import com.hedera.node.app.service.mono.pbj.PbjConverter;
 import com.hedera.node.app.spi.config.Profile;
 import com.hedera.node.app.spi.workflows.PreCheckException;
 import com.hedera.node.app.state.RecordCache;
-<<<<<<< HEAD
-import com.hedera.node.app.workflows.onset.WorkflowOnset;
-=======
->>>>>>> 9ad671e2
 import com.swirlds.common.metrics.Metrics;
 import com.swirlds.common.metrics.SpeedometerMetric;
 import com.swirlds.common.system.Platform;
@@ -55,11 +46,7 @@
 
     private final Platform platform;
     private final RecordCache recordCache;
-<<<<<<< HEAD
-    private final NodeLocalProperties nodeLocalProperties;
-=======
     private final boolean isProduction;
->>>>>>> 9ad671e2
     private final SpeedometerMetric platformTxnRejections;
 
     /**
@@ -78,11 +65,7 @@
             @NonNull final Metrics metrics) {
         this.platform = requireNonNull(platform);
         this.recordCache = requireNonNull(recordCache);
-<<<<<<< HEAD
-        this.nodeLocalProperties = requireNonNull(nodeLocalProperties);
-=======
         this.isProduction = requireNonNull(nodeLocalProperties).activeProfile() == Profile.PROD;
->>>>>>> 9ad671e2
         this.platformTxnRejections =
                 metrics.getOrCreate(new SpeedometerMetric.Config("app", PLATFORM_TXN_REJECTIONS_NAME)
                         .withDescription(PLATFORM_TXN_REJECTIONS_DESC)
@@ -110,21 +93,6 @@
         // pre-checks. This is used in tests to check the reaction to illegal input.
         // FIXME This should be deprecated and removed. We do not want this in our production system.
         if (txBody.hasUncheckedSubmit()) {
-<<<<<<< HEAD
-            LOG.warn("Unchecked submit is not supported in this version of Hedera");
-            if (nodeLocalProperties.activeProfile() == Profile.PROD) {
-                // we do not allow unchecked submits in PROD
-                throw new PreCheckException(PLATFORM_TRANSACTION_NOT_CREATED);
-            }
-            final var uncheckedSubmit = txBody.uncheckedSubmitOrThrow();
-            final var uncheckedTxBytes = uncheckedSubmit.transactionBytes();
-            WorkflowOnset.parse(
-                    uncheckedTxBytes.toReadableSequentialData(),
-                    Transaction.PROTOBUF,
-                    PLATFORM_TRANSACTION_NOT_CREATED);
-            payload = PbjConverter.asBytes(uncheckedTxBytes);
-            uncheckedTxBytes.getBytes(0, payload);
-=======
             // We do NOT allow this call in production!
             if (isProduction) {
                 throw new PreCheckException(PLATFORM_TRANSACTION_NOT_CREATED);
@@ -134,18 +102,13 @@
             final var uncheckedSubmit = txBody.uncheckedSubmitOrThrow();
             final var uncheckedTxBytes = uncheckedSubmit.transactionBytes();
             payload = PbjConverter.asBytes(uncheckedTxBytes);
->>>>>>> 9ad671e2
         }
 
         final var success = platform.createTransaction(payload);
         if (success) {
-<<<<<<< HEAD
-            recordCache.addPreConsensus(txBody.transactionIDOrThrow());
-=======
             // TODO This is bogus. We need to actually create the receipt, which is created by services.
             final var receipt = TransactionReceipt.newBuilder().build();
             recordCache.addPreConsensus(txBody.transactionIDOrThrow(), receipt);
->>>>>>> 9ad671e2
         } else {
             platformTxnRejections.cycle();
             throw new PreCheckException(PLATFORM_TRANSACTION_NOT_CREATED);
