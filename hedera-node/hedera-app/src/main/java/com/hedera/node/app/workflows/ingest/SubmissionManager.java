--- conflicted
+++ resolved
@@ -51,14 +51,9 @@
     /**
      * Constructor of {@code SubmissionManager}
      *
-<<<<<<< HEAD
      * @param nodeSelfID the {@link AccountID} for referring to this node's operator account
      * @param platform the {@link Platform} to which transactions will be submitted
      * @param recordCache the {@link RecordCache} that tracks submitted transactions
-=======
-     * @param platform            the {@link Platform} to which transactions will be submitted
-     * @param recordCache         the {@link RecordCache} that tracks submitted transactions
->>>>>>> c932a605
      * @param nodeLocalProperties the {@link NodeLocalProperties} that keep local properties
      * @param metrics             metrics related to submissions
      */
