/*
 * Copyright (C) 2022-2024 Hedera Hashgraph, LLC
 *
 * Licensed under the Apache License, Version 2.0 (the "License");
 * you may not use this file except in compliance with the License.
 * You may obtain a copy of the License at
 *
 *      http://www.apache.org/licenses/LICENSE-2.0
 *
 * Unless required by applicable law or agreed to in writing, software
 * distributed under the License is distributed on an "AS IS" BASIS,
 * WITHOUT WARRANTIES OR CONDITIONS OF ANY KIND, either express or implied.
 * See the License for the specific language governing permissions and
 * limitations under the License.
 */

package com.hedera.node.app.workflows.ingest;

import static com.hedera.hapi.node.base.HederaFunctionality.CONTRACT_CALL;
import static com.hedera.hapi.node.base.HederaFunctionality.CRYPTO_ADD_LIVE_HASH;
import static com.hedera.hapi.node.base.HederaFunctionality.CRYPTO_DELETE_LIVE_HASH;
import static com.hedera.hapi.node.base.HederaFunctionality.ETHEREUM_TRANSACTION;
import static com.hedera.hapi.node.base.HederaFunctionality.FREEZE;
import static com.hedera.hapi.node.base.HederaFunctionality.SYSTEM_DELETE;
import static com.hedera.hapi.node.base.HederaFunctionality.SYSTEM_UNDELETE;
import static com.hedera.hapi.node.base.ResponseCodeEnum.BUSY;
import static com.hedera.hapi.node.base.ResponseCodeEnum.DUPLICATE_TRANSACTION;
import static com.hedera.hapi.node.base.ResponseCodeEnum.INSUFFICIENT_GAS;
import static com.hedera.hapi.node.base.ResponseCodeEnum.INSUFFICIENT_TX_FEE;
import static com.hedera.hapi.node.base.ResponseCodeEnum.INVALID_ETHEREUM_TRANSACTION;
import static com.hedera.hapi.node.base.ResponseCodeEnum.INVALID_NODE_ACCOUNT;
import static com.hedera.hapi.node.base.ResponseCodeEnum.INVALID_SIGNATURE;
<<<<<<< HEAD
import static com.hedera.hapi.node.base.ResponseCodeEnum.NOT_SUPPORTED;
=======
import static com.hedera.hapi.node.base.ResponseCodeEnum.INVALID_SOLIDITY_ADDRESS;
>>>>>>> 07743fbd
import static com.hedera.hapi.node.base.ResponseCodeEnum.PLATFORM_NOT_ACTIVE;
import static com.hedera.hapi.node.base.ResponseCodeEnum.UNAUTHORIZED;
import static com.hedera.node.app.hapi.utils.ethereum.EthTxData.populateEthTxData;
import static com.hedera.node.app.service.contract.impl.ContractServiceImpl.INTRINSIC_GAS_LOWER_BOUND;
import static com.hedera.node.app.spi.HapiUtils.isHollow;
import static com.hedera.node.app.spi.workflows.PreCheckException.validateFalsePreCheck;
import static com.hedera.node.app.spi.workflows.PreCheckException.validateTruePreCheck;
import static com.swirlds.platform.system.status.PlatformStatus.ACTIVE;
import static java.util.Collections.emptyList;
import static java.util.Objects.nonNull;
import static java.util.Objects.requireNonNull;

import com.hedera.hapi.node.base.AccountID;
import com.hedera.hapi.node.base.HederaFunctionality;
import com.hedera.hapi.node.base.SignaturePair;
import com.hedera.hapi.node.base.Transaction;
import com.hedera.hapi.node.state.token.Account;
import com.hedera.node.app.annotations.NodeSelfId;
import com.hedera.node.app.fees.FeeContextImpl;
import com.hedera.node.app.fees.FeeManager;
import com.hedera.node.app.info.CurrentPlatformStatus;
import com.hedera.node.app.service.evm.utils.EthSigsUtils;
import com.hedera.node.app.signature.DefaultKeyVerifier;
import com.hedera.node.app.signature.ExpandedSignaturePair;
import com.hedera.node.app.signature.SignatureExpander;
import com.hedera.node.app.signature.SignatureVerifier;
import com.hedera.node.app.spi.authorization.Authorizer;
import com.hedera.node.app.spi.fees.FeeContext;
import com.hedera.node.app.spi.signatures.SignatureVerification;
import com.hedera.node.app.spi.workflows.PreCheckException;
import com.hedera.node.app.state.DeduplicationCache;
import com.hedera.node.app.state.HederaState;
import com.hedera.node.app.throttle.SynchronizedThrottleAccumulator;
import com.hedera.node.app.workflows.SolvencyPreCheck;
import com.hedera.node.app.workflows.TransactionChecker;
import com.hedera.node.app.workflows.TransactionChecker.RequireMinValidLifetimeBuffer;
import com.hedera.node.app.workflows.TransactionInfo;
import com.hedera.node.app.workflows.dispatcher.ReadableStoreFactory;
import com.hedera.node.app.workflows.dispatcher.TransactionDispatcher;
import com.hedera.node.config.data.HederaConfig;
import com.hedera.node.config.data.LazyCreationConfig;
import com.hedera.pbj.runtime.io.buffer.Bytes;
import com.swirlds.config.api.Configuration;
import edu.umd.cs.findbugs.annotations.NonNull;
import java.math.BigInteger;
import java.time.Instant;
<<<<<<< HEAD
import java.util.EnumSet;
=======
import java.util.Arrays;
>>>>>>> 07743fbd
import java.util.HashSet;
import java.util.List;
import java.util.Set;
import javax.inject.Inject;
import org.apache.logging.log4j.LogManager;
import org.apache.logging.log4j.Logger;

/**
 * The {@code IngestChecker} contains checks that are specific to the ingest workflow
 */
public final class IngestChecker {
    private static final Logger logger = LogManager.getLogger(IngestChecker.class);
    private static final Set<HederaFunctionality> UNSUPPORTED_TRANSACTIONS =
            EnumSet.of(CRYPTO_ADD_LIVE_HASH, CRYPTO_DELETE_LIVE_HASH);
    private static final Set<HederaFunctionality> PRIVILEGED_TRANSACTIONS =
            EnumSet.of(FREEZE, SYSTEM_DELETE, SYSTEM_UNDELETE);

    private final CurrentPlatformStatus currentPlatformStatus;
    private final TransactionChecker transactionChecker;
    private final SolvencyPreCheck solvencyPreCheck;
    private final SignatureVerifier signatureVerifier;
    private final SignatureExpander signatureExpander;
    private final DeduplicationCache deduplicationCache;
    private final TransactionDispatcher dispatcher;
    private final FeeManager feeManager;
    private final AccountID nodeAccount;
    private final Authorizer authorizer;
    private final SynchronizedThrottleAccumulator synchronizedThrottleAccumulator;

    /**
     * Constructor of the {@code IngestChecker}
     *
     * @param nodeAccount the {@link AccountID} of the node
     * @param currentPlatformStatus the {@link CurrentPlatformStatus} that contains the current status of the platform
     * @param transactionChecker the {@link TransactionChecker} that pre-processes the bytes of a transaction
     * @param solvencyPreCheck the {@link SolvencyPreCheck} that checks payer balance
     * @param signatureExpander the {@link SignatureExpander} that expands signatures
     * @param signatureVerifier the {@link SignatureVerifier} that verifies signature data
     * @param dispatcher the {@link TransactionDispatcher} that dispatches transactions
     * @param feeManager the {@link FeeManager} that manages {@link com.hedera.node.app.spi.fees.FeeCalculator}s
     * @param synchronizedThrottleAccumulator the {@link SynchronizedThrottleAccumulator} that checks transaction should be throttled
     * @throws NullPointerException if one of the arguments is {@code null}
     */
    @Inject
    public IngestChecker(
            @NodeSelfId @NonNull final AccountID nodeAccount,
            @NonNull final CurrentPlatformStatus currentPlatformStatus,
            @NonNull final TransactionChecker transactionChecker,
            @NonNull final SolvencyPreCheck solvencyPreCheck,
            @NonNull final SignatureExpander signatureExpander,
            @NonNull final SignatureVerifier signatureVerifier,
            @NonNull final DeduplicationCache deduplicationCache,
            @NonNull final TransactionDispatcher dispatcher,
            @NonNull final FeeManager feeManager,
            @NonNull final Authorizer authorizer,
            @NonNull final SynchronizedThrottleAccumulator synchronizedThrottleAccumulator) {
        this.nodeAccount = requireNonNull(nodeAccount, "nodeAccount must not be null");
        this.currentPlatformStatus = requireNonNull(currentPlatformStatus, "currentPlatformStatus must not be null");
        this.transactionChecker = requireNonNull(transactionChecker, "transactionChecker must not be null");
        this.solvencyPreCheck = requireNonNull(solvencyPreCheck, "solvencyPreCheck must not be null");
        this.signatureVerifier = requireNonNull(signatureVerifier, "signatureVerifier must not be null");
        this.signatureExpander = requireNonNull(signatureExpander, "signatureExpander must not be null");
        this.deduplicationCache = requireNonNull(deduplicationCache, "deduplicationCache must not be null");
        this.dispatcher = requireNonNull(dispatcher, "dispatcher must not be null");
        this.feeManager = requireNonNull(feeManager, "feeManager must not be null");
        this.authorizer = requireNonNull(authorizer, "authorizer must not be null");
        this.synchronizedThrottleAccumulator = requireNonNull(synchronizedThrottleAccumulator);
    }

    /**
     * Checks the general state of the node
     *
     * @throws PreCheckException if the node is unable to process queries
     */
    public void checkNodeState() throws PreCheckException {
        if (currentPlatformStatus.get() != ACTIVE) {
            throw new PreCheckException(PLATFORM_NOT_ACTIVE);
        }
    }

    /**
     * Runs all the ingest checks on a {@link Transaction}
     *
     * @param state the {@link HederaState} to use
     * @param tx the {@link Transaction} to check
     * @param configuration the {@link Configuration} to use
     * @return the {@link TransactionInfo} with the extracted information
     * @throws PreCheckException if a check fails
     */
    public TransactionInfo runAllChecks(
            @NonNull final HederaState state, @NonNull final Transaction tx, @NonNull final Configuration configuration)
            throws PreCheckException {
        // During ingest we approximate consensus time with wall clock time
        final var consensusTime = Instant.now();

        // 1. Check the syntax
        final var txInfo = transactionChecker.check(tx);
        final var txBody = txInfo.txBody();
        final var functionality = txInfo.functionality();

        // Temporary ingest checks needed for specifically ContractCall and EthereumTransaction
        // as long as it is being charged exclusively in gas
        // We cannot submit transactions that offer no gas or the work done gossiping
        // and reaching consensus on the transaction will be completely uncompensated; the
        // minimum threshold here is chosen for mono-service compatibility
        if (functionality == CONTRACT_CALL) {
            validateTruePreCheck(txBody.contractCallOrThrow().gas() >= INTRINSIC_GAS_LOWER_BOUND, INSUFFICIENT_GAS);

            // If the fee offered does not cover the gas cost of the transaction, then
            // we would again end up with uncompensated work
            final var gasCost = solvencyPreCheck.estimateAdditionalCosts(txBody, CONTRACT_CALL, consensusTime)
                    - txBody.contractCallOrThrow().amount();
            validateTruePreCheck(txBody.transactionFee() >= gasCost, INSUFFICIENT_TX_FEE);
        } else if (functionality == ETHEREUM_TRANSACTION) {
            final var ethTxData = populateEthTxData(
                    requireNonNull(txBody.ethereumTransactionOrThrow().ethereumData())
                            .toByteArray());
            validateTruePreCheck(nonNull(ethTxData), INVALID_ETHEREUM_TRANSACTION);
            validateTruePreCheck(requireNonNull(ethTxData.gasLimit()) >= INTRINSIC_GAS_LOWER_BOUND, INSUFFICIENT_GAS);

            // Do not allow sending HBars to Burn Address
            if (ethTxData.value().compareTo(BigInteger.ZERO) > 0) {
                validateFalsePreCheck(Arrays.equals(ethTxData.to(), new byte[20]), INVALID_SOLIDITY_ADDRESS);
            }
        }

        // 1a. Verify the transaction has been sent to *this* node
        if (!nodeAccount.equals(txBody.nodeAccountID())) {
            throw new PreCheckException(INVALID_NODE_ACCOUNT);
        }

        // 2. Check the time box of the transaction
        transactionChecker.checkTimeBox(txBody, consensusTime, RequireMinValidLifetimeBuffer.YES);

        // This should never happen, because HapiUtils#checkFunctionality() will throw
        // UnknownHederaFunctionality if it cannot map to a proper value, and WorkflowOnset
        // will convert that to INVALID_TRANSACTION_BODY.
        assert functionality != HederaFunctionality.NONE;

        // 3. Deduplicate
        if (deduplicationCache.contains(txInfo.transactionID())) {
            throw new PreCheckException(DUPLICATE_TRANSACTION);
        }

        // 4. Check throttles
        assertThrottlingPreconditions(txInfo, configuration);
        if (synchronizedThrottleAccumulator.shouldThrottle(txInfo, state)) {
            throw new PreCheckException(BUSY);
        }

        // 5. Get payer account
        final var storeFactory = new ReadableStoreFactory(state);
        final var payer = solvencyPreCheck.getPayerAccount(storeFactory, txInfo.payerID());
        final var payerKey = payer.key();
        // There should, absolutely, be a key for this account. If there isn't, then something is wrong in
        // state. So we will log this with a warning. We will also have to do something about the fact that
        // the key is missing -- so we will fail with unauthorized.
        if (payerKey == null) {
            // FUTURE: Have an alert and metric in our monitoring tools to make sure we are aware if this happens
            logger.warn("Payer account {} has no key, indicating a problem with state", txInfo.payerID());
            throw new PreCheckException(UNAUTHORIZED);
        }

        // 6. Verify payer's signatures
        verifyPayerSignature(txInfo, payer, configuration);

        // 7. Check payer solvency
        final var numSigs = txInfo.signatureMap().sigPairOrElse(emptyList()).size();
        final FeeContext feeContext = new FeeContextImpl(
                consensusTime,
                txInfo,
                payerKey,
                txInfo.payerID(),
                feeManager,
                storeFactory,
                configuration,
                authorizer,
                numSigs);
        final var fees = dispatcher.dispatchComputeFees(feeContext);
        solvencyPreCheck.checkSolvency(txInfo, payer, fees, true);

        return txInfo;
    }

    private void assertThrottlingPreconditions(
            @NonNull final TransactionInfo txInfo, @NonNull final Configuration configuration)
            throws PreCheckException {
        if (UNSUPPORTED_TRANSACTIONS.contains(txInfo.functionality())) {
            throw new PreCheckException(NOT_SUPPORTED);
        }
        if (PRIVILEGED_TRANSACTIONS.contains(txInfo.functionality())) {
            final var payerNum =
                    txInfo.payerID() == null ? Long.MAX_VALUE : txInfo.payerID().accountNumOrElse(Long.MAX_VALUE);
            final var hederaConfig = configuration.getConfigData(HederaConfig.class);
            // This adds a mild restriction that privileged transactions can only
            // be issued by system accounts; (FUTURE) consider giving non-trivial
            // minimum fees to privileged transactions that fail with UNAUTHORIZED
            // at consensus, and adding them to normal throttle buckets
            if (payerNum >= hederaConfig.firstUserEntity()) {
                throw new PreCheckException(UNAUTHORIZED);
            }
        }
    }

    private void verifyPayerSignature(
            @NonNull final TransactionInfo txInfo,
            @NonNull final Account payer,
            @NonNull final Configuration configuration)
            throws PreCheckException {
        final var payerKey = payer.key();
        final var hederaConfig = configuration.getConfigData(HederaConfig.class);
        final var sigPairs = txInfo.signatureMap().sigPairOrElse(List.of());

        // Expand the signatures
        final var expandedSigs = new HashSet<ExpandedSignaturePair>();
        signatureExpander.expand(sigPairs, expandedSigs);
        if (!isHollow(payer)) {
            signatureExpander.expand(payerKey, sigPairs, expandedSigs);
        } else {
            // If the payer is hollow, then we need to expand the signature for the payer
            final var originals = txInfo.signatureMap().sigPairOrElse(emptyList()).stream()
                    .filter(SignaturePair::hasEcdsaSecp256k1)
                    .filter(pair -> Bytes.wrap(EthSigsUtils.recoverAddressFromPubKey(
                                    pair.pubKeyPrefix().toByteArray()))
                            .equals(payer.alias()))
                    .findFirst();
            validateTruePreCheck(originals.isPresent(), INVALID_SIGNATURE);
            validateTruePreCheck(
                    configuration.getConfigData(LazyCreationConfig.class).enabled(), INVALID_SIGNATURE);
            signatureExpander.expand(List.of(originals.get()), expandedSigs);
        }

        // Verify the signatures
        final var results = signatureVerifier.verify(txInfo.signedBytes(), expandedSigs);
        final var verifier = new DefaultKeyVerifier(sigPairs.size(), hederaConfig, results);
        final SignatureVerification payerKeyVerification;
        if (!isHollow(payer)) {
            payerKeyVerification = verifier.verificationFor(payerKey);
        } else {
            payerKeyVerification = verifier.verificationFor(payer.alias());
        }
        // This can happen if the signature map was missing a signature for the payer account.
        if (payerKeyVerification.failed()) {
            throw new PreCheckException(INVALID_SIGNATURE);
        }
    }
}<|MERGE_RESOLUTION|>--- conflicted
+++ resolved
@@ -30,11 +30,8 @@
 import static com.hedera.hapi.node.base.ResponseCodeEnum.INVALID_ETHEREUM_TRANSACTION;
 import static com.hedera.hapi.node.base.ResponseCodeEnum.INVALID_NODE_ACCOUNT;
 import static com.hedera.hapi.node.base.ResponseCodeEnum.INVALID_SIGNATURE;
-<<<<<<< HEAD
+import static com.hedera.hapi.node.base.ResponseCodeEnum.INVALID_SOLIDITY_ADDRESS;
 import static com.hedera.hapi.node.base.ResponseCodeEnum.NOT_SUPPORTED;
-=======
-import static com.hedera.hapi.node.base.ResponseCodeEnum.INVALID_SOLIDITY_ADDRESS;
->>>>>>> 07743fbd
 import static com.hedera.hapi.node.base.ResponseCodeEnum.PLATFORM_NOT_ACTIVE;
 import static com.hedera.hapi.node.base.ResponseCodeEnum.UNAUTHORIZED;
 import static com.hedera.node.app.hapi.utils.ethereum.EthTxData.populateEthTxData;
@@ -81,11 +78,8 @@
 import edu.umd.cs.findbugs.annotations.NonNull;
 import java.math.BigInteger;
 import java.time.Instant;
-<<<<<<< HEAD
+import java.util.Arrays;
 import java.util.EnumSet;
-=======
-import java.util.Arrays;
->>>>>>> 07743fbd
 import java.util.HashSet;
 import java.util.List;
 import java.util.Set;
@@ -205,7 +199,6 @@
                             .toByteArray());
             validateTruePreCheck(nonNull(ethTxData), INVALID_ETHEREUM_TRANSACTION);
             validateTruePreCheck(requireNonNull(ethTxData.gasLimit()) >= INTRINSIC_GAS_LOWER_BOUND, INSUFFICIENT_GAS);
-
             // Do not allow sending HBars to Burn Address
             if (ethTxData.value().compareTo(BigInteger.ZERO) > 0) {
                 validateFalsePreCheck(Arrays.equals(ethTxData.to(), new byte[20]), INVALID_SOLIDITY_ADDRESS);
