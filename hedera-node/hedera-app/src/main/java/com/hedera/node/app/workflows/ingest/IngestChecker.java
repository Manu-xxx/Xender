--- conflicted
+++ resolved
@@ -49,11 +49,7 @@
 
     private static final Logger logger = LogManager.getLogger(IngestChecker.class);
 
-<<<<<<< HEAD
-    private final long nodeAccountID;
-=======
     private final AccountID nodeAccountID;
->>>>>>> 9ad671e2
     private final SolvencyPrecheck solvencyPrecheck;
     private final SignaturePreparer signaturePreparer;
 
@@ -67,11 +63,7 @@
      */
     @Inject
     public IngestChecker(
-<<<<<<< HEAD
-            @NonNull @NodeSelfId final long nodeAccountID,
-=======
             @NonNull @NodeSelfId final AccountID nodeAccountID,
->>>>>>> 9ad671e2
             @NonNull final SolvencyPrecheck solvencyPrecheck,
             @NonNull final SignaturePreparer signaturePreparer) {
         this.nodeAccountID = requireNonNull(nodeAccountID);
