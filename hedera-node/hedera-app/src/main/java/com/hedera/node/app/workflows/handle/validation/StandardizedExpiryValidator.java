--- conflicted
+++ resolved
@@ -25,10 +25,6 @@
 import static com.hedera.node.app.spi.workflows.HandleException.validateTrue;
 
 import com.hedera.hapi.node.base.ResponseCodeEnum;
-<<<<<<< HEAD
-import com.hedera.hapi.node.state.token.Account;
-=======
->>>>>>> b0ba9b8c
 import com.hedera.node.app.service.mono.config.HederaNumbers;
 import com.hedera.node.app.service.mono.store.models.Id;
 import com.hedera.node.app.spi.validation.AttributeValidator;
@@ -136,25 +132,6 @@
      */
     @Override
     public ResponseCodeEnum expirationStatus(
-<<<<<<< HEAD
-            @NonNull final Account account,
-            final boolean isAutoRenewEnabled,
-            final boolean expireAccounts,
-            final boolean expireContracts) {
-        if (!isAutoRenewEnabled) {
-            return OK;
-        }
-        if (account.tinybarBalance() > 0) {
-            return OK;
-        }
-        if (!account.expiredAndPendingRemoval()) {
-            return OK;
-        }
-        if (isExpiryDisabled(account.smartContract(), expireAccounts, expireContracts)) {
-            return OK;
-        }
-        return account.smartContract() ? CONTRACT_EXPIRED_AND_PENDING_REMOVAL : ACCOUNT_EXPIRED_AND_PENDING_REMOVAL;
-=======
             @NonNull final EntityType entityType,
             final boolean isMarkedExpired,
             final long balanceAvailableForSelfRenewal) {
@@ -169,7 +146,6 @@
         }
 
         return isSmartContract ? CONTRACT_EXPIRED_AND_PENDING_REMOVAL : ACCOUNT_EXPIRED_AND_PENDING_REMOVAL;
->>>>>>> b0ba9b8c
     }
 
     /**
