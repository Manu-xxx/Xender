/*
 * Copyright (C) 2024 Hedera Hashgraph, LLC
 *
 * Licensed under the Apache License, Version 2.0 (the "License");
 * you may not use this file except in compliance with the License.
 * You may obtain a copy of the License at
 *
 *      http://www.apache.org/licenses/LICENSE-2.0
 *
 * Unless required by applicable law or agreed to in writing, software
 * distributed under the License is distributed on an "AS IS" BASIS,
 * WITHOUT WARRANTIES OR CONDITIONS OF ANY KIND, either express or implied.
 * See the License for the specific language governing permissions and
 * limitations under the License.
 */

package com.hedera.node.app.workflows.handle.steps;

import static com.hedera.node.app.spi.workflows.HandleContext.TransactionCategory.USER;
import static java.util.Objects.requireNonNull;

import com.hedera.hapi.node.base.HederaFunctionality;
import com.hedera.hapi.node.base.Key;
import com.hedera.node.app.fees.ExchangeRateManager;
import com.hedera.node.app.fees.FeeAccumulator;
import com.hedera.node.app.fees.FeeManager;
import com.hedera.node.app.fees.ResourcePriceCalculatorImpl;
import com.hedera.node.app.ids.EntityIdService;
import com.hedera.node.app.ids.EntityNumGeneratorImpl;
import com.hedera.node.app.ids.WritableEntityIdStore;
import com.hedera.node.app.records.BlockRecordManager;
import com.hedera.node.app.service.token.api.FeeRecordBuilder;
import com.hedera.node.app.service.token.api.TokenServiceApi;
import com.hedera.node.app.services.ServiceScopeLookup;
import com.hedera.node.app.signature.DefaultKeyVerifier;
import com.hedera.node.app.spi.authorization.Authorizer;
import com.hedera.node.app.spi.metrics.StoreMetricsService;
import com.hedera.node.app.spi.records.RecordCache;
import com.hedera.node.app.spi.workflows.record.StreamBuilder;
import com.hedera.node.app.store.ReadableStoreFactory;
import com.hedera.node.app.store.ServiceApiFactory;
import com.hedera.node.app.store.StoreFactoryImpl;
import com.hedera.node.app.store.WritableStoreFactory;
import com.hedera.node.app.throttle.AppThrottleAdviser;
import com.hedera.node.app.throttle.NetworkUtilizationManager;
import com.hedera.node.app.workflows.TransactionInfo;
import com.hedera.node.app.workflows.dispatcher.TransactionDispatcher;
import com.hedera.node.app.workflows.handle.Dispatch;
import com.hedera.node.app.workflows.handle.DispatchHandleContext;
import com.hedera.node.app.workflows.handle.DispatchProcessor;
import com.hedera.node.app.workflows.handle.HandleWorkflow;
import com.hedera.node.app.workflows.handle.RecordDispatch;
import com.hedera.node.app.workflows.handle.dispatch.ChildDispatchFactory;
import com.hedera.node.app.workflows.handle.record.TokenContextImpl;
import com.hedera.node.app.workflows.handle.stack.SavepointStackImpl;
import com.hedera.node.app.workflows.prehandle.PreHandleResult;
import com.hedera.node.config.ConfigProvider;
import com.hedera.node.config.data.ConsensusConfig;
import com.hedera.node.config.data.HederaConfig;
import com.swirlds.config.api.Configuration;
import com.swirlds.platform.state.PlatformState;
import com.swirlds.platform.system.events.ConsensusEvent;
import com.swirlds.platform.system.transaction.ConsensusTransaction;
import com.swirlds.state.State;
import com.swirlds.state.spi.info.NetworkInfo;
import com.swirlds.state.spi.info.NodeInfo;
import edu.umd.cs.findbugs.annotations.NonNull;
import java.time.Instant;

public record UserTxn(
        boolean isGenesisTxn,
        @NonNull HederaFunctionality functionality,
        @NonNull Instant consensusNow,
        @NonNull State state,
        @NonNull PlatformState platformState,
        @NonNull ConsensusEvent event,
        @NonNull ConsensusTransaction platformTxn,
        @NonNull TransactionInfo txnInfo,
        @NonNull TokenContextImpl tokenContextImpl,
        @NonNull SavepointStackImpl stack,
        @NonNull PreHandleResult preHandleResult,
        @NonNull ReadableStoreFactory readableStoreFactory,
        @NonNull Configuration config,
        @NonNull Instant lastHandledConsensusTime,
        @NonNull NodeInfo creatorInfo) {

    public static UserTxn from(
            // @UserTxnScope
            @NonNull final State state,
            @NonNull final PlatformState platformState,
            @NonNull final ConsensusEvent event,
            @NonNull final NodeInfo creatorInfo,
            @NonNull final ConsensusTransaction platformTxn,
            @NonNull final Instant consensusNow,
            @NonNull final Instant lastHandledConsensusTime,
            // @Singleton
            @NonNull final ConfigProvider configProvider,
            @NonNull final StoreMetricsService storeMetricsService,
            @NonNull final BlockRecordManager blockRecordManager,
            @NonNull final HandleWorkflow handleWorkflow) {

        final var isGenesis = lastHandledConsensusTime.equals(Instant.EPOCH);
        final var config = configProvider.getConfiguration();
        final var consensusConfig = config.getConfigData(ConsensusConfig.class);
        final var stack = SavepointStackImpl.newRootStack(
                state,
                isGenesis ? Integer.MAX_VALUE : consensusConfig.handleMaxPrecedingRecords(),
                consensusConfig.handleMaxFollowingRecords());
        final var readableStoreFactory = new ReadableStoreFactory(stack);
        final var preHandleResult =
                handleWorkflow.getCurrentPreHandleResult(creatorInfo, platformTxn, readableStoreFactory);
        final var txnInfo = requireNonNull(preHandleResult.txInfo());
        final var tokenContext =
                new TokenContextImpl(config, storeMetricsService, stack, blockRecordManager, consensusNow);
        return new UserTxn(
                isGenesis,
                txnInfo.functionality(),
                consensusNow,
                state,
                platformState,
                event,
                platformTxn,
                txnInfo,
                tokenContext,
                stack,
                preHandleResult,
                readableStoreFactory,
                config,
                lastHandledConsensusTime,
                creatorInfo);
    }

    /**
     * Creates a new {@link Dispatch} instance for this user transaction in the given context.
     *
     * @param authorizer the authorizer to use
     * @param networkInfo the network information
     * @param feeManager the fee manager
     * @param recordCache the record cache
     * @param dispatchProcessor the dispatch processor
     * @param blockRecordManager the block record manager
     * @param serviceScopeLookup the service scope lookup
     * @param storeMetricsService the store metrics service
     * @param exchangeRateManager the exchange rate manager
     * @param childDispatchFactory the child dispatch factory
     * @param dispatcher the transaction dispatcher
     * @param networkUtilizationManager the network utilization manager
     * @param baseBuilder the base record builder
     * @return the new dispatch instance
     */
    public Dispatch newDispatch(
            // @Singleton
            @NonNull final Authorizer authorizer,
            @NonNull final NetworkInfo networkInfo,
            @NonNull final FeeManager feeManager,
            @NonNull final RecordCache recordCache,
            @NonNull final DispatchProcessor dispatchProcessor,
            @NonNull final BlockRecordManager blockRecordManager,
            @NonNull final ServiceScopeLookup serviceScopeLookup,
            @NonNull final StoreMetricsService storeMetricsService,
            @NonNull final ExchangeRateManager exchangeRateManager,
            @NonNull final ChildDispatchFactory childDispatchFactory,
            @NonNull final TransactionDispatcher dispatcher,
            @NonNull final NetworkUtilizationManager networkUtilizationManager,
            // @UserTxnScope
            @NonNull final StreamBuilder baseBuilder) {
        final var keyVerifier = new DefaultKeyVerifier(
                txnInfo.signatureMap().sigPair().size(),
                config.getConfigData(HederaConfig.class),
                preHandleResult.getVerificationResults());
        final var readableStoreFactory = new ReadableStoreFactory(stack);
        final var writableStoreFactory = new WritableStoreFactory(
                stack, serviceScopeLookup.getServiceName(txnInfo.txBody()), config, storeMetricsService);
        final var serviceApiFactory = new ServiceApiFactory(stack, config, storeMetricsService);
        final var priceCalculator =
                new ResourcePriceCalculatorImpl(consensusNow, txnInfo, feeManager, readableStoreFactory);
        final var storeFactory = new StoreFactoryImpl(readableStoreFactory, writableStoreFactory, serviceApiFactory);
        final var entityNumGenerator = new EntityNumGeneratorImpl(
                new WritableStoreFactory(stack, EntityIdService.NAME, config, storeMetricsService)
                        .getStore(WritableEntityIdStore.class));
        final var throttleAdvisor = new AppThrottleAdviser(networkUtilizationManager, consensusNow, stack);
        final var feeAccumulator =
                new FeeAccumulator(serviceApiFactory.getApi(TokenServiceApi.class), (FeeRecordBuilder) baseBuilder);
        final var dispatchHandleContext = new DispatchHandleContext(
                consensusNow,
                creatorInfo,
                txnInfo,
                config,
                authorizer,
                blockRecordManager,
                priceCalculator,
                feeManager,
                storeFactory,
                requireNonNull(txnInfo.payerID()),
                keyVerifier,
                platformState,
                txnInfo.functionality(),
                preHandleResult.payerKey() == null ? Key.DEFAULT : preHandleResult.payerKey(),
                exchangeRateManager,
                stack,
                entityNumGenerator,
                dispatcher,
                recordCache,
                networkInfo,
                childDispatchFactory,
                dispatchProcessor,
                throttleAdvisor,
                feeAccumulator);
        final var fees = dispatcher.dispatchComputeFees(dispatchHandleContext);
<<<<<<< HEAD
        final var feeAccumulator =
                new FeeAccumulator(serviceApiFactory.getApi(TokenServiceApi.class), (FeeRecordBuilder) baseBuilder);
        final var congestionMultiplier = feeManager.congestionMultiplierFor(
                txnInfo.txBody(), txnInfo.functionality(), storeFactory.asReadOnly());
        if (congestionMultiplier > 1) {
            baseBuilder.congestionMultiplier(congestionMultiplier);
        }
=======
>>>>>>> 292358d1
        return new RecordDispatch(
                baseBuilder,
                config,
                fees,
                txnInfo,
                requireNonNull(txnInfo.payerID()),
                readableStoreFactory,
                feeAccumulator,
                keyVerifier,
                creatorInfo,
                consensusNow,
                preHandleResult.getRequiredKeys(),
                preHandleResult.getHollowAccounts(),
                dispatchHandleContext,
                stack,
                USER,
                tokenContextImpl,
                platformState,
                preHandleResult);
    }

    /**
     * Returns the base stream builder for this user transaction.
     * @return the base stream builder
     */
    public StreamBuilder baseBuilder() {
        return stack.getBaseBuilder(StreamBuilder.class);
    }
}<|MERGE_RESOLUTION|>--- conflicted
+++ resolved
@@ -207,16 +207,11 @@
                 throttleAdvisor,
                 feeAccumulator);
         final var fees = dispatcher.dispatchComputeFees(dispatchHandleContext);
-<<<<<<< HEAD
-        final var feeAccumulator =
-                new FeeAccumulator(serviceApiFactory.getApi(TokenServiceApi.class), (FeeRecordBuilder) baseBuilder);
         final var congestionMultiplier = feeManager.congestionMultiplierFor(
                 txnInfo.txBody(), txnInfo.functionality(), storeFactory.asReadOnly());
         if (congestionMultiplier > 1) {
             baseBuilder.congestionMultiplier(congestionMultiplier);
         }
-=======
->>>>>>> 292358d1
         return new RecordDispatch(
                 baseBuilder,
                 config,
