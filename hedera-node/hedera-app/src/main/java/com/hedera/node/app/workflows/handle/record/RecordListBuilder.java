/*
 * Copyright (C) 2023 Hedera Hashgraph, LLC
 *
 * Licensed under the Apache License, Version 2.0 (the "License");
 * you may not use this file except in compliance with the License.
 * You may obtain a copy of the License at
 *
 *      http://www.apache.org/licenses/LICENSE-2.0
 *
 * Unless required by applicable law or agreed to in writing, software
 * distributed under the License is distributed on an "AS IS" BASIS,
 * WITHOUT WARRANTIES OR CONDITIONS OF ANY KIND, either express or implied.
 * See the License for the specific language governing permissions and
 * limitations under the License.
 */

package com.hedera.node.app.workflows.handle.record;

import static com.hedera.node.app.spi.workflows.record.ExternalizedRecordCustomizer.NOOP_EXTERNALIZED_RECORD_CUSTOMIZER;
import static com.hedera.node.app.workflows.handle.HandleContextImpl.PrecedingTransactionCategory.LIMITED_CHILD_RECORDS;
import static com.hedera.node.app.workflows.handle.HandleContextImpl.PrecedingTransactionCategory.UNLIMITED_CHILD_RECORDS;
import static java.util.Collections.unmodifiableList;
import static java.util.Objects.requireNonNull;

import com.hedera.hapi.node.base.ResponseCodeEnum;
import com.hedera.hapi.node.base.TransactionID;
import com.hedera.node.app.spi.workflows.HandleContext;
import com.hedera.node.app.spi.workflows.HandleException;
import com.hedera.node.app.spi.workflows.record.ExternalizedRecordCustomizer;
import com.hedera.node.app.state.SingleTransactionRecord;
import com.hedera.node.app.workflows.handle.HandleContextImpl;
import com.hedera.node.app.workflows.handle.record.SingleTransactionRecordBuilderImpl.ReversingBehavior;
import com.hedera.node.config.data.ConsensusConfig;
import com.swirlds.config.api.Configuration;
import edu.umd.cs.findbugs.annotations.NonNull;
import java.time.Instant;
import java.util.ArrayList;
import java.util.EnumSet;
import java.util.List;
import java.util.Objects;

/**
 * This class manages all record builders that are used while a single user transaction is running.
 *
 * <p>As a transaction is handled, it will create a record and receipt tracking what happened when the transaction was
 * handled. During handling, it may be that more than one additional "synthetic" record must be created. For example,
 * a "crypto transfer" may need to auto-create a destination account that does not already exist. This must be done
 * <strong>before</strong> the crypto transfer so that someone reading the resulting record stream will see the creation
 * before the transfer. This is known as a "preceding" record. Preceding records are unrelated to the main user
 * transaction, other than having been triggered by it.
 *
 * <p>Likewise, some transactions cause "child" transactions to be created. For example, a "schedule sign" transaction
 * may complete all required signatures and "trigger" a child transaction for actually executing the transaction that
 * was signed. Or a smart contract may invoke the token service, causing one or more child transactions to be created.
 * These child transactions <strong>are</strong> related to the user transaction, and are linked by the "parent
 * consensus timestamp".
 *
 * <p>Some kinds of child transactions are "removable". This is only needed in a very few special cases. Normally
 * preceding and child transactions are used like a stack -- added to the end and removed from the end. But some
 * "removable" child transactions can be plucked out of the middle.
 *
 * <p>After transaction handling, this class will produce the list of all created records. They will be assigned
 * transaction IDs and consensus timestamps and parent consensus timestamps as appropriate.
 *
 * <p>As with all classes intended to be used within the handle-workflow, this class is <em>not</em> thread-safe.
 */
public final class RecordListBuilder {
    private static final String CONFIGURATION_MUST_NOT_BE_NULL = "configuration must not be null";
    private static final EnumSet<ResponseCodeEnum> SUCCESSES = EnumSet.of(
            ResponseCodeEnum.OK,
            ResponseCodeEnum.SUCCESS,
            ResponseCodeEnum.FEE_SCHEDULE_FILE_PART_UPLOADED,
            ResponseCodeEnum.SUCCESS_BUT_MISSING_EXPECTED_OPERATION);
    /**
     * The record builder for the user transaction.
     */
    private final SingleTransactionRecordBuilderImpl userTxnRecordBuilder;
    /**
     * The list of record builders for preceding transactions. If the user transaction is at consensus time T, then
     * the first preceding transaction is at consensus time T-1, the second at T-2, etc.
     */
    private List<SingleTransactionRecordBuilderImpl> precedingTxnRecordBuilders;
    /**
     * The list of record builders for child transactions. If the user transaction is at consensus time T, then
     * the first child transaction is at consensus time T+1, the second at T+2, etc.
     */
    private List<SingleTransactionRecordBuilderImpl> childRecordBuilders;

    /**
     * Creates a new instance with the given user transaction consensus timestamp.
     *
     * @param consensusTimestamp The consensus timestamp of the user transaction
     * @throws NullPointerException if {@code recordBuilder} is {@code null}
     */
    public RecordListBuilder(@NonNull final Instant consensusTimestamp) {
        this.userTxnRecordBuilder = new SingleTransactionRecordBuilderImpl(
                requireNonNull(consensusTimestamp, "recordBuilder must not be null"));
    }

    /**
     * Gets the record builder for the user transaction.
     *
     * @return the main record builder
     */
    @NonNull
    public SingleTransactionRecordBuilderImpl userTransactionRecordBuilder() {
        return userTxnRecordBuilder;
    }

    /**
     * Returns an unmodifiable {@link List} of all preceding record builders. The first item in the list is the
     * record builder for the transaction immediately preceding the user transaction.
     *
     * @return all preceding record builders
     */
    @NonNull
    public List<SingleTransactionRecordBuilderImpl> precedingRecordBuilders() {
        return precedingTxnRecordBuilders != null ? unmodifiableList(precedingTxnRecordBuilders) : List.of();
    }

    /**
     * Returns an unmodifiable {@link List} of all child record builders. The first item in the list is the
     * record builder for the transaction immediately following the user transaction, and so forth.
     *
     * @return all child record builders
     */
    @NonNull
    public List<SingleTransactionRecordBuilderImpl> childRecordBuilders() {
        return childRecordBuilders != null ? unmodifiableList(childRecordBuilders) : List.of();
    }

    /**
     * Adds a record builder for a preceding transaction.
     *
     * @param configuration the current configuration
     * @return the record builder for the preceding transaction
     * @throws NullPointerException if {@code consensusConfig} is {@code null}
     * @throws HandleException if no more preceding slots are available
     */
    public SingleTransactionRecordBuilderImpl addPreceding(
            @NonNull final Configuration configuration,
            final HandleContextImpl.PrecedingTransactionCategory precedingTxnCategory) {
        requireNonNull(configuration, CONFIGURATION_MUST_NOT_BE_NULL);
        return doAddPreceding(configuration, ReversingBehavior.IRREVERSIBLE, precedingTxnCategory);
    }

    public SingleTransactionRecordBuilderImpl addReversiblePreceding(@NonNull final Configuration configuration) {
        requireNonNull(configuration, CONFIGURATION_MUST_NOT_BE_NULL);
        return doAddPreceding(configuration, ReversingBehavior.REVERSIBLE, LIMITED_CHILD_RECORDS);
    }

    public SingleTransactionRecordBuilderImpl addRemovablePreceding(@NonNull final Configuration configuration) {
        requireNonNull(configuration, CONFIGURATION_MUST_NOT_BE_NULL);
        return doAddPreceding(configuration, ReversingBehavior.REMOVABLE, LIMITED_CHILD_RECORDS);
    }

    public SingleTransactionRecordBuilderImpl doAddPreceding(
            @NonNull final Configuration configuration,
            @NonNull final ReversingBehavior reversingBehavior,
            @NonNull final HandleContextImpl.PrecedingTransactionCategory precedingTxnCategory) {
        // Lazily create. FUTURE: We should reuse the RecordListBuilder between handle calls, and we should
        // reuse these lists. Then we can omit this lazy create entirely and produce less garbage overall.
        if (precedingTxnRecordBuilders == null) {
            precedingTxnRecordBuilders = new ArrayList<>();
        }

        // Check whether the number of preceding records has been exceeded. FUTURE we could store in state the last
        // nanosecond of the last record from the previous handle transaction operation, and if there is room for more
        // preceding records, we grant them, even if we have passed `handleMaxPrecedingRecords`.
        final var consensusConfig = configuration.getConfigData(ConsensusConfig.class);
        final var precedingCount = precedingTxnRecordBuilders.size();
        final var maxRecords = consensusConfig.handleMaxPrecedingRecords();
        // On genesis start we create almost 700 preceding child records for creating system accounts.
        // Also, we should not be failing for stake update transaction records that happen every midnight.
        // In these two cases need to allow for this, but we don't want to allow for this on every handle call.
        if (precedingTxnRecordBuilders.size() >= maxRecords && (precedingTxnCategory != UNLIMITED_CHILD_RECORDS)) {
            // We do not have a MAX_PRECEDING_RECORDS_EXCEEDED error, so use this.
            throw new HandleException(ResponseCodeEnum.MAX_CHILD_RECORDS_EXCEEDED);
        }

        // The consensus timestamp of the first item in the preceding list is T-1, where T is the time of the
        // user transaction. The second item is T-2, and so on.
        final var parentConsensusTimestamp = userTxnRecordBuilder.consensusNow();
        final var consensusNow = parentConsensusTimestamp.minusNanos(precedingCount + 1L);
        // FUTURE : For some reason, we do not set the exchange rate for preceding transactions in mono-service.
        // Should be corrected after differential testing.
        final var recordBuilder = new SingleTransactionRecordBuilderImpl(consensusNow, reversingBehavior);
        //                .exchangeRate(userTxnRecordBuilder.exchangeRate());
        precedingTxnRecordBuilders.add(recordBuilder);
        return recordBuilder;
    }

    /**
     * Adds a record builder for a child transaction.
     *
     * <p>If a parent transaction of this child transaction is rolled back and the child transaction was successful, the
     * status is set to {@link ResponseCodeEnum#REVERTED_SUCCESS}.
     *
     * @param configuration the current configuration
     * @return the record builder for the child transaction
     * @throws NullPointerException if {@code consensusConfig} is {@code null}
     * @throws HandleException if no more child slots are available
     */
    public SingleTransactionRecordBuilderImpl addChild(
            @NonNull final Configuration configuration,
            @NonNull final HandleContext.TransactionCategory childCategory) {
        requireNonNull(configuration, CONFIGURATION_MUST_NOT_BE_NULL);
        return doAddChild(
                configuration, ReversingBehavior.REVERSIBLE, NOOP_EXTERNALIZED_RECORD_CUSTOMIZER, childCategory);
    }

    /**
     * Adds a record builder for a child transaction that is removed when reverted.
     * <p>
     * If a parent transaction of this child transaction is rolled back, the record builder is removed entirely. This is
     * only needed in a very few special cases. Under normal circumstances,
     * {@link #addChild(Configuration, HandleContext.TransactionCategory)} should be used.
     *
     * @param configuration the current configuration
     * @return the record builder for the child transaction
     * @throws NullPointerException if {@code consensusConfig} is {@code null}
     * @throws HandleException if no more child slots are available
     */
    public SingleTransactionRecordBuilderImpl addRemovableChild(@NonNull final Configuration configuration) {
        requireNonNull(configuration, CONFIGURATION_MUST_NOT_BE_NULL);
        return doAddChild(
                configuration,
                ReversingBehavior.REMOVABLE,
                NOOP_EXTERNALIZED_RECORD_CUSTOMIZER,
                HandleContext.TransactionCategory.CHILD);
    }

    /**
     * Adds a record builder for a child transaction that is removed when reverted, and performs a custom
     * "finishing" operation on the transaction before externalizing it to the record stream.
     *
     * <p>We need this variant to let the contract service externalize some of its dispatched
     * {@code CryptoCreate} transactions as {@code ContractCreate} transactions.
     *
     * @param configuration the current configuration
     * @param customizer the custom finishing operation
     * @return the record builder for the child transaction
     * @throws NullPointerException if {@code consensusConfig} is {@code null}
     * @throws HandleException if no more child slots are available
     */
    public SingleTransactionRecordBuilderImpl addRemovableChildWithExternalizationCustomizer(
            @NonNull final Configuration configuration, @NonNull final ExternalizedRecordCustomizer customizer) {
        requireNonNull(configuration, CONFIGURATION_MUST_NOT_BE_NULL);
        requireNonNull(customizer, "customizer must not be null");
        return doAddChild(
                configuration, ReversingBehavior.REMOVABLE, customizer, HandleContext.TransactionCategory.CHILD);
    }

    private SingleTransactionRecordBuilderImpl doAddChild(
            @NonNull final Configuration configuration,
            final ReversingBehavior reversingBehavior,
            @NonNull final ExternalizedRecordCustomizer customizer,
            @NonNull final HandleContext.TransactionCategory childCategory) {
        // FUTURE: We should reuse the RecordListBuilder between handle calls, and we should reuse these lists, in
        // which case we will no longer have to create them lazily.
        if (childRecordBuilders == null) {
            childRecordBuilders = new ArrayList<>();
        }

        // Make sure we have not created so many that we have run out of slots.
        final var childCount = childRecordBuilders.size();
        final var consensusConfig = configuration.getConfigData(ConsensusConfig.class);
        if (childCount >= consensusConfig.handleMaxFollowingRecords()) {
            throw new HandleException(ResponseCodeEnum.MAX_CHILD_RECORDS_EXCEEDED);
        }

        // The consensus timestamp of the first item in the child list is T+1, where T is the time of the user tx
        final var parentConsensusTimestamp = userTxnRecordBuilder.consensusNow();
        final var prevConsensusNow = childRecordBuilders.isEmpty()
                ? userTxnRecordBuilder.consensusNow()
                : childRecordBuilders.get(childRecordBuilders.size() - 1).consensusNow();
        final var consensusNow = prevConsensusNow.plusNanos(1L);
        // Note we do not repeat exchange rates for child transactions
        final var recordBuilder = new SingleTransactionRecordBuilderImpl(consensusNow, reversingBehavior, customizer)
<<<<<<< HEAD
                .exchangeRate(userTxnRecordBuilder.exchangeRate());
        // Only set parent consensus timestamp for child records if one is not provided
        if (!childCategory.equals(HandleContext.TransactionCategory.SCHEDULED)) {
            recordBuilder.parentConsensus(parentConsensusTimestamp);
        }
=======
                .parentConsensus(parentConsensusTimestamp);
>>>>>>> 7417fee7
        if (!customizer.shouldSuppressRecord()) {
            childRecordBuilders.add(recordBuilder);
        }
        return recordBuilder;
    }

    /**
     * Reverts or removes all child transactions after the given one.
     *
     * <p>Suppose I have a list of 10 child record builders. If the given builder is the last of these 10, then nothing
     * happens, because there are no children after the last one.
     *
     * <p>If the given builder is the next to last of these 10, then if the last one was added by
     * {@link #addChild(Configuration, HandleContext.TransactionCategory)} it will still be in the list, but will have a status of
     * {@link ResponseCodeEnum#REVERTED_SUCCESS} (unless it had another failure mode already), otherwise it will
     * actually be removed from the list.
     *
     * <p>If the given builder is the 5th of these 10, then each builder from the 6th to the 10th will be removed from
     * the list if they were added by {@link #addRemovableChild(Configuration)} or
     * {@link #addRemovableChildWithExternalizationCustomizer(Configuration, ExternalizedRecordCustomizer)}, otherwise they will have their
     * status set to {@link ResponseCodeEnum#REVERTED_SUCCESS} (unless it had another failure mode already).
     *
     * @param recordBuilder the record builder which children need to be reverted
     */
    public void revertChildrenOf(@NonNull final SingleTransactionRecordBuilderImpl recordBuilder) {
        requireNonNull(recordBuilder, "recordBuilder must not be null");
        if (childRecordBuilders == null) {
            childRecordBuilders = new ArrayList<>();
        }
        if (precedingTxnRecordBuilders == null) {
            precedingTxnRecordBuilders = new ArrayList<>();
        }

        // Find the index into the list of records from which to revert. If the record builder is the user transaction,
        // then we start at index 0, which is the first child transaction after the user transaction. If the record
        // builder is not the user transaction AND cannot be found in the list of children, then we have an illegal
        // state -- this should never happen. Otherwise, we start from the index of this builder + 1.
        final int index;
        if (recordBuilder == userTxnRecordBuilder) {
            index = 0;

            // The user transaction fails and therefore we also have to revert preceding transactions
            if (!precedingTxnRecordBuilders.isEmpty()) {
                for (int i = 0; i < precedingTxnRecordBuilders.size(); i++) {
                    final var preceding = precedingTxnRecordBuilders.get(i);
                    if (preceding.reversingBehavior() == ReversingBehavior.REVERSIBLE
                            && SUCCESSES.contains(preceding.status())) {
                        preceding.status(ResponseCodeEnum.REVERTED_SUCCESS);
                    } else if (preceding.reversingBehavior() == ReversingBehavior.REMOVABLE) {
                        precedingTxnRecordBuilders.set(i, null);
                    }
                }
                precedingTxnRecordBuilders.removeIf(Objects::isNull);
            }
        } else {
            // Traverse from end to start, since we are most likely going to be reverting the most recent child,
            // or close to it.
            index = childRecordBuilders.lastIndexOf(recordBuilder) + 1;
            if (index == 0) {
                throw new IllegalArgumentException("recordBuilder not found");
            }
        }

        // Now that we know from where to begin reverting, walk over all the children and revert or remove them.
        // If we do a remove, we need to shift elements around. This can be quite expensive since we use an array
        // list for our data structure. So we will shift elements as necessary as we walk through the list.
        final var count = childRecordBuilders.size();
        int into = index; // The position in the array into which we should put the next remaining child
        for (int i = index; i < count; i++) {
            final var child = childRecordBuilders.get(i);
            if (child.reversingBehavior() == ReversingBehavior.REMOVABLE) {
                // Remove it from the list by setting its location to null. Then, any subsequent children that are
                // kept will be moved into this position.
                childRecordBuilders.set(i, null);
            } else {
                if (child.reversingBehavior() == ReversingBehavior.REVERSIBLE && SUCCESSES.contains(child.status())) {
                    child.status(ResponseCodeEnum.REVERTED_SUCCESS);
                }

                if (into != i) {
                    childRecordBuilders.set(into, child);
                    childRecordBuilders.set(i, null);
                }
                into++;
            }
        }

        // I wish ArrayList had some kind of shortcut for this!
        //noinspection ListRemoveInLoop
        for (int i = count - 1; i >= into; i--) {
            childRecordBuilders.remove(i);
        }
    }

    /**
     * Builds a list of all records. Assigns transactions IDs as needed.
     *
     * @return A {@link Result} containing the user transaction record and the list of all records in proper order.
     */
    public Result build() {
        final var userTxnRecord = userTxnRecordBuilder.build();
        final var idBuilder = userTxnRecordBuilder.transactionID().copyBuilder();
        final var records = new ArrayList<SingleTransactionRecord>();

        // Add all preceding transactions. The last item in the list has the earliest consensus time, so it needs to
        // be added to "records" first. However, the first item should have a nonce of 1, and the last item should have
        // a nonce of N, where N is the number of preceding transactions.
        int count = precedingTxnRecordBuilders == null ? 0 : precedingTxnRecordBuilders.size();
        for (int i = count - 1; i >= 0; i--) {
            final SingleTransactionRecordBuilderImpl recordBuilder = precedingTxnRecordBuilders.get(i);
            records.add(recordBuilder
                    .transactionID(idBuilder.nonce(i + 1).build())
                    .syncBodyIdFromRecordId()
                    .build());
        }
        records.add(userTxnRecord);

        int nextNonce = count + 1; // Initialize to be 1 more than the number of preceding items
        count = childRecordBuilders == null ? 0 : childRecordBuilders.size();
        for (int i = 0; i < count; i++) {
            final SingleTransactionRecordBuilderImpl recordBuilder = childRecordBuilders.get(i);
            // Only create a new transaction ID for child records if one is not provided
            if (recordBuilder.transactionID() == null || TransactionID.DEFAULT.equals(recordBuilder.transactionID())) {
                recordBuilder
                        .transactionID(idBuilder.nonce(nextNonce++).build())
                        .syncBodyIdFromRecordId();
            }
            records.add(recordBuilder.build());
        }
        return new Result(userTxnRecord, unmodifiableList(records));
    }

    /**
     * The built result of records produced by a single user transaction.
     *
     * @param userTransactionRecord The record for the user transaction.
     * @param records An ordered list of all records, ordered by consensus timestamp. Preceding records come before
     * the user transaction record, which comes before child records.
     */
    public record Result(
            @NonNull SingleTransactionRecord userTransactionRecord, @NonNull List<SingleTransactionRecord> records) {}
}<|MERGE_RESOLUTION|>--- conflicted
+++ resolved
@@ -277,15 +277,11 @@
         final var consensusNow = prevConsensusNow.plusNanos(1L);
         // Note we do not repeat exchange rates for child transactions
         final var recordBuilder = new SingleTransactionRecordBuilderImpl(consensusNow, reversingBehavior, customizer)
-<<<<<<< HEAD
                 .exchangeRate(userTxnRecordBuilder.exchangeRate());
         // Only set parent consensus timestamp for child records if one is not provided
         if (!childCategory.equals(HandleContext.TransactionCategory.SCHEDULED)) {
             recordBuilder.parentConsensus(parentConsensusTimestamp);
         }
-=======
-                .parentConsensus(parentConsensusTimestamp);
->>>>>>> 7417fee7
         if (!customizer.shouldSuppressRecord()) {
             childRecordBuilders.add(recordBuilder);
         }
