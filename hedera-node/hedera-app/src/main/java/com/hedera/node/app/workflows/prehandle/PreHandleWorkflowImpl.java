--- conflicted
+++ resolved
@@ -27,7 +27,7 @@
 import com.hedera.hapi.node.base.AccountID;
 import com.hedera.hapi.node.base.Key;
 import com.hedera.hapi.node.state.token.Account;
-import com.hedera.node.app.service.token.impl.ReadableAccountStore;
+import com.hedera.node.app.service.token.ReadableAccountStore;
 import com.hedera.node.app.signature.SignatureVerifier;
 import com.hedera.node.app.spi.signatures.SignatureVerification;
 import com.hedera.node.app.spi.workflows.PreCheckException;
@@ -181,7 +181,6 @@
             return unknownFailure();
         }
 
-<<<<<<< HEAD
         // 2. Get Payer Account
         final var txId = txInfo.txBody().transactionID();
         assert txId != null : "TransactionID should never be null, transactionChecker forbids it";
@@ -194,25 +193,6 @@
             // signatures, but that might be tricky and complicated with little gain. So just throw.
             return preHandleFailure(creator, PAYER_ACCOUNT_NOT_FOUND, txInfo, null);
         }
-=======
-    PreHandleResult preHandle(
-            final HederaState state, final com.swirlds.common.system.transaction.Transaction platformTx) {
-        TransactionBody txBody;
-        try {
-            // Parse the Transaction and check the syntax
-            final var txBytes = Bytes.wrap(platformTx.getContents());
-
-            // 1. Parse the Transaction and check the syntax
-            final var tx = transactionChecker.parse(txBytes);
-            final var transactionInfo = transactionChecker.check(tx);
-            txBody = transactionInfo.txBody();
-
-            // 2. Call PreTransactionHandler to do transaction-specific checks, get list of required
-            // keys, and prefetch required data
-            final var storeFactory = new ReadableStoreFactory(state);
-            final var context = new PreHandleContextImpl(storeFactory, txBody);
-            dispatcher.dispatchPreHandle(context);
->>>>>>> 792e9285
 
         // 3. Collect payer signature checks. Any PreHandleResult created from this point on MUST include
         //    the payerVerificationFuture.
@@ -228,7 +208,7 @@
             // implementation pair, with the implementation in `hedera-app`, then we will change the constructor,
             // so I can pass the payer account in directly, since I've already looked it up. But I don't really want
             // that as a public API in the SPI, so for now, we do a double lookup. Boo.
-            context = new PreHandleContext(storeFactory, txInfo.txBody());
+            context = new PreHandleContextImpl(storeFactory, txInfo.txBody());
         } catch (PreCheckException preCheck) {
             // This should NEVER happen. The only way an exception is thrown from the PreHandleContext constructor
             // is if the payer account doesn't exist, but by the time we reach this line of code, we already know
