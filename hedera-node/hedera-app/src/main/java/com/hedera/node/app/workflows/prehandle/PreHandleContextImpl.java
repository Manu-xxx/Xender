--- conflicted
+++ resolved
@@ -101,12 +101,8 @@
         this.payer = requireNonNull(payer, "The supplied argument 'payer' cannot be null!");
         this.configuration = requireNonNull(configuration, "The supplied argument 'configuration' cannot be null!");
 
-<<<<<<< HEAD
         this.accountStore = storeFactory.getStore(ReadableAccountStore.class);
 
-=======
-        accountStore = storeFactory.createStore(ReadableAccountStore.class);
->>>>>>> eb08bf80
         // Find the account, which must exist or throw a PreCheckException with the given response code.
         final var account = accountStore.getAccountById(payer);
         mustExist(account, ResponseCodeEnum.INVALID_PAYER_ACCOUNT_ID);
@@ -137,7 +133,7 @@
     @NonNull
     @Override
     public Configuration configuration() {
-        throw new UnsupportedOperationException("Not implemented yet");
+        return configuration;
     }
 
     @NonNull
@@ -363,12 +359,6 @@
     @Nullable
     public PreHandleContext innerContext() {
         return innerContext;
-    }
-
-    @Override
-    @NonNull
-    public Configuration configuration() {
-        return configuration;
     }
 
     @Override
