/*
 * Copyright (C) 2022-2024 Hedera Hashgraph, LLC
 *
 * Licensed under the Apache License, Version 2.0 (the "License");
 * you may not use this file except in compliance with the License.
 * You may obtain a copy of the License at
 *
 *      http://www.apache.org/licenses/LICENSE-2.0
 *
 * Unless required by applicable law or agreed to in writing, software
 * distributed under the License is distributed on an "AS IS" BASIS,
 * WITHOUT WARRANTIES OR CONDITIONS OF ANY KIND, either express or implied.
 * See the License for the specific language governing permissions and
 * limitations under the License.
 */

package com.hedera.node.app;

import static com.hedera.hapi.node.base.ResponseCodeEnum.SUCCESS;
import static com.hedera.node.app.config.IsEmbeddedTest.NO;
import static com.hedera.node.app.service.contract.impl.ContractServiceImpl.CONTRACT_SERVICE;
import static com.hedera.node.app.service.mono.statedumpers.DumpCheckpoint.MOD_POST_EVENT_STREAM_REPLAY;
import static com.hedera.node.app.service.mono.statedumpers.DumpCheckpoint.selectedDumpCheckpoints;
import static com.hedera.node.app.state.merkle.VersionUtils.isSoOrdered;
import static com.hedera.node.app.statedumpers.StateDumper.dumpModChildrenFrom;
import static com.hedera.node.app.util.FileUtilities.observePropertiesAndPermissions;
import static com.hedera.node.app.util.HederaAsciiArt.HEDERA;
import static com.swirlds.platform.system.InitTrigger.EVENT_STREAM_RECOVERY;
import static com.swirlds.platform.system.InitTrigger.GENESIS;
import static com.swirlds.platform.system.InitTrigger.RECONNECT;
import static com.swirlds.platform.system.status.PlatformStatus.STARTING_UP;
import static java.nio.charset.StandardCharsets.UTF_8;
import static java.util.Objects.requireNonNull;

import com.hedera.hapi.node.base.FileID;
import com.hedera.hapi.node.state.blockrecords.BlockInfo;
import com.hedera.hapi.node.state.file.File;
import com.hedera.hapi.util.HapiUtils;
import com.hedera.node.app.config.BootstrapConfigProviderImpl;
import com.hedera.node.app.config.ConfigProviderImpl;
import com.hedera.node.app.config.IsEmbeddedTest;
import com.hedera.node.app.fees.FeeService;
import com.hedera.node.app.ids.EntityIdService;
import com.hedera.node.app.info.CurrentPlatformStatusImpl;
import com.hedera.node.app.info.SelfNodeInfoImpl;
import com.hedera.node.app.info.UnavailableLedgerIdNetworkInfo;
import com.hedera.node.app.records.BlockRecordService;
import com.hedera.node.app.records.schemas.V0490BlockRecordSchema;
import com.hedera.node.app.service.consensus.impl.ConsensusServiceImpl;
import com.hedera.node.app.service.file.ReadableFileStore;
import com.hedera.node.app.service.file.impl.FileServiceImpl;
import com.hedera.node.app.service.mono.statedumpers.DumpCheckpoint;
import com.hedera.node.app.service.mono.statedumpers.MerkleStateChild;
import com.hedera.node.app.service.mono.utils.NamedDigestFactory;
import com.hedera.node.app.service.networkadmin.impl.FreezeServiceImpl;
import com.hedera.node.app.service.networkadmin.impl.NetworkServiceImpl;
import com.hedera.node.app.service.schedule.impl.ScheduleServiceImpl;
import com.hedera.node.app.service.token.impl.TokenServiceImpl;
import com.hedera.node.app.service.util.impl.UtilServiceImpl;
import com.hedera.node.app.services.ServiceMigrator;
import com.hedera.node.app.services.ServicesRegistry;
import com.hedera.node.app.state.HederaLifecyclesImpl;
import com.hedera.node.app.state.merkle.MerkleHederaState;
import com.hedera.node.app.state.recordcache.RecordCacheService;
import com.hedera.node.app.throttle.CongestionThrottleService;
import com.hedera.node.app.version.HederaSoftwareVersion;
import com.hedera.node.app.workflows.dispatcher.ReadableStoreFactory;
import com.hedera.node.app.workflows.handle.HandleWorkflow;
import com.hedera.node.app.workflows.ingest.IngestWorkflow;
import com.hedera.node.app.workflows.query.QueryWorkflow;
import com.hedera.node.config.Utils;
import com.hedera.node.config.data.FilesConfig;
import com.hedera.node.config.data.HederaConfig;
import com.hedera.node.config.data.VersionConfig;
import com.swirlds.common.constructable.ClassConstructorPair;
import com.swirlds.common.constructable.ConstructableRegistry;
import com.swirlds.common.constructable.ConstructableRegistryException;
import com.swirlds.common.constructable.RuntimeConstructable;
import com.swirlds.common.crypto.CryptographyHolder;
import com.swirlds.common.platform.NodeId;
import com.swirlds.config.api.Configuration;
import com.swirlds.metrics.api.Metrics;
import com.swirlds.platform.listeners.PlatformStatusChangeListener;
import com.swirlds.platform.listeners.ReconnectCompleteListener;
import com.swirlds.platform.listeners.StateWriteToDiskCompleteListener;
import com.swirlds.platform.state.MerkleRoot;
import com.swirlds.platform.state.PlatformState;
import com.swirlds.platform.state.State;
import com.swirlds.platform.state.spi.WritableSingletonStateBase;
import com.swirlds.platform.system.InitTrigger;
import com.swirlds.platform.system.Platform;
import com.swirlds.platform.system.Round;
import com.swirlds.platform.system.SoftwareVersion;
import com.swirlds.platform.system.SwirldMain;
import com.swirlds.platform.system.events.Event;
import com.swirlds.platform.system.status.PlatformStatus;
import com.swirlds.platform.system.transaction.Transaction;
import com.swirlds.state.HederaState;
import com.swirlds.state.spi.info.SelfNodeInfo;
import edu.umd.cs.findbugs.annotations.NonNull;
import edu.umd.cs.findbugs.annotations.Nullable;
import java.nio.charset.Charset;
import java.security.NoSuchAlgorithmException;
import java.time.InstantSource;
import java.util.ArrayList;
import java.util.Locale;
import java.util.Set;
import org.apache.logging.log4j.LogManager;
import org.apache.logging.log4j.Logger;

/*
 ****************        ****************************************************************************************
 ************                ************                                                                       *
 *********                      *********                                                                       *
 ******                            ******                                                                       *
 ****                                ****      ___           ___           ___           ___           ___      *
 ***        ĦĦĦĦ          ĦĦĦĦ        ***     /\  \         /\  \         /\  \         /\  \         /\  \     *
 **         ĦĦĦĦ          ĦĦĦĦ         **    /::\  \       /::\  \       /::\  \       /::\  \       /::\  \    *
 *          ĦĦĦĦĦĦĦĦĦĦĦĦĦĦĦĦĦĦ          *   /:/\:\  \     /:/\:\  \     /:/\:\  \     /:/\:\  \     /:/\:\  \   *
            ĦĦĦĦĦĦĦĦĦĦĦĦĦĦĦĦĦĦ             /::\~\:\  \   /:/  \:\__\   /::\~\:\  \   /::\~\:\  \   /::\~\:\  \  *
            ĦĦĦĦ          ĦĦĦĦ            /:/\:\ \:\__\ /:/__/ \:|__| /:/\:\ \:\__\ /:/\:\ \:\__\ /:/\:\ \:\__\ *
            ĦĦĦĦĦĦĦĦĦĦĦĦĦĦĦĦĦĦ            \:\~\:\ \/__/ \:\  \ /:/  / \:\~\:\ \/__/ \/_|::\/:/  / \/__\:\/:/  / *
 *          ĦĦĦĦĦĦĦĦĦĦĦĦĦĦĦĦĦĦ          *  \:\ \:\__\    \:\  /:/  /   \:\ \:\__\      |:|::/  /       \::/  /  *
 **         ĦĦĦĦ          ĦĦĦĦ         **   \:\ \/__/     \:\/:/  /     \:\ \/__/      |:|\/__/        /:/  /   *
 ***        ĦĦĦĦ          ĦĦĦĦ        ***    \:\__\        \::/__/       \:\__\        |:|  |         /:/  /    *
 ****                                ****     \/__/         ~~            \/__/         \|__|         \/__/     *
 ******                            ******                                                                       *
 *********                      *********                                                                       *
 ************                ************                                                                       *
 ****************        ****************************************************************************************
*/

/**
 * Represents the Hedera Consensus Node.
 *
 * <p>This is the main entry point for the Hedera Consensus Node. It contains initialization logic for the
 * node, including its state. It constructs some artifacts for gluing the mono-service with the modular service
 * infrastructure. It constructs the Dagger dependency tree, and manages the gRPC server, and in all other ways,
 * controls execution of the node. If you want to understand our system, this is a great place to start!
 */
public final class Hedera implements SwirldMain {
    private static final Logger logger = LogManager.getLogger(Hedera.class);

    // FUTURE: This should come from configuration, not be hardcoded.
    public static final int MAX_SIGNED_TXN_SIZE = 6144;

    /**
     * The application name from the platform's perspective. This is currently locked in at the old main class name and
     * requires data migration to change.
     */
    public static final String APP_NAME = "com.hedera.services.ServicesMain";

    /**
     * The swirld name. Currently, there is only one swirld.
     */
    public static final String SWIRLD_NAME = "123";
    /**
     * The registry to use.
     */
    private final ServicesRegistry servicesRegistry;
    /**
     * The services migrator to use.
     */
    private final ServiceMigrator serviceMigrator;
    /**
     * The current version of the software; it is not for a node's version to change
     * without restarting the process, so final.
     */
    private final HederaSoftwareVersion version;

    private final IsEmbeddedTest isEmbeddedTest;

    /**
     * The Hashgraph Platform. This is set during state initialization.
     */
    private Platform platform;
    /**
     * The configuration for this node; non-final because its sources depend on whether
     * we are initializing the first consensus state from genesis or a saved state.
     */
    private ConfigProviderImpl configProvider;
    /**
     * DI for all objects needed to implement Hedera node lifecycles; non-final because
     * it is completely recreated every time the platform initializes a new state as the
     * basis for applying consensus transactions.
     */
    private HederaInjectionComponent daggerApp;
    /**
     * The latest platform status we have received via notification.
     */
    private PlatformStatus platformStatus = STARTING_UP;

    /*==================================================================================================================
    *
    * Hedera Object Construction.
    *
    =================================================================================================================*/

    /**
     * Creates a Hedera node and registers its own and its services' {@link RuntimeConstructable} factories
     * with the given {@link ConstructableRegistry}.
     *
     * <p>This registration is a critical side effect that must happen called before any Platform initialization
     * steps that try to create or deserialize a {@link MerkleHederaState}.
     *
     * @param constructableRegistry the registry to register {@link RuntimeConstructable} factories with
     * @param registryFactory the factory to use for creating the services registry
     * @param migrator the migrator to use with the services
     */
    public Hedera(
            @NonNull final ConstructableRegistry constructableRegistry,
            @NonNull final ServicesRegistry.Factory registryFactory,
            @NonNull final ServiceMigrator migrator,
            @NonNull final IsEmbeddedTest isEmbeddedTest) {
        requireNonNull(registryFactory);
        requireNonNull(constructableRegistry);
        this.isEmbeddedTest = requireNonNull(isEmbeddedTest);
        this.serviceMigrator = requireNonNull(migrator);
        logger.info(
                """

                        {}

                        Welcome to Hedera! Developed with ❤\uFE0F by the Open Source Community.
                        https://github.com/hashgraph/hedera-services

                        """,
                HEDERA);
        final var bootstrapConfig = new BootstrapConfigProviderImpl().getConfiguration();
        version = getNodeStartupVersion(bootstrapConfig);
        servicesRegistry = registryFactory.create(constructableRegistry, bootstrapConfig);
        logger.info(
                "Creating Hedera Consensus Node {} with HAPI {}",
                () -> HapiUtils.toString(version.getServicesVersion()),
                () -> HapiUtils.toString(version.getHapiVersion()));
<<<<<<< HEAD

        // Create a records generator for any synthetic records that need to be CREATED
        this.recordsGenerator = new SyntheticRecordsGenerator();
        // Create all the service implementations
        // This is done so early and not right before we create OrderedServiceMigrator because we need to register
        // the services with the ConstructableRegistry before we can call OrderedServiceMigrator
        logger.info("Registering services");
        registerServices(servicesRegistry);

        // Register MerkleHederaState with the ConstructableRegistry, so we can use a constructor OTHER THAN the default
        // constructor to make sure it has the config and other info it needs to be created correctly.
        try {
            logger.debug("Register MerkleHederaState with ConstructableRegistry");
            // FUTURE WORK: https://github.com/hashgraph/hedera-services/issues/11773
            constructableRegistry.registerConstructable(new ClassConstructorPair(
                    MerkleHederaState.class, () -> new MerkleHederaState(new HederaLifecyclesImpl(this))));
        } catch (final ConstructableRegistryException e) {
            logger.error("Failed to register MerkleHederaState with ConstructableRegistry", e);
            throw new RuntimeException(e);
        }
    }

    /**
     * Register all the services with the {@link ServicesRegistry}.
     * @param servicesRegistry the registry to register the services with
     */
    private void registerServices(@NonNull ServicesRegistry servicesRegistry) {
=======
        // Register all service schema RuntimeConstructable factories before platform init
>>>>>>> 4cea65d3
        Set.of(
                        new EntityIdService(),
                        new ConsensusServiceImpl(),
                        CONTRACT_SERVICE,
                        new FileServiceImpl(),
                        new FreezeServiceImpl(),
                        new ScheduleServiceImpl(),
                        new TokenServiceImpl(),
                        new UtilServiceImpl(),
                        new RecordCacheService(),
                        new BlockRecordService(),
                        new FeeService(),
                        new CongestionThrottleService(),
                        new NetworkServiceImpl())
                .forEach(servicesRegistry::register);
        try {
            // And the factory for the MerkleHederaState class id must be our newState() method
            constructableRegistry.registerConstructable(
                    new ClassConstructorPair(MerkleHederaState.class, this::newState));
        } catch (final ConstructableRegistryException e) {
            logger.error("Failed to register MerkleHederaState factory with ConstructableRegistry", e);
            throw new IllegalStateException(e);
        }
    }

    /**
     * {@inheritDoc}
     *
     * <p>Called immediately after the constructor to get the version of this software. In an upgrade scenario, this
     * version will be greater than the one in the saved state.
     *
     * @return The software version.
     */
    @Override
    @NonNull
    public SoftwareVersion getSoftwareVersion() {
        return version;
    }

    /*==================================================================================================================
    *
    * Initialization Step 1: Create a new state (either genesis or restart, once per node).
    *
    =================================================================================================================*/

    /**
     * {@inheritDoc}
     *
     * <p>Called by the platform to either build a genesis state, or to deserialize a Merkle node in a saved state
     * with the stable class id of the Services Merkle tree root during genesis (c.f. our constructor, in which
     * we register this method as the factory for the {@literal 0x8e300b0dfdafbb1a} class id).
     *
     * @return a Services state object
     */
    @Override
    @NonNull
    public MerkleRoot newMerkleStateRoot() {
        final State state = new State();
        state.setSwirldState(new MerkleHederaState(new HederaLifecyclesImpl(this)));
        return state;
        // FUTURE WORK: https://github.com/hashgraph/hedera-services/issues/11773
        // return new MerkleHederaState(new HederaLifecyclesImpl(this));
    }

    /*==================================================================================================================
    *
    * Initialization Step 2: Initialize the state. Either genesis or restart or reconnect or some other trigger.
    * Includes migration when needed.
    *
    =================================================================================================================*/

    /**
     * Invoked by the platform when the state should be initialized. This happens <b>BEFORE</b>
     * {@link #init(Platform, NodeId)} and after {@link #newMerkleStateRoot()} ()}.
     */
    @SuppressWarnings("java:S1181") // catching Throwable instead of Exception when we do a direct System.exit()
    public void onStateInitialized(
            @NonNull final HederaState state,
            @NonNull final Platform platform,
            @NonNull final PlatformState platformState,
            @NonNull final InitTrigger trigger,
            @Nullable final SoftwareVersion previousVersion) {
        // A Hedera object can receive multiple onStateInitialized() calls throughout its lifetime if
        // the platform needs to initialize a learned state after reconnect; however, it cannot be
        // used by multiple platform instances
        if (this.platform != null && this.platform != platform) {
            logger.fatal("Fatal error, platform should never change once set");
            throw new IllegalStateException("Platform should never change once set");
        }
        this.platform = requireNonNull(platform);
        final var metrics = platform.getContext().getMetrics();
        this.configProvider = new ConfigProviderImpl(trigger == GENESIS, metrics);
        logger.info(
                "Initializing Hedera state version {} in {} mode with trigger {} and previous version {}",
                version,
                trigger,
                configProvider
                        .getConfiguration()
                        .getConfigData(HederaConfig.class)
                        .activeProfile(),
                previousVersion == null ? "<NONE>" : previousVersion);
        logger.info(
                "Platform state includes freeze time={} and last frozen={}",
                platformState.getFreezeTime(),
                platformState.getLastFrozenTime());

        HederaSoftwareVersion deserializedVersion = null;
        // We do not support downgrading from one version to an older version.
        if (previousVersion instanceof HederaSoftwareVersion hederaSoftwareVersion) {
            deserializedVersion = hederaSoftwareVersion;
            if (version.isBefore(deserializedVersion)) {
                logger.fatal(
                        "Fatal error, state source version {} is higher than node software version {}",
                        deserializedVersion,
                        version);
                throw new IllegalStateException("Cannot downgrade from " + deserializedVersion + " to " + version);
            }
        } else {
            if (previousVersion != null) {
                logger.fatal("Deserialized state not created with Hedera software");
                throw new IllegalStateException("Deserialized state not created with Hedera software");
            }
        }
        try {
            migrateAndInitialize(state, deserializedVersion, trigger, platformState, metrics);
        } catch (final Throwable t) {
            logger.fatal("Critical failure during initialization", t);
            throw new IllegalStateException("Critical failure during initialization", t);
        }
    }

    /**
     * Called by this class when we detect it is time to do migration. The {@code deserializedVersion} must not be newer
     * than the current software version. If it is prior to the current version, then each migration between the
     * {@code deserializedVersion} and the current version, including the current version, will be executed, thus
     * bringing the state up to date.
     *
     * <p>If the {@code deserializedVersion} is {@code null}, then this is the first time the node has been started,
     * and thus all schemas will be executed.
     *
     * @param state current state
     * @param deserializedVersion version deserialized
     * @param trigger trigger that is calling migration
     */
    private void onMigrate(
            @NonNull final HederaState state,
            @Nullable final HederaSoftwareVersion deserializedVersion,
            @NonNull final InitTrigger trigger,
            @NonNull final Metrics metrics) {
        final var previousVersion = deserializedVersion == null ? null : deserializedVersion.getServicesVersion();
        final var currentVersion = version.getServicesVersion();
        logger.info(
                "Migrating from Services version {} to {} with trigger {}",
                () -> previousVersion == null ? "<NONE>" : HapiUtils.toString(previousVersion),
                () -> HapiUtils.toString(currentVersion),
                () -> trigger);
        final var selfNodeInfo = extractSelfNodeInfo(platform, version);
        final var networkInfo = new UnavailableLedgerIdNetworkInfo(selfNodeInfo, platform);
        // (FUTURE) In principle, the FileService could actually change the active configuration during a
        // migration, which implies we should be passing the config provider and not a static configuration
        // here; but this is a currently unneeded affordance
        serviceMigrator.doMigrations(
                state,
                servicesRegistry,
                previousVersion,
                currentVersion,
                configProvider.getConfiguration(),
                networkInfo,
                metrics);
        final var isUpgrade = isSoOrdered(previousVersion, currentVersion);
        if (isUpgrade && !trigger.equals(RECONNECT)) {
            // (FUTURE) We should probably remove this mono-service vestige, as it not currently used anywhere and
            // is hard to reconcile with a form of migration compatible with block streams and zero-downtime
            // upgrades, where we would want very much to avoid changing state in a way that does not look like
            // dispatching a transaction in the context of a block
            unmarkMigrationRecordsStreamed(state);
        }
        logger.info("Migration complete");
    }

    /*==================================================================================================================
    *
    * Initialization Step 3: Initialize the app. Happens once at startup.
    *
    =================================================================================================================*/

    /**
     * {@inheritDoc}
     *
     * <p>Called <b>AFTER</b> init and migrate have been called on the state (either the new state created from
<<<<<<< HEAD
     * {@link #newMerkleStateRoot()} ()} or an instance of {@link MerkleHederaState} created by the platform and
     * loaded from the saved state).
=======
     * {@link #newState()} or an instance of {@link MerkleHederaState} created by the platform and loaded from the saved
     * state).
     *
     * <p>(FUTURE) Consider moving this initialization into {@link #onStateInitialized(HederaState, Platform, PlatformState, InitTrigger, SoftwareVersion)}
     * instead, as there is no special significance to having it here instead.
>>>>>>> 4cea65d3
     */
    @SuppressWarnings("java:S1181") // catching Throwable instead of Exception when we do a direct System.exit()
    @Override
    public void init(@NonNull final Platform platform, @NonNull final NodeId nodeId) {
        if (this.platform != platform) {
            throw new IllegalArgumentException("Platform must be the same instance");
        }
        assertEnvSanityChecks(nodeId);
        logger.info("Initializing Hedera app with HederaNode#{}", nodeId);
        Locale.setDefault(Locale.US);
        logger.info("Locale to set to US en");
        // The Hashgraph platform has a "platform state", and a notification service to indicate when those
        // states change; we use these state changes for various purposes, such as turning off the gRPC
        // server when we ISS or freeze, or turning it back on when we are active
        final var notifications = platform.getNotificationEngine();
        notifications.register(PlatformStatusChangeListener.class, notification -> {
            platformStatus = notification.getNewStatus();
            logger.info("HederaNode#{} is {}", nodeId, platformStatus.name());
            switch (platformStatus) {
                case ACTIVE -> startGrpcServer();
                case CATASTROPHIC_FAILURE -> shutdownGrpcServer();
                case FREEZE_COMPLETE -> {
                    closeRecordStreams();
                    shutdownGrpcServer();
                }
                case REPLAYING_EVENTS, STARTING_UP, OBSERVING, RECONNECT_COMPLETE, CHECKING, FREEZING, BEHIND -> {
                    // Nothing to do here, just enumerate for completeness
                }
            }
        });
        // This reconnect listener checks if there is any upgrade-related side effect it missed while offline,
        // and catches up with that side effect (e.g., writing a marker file, or unzipping the upgrade file)
        notifications.register(ReconnectCompleteListener.class, daggerApp.reconnectListener());
        // This notifaction is needed for freeze / upgrade.
        notifications.register(StateWriteToDiskCompleteListener.class, daggerApp.stateWriteToDiskListener());
    }

    /**
     * Called to perform orderly close record streams.
     */
    private void closeRecordStreams() {
        daggerApp.blockRecordManager().close();
    }

    /**
     * Gets whether the default charset is UTF-8.
     */
    private boolean isUTF8(@NonNull final Charset defaultCharset) {
        if (!UTF_8.equals(defaultCharset)) {
            logger.error("Default charset is {}, not UTF-8", defaultCharset);
            return false;
        }
        return true;
    }

    /**
     * Gets whether the sha384 digest is available
     */
    private boolean sha384DigestIsAvailable(@NonNull final NamedDigestFactory digestFactory) {
        try {
            digestFactory.forName("SHA-384");
            return true;
        } catch (final NoSuchAlgorithmException e) {
            logger.error(e);
            return false;
        }
    }

    /*==================================================================================================================
    *
    * Other app lifecycle methods
    *
    =================================================================================================================*/

    /**
     * {@inheritDoc}
     *
     * <p>Called by the platform after <b>ALL</b> initialization to start the gRPC servers and begin operation, or by
     * the notification listener when it is time to restart the gRPC server after it had been stopped (such as during
     * reconnect).
     */
    @Override
    public void run() {
        logger.info("Starting the Hedera node");
    }

    /**
     * Called for an orderly shutdown.
     */
    public void shutdown() {
        logger.info("Shutting down Hedera node");
        shutdownGrpcServer();

        if (daggerApp != null) {
            logger.debug("Shutting down the state");
            final var state = daggerApp.workingStateAccessor().getHederaState();
            if (state instanceof MerkleHederaState mhs) {
                mhs.close();
            }

            logger.debug("Shutting down the block manager");
            daggerApp.blockRecordManager().close();
        }

        platform = null;
        daggerApp = null;
    }

    /**
     * Invoked by the platform to handle pre-consensus events. This only happens after {@link #run()} has been called.
     */
    public void onPreHandle(@NonNull final Event event, @NonNull final HederaState state) {
        final var readableStoreFactory = new ReadableStoreFactory(state);
        final var creator =
                daggerApp.networkInfo().nodeInfo(event.getCreatorId().id());
        if (creator == null) {
            // We were given an event for a node that *does not exist in the address book*. This will be logged as
            // a warning, as this should never happen, and we will skip the event, which may well result in an ISS.
            logger.warn("Received event from node {} which is not in the address book", event.getCreatorId());
            return;
        }

        final var transactions = new ArrayList<Transaction>(1000);
        event.forEachTransaction(transactions::add);
        daggerApp.preHandleWorkflow().preHandle(readableStoreFactory, creator.accountId(), transactions.stream());
    }

    public void onNewRecoveredState(@NonNull final MerkleHederaState recoveredState) {
        try {
            if (shouldDump(daggerApp.initTrigger(), MOD_POST_EVENT_STREAM_REPLAY)) {
                dumpModChildrenFrom(recoveredState, MOD_POST_EVENT_STREAM_REPLAY, MerkleStateChild.childrenToDump());
            }
        } catch (Exception e) {
            logger.error("Error dumping state after migration at MOD_POST_EVENT_STREAM_REPLAY", e);
        }
        // Always close the block manager so replay will end with a complete record file
        daggerApp.blockRecordManager().close();
    }

    public static boolean shouldDump(@NonNull final InitTrigger trigger, @NonNull final DumpCheckpoint checkpoint) {
        return trigger == EVENT_STREAM_RECOVERY && selectedDumpCheckpoints().contains(checkpoint);
    }

    /**
     * Invoked by the platform to handle a round of consensus events.  This only happens after {@link #run()} has been
     * called.
     */
    public void onHandleConsensusRound(
            @NonNull final Round round, @NonNull final PlatformState platformState, @NonNull final HederaState state) {
        daggerApp.workingStateAccessor().setHederaState(state);
        daggerApp.platformStateAccessor().setPlatformState(platformState);
        daggerApp.handleWorkflow().handleRound(state, platformState, round);
    }

    /*==================================================================================================================
    *
    * gRPC Server Lifecycle
    *
    =================================================================================================================*/

    /**
     * Start the gRPC Server if it is not already running.
     */
    void startGrpcServer() {
        if (isEmbeddedTest == NO && !daggerApp.grpcServerManager().isRunning()) {
            daggerApp.grpcServerManager().start();
        }
    }

    /**
     * Called to perform orderly shutdown of the gRPC servers.
     */
    public void shutdownGrpcServer() {
        if (isEmbeddedTest == NO) {
            daggerApp.grpcServerManager().stop();
        }
    }

    /*==================================================================================================================
    *
    * Workflows for use by embedded Hedera
    *
    =================================================================================================================*/
    public IngestWorkflow ingestWorkflow() {
        return daggerApp.ingestWorkflow();
    }

    public QueryWorkflow queryWorkflow() {
        return daggerApp.queryWorkflow();
    }

    public HandleWorkflow handleWorkflow() {
        return daggerApp.handleWorkflow();
    }

    /*==================================================================================================================
    *
    * Genesis Initialization
    *
    =================================================================================================================*/

    private void migrateAndInitialize(
            @NonNull final HederaState state,
            @Nullable final HederaSoftwareVersion deserializedVersion,
            @NonNull final InitTrigger trigger,
            @NonNull final PlatformState platformState,
            @NonNull final Metrics metrics) {
        if (trigger != GENESIS) {
            requireNonNull(deserializedVersion, "Deserialized version cannot be null for trigger " + trigger);
        }
        // Until all service schemas are migrated, MerkleHederaState will not be able to implement
        // the States API, even if it already has all its children in the Merkle tree, as it will lack
        // state definitions for those children. (Note also that services may require migrations for
        // those children to be usable with the current version of the software.)
        onMigrate(state, deserializedVersion, trigger, metrics);
        // With the States API grounded in the working state, we can create the object graph from it
        initializeDagger(state, trigger, platformState);
        // (FUTURE) If there were services dedicated to the functions below, they would likely do this
        // initialization work in their restart() hooks, which gets called after the States API is fully
        // initialized on the working state
        initializeExchangeRateManager(state);
        initializeFeeManager(state);
        observePropertiesAndPermissions(state, configProvider.getConfiguration(), configProvider::update);
        logConfiguration();
        daggerApp.throttleServiceManager().initFrom(state);
    }

    /*==================================================================================================================
    *
    * Random private helper methods
    *
    =================================================================================================================*/

    private void initializeDagger(
            @NonNull final HederaState state, @NonNull final InitTrigger trigger, final PlatformState platformState) {
        // The Dagger component should be constructed every time we reach this point, even if
        // it exists (this avoids any problems with mutable singleton state by reconstructing
        // everything); but we must ensure the gRPC server in the old component is fully stopped
        if (daggerApp != null) {
            shutdownGrpcServer();
        }
        // Fully qualified so as to not confuse javadoc
        daggerApp = com.hedera.node.app.DaggerHederaInjectionComponent.builder()
                .initTrigger(trigger)
                .softwareVersion(version)
                .configProvider(configProvider)
                .configProviderImpl(configProvider)
                .self(extractSelfNodeInfo(platform, version))
                .platform(platform)
                .maxSignedTxnSize(MAX_SIGNED_TXN_SIZE)
                .crypto(CryptographyHolder.get())
                .currentPlatformStatus(new CurrentPlatformStatusImpl(platform))
                .servicesRegistry(servicesRegistry)
                .instantSource(InstantSource.system())
                .build();
        daggerApp.workingStateAccessor().setHederaState(state);
        daggerApp.platformStateAccessor().setPlatformState(platformState);
    }

    private static HederaSoftwareVersion getNodeStartupVersion(@NonNull final Configuration startupConfig) {
        final var versionConfig = startupConfig.getConfigData(VersionConfig.class);
        return new HederaSoftwareVersion(
                versionConfig.hapiVersion(),
                versionConfig.servicesVersion(),
                startupConfig.getConfigData(HederaConfig.class).configVersion());
    }

    private void logConfiguration() {
        if (logger.isInfoEnabled()) {
            final var config = configProvider.getConfiguration();
            final var lines = new ArrayList<String>();
            lines.add("Active Configuration:");
            Utils.allProperties(config).forEach((key, value) -> lines.add(key + " = " + value));
            logger.info(String.join("\n", lines));
        }
    }

    private void initializeFeeManager(@NonNull final HederaState state) {
        logger.info("Initializing fee schedules");
        final var filesConfig = configProvider.getConfiguration().getConfigData(FilesConfig.class);
        final var fileNum = filesConfig.feeSchedules();
        final var file = requireNonNull(
                getFileFromStorage(state, fileNum), "The initialized state had no fee schedule file 0.0." + fileNum);
        final var status = daggerApp.feeManager().update(file.contents());
        if (status != SUCCESS) {
            // (FUTURE) Ideally this would be a fatal error, but unlike the exchange rates file, it
            // is possible with the current design for state to include a partial fee schedules file,
            // so we cannot fail hard here
            logger.error("State file 0.0.{} did not contain parseable fee schedules ({})", fileNum, status);
        }
    }

    private void initializeExchangeRateManager(@NonNull final HederaState state) {
        final var filesConfig = configProvider.getConfiguration().getConfigData(FilesConfig.class);
        final var fileNum = filesConfig.exchangeRates();
        final var file = requireNonNull(
                getFileFromStorage(state, fileNum), "The initialized state had no exchange rates file 0.0." + fileNum);
        daggerApp.exchangeRateManager().init(state, file.contents());
    }

    private @Nullable File getFileFromStorage(@NonNull final HederaState state, final long fileNum) {
        final var readableFileStore = new ReadableStoreFactory(state).getStore(ReadableFileStore.class);
        final var hederaConfig = configProvider.getConfiguration().getConfigData(HederaConfig.class);
        final var fileId = FileID.newBuilder()
                .fileNum(fileNum)
                .shardNum(hederaConfig.shard())
                .realmNum(hederaConfig.realm())
                .build();
        return readableFileStore.getFileLeaf(fileId);
    }

    private void unmarkMigrationRecordsStreamed(HederaState state) {
        final var blockServiceState = state.getWritableStates(BlockRecordService.NAME);
        final var blockInfoState =
                blockServiceState.<BlockInfo>getSingleton(V0490BlockRecordSchema.BLOCK_INFO_STATE_KEY);
        final var currentBlockInfo = requireNonNull(blockInfoState.get());
        final var nextBlockInfo =
                currentBlockInfo.copyBuilder().migrationRecordsStreamed(false).build();
        blockInfoState.put(nextBlockInfo);
        logger.info("Unmarked migration records streamed");
        ((WritableSingletonStateBase<BlockInfo>) blockInfoState).commit();
    }

    private void assertEnvSanityChecks(@NonNull final NodeId nodeId) {
        // Check that UTF-8 is in use. Otherwise, the node will be subject to subtle bugs in string handling that will
        // lead to ISS.
        final var defaultCharset = daggerApp.nativeCharset().get();
        if (!isUTF8(defaultCharset)) {
            logger.error(
                    """
                            Fatal precondition violation in HederaNode#{}: default charset is {} and not UTF-8
                            LC_ALL={}
                            LANG={}
                            file.encoding={}
                            """,
                    nodeId,
                    defaultCharset,
                    System.getenv("LC_ALL"),
                    System.getenv("LANG"),
                    System.getProperty("file.encoding"));
            daggerApp.systemExits().fail(1);
        }

        // Check that the digest factory supports SHA-384.
        final var digestFactory = daggerApp.digestFactory();
        if (!sha384DigestIsAvailable(digestFactory)) {
            logger.error(
                    "Fatal precondition violation in HederaNode#{}: digest factory does not support SHA-384", nodeId);
            daggerApp.systemExits().fail(1);
        }
    }

    private SelfNodeInfo extractSelfNodeInfo(
            @NonNull final Platform platform, @NonNull final HederaSoftwareVersion version) {
        final var selfId = platform.getSelfId();
        final var nodeAddress = platform.getAddressBook().getAddress(selfId);
        return SelfNodeInfoImpl.of(nodeAddress, version);
    }
}<|MERGE_RESOLUTION|>--- conflicted
+++ resolved
@@ -233,37 +233,7 @@
                 "Creating Hedera Consensus Node {} with HAPI {}",
                 () -> HapiUtils.toString(version.getServicesVersion()),
                 () -> HapiUtils.toString(version.getHapiVersion()));
-<<<<<<< HEAD
-
-        // Create a records generator for any synthetic records that need to be CREATED
-        this.recordsGenerator = new SyntheticRecordsGenerator();
-        // Create all the service implementations
-        // This is done so early and not right before we create OrderedServiceMigrator because we need to register
-        // the services with the ConstructableRegistry before we can call OrderedServiceMigrator
-        logger.info("Registering services");
-        registerServices(servicesRegistry);
-
-        // Register MerkleHederaState with the ConstructableRegistry, so we can use a constructor OTHER THAN the default
-        // constructor to make sure it has the config and other info it needs to be created correctly.
-        try {
-            logger.debug("Register MerkleHederaState with ConstructableRegistry");
-            // FUTURE WORK: https://github.com/hashgraph/hedera-services/issues/11773
-            constructableRegistry.registerConstructable(new ClassConstructorPair(
-                    MerkleHederaState.class, () -> new MerkleHederaState(new HederaLifecyclesImpl(this))));
-        } catch (final ConstructableRegistryException e) {
-            logger.error("Failed to register MerkleHederaState with ConstructableRegistry", e);
-            throw new RuntimeException(e);
-        }
-    }
-
-    /**
-     * Register all the services with the {@link ServicesRegistry}.
-     * @param servicesRegistry the registry to register the services with
-     */
-    private void registerServices(@NonNull ServicesRegistry servicesRegistry) {
-=======
         // Register all service schema RuntimeConstructable factories before platform init
->>>>>>> 4cea65d3
         Set.of(
                         new EntityIdService(),
                         new ConsensusServiceImpl(),
@@ -280,9 +250,10 @@
                         new NetworkServiceImpl())
                 .forEach(servicesRegistry::register);
         try {
-            // And the factory for the MerkleHederaState class id must be our newState() method
-            constructableRegistry.registerConstructable(
-                    new ClassConstructorPair(MerkleHederaState.class, this::newState));
+            // And the factory for the MerkleHederaState class id must be our constructor
+            // FUTURE WORK: https://github.com/hashgraph/hedera-services/issues/11773
+            constructableRegistry.registerConstructable(new ClassConstructorPair(
+                    MerkleHederaState.class, () -> new MerkleHederaState(new HederaLifecyclesImpl(this))));
         } catch (final ConstructableRegistryException e) {
             logger.error("Failed to register MerkleHederaState factory with ConstructableRegistry", e);
             throw new IllegalStateException(e);
@@ -337,7 +308,7 @@
 
     /**
      * Invoked by the platform when the state should be initialized. This happens <b>BEFORE</b>
-     * {@link #init(Platform, NodeId)} and after {@link #newMerkleStateRoot()} ()}.
+     * {@link #init(Platform, NodeId)} and after {@link #newMerkleStateRoot()}.
      */
     @SuppressWarnings("java:S1181") // catching Throwable instead of Exception when we do a direct System.exit()
     public void onStateInitialized(
@@ -454,16 +425,11 @@
      * {@inheritDoc}
      *
      * <p>Called <b>AFTER</b> init and migrate have been called on the state (either the new state created from
-<<<<<<< HEAD
-     * {@link #newMerkleStateRoot()} ()} or an instance of {@link MerkleHederaState} created by the platform and
+     * {@link #newMerkleStateRoot()} or an instance of {@link MerkleHederaState} created by the platform and
      * loaded from the saved state).
-=======
-     * {@link #newState()} or an instance of {@link MerkleHederaState} created by the platform and loaded from the saved
-     * state).
      *
      * <p>(FUTURE) Consider moving this initialization into {@link #onStateInitialized(HederaState, Platform, PlatformState, InitTrigger, SoftwareVersion)}
      * instead, as there is no special significance to having it here instead.
->>>>>>> 4cea65d3
      */
     @SuppressWarnings("java:S1181") // catching Throwable instead of Exception when we do a direct System.exit()
     @Override
