--- conflicted
+++ resolved
@@ -669,13 +669,8 @@
         //       the config provider to the migration code and let it get the right version of config as it goes.
         onMigrate(state, deserializedVersion);
 
-<<<<<<< HEAD
-        // Now that we have the state created, we are ready to create the all the dagger dependencies
+        // Now that we have the state created, we are ready to create the dependency graph with Dagger
         initializeDagger(state, dualState, RESTART);
-=======
-        // Now that we have the state created, we are ready to create the dependency graph with Dagger
-        initializeDagger(state, RESTART);
->>>>>>> 7d4b0052
 
         // And now that the entire dependency graph has been initialized, and we have config, and all migration has
         // been completed, we are prepared to initialize in-memory data structures. These specifically are loaded
