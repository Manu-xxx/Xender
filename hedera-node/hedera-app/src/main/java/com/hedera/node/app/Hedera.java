/*
 * Copyright (C) 2022-2024 Hedera Hashgraph, LLC
 *
 * Licensed under the Apache License, Version 2.0 (the "License");
 * you may not use this file except in compliance with the License.
 * You may obtain a copy of the License at
 *
 *      http://www.apache.org/licenses/LICENSE-2.0
 *
 * Unless required by applicable law or agreed to in writing, software
 * distributed under the License is distributed on an "AS IS" BASIS,
 * WITHOUT WARRANTIES OR CONDITIONS OF ANY KIND, either express or implied.
 * See the License for the specific language governing permissions and
 * limitations under the License.
 */

package com.hedera.node.app;

import static com.hedera.node.app.records.impl.BlockRecordManagerImpl.isDefaultConsTimeOfLastHandledTxn;
import static com.hedera.node.app.service.contract.impl.ContractServiceImpl.CONTRACT_SERVICE;
import static com.hedera.node.app.service.mono.pbj.PbjConverter.toPbj;
import static com.hedera.node.app.service.mono.state.migration.StateChildIndices.ACCOUNTS;
import static com.hedera.node.app.service.mono.state.migration.StateChildIndices.CONTRACT_STORAGE;
import static com.hedera.node.app.service.mono.state.migration.StateChildIndices.NETWORK_CTX;
import static com.hedera.node.app.service.mono.state.migration.StateChildIndices.PAYER_RECORDS_OR_CONSOLIDATED_FCQ;
import static com.hedera.node.app.service.mono.state.migration.StateChildIndices.RECORD_STREAM_RUNNING_HASH;
import static com.hedera.node.app.service.mono.state.migration.StateChildIndices.SCHEDULE_TXS;
import static com.hedera.node.app.service.mono.state.migration.StateChildIndices.STAKING_INFO;
import static com.hedera.node.app.service.mono.state.migration.StateChildIndices.STORAGE;
import static com.hedera.node.app.service.mono.state.migration.StateChildIndices.TOKENS;
import static com.hedera.node.app.service.mono.state.migration.StateChildIndices.TOKEN_ASSOCIATIONS;
import static com.hedera.node.app.service.mono.state.migration.StateChildIndices.TOPICS;
import static com.hedera.node.app.service.mono.state.migration.StateChildIndices.UNIQUE_TOKENS;
import static com.hedera.node.app.service.mono.statedumpers.DumpCheckpoint.MOD_POST_EVENT_STREAM_REPLAY;
import static com.hedera.node.app.service.mono.statedumpers.DumpCheckpoint.MOD_POST_MIGRATION;
import static com.hedera.node.app.service.mono.statedumpers.DumpCheckpoint.MONO_PRE_MIGRATION;
import static com.hedera.node.app.service.mono.statedumpers.DumpCheckpoint.selectedDumpCheckpoints;
import static com.hedera.node.app.service.mono.statedumpers.StateDumper.dumpMonoChildrenFrom;
import static com.hedera.node.app.state.merkle.MerkleSchemaRegistry.isSoOrdered;
import static com.hedera.node.app.statedumpers.StateDumper.dumpModChildrenFrom;
import static com.hedera.node.app.util.FileUtilities.observePropertiesAndPermissions;
import static com.hedera.node.app.util.HederaAsciiArt.HEDERA;
import static com.swirlds.platform.system.InitTrigger.EVENT_STREAM_RECOVERY;
import static com.swirlds.platform.system.InitTrigger.GENESIS;
import static com.swirlds.platform.system.InitTrigger.RECONNECT;
import static java.nio.charset.StandardCharsets.UTF_8;
import static java.util.Objects.requireNonNull;

import com.hedera.hapi.node.base.FileID;
import com.hedera.hapi.node.base.SemanticVersion;
import com.hedera.hapi.node.state.blockrecords.BlockInfo;
import com.hedera.hapi.node.state.file.File;
import com.hedera.node.app.config.BootstrapConfigProviderImpl;
import com.hedera.node.app.config.ConfigProviderImpl;
import com.hedera.node.app.fees.FeeService;
import com.hedera.node.app.ids.EntityIdService;
import com.hedera.node.app.info.CurrentPlatformStatusImpl;
import com.hedera.node.app.info.NetworkInfoImpl;
import com.hedera.node.app.info.SelfNodeInfoImpl;
import com.hedera.node.app.records.BlockRecordService;
import com.hedera.node.app.service.consensus.impl.ConsensusServiceImpl;
import com.hedera.node.app.service.file.ReadableFileStore;
import com.hedera.node.app.service.file.impl.FileServiceImpl;
import com.hedera.node.app.service.mono.context.properties.BootstrapProperties;
import com.hedera.node.app.service.mono.context.properties.SerializableSemVers;
import com.hedera.node.app.service.mono.state.adapters.VirtualMapLike;
import com.hedera.node.app.service.mono.state.merkle.MerkleNetworkContext;
import com.hedera.node.app.service.mono.state.merkle.MerkleScheduledTransactions;
import com.hedera.node.app.service.mono.state.merkle.MerkleStakingInfo;
import com.hedera.node.app.service.mono.state.merkle.MerkleToken;
import com.hedera.node.app.service.mono.state.merkle.MerkleTopic;
import com.hedera.node.app.service.mono.state.submerkle.ExpirableTxnRecord;
import com.hedera.node.app.service.mono.state.virtual.ContractKey;
import com.hedera.node.app.service.mono.state.virtual.EntityNumVirtualKey;
import com.hedera.node.app.service.mono.state.virtual.IterableContractValue;
import com.hedera.node.app.service.mono.state.virtual.UniqueTokenKey;
import com.hedera.node.app.service.mono.state.virtual.UniqueTokenValue;
import com.hedera.node.app.service.mono.state.virtual.VirtualBlobKey;
import com.hedera.node.app.service.mono.state.virtual.VirtualBlobValue;
import com.hedera.node.app.service.mono.state.virtual.entities.OnDiskAccount;
import com.hedera.node.app.service.mono.state.virtual.entities.OnDiskTokenRel;
import com.hedera.node.app.service.mono.statedumpers.DumpCheckpoint;
import com.hedera.node.app.service.mono.stream.RecordsRunningHashLeaf;
import com.hedera.node.app.service.mono.utils.EntityNum;
import com.hedera.node.app.service.mono.utils.NamedDigestFactory;
import com.hedera.node.app.service.networkadmin.impl.FreezeServiceImpl;
import com.hedera.node.app.service.networkadmin.impl.NetworkServiceImpl;
import com.hedera.node.app.service.networkadmin.impl.schemas.InitialModServiceAdminSchema;
import com.hedera.node.app.service.schedule.impl.ScheduleServiceImpl;
import com.hedera.node.app.service.token.impl.TokenServiceImpl;
import com.hedera.node.app.service.token.impl.schemas.SyntheticRecordsGenerator;
import com.hedera.node.app.service.util.impl.UtilServiceImpl;
import com.hedera.node.app.services.ServicesRegistryImpl;
import com.hedera.node.app.spi.HapiUtils;
import com.hedera.node.app.spi.state.WritableSingletonStateBase;
import com.hedera.node.app.spi.workflows.record.GenesisRecordsBuilder;
import com.hedera.node.app.state.HederaLifecyclesImpl;
import com.hedera.node.app.state.HederaState;
import com.hedera.node.app.state.merkle.MerkleHederaState;
import com.hedera.node.app.state.recordcache.RecordCacheService;
import com.hedera.node.app.throttle.CongestionThrottleService;
import com.hedera.node.app.version.HederaSoftwareVersion;
import com.hedera.node.app.workflows.dispatcher.ReadableStoreFactory;
import com.hedera.node.app.workflows.handle.record.GenesisRecordsConsensusHook;
import com.hedera.node.config.ConfigProvider;
import com.hedera.node.config.Utils;
import com.hedera.node.config.data.FilesConfig;
import com.hedera.node.config.data.HederaConfig;
import com.hedera.node.config.data.VersionConfig;
import com.swirlds.common.constructable.ClassConstructorPair;
import com.swirlds.common.constructable.ConstructableRegistry;
import com.swirlds.common.constructable.ConstructableRegistryException;
import com.swirlds.common.crypto.CryptographyHolder;
import com.swirlds.common.platform.NodeId;
import com.swirlds.fcqueue.FCQueue;
import com.swirlds.merkle.map.MerkleMap;
import com.swirlds.metrics.api.Metrics;
import com.swirlds.platform.listeners.PlatformStatusChangeListener;
import com.swirlds.platform.listeners.ReconnectCompleteListener;
import com.swirlds.platform.listeners.StateWriteToDiskCompleteListener;
import com.swirlds.platform.state.PlatformState;
import com.swirlds.platform.system.InitTrigger;
import com.swirlds.platform.system.Platform;
import com.swirlds.platform.system.Round;
import com.swirlds.platform.system.SoftwareVersion;
import com.swirlds.platform.system.SwirldMain;
import com.swirlds.platform.system.SwirldState;
import com.swirlds.platform.system.events.Event;
import com.swirlds.platform.system.status.PlatformStatus;
import com.swirlds.platform.system.transaction.Transaction;
import com.swirlds.virtualmap.VirtualMap;
import edu.umd.cs.findbugs.annotations.NonNull;
import edu.umd.cs.findbugs.annotations.Nullable;
import java.nio.charset.Charset;
import java.security.NoSuchAlgorithmException;
import java.time.InstantSource;
import java.util.ArrayList;
import java.util.List;
import java.util.Locale;
import java.util.Set;
import java.util.concurrent.ConcurrentHashMap;
import org.apache.logging.log4j.LogManager;
import org.apache.logging.log4j.Logger;

/*
 ****************        ****************************************************************************************
 ************                ************                                                                       *
 *********                      *********                                                                       *
 ******                            ******                                                                       *
 ****                                ****      ___           ___           ___           ___           ___      *
 ***        ĦĦĦĦ          ĦĦĦĦ        ***     /\  \         /\  \         /\  \         /\  \         /\  \     *
 **         ĦĦĦĦ          ĦĦĦĦ         **    /::\  \       /::\  \       /::\  \       /::\  \       /::\  \    *
 *          ĦĦĦĦĦĦĦĦĦĦĦĦĦĦĦĦĦĦ          *   /:/\:\  \     /:/\:\  \     /:/\:\  \     /:/\:\  \     /:/\:\  \   *
            ĦĦĦĦĦĦĦĦĦĦĦĦĦĦĦĦĦĦ             /::\~\:\  \   /:/  \:\__\   /::\~\:\  \   /::\~\:\  \   /::\~\:\  \  *
            ĦĦĦĦ          ĦĦĦĦ            /:/\:\ \:\__\ /:/__/ \:|__| /:/\:\ \:\__\ /:/\:\ \:\__\ /:/\:\ \:\__\ *
            ĦĦĦĦĦĦĦĦĦĦĦĦĦĦĦĦĦĦ            \:\~\:\ \/__/ \:\  \ /:/  / \:\~\:\ \/__/ \/_|::\/:/  / \/__\:\/:/  / *
 *          ĦĦĦĦĦĦĦĦĦĦĦĦĦĦĦĦĦĦ          *  \:\ \:\__\    \:\  /:/  /   \:\ \:\__\      |:|::/  /       \::/  /  *
 **         ĦĦĦĦ          ĦĦĦĦ         **   \:\ \/__/     \:\/:/  /     \:\ \/__/      |:|\/__/        /:/  /   *
 ***        ĦĦĦĦ          ĦĦĦĦ        ***    \:\__\        \::/__/       \:\__\        |:|  |         /:/  /    *
 ****                                ****     \/__/         ~~            \/__/         \|__|         \/__/     *
 ******                            ******                                                                       *
 *********                      *********                                                                       *
 ************                ************                                                                       *
 ****************        ****************************************************************************************
*/

/**
 * Represents the Hedera Consensus Node.
 *
 * <p>This is the main entry point for the Hedera Consensus Node. It contains initialization logic for the
 * node, including its state. It constructs some artifacts for gluing the mono-service with the modular service
 * infrastructure. It constructs the Dagger dependency tree, and manages the gRPC server, and in all other ways,
 * controls execution of the node. If you want to understand our system, this is a great place to start!
 */
public final class Hedera implements SwirldMain {
    private static final Logger logger = LogManager.getLogger(Hedera.class);
    // FUTURE: This should come from configuration, not be hardcoded.
    public static final int MAX_SIGNED_TXN_SIZE = 6144;
    /**
     * The registry of all known services
     */
    private final ServicesRegistryImpl servicesRegistry;
    /**
     * The current version of THIS software
     */
    private final HederaSoftwareVersion version;
    /**
     * The configuration at the time of bootstrapping the node
     */
    private final ConfigProvider bootstrapConfigProvider;
    /**
     * The Hashgraph Platform. This is set during state initialization.
     */
    private Platform platform;
    /**
     * The configuration for this node
     */
    private ConfigProviderImpl configProvider;
    /** The class responsible for remembering objects created in genesis cases */
    private final GenesisRecordsBuilder genesisRecordsBuilder;
    /**
     * Dependencies managed by Dagger. Set during state initialization. The mono-service requires this object, but none
     * of the rest of the system (and particularly the modular implementation) uses it directly. Rather, it is created
     * and used to initialize the system, and more concrete dependencies are used from there.
     */
    private HederaInjectionComponent daggerApp;
    /**
     * Indicates whether the platform is active
     */
    private PlatformStatus platformStatus = PlatformStatus.STARTING_UP;

    private final SyntheticRecordsGenerator recordsGenerator;

    /**
     * The application name from the platform's perspective. This is currently locked in at the old main class name and
     * requires data migration to change.
     */
    public static final String APP_NAME = "com.hedera.services.ServicesMain";

    /**
     * The swirld name. Currently, there is only one swirld.
     */
    public static final String SWIRLD_NAME = "123";

    private static EntityIdService ENTITY_SERVICE;
    private static ConsensusServiceImpl CONSENSUS_SERVICE;
    private static FileServiceImpl FILE_SERVICE;
    private static ScheduleServiceImpl SCHEDULE_SERVICE;
    private static TokenServiceImpl TOKEN_SERVICE;
    private static RecordCacheService RECORD_SERVICE;
    private static BlockRecordService BLOCK_SERVICE;
    private static FeeService FEE_SERVICE;
    private static CongestionThrottleService CONGESTION_THROTTLE_SERVICE;

    /**
     * In order to migrate from mono to modular, we need to keep references to the virtual maps that we are migrating.
     * Then they can be properly closed when the migration is complete.
     */
    private static final Set<VirtualMap<?, ?>> MONO_VIRTUAL_MAPS = ConcurrentHashMap.newKeySet();

    /*==================================================================================================================
    *
    * Hedera Object Construction.
    *
    =================================================================================================================*/

    /**
     * Create a new Hedera instance.
     *
     * @param constructableRegistry The registry to use during the deserialization process
     */
    public Hedera(@NonNull final ConstructableRegistry constructableRegistry) {
        requireNonNull(constructableRegistry);

        // Print welcome message
        logger.info(
                "\n{}\n\nWelcome to Hedera! Developed with ❤\uFE0F by the Open Source Community. "
                        + "https://github.com/hashgraph/hedera-services\n",
                HEDERA);

        // Load the bootstrap configuration. These config values are NOT stored in state, so we don't need to have
        // state up and running for getting their values. We use this bootstrap config only in this constructor.
        this.bootstrapConfigProvider = new BootstrapConfigProviderImpl();
        final var bootstrapConfig = bootstrapConfigProvider.getConfiguration();

        // Let the user know which mode they are starting in (DEV vs. TEST vs. PROD).
        // NOTE: This bootstrapConfig is not entirely satisfactory. We probably need an alternative...
        final var hederaConfig = bootstrapConfig.getConfigData(HederaConfig.class);
        final var activeProfile = hederaConfig.activeProfile();
        logger.info("Starting in {} mode", activeProfile);

        // Read the software version. In addition to logging, we will use this software version to determine whether
        // we need to migrate the state to a newer release, and to determine which schemas to execute.
        logger.debug("Loading Software Version");
        final var versionConfig = bootstrapConfig.getConfigData(VersionConfig.class);
        version = new HederaSoftwareVersion(
                versionConfig.hapiVersion(), versionConfig.servicesVersion(), hederaConfig.configVersion());
        logger.info(
                "Creating Hedera Consensus Node {} with HAPI {}",
                () -> HapiUtils.toString(version.getServicesVersion()),
                () -> HapiUtils.toString(version.getHapiVersion()));

        // Create a records generator for any synthetic records that need to be CREATED
        this.recordsGenerator = new SyntheticRecordsGenerator();
        // Create a records builder for any genesis records that need to be RECORDED
        this.genesisRecordsBuilder = new GenesisRecordsConsensusHook();

        // Create all the service implementations
        logger.info("Registering services");

        ENTITY_SERVICE = new EntityIdService();
        CONSENSUS_SERVICE = new ConsensusServiceImpl();
        FILE_SERVICE = new FileServiceImpl(bootstrapConfigProvider);
        SCHEDULE_SERVICE = new ScheduleServiceImpl();
        TOKEN_SERVICE = new TokenServiceImpl(
                recordsGenerator::sysAcctRecords,
                recordsGenerator::stakingAcctRecords,
                recordsGenerator::treasuryAcctRecords,
                recordsGenerator::multiUseAcctRecords,
                recordsGenerator::blocklistAcctRecords);
        RECORD_SERVICE = new RecordCacheService();
        BLOCK_SERVICE = new BlockRecordService();
        FEE_SERVICE = new FeeService();
        CONGESTION_THROTTLE_SERVICE = new CongestionThrottleService();

        // FUTURE: Use the service loader framework to load these services!
        this.servicesRegistry = new ServicesRegistryImpl(constructableRegistry, genesisRecordsBuilder);
        Set.of(
                        ENTITY_SERVICE,
                        CONSENSUS_SERVICE,
                        CONTRACT_SERVICE,
                        FILE_SERVICE,
                        new FreezeServiceImpl(),
                        SCHEDULE_SERVICE,
                        TOKEN_SERVICE,
                        new UtilServiceImpl(),
                        RECORD_SERVICE,
                        BLOCK_SERVICE,
                        FEE_SERVICE,
                        CONGESTION_THROTTLE_SERVICE,
                        new NetworkServiceImpl())
                .forEach(service -> servicesRegistry.register(service, version));

        // Register MerkleHederaState with the ConstructableRegistry, so we can use a constructor OTHER THAN the default
        // constructor to make sure it has the config and other info it needs to be created correctly.
        try {
            logger.debug("Register MerkleHederaState with ConstructableRegistry");
            constructableRegistry.registerConstructable(
                    new ClassConstructorPair(MerkleHederaState.class, this::newState));
        } catch (final ConstructableRegistryException e) {
            logger.error("Failed to register MerkleHederaState with ConstructableRegistry", e);
            throw new RuntimeException(e);
        }
    }

    /**
     * Gets the port the gRPC server is listening on, or {@code -1} if there is no server listening.
     */
    public int getGrpcPort() {
        return daggerApp.grpcServerManager().port();
    }

    /**
     * Indicates whether this node is UP and ready for business.
     *
     * @return True if the platform is active and the gRPC server is running.
     */
    public boolean isActive() {
        return platformStatus == PlatformStatus.ACTIVE
                && daggerApp.grpcServerManager().isRunning();
    }

    /**
     * Get the current platform status
     * @return current platform status
     */
    public PlatformStatus getPlatformStatus() {
        return platformStatus;
    }

    /**
     * Indicates whether this node is FROZEN.
     * @return True if the platform is frozen
     */
    public boolean isFrozen() {
        return platformStatus == PlatformStatus.FREEZE_COMPLETE;
    }

    /**
     * {@inheritDoc}
     *
     * <p>Called immediately after the constructor to get the version of this software. In an upgrade scenario, this
     * version will be greater than the one in the saved state.
     *
     * @return The software version.
     */
    @Override
    @NonNull
    public SoftwareVersion getSoftwareVersion() {
        return version;
    }

    /*==================================================================================================================
    *
    * Initialization Step 1: Create a new state (either genesis or restart, once per node).
    *
    =================================================================================================================*/

    /**
     * {@inheritDoc}
     *
     * <p>Called by the platform <b>ONLY</b> during genesis (that is, if there is no saved state). However, it is also
     * called indirectly by {@link ConstructableRegistry} due to registration in this class' constructor.
     *
     * @return A new {@link SwirldState} instance.
     */
    @Override
    @NonNull
    public SwirldState newState() {
        return new MerkleHederaState(new HederaLifecyclesImpl(this));
    }

    /*==================================================================================================================
    *
    * Initialization Step 2: Initialize the state. Either genesis or restart or reconnect or some other trigger.
    * Includes migration when needed.
    *
    =================================================================================================================*/

    /**
     * Invoked by the platform when the state should be initialized. This happens <b>BEFORE</b>
     * {@link #init(Platform, NodeId)} and after {@link #newState()}.
     */
    @SuppressWarnings("java:S1181") // catching Throwable instead of Exception when we do a direct System.exit()
    public void onStateInitialized(
            @NonNull final MerkleHederaState state,
            @NonNull final Platform platform,
            @NonNull final PlatformState platformState,
            @NonNull final InitTrigger trigger,
            @Nullable final SoftwareVersion previousVersion) {
        // Initialize the configuration from disk. We must do this BEFORE we run migration, because the various
        // migration methods may depend on configuration to do their work. For example, the token service migration code
        // needs to know the token treasury account, which has an account ID specified in config. The initial config
        // file in state, created by the file service migration, will match what we have here, so we don't have to worry
        // about re-loading config after migration.
        logger.info("Initializing configuration with trigger {}", trigger);
        final var metrics = platform.getContext().getMetrics();
        configProvider = new ConfigProviderImpl(trigger == GENESIS, metrics);
        logConfiguration();

        // Determine if we need to create synthetic records for system entities
        final var blockRecordState = state.getReadableStates(BlockRecordService.NAME);
        boolean createSynthRecords = false;
        if (!blockRecordState.isEmpty()) {
            final var blockInfo = blockRecordState
                    .<BlockInfo>getSingleton(BlockRecordService.BLOCK_INFO_STATE_KEY)
                    .get();
            if (isDefaultConsTimeOfLastHandledTxn(blockInfo)) {
                createSynthRecords = true;
            }
        } else {
            createSynthRecords = true;
        }
        if (createSynthRecords) {
            recordsGenerator.createRecords(configProvider.getConfiguration(), genesisRecordsBuilder);
        }

        final Object test = state.getChild(0);
        boolean doBbmMigration = test instanceof VirtualMap;
        if (doBbmMigration) {
            try {
                if (shouldDump(trigger, MONO_PRE_MIGRATION)) {
                    dumpMonoChildrenFrom(state, MONO_PRE_MIGRATION);
                }
            } catch (Exception e) {
                logger.error("Failed to dump mono state before migration at MONO_PRE_MIGRATION", e);
            }

            // --------------------- BEGIN MONO -> MODULAR MIGRATION ---------------------
            logger.info("BBM: migration beginning 😅...");

            // --------------------- UNIQUE_TOKENS (0)
            final VirtualMap<UniqueTokenKey, UniqueTokenValue> uniqTokensFromState = state.getChild(UNIQUE_TOKENS);
            if (uniqTokensFromState != null) {
                // Copy this virtual map, so it doesn't get released before the migration is done
                final var copy = uniqTokensFromState.copy();
                copy.registerMetrics(metrics);
                MONO_VIRTUAL_MAPS.add(copy);
                TOKEN_SERVICE.setNftsFromState(uniqTokensFromState);
            }

            // --------------------- TOKEN_ASSOCIATIONS (1)
            final VirtualMap<EntityNumVirtualKey, OnDiskTokenRel> tokenRelsFromState =
                    state.getChild(TOKEN_ASSOCIATIONS);
            if (tokenRelsFromState != null) {
                // Copy this virtual map, so it doesn't get released before the migration is done
                final var copy = tokenRelsFromState.copy();
                copy.registerMetrics(metrics);
                MONO_VIRTUAL_MAPS.add(copy);
                TOKEN_SERVICE.setTokenRelsFromState(tokenRelsFromState);
            }

            // --------------------- TOPICS (2)
            final MerkleMap<EntityNum, MerkleTopic> topicsFromState = state.getChild(TOPICS);
            if (topicsFromState != null) {
                CONSENSUS_SERVICE.setFromState(topicsFromState);
            }

            // --------------------- STORAGE (3)     // only "non-special" files
            final VirtualMap<VirtualBlobKey, VirtualBlobValue> filesFromState = state.getChild(STORAGE);
            if (filesFromState != null) {
                // Copy this virtual map, so it doesn't get released before the migration is done
                final var copy = filesFromState.copy();
                copy.registerMetrics(metrics);
                MONO_VIRTUAL_MAPS.add(copy);

                // Note: some files have no metadata, e.g. contract bytecode files
                FILE_SERVICE.setFs(() -> VirtualMapLike.from(filesFromState));

                // We also need to make this available to the contract service, so it can extract contract bytecode
                CONTRACT_SERVICE.setBytecodeFromState(() -> VirtualMapLike.from(filesFromState));
            }

            // --------------------- ACCOUNTS (4)
            final VirtualMap<EntityNumVirtualKey, OnDiskAccount> acctsFromState = state.getChild(ACCOUNTS);
            if (acctsFromState != null) {
                // Copy this virtual map, so it doesn't get released before the migration is done
                final var copy = acctsFromState.copy();
                copy.registerMetrics(metrics);
                MONO_VIRTUAL_MAPS.add(copy);
                TOKEN_SERVICE.setAcctsFromState(acctsFromState);
            }

            // --------------------- TOKENS (5)
            final MerkleMap<EntityNum, MerkleToken> tokensFromState = state.getChild(TOKENS);
            if (tokensFromState != null) {
                TOKEN_SERVICE.setTokensFromState(tokensFromState);
            }

            // --------------------- NETWORK_CTX (6)
            // Here we assign the network context, but don't migrate it by itself. These properties have been split out
            // to various services in the modular code, and will each be migrated in its appropriate service.
            final MerkleNetworkContext fromNetworkContext = state.getChild(NETWORK_CTX);

            // --------------------- SPECIAL_FILES (7)
            // No longer useful; don't migrate

            // --------------------- SCHEDULE_TXS (8)
            final MerkleScheduledTransactions scheduleFromState = state.getChild(SCHEDULE_TXS);
            if (scheduleFromState != null) {
                SCHEDULE_SERVICE.setFs(scheduleFromState);
            }

            // --------------------- RECORD_STREAM_RUNNING_HASH (9)
            final RecordsRunningHashLeaf blockInfoFromState = state.getChild(RECORD_STREAM_RUNNING_HASH);
            if (blockInfoFromState != null) {
                BLOCK_SERVICE.setFs(blockInfoFromState, fromNetworkContext);
            }

            // --------------------- LEGACY_ADDRESS_BOOK (10)
            // Not using anywhere; won't be migrated

            // --------------------- CONTRACT_STORAGE (11)
            final VirtualMap<ContractKey, IterableContractValue> contractFromStorage = state.getChild(CONTRACT_STORAGE);
            if (contractFromStorage != null) {
                // Copy this virtual map, so it doesn't get released before the migration is done
                final var copy = contractFromStorage.copy();
                copy.registerMetrics(metrics);
                MONO_VIRTUAL_MAPS.add(copy);
                CONTRACT_SERVICE.setStorageFromState(VirtualMapLike.from(contractFromStorage));
            }

            // --------------------- STAKING_INFO (12)
            final MerkleMap<EntityNum, MerkleStakingInfo> stakingInfoFromState = state.getChild(STAKING_INFO);
            if (stakingInfoFromState != null) {
                TOKEN_SERVICE.setStakingFs(stakingInfoFromState, fromNetworkContext);
            }

            // --------------------- PAYER_RECORDS_OR_CONSOLIDATED_FCQ (13)
            final FCQueue<ExpirableTxnRecord> fcqFromState = state.getChild(PAYER_RECORDS_OR_CONSOLIDATED_FCQ);
            if (fcqFromState != null) {
                RECORD_SERVICE.setFromState(new ArrayList<>(fcqFromState));
            }

            // --------------------- Midnight Rates (separate service in modular code - fee service)
            if (fromNetworkContext != null) {
                FEE_SERVICE.setFs(fromNetworkContext.getMidnightRates());
            }

            // --------------------- Sequence Number (separate service in modular code - entity ID service)
            if (fromNetworkContext != null) {
                ENTITY_SERVICE.setFs(fromNetworkContext.seqNo().current());
            }

            // --------------------- CONGESTION THROTTLE SERVICE (14)
            if (fromNetworkContext != null) {
                CONGESTION_THROTTLE_SERVICE.setFs(
                        fromNetworkContext.usageSnapshots(), fromNetworkContext.getGasThrottleUsageSnapshot());
                InitialModServiceAdminSchema.setFs(true);
            }

            // Here we release all mono children so that we don't have a bunch of null routes in state
            state.addDeserializedChildren(List.of(), 0);

            // --------------------- END OF MONO -> MODULAR MIGRATION ---------------------
        }

        // This is the *FIRST* time in the initialization sequence that we have access to the platform. Grab it!
        // This instance should never change on us, once it has been set
        assert this.platform == null || this.platform == platform : "Platform should never change once set";
        this.platform = platform;

        //noinspection ConstantValue
        assert platformState != null : "Platform should never pass a null platform state";
        logger.info(
                "Initializing Hedera state with trigger {} and previous version {} instance of {}",
                () -> trigger,
                () -> previousVersion == null ? "<NONE>" : previousVersion,
                () -> previousVersion == null
                        ? "<NONE>"
                        : previousVersion.getClass().getName());

        // We do not support downgrading from one version to an older version.
        final HederaSoftwareVersion deserializedVersion;
        if (previousVersion instanceof HederaSoftwareVersion) {
            deserializedVersion = (HederaSoftwareVersion) previousVersion;
            if (isDowngrade(version, deserializedVersion)) {
                logger.fatal(
                        "Fatal error, state source version {} is higher than node software version {}",
                        deserializedVersion,
                        version);
                System.exit(1);
            }
        } else if (previousVersion instanceof SerializableSemVers) {
            deserializedVersion = new HederaSoftwareVersion(
                    toPbj(((SerializableSemVers) previousVersion).getProto()),
                    toPbj(((SerializableSemVers) previousVersion).getServices()),
                    0);
        } else {
            deserializedVersion = new HederaSoftwareVersion(SemanticVersion.DEFAULT, SemanticVersion.DEFAULT, 0);
        }
        logger.info("Deserialized version is {}, version {}", deserializedVersion, version);

        // Different paths for different triggers. Every trigger should be handled here. If a new trigger is added,
        // since there is no 'default' case, it will cause a compile error, so you will know you have to deal with it
        // here. This is intentional so as to avoid forgetting to handle a new trigger.
        try {
            switch (trigger) {
                case GENESIS -> genesis(state, platformState, metrics);
                case RECONNECT -> reconnect(state, deserializedVersion, platformState, metrics);
                case RESTART, EVENT_STREAM_RECOVERY -> restart(
                        state, deserializedVersion, trigger, platformState, metrics);
            }
        } catch (final Throwable th) {
            logger.fatal("Critical failure during initialization", th);
            System.exit(1);
        }

        // This field has to be set by the time we get here. It will be set by both the genesis and restart code
        // branches. One of those two is called before a "reconnect" trigger, so we should be fully guaranteed that this
        // assertion will hold true.
        assert configProvider != null : "Config Provider *must* have been set by now!";

        // Some logging on what we found about freeze in the platform state
        logger.info(
                "Platform state includes freeze time={} and last frozen={}",
                platformState.getFreezeTime(),
                platformState.getLastFrozenTime());
    }

    /**
     * Called by this class when we detect it is time to do migration. The {@code deserializedVersion} must not be newer
     * than the current software version. If it is prior to the current version, then each migration between the
     * {@code deserializedVersion} and the current version, including the current version, will be executed, thus
     * bringing the state up to date.
     *
     * <p>If the {@code deserializedVersion} is {@code null}, then this is the first time the node has been started,
     * and thus all schemas will be executed.
     * @param state current state
     * @param deserializedVersion version deserialized
     * @param trigger trigger that is calling migration
     */
    private void onMigrate(
            @NonNull final MerkleHederaState state,
            @Nullable final HederaSoftwareVersion deserializedVersion,
            @NonNull final InitTrigger trigger,
            @NonNull final Metrics metrics) {
        final var currentVersion = version.getServicesVersion();
        final var previousVersion = deserializedVersion == null ? null : deserializedVersion.getServicesVersion();
        logger.info(
                "Migrating from version {} to {} with trigger {}",
                () -> previousVersion == null ? "<NONE>" : HapiUtils.toString(previousVersion),
                () -> HapiUtils.toString(currentVersion),
                () -> trigger);

        final var selfId = platform.getSelfId();
        final var nodeAddress = platform.getAddressBook().getAddress(selfId);
        final var selfNodeInfo = SelfNodeInfoImpl.of(nodeAddress, version);
        final var networkInfo = new NetworkInfoImpl(selfNodeInfo, platform, bootstrapConfigProvider);

        final var migrator = new OrderedServiceMigrator(servicesRegistry);
        logger.info("Migration versions are {} to {}", previousVersion, currentVersion);
<<<<<<< HEAD
=======
        migrator.doMigrations(
                state, currentVersion, previousVersion, configProvider.getConfiguration(), networkInfo, metrics);

        // Now that migrations are complete, clean up the leftover virtual maps
        MONO_VIRTUAL_MAPS.forEach(vm -> {
            if (!vm.isDestroyed()) {
                vm.release();
            }
        });
        MONO_VIRTUAL_MAPS.clear();

>>>>>>> f843e7e0
        try {
            migrator.doMigrations(
                    state, currentVersion, previousVersion, configProvider.getConfiguration(), networkInfo);
            if (shouldDump(trigger, MOD_POST_MIGRATION)) {
                dumpModChildrenFrom(state, MOD_POST_MIGRATION);
            }
        } catch (Exception t) {
            logger.error("Error dumping state after migration at MOD_POST_MIGRATION", t);
        }

        final var isUpgrade = isSoOrdered(previousVersion, currentVersion);
        if (isUpgrade && !trigger.equals(RECONNECT)) {
            // When we upgrade to a higher version, after migrations are complete, we need to update
            // migrationRecordsStreamed flag to false
            // Now that the migrations have happened, we need to give the node a chance to publish any records that need
            // to
            // be created as a result of the migration. We'll do this by unsetting the `migrationRecordsStreamed` flag.
            // Then, when the handle workflow has its first consensus timestamp, it will handle publishing these records
            // (if
            // needed), and re-set this flag to prevent duplicate publishing.
            unmarkMigrationRecordsStreamed(state);
        }

        logger.info("Migration complete");
    }

    /**
     * Unsets the `migrationRecordsStreamed` flag in state, giving the handle workflow an opportunity
     * to publish any necessary records from the node's startup migration.
     */
    private void unmarkMigrationRecordsStreamed(HederaState state) {
        final var blockServiceState = state.getWritableStates(BlockRecordService.NAME);
        final var blockInfoState = blockServiceState.<BlockInfo>getSingleton(BlockRecordService.BLOCK_INFO_STATE_KEY);
        final var currentBlockInfo = requireNonNull(blockInfoState.get());
        final var nextBlockInfo =
                currentBlockInfo.copyBuilder().migrationRecordsStreamed(false).build();
        blockInfoState.put(nextBlockInfo);
        logger.info(
                "Unmarked migration records streamed with block info {} with hash {}",
                nextBlockInfo,
                blockInfoState.hashCode());
        ((WritableSingletonStateBase<BlockInfo>) blockInfoState).commit();
    }

    /*==================================================================================================================
    *
    * Initialization Step 3: Initialize the app. Happens once at startup.
    *
    =================================================================================================================*/

    /**
     * {@inheritDoc}
     *
     * <p>Called <b>AFTER</b> init and migrate have been called on the state (either the new state created from
     * {@link #newState()} or an instance of {@link MerkleHederaState} created by the platform and loaded from the saved
     * state).
     */
    @SuppressWarnings("java:S1181") // catching Throwable instead of Exception when we do a direct System.exit()
    @Override
    public void init(@NonNull final Platform platform, @NonNull final NodeId nodeId) {
        if (this.platform != platform) {
            throw new IllegalArgumentException("Platform must be the same instance");
        }
        logger.info("Initializing Hedera app with HederaNode#{}", nodeId);

        // Check that UTF-8 is in use. Otherwise, the node will be subject to subtle bugs in string handling that will
        // lead to ISS.
        final var defaultCharset = daggerApp.nativeCharset().get();
        if (!isUTF8(defaultCharset)) {
            logger.error(
                    """
                            Fatal precondition violation in HederaNode#{}: default charset is {} and not UTF-8
                            LC_ALL={}
                            LANG={}
                            file.encoding={}
                            """,
                    daggerApp.nodeId(),
                    defaultCharset,
                    System.getenv("LC_ALL"),
                    System.getenv("LANG"),
                    System.getProperty("file.encoding"));
            daggerApp.systemExits().fail(1);
        }

        // Check that the digest factory supports SHA-384.
        final var digestFactory = daggerApp.digestFactory();
        if (!sha384DigestIsAvailable(digestFactory)) {
            logger.error(
                    "Fatal precondition violation in HederaNode#{}: digest factory does not support SHA-384",
                    daggerApp.nodeId());
            daggerApp.systemExits().fail(1);
        }

        // Finish initialization
        try {
            Locale.setDefault(Locale.US);
            logger.info("Locale to set to US en");

            // The Hashgraph platform has a "platform state", and a notification service to indicate when those
            // states change. We will use these state changes for various purposes, such as turning off the gRPC
            // server when we fall behind or ISS.
            final var notifications = platform.getNotificationEngine();
            notifications.register(PlatformStatusChangeListener.class, notification -> {
                platformStatus = notification.getNewStatus();
                switch (platformStatus) {
                    case ACTIVE -> {
                        logger.info("Hederanode#{} is ACTIVE", nodeId);
                        startGrpcServer();
                    }

                    case REPLAYING_EVENTS,
                            STARTING_UP,
                            OBSERVING,
                            RECONNECT_COMPLETE,
                            CHECKING,
                            FREEZING,
                            BEHIND -> logger.info("Hederanode#{} is {}", nodeId, platformStatus.name());

                    case CATASTROPHIC_FAILURE -> {
                        logger.info("Hederanode#{} is {}", nodeId, platformStatus.name());
                        shutdownGrpcServer();
                    }
                    case FREEZE_COMPLETE -> {
                        logger.info("Hederanode#{} is {}", nodeId, platformStatus.name());
                        closeRecordStreams();
                        shutdownGrpcServer();
                    }
                }
            });
            // The main job of the reconnect listener (com.hedera.node.app.service.mono.state.logic.ReconnectListener)
            // is to log some output (including hashes from the tree for the main state per service) and then to
            // "catchUpOnMissedSideEffects". This last part worries me, because it looks like it invades into the space
            // filled by the freeze service. How should we coordinate lifecycle like reconnect with the services? I am
            // tempted to say that each service has lifecycle methods we can invoke (optional methods on the Service
            // interface), but I worry about the order of invocation on different services. Which service gets called
            // before which other service? Does it matter?
            // ANSWER: We need to look and see if there is an update to the upgrade file that happened on other nodes
            // that we reconnected with. In that case, we need to save the file to disk. Similar to how we have to hook
            // for all the other special files on restart / genesis / reconnect.
            notifications.register(ReconnectCompleteListener.class, daggerApp.reconnectListener());
            // This notifaction is needed for freeze / upgrade.
            notifications.register(StateWriteToDiskCompleteListener.class, daggerApp.stateWriteToDiskListener());

            // TBD: notifications.register(NewSignedStateListener.class, daggerApp.newSignedStateListener());
            // com.hedera.node.app.service.mono.state.exports.NewSignedStateListener
            // Has some relationship to freeze/upgrade, but also with balance exports. This was the trigger that
            // caused us to export balance files on a certain schedule.
        } catch (final Throwable th) {
            logger.error("Fatal precondition violation in HederaNode#{}", daggerApp.nodeId(), th);
            daggerApp.systemExits().fail(1); // TBD: Better exit code?
        }
    }

    /**
     * Called to perform orderly close record streams.
     */
    private void closeRecordStreams() {
        daggerApp.blockRecordManager().close();
    }

    /**
     * Gets whether the default charset is UTF-8.
     */
    private boolean isUTF8(@NonNull final Charset defaultCharset) {
        if (!UTF_8.equals(defaultCharset)) {
            logger.error("Default charset is {}, not UTF-8", defaultCharset);
            return false;
        }
        return true;
    }

    /**
     * Gets whether the sha384 digest is available
     */
    private boolean sha384DigestIsAvailable(@NonNull final NamedDigestFactory digestFactory) {
        try {
            digestFactory.forName("SHA-384");
            return true;
        } catch (final NoSuchAlgorithmException e) {
            logger.error(e);
            return false;
        }
    }

    /*==================================================================================================================
    *
    * Other app lifecycle methods
    *
    =================================================================================================================*/

    /**
     * {@inheritDoc}
     *
     * <p>Called by the platform after <b>ALL</b> initialization to start the gRPC servers and begin operation, or by
     * the notification listener when it is time to restart the gRPC server after it had been stopped (such as during
     * reconnect).
     */
    @Override
    public void run() {
        logger.info("Starting the Hedera node");
    }

    /**
     * Called for an orderly shutdown.
     */
    public void shutdown() {
        logger.info("Shutting down Hedera node");
        shutdownGrpcServer();

        if (daggerApp != null) {
            logger.debug("Shutting down the state");
            final var state = daggerApp.workingStateAccessor().getHederaState();
            if (state instanceof MerkleHederaState mhs) {
                mhs.close();
            }

            logger.debug("Shutting down the block manager");
            daggerApp.blockRecordManager().close();
        }

        platform = null;
        daggerApp = null;
    }

    /**
     * Invoked by the platform to handle pre-consensus events. This only happens after {@link #run()} has been called.
     */
    public void onPreHandle(@NonNull final Event event, @NonNull final HederaState state) {
        final var readableStoreFactory = new ReadableStoreFactory(state);
        final var creator =
                daggerApp.networkInfo().nodeInfo(event.getCreatorId().id());
        if (creator == null) {
            // We were given an event for a node that *does not exist in the address book*. This will be logged as
            // a warning, as this should never happen, and we will skip the event, which may well result in an ISS.
            logger.warn("Received event from node {} which is not in the address book", event.getCreatorId());
            return;
        }

        final var transactions = new ArrayList<Transaction>(1000);
        event.forEachTransaction(transactions::add);
        daggerApp.preHandleWorkflow().preHandle(readableStoreFactory, creator.accountId(), transactions.stream());
    }

    public void onNewRecoveredState(@NonNull final MerkleHederaState recoveredState) {
        // (FUTURE) - dump the semantic contents of the recovered state for
        // comparison with the mirroring mono-service state
        try {
            if (shouldDump(daggerApp.initTrigger(), MOD_POST_EVENT_STREAM_REPLAY)) {
                dumpModChildrenFrom(recoveredState, MOD_POST_EVENT_STREAM_REPLAY);
            }
        } catch (Exception e) {
            e.printStackTrace();
            logger.error("Error dumping state after migration at MOD_POST_EVENT_STREAM_REPLAY", e);
        }
        daggerApp.blockRecordManager().close();
    }

    /**
     * Invoked by the platform to handle a round of consensus events.  This only happens after {@link #run()} has been
     * called.
     */
    public void onHandleConsensusRound(
            @NonNull final Round round, @NonNull final PlatformState platformState, @NonNull final HederaState state) {
        daggerApp.workingStateAccessor().setHederaState(state);
        daggerApp.platformStateAccessor().setPlatformState(platformState);
        daggerApp.handleWorkflow().handleRound(state, platformState, round);
    }

    /*==================================================================================================================
    *
    * gRPC Server Lifecycle
    *
    =================================================================================================================*/

    /**
     * Start the gRPC Server if it is not already running.
     */
    void startGrpcServer() {
        if (!daggerApp.grpcServerManager().isRunning()) {
            daggerApp.grpcServerManager().start();
        }
    }

    /**
     * Called to perform orderly shutdown of the gRPC servers.
     */
    public void shutdownGrpcServer() {
        daggerApp.grpcServerManager().stop();
    }

    /*==================================================================================================================
    *
    * Genesis Initialization
    *
    =================================================================================================================*/

    /**
     * Implements the code flow for initializing the state of a new Hedera node with NO SAVED STATE.
     */
    private void genesis(
            @NonNull final MerkleHederaState state,
            @NonNull final PlatformState platformState,
            @NonNull final Metrics metrics) {
        logger.debug("Genesis Initialization");
        // Create all the nodes in the merkle tree for all the services
        onMigrate(state, null, GENESIS, metrics);
        // Now that we have the state created, we are ready to create the dependency graph with Dagger
        initializeDagger(state, GENESIS, platformState);
        // And now that the entire dependency graph has been initialized, and we have config, and all migration has
        // been completed, we are prepared to initialize in-memory data structures. These specifically are loaded
        // from information held in state (especially those in special files).
        initializeExchangeRateManager(state);
        initializeFeeManager(state);
        daggerApp.throttleServiceManager().initFrom(state);
    }

    /*==================================================================================================================
    *
    * Restart Initialization
    *
    =================================================================================================================*/
    /**
     * Initialize flow for when a node has been restarted. This means it was started from a saved state.
     */
    private void restart(
            @NonNull final MerkleHederaState state,
            @Nullable final HederaSoftwareVersion deserializedVersion,
            @NonNull final InitTrigger trigger,
            @NonNull final PlatformState platformState,
            @NonNull final Metrics metrics) {
        initializeForTrigger(state, deserializedVersion, trigger, platformState, metrics);
    }

    /*==================================================================================================================
    *
    * Reconnect Initialization
    *
    =================================================================================================================*/

    /**
     * The initialization needed for reconnect. It constructs all schemas appropriately.
     * These are exactly the same steps done as restart trigger.
     *
     * @param state               The current state
     * @param deserializedVersion version of deserialized state
     * @param platformState       platform state
     */
    private void reconnect(
            @NonNull final MerkleHederaState state,
            @Nullable final HederaSoftwareVersion deserializedVersion,
            @NonNull final PlatformState platformState,
            @NonNull final Metrics metrics) {
        initializeForTrigger(state, deserializedVersion, RECONNECT, platformState, metrics);
    }

    private void initializeForTrigger(
            @NonNull final MerkleHederaState state,
            @Nullable final HederaSoftwareVersion deserializedVersion,
            @NonNull final InitTrigger trigger,
            @NonNull final PlatformState platformState,
            @NonNull final Metrics metrics) {
        logger.info(trigger + " Initialization");

        // The deserialized version can ONLY be null if we are in genesis, otherwise something is wrong with the state
        if (deserializedVersion == null) {
            logger.fatal("Fatal error, previous software version not found in saved state!");
            System.exit(1);
        }

        // Initialize the configuration from disk (restart case). We must do this BEFORE we run migration, because
        // the various migration methods may depend on configuration to do their work
        logger.info("Initializing Reconnect configuration");
        this.configProvider = new ConfigProviderImpl(false, metrics);

        // Create all the nodes in the merkle tree for all the services
        // TODO: Actually, we should reinitialize the config on each step along the migration path, so we should pass
        //       the config provider to the migration code and let it get the right version of config as it goes.
        onMigrate(state, deserializedVersion, trigger, metrics);
        if (trigger == EVENT_STREAM_RECOVERY) {
            // (FUTURE) Dump post-migration mod-service state
        }

        // Now that we have the state created, we are ready to create the dependency graph with Dagger
        initializeDagger(state, trigger, platformState);

        // And now that the entire dependency graph has been initialized, and we have config, and all migration has
        // been completed, we are prepared to initialize in-memory data structures. These specifically are loaded
        // from information held in state (especially those in special files).
        initializeExchangeRateManager(state);
        initializeFeeManager(state);
        observePropertiesAndPermissions(state, configProvider.getConfiguration(), configProvider::update);
        logConfiguration();
        daggerApp.throttleServiceManager().initFrom(state);
    }

    /*==================================================================================================================
    *
    * Random private helper methods
    *
    =================================================================================================================*/

    private void initializeDagger(
            @NonNull final MerkleHederaState state,
            @NonNull final InitTrigger trigger,
            final PlatformState platformState) {
        logger.debug("Initializing dagger");
        final var selfId = platform.getSelfId();
        final var nodeAddress = platform.getAddressBook().getAddress(selfId);
        // Fully qualified so as to not confuse javadoc
        // DaggerApp should be constructed every time we reach this point, even if exists. This is needed for reconnect
        daggerApp = com.hedera.node.app.DaggerHederaInjectionComponent.builder()
                .initTrigger(trigger)
                .configProvider(configProvider)
                .configProviderImpl(configProvider)
                .self(SelfNodeInfoImpl.of(nodeAddress, version))
                .platform(platform)
                .maxSignedTxnSize(MAX_SIGNED_TXN_SIZE)
                .crypto(CryptographyHolder.get())
                .currentPlatformStatus(new CurrentPlatformStatusImpl(platform))
                .servicesRegistry(servicesRegistry)
                .bootstrapProps(new BootstrapProperties(false)) // TBD REMOVE
                .instantSource(InstantSource.system())
                .genesisRecordsConsensusHook((GenesisRecordsConsensusHook) genesisRecordsBuilder)
                .build();

        daggerApp.workingStateAccessor().setHederaState(state);
        daggerApp.platformStateAccessor().setPlatformState(platformState);
    }

    private boolean isDowngrade(
            final HederaSoftwareVersion deployedVersion, final SoftwareVersion deserializedVersion) {
        return deployedVersion.isBefore(deserializedVersion);
    }

    private void logConfiguration() {
        if (logger.isInfoEnabled()) {
            final var config = configProvider.getConfiguration();
            final var lines = new ArrayList<String>();
            lines.add("Active Configuration:");
            Utils.allProperties(config).forEach((key, value) -> lines.add(key + " = " + value));
            logger.info(String.join("\n", lines));
        }
    }

    private void initializeFeeManager(@NonNull final HederaState state) {
        logger.info("Initializing fee schedules");
        final var filesConfig = configProvider.getConfiguration().getConfigData(FilesConfig.class);
        final var fileNum = filesConfig.feeSchedules();
        final File file = getFileFromStorage(state, fileNum);
        if (file != null) {
            final var fileData = file.contents();
            daggerApp.feeManager().update(fileData);
        }
        logger.info("Fee schedule initialized");
    }

    private void initializeExchangeRateManager(@NonNull final HederaState state) {
        logger.info("Initializing exchange rates");
        final var filesConfig = configProvider.getConfiguration().getConfigData(FilesConfig.class);
        final var fileNum = filesConfig.exchangeRates();
        final var file = getFileFromStorage(state, fileNum);
        if (file != null) {
            final var fileData = file.contents();
            daggerApp.exchangeRateManager().init(state, fileData);
        }
        logger.info("Exchange rates initialized");
    }

    private File getFileFromStorage(HederaState state, long fileNum) {
        final var readableFileStore = new ReadableStoreFactory(state).getStore(ReadableFileStore.class);
        final var hederaConfig = configProvider.getConfiguration().getConfigData(HederaConfig.class);
        final var fileId = FileID.newBuilder()
                .fileNum(fileNum)
                .shardNum(hederaConfig.shard())
                .realmNum(hederaConfig.realm())
                .build();
        return readableFileStore.getFileLeaf(fileId);
    }

    public static boolean shouldDump(@NonNull final InitTrigger trigger, @NonNull final DumpCheckpoint checkpoint) {
        return trigger == EVENT_STREAM_RECOVERY && selectedDumpCheckpoints().contains(checkpoint);
    }
}<|MERGE_RESOLUTION|>--- conflicted
+++ resolved
@@ -680,8 +680,6 @@
 
         final var migrator = new OrderedServiceMigrator(servicesRegistry);
         logger.info("Migration versions are {} to {}", previousVersion, currentVersion);
-<<<<<<< HEAD
-=======
         migrator.doMigrations(
                 state, currentVersion, previousVersion, configProvider.getConfiguration(), networkInfo, metrics);
 
@@ -693,10 +691,7 @@
         });
         MONO_VIRTUAL_MAPS.clear();
 
->>>>>>> f843e7e0
         try {
-            migrator.doMigrations(
-                    state, currentVersion, previousVersion, configProvider.getConfiguration(), networkInfo);
             if (shouldDump(trigger, MOD_POST_MIGRATION)) {
                 dumpModChildrenFrom(state, MOD_POST_MIGRATION);
             }
