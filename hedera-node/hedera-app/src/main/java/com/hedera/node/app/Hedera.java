--- conflicted
+++ resolved
@@ -463,14 +463,10 @@
             final VirtualMap<UniqueTokenKey, UniqueTokenValue> uniqTokensFromState = state.getChild(UNIQUE_TOKENS);
             if (uniqTokensFromState != null) {
                 // Copy this virtual map, so it doesn't get released before the migration is done
-<<<<<<< HEAD
                 final var copy = uniqTokensFromState.copy();
                 copy.registerMetrics(metrics);
-                TOKEN_SERVICE.setNftsFromState(copy);
-=======
-                MONO_VIRTUAL_MAPS.add(uniqTokensFromState.copy());
+                MONO_VIRTUAL_MAPS.add(copy);
                 TOKEN_SERVICE.setNftsFromState(uniqTokensFromState);
->>>>>>> cdafd540
             }
 
             // --------------------- TOKEN_ASSOCIATIONS (1)
@@ -478,14 +474,10 @@
                     state.getChild(TOKEN_ASSOCIATIONS);
             if (tokenRelsFromState != null) {
                 // Copy this virtual map, so it doesn't get released before the migration is done
-<<<<<<< HEAD
                 final var copy = tokenRelsFromState.copy();
                 copy.registerMetrics(metrics);
-                TOKEN_SERVICE.setTokenRelsFromState(copy);
-=======
-                MONO_VIRTUAL_MAPS.add(tokenRelsFromState.copy());
+                MONO_VIRTUAL_MAPS.add(copy);
                 TOKEN_SERVICE.setTokenRelsFromState(tokenRelsFromState);
->>>>>>> cdafd540
             }
 
             // --------------------- TOPICS (2)
@@ -498,16 +490,12 @@
             final VirtualMap<VirtualBlobKey, VirtualBlobValue> filesFromState = state.getChild(STORAGE);
             if (filesFromState != null) {
                 // Copy this virtual map, so it doesn't get released before the migration is done
-<<<<<<< HEAD
                 final var copy = filesFromState.copy();
                 copy.registerMetrics(metrics);
-                FILE_SERVICE.setFs(() -> VirtualMapLike.from(copy));
-=======
-                MONO_VIRTUAL_MAPS.add(filesFromState.copy());
+                MONO_VIRTUAL_MAPS.add(copy);
 
                 // Note: some files have no metadata, e.g. contract bytecode files
                 FILE_SERVICE.setFs(() -> VirtualMapLike.from(filesFromState));
->>>>>>> cdafd540
 
                 // We also need to make this available to the contract service, so it can extract contract bytecode
                 CONTRACT_SERVICE.setBytecodeFromState(() -> VirtualMapLike.from(filesFromState));
@@ -517,14 +505,10 @@
             final VirtualMap<EntityNumVirtualKey, OnDiskAccount> acctsFromState = state.getChild(ACCOUNTS);
             if (acctsFromState != null) {
                 // Copy this virtual map, so it doesn't get released before the migration is done
-<<<<<<< HEAD
                 final var copy = acctsFromState.copy();
                 copy.registerMetrics(metrics);
-                TOKEN_SERVICE.setAcctsFromState(copy);
-=======
-                MONO_VIRTUAL_MAPS.add(acctsFromState.copy());
+                MONO_VIRTUAL_MAPS.add(copy);
                 TOKEN_SERVICE.setAcctsFromState(acctsFromState);
->>>>>>> cdafd540
             }
 
             // --------------------- TOKENS (5)
@@ -560,14 +544,10 @@
             final VirtualMap<ContractKey, IterableContractValue> contractFromStorage = state.getChild(CONTRACT_STORAGE);
             if (contractFromStorage != null) {
                 // Copy this virtual map, so it doesn't get released before the migration is done
-<<<<<<< HEAD
                 final var copy = contractFromStorage.copy();
                 copy.registerMetrics(metrics);
-                CONTRACT_SERVICE.setStorageFromState(VirtualMapLike.from(copy));
-=======
-                MONO_VIRTUAL_MAPS.add(contractFromStorage.copy());
+                MONO_VIRTUAL_MAPS.add(copy);
                 CONTRACT_SERVICE.setStorageFromState(VirtualMapLike.from(contractFromStorage));
->>>>>>> cdafd540
             }
 
             // --------------------- STAKING_INFO (12)
@@ -700,11 +680,8 @@
 
         final var migrator = new OrderedServiceMigrator(servicesRegistry);
         logger.info("Migration versions are {} to {}", previousVersion, currentVersion);
-<<<<<<< HEAD
         migrator.doMigrations(
                 state, currentVersion, previousVersion, configProvider.getConfiguration(), networkInfo, metrics);
-=======
-        migrator.doMigrations(state, currentVersion, previousVersion, configProvider.getConfiguration(), networkInfo);
 
         // Now that migrations are complete, clean up the leftover virtual maps
         MONO_VIRTUAL_MAPS.forEach(vm -> {
@@ -714,7 +691,6 @@
         });
         MONO_VIRTUAL_MAPS.clear();
 
->>>>>>> cdafd540
         try {
             if (shouldDump(trigger, MOD_POST_MIGRATION)) {
                 dumpModChildrenFrom(state, MOD_POST_MIGRATION);
