--- conflicted
+++ resolved
@@ -19,12 +19,10 @@
 import static com.swirlds.common.threading.manager.AdHocThreadManager.getStaticThreadManager;
 
 import com.hedera.node.app.grpc.GrpcServiceBuilder;
-<<<<<<< HEAD
 import com.hedera.node.app.service.admin.impl.FreezeServiceImpl;
 import com.hedera.node.app.service.consensus.impl.ConsensusServiceImpl;
 import com.hedera.node.app.service.contract.impl.ContractServiceImpl;
 import com.hedera.node.app.service.file.impl.FileServiceImpl;
-import com.hedera.node.app.service.mono.ServicesApp;
 import com.hedera.node.app.service.network.impl.NetworkServiceImpl;
 import com.hedera.node.app.service.schedule.impl.ScheduleServiceImpl;
 import com.hedera.node.app.service.token.impl.TokenServiceImpl;
@@ -32,8 +30,6 @@
 import com.hedera.node.app.spi.Service;
 import com.hedera.node.app.state.merkle.MerkleHederaState;
 import com.hedera.node.app.state.merkle.MerkleSchemaRegistry;
-=======
->>>>>>> 8d9d4c3d
 import com.hedera.node.app.workflows.ingest.IngestWorkflowImpl;
 import com.hederahashgraph.api.proto.java.SemanticVersion;
 import com.swirlds.common.constructable.ConstructableRegistry;
@@ -56,13 +52,9 @@
     private static final int MAX_SIGNED_TXN_SIZE = 6144;
     private final CountDownLatch shutdownLatch = new CountDownLatch(1);
 
-<<<<<<< HEAD
-    public void start(ServicesApp app, int port) {
-=======
     public Hedera() {}
 
     public void start(@NonNull final HederaApp app, int port) {
->>>>>>> 8d9d4c3d
         final var metrics = createMetrics(app.nodeId());
 
         // Create the Ingest workflow. While we are in transition, some required facilities come
@@ -72,7 +64,7 @@
         final var ingestWorkflow =
                 new IngestWorkflowImpl(app.nodeInfo(), app.platformStatus(), null, null, null, null, null, null);
 
-        // Create the query workflow; fully qualified import to appease javadoc Gradle task
+        // Create the query workflow
         final var queryWorkflow = app.queryComponentFactory().get().create().queryWorkflow();
 
         // Setup and start the grpc server.
