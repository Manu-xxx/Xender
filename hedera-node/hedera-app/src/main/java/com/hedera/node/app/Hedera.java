/*
 * Copyright (C) 2022-2023 Hedera Hashgraph, LLC
 *
 * Licensed under the Apache License, Version 2.0 (the "License");
 * you may not use this file except in compliance with the License.
 * You may obtain a copy of the License at
 *
 *      http://www.apache.org/licenses/LICENSE-2.0
 *
 * Unless required by applicable law or agreed to in writing, software
 * distributed under the License is distributed on an "AS IS" BASIS,
 * WITHOUT WARRANTIES OR CONDITIONS OF ANY KIND, either express or implied.
 * See the License for the specific language governing permissions and
 * limitations under the License.
 */
package com.hedera.node.app;

import static com.swirlds.common.threading.manager.AdHocThreadManager.getStaticThreadManager;

import com.hedera.node.app.grpc.GrpcServiceBuilder;
import com.hedera.node.app.workflows.ingest.IngestWorkflowImpl;
import com.swirlds.common.metrics.Metrics;
import com.swirlds.common.metrics.platform.DefaultMetrics;
import com.swirlds.common.metrics.platform.DefaultMetricsFactory;
import com.swirlds.common.metrics.platform.MetricKeyRegistry;
import com.swirlds.common.system.NodeId;
import io.helidon.grpc.server.GrpcRouting;
import io.helidon.grpc.server.GrpcServer;
import io.helidon.grpc.server.GrpcServerConfiguration;
import java.util.concurrent.CountDownLatch;
import java.util.concurrent.Executors;

/** Main class for the Hedera Consensus Node. */
public final class Hedera {
    private static final int MAX_SIGNED_TXN_SIZE = 6144;
    private final CountDownLatch shutdownLatch = new CountDownLatch(1);

    public Hedera() {}

    public void start(HederaApp app, int port) {
        final var metrics = createMetrics(app.nodeId());

        // Create the Ingest workflow. While we are in transition, some required facilities come
        // from `hedera-app`, and some from `mono-service`. Eventually we'll transition all
        // facilities to be from the app module.
        // TODO Real values will be added to make this usable with #4825
        final var ingestWorkflow =
                new IngestWorkflowImpl(
                        app.nodeInfo(), app.platformStatus(), null, null, null, null, null, null);

        // Create the query workflow; fully qualified import to appease javadoc Gradle task
<<<<<<< HEAD
        final var queryWorkflow = app.queryComponentFactory().get().create().queryWorkflow();
=======
        final var queryWorkflow =
                com.hedera.node.app.components.DaggerQueryComponent.factory()
                        .create(app.bootstrapProps(), MAX_SIGNED_TXN_SIZE, app.platform())
                        .queryWorkflow();
>>>>>>> 8e78d49a

        // Setup and start the grpc server.
        // At some point I'd like to somehow move the metadata for which transactions are supported
        // by a service to the service, instead of having them all hardcoded here. It isn't clear
        // yet what that API would look like, so for now we do it this way. Maybe we should have
        // a set of annotations that generate the metadata, or maybe we have some code. Whatever
        // we do should work also with workflows.
        final var grpcServer =
                GrpcServer.create(
                        GrpcServerConfiguration.builder().port(port).build(),
                        GrpcRouting.builder()
                                .register(
                                        new GrpcServiceBuilder(
                                                        "proto.ConsensusService",
                                                        ingestWorkflow,
                                                        queryWorkflow)
                                                .transaction("createTopic")
                                                .transaction("updateTopic")
                                                .transaction("deleteTopic")
                                                .query("getTopicInfo")
                                                .transaction("submitMessage")
                                                .build(metrics))
                                .build());
        grpcServer.whenShutdown().thenAccept(server -> shutdownLatch.countDown());
        grpcServer.start();

        // Block this main thread until the server terminates.
        try {
            shutdownLatch.await();
        } catch (InterruptedException ignored) {
            // An interrupt on this thread means we want to shut down the server.
            shutdown();
            Thread.currentThread().interrupt();
        }
    }

    public void shutdown() {
        shutdownLatch.countDown();
    }

    private static Metrics createMetrics(NodeId nodeId) {
        // This is a stub implementation, to be replaced by a real implementation in #4293
        final var metricService =
                Executors.newSingleThreadScheduledExecutor(
                        getStaticThreadManager().createThreadFactory("metrics", "MetricsWriter"));
        return new DefaultMetrics(
                nodeId, new MetricKeyRegistry(), metricService, new DefaultMetricsFactory());
    }
}<|MERGE_RESOLUTION|>--- conflicted
+++ resolved
@@ -13,6 +13,7 @@
  * See the License for the specific language governing permissions and
  * limitations under the License.
  */
+
 package com.hedera.node.app;
 
 import static com.swirlds.common.threading.manager.AdHocThreadManager.getStaticThreadManager;
@@ -45,18 +46,10 @@
         // facilities to be from the app module.
         // TODO Real values will be added to make this usable with #4825
         final var ingestWorkflow =
-                new IngestWorkflowImpl(
-                        app.nodeInfo(), app.platformStatus(), null, null, null, null, null, null);
+                new IngestWorkflowImpl(app.nodeInfo(), app.platformStatus(), null, null, null, null, null, null);
 
         // Create the query workflow; fully qualified import to appease javadoc Gradle task
-<<<<<<< HEAD
         final var queryWorkflow = app.queryComponentFactory().get().create().queryWorkflow();
-=======
-        final var queryWorkflow =
-                com.hedera.node.app.components.DaggerQueryComponent.factory()
-                        .create(app.bootstrapProps(), MAX_SIGNED_TXN_SIZE, app.platform())
-                        .queryWorkflow();
->>>>>>> 8e78d49a
 
         // Setup and start the grpc server.
         // At some point I'd like to somehow move the metadata for which transactions are supported
@@ -64,22 +57,17 @@
         // yet what that API would look like, so for now we do it this way. Maybe we should have
         // a set of annotations that generate the metadata, or maybe we have some code. Whatever
         // we do should work also with workflows.
-        final var grpcServer =
-                GrpcServer.create(
-                        GrpcServerConfiguration.builder().port(port).build(),
-                        GrpcRouting.builder()
-                                .register(
-                                        new GrpcServiceBuilder(
-                                                        "proto.ConsensusService",
-                                                        ingestWorkflow,
-                                                        queryWorkflow)
-                                                .transaction("createTopic")
-                                                .transaction("updateTopic")
-                                                .transaction("deleteTopic")
-                                                .query("getTopicInfo")
-                                                .transaction("submitMessage")
-                                                .build(metrics))
-                                .build());
+        final var grpcServer = GrpcServer.create(
+                GrpcServerConfiguration.builder().port(port).build(),
+                GrpcRouting.builder()
+                        .register(new GrpcServiceBuilder("proto.ConsensusService", ingestWorkflow, queryWorkflow)
+                                .transaction("createTopic")
+                                .transaction("updateTopic")
+                                .transaction("deleteTopic")
+                                .query("getTopicInfo")
+                                .transaction("submitMessage")
+                                .build(metrics))
+                        .build());
         grpcServer.whenShutdown().thenAccept(server -> shutdownLatch.countDown());
         grpcServer.start();
 
@@ -99,10 +87,8 @@
 
     private static Metrics createMetrics(NodeId nodeId) {
         // This is a stub implementation, to be replaced by a real implementation in #4293
-        final var metricService =
-                Executors.newSingleThreadScheduledExecutor(
-                        getStaticThreadManager().createThreadFactory("metrics", "MetricsWriter"));
-        return new DefaultMetrics(
-                nodeId, new MetricKeyRegistry(), metricService, new DefaultMetricsFactory());
+        final var metricService = Executors.newSingleThreadScheduledExecutor(
+                getStaticThreadManager().createThreadFactory("metrics", "MetricsWriter"));
+        return new DefaultMetrics(nodeId, new MetricKeyRegistry(), metricService, new DefaultMetricsFactory());
     }
 }