/*
 * Copyright (C) 2022-2023 Hedera Hashgraph, LLC
 *
 * Licensed under the Apache License, Version 2.0 (the "License");
 * you may not use this file except in compliance with the License.
 * You may obtain a copy of the License at
 *
 *      http://www.apache.org/licenses/LICENSE-2.0
 *
 * Unless required by applicable law or agreed to in writing, software
 * distributed under the License is distributed on an "AS IS" BASIS,
 * WITHOUT WARRANTIES OR CONDITIONS OF ANY KIND, either express or implied.
 * See the License for the specific language governing permissions and
 * limitations under the License.
 */
package com.hedera.node.app;

import static com.swirlds.common.threading.manager.AdHocThreadManager.getStaticThreadManager;

import com.hedera.node.app.grpc.GrpcServiceBuilder;
import com.hedera.node.app.service.mono.ServicesApp;
import com.hedera.node.app.workflows.ingest.IngestWorkflowImpl;
import com.hedera.node.app.workflows.query.QueryWorkflowImpl;
import com.swirlds.common.metrics.Metrics;
import com.swirlds.common.metrics.platform.DefaultMetrics;
import com.swirlds.common.metrics.platform.DefaultMetricsFactory;
import io.helidon.grpc.server.GrpcRouting;
import io.helidon.grpc.server.GrpcServer;
import io.helidon.grpc.server.GrpcServerConfiguration;
import java.util.concurrent.CountDownLatch;
import java.util.concurrent.Executors;

/** Main class for the Hedera Consensus Node. */
public final class Hedera {
    private final CountDownLatch shutdownLatch = new CountDownLatch(1);

<<<<<<< HEAD
        // TODO: These need to be replaced with appropriate setup code
        final var ingestWorkflow =
                new IngestWorkflowImpl(null, null, null, null, null, null, null, null);
        final var queryWorkflow = new QueryWorkflowImpl();
=======
    public Hedera() {}
>>>>>>> 16231b49

    public void start(ServicesApp app, int port) {
        final var metrics = createMetrics();

        // Create the Ingest workflow. While we are in transition, some required facilities come
        // from `hedera-app`, and some from `mono-service`. Eventually we'll transition all
        // facilities to be from the app module.
        // TODO Real values will be added to make this usable with #4714
        final var ingestWorkflow =
                new IngestWorkflowImpl(
                        app.nodeInfo(),
                        app.platformStatus(),
                        null,
                        null,
                        null,
                        null,
                        null,
                        null,
                        null);

        // Create the query workflow
        final var queryWorkflow = new QueryWorkflowImpl();

        // Setup and start the grpc server.
        // At some point I'd like to somehow move the metadata for which transactions are supported
        // by a service to the service, instead of having them all hardcoded here. It isn't clear
        // yet what that API would look like, so for now we do it this way. Maybe we should have
        // a set of annotations that generate the metadata, or maybe we have some code. Whatever
        // we do should work also with workflows.
        final var grpcServer =
                GrpcServer.create(
                        GrpcServerConfiguration.builder().port(port).build(),
                        GrpcRouting.builder()
                                .register(
                                        new GrpcServiceBuilder(
                                                        "proto.ConsensusService",
                                                        ingestWorkflow,
                                                        queryWorkflow)
                                                .transaction("createTopic")
                                                .transaction("updateTopic")
                                                .transaction("deleteTopic")
                                                .query("getTopicInfo")
                                                .transaction("submitMessage")
                                                .build(metrics))
                                .build());
        grpcServer.whenShutdown().thenAccept(server -> shutdownLatch.countDown());
        grpcServer.start();

        // Block this main thread until the server terminates.
        try {
            shutdownLatch.await();
        } catch (InterruptedException ignored) {
            // An interrupt on this thread means we want to shut down the server.
            shutdown();
            Thread.currentThread().interrupt();
        }
    }

    public void shutdown() {
        shutdownLatch.countDown();
    }

    private static Metrics createMetrics() {
        // This is a stub implementation, to be replaced by a real implementation in #4293
        final var metricService =
                Executors.newSingleThreadScheduledExecutor(
                        getStaticThreadManager().createThreadFactory("metrics", "MetricsWriter"));
        return new DefaultMetrics(metricService, new DefaultMetricsFactory());
    }
}<|MERGE_RESOLUTION|>--- conflicted
+++ resolved
@@ -34,14 +34,7 @@
 public final class Hedera {
     private final CountDownLatch shutdownLatch = new CountDownLatch(1);
 
-<<<<<<< HEAD
-        // TODO: These need to be replaced with appropriate setup code
-        final var ingestWorkflow =
-                new IngestWorkflowImpl(null, null, null, null, null, null, null, null);
-        final var queryWorkflow = new QueryWorkflowImpl();
-=======
     public Hedera() {}
->>>>>>> 16231b49
 
     public void start(ServicesApp app, int port) {
         final var metrics = createMetrics();
@@ -54,7 +47,6 @@
                 new IngestWorkflowImpl(
                         app.nodeInfo(),
                         app.platformStatus(),
-                        null,
                         null,
                         null,
                         null,
