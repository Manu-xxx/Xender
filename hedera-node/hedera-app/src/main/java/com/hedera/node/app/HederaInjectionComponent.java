/*
 * Copyright (C) 2021-2024 Hedera Hashgraph, LLC
 *
 * Licensed under the Apache License, Version 2.0 (the "License");
 * you may not use this file except in compliance with the License.
 * You may obtain a copy of the License at
 *
 *      http://www.apache.org/licenses/LICENSE-2.0
 *
 * Unless required by applicable law or agreed to in writing, software
 * distributed under the License is distributed on an "AS IS" BASIS,
 * WITHOUT WARRANTIES OR CONDITIONS OF ANY KIND, either express or implied.
 * See the License for the specific language governing permissions and
 * limitations under the License.
 */

package com.hedera.node.app;

import com.hedera.hapi.node.base.SemanticVersion;
import com.hedera.node.app.annotations.MaxSignedTxnSize;
import com.hedera.node.app.authorization.AuthorizerInjectionModule;
import com.hedera.node.app.components.IngestInjectionComponent;
import com.hedera.node.app.components.QueryInjectionComponent;
import com.hedera.node.app.config.ConfigProviderImpl;
import com.hedera.node.app.fees.ExchangeRateManager;
import com.hedera.node.app.fees.FeeManager;
import com.hedera.node.app.grpc.GrpcInjectionModule;
import com.hedera.node.app.grpc.GrpcServerManager;
import com.hedera.node.app.info.CurrentPlatformStatus;
import com.hedera.node.app.info.InfoInjectionModule;
import com.hedera.node.app.metrics.MetricsInjectionModule;
import com.hedera.node.app.platform.PlatformModule;
import com.hedera.node.app.records.BlockRecordInjectionModule;
import com.hedera.node.app.records.BlockRecordManager;
import com.hedera.node.app.service.contract.impl.ContractServiceImpl;
import com.hedera.node.app.services.ServicesInjectionModule;
import com.hedera.node.app.services.ServicesRegistry;
import com.hedera.node.app.spi.metrics.StoreMetricsService;
import com.hedera.node.app.spi.records.RecordCache;
import com.hedera.node.app.state.HederaStateInjectionModule;
import com.hedera.node.app.state.PlatformStateAccessor;
import com.hedera.node.app.state.WorkingStateAccessor;
import com.hedera.node.app.throttle.ThrottleServiceManager;
import com.hedera.node.app.throttle.ThrottleServiceModule;
import com.hedera.node.app.workflows.WorkflowsInjectionModule;
import com.hedera.node.app.workflows.handle.HandleWorkflow;
import com.hedera.node.app.workflows.ingest.IngestWorkflow;
import com.hedera.node.app.workflows.prehandle.PreHandleWorkflow;
import com.hedera.node.app.workflows.query.QueryWorkflow;
import com.hedera.node.config.ConfigProvider;
import com.swirlds.common.crypto.Cryptography;
import com.swirlds.metrics.api.Metrics;
import com.swirlds.platform.listeners.ReconnectCompleteListener;
import com.swirlds.platform.listeners.StateWriteToDiskCompleteListener;
import com.swirlds.platform.system.InitTrigger;
import com.swirlds.platform.system.Platform;
import com.swirlds.state.spi.info.NetworkInfo;
import com.swirlds.state.spi.info.SelfNodeInfo;
import dagger.BindsInstance;
import dagger.Component;
import java.nio.charset.Charset;
import java.time.InstantSource;
import java.util.function.Supplier;
import javax.inject.Provider;
import javax.inject.Singleton;

/**
 * The infrastructure used to implement the platform contract for a Hedera Services node.
 */
@Singleton
@Component(
        modules = {
            ServicesInjectionModule.class,
            WorkflowsInjectionModule.class,
            HederaStateInjectionModule.class,
            GrpcInjectionModule.class,
            MetricsInjectionModule.class,
            AuthorizerInjectionModule.class,
            InfoInjectionModule.class,
            BlockRecordInjectionModule.class,
            PlatformModule.class,
            ThrottleServiceModule.class
        })
public interface HederaInjectionComponent {
    InitTrigger initTrigger();

    /* Needed by ServicesState */
    Provider<QueryInjectionComponent.Factory> queryComponentFactory();

    Provider<IngestInjectionComponent.Factory> ingestComponentFactory();

    WorkingStateAccessor workingStateAccessor();

    RecordCache recordCache();

    GrpcServerManager grpcServerManager();

    Supplier<Charset> nativeCharset();

    NetworkInfo networkInfo();

    PreHandleWorkflow preHandleWorkflow();

    HandleWorkflow handleWorkflow();

    IngestWorkflow ingestWorkflow();

    QueryWorkflow queryWorkflow();

    BlockRecordManager blockRecordManager();

    FeeManager feeManager();

    ExchangeRateManager exchangeRateManager();

    ThrottleServiceManager throttleServiceManager();

    ReconnectCompleteListener reconnectListener();

    StateWriteToDiskCompleteListener stateWriteToDiskListener();

    PlatformStateAccessor platformStateAccessor();

    StoreMetricsService storeMetricsService();

    @Component.Builder
    interface Builder {

        @BindsInstance
        Builder servicesRegistry(ServicesRegistry registry);

        @BindsInstance
        Builder initTrigger(InitTrigger initTrigger);

        @BindsInstance
        Builder crypto(Cryptography engine);

        @BindsInstance
        Builder platform(Platform platform);

        @BindsInstance
        Builder self(final SelfNodeInfo self);

        @BindsInstance
        Builder configProvider(ConfigProvider configProvider);

        @BindsInstance
        Builder configProviderImpl(ConfigProviderImpl configProviderImpl);

        @BindsInstance
        Builder maxSignedTxnSize(@MaxSignedTxnSize final int maxSignedTxnSize);

        @BindsInstance
        Builder currentPlatformStatus(CurrentPlatformStatus currentPlatformStatus);

        @BindsInstance
        Builder instantSource(InstantSource instantSource);

        @BindsInstance
<<<<<<< HEAD
        Builder softwareVersion(SemanticVersion softwareVersion);
=======
        Builder contractServiceImpl(ContractServiceImpl contractService);

        @BindsInstance
        Builder softwareVersion(SoftwareVersion softwareVersion);
>>>>>>> 885c7c12

        @BindsInstance
        Builder metrics(Metrics metrics);

        HederaInjectionComponent build();
    }
}<|MERGE_RESOLUTION|>--- conflicted
+++ resolved
@@ -16,7 +16,6 @@
 
 package com.hedera.node.app;
 
-import com.hedera.hapi.node.base.SemanticVersion;
 import com.hedera.node.app.annotations.MaxSignedTxnSize;
 import com.hedera.node.app.authorization.AuthorizerInjectionModule;
 import com.hedera.node.app.components.IngestInjectionComponent;
@@ -54,6 +53,7 @@
 import com.swirlds.platform.listeners.StateWriteToDiskCompleteListener;
 import com.swirlds.platform.system.InitTrigger;
 import com.swirlds.platform.system.Platform;
+import com.swirlds.platform.system.SoftwareVersion;
 import com.swirlds.state.spi.info.NetworkInfo;
 import com.swirlds.state.spi.info.SelfNodeInfo;
 import dagger.BindsInstance;
@@ -157,14 +157,10 @@
         Builder instantSource(InstantSource instantSource);
 
         @BindsInstance
-<<<<<<< HEAD
-        Builder softwareVersion(SemanticVersion softwareVersion);
-=======
         Builder contractServiceImpl(ContractServiceImpl contractService);
 
         @BindsInstance
         Builder softwareVersion(SoftwareVersion softwareVersion);
->>>>>>> 885c7c12
 
         @BindsInstance
         Builder metrics(Metrics metrics);
