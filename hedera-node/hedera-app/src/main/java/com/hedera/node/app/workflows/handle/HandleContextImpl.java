/*
 * Copyright (C) 2023 Hedera Hashgraph, LLC
 *
 * Licensed under the Apache License, Version 2.0 (the "License");
 * you may not use this file except in compliance with the License.
 * You may obtain a copy of the License at
 *
 *      http://www.apache.org/licenses/LICENSE-2.0
 *
 * Unless required by applicable law or agreed to in writing, software
 * distributed under the License is distributed on an "AS IS" BASIS,
 * WITHOUT WARRANTIES OR CONDITIONS OF ANY KIND, either express or implied.
 * See the License for the specific language governing permissions and
 * limitations under the License.
 */

package com.hedera.node.app.workflows.handle;

import static com.hedera.node.app.spi.HapiUtils.functionOf;
import static com.hedera.node.app.spi.workflows.HandleContext.TransactionCategory.CHILD;
import static com.hedera.node.app.spi.workflows.HandleContext.TransactionCategory.PRECEDING;
import static java.util.Objects.requireNonNull;

import com.hedera.hapi.node.base.AccountID;
import com.hedera.hapi.node.base.HederaFunctionality;
import com.hedera.hapi.node.base.Key;
import com.hedera.hapi.node.base.ResponseCodeEnum;
import com.hedera.hapi.node.base.SignatureMap;
import com.hedera.hapi.node.base.SubType;
import com.hedera.hapi.node.base.Transaction;
import com.hedera.hapi.node.transaction.SignedTransaction;
import com.hedera.hapi.node.transaction.TransactionBody;
import com.hedera.node.app.fees.ExchangeRateManager;
import com.hedera.node.app.fees.FeeAccumulatorImpl;
import com.hedera.node.app.fees.FeeManager;
import com.hedera.node.app.fees.NoOpFeeAccumulator;
import com.hedera.node.app.fees.NoOpFeeCalculator;
import com.hedera.node.app.ids.EntityIdService;
import com.hedera.node.app.ids.WritableEntityIdStore;
import com.hedera.node.app.service.token.api.TokenServiceApi;
import com.hedera.node.app.services.ServiceScopeLookup;
import com.hedera.node.app.spi.UnknownHederaFunctionality;
import com.hedera.node.app.spi.fees.ExchangeRateInfo;
import com.hedera.node.app.spi.fees.FeeAccumulator;
import com.hedera.node.app.spi.fees.FeeCalculator;
import com.hedera.node.app.spi.fees.FeeContext;
import com.hedera.node.app.spi.info.NetworkInfo;
import com.hedera.node.app.spi.records.BlockRecordInfo;
import com.hedera.node.app.spi.records.RecordCache;
import com.hedera.node.app.spi.signatures.SignatureVerification;
import com.hedera.node.app.spi.validation.AttributeValidator;
import com.hedera.node.app.spi.validation.ExpiryValidator;
import com.hedera.node.app.spi.workflows.HandleContext;
import com.hedera.node.app.spi.workflows.HandleException;
import com.hedera.node.app.spi.workflows.PreCheckException;
import com.hedera.node.app.spi.workflows.TransactionKeys;
import com.hedera.node.app.spi.workflows.VerificationAssistant;
import com.hedera.node.app.state.WrappedHederaState;
import com.hedera.node.app.workflows.TransactionChecker;
import com.hedera.node.app.workflows.TransactionInfo;
import com.hedera.node.app.workflows.dispatcher.ReadableStoreFactory;
import com.hedera.node.app.workflows.dispatcher.ServiceApiFactory;
import com.hedera.node.app.workflows.dispatcher.TransactionDispatcher;
import com.hedera.node.app.workflows.dispatcher.WritableStoreFactory;
import com.hedera.node.app.workflows.handle.record.RecordListBuilder;
import com.hedera.node.app.workflows.handle.record.SingleTransactionRecordBuilderImpl;
import com.hedera.node.app.workflows.handle.stack.SavepointStackImpl;
import com.hedera.node.app.workflows.handle.validation.AttributeValidatorImpl;
import com.hedera.node.app.workflows.handle.validation.ExpiryValidatorImpl;
import com.hedera.node.app.workflows.handle.verifier.DelegateHandleContextVerifier;
import com.hedera.node.app.workflows.handle.verifier.HandleContextVerifier;
import com.hedera.node.app.workflows.prehandle.PreHandleContextImpl;
import com.hedera.pbj.runtime.io.buffer.Bytes;
import com.swirlds.config.api.Configuration;
import edu.umd.cs.findbugs.annotations.NonNull;
import edu.umd.cs.findbugs.annotations.Nullable;
import java.time.Instant;
import java.util.function.Function;
import java.util.function.Predicate;
import org.apache.logging.log4j.LogManager;
import org.apache.logging.log4j.Logger;

/**
 * The default implementation of {@link HandleContext}.
 */
public class HandleContextImpl implements HandleContext, FeeContext {

    private static final Logger logger = LogManager.getLogger(HandleContextImpl.class);

    private final TransactionBody txBody;
    private final AccountID payer;
    private final Key payerKey;
    private final NetworkInfo networkInfo;
    private final TransactionCategory category;
    private final SingleTransactionRecordBuilderImpl recordBuilder;
    private final SavepointStackImpl stack;
    private final Configuration configuration;
    private final HandleContextVerifier verifier;
    private final RecordListBuilder recordListBuilder;
    private final TransactionChecker checker;
    private final TransactionDispatcher dispatcher;
    private final ServiceScopeLookup serviceScopeLookup;
    private final ServiceApiFactory serviceApiFactory;
    private final WritableStoreFactory writableStoreFactory;
    private final BlockRecordInfo blockRecordInfo;
    private final RecordCache recordCache;
    private final FeeAccumulator feeAccumulator;
    private final Function<SubType, FeeCalculator> feeCalculatorCreator;
    private final FeeManager feeManager;
    private final Instant userTransactionConsensusTime;
    private final ExchangeRateManager exchangeRateManager;

    private ReadableStoreFactory readableStoreFactory;
    private AttributeValidator attributeValidator;
    private ExpiryValidator expiryValidator;
    private ExchangeRateInfo exchangeRateInfo;

    /**
     * Constructs a {@link HandleContextImpl}.
     *
     * @param txBody                The {@link TransactionBody} of the transaction
     * @param txInfo                The {@link TransactionInfo} of the transaction
     * @param payer                 The {@link AccountID} of the payer
     * @param payerKey              The {@link Key} of the payer
     * @param networkInfo           The {@link NetworkInfo} of the network
     * @param category              The {@link TransactionCategory} of the transaction (either user, preceding, or child)
     * @param recordBuilder         The main {@link SingleTransactionRecordBuilderImpl}
     * @param stack                 The {@link SavepointStackImpl} used to manage savepoints
     * @param configuration         The current {@link Configuration}
     * @param verifier              The {@link HandleContextVerifier} used to verify signatures and hollow accounts
     * @param recordListBuilder     The {@link RecordListBuilder} used to build the record stream
     * @param checker               The {@link TransactionChecker} used to check dispatched transaction
     * @param dispatcher            The {@link TransactionDispatcher} used to dispatch child transactions
     * @param serviceScopeLookup    The {@link ServiceScopeLookup} used to look up the scope of a service
     * @param feeManager            The {@link FeeManager} used to convert usage into fees
     * @param exchangeRateManager   The {@link ExchangeRateManager} used to obtain exchange rate information
     * @param userTransactionConsensusTime The consensus time of the user transaction, not any child transactions
     */
    public HandleContextImpl(
            @NonNull final TransactionBody txBody,
            @Nullable final TransactionInfo txInfo,
            @NonNull final AccountID payer,
            @Nullable final Key payerKey,
            @NonNull final NetworkInfo networkInfo,
            @NonNull final TransactionCategory category,
            @NonNull final SingleTransactionRecordBuilderImpl recordBuilder,
            @NonNull final SavepointStackImpl stack,
            @NonNull final Configuration configuration,
            @NonNull final HandleContextVerifier verifier,
            @NonNull final RecordListBuilder recordListBuilder,
            @NonNull final TransactionChecker checker,
            @NonNull final TransactionDispatcher dispatcher,
            @NonNull final ServiceScopeLookup serviceScopeLookup,
            @NonNull final BlockRecordInfo blockRecordInfo,
            @NonNull final RecordCache recordCache,
            @NonNull final FeeManager feeManager,
            @NonNull final ExchangeRateManager exchangeRateManager,
            @NonNull final Instant userTransactionConsensusTime) {
        this.txBody = requireNonNull(txBody, "txBody must not be null");
        this.payer = requireNonNull(payer, "payer must not be null");
        this.payerKey = payerKey;
        this.networkInfo = requireNonNull(networkInfo, "networkInfo must not be null");
        this.category = requireNonNull(category, "category must not be null");
        this.recordBuilder = requireNonNull(recordBuilder, "recordBuilder must not be null");
        this.stack = requireNonNull(stack, "stack must not be null");
        this.configuration = requireNonNull(configuration, "configuration must not be null");
        this.verifier = requireNonNull(verifier, "verifier must not be null");
        this.recordListBuilder = requireNonNull(recordListBuilder, "recordListBuilder must not be null");
        this.checker = requireNonNull(checker, "checker must not be null");
        this.dispatcher = requireNonNull(dispatcher, "dispatcher must not be null");
        this.serviceScopeLookup = requireNonNull(serviceScopeLookup, "serviceScopeLookup must not be null");
        this.blockRecordInfo = requireNonNull(blockRecordInfo, "blockRecordInfo must not be null");
        this.recordCache = requireNonNull(recordCache, "recordCache must not be null");
        this.feeManager = requireNonNull(feeManager, "feeManager must not be null");
        this.userTransactionConsensusTime =
                requireNonNull(userTransactionConsensusTime, "userTransactionConsensusTime must not be null");

        final var serviceScope = serviceScopeLookup.getServiceName(txBody);
        this.writableStoreFactory = new WritableStoreFactory(stack, serviceScope);
        this.serviceApiFactory = new ServiceApiFactory(stack, configuration);

        if (txInfo == null || payerKey == null) {
            this.feeCalculatorCreator = ignore -> NoOpFeeCalculator.INSTANCE;
            this.feeAccumulator = NoOpFeeAccumulator.INSTANCE;
        } else {
            this.feeCalculatorCreator = subType -> feeManager.createFeeCalculator(
                    txInfo, payerKey, verifier.numSignaturesVerified(), userTransactionConsensusTime, subType);
            final var tokenApi = serviceApiFactory.getApi(TokenServiceApi.class);
            this.feeAccumulator = new FeeAccumulatorImpl(tokenApi, recordBuilder);
        }

        this.exchangeRateManager = requireNonNull(exchangeRateManager, "exchangeRateManager must not be null");
    }

    private WrappedHederaState current() {
        return stack.peek();
    }

    @Override
    @NonNull
    public Instant consensusNow() {
        return recordBuilder.consensusNow();
    }

    @Override
    @NonNull
    public TransactionBody body() {
        return txBody;
    }

    @NonNull
    @Override
    public AccountID payer() {
        return payer;
    }

    @Nullable
    @Override
    public Key payerKey() {
        return payerKey;
    }

    @NonNull
    @Override
    public FeeCalculator feeCalculator(@NonNull SubType subType) {
        return feeCalculatorCreator.apply(subType);
    }

    @NonNull
    @Override
    public FeeAccumulator feeAccumulator() {
        return feeAccumulator;
    }

    @NonNull
    @Override
    public ExchangeRateInfo exchangeRateInfo() {
        if (exchangeRateInfo == null) {
            exchangeRateInfo = exchangeRateManager.exchangeRateInfo(current());
        }
        return exchangeRateInfo;
    }

    @Override
    @NonNull
    public Configuration configuration() {
        return configuration;
    }

    @Override
    @NonNull
    public BlockRecordInfo blockRecordInfo() {
        return blockRecordInfo;
    }

    /**
     * Create a new entity id number. This will be incremented by one for each new entity created. It is based on the
     * current WritableStoreFactory so will roll back if the transaction fails.
     *
     * @return new entity id number
     */
    @Override
    public long newEntityNum() {
        final var entityIdsFactory = new WritableStoreFactory(stack, EntityIdService.NAME);
        return entityIdsFactory.getStore(WritableEntityIdStore.class).incrementAndGet();
    }

    /**
     * {@inheritDoc}
     */
    @Override
    public long peekAtNewEntityNum() {
        final var entityIdsFactory = new WritableStoreFactory(stack, EntityIdService.NAME);
        return entityIdsFactory.getStore(WritableEntityIdStore.class).peekAtNextNumber();
    }

    @Override
    @NonNull
    public AttributeValidator attributeValidator() {
        if (attributeValidator == null) {
            attributeValidator = new AttributeValidatorImpl(this);
        }
        return attributeValidator;
    }

    @Override
    @NonNull
    public ExpiryValidator expiryValidator() {
        if (expiryValidator == null) {
            expiryValidator = new ExpiryValidatorImpl(this);
        }
        return expiryValidator;
    }

    @NonNull
    @Override
    public TransactionKeys allKeysForTransaction(@NonNull TransactionBody nestedTxn, @NonNull AccountID payerForNested)
            throws PreCheckException {
        dispatcher.dispatchPureChecks(nestedTxn);
        final var nestedContext = new PreHandleContextImpl(
                readableStoreFactory(), nestedTxn, payerForNested, configuration(), dispatcher);
        dispatcher.dispatchPreHandle(nestedContext);
        return nestedContext;
    }

    @Override
    @NonNull
    public SignatureVerification verificationFor(@NonNull final Key key) {
        requireNonNull(key, "key must not be null");
        return verifier.verificationFor(key);
    }

    @NonNull
    @Override
    public SignatureVerification verificationFor(
            @NonNull final Key key, @NonNull final VerificationAssistant callback) {
        requireNonNull(key, "key must not be null");
        requireNonNull(callback, "callback must not be null");
        return verifier.verificationFor(key, callback);
    }

    @Override
    @NonNull
    public SignatureVerification verificationFor(@NonNull final Bytes evmAlias) {
        requireNonNull(evmAlias, "evmAlias must not be null");
        return verifier.verificationFor(evmAlias);
    }

    private ReadableStoreFactory readableStoreFactory() {
        if (readableStoreFactory == null) {
            readableStoreFactory = new ReadableStoreFactory(stack);
        }
        return readableStoreFactory;
    }

    @NonNull
    @Override
    public RecordCache recordCache() {
        return recordCache;
    }

    @Override
    @NonNull
    public <C> C readableStore(@NonNull final Class<C> storeInterface) {
        requireNonNull(storeInterface, "storeInterface must not be null");
        return readableStoreFactory().getStore(storeInterface);
    }

    @Override
    @NonNull
    public <C> C writableStore(@NonNull final Class<C> storeInterface) {
        requireNonNull(storeInterface, "storeInterface must not be null");
        return writableStoreFactory.getStore(storeInterface);
    }

    @Override
    public <T> @NonNull T serviceApi(@NonNull final Class<T> apiInterface) {
        requireNonNull(apiInterface, "apiInterface must not be null");
        return serviceApiFactory.getApi(apiInterface);
    }

    @Override
    public @NonNull NetworkInfo networkInfo() {
        return networkInfo;
    }

    @Override
    @NonNull
    public <T> T recordBuilder(@NonNull final Class<T> recordBuilderClass) {
        requireNonNull(recordBuilderClass, "recordBuilderClass must not be null");
        return castRecordBuilder(recordBuilder, recordBuilderClass);
    }

    private static <T> T castRecordBuilder(
            @NonNull final SingleTransactionRecordBuilderImpl recordBuilder,
            @NonNull final Class<T> recordBuilderClass) {
        if (!recordBuilderClass.isInstance(recordBuilder)) {
            throw new IllegalArgumentException("Not a valid record builder class");
        }
        return recordBuilderClass.cast(recordBuilder);
    }

    @Override
    @NonNull
    public <T> T dispatchPrecedingTransaction(
            @NonNull final TransactionBody txBody,
            @NonNull final Class<T> recordBuilderClass,
            @NonNull final Predicate<Key> callback,
            @NonNull final AccountID syntheticPayer) {
        requireNonNull(txBody, "txBody must not be null");
        requireNonNull(recordBuilderClass, "recordBuilderClass must not be null");
        requireNonNull(callback, "callback must not be null");

        if (category != TransactionCategory.USER) {
            throw new IllegalArgumentException("Only user-transactions can dispatch preceding transactions");
        }
        if (stack.depth() > 1) {
            throw new IllegalStateException(
                    "Cannot dispatch a preceding transaction when a savepoint has been created");
        }

        if (current().isModified()) {
            throw new IllegalStateException("Cannot dispatch a preceding transaction when the state has been modified");
        }

        // run the transaction
        final var precedingRecordBuilder = recordListBuilder.addPreceding(configuration());
        dispatchSyntheticTxn(syntheticPayer, txBody, PRECEDING, precedingRecordBuilder, callback);

        return castRecordBuilder(precedingRecordBuilder, recordBuilderClass);
    }

    @NonNull
    @Override
    public <T> T dispatchChildTransaction(
            @NonNull final TransactionBody txBody,
            @NonNull final Class<T> recordBuilderClass,
            @NonNull final Predicate<Key> callback,
            @NonNull final AccountID syntheticPayer) {
        final var childRecordBuilder = recordListBuilder.addChild(configuration());
        return doDispatchChildTransaction(syntheticPayer, txBody, childRecordBuilder, recordBuilderClass, callback);
    }

    @NonNull
    @Override
    public <T> T dispatchRemovableChildTransaction(
            @NonNull final TransactionBody txBody,
            @NonNull final Class<T> recordBuilderClass,
            @NonNull final Predicate<Key> callback,
            @NonNull final AccountID payer) {
        final var childRecordBuilder = recordListBuilder.addRemovableChild(configuration());
        return doDispatchChildTransaction(payer, txBody, childRecordBuilder, recordBuilderClass, callback);
    }

    @NonNull
    private <T> T doDispatchChildTransaction(
            @NonNull final AccountID syntheticPayer,
            @NonNull final TransactionBody txBody,
            @NonNull final SingleTransactionRecordBuilderImpl childRecordBuilder,
            @NonNull final Class<T> recordBuilderClass,
            @NonNull final Predicate<Key> callback) {
        requireNonNull(txBody, "txBody must not be null");
        requireNonNull(recordBuilderClass, "recordBuilderClass must not be null");
        requireNonNull(callback, "callback must not be null");

        if (category == PRECEDING) {
            throw new IllegalArgumentException("A preceding transaction cannot have child transactions");
        }

        // run the child-transaction
        dispatchSyntheticTxn(syntheticPayer, txBody, CHILD, childRecordBuilder, callback);

        return castRecordBuilder(childRecordBuilder, recordBuilderClass);
    }

    private void dispatchSyntheticTxn(
            @NonNull final AccountID inferredPayer,
            @NonNull final TransactionBody txBody,
            @NonNull final TransactionCategory childCategory,
            @NonNull final SingleTransactionRecordBuilderImpl childRecordBuilder,
            @NonNull final Predicate<Key> callback) {
        // Initialize record builder list
        final var bodyBytes = TransactionBody.PROTOBUF.toBytes(txBody);
        final var signedTransaction =
                SignedTransaction.newBuilder().bodyBytes(bodyBytes).build();
        final var signedTransactionBytes = SignedTransaction.PROTOBUF.toBytes(signedTransaction);
        final var transaction = Transaction.newBuilder()
                .signedTransactionBytes(signedTransactionBytes)
                .build();
        childRecordBuilder
                .transaction(transaction)
                .transactionBytes(signedTransactionBytes)
                .memo(txBody.memo());

        // Set the transactionId if provided
        final var transactionID = txBody.transactionID();
        if (transactionID != null) {
            childRecordBuilder.transactionID(transactionID);
        }

        try {
            // Synthetic transaction bodies do not have transaction ids, node account
            // ids, and so on; hence we don't need to validate them with the checker
            dispatcher.dispatchPureChecks(txBody);
        } catch (PreCheckException e) {
            childRecordBuilder.status(e.responseCode());
            return;
        }

        final var childStack = new SavepointStackImpl(current());
        HederaFunctionality function;
        try {
            function = functionOf(txBody);
        } catch (UnknownHederaFunctionality e) {
            logger.error("Possible bug: unknown function in transaction body", e);
            childRecordBuilder.status(ResponseCodeEnum.INVALID_TRANSACTION_BODY);
            return;
        }

        final var childVerifier = new DelegateHandleContextVerifier(callback);

        TransactionInfo txInfo = null;
        if (transactionID != null) {
            txInfo = new TransactionInfo(transaction, txBody, SignatureMap.DEFAULT, bodyBytes, function);
        }
        final var childContext = new HandleContextImpl(
<<<<<<< HEAD
                new TransactionInfo(Transaction.DEFAULT, txBody, SignatureMap.DEFAULT, Bytes.EMPTY, function),
                inferredPayer,
=======
                txBody,
                txInfo,
                payer,
>>>>>>> cea3582f
                payerKey,
                networkInfo,
                childCategory,
                childRecordBuilder,
                childStack,
                configuration,
                childVerifier,
                recordListBuilder,
                checker,
                dispatcher,
                serviceScopeLookup,
                blockRecordInfo,
                recordCache,
                feeManager,
                exchangeRateManager,
                userTransactionConsensusTime);

        try {
            dispatcher.dispatchHandle(childContext);
            childRecordBuilder.status(ResponseCodeEnum.SUCCESS);
            childStack.commitFullStack();
        } catch (HandleException e) {
            childRecordBuilder.status(e.getStatus());
            recordListBuilder.revertChildRecordBuilders(childRecordBuilder);
        }
    }

    @Override
    @NonNull
    public <T> T addChildRecordBuilder(@NonNull final Class<T> recordBuilderClass) {
        final var result = recordListBuilder.addChild(configuration());
        return castRecordBuilder(result, recordBuilderClass);
    }

    @Override
    @NonNull
    public <T> T addPrecedingChildRecordBuilder(@NonNull final Class<T> recordBuilderClass) {
        final var result = recordListBuilder.addPreceding(configuration());
        return castRecordBuilder(result, recordBuilderClass);
    }

    @Override
    @NonNull
    public <T> T addRemovableChildRecordBuilder(@NonNull final Class<T> recordBuilderClass) {
        final var result = recordListBuilder.addRemovableChild(configuration());
        return castRecordBuilder(result, recordBuilderClass);
    }

    @Override
    @NonNull
    public SavepointStack savepointStack() {
        return stack;
    }
}<|MERGE_RESOLUTION|>--- conflicted
+++ resolved
@@ -454,7 +454,7 @@
     }
 
     private void dispatchSyntheticTxn(
-            @NonNull final AccountID inferredPayer,
+            @NonNull final AccountID syntheticPayer,
             @NonNull final TransactionBody txBody,
             @NonNull final TransactionCategory childCategory,
             @NonNull final SingleTransactionRecordBuilderImpl childRecordBuilder,
@@ -504,14 +504,9 @@
             txInfo = new TransactionInfo(transaction, txBody, SignatureMap.DEFAULT, bodyBytes, function);
         }
         final var childContext = new HandleContextImpl(
-<<<<<<< HEAD
-                new TransactionInfo(Transaction.DEFAULT, txBody, SignatureMap.DEFAULT, Bytes.EMPTY, function),
-                inferredPayer,
-=======
                 txBody,
                 txInfo,
-                payer,
->>>>>>> cea3582f
+                syntheticPayer,
                 payerKey,
                 networkInfo,
                 childCategory,
