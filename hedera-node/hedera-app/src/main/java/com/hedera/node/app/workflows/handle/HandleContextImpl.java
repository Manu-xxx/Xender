--- conflicted
+++ resolved
@@ -75,11 +75,7 @@
 import com.hedera.node.app.spi.workflows.record.SingleTransactionRecordBuilder;
 import com.hedera.node.app.state.HederaRecordCache;
 import com.hedera.node.app.state.WrappedHederaState;
-<<<<<<< HEAD
-import com.hedera.node.app.throttle.NetworkUtilizationManager;
-=======
 import com.hedera.node.app.throttle.SynchronizedThrottleAccumulator;
->>>>>>> 0eedfdda
 import com.hedera.node.app.workflows.SolvencyPreCheck;
 import com.hedera.node.app.workflows.TransactionChecker;
 import com.hedera.node.app.workflows.dispatcher.ReadableStoreFactory;
@@ -137,11 +133,7 @@
     private final Authorizer authorizer;
     private final SolvencyPreCheck solvencyPreCheck;
     private final ChildRecordFinalizer childRecordFinalizer;
-<<<<<<< HEAD
-    private final NetworkUtilizationManager networkUtilizationManager;
-=======
     private final SynchronizedThrottleAccumulator synchronizedThrottleAccumulator;
->>>>>>> 0eedfdda
 
     private ReadableStoreFactory readableStoreFactory;
     private AttributeValidator attributeValidator;
@@ -172,11 +164,7 @@
      * @param authorizer The {@link Authorizer} used to authorize the transaction
      * @param solvencyPreCheck The {@link SolvencyPreCheck} used to validate if the account is able to pay the fees
      * @param childRecordFinalizer The {@link ChildRecordFinalizer} used to finalize child records
-<<<<<<< HEAD
-     * @param networkUtilizationManager The {@link NetworkUtilizationManager} used to manage tracking of network utilization
-=======
      * @param synchronizedThrottleAccumulator The {@link SynchronizedThrottleAccumulator} used to manage tracking of network utilization
->>>>>>> 0eedfdda
      */
     public HandleContextImpl(
             @NonNull final TransactionBody txBody,
@@ -202,11 +190,7 @@
             @NonNull final Authorizer authorizer,
             @NonNull final SolvencyPreCheck solvencyPreCheck,
             @NonNull final ChildRecordFinalizer childRecordFinalizer,
-<<<<<<< HEAD
-            @NonNull final NetworkUtilizationManager networkUtilizationManager) {
-=======
             @NonNull final SynchronizedThrottleAccumulator synchronizedThrottleAccumulator) {
->>>>>>> 0eedfdda
         this.txBody = requireNonNull(txBody, "txBody must not be null");
         this.functionality = requireNonNull(functionality, "functionality must not be null");
         this.payer = requireNonNull(payer, "payer must not be null");
@@ -228,13 +212,8 @@
                 requireNonNull(userTransactionConsensusTime, "userTransactionConsensusTime must not be null");
         this.authorizer = requireNonNull(authorizer, "authorizer must not be null");
         this.childRecordFinalizer = requireNonNull(childRecordFinalizer, "childRecordFinalizer must not be null");
-<<<<<<< HEAD
-        this.networkUtilizationManager =
-                requireNonNull(networkUtilizationManager, "networkUtilizationManager must not be null");
-=======
         this.synchronizedThrottleAccumulator =
                 requireNonNull(synchronizedThrottleAccumulator, "synchronizedThrottleAccumulator must not be null");
->>>>>>> 0eedfdda
 
         final var serviceScope = serviceScopeLookup.getServiceName(txBody);
         this.writableStoreFactory = new WritableStoreFactory(stack, serviceScope);
@@ -719,11 +698,7 @@
                 authorizer,
                 solvencyPreCheck,
                 childRecordFinalizer,
-<<<<<<< HEAD
-                networkUtilizationManager);
-=======
                 synchronizedThrottleAccumulator);
->>>>>>> 0eedfdda
 
         if (dispatchValidationResult != null) {
             childContext.feeAccumulator.chargeFees(
@@ -918,9 +893,6 @@
 
     @Override
     public void reclaimPreviouslyReservedThrottle(int n, HederaFunctionality function) {
-<<<<<<< HEAD
-        networkUtilizationManager.leakUnusedThrottlePreviouslyReserved(n, function);
-=======
         synchronizedThrottleAccumulator.leakUnusedThrottlePreviouslyReserved(n, function);
     }
 
@@ -928,7 +900,6 @@
     public boolean isSelfSubmitted() {
         return Objects.equals(
                 body().nodeAccountID(), networkInfo().selfNodeInfo().accountId());
->>>>>>> 0eedfdda
     }
 
     public enum PrecedingTransactionCategory {
