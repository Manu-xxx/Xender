--- conflicted
+++ resolved
@@ -794,17 +794,16 @@
         recordListBuilder.revertChildrenOf(recordBuilder);
     }
 
-<<<<<<< HEAD
-    public void registerCreationChildRecordBuilder(Long contractNum) {
-        recordListBuilder.registerCreationChildRecordBuilder(contractNum);
-    }
-
-    public SingleTransactionRecordBuilderImpl getCreationChildRecordBuilder(Long contractNum) {
-        return recordListBuilder.getCreationChildRecordBuilder(contractNum);
-=======
     public enum PrecedingTransactionCategory {
         UNLIMITED_CHILD_RECORDS,
         LIMITED_CHILD_RECORDS
->>>>>>> 955a7ab6
+    }
+
+    public void registerCreationChildRecordBuilder(Long contractNum) {
+        recordListBuilder.registerCreationChildRecordBuilder(contractNum);
+    }
+
+    public SingleTransactionRecordBuilderImpl getCreationChildRecordBuilder(Long contractNum) {
+        return recordListBuilder.getCreationChildRecordBuilder(contractNum);
     }
 }