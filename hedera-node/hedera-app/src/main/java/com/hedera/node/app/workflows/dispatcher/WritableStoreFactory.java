/*
 * Copyright (C) 2023 Hedera Hashgraph, LLC
 *
 * Licensed under the Apache License, Version 2.0 (the "License");
 * you may not use this file except in compliance with the License.
 * You may obtain a copy of the License at
 *
 *      http://www.apache.org/licenses/LICENSE-2.0
 *
 * Unless required by applicable law or agreed to in writing, software
 * distributed under the License is distributed on an "AS IS" BASIS,
 * WITHOUT WARRANTIES OR CONDITIONS OF ANY KIND, either express or implied.
 * See the License for the specific language governing permissions and
 * limitations under the License.
 */

package com.hedera.node.app.workflows.dispatcher;

import static java.util.Objects.requireNonNull;

import com.hedera.node.app.ids.EntityIdService;
import com.hedera.node.app.ids.WritableEntityIdStore;
import com.hedera.node.app.service.consensus.ConsensusService;
import com.hedera.node.app.service.consensus.impl.WritableTopicStore;
import com.hedera.node.app.service.contract.ContractService;
import com.hedera.node.app.service.contract.impl.state.WritableContractStateStore;
import com.hedera.node.app.service.file.FileService;
import com.hedera.node.app.service.file.impl.WritableFileStore;
import com.hedera.node.app.service.file.impl.WritableUpgradeStore;
import com.hedera.node.app.service.networkadmin.FreezeService;
import com.hedera.node.app.service.networkadmin.impl.WritableUpdateFileStore;
import com.hedera.node.app.service.token.TokenService;
import com.hedera.node.app.service.token.impl.WritableAccountStore;
import com.hedera.node.app.service.token.impl.WritableNftStore;
import com.hedera.node.app.service.token.impl.WritableTokenRelationStore;
import com.hedera.node.app.service.token.impl.WritableTokenStore;
import com.hedera.node.app.service.util.UtilService;
import com.hedera.node.app.spi.state.WritableStates;
import com.hedera.node.app.state.HederaState;
import com.hedera.node.app.workflows.handle.stack.SavepointStackImpl;
import edu.umd.cs.findbugs.annotations.NonNull;
import java.util.Map;
import java.util.function.Function;

/**
 * Factory for all writable stores. It creates new writable stores based on the {@link HederaState}.
 *
 * <p>The initial implementation creates all known stores hard-coded. In a future version, this will be replaced by a
 * dynamic approach.
 */
public class WritableStoreFactory {

    // This is the hard-coded part that needs to be replaced by a dynamic approach later,
    // e.g. services have to register their stores
    private static final Map<String, Map<Class<?>, Function<WritableStates, ?>>> STORE_FACTORY = Map.of(
            ConsensusService.NAME,
            Map.of(WritableTopicStore.class, WritableTopicStore::new),
            TokenService.NAME,
            Map.of(
                    WritableAccountStore.class, WritableAccountStore::new,
                    WritableNftStore.class, WritableNftStore::new,
                    WritableTokenStore.class, WritableTokenStore::new,
                    WritableTokenRelationStore.class, WritableTokenRelationStore::new),
            FreezeService.NAME,
            Map.of(WritableUpdateFileStore.class, WritableUpdateFileStore::new),
            FileService.NAME,
<<<<<<< HEAD
            Map.of(WritableFileStore.class, WritableFileStore::new),
            ContractService.NAME,
            Map.of(WritableContractStateStore.class, WritableContractStateStore::new),
=======
            Map.of(
                    WritableFileStore.class,
                    WritableFileStore::new,
                    WritableUpgradeStore.class,
                    WritableUpgradeStore::new),
>>>>>>> 0f10af45
            EntityIdService.NAME,
            Map.of(WritableEntityIdStore.class, WritableEntityIdStore::new),
            UtilService.NAME,
            Map.of());

    private final Map<Class<?>, Function<WritableStates, ?>> storeFactories;
    private final WritableStates states;

    /**
     * Constructor of {@code WritableStoreFactory}
     *
     * @param stack the {@link HederaState} to use
     * @param serviceName the name of the service to create stores for
     * @throws NullPointerException if one of the arguments is {@code null}
     * @throws IllegalArgumentException if the service name is unknown
     */
    public WritableStoreFactory(@NonNull final SavepointStackImpl stack, @NonNull final String serviceName) {
        requireNonNull(stack, "The argument 'stack' cannot be null!");
        requireNonNull(serviceName, "The argument 'serviceName' cannot be null!");

        this.storeFactories = STORE_FACTORY.get(serviceName);
        if (storeFactories == null) {
            throw new IllegalArgumentException("No store factories for the given service name are available");
        }

        this.states = stack.createWritableStates(serviceName);
    }

    /**
     * Create a new store given the store's interface. This gives read and write access to the store.
     *
     * @param <C> Interface class for a Store
     * @param storeInterface The store interface to find and create a store for
     * @return An implementation of the provided store interface
     * @throws IllegalArgumentException if the storeInterface class provided is unknown to the app
     * @throws NullPointerException if {@code storeInterface} is {@code null}
     */
    @NonNull
    public <C> C getStore(@NonNull final Class<C> storeInterface) throws IllegalArgumentException {
        requireNonNull(storeInterface, "The supplied argument 'storeInterface' cannot be null!");
        final var factory = storeFactories.get(storeInterface);
        if (factory != null) {
            final var store = factory.apply(states);
            assert storeInterface.isInstance(store); // This needs to be ensured while stores are registered
            return storeInterface.cast(store);
        }
        throw new IllegalArgumentException("No store of the given class is available");
    }
}<|MERGE_RESOLUTION|>--- conflicted
+++ resolved
@@ -16,8 +16,6 @@
 
 package com.hedera.node.app.workflows.dispatcher;
 
-import static java.util.Objects.requireNonNull;
-
 import com.hedera.node.app.ids.EntityIdService;
 import com.hedera.node.app.ids.WritableEntityIdStore;
 import com.hedera.node.app.service.consensus.ConsensusService;
@@ -34,13 +32,17 @@
 import com.hedera.node.app.service.token.impl.WritableNftStore;
 import com.hedera.node.app.service.token.impl.WritableTokenRelationStore;
 import com.hedera.node.app.service.token.impl.WritableTokenStore;
-import com.hedera.node.app.service.util.UtilService;
 import com.hedera.node.app.spi.state.WritableStates;
 import com.hedera.node.app.state.HederaState;
 import com.hedera.node.app.workflows.handle.stack.SavepointStackImpl;
 import edu.umd.cs.findbugs.annotations.NonNull;
+
+import java.util.Collections;
+import java.util.HashMap;
 import java.util.Map;
 import java.util.function.Function;
+
+import static java.util.Objects.requireNonNull;
 
 /**
  * Factory for all writable stores. It creates new writable stores based on the {@link HederaState}.
@@ -49,78 +51,86 @@
  * dynamic approach.
  */
 public class WritableStoreFactory {
-
     // This is the hard-coded part that needs to be replaced by a dynamic approach later,
     // e.g. services have to register their stores
-    private static final Map<String, Map<Class<?>, Function<WritableStates, ?>>> STORE_FACTORY = Map.of(
-            ConsensusService.NAME,
-            Map.of(WritableTopicStore.class, WritableTopicStore::new),
-            TokenService.NAME,
-            Map.of(
-                    WritableAccountStore.class, WritableAccountStore::new,
-                    WritableNftStore.class, WritableNftStore::new,
-                    WritableTokenStore.class, WritableTokenStore::new,
-                    WritableTokenRelationStore.class, WritableTokenRelationStore::new),
-            FreezeService.NAME,
-            Map.of(WritableUpdateFileStore.class, WritableUpdateFileStore::new),
-            FileService.NAME,
-<<<<<<< HEAD
-            Map.of(WritableFileStore.class, WritableFileStore::new),
-            ContractService.NAME,
-            Map.of(WritableContractStateStore.class, WritableContractStateStore::new),
-=======
-            Map.of(
-                    WritableFileStore.class,
-                    WritableFileStore::new,
-                    WritableUpgradeStore.class,
-                    WritableUpgradeStore::new),
->>>>>>> 0f10af45
-            EntityIdService.NAME,
-            Map.of(WritableEntityIdStore.class, WritableEntityIdStore::new),
-            UtilService.NAME,
-            Map.of());
+    private static final Map<Class<?>, StoreEntry> STORE_FACTORY = createFactoryMap();
 
-    private final Map<Class<?>, Function<WritableStates, ?>> storeFactories;
+    private static Map<Class<?>, StoreEntry> createFactoryMap() {
+        final Map<Class<?>, StoreEntry> newMap = new HashMap<>();
+        // ConsensusService
+        newMap.put(
+                WritableTopicStore.class,
+                new StoreEntry(ConsensusService.NAME, WritableTopicStore::new));
+        // TokenService
+        newMap.put(WritableAccountStore.class,
+                new StoreEntry(TokenService.NAME, WritableAccountStore::new));
+        newMap.put(WritableNftStore.class,
+                new StoreEntry(TokenService.NAME, WritableNftStore::new));
+        newMap.put(WritableTokenStore.class,
+                new StoreEntry(TokenService.NAME, WritableTokenStore::new));
+        newMap.put(WritableTokenRelationStore.class,
+                new StoreEntry(TokenService.NAME, WritableTokenRelationStore::new));
+        // FreezeService
+        newMap.put(
+                WritableUpdateFileStore.class,
+                new StoreEntry(FreezeService.NAME, WritableUpdateFileStore::new));
+        // FileService
+        newMap.put(
+                WritableFileStore.class, new StoreEntry(FileService.NAME, WritableFileStore::new));
+        newMap.put(
+                WritableUpgradeStore.class,
+                new StoreEntry(FileService.NAME, WritableUpgradeStore::new));
+        // ContractService
+        newMap.put(
+                WritableContractStateStore.class,
+                new StoreEntry(ContractService.NAME, WritableContractStateStore::new));
+        // EntityIdService
+        newMap.put(
+                WritableEntityIdStore.class,
+                new StoreEntry(EntityIdService.NAME, WritableEntityIdStore::new));
+        return Collections.unmodifiableMap(newMap);
+    }
+
+    private final String serviceName;
     private final WritableStates states;
 
     /**
      * Constructor of {@code WritableStoreFactory}
      *
-     * @param stack the {@link HederaState} to use
+     * @param stack       the {@link HederaState} to use
      * @param serviceName the name of the service to create stores for
-     * @throws NullPointerException if one of the arguments is {@code null}
+     * @throws NullPointerException     if one of the arguments is {@code null}
      * @throws IllegalArgumentException if the service name is unknown
      */
     public WritableStoreFactory(@NonNull final SavepointStackImpl stack, @NonNull final String serviceName) {
         requireNonNull(stack, "The argument 'stack' cannot be null!");
         requireNonNull(serviceName, "The argument 'serviceName' cannot be null!");
 
-        this.storeFactories = STORE_FACTORY.get(serviceName);
-        if (storeFactories == null) {
-            throw new IllegalArgumentException("No store factories for the given service name are available");
-        }
-
+        this.serviceName = serviceName;
         this.states = stack.createWritableStates(serviceName);
     }
 
     /**
      * Create a new store given the store's interface. This gives read and write access to the store.
      *
-     * @param <C> Interface class for a Store
+     * @param <C>            Interface class for a Store
      * @param storeInterface The store interface to find and create a store for
      * @return An implementation of the provided store interface
      * @throws IllegalArgumentException if the storeInterface class provided is unknown to the app
-     * @throws NullPointerException if {@code storeInterface} is {@code null}
+     * @throws NullPointerException     if {@code storeInterface} is {@code null}
      */
     @NonNull
     public <C> C getStore(@NonNull final Class<C> storeInterface) throws IllegalArgumentException {
         requireNonNull(storeInterface, "The supplied argument 'storeInterface' cannot be null!");
-        final var factory = storeFactories.get(storeInterface);
-        if (factory != null) {
-            final var store = factory.apply(states);
+        final var entry = STORE_FACTORY.get(storeInterface);
+        if (entry != null && serviceName.equals(entry.name())) {
+            final var store = entry.factory().apply(states);
             assert storeInterface.isInstance(store); // This needs to be ensured while stores are registered
             return storeInterface.cast(store);
         }
         throw new IllegalArgumentException("No store of the given class is available");
     }
+
+    private record StoreEntry(@NonNull String name, @NonNull Function<WritableStates, ?> factory) {
+    }
 }