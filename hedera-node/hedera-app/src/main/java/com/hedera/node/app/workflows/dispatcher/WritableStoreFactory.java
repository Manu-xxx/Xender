/*
 * Copyright (C) 2023 Hedera Hashgraph, LLC
 *
 * Licensed under the Apache License, Version 2.0 (the "License");
 * you may not use this file except in compliance with the License.
 * You may obtain a copy of the License at
 *
 *      http://www.apache.org/licenses/LICENSE-2.0
 *
 * Unless required by applicable law or agreed to in writing, software
 * distributed under the License is distributed on an "AS IS" BASIS,
 * WITHOUT WARRANTIES OR CONDITIONS OF ANY KIND, either express or implied.
 * See the License for the specific language governing permissions and
 * limitations under the License.
 */

package com.hedera.node.app.workflows.dispatcher;

import static java.util.Objects.requireNonNull;

import com.hedera.node.app.service.consensus.ConsensusService;
import com.hedera.node.app.service.consensus.impl.WritableTopicStore;
import com.hedera.node.app.service.token.TokenService;
import com.hedera.node.app.service.token.impl.WritableAccountStore;
import com.hedera.node.app.service.token.impl.WritableTokenRelationStore;
import com.hedera.node.app.service.token.impl.WritableTokenStore;
import com.hedera.node.app.spi.state.WritableStates;
import com.hedera.node.app.state.HederaState;
import com.hedera.node.app.workflows.handle.stack.SavepointStackImpl;
import edu.umd.cs.findbugs.annotations.NonNull;
import java.util.Map;
import java.util.function.Function;

/**
 * Factory for all writable stores. It creates new writable stores based on the {@link HederaState}.
 *
 * <p>The initial implementation creates all known stores hard-coded. In a future version, this will be replaced by a
 * dynamic approach.
 */
public class WritableStoreFactory {

    // This is the hard-coded part that needs to be replaced by a dynamic approach later,
    // e.g. services have to register their stores
    private static final Map<String, Map<Class<?>, Function<WritableStates, ?>>> STORE_FACTORY = Map.of(
            ConsensusService.NAME,
            Map.of(WritableTopicStore.class, WritableTopicStore::new),
            TokenService.NAME,
            Map.of(
                    WritableAccountStore.class, WritableAccountStore::new,
                    WritableTokenStore.class, WritableTokenStore::new,
                    WritableTokenRelationStore.class, WritableTokenRelationStore::new));

    private final Map<Class<?>, Function<WritableStates, ?>> storeFactories;
    private final WritableStates states;

    /**
<<<<<<< HEAD
     * Constructor of {@code ReadableStoreFactory}
=======
     * Constructor of {@code WritableStoreFactory}
>>>>>>> 362f57cf
     *
     * @param stack the {@link HederaState} to use
     * @param serviceName the name of the service to create stores for
     * @throws NullPointerException if one of the arguments is {@code null}
     * @throws IllegalArgumentException if the service name is unknown
     */
    public WritableStoreFactory(@NonNull final SavepointStackImpl stack, @NonNull final String serviceName) {
        requireNonNull(stack, "The argument 'stack' cannot be null!");
        requireNonNull(serviceName, "The argument 'serviceName' cannot be null!");

        this.storeFactories = STORE_FACTORY.get(serviceName);
        if (storeFactories == null) {
            throw new IllegalArgumentException("No store factories for the given service name are available");
        }

        this.states = stack.createWritableStates(serviceName);
    }

    /**
     * Create a new store given the store's interface. This gives read and write access to the store.
     *
     * @param <C> Interface class for a Store
     * @param storeInterface The store interface to find and create a store for
     * @return An implementation of the provided store interface
     * @throws IllegalArgumentException if the storeInterface class provided is unknown to the app
     * @throws NullPointerException if {@code storeInterface} is {@code null}
     */
    @NonNull
    public <C> C getStore(@NonNull final Class<C> storeInterface) throws IllegalArgumentException {
        requireNonNull(storeInterface, "The supplied argument 'storeInterface' cannot be null!");
        final var factory = storeFactories.get(storeInterface);
        if (factory != null) {
            final var store = factory.apply(states);
            assert storeInterface.isInstance(store); // This needs to be ensured while stores are registered
            return storeInterface.cast(store);
        }
        throw new IllegalArgumentException("No store of the given class is available");
    }
}<|MERGE_RESOLUTION|>--- conflicted
+++ resolved
@@ -54,11 +54,7 @@
     private final WritableStates states;
 
     /**
-<<<<<<< HEAD
-     * Constructor of {@code ReadableStoreFactory}
-=======
      * Constructor of {@code WritableStoreFactory}
->>>>>>> 362f57cf
      *
      * @param stack the {@link HederaState} to use
      * @param serviceName the name of the service to create stores for
