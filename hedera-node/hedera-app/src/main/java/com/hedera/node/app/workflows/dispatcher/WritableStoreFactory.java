/*
 * Copyright (C) 2023 Hedera Hashgraph, LLC
 *
 * Licensed under the Apache License, Version 2.0 (the "License");
 * you may not use this file except in compliance with the License.
 * You may obtain a copy of the License at
 *
 *      http://www.apache.org/licenses/LICENSE-2.0
 *
 * Unless required by applicable law or agreed to in writing, software
 * distributed under the License is distributed on an "AS IS" BASIS,
 * WITHOUT WARRANTIES OR CONDITIONS OF ANY KIND, either express or implied.
 * See the License for the specific language governing permissions and
 * limitations under the License.
 */

package com.hedera.node.app.workflows.dispatcher;

import com.hedera.node.app.service.consensus.impl.WritableTopicStore;
import com.hedera.node.app.service.token.impl.WritableAccountStore;
import com.hedera.node.app.service.token.impl.WritableTokenRelationStore;
import com.hedera.node.app.service.token.impl.WritableTokenStore;

/**
 * Factory for all writable stores.
 */
public interface WritableStoreFactory {
    /**
     * Get a {@link WritableTopicStore}.
     *
     * @return a new {@link WritableTopicStore}
     */
    WritableTopicStore createTopicStore();

    /**
     * Get a {@link WritableTokenStore}.
     *
     * @return a new {@link WritableTokenStore}
     */
    WritableTokenStore createTokenStore();

    /**
     * Get a {@link WritableTokenRelationStore}.
     *
     * @return a new {@link WritableTokenRelationStore}
     */
    WritableTokenRelationStore createTokenRelStore();
<<<<<<< HEAD
=======

    /**
     * Get a {@link WritableAccountStore}.
     *
     * @return a new {@link WritableAccountStore}
     */
    WritableAccountStore createAccountStore();
>>>>>>> 7eae5c95
}<|MERGE_RESOLUTION|>--- conflicted
+++ resolved
@@ -45,8 +45,6 @@
      * @return a new {@link WritableTokenRelationStore}
      */
     WritableTokenRelationStore createTokenRelStore();
-<<<<<<< HEAD
-=======
 
     /**
      * Get a {@link WritableAccountStore}.
@@ -54,5 +52,4 @@
      * @return a new {@link WritableAccountStore}
      */
     WritableAccountStore createAccountStore();
->>>>>>> 7eae5c95
 }