/*
 * Copyright (C) 2023 Hedera Hashgraph, LLC
 *
 * Licensed under the Apache License, Version 2.0 (the "License");
 * you may not use this file except in compliance with the License.
 * You may obtain a copy of the License at
 *
 *      http://www.apache.org/licenses/LICENSE-2.0
 *
 * Unless required by applicable law or agreed to in writing, software
 * distributed under the License is distributed on an "AS IS" BASIS,
 * WITHOUT WARRANTIES OR CONDITIONS OF ANY KIND, either express or implied.
 * See the License for the specific language governing permissions and
 * limitations under the License.
 */

package com.hedera.node.app.workflows.dispatcher;

import static java.util.Objects.requireNonNull;

import com.hedera.node.app.service.admin.FreezeService;
import com.hedera.node.app.service.admin.impl.WritableUpgradeFileStore;
import com.hedera.node.app.service.consensus.ConsensusService;
import com.hedera.node.app.service.consensus.impl.WritableTopicStore;
import com.hedera.node.app.service.token.TokenService;
import com.hedera.node.app.service.token.impl.WritableTokenStore;
import com.hedera.node.app.state.HederaState;
import com.hedera.node.app.state.WorkingStateAccessor;
import edu.umd.cs.findbugs.annotations.NonNull;
import javax.inject.Inject;

/**
 * Factory for all writable stores. It creates new writable stores based on the {@link HederaState}.
 */
public class WritableStoreFactory {
    private final WorkingStateAccessor stateAccessor;

    /**
     * Constructor of {@link WritableStoreFactory}
     *
     * @param stateAccessor the {@link WorkingStateAccessor} that all stores are based upon
     * @throws NullPointerException if one of the parameters is {@code null}
     */
    @Inject
    public WritableStoreFactory(@NonNull final WorkingStateAccessor stateAccessor) {
        this.stateAccessor = requireNonNull(stateAccessor);
    }

    /**
     * Get a {@link WritableTopicStore} from the {@link HederaState}
     *
     * @return a new {@link WritableTopicStore}
     */
    @NonNull
    public WritableTopicStore createTopicStore() {
        final var topicStates = stateAccessor.getHederaState().createWritableStates(ConsensusService.NAME);
        return new WritableTopicStore(topicStates);
    }

<<<<<<< HEAD
    /**
     * Get a {@link WritableTokenStore} from the {@link HederaState}
     *
     * @return a new {@link WritableTokenStore}
     */
    @NonNull
    public WritableTokenStore createTokenStore() {
        final var tokenStates = stateAccessor.getHederaState().createWritableStates(TokenService.NAME);
        return new WritableTokenStore(tokenStates);
    }

=======
>>>>>>> b3b672a2
    @NonNull
    public WritableUpgradeFileStore createUpgradeFileStore() {
        final var upgradeFileStates = stateAccessor.getHederaState().createWritableStates(FreezeService.NAME);
        return new WritableUpgradeFileStore(upgradeFileStates);
    }
}<|MERGE_RESOLUTION|>--- conflicted
+++ resolved
@@ -57,7 +57,6 @@
         return new WritableTopicStore(topicStates);
     }
 
-<<<<<<< HEAD
     /**
      * Get a {@link WritableTokenStore} from the {@link HederaState}
      *
@@ -69,8 +68,12 @@
         return new WritableTokenStore(tokenStates);
     }
 
-=======
->>>>>>> b3b672a2
+    @NonNull
+    public WritableUpgradeFileStore createUpgradeFileStore() {
+        final var upgradeFileStates = stateAccessor.getHederaState().createWritableStates(FreezeService.NAME);
+        return new WritableUpgradeFileStore(upgradeFileStates);
+    }
+
     @NonNull
     public WritableUpgradeFileStore createUpgradeFileStore() {
         final var upgradeFileStates = stateAccessor.getHederaState().createWritableStates(FreezeService.NAME);
