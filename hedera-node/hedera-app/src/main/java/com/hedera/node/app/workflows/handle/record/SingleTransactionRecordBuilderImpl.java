/*
 * Copyright (C) 2023-2024 Hedera Hashgraph, LLC
 *
 * Licensed under the Apache License, Version 2.0 (the "License");
 * you may not use this file except in compliance with the License.
 * You may obtain a copy of the License at
 *
 *      http://www.apache.org/licenses/LICENSE-2.0
 *
 * Unless required by applicable law or agreed to in writing, software
 * distributed under the License is distributed on an "AS IS" BASIS,
 * WITHOUT WARRANTIES OR CONDITIONS OF ANY KIND, either express or implied.
 * See the License for the specific language governing permissions and
 * limitations under the License.
 */

package com.hedera.node.app.workflows.handle.record;

import static com.hedera.node.app.spi.workflows.record.ExternalizedRecordCustomizer.NOOP_EXTERNALIZED_RECORD_CUSTOMIZER;
import static com.hedera.node.app.state.logging.TransactionStateLogger.logEndTransactionRecord;
import static java.util.Collections.emptySet;
import static java.util.Objects.requireNonNull;

import com.hedera.hapi.node.base.AccountAmount;
import com.hedera.hapi.node.base.AccountID;
import com.hedera.hapi.node.base.ContractID;
import com.hedera.hapi.node.base.FileID;
import com.hedera.hapi.node.base.ResponseCodeEnum;
import com.hedera.hapi.node.base.ScheduleID;
import com.hedera.hapi.node.base.Timestamp;
import com.hedera.hapi.node.base.TokenAssociation;
import com.hedera.hapi.node.base.TokenID;
import com.hedera.hapi.node.base.TokenTransferList;
import com.hedera.hapi.node.base.TokenType;
import com.hedera.hapi.node.base.TopicID;
import com.hedera.hapi.node.base.Transaction;
import com.hedera.hapi.node.base.TransactionID;
import com.hedera.hapi.node.base.TransferList;
import com.hedera.hapi.node.contract.ContractFunctionResult;
import com.hedera.hapi.node.transaction.AssessedCustomFee;
import com.hedera.hapi.node.transaction.ExchangeRateSet;
import com.hedera.hapi.node.transaction.PendingAirdropRecord;
import com.hedera.hapi.node.transaction.SignedTransaction;
import com.hedera.hapi.node.transaction.TransactionBody;
import com.hedera.hapi.node.transaction.TransactionReceipt;
import com.hedera.hapi.node.transaction.TransactionRecord;
import com.hedera.hapi.streams.ContractActions;
import com.hedera.hapi.streams.ContractBytecode;
import com.hedera.hapi.streams.ContractStateChanges;
import com.hedera.hapi.streams.TransactionSidecarRecord;
import com.hedera.hapi.util.HapiUtils;
import com.hedera.node.app.service.addressbook.impl.records.NodeCreateRecordBuilder;
import com.hedera.node.app.service.consensus.impl.records.ConsensusCreateTopicRecordBuilder;
import com.hedera.node.app.service.consensus.impl.records.ConsensusSubmitMessageRecordBuilder;
import com.hedera.node.app.service.contract.impl.records.ContractCallRecordBuilder;
import com.hedera.node.app.service.contract.impl.records.ContractCreateRecordBuilder;
import com.hedera.node.app.service.contract.impl.records.ContractDeleteRecordBuilder;
import com.hedera.node.app.service.contract.impl.records.ContractOperationRecordBuilder;
import com.hedera.node.app.service.contract.impl.records.ContractUpdateRecordBuilder;
import com.hedera.node.app.service.contract.impl.records.EthereumTransactionRecordBuilder;
import com.hedera.node.app.service.file.impl.records.CreateFileRecordBuilder;
import com.hedera.node.app.service.schedule.ScheduleRecordBuilder;
import com.hedera.node.app.service.token.api.FeeRecordBuilder;
import com.hedera.node.app.service.token.records.ChildRecordBuilder;
import com.hedera.node.app.service.token.records.CryptoCreateRecordBuilder;
import com.hedera.node.app.service.token.records.CryptoDeleteRecordBuilder;
import com.hedera.node.app.service.token.records.CryptoTransferRecordBuilder;
import com.hedera.node.app.service.token.records.CryptoUpdateRecordBuilder;
import com.hedera.node.app.service.token.records.GenesisAccountRecordBuilder;
import com.hedera.node.app.service.token.records.NodeStakeUpdateRecordBuilder;
import com.hedera.node.app.service.token.records.TokenAccountWipeRecordBuilder;
import com.hedera.node.app.service.token.records.TokenAirdropsRecordBuilder;
import com.hedera.node.app.service.token.records.TokenBurnRecordBuilder;
import com.hedera.node.app.service.token.records.TokenCreateRecordBuilder;
import com.hedera.node.app.service.token.records.TokenMintRecordBuilder;
import com.hedera.node.app.service.token.records.TokenUpdateRecordBuilder;
import com.hedera.node.app.service.util.impl.records.PrngRecordBuilder;
import com.hedera.node.app.spi.workflows.record.ExternalizedRecordCustomizer;
import com.hedera.node.app.spi.workflows.record.SingleTransactionRecordBuilder;
import com.hedera.node.app.state.SingleTransactionRecord;
import com.hedera.node.app.state.SingleTransactionRecord.TransactionOutputs;
import com.hedera.pbj.runtime.OneOf;
import com.hedera.pbj.runtime.io.buffer.Bytes;
import com.swirlds.common.crypto.DigestType;
import edu.umd.cs.findbugs.annotations.NonNull;
import edu.umd.cs.findbugs.annotations.Nullable;
import java.security.MessageDigest;
import java.security.NoSuchAlgorithmException;
import java.time.Instant;
import java.util.AbstractMap;
import java.util.ArrayList;
import java.util.Comparator;
import java.util.HashMap;
import java.util.LinkedHashSet;
import java.util.LinkedList;
import java.util.List;
import java.util.Map;
import java.util.Set;

/**
 * A custom builder for create a {@link SingleTransactionRecord}.
 *
 * <p>The protobuf definition for the record files is defined such that a single protobuf object intermixes the
 * possible fields for all different types of transaction in a single object definition. We wanted to provide something
 * nicer and more modular for service authors, so we broke out each logical grouping of state in the record file into
 * different interfaces, such as {@link ConsensusSubmitMessageRecordBuilder} and {@link CreateFileRecordBuilder}, and
 * so forth. Services interact with these builder interfaces, and are thus isolated from details that don't pertain to
 * their service type.
 *
 * <p>This class is an ugly superset of all fields for all transaction types. It is masked down to a sensible subset by
 * the interfaces for specific transaction types.
 */
@SuppressWarnings({"unused", "UnusedReturnValue"})
public class SingleTransactionRecordBuilderImpl
        implements SingleTransactionRecordBuilder,
                ConsensusCreateTopicRecordBuilder,
                ConsensusSubmitMessageRecordBuilder,
                CreateFileRecordBuilder,
                CryptoCreateRecordBuilder,
                CryptoTransferRecordBuilder,
                ChildRecordBuilder,
                PrngRecordBuilder,
                ScheduleRecordBuilder,
                TokenMintRecordBuilder,
                TokenBurnRecordBuilder,
                TokenCreateRecordBuilder,
                ContractCreateRecordBuilder,
                ContractCallRecordBuilder,
                ContractUpdateRecordBuilder,
                EthereumTransactionRecordBuilder,
                CryptoDeleteRecordBuilder,
                TokenUpdateRecordBuilder,
                NodeStakeUpdateRecordBuilder,
                FeeRecordBuilder,
                ContractDeleteRecordBuilder,
                GenesisAccountRecordBuilder,
                ContractOperationRecordBuilder,
                TokenAccountWipeRecordBuilder,
                CryptoUpdateRecordBuilder,
<<<<<<< HEAD
                TokenAirdropsRecordBuilder {
=======
                NodeCreateRecordBuilder {
>>>>>>> ef89d137
    private static final Comparator<TokenAssociation> TOKEN_ASSOCIATION_COMPARATOR =
            Comparator.<TokenAssociation>comparingLong(a -> a.tokenId().tokenNum())
                    .thenComparingLong(a -> a.accountIdOrThrow().accountNum());
    // base transaction data
    private Transaction transaction;
    private Bytes transactionBytes = Bytes.EMPTY;
    // fields needed for TransactionRecord
    // Mutable because the provisional consensus timestamp assigned on dispatch could
    // change when removable records appear "between" this record and the parent record
    private Instant consensusNow;
    private Instant parentConsensus;
    private TransactionID transactionID;
    private List<TokenTransferList> tokenTransferLists = new LinkedList<>();
    private List<AssessedCustomFee> assessedCustomFees = new LinkedList<>();

    private List<PendingAirdropRecord> pendingAirdropRecords = new LinkedList<>();
    private List<TokenAssociation> automaticTokenAssociations = new LinkedList<>();

    private List<AccountAmount> paidStakingRewards = new LinkedList<>();
    private final TransactionRecord.Builder transactionRecordBuilder = TransactionRecord.newBuilder();
    private TransferList transferList = TransferList.DEFAULT;

    // fields needed for TransactionReceipt
    private ResponseCodeEnum status = ResponseCodeEnum.OK;
    private ExchangeRateSet exchangeRate = ExchangeRateSet.DEFAULT;
    private List<Long> serialNumbers = new LinkedList<>();
    private long newTotalSupply = 0L;
    private final TransactionReceipt.Builder transactionReceiptBuilder = TransactionReceipt.newBuilder();
    // Sidecar data, booleans are the migration flag
    private List<AbstractMap.SimpleEntry<ContractStateChanges, Boolean>> contractStateChanges = new LinkedList<>();
    private List<AbstractMap.SimpleEntry<ContractActions, Boolean>> contractActions = new LinkedList<>();
    private List<AbstractMap.SimpleEntry<ContractBytecode, Boolean>> contractBytecodes = new LinkedList<>();

    // Fields that are not in TransactionRecord, but are needed for computing staking rewards
    // These are not persisted to the record file
    private final Map<AccountID, AccountID> deletedAccountBeneficiaries = new HashMap<>();

    // A set of ids that should be explicitly considered as in a "reward situation",
    // despite the canonical definition of a reward situation; needed for mono-service
    // fidelity only
    @Nullable
    private Set<AccountID> explicitRewardReceiverIds;

    // While the fee is sent to the underlying builder all the time, it is also cached here because, as of today,
    // there is no way to get the transaction fee from the PBJ object.
    private long transactionFee;
    private ContractFunctionResult contractFunctionResult;

    // Used for some child records builders.
    private final ReversingBehavior reversingBehavior;

    // Used to customize the externalized form of a dispatched child transaction, right before
    // its record stream item is built; lets the contract service externalize certain dispatched
    // CryptoCreate transactions as ContractCreate synthetic transactions
    private final ExternalizedRecordCustomizer customizer;

    private TokenID tokenID;
    private TokenType tokenType;

    /**
     * Possible behavior of a {@link SingleTransactionRecord} when a parent transaction fails,
     * and it is asked to be reverted
     */
    public enum ReversingBehavior {
        /**
         * Changes are not committed. The record is kept in the record stream,
         * but the status is set to {@link ResponseCodeEnum#REVERTED_SUCCESS}
         */
        REVERSIBLE,

        /**
         * Changes are not committed and the record is removed from the record stream.
         */
        REMOVABLE,

        /**
         * Changes are committed independent of the user and parent transactions.
         */
        IRREVERSIBLE
    }

    /**
     * Creates new transaction record builder where reversion will leave its record in the stream
     * with either a failure status or {@link ResponseCodeEnum#REVERTED_SUCCESS}.
     *
     * @param consensusNow the consensus timestamp for the transaction
     */
    public SingleTransactionRecordBuilderImpl(@NonNull final Instant consensusNow) {
        this(consensusNow, ReversingBehavior.REVERSIBLE);
    }

    /**
     * Creates new transaction record builder.
     *
     * @param consensusNow the consensus timestamp for the transaction
     * @param reversingBehavior the reversing behavior (see {@link RecordListBuilder}
     */
    public SingleTransactionRecordBuilderImpl(
            @NonNull final Instant consensusNow, final ReversingBehavior reversingBehavior) {
        this(consensusNow, reversingBehavior, NOOP_EXTERNALIZED_RECORD_CUSTOMIZER);
    }

    /**
     * Creates new transaction record builder with both explicit reversing behavior and
     * transaction construction finishing.
     *
     * @param consensusNow the consensus timestamp for the transaction
     * @param reversingBehavior the reversing behavior (see {@link RecordListBuilder}
     */
    public SingleTransactionRecordBuilderImpl(
            @NonNull final Instant consensusNow,
            @NonNull final ReversingBehavior reversingBehavior,
            @NonNull final ExternalizedRecordCustomizer customizer) {
        this.consensusNow = requireNonNull(consensusNow, "consensusNow must not be null");
        this.reversingBehavior = requireNonNull(reversingBehavior, "reversingBehavior must not be null");
        this.customizer = requireNonNull(customizer, "customizer must not be null");
    }

    /**
     * Builds single transaction record.
     *
     * @return the transaction record
     */
    public SingleTransactionRecord build() {
        if (customizer != NOOP_EXTERNALIZED_RECORD_CUSTOMIZER) {
            transaction = customizer.apply(transaction);
            transactionBytes = transaction.signedTransactionBytes();
        }
        final var builder = transactionReceiptBuilder.serialNumbers(serialNumbers);
        // FUTURE : In mono-service exchange rate is not set in preceding child records.
        // This should be changed after differential testing
        if (exchangeRate != null && exchangeRate.hasCurrentRate() && exchangeRate.hasNextRate()) {
            builder.exchangeRate(exchangeRate);
        }
        final var transactionReceipt = builder.build();

        final Bytes transactionHash;
        try {
            final MessageDigest digest = MessageDigest.getInstance(DigestType.SHA_384.algorithmName());
            transactionHash = Bytes.wrap(digest.digest(transactionBytes.toByteArray()));
        } catch (NoSuchAlgorithmException e) {
            throw new RuntimeException(e);
        }

        final Timestamp consensusTimestamp = HapiUtils.asTimestamp(consensusNow);
        final Timestamp parentConsensusTimestamp =
                parentConsensus != null ? HapiUtils.asTimestamp(parentConsensus) : null;

        // sort the automatic associations to match the order of mono-service records
        final var newAutomaticTokenAssociations = new ArrayList<>(automaticTokenAssociations);
        if (!automaticTokenAssociations.isEmpty()) {
            newAutomaticTokenAssociations.sort(TOKEN_ASSOCIATION_COMPARATOR);
        }

        final var transactionRecord = transactionRecordBuilder
                .transactionID(transactionID)
                .receipt(transactionReceipt)
                .transactionHash(transactionHash)
                .consensusTimestamp(consensusTimestamp)
                .parentConsensusTimestamp(parentConsensusTimestamp)
                .transferList(transferList)
                .tokenTransferLists(tokenTransferLists)
                .newPendingAirdrops(pendingAirdropRecords)
                .assessedCustomFees(assessedCustomFees)
                .automaticTokenAssociations(newAutomaticTokenAssociations)
                .paidStakingRewards(paidStakingRewards)
                .build();

        // create list of sidecar records
        List<TransactionSidecarRecord> transactionSidecarRecords = new ArrayList<>();
        contractStateChanges.stream()
                .map(pair -> new TransactionSidecarRecord(
                        transactionRecord.consensusTimestamp(),
                        pair.getValue(),
                        new OneOf<>(TransactionSidecarRecord.SidecarRecordsOneOfType.STATE_CHANGES, pair.getKey())))
                .forEach(transactionSidecarRecords::add);
        contractActions.stream()
                .map(pair -> new TransactionSidecarRecord(
                        transactionRecord.consensusTimestamp(),
                        pair.getValue(),
                        new OneOf<>(TransactionSidecarRecord.SidecarRecordsOneOfType.ACTIONS, pair.getKey())))
                .forEach(transactionSidecarRecords::add);
        contractBytecodes.stream()
                .map(pair -> new TransactionSidecarRecord(
                        transactionRecord.consensusTimestamp(),
                        pair.getValue(),
                        new OneOf<>(TransactionSidecarRecord.SidecarRecordsOneOfType.BYTECODE, pair.getKey())))
                .forEach(transactionSidecarRecords::add);

        // Log end of user transaction to transaction state log
        logEndTransactionRecord(transactionID, transactionRecord);

        return new SingleTransactionRecord(
                transaction, transactionRecord, transactionSidecarRecords, new TransactionOutputs(tokenType));
    }

    public void nullOutSideEffectFields() {
        serialNumbers.clear();
        tokenTransferLists.clear();
        pendingAirdropRecords.clear();
        automaticTokenAssociations.clear();
        transferList = TransferList.DEFAULT;
        paidStakingRewards.clear();
        assessedCustomFees.clear();

        newTotalSupply = 0L;
        contractFunctionResult = null;

        transactionReceiptBuilder.accountID((AccountID) null);
        transactionReceiptBuilder.contractID((ContractID) null);
        transactionReceiptBuilder.fileID((FileID) null);
        transactionReceiptBuilder.tokenID((TokenID) null);
        transactionReceiptBuilder.scheduleID((ScheduleID) null);
        transactionReceiptBuilder.scheduledTransactionID((TransactionID) null);
        transactionReceiptBuilder.topicRunningHash(Bytes.EMPTY);
        transactionReceiptBuilder.newTotalSupply(0L);
        transactionReceiptBuilder.topicRunningHashVersion(0L);
        transactionReceiptBuilder.topicSequenceNumber(0L);
        // Note that internal contract creations are removed instead of reversed
        transactionRecordBuilder.scheduleRef((ScheduleID) null);
        transactionRecordBuilder.alias(Bytes.EMPTY);
        transactionRecordBuilder.ethereumHash(Bytes.EMPTY);
        transactionRecordBuilder.evmAddress(Bytes.EMPTY);
    }

    public ReversingBehavior reversingBehavior() {
        return reversingBehavior;
    }

    // ------------------------------------------------------------------------------------------------------------------------
    // base transaction data

    public SingleTransactionRecordBuilderImpl parentConsensus(@NonNull final Instant parentConsensus) {
        this.parentConsensus = requireNonNull(parentConsensus, "parentConsensus must not be null");
        return this;
    }

    public SingleTransactionRecordBuilderImpl consensusTimestamp(@NonNull final Instant now) {
        this.consensusNow = requireNonNull(now, "consensus time must not be null");
        return this;
    }

    /**
     * Sets the transaction.
     *
     * @param transaction the transaction
     * @return the builder
     */
    @Override
    @NonNull
    public SingleTransactionRecordBuilderImpl transaction(@NonNull final Transaction transaction) {
        this.transaction = requireNonNull(transaction, "transaction must not be null");
        return this;
    }

    /**
     * Sets the transaction bytes that will be used to compute the transaction hash.
     *
     * @param transactionBytes the transaction bytes
     * @return the builder
     */
    @NonNull
    public SingleTransactionRecordBuilderImpl transactionBytes(@NonNull final Bytes transactionBytes) {
        this.transactionBytes = requireNonNull(transactionBytes, "transactionBytes must not be null");
        return this;
    }

    /**
     * Gets the {@link TransactionID} that is currently set.
     *
     * @return the {@link TransactionID}
     */
    public TransactionID transactionID() {
        return transactionID;
    }

    /**
     * Sets the transaction ID.
     *
     * @param transactionID the transaction ID
     * @return the builder
     */
    @NonNull
    public SingleTransactionRecordBuilderImpl transactionID(@NonNull final TransactionID transactionID) {
        this.transactionID = requireNonNull(transactionID, "transactionID must not be null");
        return this;
    }

    /**
     * When we update nonce on the record, we need to update the body as well with the same transactionID.
     *
     * @return the builder
     */
    @NonNull
    public SingleTransactionRecordBuilderImpl syncBodyIdFromRecordId() {
        final var newTransactionID = transactionID;
        final var body =
                inProgressBody().copyBuilder().transactionID(newTransactionID).build();
        this.transaction = SingleTransactionRecordBuilder.transactionWith(body);
        this.transactionBytes = transaction.signedTransactionBytes();
        return this;
    }

    /**
     * Sets the memo.
     *
     * @param memo the memo
     * @return the builder
     */
    @NonNull
    public SingleTransactionRecordBuilderImpl memo(@NonNull final String memo) {
        requireNonNull(memo, "memo must not be null");
        transactionRecordBuilder.memo(memo);
        return this;
    }

    // ------------------------------------------------------------------------------------------------------------------------
    // fields needed for TransactionRecord

    /**
     * Gets the transaction object.
     *
     * @return the transaction object
     */
    @NonNull
    public Transaction transaction() {
        return transaction;
    }

    /**
     * Gets the consensus instant.
     *
     * @return the consensus instant
     */
    @NonNull
    public Instant consensusNow() {
        return consensusNow;
    }

    /**
     * Gets the parent consensus instant.
     *
     * @return the parent consensus instant
     */
    @Nullable
    public Instant parentConsensusTimestamp() {
        return parentConsensus;
    }

    @Override
    public long transactionFee() {
        return transactionFee;
    }

    /**
     * Sets the consensus transaction fee.
     *
     * @param transactionFee the transaction fee
     * @return the builder
     */
    @NonNull
    @Override
    public SingleTransactionRecordBuilderImpl transactionFee(final long transactionFee) {
        this.transactionFee = transactionFee;
        this.transactionRecordBuilder.transactionFee(transactionFee);
        return this;
    }

    @Override
    public void trackExplicitRewardSituation(@NonNull final AccountID accountId) {
        if (explicitRewardReceiverIds == null) {
            explicitRewardReceiverIds = new LinkedHashSet<>();
        }
        explicitRewardReceiverIds.add(accountId);
    }

    @Override
    public Set<AccountID> explicitRewardSituationIds() {
        return explicitRewardReceiverIds != null ? explicitRewardReceiverIds : emptySet();
    }

    /**
     * Sets the body to contractCall result.
     *
     * @param contractCallResult the contractCall result
     * @return the builder
     */
    @Override
    @NonNull
    public SingleTransactionRecordBuilderImpl contractCallResult(
            @Nullable final ContractFunctionResult contractCallResult) {
        transactionRecordBuilder.contractCallResult(contractCallResult);
        this.contractFunctionResult = contractCallResult;
        return this;
    }

    /**
     * Sets the body to contractCreateResult result.
     *
     * @param contractCreateResult the contractCreate result
     * @return the builder
     */
    @Override
    @NonNull
    public SingleTransactionRecordBuilderImpl contractCreateResult(
            @Nullable ContractFunctionResult contractCreateResult) {
        transactionRecordBuilder.contractCreateResult(contractCreateResult);
        this.contractFunctionResult = contractCreateResult;
        return this;
    }

    /**
     * Gets the transferList.
     *
     * @return transferList
     */
    @Override
    @NonNull
    public TransferList transferList() {
        return transferList;
    }

    /**
     * Sets the transferList.
     *
     * @param transferList the transferList
     * @return the builder
     */
    @Override
    @NonNull
    public SingleTransactionRecordBuilderImpl transferList(@Nullable final TransferList transferList) {
        this.transferList = transferList;
        return this;
    }

    /**
     * Sets the tokenTransferLists.
     *
     * @param tokenTransferLists the tokenTransferLists
     * @return the builder
     */
    @Override
    @NonNull
    public SingleTransactionRecordBuilderImpl tokenTransferLists(
            @NonNull final List<TokenTransferList> tokenTransferLists) {
        requireNonNull(tokenTransferLists, "tokenTransferLists must not be null");
        this.tokenTransferLists = tokenTransferLists;
        return this;
    }

    @Override
    public TokenAirdropsRecordBuilder pendingAirdropList(@NonNull List<PendingAirdropRecord> pendingAirdropRecords) {
        requireNonNull(tokenTransferLists, "tokenTransferLists must not be null");
        this.pendingAirdropRecords = pendingAirdropRecords;
        return this;
    }

    @Override
    public TokenAirdropsRecordBuilder pendingAirdropList(@NonNull PendingAirdropRecord pendingAirdropRecord) {
        requireNonNull(tokenTransferLists, "tokenTransferLists must not be null");
        this.pendingAirdropRecords.add(pendingAirdropRecord);
        return this;
    }

    @Override
    public List<TokenTransferList> tokenTransferLists() {
        return tokenTransferLists;
    }

    /**
     * Adds a tokenTransferList.
     *
     * @param tokenTransferList the tokenTransferList
     * @return the builder
     */
    @NonNull
    public SingleTransactionRecordBuilderImpl addTokenTransferList(@NonNull final TokenTransferList tokenTransferList) {
        requireNonNull(tokenTransferList, "tokenTransferList must not be null");
        tokenTransferLists.add(tokenTransferList);
        return this;
    }

    @Override
    @NonNull
    public SingleTransactionRecordBuilderImpl tokenType(final @NonNull TokenType tokenType) {
        this.tokenType = requireNonNull(tokenType);
        return this;
    }

    /**
     * Sets the scheduleRef.
     *
     * @param scheduleRef the scheduleRef
     * @return the builder
     */
    @Override
    @NonNull
    public SingleTransactionRecordBuilderImpl scheduleRef(@NonNull final ScheduleID scheduleRef) {
        requireNonNull(scheduleRef, "scheduleRef must not be null");
        transactionRecordBuilder.scheduleRef(scheduleRef);
        return this;
    }

    /**
     * Sets the assessedCustomFees.
     *
     * @param assessedCustomFees the assessedCustomFees
     * @return the builder
     */
    @Override
    @NonNull
    public SingleTransactionRecordBuilderImpl assessedCustomFees(
            @NonNull final List<AssessedCustomFee> assessedCustomFees) {
        requireNonNull(assessedCustomFees, "assessedCustomFees must not be null");
        this.assessedCustomFees = assessedCustomFees;
        return this;
    }

    /**
     * Adds an assessedCustomFee.
     *
     * @param assessedCustomFee the assessedCustomFee
     * @return the builder
     */
    @NonNull
    public SingleTransactionRecordBuilderImpl addAssessedCustomFee(@NonNull final AssessedCustomFee assessedCustomFee) {
        requireNonNull(assessedCustomFee, "assessedCustomFee must not be null");
        assessedCustomFees.add(assessedCustomFee);
        return this;
    }

    /**
     * Sets the automaticTokenAssociations.
     *
     * @param automaticTokenAssociations the automaticTokenAssociations
     * @return the builder
     */
    @NonNull
    public SingleTransactionRecordBuilderImpl automaticTokenAssociations(
            @NonNull final List<TokenAssociation> automaticTokenAssociations) {
        requireNonNull(automaticTokenAssociations, "automaticTokenAssociations must not be null");
        this.automaticTokenAssociations = automaticTokenAssociations;
        return this;
    }

    /**
     * Adds an automaticTokenAssociation.
     *
     * @param automaticTokenAssociation the automaticTokenAssociation
     * @return the builder
     */
    @NonNull
    public SingleTransactionRecordBuilderImpl addAutomaticTokenAssociation(
            @NonNull final TokenAssociation automaticTokenAssociation) {
        requireNonNull(automaticTokenAssociation, "automaticTokenAssociation must not be null");
        automaticTokenAssociations.add(automaticTokenAssociation);
        return this;
    }

    /**
     * Sets the alias.
     *
     * @param alias the alias
     * @return the builder
     */
    @NonNull
    public SingleTransactionRecordBuilderImpl alias(@NonNull final Bytes alias) {
        requireNonNull(alias, "alias must not be null");
        transactionRecordBuilder.alias(alias);
        return this;
    }

    /**
     * Sets the ethereum hash.
     *
     * @param ethereumHash the ethereum hash
     * @return the builder
     */
    @NonNull
    public SingleTransactionRecordBuilderImpl ethereumHash(@NonNull final Bytes ethereumHash) {
        requireNonNull(ethereumHash, "ethereumHash must not be null");
        transactionRecordBuilder.ethereumHash(ethereumHash);
        return this;
    }

    /**
     * Sets the paidStakingRewards.
     *
     * @param paidStakingRewards the paidStakingRewards
     * @return the builder
     */
    @NonNull
    public SingleTransactionRecordBuilderImpl paidStakingRewards(
            @NonNull final List<AccountAmount> paidStakingRewards) {
        requireNonNull(paidStakingRewards, "paidStakingRewards must not be null");
        this.paidStakingRewards = paidStakingRewards;
        return this;
    }

    /**
     * Adds a paidStakingReward.
     *
     * @param paidStakingReward the paidStakingReward
     * @return the builder
     */
    @NonNull
    public SingleTransactionRecordBuilderImpl addPaidStakingReward(@NonNull final AccountAmount paidStakingReward) {
        requireNonNull(paidStakingReward, "paidStakingReward must not be null");
        paidStakingRewards.add(paidStakingReward);
        return this;
    }

    /**
     * Sets the entropy to a given number.
     *
     * @param num number to use for entropy
     * @return the builder
     */
    @Override
    @NonNull
    public SingleTransactionRecordBuilderImpl entropyNumber(final int num) {
        transactionRecordBuilder.prngNumber(num);
        return this;
    }

    /**
     * Sets the entropy to given bytes.
     *
     * @param prngBytes bytes to use for entropy
     * @return the builder
     */
    @Override
    @NonNull
    public SingleTransactionRecordBuilderImpl entropyBytes(@NonNull final Bytes prngBytes) {
        requireNonNull(prngBytes, "The argument 'prngBytes' must not be null");
        transactionRecordBuilder.prngBytes(prngBytes);
        return this;
    }

    /**
     * Sets the EVM address.
     *
     * @param evmAddress the EVM address
     * @return the builder
     */
    @Override
    @NonNull
    public SingleTransactionRecordBuilderImpl evmAddress(@NonNull final Bytes evmAddress) {
        requireNonNull(evmAddress, "evmAddress must not be null");
        transactionRecordBuilder.evmAddress(evmAddress);
        return this;
    }

    @Override
    public @NonNull List<AssessedCustomFee> getAssessedCustomFees() {
        return assessedCustomFees;
    }

    // ------------------------------------------------------------------------------------------------------------------------
    // fields needed for TransactionReceipt

    /**
     * Sets the receipt status.
     *
     * @param status the receipt status
     * @return the builder
     */
    @Override
    @NonNull
    public SingleTransactionRecordBuilderImpl status(@NonNull final ResponseCodeEnum status) {
        this.status = requireNonNull(status, "status must not be null");
        transactionReceiptBuilder.status(status);
        return this;
    }

    /**
     * Gets the receipt status.
     *
     * @return the receipt status
     */
    @Override
    @NonNull
    public ResponseCodeEnum status() {
        return status;
    }

    /**
     * Returns if the builder has a ContractFunctionResult set.
     *
     * @return the receipt status
     */
    public boolean hasContractResult() {
        return this.contractFunctionResult != null;
    }

    public long getGasUsedForContractTxn() {
        return this.contractFunctionResult.gasUsed();
    }

    /**
     * Sets the receipt accountID.
     *
     * @param accountID the {@link AccountID} for the receipt
     * @return the builder
     */
    @Override
    @NonNull
    public SingleTransactionRecordBuilderImpl accountID(@NonNull final AccountID accountID) {
        requireNonNull(accountID, "accountID must not be null");
        transactionReceiptBuilder.accountID(accountID);
        return this;
    }

    /**
     * Sets the receipt fileID.
     *
     * @param fileID the {@link FileID} for the receipt
     * @return the builder
     */
    @Override
    @NonNull
    public SingleTransactionRecordBuilderImpl fileID(@NonNull final FileID fileID) {
        requireNonNull(fileID, "fileID must not be null");
        transactionReceiptBuilder.fileID(fileID);
        return this;
    }

    /**
     * Sets the receipt contractID; if the contractID is null, this is a no-op. (We allow a null id here
     * for convenience when chaining builder calls.)
     *
     * @param contractID the {@link ContractID} for the receipt
     * @return the builder
     */
    @Override
    @NonNull
    public SingleTransactionRecordBuilderImpl contractID(@Nullable final ContractID contractID) {
        // Ensure we don't externalize as an account creation too
        transactionReceiptBuilder.accountID((AccountID) null);
        transactionReceiptBuilder.contractID(contractID);
        return this;
    }

    /**
     * Gets the {@link ExchangeRateSet} that is currently set for the receipt.
     *
     * @return the {@link ExchangeRateSet}
     */
    @NonNull
    public ExchangeRateSet exchangeRate() {
        return exchangeRate;
    }

    /**
     * Sets the receipt exchange rate.
     *
     * @param exchangeRate the {@link ExchangeRateSet} for the receipt
     * @return the builder
     */
    @NonNull
    public SingleTransactionRecordBuilderImpl exchangeRate(@NonNull final ExchangeRateSet exchangeRate) {
        requireNonNull(exchangeRate, "exchangeRate must not be null");
        this.exchangeRate = exchangeRate;
        return this;
    }

    /**
     * Sets the receipt topicID.
     *
     * @param topicID the {@link TopicID} for the receipt
     * @return the builder
     */
    @Override
    @NonNull
    public SingleTransactionRecordBuilderImpl topicID(@NonNull final TopicID topicID) {
        requireNonNull(topicID, "topicID must not be null");
        transactionReceiptBuilder.topicID(topicID);
        return this;
    }

    /**
     * Sets the receipt topicSequenceNumber.
     *
     * @param topicSequenceNumber the topicSequenceNumber for the receipt
     * @return the builder
     */
    @Override
    @NonNull
    public SingleTransactionRecordBuilderImpl topicSequenceNumber(final long topicSequenceNumber) {
        transactionReceiptBuilder.topicSequenceNumber(topicSequenceNumber);
        return this;
    }

    /**
     * Sets the receipt topicRunningHash.
     *
     * @param topicRunningHash the topicRunningHash for the receipt
     * @return the builder
     */
    @Override
    @NonNull
    public SingleTransactionRecordBuilderImpl topicRunningHash(@NonNull final Bytes topicRunningHash) {
        requireNonNull(topicRunningHash, "topicRunningHash must not be null");
        transactionReceiptBuilder.topicRunningHash(topicRunningHash);
        return this;
    }

    /**
     * Sets the receipt topicRunningHashVersion.
     *
     * @param topicRunningHashVersion the topicRunningHashVersion for the receipt
     * @return the builder
     */
    @Override
    @NonNull
    public SingleTransactionRecordBuilderImpl topicRunningHashVersion(final long topicRunningHashVersion) {
        transactionReceiptBuilder.topicRunningHashVersion(topicRunningHashVersion);
        return this;
    }

    /**
     * Sets the receipt tokenID.
     *
     * @param tokenID the {@link TokenID} for the receipt
     * @return the builder
     */
    @Override
    @NonNull
    public SingleTransactionRecordBuilderImpl tokenID(@NonNull final TokenID tokenID) {
        requireNonNull(tokenID, "tokenID must not be null");
        this.tokenID = tokenID;
        transactionReceiptBuilder.tokenID(tokenID);
        return this;
    }

    public TokenID tokenID() {
        return tokenID;
    }

    /**
     * Sets the receipt nodeID.
     *
     * @param nodeId the nodeId for the receipt
     * @return the builder
     */
    @Override
    @NonNull
    public SingleTransactionRecordBuilderImpl nodeID(long nodeId) {
        transactionReceiptBuilder.nodeId(nodeId);
        return this;
    }

    /**
     * Sets the receipt newTotalSupply.
     *
     * @param newTotalSupply the newTotalSupply for the receipt
     * @return the builder
     */
    @NonNull
    public SingleTransactionRecordBuilderImpl newTotalSupply(final long newTotalSupply) {
        this.newTotalSupply = newTotalSupply;
        transactionReceiptBuilder.newTotalSupply(newTotalSupply);
        return this;
    }

    public long getNewTotalSupply() {
        return newTotalSupply;
    }

    /**
     * Sets the receipt scheduleID.
     *
     * @param scheduleID the {@link ScheduleID} for the receipt
     * @return the builder
     */
    @Override
    @NonNull
    public SingleTransactionRecordBuilderImpl scheduleID(@NonNull final ScheduleID scheduleID) {
        requireNonNull(scheduleID, "scheduleID must not be null");
        transactionReceiptBuilder.scheduleID(scheduleID);
        return this;
    }

    /**
     * Sets the transaction ID of the scheduled child transaction that was executed
     *
     * @param scheduledTransactionID the {@link TransactionID} of the scheduled transaction for the receipt
     * @return the builder
     */
    @Override
    @NonNull
    public SingleTransactionRecordBuilderImpl scheduledTransactionID(
            @NonNull final TransactionID scheduledTransactionID) {
        transactionReceiptBuilder.scheduledTransactionID(scheduledTransactionID);
        return this;
    }

    /**
     * Sets the receipt serialNumbers.
     *
     * @param serialNumbers the serialNumbers for the receipt
     * @return the builder
     */
    @Override
    @NonNull
    public SingleTransactionRecordBuilderImpl serialNumbers(@NonNull final List<Long> serialNumbers) {
        requireNonNull(serialNumbers, "serialNumbers must not be null");
        this.serialNumbers = serialNumbers;
        return this;
    }

    @Override
    public List<Long> serialNumbers() {
        return serialNumbers;
    }

    /**
     * Adds a serialNumber to the receipt.
     *
     * @param serialNumber the serialNumber to add
     * @return the builder
     */
    @NonNull
    public SingleTransactionRecordBuilderImpl addSerialNumber(final long serialNumber) {
        serialNumbers.add(serialNumber);
        return this;
    }

    // ------------------------------------------------------------------------------------------------------------------------
    // Sidecar data, booleans are the migration flag

    /**
     * Sets the contractStateChanges which are part of sidecar records.
     *
     * @param contractStateChanges the contractStateChanges
     * @return the builder
     */
    @NonNull
    public SingleTransactionRecordBuilderImpl contractStateChanges(
            @NonNull final List<AbstractMap.SimpleEntry<ContractStateChanges, Boolean>> contractStateChanges) {
        requireNonNull(contractStateChanges, "contractStateChanges must not be null");
        this.contractStateChanges = contractStateChanges;
        return this;
    }

    /**
     * Adds contractStateChanges to sidecar records.
     *
     * @param contractStateChanges the contractStateChanges to add
     * @param isMigration flag indicating whether sidecar is from migration
     * @return the builder
     */
    @NonNull
    public SingleTransactionRecordBuilderImpl addContractStateChanges(
            @NonNull final ContractStateChanges contractStateChanges, final boolean isMigration) {
        requireNonNull(contractStateChanges, "contractStateChanges must not be null");
        this.contractStateChanges.add(new AbstractMap.SimpleEntry<>(contractStateChanges, isMigration));
        return this;
    }

    /**
     * Sets the contractActions which are part of sidecar records.
     *
     * @param contractActions the contractActions
     * @return the builder
     */
    @NonNull
    public SingleTransactionRecordBuilderImpl contractActions(
            @NonNull final List<AbstractMap.SimpleEntry<ContractActions, Boolean>> contractActions) {
        requireNonNull(contractActions, "contractActions must not be null");
        this.contractActions = contractActions;
        return this;
    }

    /**
     * Adds contractActions to sidecar records.
     *
     * @param contractActions the contractActions to add
     * @param isMigration flag indicating whether sidecar is from migration
     * @return the builder
     */
    @NonNull
    public SingleTransactionRecordBuilderImpl addContractActions(
            @NonNull final ContractActions contractActions, final boolean isMigration) {
        requireNonNull(contractActions, "contractActions must not be null");
        this.contractActions.add(new AbstractMap.SimpleEntry<>(contractActions, isMigration));
        return this;
    }

    /**
     * Sets the contractBytecodes which are part of sidecar records.
     *
     * @param contractBytecodes the contractBytecodes
     * @return the builder
     */
    @NonNull
    public SingleTransactionRecordBuilderImpl contractBytecodes(
            @NonNull final List<AbstractMap.SimpleEntry<ContractBytecode, Boolean>> contractBytecodes) {
        requireNonNull(contractBytecodes, "contractBytecodes must not be null");
        this.contractBytecodes = contractBytecodes;
        return this;
    }

    /**
     * Adds contractBytecodes to sidecar records.
     *
     * @param contractBytecode the contractBytecode to add
     * @param isMigration flag indicating whether sidecar is from migration
     * @return the builder
     */
    @NonNull
    public SingleTransactionRecordBuilderImpl addContractBytecode(
            @NonNull final ContractBytecode contractBytecode, final boolean isMigration) {
        requireNonNull(contractBytecode, "contractBytecode must not be null");
        contractBytecodes.add(new AbstractMap.SimpleEntry<>(contractBytecode, isMigration));
        return this;
    }

    // ------------- Information needed by token service for redirecting staking rewards to appropriate accounts

    /**
     * Adds a beneficiary for a deleted account into the map. This is needed while computing staking rewards.
     * If the deleted account receives staking reward, it is transferred to the beneficiary.
     *
     * @param deletedAccountID the deleted account ID
     * @param beneficiaryForDeletedAccount the beneficiary account ID
     */
    @Override
    @NonNull
    public void addBeneficiaryForDeletedAccount(
            @NonNull final AccountID deletedAccountID, @NonNull final AccountID beneficiaryForDeletedAccount) {
        requireNonNull(deletedAccountID, "deletedAccountID must not be null");
        requireNonNull(beneficiaryForDeletedAccount, "beneficiaryForDeletedAccount must not be null");
        deletedAccountBeneficiaries.put(deletedAccountID, beneficiaryForDeletedAccount);
    }

    /**
     * Gets number of deleted accounts in this transaction.
     *
     * @return number of deleted accounts in this transaction
     */
    @Override
    public int getNumberOfDeletedAccounts() {
        return deletedAccountBeneficiaries.size();
    }

    /**
     * Gets the beneficiary account ID for deleted account ID.
     *
     * @return the beneficiary account ID of deleted account ID
     */
    @Override
    @Nullable
    public AccountID getDeletedAccountBeneficiaryFor(@NonNull final AccountID deletedAccountID) {
        return deletedAccountBeneficiaries.get(deletedAccountID);
    }

    /**
     * Returns the in-progress {@link ContractFunctionResult}.
     *
     * @return the in-progress {@link ContractFunctionResult}
     */
    public ContractFunctionResult contractFunctionResult() {
        return contractFunctionResult;
    }

    @Override
    public @NonNull TransactionBody transactionBody() {
        return inProgressBody();
    }

    /**
     * Returns the in-progress {@link TransactionBody}.
     *
     * @return the in-progress {@link TransactionBody}
     */
    private TransactionBody inProgressBody() {
        try {
            final var signedTransaction = SignedTransaction.PROTOBUF.parseStrict(
                    transaction.signedTransactionBytes().toReadableSequentialData());
            return TransactionBody.PROTOBUF.parse(signedTransaction.bodyBytes().toReadableSequentialData());
        } catch (Exception e) {
            throw new IllegalStateException("Record being built for unparseable transaction", e);
        }
    }

    public EthereumTransactionRecordBuilder feeChargedToPayer(@NonNull long amount) {
        transactionRecordBuilder.transactionFee(transactionFee + amount);
        return this;
    }

    /**
     * Returns the staking rewards paid in this transaction.
     *
     * @return the staking rewards paid in this transaction
     */
    public List<AccountAmount> getPaidStakingRewards() {
        return paidStakingRewards;
    }

    @Override
    public String toString() {
        return "SingleTransactionRecordBuilderImpl{" + "transaction="
                + transaction + ", transactionBytes="
                + transactionBytes + ", consensusNow="
                + consensusNow + ", parentConsensus="
                + parentConsensus + ", transactionID="
                + transactionID + ", tokenTransferLists="
                + tokenTransferLists + ", assessedCustomFees="
                + assessedCustomFees + ", automaticTokenAssociations="
                + automaticTokenAssociations + ", paidStakingRewards="
                + paidStakingRewards + ", transactionRecordBuilder="
                + transactionRecordBuilder + ", transferList="
                + transferList + ", status="
                + status + ", exchangeRate="
                + exchangeRate + ", serialNumbers="
                + serialNumbers + ", newTotalSupply="
                + newTotalSupply + ", transactionReceiptBuilder="
                + transactionReceiptBuilder + ", contractStateChanges="
                + contractStateChanges + ", contractActions="
                + contractActions + ", contractBytecodes="
                + contractBytecodes + ", deletedAccountBeneficiaries="
                + deletedAccountBeneficiaries + ", explicitRewardReceiverIds="
                + explicitRewardReceiverIds + ", transactionFee="
                + transactionFee + ", contractFunctionResult="
                + contractFunctionResult + ", reversingBehavior="
                + reversingBehavior + ", customizer="
                + customizer + ", tokenID="
                + tokenID + ", tokenType="
                + tokenType + ", inProgressBody="
                + inProgressBody() + '}';
    }
}<|MERGE_RESOLUTION|>--- conflicted
+++ resolved
@@ -137,11 +137,8 @@
                 ContractOperationRecordBuilder,
                 TokenAccountWipeRecordBuilder,
                 CryptoUpdateRecordBuilder,
-<<<<<<< HEAD
-                TokenAirdropsRecordBuilder {
-=======
-                NodeCreateRecordBuilder {
->>>>>>> ef89d137
+                NodeCreateRecordBuilder,
+                TokenAirdropsRecordBuilder{
     private static final Comparator<TokenAssociation> TOKEN_ASSOCIATION_COMPARATOR =
             Comparator.<TokenAssociation>comparingLong(a -> a.tokenId().tokenNum())
                     .thenComparingLong(a -> a.accountIdOrThrow().accountNum());
