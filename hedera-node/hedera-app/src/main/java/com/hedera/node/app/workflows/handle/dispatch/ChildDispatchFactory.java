--- conflicted
+++ resolved
@@ -279,13 +279,8 @@
                 childStack,
                 category,
                 childTokenContext,
-<<<<<<< HEAD
-                preHandleResult);
-=======
-                platformState,
                 preHandleResult,
                 throttleStrategy);
->>>>>>> db931ce7
     }
 
     private static Fees computeChildFees(
