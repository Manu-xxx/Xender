--- conflicted
+++ resolved
@@ -260,15 +260,9 @@
                 networkInfo,
                 this,
                 dispatchProcessor,
-<<<<<<< HEAD
-                throttleAdviser);
-        final var childFees =
-                computeChildFees(payerId, dispatchHandleContext, category, dispatcher, topLevelFunction, txnInfo);
-=======
                 throttleAdviser,
                 feeAccumulator);
         final var childFees = computeChildFees(dispatchHandleContext, category, dispatcher, topLevelFunction, txnInfo);
->>>>>>> ea9274e9
         final var childFeeAccumulator = new FeeAccumulator(
                 serviceApiFactory.getApi(TokenServiceApi.class), (SingleTransactionRecordBuilderImpl) builder);
         final var childTokenContext =
