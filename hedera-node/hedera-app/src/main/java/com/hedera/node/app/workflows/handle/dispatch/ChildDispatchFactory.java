--- conflicted
+++ resolved
@@ -138,19 +138,12 @@
      * @param config the configuration
      * @param stack the savepoint stack
      * @param readableStoreFactory the readable store factory
-<<<<<<< HEAD
-     * @param creatorInfo          the node info of the creator
-     * @param platformState        the platform state
-     * @param topLevelFunction     the top level functionality
-     * @param consensusNow         the consensus time
-     * @param throttleStrategy     the throttle strategy
-=======
      * @param creatorInfo the node info of the creator
      * @param platformState the platform state
      * @param topLevelFunction the top level functionality
      * @param consensusNow the consensus time
      * @param blockRecordInfo the block record info
->>>>>>> 654df0f6
+     * @param throttleStrategy     the throttle strategy
      * @return the child dispatch
      * @throws HandleException if the child stack base builder cannot be created
      */
@@ -169,11 +162,8 @@
             @NonNull final HederaFunctionality topLevelFunction,
             @NonNull final ThrottleAdviser throttleAdviser,
             @NonNull final Instant consensusNow,
-<<<<<<< HEAD
+            @NonNull final BlockRecordInfo blockRecordInfo,
             @NonNull final HandleContext.ThrottleStrategy throttleStrategy) {
-=======
-            @NonNull final BlockRecordInfo blockRecordInfo) {
->>>>>>> 654df0f6
         final var preHandleResult = preHandleChild(txBody, syntheticPayerId, config, readableStoreFactory);
         final var childVerifier = getKeyVerifier(callback);
         final var childTxnInfo = getTxnInfoFrom(txBody);
