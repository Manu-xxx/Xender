--- conflicted
+++ resolved
@@ -117,14 +117,8 @@
     }
 
     @Override
-<<<<<<< HEAD
-    public OnDiskKey<K> deserialize(@NonNull final ByteBuffer byteBuffer, final long ignored)
-            throws IOException {
+    public OnDiskKey<K> deserialize(@NonNull final ByteBuffer byteBuffer, final long ignored) throws IOException {
         final var k = serdes.parse(DataBuffer.wrap(byteBuffer));
-=======
-    public OnDiskKey<K> deserialize(@NonNull final ByteBuffer byteBuffer, final long ignored) throws IOException {
-        final var k = serdes.parse(new ByteBufferDataInput(byteBuffer));
->>>>>>> ca5e6ec2
         Objects.requireNonNull(k);
         return new OnDiskKey<>(md, k);
     }
