--- conflicted
+++ resolved
@@ -16,19 +16,11 @@
 
 package com.hedera.node.app.state.merkle.disk;
 
-<<<<<<< HEAD
-import com.hedera.node.app.state.merkle.StateMetadata;
-import com.hedera.node.app.state.merkle.data.MeteredOutputStream;
-import com.hedera.pbj.runtime.Codec;
-import com.hedera.pbj.runtime.io.buffer.BufferedData;
-import com.hedera.pbj.runtime.io.stream.WritableStreamingData;
-=======
 import static com.hedera.node.app.state.merkle.StateUtils.writeToStream;
 
 import com.hedera.node.app.state.merkle.StateMetadata;
 import com.hedera.pbj.runtime.Codec;
 import com.hedera.pbj.runtime.io.buffer.BufferedData;
->>>>>>> 66b58e3a
 import com.swirlds.common.io.SelfSerializable;
 import com.swirlds.common.io.streams.SerializableDataInputStream;
 import com.swirlds.common.io.streams.SerializableDataOutputStream;
@@ -119,11 +111,7 @@
     @Override
     public int deserializeKeySize(@NonNull final ByteBuffer byteBuffer) {
         try {
-<<<<<<< HEAD
-            return codec.measure(BufferedData.wrap(byteBuffer));
-=======
             return codec.measure(BufferedData.wrap(byteBuffer)) + 4;
->>>>>>> 66b58e3a
         } catch (IOException e) {
             // Maybe log here?
             return -1;
@@ -132,13 +120,9 @@
 
     @Override
     public OnDiskKey<K> deserialize(@NonNull final ByteBuffer byteBuffer, final long ignored) throws IOException {
-<<<<<<< HEAD
-        final var k = codec.parse(BufferedData.wrap(byteBuffer));
-=======
         final var buff = BufferedData.wrap(byteBuffer);
         buff.skip(4); // skip the length we wrote
         final var k = codec.parse(buff);
->>>>>>> 66b58e3a
         Objects.requireNonNull(k);
         return new OnDiskKey<>(md, k);
     }
@@ -146,14 +130,7 @@
     @Override
     public int serialize(@Nullable final OnDiskKey<K> key, @NonNull final SerializableDataOutputStream out)
             throws IOException {
-<<<<<<< HEAD
-        final var metered = new MeteredOutputStream(out);
-        final var k = Objects.requireNonNull(Objects.requireNonNull(key).getKey());
-        codec.write(k, new WritableStreamingData(metered));
-        return metered.getCountWritten();
-=======
         return writeToStream(out, codec, Objects.requireNonNull(key).getKey());
->>>>>>> 66b58e3a
     }
 
     @Override
