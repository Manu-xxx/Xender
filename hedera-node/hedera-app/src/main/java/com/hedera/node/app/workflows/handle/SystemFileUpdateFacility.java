--- conflicted
+++ resolved
@@ -24,13 +24,9 @@
 import com.hedera.hapi.node.transaction.TransactionBody;
 import com.hedera.node.app.config.ConfigProviderImpl;
 import com.hedera.node.app.fees.ExchangeRateManager;
-<<<<<<< HEAD
 import com.hedera.node.app.fees.FeeManager;
-import com.hedera.node.app.fees.congestion.MonoMultiplierSources;
-=======
 import com.hedera.node.app.fees.congestion.CongestionMultipliers;
 import com.hedera.node.app.spi.workflows.HandleException;
->>>>>>> f8140140
 import com.hedera.node.app.state.HederaState;
 import com.hedera.node.app.throttle.ThrottleAccumulator;
 import com.hedera.node.app.throttle.ThrottleManager;
@@ -56,12 +52,8 @@
     private final ConfigProviderImpl configProvider;
     private final ThrottleManager throttleManager;
     private final ExchangeRateManager exchangeRateManager;
-<<<<<<< HEAD
     private final FeeManager feeManager;
-    private final MonoMultiplierSources monoMultiplierSources;
-=======
     private final CongestionMultipliers congestionMultipliers;
->>>>>>> f8140140
     private final ThrottleAccumulator backendThrottle;
     private final ThrottleAccumulator frontendThrottle;
 
@@ -74,23 +66,15 @@
             @NonNull final ConfigProviderImpl configProvider,
             @NonNull final ThrottleManager throttleManager,
             @NonNull final ExchangeRateManager exchangeRateManager,
-<<<<<<< HEAD
             @NonNull final FeeManager feeManager,
-            @NonNull final MonoMultiplierSources monoMultiplierSources,
-=======
             @NonNull final CongestionMultipliers congestionMultipliers,
->>>>>>> f8140140
             @NonNull final ThrottleAccumulator backendThrottle,
             @NonNull final ThrottleAccumulator frontendThrottle) {
         this.configProvider = requireNonNull(configProvider, "configProvider must not be null");
         this.throttleManager = requireNonNull(throttleManager, " throttleManager must not be null");
         this.exchangeRateManager = requireNonNull(exchangeRateManager, "exchangeRateManager must not be null");
-<<<<<<< HEAD
         this.feeManager = requireNonNull(feeManager, "feeManager must not be null");
-        this.monoMultiplierSources = requireNonNull(monoMultiplierSources, "multiplierSources must not be null");
-=======
         this.congestionMultipliers = requireNonNull(congestionMultipliers, "congestionMultipliers must not be null");
->>>>>>> f8140140
         this.backendThrottle = requireNonNull(backendThrottle, "backendThrottle must not be null");
         this.frontendThrottle = requireNonNull(frontendThrottle, "frontendThrottle must not be null");
     }
@@ -129,7 +113,6 @@
         // We load the file only, if there is an updater for it.
         final var config = configuration.getConfigData(FilesConfig.class);
 
-<<<<<<< HEAD
         if (fileNum == config.feeSchedules()) {
             return feeManager.update(FileUtilities.getFileContent(state, fileID));
         } else if (fileNum == config.exchangeRates()) {
@@ -144,7 +127,7 @@
 
             // Updating the multiplier source to use the new gas throttle
             // values that are coming from the network properties
-            monoMultiplierSources.resetExpectations();
+            congestionMultipliers.resetExpectations();
         } else if (fileNum == config.hapiPermissions()) {
             final var networkProperties =
                     FileUtilities.getFileContent(state, createFileID(config.networkProperties(), configuration));
@@ -156,33 +139,8 @@
             frontendThrottle.rebuildFor(throttleManager.throttleDefinitions());
 
             // Updating the multiplier source to use the new throttle definitions
-            monoMultiplierSources.resetExpectations();
+            congestionMultipliers.resetExpectations();
             return result;
-=======
-                // Updating the multiplier source to use the new gas throttle
-                // values that are coming from the network properties
-                congestionMultipliers.resetExpectations();
-            } else if (fileNum == config.hapiPermissions()) {
-                logger.error("Update of HAPI permissions not implemented");
-            } else if (fileNum == config.throttleDefinitions()) {
-                throttleManager.update(FileUtilities.getFileContent(state, fileID));
-                backendThrottle.rebuildFor(throttleManager.throttleDefinitions());
-                frontendThrottle.rebuildFor(throttleManager.throttleDefinitions());
-
-                // Updating the multiplier source to use the new throttle definitions
-                congestionMultipliers.resetExpectations();
-            } else if (fileNum == config.upgradeFileNumber()) {
-                logger.error("Update of file number not implemented");
-            }
-        } catch (HandleException e) {
-            // handle exception suppose to propagate the exception to the caller
-            throw e;
-        } catch (final RuntimeException e) {
-            logger.warn(
-                    "Exception while calling updater for file {}. " + "If the file is incomplete, this is expected.",
-                    fileID,
-                    e);
->>>>>>> f8140140
         }
         return SUCCESS;
     }
