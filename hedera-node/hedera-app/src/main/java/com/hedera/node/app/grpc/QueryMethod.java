/*
 * Copyright (C) 2022-2023 Hedera Hashgraph, LLC
 *
 * Licensed under the Apache License, Version 2.0 (the "License");
 * you may not use this file except in compliance with the License.
 * You may obtain a copy of the License at
 *
 *      http://www.apache.org/licenses/LICENSE-2.0
 *
 * Unless required by applicable law or agreed to in writing, software
 * distributed under the License is distributed on an "AS IS" BASIS,
 * WITHOUT WARRANTIES OR CONDITIONS OF ANY KIND, either express or implied.
 * See the License for the specific language governing permissions and
 * limitations under the License.
 */

package com.hedera.node.app.grpc;

import static java.util.Objects.requireNonNull;

import com.hedera.hapi.node.transaction.Query;
<<<<<<< HEAD
import com.hedera.node.app.SessionContext;
=======
>>>>>>> 66b58e3a
import com.hedera.node.app.workflows.query.QueryWorkflow;
import com.hedera.pbj.runtime.io.buffer.BufferedData;
import com.hedera.pbj.runtime.io.buffer.Bytes;
import com.swirlds.common.metrics.Counter;
import com.swirlds.common.metrics.Metrics;
import com.swirlds.common.metrics.SpeedometerMetric;
import edu.umd.cs.findbugs.annotations.NonNull;

/**
 * Handles gRPC duties for processing {@link Query} gRPC calls. A single instance of this class is
 * used by all query threads in the node.
 *
 * <p>FUTURE WORK: ThreadSafe annotation missing in spotbugs annotations but should be added to
 * class
 */
/*@ThreadSafe*/
final class QueryMethod extends MethodBase {
    // Constants for metric names and descriptions
    private static final String COUNTER_ANSWERED_NAME_TPL = "%sSub";
    private static final String COUNTER_ANSWERED_DESC_TPL = "number of %s answered";
    private static final String SPEEDOMETER_ANSWERED_NAME_TPL = "%sSub/sec";
    private static final String SPEEDOMETER_ANSWERED_DESC_TPL = "number of %s answered per second";

    /** The workflow contains all the steps needed for handling the query. */
    private final QueryWorkflow workflow;

    /** A metric for the number of times the query was answered */
    private final Counter queriesAnsweredCounter;

    /** A metric for the calls per second that queries were answered */
    private final SpeedometerMetric queriesAnsweredSpeedometer;

    /**
     * Create a new QueryMethod. This is only called by the {@link GrpcServiceBuilder}.
     *
     * @param serviceName a non-null reference to the service name
     * @param methodName a non-null reference to the method name
     * @param workflow a non-null {@link QueryWorkflow}
     */
    QueryMethod(
            @NonNull final String serviceName,
            @NonNull final String methodName,
            @NonNull final QueryWorkflow workflow,
            @NonNull final Metrics metrics) {
        super(serviceName, methodName, metrics);
        this.workflow = requireNonNull(workflow);
        this.queriesAnsweredCounter = counter(metrics, COUNTER_ANSWERED_NAME_TPL, COUNTER_ANSWERED_DESC_TPL);
        this.queriesAnsweredSpeedometer =
                speedometer(metrics, SPEEDOMETER_ANSWERED_NAME_TPL, SPEEDOMETER_ANSWERED_DESC_TPL);
    }

    /** {@inheritDoc} */
    @Override
<<<<<<< HEAD
    protected void handle(
            @NonNull final SessionContext session,
            @NonNull final Bytes requestBuffer,
            @NonNull final BufferedData responseBuffer) {
        workflow.handleQuery(session, requestBuffer, responseBuffer);
=======
    protected void handle(@NonNull final Bytes requestBuffer, @NonNull final BufferedData responseBuffer) {
        workflow.handleQuery(requestBuffer, responseBuffer);
>>>>>>> 66b58e3a
        queriesAnsweredCounter.increment();
        queriesAnsweredSpeedometer.cycle();
    }
}<|MERGE_RESOLUTION|>--- conflicted
+++ resolved
@@ -19,10 +19,6 @@
 import static java.util.Objects.requireNonNull;
 
 import com.hedera.hapi.node.transaction.Query;
-<<<<<<< HEAD
-import com.hedera.node.app.SessionContext;
-=======
->>>>>>> 66b58e3a
 import com.hedera.node.app.workflows.query.QueryWorkflow;
 import com.hedera.pbj.runtime.io.buffer.BufferedData;
 import com.hedera.pbj.runtime.io.buffer.Bytes;
@@ -76,16 +72,8 @@
 
     /** {@inheritDoc} */
     @Override
-<<<<<<< HEAD
-    protected void handle(
-            @NonNull final SessionContext session,
-            @NonNull final Bytes requestBuffer,
-            @NonNull final BufferedData responseBuffer) {
-        workflow.handleQuery(session, requestBuffer, responseBuffer);
-=======
     protected void handle(@NonNull final Bytes requestBuffer, @NonNull final BufferedData responseBuffer) {
         workflow.handleQuery(requestBuffer, responseBuffer);
->>>>>>> 66b58e3a
         queriesAnsweredCounter.increment();
         queriesAnsweredSpeedometer.cycle();
     }
