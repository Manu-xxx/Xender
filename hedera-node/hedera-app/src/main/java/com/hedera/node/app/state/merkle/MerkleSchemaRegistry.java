--- conflicted
+++ resolved
@@ -223,7 +223,6 @@
             remainingStates.removeAll(statesToRemove);
             final var newStates = new FilteredWritableStates(writeableStates, remainingStates);
 
-<<<<<<< HEAD
             // The token service has a dependency on the entity ID service during genesis migrations, so we CAREFULLY
             // create a different WritableStates specific to the entity ID service. The different WritableStates
             // instances won't be able to see the changes made by each other, but as long as we commit entity IDs first
@@ -240,11 +239,7 @@
             // made (instead of allowing any arbitrary change to overall state). As above, we won't commit anything
             // until after this service's migration
             final var migrationContext = new MigrationContextImpl(
-                    previousStates, newStates, config, networkInfo, genesisRecordsBuilder, entityIdStore);
-=======
-            final var migrationContext = new MigrationContextImpl(
-                    previousStates, newStates, config, networkInfo, genesisRecordsBuilder, handleThrottling);
->>>>>>> b96f4ffa
+                    previousStates, newStates, config, networkInfo, genesisRecordsBuilder, handleThrottling, entityIdStore);
             if (updateInsteadOfMigrate) {
                 schema.restart(migrationContext);
             } else {
