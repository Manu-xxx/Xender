/*
 * Copyright (C) 2023 Hedera Hashgraph, LLC
 *
 * Licensed under the Apache License, Version 2.0 (the "License");
 * you may not use this file except in compliance with the License.
 * You may obtain a copy of the License at
 *
 *      http://www.apache.org/licenses/LICENSE-2.0
 *
 * Unless required by applicable law or agreed to in writing, software
 * distributed under the License is distributed on an "AS IS" BASIS,
 * WITHOUT WARRANTIES OR CONDITIONS OF ANY KIND, either express or implied.
 * See the License for the specific language governing permissions and
 * limitations under the License.
 */

package com.hedera.node.app.state.merkle;

import static com.hedera.node.app.spi.HapiUtils.SEMANTIC_VERSION_COMPARATOR;
import static java.util.Objects.requireNonNull;

import com.hedera.hapi.node.base.SemanticVersion;
import com.hedera.node.app.spi.HapiUtils;
import com.hedera.node.app.spi.Service;
import com.hedera.node.app.spi.info.NetworkInfo;
import com.hedera.node.app.spi.state.*;
import com.hedera.node.app.spi.state.FilteredReadableStates;
import com.hedera.node.app.spi.state.FilteredWritableStates;
import com.hedera.node.app.spi.state.MigrationContext;
import com.hedera.node.app.spi.state.Schema;
import com.hedera.node.app.spi.state.SchemaRegistry;
<<<<<<< HEAD
import com.hedera.node.app.spi.workflows.record.GenesisRecordsConsensusHook;
import com.hedera.node.app.state.merkle.MerkleHederaState.MerkleWritableStates;
=======
import com.hedera.node.app.spi.state.StateDefinition;
>>>>>>> f9532a39
import com.hedera.node.app.state.merkle.disk.OnDiskKey;
import com.hedera.node.app.state.merkle.disk.OnDiskKeySerializer;
import com.hedera.node.app.state.merkle.disk.OnDiskValue;
import com.hedera.node.app.state.merkle.disk.OnDiskValueSerializer;
import com.hedera.node.app.state.merkle.memory.InMemoryValue;
import com.hedera.node.app.state.merkle.memory.InMemoryWritableKVState;
import com.hedera.node.app.state.merkle.queue.QueueNode;
import com.hedera.node.app.state.merkle.singleton.SingletonNode;
import com.hedera.node.app.state.merkle.singleton.StringLeaf;
import com.hedera.node.app.state.merkle.singleton.ValueLeaf;
import com.hedera.node.app.workflows.handle.record.MigrationContextImpl;
import com.swirlds.common.constructable.ClassConstructorPair;
import com.swirlds.common.constructable.ConstructableRegistry;
import com.swirlds.common.constructable.ConstructableRegistryException;
import com.swirlds.common.crypto.DigestType;
import com.swirlds.config.api.Configuration;
import com.swirlds.merkle.map.MerkleMap;
import com.swirlds.merkledb.MerkleDbDataSourceBuilder;
import com.swirlds.merkledb.MerkleDbTableConfig;
import com.swirlds.virtualmap.VirtualMap;
import edu.umd.cs.findbugs.annotations.NonNull;
import edu.umd.cs.findbugs.annotations.Nullable;
import java.util.ArrayList;
import java.util.Comparator;
import java.util.HashSet;
import java.util.List;
import java.util.Set;
import java.util.TreeSet;
import org.apache.logging.log4j.LogManager;
import org.apache.logging.log4j.Logger;

/**
 * An implementation of {@link SchemaRegistry}.
 *
 * <p>When the Hedera application starts, it creates an instance of {@link MerkleSchemaRegistry} for
 * each {@link Service}, and passes it to the service as part of construction. The {@link Service}
 * then registers each and every {@link Schema} that it has. Each {@link Schema} is associated with
 * a {@link SemanticVersion}.
 *
 * <p>The Hedera application then calls {@link #migrate(MerkleHederaState, SemanticVersion,
 * SemanticVersion, Configuration, NetworkInfo)} on each {@link MerkleSchemaRegistry} instance, supplying it the
 * application version number and the newly created (or deserialized) but not yet hashed copy of the {@link
 * MerkleHederaState}. The registry determines which {@link Schema}s to apply, possibly taking multiple migration steps,
 * to transition the merkle tree from its current version to the final version.
 */
public class MerkleSchemaRegistry implements SchemaRegistry {
    private static final Logger logger = LogManager.getLogger(MerkleSchemaRegistry.class);

    /** The name of the service using this registry. */
    private final String serviceName;
    /** The registry to use when deserializing from saved states */
    private final ConstructableRegistry constructableRegistry;
    /** The ordered set of all schemas registered by the service */
    private final Set<Schema> schemas = new TreeSet<>();
    /** Stores system entities created during genesis until the node can build synthetic records */
    private final GenesisRecordsConsensusHook genesisRecordsConsensusHook;

    /**
     * Create a new instance.
     *
     * @param constructableRegistry The {@link ConstructableRegistry} to register states with for
     *                              deserialization
     * @param serviceName           The name of the service using this registry.
     * @param genesisRecordsConsensusHook      class used to store entities created at genesis
     */
    public MerkleSchemaRegistry(
<<<<<<< HEAD
            @NonNull final ConstructableRegistry constructableRegistry,
            @NonNull final String serviceName,
            @Nullable final GenesisRecordsConsensusHook genesisRecordsConsensusHook) {
        this.constructableRegistry = Objects.requireNonNull(constructableRegistry);
        this.serviceName = StateUtils.validateStateKey(Objects.requireNonNull(serviceName));
        this.genesisRecordsConsensusHook = genesisRecordsConsensusHook;
=======
            @NonNull final ConstructableRegistry constructableRegistry, @NonNull final String serviceName) {
        this.constructableRegistry = requireNonNull(constructableRegistry);
        this.serviceName = StateUtils.validateStateKey(requireNonNull(serviceName));
>>>>>>> f9532a39
    }

    /**
     * {@inheritDoc}
     *
     * @return
     */
    @Override
    public SchemaRegistry register(@NonNull Schema schema) {
        schemas.remove(schema);
        schemas.add(requireNonNull(schema));
        logger.debug(
                "Registering schema {} for service {} ",
                () -> HapiUtils.toString(schema.getVersion()),
                () -> serviceName);

        // Any states being created, need to be registered for deserialization
        schema.statesToCreate().forEach(def -> {
            //noinspection rawtypes,unchecked
            final var md = new StateMetadata<>(serviceName, schema, def);
            registerWithSystem(md);
        });

        return this;
    }

    /**
     * Called by the application after saved states have been loaded to perform the migration. Given
     * the supplied versions, applies all necessary migrations for every {@link Schema} newer than
     * {@code previousVersion} and no newer than {@code currentVersion}.
     *
     * <p>If the {@code previousVersion} and {@code currentVersion} are the same, then we do not need
     * to migrate, but instead we just call {@link Schema#restart(MigrationContext)} to allow the schema
     * to perform any necessary logic on restart. Most services have nothing to do, but some may need
     * to read files from disk, and could potentially change their state as a result.
     *
     * @param hederaState The {@link MerkleHederaState} instance for this registry to use.
     * @param previousVersion The version of state loaded from disk. Possibly null.
     * @param currentVersion The current version. Never null. Must be newer than {@code
     *     previousVersion}.
     * @param config The system configuration to use at the time of migration
     */
    @SuppressWarnings({"rawtypes", "unchecked"})
    public void migrate(
            @NonNull final MerkleHederaState hederaState,
            @Nullable final SemanticVersion previousVersion,
            @NonNull final SemanticVersion currentVersion,
            @NonNull final Configuration config,
            @NonNull final NetworkInfo networkInfo) {
        requireNonNull(hederaState);
        requireNonNull(currentVersion);
        requireNonNull(config);
        requireNonNull(networkInfo);

        // Figure out which schemas need to be applied based on the previous and current versions, and then for each
        // of those schemas, create the new states and remove the old states and migrate the data.
        final var schemasToApply = computeApplicableSchemas(previousVersion, currentVersion);
        final var updateInsteadOfMigrate = isSameVersion(previousVersion, currentVersion);
        for (final var schema : schemasToApply) {
            // Now we can migrate the schema and then commit all the changes
            // We just have one merkle tree -- the just-loaded working tree -- to work from.
            // We get a ReadableStates for everything in the current tree, but then wrap
            // it with a FilteredReadableStates that is locked into exactly the set of states
            // available at this moment in time. This is done to make sure that even after we
            // add new states into the tree, it doesn't increase the number of states that can
            // be seen by the schema migration code
            final var readableStates = hederaState.createReadableStates(serviceName);
            final var previousStates = new FilteredReadableStates(readableStates, readableStates.stateKeys());

            // Create the new states (based on the schema) which, thanks to the above, does not
            // expand the set of states that the migration code will see
            schema.statesToCreate().stream()
                    .sorted(Comparator.comparing(StateDefinition::stateKey))
                    .forEach(def -> {
                        final var stateKey = def.stateKey();
                        logger.debug("Creating state {} for {}", stateKey, serviceName);
                        final var md = new StateMetadata<>(serviceName, schema, def);
                        if (def.singleton()) {
                            hederaState.putServiceStateIfAbsent(md, () -> new SingletonNode<>(md, null));
                        } else if (def.queue()) {
                            hederaState.putServiceStateIfAbsent(md, () -> new QueueNode<>(md));
                        } else if (!def.onDisk()) {
                            hederaState.putServiceStateIfAbsent(md, () -> {
                                final var map = new MerkleMap<>();
                                map.setLabel(StateUtils.computeLabel(serviceName, stateKey));
                                return map;
                            });
                        } else {
                            hederaState.putServiceStateIfAbsent(md, () -> {
                                // MAX_IN_MEMORY_HASHES (ramToDiskThreshold) = 8388608
                                // PREFER_DISK_BASED_INDICES = false
                                final var tableConfig = new MerkleDbTableConfig<>(
                                                (short) 1,
                                                DigestType.SHA_384,
                                                (short) 1,
                                                new OnDiskKeySerializer<>(md),
                                                (short) 1,
                                                new OnDiskValueSerializer<>(md))
                                        .maxNumberOfKeys(def.maxKeysHint());
                                final var label = StateUtils.computeLabel(serviceName, stateKey);
                                final var dsBuilder = new MerkleDbDataSourceBuilder<>(tableConfig);
                                return new VirtualMap<>(label, dsBuilder);
                            });
                        }
                    });

            // Create the writable states. We won't commit anything from these states
            // until we have completed migration.
            final var writeableStates = hederaState.createWritableStates(serviceName);
            final var statesToRemove = schema.statesToRemove();
            final var remainingStates = new HashSet<>(writeableStates.stateKeys());
            remainingStates.removeAll(statesToRemove);
            final var newStates = new FilteredWritableStates(writeableStates, remainingStates);

<<<<<<< HEAD
            final var migrationContext = new MigrationContextImpl(
                    previousStates, newStates, config, networkInfo, genesisRecordsConsensusHook);
            schema.migrate(migrationContext);
            if (writeableStates instanceof MerkleWritableStates mws) {
=======
            final var migrationContext = new MigrationContextImpl(previousStates, newStates, config, networkInfo);
            if (updateInsteadOfMigrate) {
                schema.restart(migrationContext);
            } else {
                schema.migrate(migrationContext);
            }
            if (writeableStates instanceof MerkleHederaState.MerkleWritableStates mws) {
>>>>>>> f9532a39
                mws.commit();
            }

            // And finally we can remove any states we need to remove
            statesToRemove.forEach(stateKey -> hederaState.removeServiceState(serviceName, stateKey));
        }
    }

    /**
     * Given two versions, gets the ordered list of all schemas that must be applied to transition
     * the merkle tree from some previousVersion to the currentVersion. If {@code previousVersion}
     * and {@code currentVersion} are the same, then an empty set is returned. In all other cases,
     * every registered {@link Schema} newer than {@code previousVersion} and less than or equal to
     * {@code currentVersion} will be returned.
     *
     * @param previousVersion The previous version of the merkle tree. May be null for genesis. Must
     *     be less than or equal to {@code currentVersion}.
     * @param currentVersion The current version of the application. May NOT be null under any
     *     condition. Must be greater than or equal to the {@code previousVersion}.
     * @return An ordered list of {@link Schema}s which, when applied in order, will transition the
     *     merkle tree from {@code previousVersion} to {@code currentVersion}.
     */
    @NonNull
    private List<Schema> computeApplicableSchemas(
            @Nullable final SemanticVersion previousVersion, @NonNull final SemanticVersion currentVersion) {

        // The previous version MUST be strictly less than or equal to the current version
        if (!isSameVersion(previousVersion, currentVersion) && !isSoOrdered(previousVersion, currentVersion)) {
            throw new IllegalArgumentException("The currentVersion must be strictly greater than the previousVersion");
        }

        // Evaluate each of the schemas (which are in ascending order by version, thanks
        // to the tree-set nature of our set) and select the subset that are newer than
        // the "previousVersion" and no newer than the currentVersion.
        final var applicableSchemas = new ArrayList<Schema>();
        for (Schema schema : schemas) {
            final var ver = schema.getVersion();
            if (isSameVersion(ver, currentVersion) || isBetween(previousVersion, ver, currentVersion)) {
                applicableSchemas.add(schema);
            }
        }

        return applicableSchemas;
    }

    /**
     * Determines whether these two version are equal to each other. Both are equal if they are both
     * null, or have the same version number.
     *
     * @param a The first arg
     * @param b The second arg
     * @return true if both are null, or if both have the same version number
     */
    private boolean isSameVersion(@Nullable final SemanticVersion a, @Nullable final SemanticVersion b) {
        return (a == null && b == null) || (a != null && b != null && SEMANTIC_VERSION_COMPARATOR.compare(a, b) == 0);
    }

    private boolean isBetween(
            @Nullable final SemanticVersion maybeFirst,
            @NonNull final SemanticVersion maybeSecond,
            @NonNull final SemanticVersion maybeThird) {
        return isSoOrdered(maybeFirst, maybeSecond) && isSoOrdered(maybeSecond, maybeThird);
    }

    /**
     * Determines if the two arguments are in the proper order, such that the first argument is
     * strictly lower than the second argument. If they are the same, we return false.
     *
     * @param maybeBefore The version we hope comes before {@code maybeAfter}
     * @param maybeAfter The version we hope comes after {@code maybeBefore}
     * @return True if, and only if, {@code maybeBefore} is a lower version number than {@code
     *     maybeAfter}.
     */
    private boolean isSoOrdered(
            @Nullable final SemanticVersion maybeBefore, @NonNull final SemanticVersion maybeAfter) {

        // If they are the same version, then we must fail.
        if (isSameVersion(maybeBefore, maybeAfter)) {
            return false;
        }

        // If the first argument is null, then the second argument always
        // comes later (since it must be non-null, or else isSameVersion
        // would have caught it).
        if (maybeBefore == null) {
            return true;
        }

        // If the comparison yields the first argument as being before
        // or matching the second argument, then we return true because
        // the condition we're testing for holds.
        return SEMANTIC_VERSION_COMPARATOR.compare(maybeBefore, maybeAfter) <= 0;
    }

    /**
     * Registers with the {@link ConstructableRegistry} system a class ID and a class. While this
     * will only be used for in-memory states, it is safe to register for on-disk ones as well.
     *
     * <p>The implementation will take the service name and the state key and compute a hash for it.
     * It will then convert the hash to a long, and use that as the class ID. It will then register
     * an {@link InMemoryWritableKVState}'s value merkle type to be deserialized, answering with the
     * generated class ID.
     *
     * @param md The state metadata
     */
    @SuppressWarnings({"rawtypes", "unchecked"})
    private void registerWithSystem(@NonNull final StateMetadata md) {
        // Register with the system the uniqueId as the "classId" of an InMemoryValue. There can be
        // multiple id's associated with InMemoryValue. The secret is that the supplier captures the
        // various delegate writers and parsers, and so can parse/write different types of data
        // based on the id.
        try {
            constructableRegistry.registerConstructable(
                    new ClassConstructorPair(InMemoryValue.class, () -> new InMemoryValue(md)));
            constructableRegistry.registerConstructable(
                    new ClassConstructorPair(OnDiskKey.class, () -> new OnDiskKey<>(md)));
            constructableRegistry.registerConstructable(
                    new ClassConstructorPair(OnDiskKeySerializer.class, () -> new OnDiskKeySerializer<>(md)));
            constructableRegistry.registerConstructable(
                    new ClassConstructorPair(OnDiskValue.class, () -> new OnDiskValue<>(md)));
            constructableRegistry.registerConstructable(
                    new ClassConstructorPair(OnDiskValueSerializer.class, () -> new OnDiskValueSerializer<>(md)));
            constructableRegistry.registerConstructable(
                    new ClassConstructorPair(SingletonNode.class, () -> new SingletonNode<>(md, null)));
            constructableRegistry.registerConstructable(
                    new ClassConstructorPair(QueueNode.class, () -> new QueueNode<>(md)));
            constructableRegistry.registerConstructable(new ClassConstructorPair(StringLeaf.class, StringLeaf::new));
            constructableRegistry.registerConstructable(
                    new ClassConstructorPair(ValueLeaf.class, () -> new ValueLeaf<>(md)));
        } catch (ConstructableRegistryException e) {
            // This is a fatal error.
            throw new RuntimeException(
                    "Failed to register with the system '"
                            + serviceName
                            + ":"
                            + md.stateDefinition().stateKey()
                            + "'",
                    e);
        }
    }
}<|MERGE_RESOLUTION|>--- conflicted
+++ resolved
@@ -29,12 +29,9 @@
 import com.hedera.node.app.spi.state.MigrationContext;
 import com.hedera.node.app.spi.state.Schema;
 import com.hedera.node.app.spi.state.SchemaRegistry;
-<<<<<<< HEAD
 import com.hedera.node.app.spi.workflows.record.GenesisRecordsConsensusHook;
 import com.hedera.node.app.state.merkle.MerkleHederaState.MerkleWritableStates;
-=======
 import com.hedera.node.app.spi.state.StateDefinition;
->>>>>>> f9532a39
 import com.hedera.node.app.state.merkle.disk.OnDiskKey;
 import com.hedera.node.app.state.merkle.disk.OnDiskKeySerializer;
 import com.hedera.node.app.state.merkle.disk.OnDiskValue;
@@ -101,18 +98,10 @@
      * @param genesisRecordsConsensusHook      class used to store entities created at genesis
      */
     public MerkleSchemaRegistry(
-<<<<<<< HEAD
-            @NonNull final ConstructableRegistry constructableRegistry,
-            @NonNull final String serviceName,
-            @Nullable final GenesisRecordsConsensusHook genesisRecordsConsensusHook) {
-        this.constructableRegistry = Objects.requireNonNull(constructableRegistry);
-        this.serviceName = StateUtils.validateStateKey(Objects.requireNonNull(serviceName));
-        this.genesisRecordsConsensusHook = genesisRecordsConsensusHook;
-=======
-            @NonNull final ConstructableRegistry constructableRegistry, @NonNull final String serviceName) {
+            @NonNull final ConstructableRegistry constructableRegistry, @NonNull final String serviceName, @Nullable final GenesisRecordsConsensusHook genesisRecordsConsensusHook) {
         this.constructableRegistry = requireNonNull(constructableRegistry);
         this.serviceName = StateUtils.validateStateKey(requireNonNull(serviceName));
->>>>>>> f9532a39
+        this.genesisRecordsConsensusHook = genesisRecordsConsensusHook;
     }
 
     /**
@@ -227,20 +216,14 @@
             remainingStates.removeAll(statesToRemove);
             final var newStates = new FilteredWritableStates(writeableStates, remainingStates);
 
-<<<<<<< HEAD
             final var migrationContext = new MigrationContextImpl(
                     previousStates, newStates, config, networkInfo, genesisRecordsConsensusHook);
-            schema.migrate(migrationContext);
-            if (writeableStates instanceof MerkleWritableStates mws) {
-=======
-            final var migrationContext = new MigrationContextImpl(previousStates, newStates, config, networkInfo);
             if (updateInsteadOfMigrate) {
                 schema.restart(migrationContext);
             } else {
                 schema.migrate(migrationContext);
             }
             if (writeableStates instanceof MerkleHederaState.MerkleWritableStates mws) {
->>>>>>> f9532a39
                 mws.commit();
             }
 
