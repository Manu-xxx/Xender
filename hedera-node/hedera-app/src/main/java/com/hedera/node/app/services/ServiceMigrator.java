--- conflicted
+++ resolved
@@ -37,20 +37,12 @@
      *
      * @param state            The state to migrate
      * @param servicesRegistry The services registry to use for the migrations
-<<<<<<< HEAD
      * @param previousVersion The previous version of the state
      * @param currentVersion The current version of the state
      * @param config The configuration to use for the migrations
      * @param networkInfo The network information to use for the migrations
      * @param metrics The metrics to use for the migrations
      * @return The list of builders for state changes that occurred during the migrations
-=======
-     * @param previousVersion  The previous version of the state
-     * @param currentVersion   The current version of the state
-     * @param config           The configuration to use for the migrations
-     * @param networkInfo      The network information to use for the migrations
-     * @param metrics          The metrics to use for the migrations
->>>>>>> 5059ecd1
      */
     List<StateChanges.Builder> doMigrations(
             @NonNull State state,
