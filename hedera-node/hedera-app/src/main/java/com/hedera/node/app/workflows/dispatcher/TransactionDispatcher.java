--- conflicted
+++ resolved
@@ -30,17 +30,12 @@
 import com.hedera.node.app.service.consensus.impl.records.ConsensusCreateTopicRecordBuilder;
 import com.hedera.node.app.service.consensus.impl.records.ConsensusSubmitMessageRecordBuilder;
 import com.hedera.node.app.service.mono.context.properties.GlobalDynamicProperties;
-<<<<<<< HEAD
+import com.hedera.node.app.service.schedule.impl.ReadableScheduleStore;
 import com.hedera.node.app.service.mono.pbj.PbjConverter;
-import com.hedera.node.app.service.mono.state.validation.UsageLimits;
-import com.hedera.node.app.service.token.CryptoSignatureWaivers;
-import com.hedera.node.app.service.token.impl.CryptoSignatureWaiversImpl;
 import com.hedera.node.app.service.token.impl.WritableAccountStore;
-=======
-import com.hedera.node.app.service.schedule.impl.ReadableScheduleStore;
->>>>>>> 56689ef0
 import com.hedera.node.app.service.token.impl.WritableTokenRelationStore;
 import com.hedera.node.app.service.token.impl.WritableTokenStore;
+import com.hedera.node.app.service.token.impl.records.CryptoCreateRecordBuilder;
 import com.hedera.node.app.spi.meta.HandleContext;
 import com.hedera.node.app.spi.workflows.HandleException;
 import com.hedera.node.app.spi.workflows.PreCheckException;
@@ -356,9 +351,20 @@
         final var handler = handlers.cryptoCreateHandler();
         final var recordBuilder = handler.newRecordBuilder();
         handler.handle(handleContext, cryptoCreate, accountStore, recordBuilder, usageLimits.areCreatableAccounts(1));
-        txnCtx.setCreated(PbjConverter.fromPbj(AccountID.newBuilder()
-                .accountNum(recordBuilder.getCreatedAccount())
-                .build()));
-        accountStore.commit();
+        finishCryptoCreate(recordBuilder, accountStore);
+    }
+
+    /**
+     * A temporary hook to isolate logic that we expect to move to a workflow, but
+     * is currently needed when running with facility implementations that are adapters
+     * for either {@code mono-service} logic or integration tests.
+     *
+     * @param recordBuilder the completed record builder for the creation
+     * @param accountStore the account store used for the creation
+     */
+    protected void finishCryptoCreate(
+            @NonNull final CryptoCreateRecordBuilder recordBuilder,
+            @NonNull final WritableAccountStore accountStore) {
+        // No-op by default
     }
 }