--- conflicted
+++ resolved
@@ -32,12 +32,9 @@
 import com.hedera.node.app.service.token.impl.WritableAccountStore;
 import com.hedera.node.app.service.token.impl.WritableTokenRelationStore;
 import com.hedera.node.app.service.token.impl.WritableTokenStore;
-<<<<<<< HEAD
+import com.hedera.node.app.service.token.impl.records.CryptoCreateRecordBuilder;
 import com.hedera.node.app.service.util.impl.config.PrngConfig;
 import com.hedera.node.app.service.util.records.PrngRecordBuilder;
-=======
-import com.hedera.node.app.service.token.impl.records.CryptoCreateRecordBuilder;
->>>>>>> 7eae5c95
 import com.hedera.node.app.spi.meta.HandleContext;
 import com.hedera.node.app.spi.workflows.HandleException;
 import com.hedera.node.app.spi.workflows.PreCheckException;
@@ -110,11 +107,8 @@
                     txn, writableStoreFactory.createTokenRelStore());
             case TOKEN_PAUSE -> dispatchTokenPause(txn, writableStoreFactory.createTokenStore());
             case TOKEN_UNPAUSE -> dispatchTokenUnpause(txn, writableStoreFactory.createTokenStore());
-<<<<<<< HEAD
+            case CRYPTO_CREATE -> dispatchCryptoCreate(txn, writableStoreFactory.createAccountStore());
             case UTIL_PRNG -> dispatchPrng(txn);
-=======
-            case CRYPTO_CREATE -> dispatchCryptoCreate(txn, writableStoreFactory.createAccountStore());
->>>>>>> 7eae5c95
             default -> throw new IllegalArgumentException(TYPE_NOT_SUPPORTED);
         }
     }
