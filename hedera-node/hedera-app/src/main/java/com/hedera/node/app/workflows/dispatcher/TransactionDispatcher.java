/*
 * Copyright (C) 2022-2024 Hedera Hashgraph, LLC
 *
 * Licensed under the Apache License, Version 2.0 (the "License");
 * you may not use this file except in compliance with the License.
 * You may obtain a copy of the License at
 *
 *      http://www.apache.org/licenses/LICENSE-2.0
 *
 * Unless required by applicable law or agreed to in writing, software
 * distributed under the License is distributed on an "AS IS" BASIS,
 * WITHOUT WARRANTIES OR CONDITIONS OF ANY KIND, either express or implied.
 * See the License for the specific language governing permissions and
 * limitations under the License.
 */

package com.hedera.node.app.workflows.dispatcher;

import static java.util.Objects.requireNonNull;

import com.hedera.hapi.node.base.ResponseCodeEnum;
import com.hedera.hapi.node.transaction.TransactionBody;
import com.hedera.node.app.spi.fees.FeeContext;
import com.hedera.node.app.spi.fees.Fees;
import com.hedera.node.app.spi.workflows.HandleContext;
import com.hedera.node.app.spi.workflows.HandleException;
import com.hedera.node.app.spi.workflows.PreCheckException;
import com.hedera.node.app.spi.workflows.PreHandleContext;
import com.hedera.node.app.spi.workflows.TransactionHandler;
import com.hedera.node.app.spi.workflows.WarmupContext;
import edu.umd.cs.findbugs.annotations.NonNull;
import javax.inject.Inject;
import javax.inject.Singleton;

/**
 * A {@code TransactionDispatcher} provides functionality to forward pre-check, pre-handle, and handle-transaction
 * requests to the appropriate handler
 *
 * <p>For handle, mostly just supports the limited form of the Consensus Service handlers described in
 * <a href="https://github.com/hashgraph/hedera-services/issues/4945">issue #4945</a>,
 * while still trying to make a bit of progress toward the general implementation.
 */
@Singleton
public class TransactionDispatcher {
    public static final String TYPE_NOT_SUPPORTED = "This transaction type is not supported";
    public static final String SYSTEM_DELETE_WITHOUT_ID_CASE = "SystemDelete without IdCase";
    public static final String SYSTEM_UNDELETE_WITHOUT_ID_CASE = "SystemUndelete without IdCase";

    protected final TransactionHandlers handlers;

    /**
     * Creates a {@code TransactionDispatcher}.
     *
     * @param handlers the handlers for all transaction types
     */
    @Inject
    public TransactionDispatcher(@NonNull final TransactionHandlers handlers) {
        this.handlers = requireNonNull(handlers);
    }

    /**
     * Dispatch a {@code pureChecks()} request. It is forwarded to the correct handler, which takes care of the specific
     * functionality
     *
     * @param txBody the {@link TransactionBody} to be validated
     * @throws NullPointerException if {@code txBody} is {@code null}
     */
    public void dispatchPureChecks(@NonNull final TransactionBody txBody) throws PreCheckException {
        requireNonNull(txBody, "The supplied argument 'txBody' cannot be null!");
        try {
            final var handler = getHandler(txBody);
            handler.pureChecks(txBody);
        } catch (UnsupportedOperationException ex) {
            throw new PreCheckException(ResponseCodeEnum.INVALID_TRANSACTION_BODY);
        }
    }

    /**
     * Dispatch a pre-handle request. It is forwarded to the correct handler, which takes care of the specific
     * functionality
     *
     * @param context the context of the pre-handle workflow
     * @throws NullPointerException if {@code context} is {@code null}
     */
    public void dispatchPreHandle(@NonNull final PreHandleContext context) throws PreCheckException {
        requireNonNull(context, "The supplied argument 'context' cannot be null!");

        try {
            final var handler = getHandler(context.body());
            handler.preHandle(context);
        } catch (UnsupportedOperationException ex) {
            throw new PreCheckException(ResponseCodeEnum.INVALID_TRANSACTION_BODY);
        }
    }

    /**
     * Dispatch a warmup request. It is forwarded to the correct handler, which takes care of the specific
     * functionality
     *
     * @param context the context of the warmup workflow
     * @throws NullPointerException if {@code context} is {@code null}
     */
    public void dispatchWarmup(@NonNull final WarmupContext context) {
        requireNonNull(context, "The supplied argument 'context' cannot be null!");

        try {
            final var handler = getHandler(context.body());
            handler.warm(context);
        } catch (UnsupportedOperationException ex) {
            // do nothing, the handler should have been used before we reach this point
        }
    }

    /**
     * Dispatch a compute fees request. It is forwarded to the correct handler, which takes care of the specific
     * calculation and returns the resulting {@link Fees}.
     *
     * @param feeContext information needed to calculate the fees
     * @return the calculated fees
     */
    @NonNull
    public Fees dispatchComputeFees(@NonNull final FeeContext feeContext) {
        requireNonNull(feeContext, "feeContext must not be null!");

        try {
            final var handler = getHandler(feeContext.body());
            return handler.calculateFees(feeContext);
        } catch (UnsupportedOperationException ex) {
            throw new HandleException(ResponseCodeEnum.INVALID_TRANSACTION_BODY);
        }
    }

    /**
     * Dispatch a handle request. It is forwarded to the correct handler, which takes care of the specific
     * functionality
     *
     * @param context the {@link HandleContext} with all the information needed to handle the transaction
     * @throws NullPointerException if {@code context} is {@code null}
     */
    public void dispatchHandle(@NonNull final HandleContext context) throws HandleException {
        requireNonNull(context, "The supplied argument 'context' cannot be null!");

        try {
            final var handler = getHandler(context.body());
            handler.handle(context);
        } catch (UnsupportedOperationException ex) {
            throw new HandleException(ResponseCodeEnum.INVALID_TRANSACTION_BODY);
        }
    }

    @NonNull
    private TransactionHandler getHandler(@NonNull final TransactionBody txBody) {
        return switch (txBody.data().kind()) {
            case CONSENSUS_CREATE_TOPIC -> handlers.consensusCreateTopicHandler();
            case CONSENSUS_UPDATE_TOPIC -> handlers.consensusUpdateTopicHandler();
            case CONSENSUS_DELETE_TOPIC -> handlers.consensusDeleteTopicHandler();
            case CONSENSUS_SUBMIT_MESSAGE -> handlers.consensusSubmitMessageHandler();

            case CONTRACT_CREATE_INSTANCE -> handlers.contractCreateHandler();
            case CONTRACT_UPDATE_INSTANCE -> handlers.contractUpdateHandler();
            case CONTRACT_CALL -> handlers.contractCallHandler();
            case CONTRACT_DELETE_INSTANCE -> handlers.contractDeleteHandler();
            case ETHEREUM_TRANSACTION -> handlers.ethereumTransactionHandler();

            case CRYPTO_CREATE_ACCOUNT -> handlers.cryptoCreateHandler();
            case CRYPTO_UPDATE_ACCOUNT -> handlers.cryptoUpdateHandler();
            case CRYPTO_TRANSFER -> handlers.cryptoTransferHandler();
            case CRYPTO_DELETE -> handlers.cryptoDeleteHandler();
            case CRYPTO_APPROVE_ALLOWANCE -> handlers.cryptoApproveAllowanceHandler();
            case CRYPTO_DELETE_ALLOWANCE -> handlers.cryptoDeleteAllowanceHandler();
            case CRYPTO_ADD_LIVE_HASH -> handlers.cryptoAddLiveHashHandler();
            case CRYPTO_DELETE_LIVE_HASH -> handlers.cryptoDeleteLiveHashHandler();

            case FILE_CREATE -> handlers.fileCreateHandler();
            case FILE_UPDATE -> handlers.fileUpdateHandler();
            case FILE_DELETE -> handlers.fileDeleteHandler();
            case FILE_APPEND -> handlers.fileAppendHandler();

            case FREEZE -> handlers.freezeHandler();

            case NODE_CREATE -> handlers.nodeCreateHandler();
            case NODE_DELETE -> handlers.nodeDeleteHandler();
            case NODE_UPDATE -> handlers.nodeUpdateHandler();

            case UNCHECKED_SUBMIT -> handlers.networkUncheckedSubmitHandler();

            case SCHEDULE_CREATE -> handlers.scheduleCreateHandler();
            case SCHEDULE_SIGN -> handlers.scheduleSignHandler();
            case SCHEDULE_DELETE -> handlers.scheduleDeleteHandler();

            case TOKEN_CREATION -> handlers.tokenCreateHandler();
            case TOKEN_UPDATE -> handlers.tokenUpdateHandler();
            case TOKEN_MINT -> handlers.tokenMintHandler();
            case TOKEN_BURN -> handlers.tokenBurnHandler();
            case TOKEN_DELETION -> handlers.tokenDeleteHandler();
            case TOKEN_WIPE -> handlers.tokenAccountWipeHandler();
            case TOKEN_FREEZE -> handlers.tokenFreezeAccountHandler();
            case TOKEN_UNFREEZE -> handlers.tokenUnfreezeAccountHandler();
            case TOKEN_GRANT_KYC -> handlers.tokenGrantKycToAccountHandler();
            case TOKEN_REVOKE_KYC -> handlers.tokenRevokeKycFromAccountHandler();
            case TOKEN_ASSOCIATE -> handlers.tokenAssociateToAccountHandler();
            case TOKEN_DISSOCIATE -> handlers.tokenDissociateFromAccountHandler();
            case TOKEN_FEE_SCHEDULE_UPDATE -> handlers.tokenFeeScheduleUpdateHandler();
            case TOKEN_PAUSE -> handlers.tokenPauseHandler();
            case TOKEN_UNPAUSE -> handlers.tokenUnpauseHandler();
            case TOKEN_UPDATE_NFTS -> handlers.tokenUpdateNftsHandler();
            case TOKEN_REJECT -> handlers.tokenRejectHandler();
<<<<<<< HEAD
            case TOKEN_CANCEL_AIRDROP -> handlers.tokenCancelAirdropHandler();
=======
            case TOKEN_CLAIM_AIRDROP -> handlers.tokenClaimAirdropHandler();
>>>>>>> 2b09b849

            case UTIL_PRNG -> handlers.utilPrngHandler();

            case SYSTEM_DELETE -> switch (txBody.systemDeleteOrThrow().id().kind()) {
                case CONTRACT_ID -> handlers.contractSystemDeleteHandler();
                case FILE_ID -> handlers.fileSystemDeleteHandler();
                default -> throw new UnsupportedOperationException(SYSTEM_DELETE_WITHOUT_ID_CASE);
            };
            case SYSTEM_UNDELETE -> switch (txBody.systemUndeleteOrThrow().id().kind()) {
                case CONTRACT_ID -> handlers.contractSystemUndeleteHandler();
                case FILE_ID -> handlers.fileSystemUndeleteHandler();
                default -> throw new UnsupportedOperationException(SYSTEM_UNDELETE_WITHOUT_ID_CASE);
            };

            default -> throw new UnsupportedOperationException(TYPE_NOT_SUPPORTED);
        };
    }
}<|MERGE_RESOLUTION|>--- conflicted
+++ resolved
@@ -205,11 +205,8 @@
             case TOKEN_UNPAUSE -> handlers.tokenUnpauseHandler();
             case TOKEN_UPDATE_NFTS -> handlers.tokenUpdateNftsHandler();
             case TOKEN_REJECT -> handlers.tokenRejectHandler();
-<<<<<<< HEAD
+            case TOKEN_CLAIM_AIRDROP -> handlers.tokenClaimAirdropHandler();
             case TOKEN_CANCEL_AIRDROP -> handlers.tokenCancelAirdropHandler();
-=======
-            case TOKEN_CLAIM_AIRDROP -> handlers.tokenClaimAirdropHandler();
->>>>>>> 2b09b849
 
             case UTIL_PRNG -> handlers.utilPrngHandler();
 
