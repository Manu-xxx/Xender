/*
 * Copyright (C) 2022-2023 Hedera Hashgraph, LLC
 *
 * Licensed under the Apache License, Version 2.0 (the "License");
 * you may not use this file except in compliance with the License.
 * You may obtain a copy of the License at
 *
 *      http://www.apache.org/licenses/LICENSE-2.0
 *
 * Unless required by applicable law or agreed to in writing, software
 * distributed under the License is distributed on an "AS IS" BASIS,
 * WITHOUT WARRANTIES OR CONDITIONS OF ANY KIND, either express or implied.
 * See the License for the specific language governing permissions and
 * limitations under the License.
 */

package com.hedera.node.app.workflows.dispatcher;

import static java.util.Objects.requireNonNull;

import com.hedera.node.app.service.token.CryptoSignatureWaivers;
import com.hedera.node.app.service.token.impl.CryptoSignatureWaiversImpl;
import com.hedera.node.app.spi.PreHandleDispatcher;
import com.hedera.node.app.spi.meta.PreHandleContext;
import com.hedera.node.app.spi.meta.TransactionMetadata;
import com.hedera.node.app.spi.numbers.HederaAccountNumbers;
import com.hederahashgraph.api.proto.java.AccountID;
import com.hederahashgraph.api.proto.java.TransactionBody;
import edu.umd.cs.findbugs.annotations.NonNull;
import java.util.List;

/**
 * A {@code TransactionDispatcher} provides functionality to forward pre-check, pre-handle, and
 * handle-transaction requests to the appropriate handler
 */
public class TransactionDispatcher {

    public static final String TYPE_NOT_SUPPORTED = "This transaction type is not supported";

    private final TransactionHandlers handlers;

    private final CryptoSignatureWaivers cryptoSignatureWaivers;

    /**
     * Constructor of {@code TransactionDispatcher}
     *
     * @param handlers a {@link TransactionHandlers} record with all available handlers
     * @throws NullPointerException if one of the parameters is {@code null}
     */
    public TransactionDispatcher(
            @NonNull final TransactionHandlers handlers, @NonNull final HederaAccountNumbers accountNumbers) {
        this.handlers = requireNonNull(handlers);
        this.cryptoSignatureWaivers = new CryptoSignatureWaiversImpl(requireNonNull(accountNumbers));
    }

    /**
     * Dispatch a pre-handle request. It is forwarded to the correct handler, which takes care of
     * the specific functionality
     *
     * @param handlerContext the context of the pre-handle workflow
     * @throws NullPointerException if one of the arguments is {@code null}
     */
    public void dispatchPreHandle(
            @NonNull final StoreFactory storeFactory, @NonNull final PreHandleContext handlerContext) {
        requireNonNull(storeFactory);
        requireNonNull(handlerContext);

        final var txBody = handlerContext.getTxn();
        switch (txBody.getDataCase()) {
            case CONSENSUSCREATETOPIC -> handlers.consensusCreateTopicHandler().preHandle(handlerContext);
            case CONSENSUSUPDATETOPIC -> handlers.consensusUpdateTopicHandler().preHandle(handlerContext);
            case CONSENSUSDELETETOPIC -> handlers.consensusDeleteTopicHandler().preHandle(handlerContext);
            case CONSENSUSSUBMITMESSAGE -> handlers.consensusSubmitMessageHandler()
                    .preHandle(handlerContext);

            case CONTRACTCREATEINSTANCE -> handlers.contractCreateHandler().preHandle(handlerContext);
            case CONTRACTUPDATEINSTANCE -> handlers.contractUpdateHandler().preHandle(handlerContext);
            case CONTRACTCALL -> handlers.contractCallHandler().preHandle(handlerContext);
            case CONTRACTDELETEINSTANCE -> handlers.contractDeleteHandler().preHandle(handlerContext);
            case ETHEREUMTRANSACTION -> handlers.etherumTransactionHandler().preHandle(handlerContext);

            case CRYPTOCREATEACCOUNT -> handlers.cryptoCreateHandler().preHandle(handlerContext);
            case CRYPTOUPDATEACCOUNT -> handlers.cryptoUpdateHandler()
                    .preHandle(handlerContext, cryptoSignatureWaivers);
            case CRYPTOTRANSFER -> handlers.cryptoTransferHandler()
                    .preHandle(handlerContext, storeFactory.getAccountStore(), storeFactory.getTokenStore());
            case CRYPTODELETE -> handlers.cryptoDeleteHandler().preHandle(handlerContext);
            case CRYPTOAPPROVEALLOWANCE -> handlers.cryptoApproveAllowanceHandler()
                    .preHandle(handlerContext);
            case CRYPTODELETEALLOWANCE -> handlers.cryptoDeleteAllowanceHandler()
                    .preHandle(handlerContext);
            case CRYPTOADDLIVEHASH -> handlers.cryptoAddLiveHashHandler().preHandle(handlerContext);
            case CRYPTODELETELIVEHASH -> handlers.cryptoDeleteLiveHashHandler().preHandle(handlerContext);

            case FILECREATE -> handlers.fileCreateHandler().preHandle(handlerContext);
            case FILEUPDATE -> handlers.fileUpdateHandler().preHandle(handlerContext);
            case FILEDELETE -> handlers.fileDeleteHandler().preHandle(handlerContext);
            case FILEAPPEND -> handlers.fileAppendHandler().preHandle(handlerContext);

            case FREEZE -> handlers.freezeHandler().preHandle(handlerContext);

            case UNCHECKEDSUBMIT -> handlers.networkUncheckedSubmitHandler().preHandle(handlerContext);

            case SCHEDULECREATE -> handlers.scheduleCreateHandler()
                    .preHandle(handlerContext, setupPreHandleDispatcher(storeFactory));
            case SCHEDULESIGN -> handlers.scheduleSignHandler()
                    .preHandle(handlerContext, storeFactory.getScheduleStore(), setupPreHandleDispatcher(storeFactory));
            case SCHEDULEDELETE -> handlers.scheduleDeleteHandler()
                    .preHandle(handlerContext, storeFactory.getScheduleStore());

            case TOKENCREATION -> handlers.tokenCreateHandler().preHandle(handlerContext);
<<<<<<< HEAD
            case TOKENUPDATE -> handlers.tokenUpdateHandler().preHandle(handlerContext);
=======
            case TOKENUPDATE -> handlers.tokenUpdateHandler().preHandle(handlerContext, storeFactory.getTokenStore());
>>>>>>> f01b302e
            case TOKENMINT -> handlers.tokenMintHandler().preHandle(handlerContext, storeFactory.getTokenStore());
            case TOKENBURN -> handlers.tokenBurnHandler().preHandle(handlerContext);
            case TOKENDELETION -> handlers.tokenDeleteHandler().preHandle(handlerContext, storeFactory.getTokenStore());
            case TOKENWIPE -> handlers.tokenAccountWipeHandler().preHandle(handlerContext);
            case TOKENFREEZE -> handlers.tokenFreezeAccountHandler()
                    .preHandle(handlerContext, storeFactory.getTokenStore());
            case TOKENUNFREEZE -> handlers.tokenUnfreezeAccountHandler()
                    .preHandle(handlerContext, storeFactory.getTokenStore());
<<<<<<< HEAD
            case TOKENGRANTKYC -> handlers.tokenGrantKycToAccountHandler().preHandle(handlerContext);
=======
            case TOKENGRANTKYC -> handlers.tokenGrantKycToAccountHandler()
                    .preHandle(handlerContext, storeFactory.getTokenStore());
>>>>>>> f01b302e
            case TOKENREVOKEKYC -> handlers.tokenRevokeKycFromAccountHandler()
                    .preHandle(handlerContext, storeFactory.getTokenStore());
            case TOKENASSOCIATE -> handlers.tokenAssociateToAccountHandler().preHandle(handlerContext);
            case TOKENDISSOCIATE -> handlers.tokenDissociateFromAccountHandler().preHandle(handlerContext);
            case TOKEN_FEE_SCHEDULE_UPDATE -> handlers.tokenFeeScheduleUpdateHandler()
                    .preHandle(handlerContext, storeFactory.getTokenStore());
            case TOKEN_PAUSE -> handlers.tokenPauseHandler().preHandle(handlerContext);
            case TOKEN_UNPAUSE -> handlers.tokenUnpauseHandler().preHandle(handlerContext);

            case UTIL_PRNG -> handlers.utilPrngHandler().preHandle(handlerContext);

            case SYSTEMDELETE -> {
                switch (txBody.getSystemDelete().getIdCase()) {
                    case CONTRACTID -> handlers.contractSystemDeleteHandler().preHandle(handlerContext);
                    case FILEID -> handlers.fileSystemDeleteHandler().preHandle(handlerContext);
                    case ID_NOT_SET -> throw new IllegalArgumentException("SystemDelete without IdCase");
                }
            }
            case SYSTEMUNDELETE -> {
                switch (txBody.getSystemUndelete().getIdCase()) {
                    case CONTRACTID -> handlers.contractSystemUndeleteHandler().preHandle(handlerContext);
                    case FILEID -> handlers.fileSystemUndeleteHandler().preHandle(handlerContext);
                    case ID_NOT_SET -> throw new IllegalArgumentException("SystemUndelete without IdCase");
                }
            }

            default -> throw new UnsupportedOperationException(TYPE_NOT_SUPPORTED);
        }
    }

    private PreHandleDispatcher setupPreHandleDispatcher(@NonNull final StoreFactory storeFactory) {
        return (TransactionBody innerTxn, AccountID innerPayer) -> {
            final var accountStore = storeFactory.getAccountStore();
            final var handlerContext = new PreHandleContext(accountStore, innerTxn, innerPayer);
            dispatchPreHandle(storeFactory, handlerContext);
            return new TransactionMetadata(handlerContext, List.of());
        };
    }
}<|MERGE_RESOLUTION|>--- conflicted
+++ resolved
@@ -109,11 +109,7 @@
                     .preHandle(handlerContext, storeFactory.getScheduleStore());
 
             case TOKENCREATION -> handlers.tokenCreateHandler().preHandle(handlerContext);
-<<<<<<< HEAD
-            case TOKENUPDATE -> handlers.tokenUpdateHandler().preHandle(handlerContext);
-=======
             case TOKENUPDATE -> handlers.tokenUpdateHandler().preHandle(handlerContext, storeFactory.getTokenStore());
->>>>>>> f01b302e
             case TOKENMINT -> handlers.tokenMintHandler().preHandle(handlerContext, storeFactory.getTokenStore());
             case TOKENBURN -> handlers.tokenBurnHandler().preHandle(handlerContext);
             case TOKENDELETION -> handlers.tokenDeleteHandler().preHandle(handlerContext, storeFactory.getTokenStore());
@@ -122,12 +118,8 @@
                     .preHandle(handlerContext, storeFactory.getTokenStore());
             case TOKENUNFREEZE -> handlers.tokenUnfreezeAccountHandler()
                     .preHandle(handlerContext, storeFactory.getTokenStore());
-<<<<<<< HEAD
-            case TOKENGRANTKYC -> handlers.tokenGrantKycToAccountHandler().preHandle(handlerContext);
-=======
             case TOKENGRANTKYC -> handlers.tokenGrantKycToAccountHandler()
                     .preHandle(handlerContext, storeFactory.getTokenStore());
->>>>>>> f01b302e
             case TOKENREVOKEKYC -> handlers.tokenRevokeKycFromAccountHandler()
                     .preHandle(handlerContext, storeFactory.getTokenStore());
             case TOKENASSOCIATE -> handlers.tokenAssociateToAccountHandler().preHandle(handlerContext);
