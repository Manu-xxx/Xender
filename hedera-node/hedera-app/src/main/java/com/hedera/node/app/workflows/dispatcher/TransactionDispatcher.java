/*
 * Copyright (C) 2022-2023 Hedera Hashgraph, LLC
 *
 * Licensed under the Apache License, Version 2.0 (the "License");
 * you may not use this file except in compliance with the License.
 * You may obtain a copy of the License at
 *
 *      http://www.apache.org/licenses/LICENSE-2.0
 *
 * Unless required by applicable law or agreed to in writing, software
 * distributed under the License is distributed on an "AS IS" BASIS,
 * WITHOUT WARRANTIES OR CONDITIONS OF ANY KIND, either express or implied.
 * See the License for the specific language governing permissions and
 * limitations under the License.
 */

package com.hedera.node.app.workflows.dispatcher;

import static java.util.Objects.requireNonNull;

import com.hedera.node.app.service.token.CryptoSignatureWaivers;
import com.hedera.node.app.service.token.impl.CryptoSignatureWaiversImpl;
import com.hedera.node.app.spi.numbers.HederaAccountNumbers;
import com.hedera.node.app.spi.workflows.PreHandleContext;
import com.hedera.node.app.spi.workflows.PreHandleDispatcher;
import edu.umd.cs.findbugs.annotations.NonNull;

/**
 * A {@code TransactionDispatcher} provides functionality to forward pre-check, pre-handle, and handle-transaction
 * requests to the appropriate handler
 */
public class TransactionDispatcher {

    public static final String TYPE_NOT_SUPPORTED = "This transaction type is not supported";

    private final TransactionHandlers handlers;

    private final CryptoSignatureWaivers cryptoSignatureWaivers;

    /**
     * Constructor of {@code TransactionDispatcher}
     *
     * @param handlers a {@link TransactionHandlers} record with all available handlers
     * @throws NullPointerException if one of the parameters is {@code null}
     */
    public TransactionDispatcher(
            @NonNull final TransactionHandlers handlers, @NonNull final HederaAccountNumbers accountNumbers) {
        this.handlers = requireNonNull(handlers);
        this.cryptoSignatureWaivers = new CryptoSignatureWaiversImpl(requireNonNull(accountNumbers));
    }

    /**
     * Dispatch a pre-handle request. It is forwarded to the correct handler, which takes care of the specific
     * functionality
     *
     * @param storeFactory the {@link ReadableStoreFactory} to get required stores
     * @param context the context of the pre-handle workflow
     * @throws NullPointerException if one of the arguments is {@code null}
     */
    @SuppressWarnings("java:S1479") // ignore too many branches warning
    public void dispatchPreHandle(
            @NonNull final ReadableStoreFactory storeFactory, @NonNull final PreHandleContext context) {
        requireNonNull(storeFactory);
        requireNonNull(context);

        final var txBody = context.getTxn();
        switch (txBody.getDataCase()) {
            case CONSENSUSCREATETOPIC -> handlers.consensusCreateTopicHandler().preHandle(context);
            case CONSENSUSUPDATETOPIC -> handlers.consensusUpdateTopicHandler().preHandle(context);
            case CONSENSUSDELETETOPIC -> handlers.consensusDeleteTopicHandler()
                    .preHandle(context, storeFactory.createTopicStore());
            case CONSENSUSSUBMITMESSAGE -> handlers.consensusSubmitMessageHandler()
<<<<<<< HEAD
                    .preHandle(handlerContext, storeFactory.getTopicStore());
=======
                    .preHandle(context);
>>>>>>> 8c1aae24

            case CONTRACTCREATEINSTANCE -> handlers.contractCreateHandler().preHandle(context);
            case CONTRACTUPDATEINSTANCE -> handlers.contractUpdateHandler().preHandle(context);
            case CONTRACTCALL -> handlers.contractCallHandler().preHandle(context);
            case CONTRACTDELETEINSTANCE -> handlers.contractDeleteHandler().preHandle(context);
            case ETHEREUMTRANSACTION -> handlers.etherumTransactionHandler().preHandle(context);

            case CRYPTOCREATEACCOUNT -> handlers.cryptoCreateHandler().preHandle(context);
            case CRYPTOUPDATEACCOUNT -> handlers.cryptoUpdateHandler().preHandle(context, cryptoSignatureWaivers);
            case CRYPTOTRANSFER -> handlers.cryptoTransferHandler()
                    .preHandle(context, storeFactory.createAccountStore(), storeFactory.createTokenStore());
            case CRYPTODELETE -> handlers.cryptoDeleteHandler().preHandle(context);
            case CRYPTOAPPROVEALLOWANCE -> handlers.cryptoApproveAllowanceHandler()
                    .preHandle(context);
            case CRYPTODELETEALLOWANCE -> handlers.cryptoDeleteAllowanceHandler()
                    .preHandle(context);
            case CRYPTOADDLIVEHASH -> handlers.cryptoAddLiveHashHandler().preHandle(context);
            case CRYPTODELETELIVEHASH -> handlers.cryptoDeleteLiveHashHandler().preHandle(context);

            case FILECREATE -> handlers.fileCreateHandler().preHandle(context);
            case FILEUPDATE -> handlers.fileUpdateHandler().preHandle(context);
            case FILEDELETE -> handlers.fileDeleteHandler().preHandle(context);
            case FILEAPPEND -> handlers.fileAppendHandler().preHandle(context);

            case FREEZE -> handlers.freezeHandler().preHandle(context);

            case UNCHECKEDSUBMIT -> handlers.networkUncheckedSubmitHandler().preHandle(context);

            case SCHEDULECREATE -> handlers.scheduleCreateHandler()
                    .preHandle(context, setupPreHandleDispatcher(storeFactory));
            case SCHEDULESIGN -> handlers.scheduleSignHandler()
                    .preHandle(context, storeFactory.createScheduleStore(), setupPreHandleDispatcher(storeFactory));
            case SCHEDULEDELETE -> handlers.scheduleDeleteHandler()
                    .preHandle(context, storeFactory.createScheduleStore());

            case TOKENCREATION -> handlers.tokenCreateHandler().preHandle(context);
            case TOKENUPDATE -> handlers.tokenUpdateHandler().preHandle(context, storeFactory.createTokenStore());
            case TOKENMINT -> handlers.tokenMintHandler().preHandle(context, storeFactory.createTokenStore());
            case TOKENBURN -> handlers.tokenBurnHandler().preHandle(context, storeFactory.createTokenStore());
            case TOKENDELETION -> handlers.tokenDeleteHandler().preHandle(context, storeFactory.createTokenStore());
            case TOKENWIPE -> handlers.tokenAccountWipeHandler().preHandle(context, storeFactory.createTokenStore());
            case TOKENFREEZE -> handlers.tokenFreezeAccountHandler()
                    .preHandle(context, storeFactory.createTokenStore());
            case TOKENUNFREEZE -> handlers.tokenUnfreezeAccountHandler()
                    .preHandle(context, storeFactory.createTokenStore());
            case TOKENGRANTKYC -> handlers.tokenGrantKycToAccountHandler()
                    .preHandle(context, storeFactory.createTokenStore());
            case TOKENREVOKEKYC -> handlers.tokenRevokeKycFromAccountHandler()
                    .preHandle(context, storeFactory.createTokenStore());
            case TOKENASSOCIATE -> handlers.tokenAssociateToAccountHandler().preHandle(context);
            case TOKENDISSOCIATE -> handlers.tokenDissociateFromAccountHandler().preHandle(context);
            case TOKEN_FEE_SCHEDULE_UPDATE -> handlers.tokenFeeScheduleUpdateHandler()
                    .preHandle(context, storeFactory.createTokenStore());
            case TOKEN_PAUSE -> handlers.tokenPauseHandler().preHandle(context);
            case TOKEN_UNPAUSE -> handlers.tokenUnpauseHandler().preHandle(context);

            case UTIL_PRNG -> handlers.utilPrngHandler().preHandle(context);

            case SYSTEMDELETE -> {
                switch (txBody.getSystemDelete().getIdCase()) {
                    case CONTRACTID -> handlers.contractSystemDeleteHandler().preHandle(context);
                    case FILEID -> handlers.fileSystemDeleteHandler().preHandle(context);
                    case ID_NOT_SET -> throw new IllegalArgumentException("SystemDelete without IdCase");
                }
            }
            case SYSTEMUNDELETE -> {
                switch (txBody.getSystemUndelete().getIdCase()) {
                    case CONTRACTID -> handlers.contractSystemUndeleteHandler().preHandle(context);
                    case FILEID -> handlers.fileSystemUndeleteHandler().preHandle(context);
                    case ID_NOT_SET -> throw new IllegalArgumentException("SystemUndelete without IdCase");
                }
            }

            default -> throw new UnsupportedOperationException(TYPE_NOT_SUPPORTED);
        }
    }

    private PreHandleDispatcher setupPreHandleDispatcher(@NonNull final ReadableStoreFactory storeFactory) {
        return context -> dispatchPreHandle(storeFactory, context);
    }
}<|MERGE_RESOLUTION|>--- conflicted
+++ resolved
@@ -70,11 +70,7 @@
             case CONSENSUSDELETETOPIC -> handlers.consensusDeleteTopicHandler()
                     .preHandle(context, storeFactory.createTopicStore());
             case CONSENSUSSUBMITMESSAGE -> handlers.consensusSubmitMessageHandler()
-<<<<<<< HEAD
-                    .preHandle(handlerContext, storeFactory.getTopicStore());
-=======
-                    .preHandle(context);
->>>>>>> 8c1aae24
+                    .preHandle(context, storeFactory.createTopicStore());
 
             case CONTRACTCREATEINSTANCE -> handlers.contractCreateHandler().preHandle(context);
             case CONTRACTUPDATEINSTANCE -> handlers.contractUpdateHandler().preHandle(context);
