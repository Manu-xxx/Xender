--- conflicted
+++ resolved
@@ -16,6 +16,7 @@
 
 package com.hedera.node.app.workflows.dispatcher;
 
+import static com.hederahashgraph.api.proto.java.TransactionBody.DataCase.CONSENSUSCREATETOPIC;
 import static java.util.Objects.requireNonNull;
 
 import com.hedera.node.app.service.consensus.impl.config.ConsensusServiceConfig;
@@ -23,14 +24,11 @@
 import com.hedera.node.app.service.mono.context.properties.GlobalDynamicProperties;
 import com.hedera.node.app.service.token.CryptoSignatureWaivers;
 import com.hedera.node.app.service.token.impl.CryptoSignatureWaiversImpl;
-<<<<<<< HEAD
-import com.hedera.node.app.spi.PreHandleDispatcher;
 import com.hedera.node.app.spi.exceptions.HandleStatusException;
 import com.hedera.node.app.spi.meta.HandleContext;
-import com.hedera.node.app.spi.meta.PreHandleContext;
-import com.hedera.node.app.spi.meta.TransactionMetadata;
 import com.hedera.node.app.spi.numbers.HederaAccountNumbers;
-import com.hederahashgraph.api.proto.java.AccountID;
+import com.hedera.node.app.spi.workflows.PreHandleContext;
+import com.hedera.node.app.spi.workflows.PreHandleDispatcher;
 import com.hederahashgraph.api.proto.java.ConsensusCreateTopicTransactionBody;
 import com.hederahashgraph.api.proto.java.ConsensusDeleteTopicTransactionBody;
 import com.hederahashgraph.api.proto.java.ConsensusSubmitMessageTransactionBody;
@@ -50,16 +48,6 @@
  * <p>For handle, mostly just supports the limited form of the Consensus Service handlers
  * described in https://github.com/hashgraph/hedera-services/issues/4945, while still trying to
  * make a bit of progress toward the general implementation.
-=======
-import com.hedera.node.app.spi.numbers.HederaAccountNumbers;
-import com.hedera.node.app.spi.workflows.PreHandleContext;
-import com.hedera.node.app.spi.workflows.PreHandleDispatcher;
-import edu.umd.cs.findbugs.annotations.NonNull;
-
-/**
- * A {@code TransactionDispatcher} provides functionality to forward pre-check, pre-handle, and handle-transaction
- * requests to the appropriate handler
->>>>>>> d0012e41
  */
 @Singleton
 public class TransactionDispatcher {
@@ -96,7 +84,6 @@
     }
 
     /**
-<<<<<<< HEAD
      * Dispatches a transaction of the given type to the appropriate handler.
      *
      * <p>This will not be final signature of the dispatch method, since as per
@@ -122,10 +109,6 @@
     /**
      * Dispatch a pre-handle request. It is forwarded to the correct handler, which takes care of
      * the specific functionality
-=======
-     * Dispatch a pre-handle request. It is forwarded to the correct handler, which takes care of the specific
-     * functionality
->>>>>>> d0012e41
      *
      * @param storeFactory the {@link ReadableStoreFactory} to get required stores
      * @param context the context of the pre-handle workflow
