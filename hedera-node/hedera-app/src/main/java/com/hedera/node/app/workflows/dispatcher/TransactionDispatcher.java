--- conflicted
+++ resolved
@@ -131,7 +131,6 @@
             case CONSENSUS_UPDATE_TOPIC -> handlers.consensusUpdateTopicHandler();
             case CONSENSUS_DELETE_TOPIC -> handlers.consensusDeleteTopicHandler();
             case CONSENSUS_SUBMIT_MESSAGE -> handlers.consensusSubmitMessageHandler();
-<<<<<<< HEAD
 
             case CONTRACT_CREATE_INSTANCE -> handlers.contractCreateHandler();
             case CONTRACT_UPDATE_INSTANCE -> handlers.contractUpdateHandler();
@@ -179,66 +178,6 @@
 
             case UTIL_PRNG -> handlers.utilPrngHandler();
 
-            case SYSTEM_DELETE ->
-                switch (txBody.systemDeleteOrThrow().id().kind()) {
-                    case CONTRACT_ID -> handlers.contractSystemDeleteHandler();
-                    case FILE_ID -> handlers.fileSystemDeleteHandler();
-                    default -> throw new UnsupportedOperationException("SystemDelete without IdCase");
-                };
-            case SYSTEM_UNDELETE ->
-                switch (txBody.systemUndeleteOrThrow().id().kind()) {
-                    case CONTRACT_ID -> handlers.contractSystemUndeleteHandler();
-                    case FILE_ID -> handlers.fileSystemUndeleteHandler();
-                    default -> throw new UnsupportedOperationException("SystemUndelete without IdCase");
-                };
-=======
-
-            case CONTRACT_CREATE_INSTANCE -> handlers.contractCreateHandler();
-            case CONTRACT_UPDATE_INSTANCE -> handlers.contractUpdateHandler();
-            case CONTRACT_CALL -> handlers.contractCallHandler();
-            case CONTRACT_DELETE_INSTANCE -> handlers.contractDeleteHandler();
-            case ETHEREUM_TRANSACTION -> handlers.etherumTransactionHandler();
-
-            case CRYPTO_CREATE_ACCOUNT -> handlers.cryptoCreateHandler();
-            case CRYPTO_UPDATE_ACCOUNT -> handlers.cryptoUpdateHandler();
-            case CRYPTO_TRANSFER -> handlers.cryptoTransferHandler();
-            case CRYPTO_DELETE -> handlers.cryptoDeleteHandler();
-            case CRYPTO_APPROVE_ALLOWANCE -> handlers.cryptoApproveAllowanceHandler();
-            case CRYPTO_DELETE_ALLOWANCE -> handlers.cryptoDeleteAllowanceHandler();
-            case CRYPTO_ADD_LIVE_HASH -> handlers.cryptoAddLiveHashHandler();
-            case CRYPTO_DELETE_LIVE_HASH -> handlers.cryptoDeleteLiveHashHandler();
-
-            case FILE_CREATE -> handlers.fileCreateHandler();
-            case FILE_UPDATE -> handlers.fileUpdateHandler();
-            case FILE_DELETE -> handlers.fileDeleteHandler();
-            case FILE_APPEND -> handlers.fileAppendHandler();
-
-            case FREEZE -> handlers.freezeHandler();
-
-            case UNCHECKED_SUBMIT -> handlers.networkUncheckedSubmitHandler();
-
-            case SCHEDULE_CREATE -> handlers.scheduleCreateHandler();
-            case SCHEDULE_SIGN -> handlers.scheduleSignHandler();
-            case SCHEDULE_DELETE -> handlers.scheduleDeleteHandler();
-
-            case TOKEN_CREATION -> handlers.tokenCreateHandler();
-            case TOKEN_UPDATE -> handlers.tokenUpdateHandler();
-            case TOKEN_MINT -> handlers.tokenMintHandler();
-            case TOKEN_BURN -> handlers.tokenBurnHandler();
-            case TOKEN_DELETION -> handlers.tokenDeleteHandler();
-            case TOKEN_WIPE -> handlers.tokenAccountWipeHandler();
-            case TOKEN_FREEZE -> handlers.tokenFreezeAccountHandler();
-            case TOKEN_UNFREEZE -> handlers.tokenUnfreezeAccountHandler();
-            case TOKEN_GRANT_KYC -> handlers.tokenGrantKycToAccountHandler();
-            case TOKEN_REVOKE_KYC -> handlers.tokenRevokeKycFromAccountHandler();
-            case TOKEN_ASSOCIATE -> handlers.tokenAssociateToAccountHandler();
-            case TOKEN_DISSOCIATE -> handlers.tokenDissociateFromAccountHandler();
-            case TOKEN_FEE_SCHEDULE_UPDATE -> handlers.tokenFeeScheduleUpdateHandler();
-            case TOKEN_PAUSE -> handlers.tokenPauseHandler();
-            case TOKEN_UNPAUSE -> handlers.tokenUnpauseHandler();
-
-            case UTIL_PRNG -> handlers.utilPrngHandler();
-
             case SYSTEM_DELETE -> switch (txBody.systemDeleteOrThrow().id().kind()) {
                 case CONTRACT_ID -> handlers.contractSystemDeleteHandler();
                 case FILE_ID -> handlers.fileSystemDeleteHandler();
@@ -249,7 +188,6 @@
                 case FILE_ID -> handlers.fileSystemUndeleteHandler();
                 default -> throw new UnsupportedOperationException("SystemUndelete without IdCase");
             };
->>>>>>> dfba915b
 
             default -> throw new UnsupportedOperationException(TYPE_NOT_SUPPORTED);
         };
