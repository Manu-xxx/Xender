/*
 * Copyright (C) 2022-2023 Hedera Hashgraph, LLC
 *
 * Licensed under the Apache License, Version 2.0 (the "License");
 * you may not use this file except in compliance with the License.
 * You may obtain a copy of the License at
 *
 *      http://www.apache.org/licenses/LICENSE-2.0
 *
 * Unless required by applicable law or agreed to in writing, software
 * distributed under the License is distributed on an "AS IS" BASIS,
 * WITHOUT WARRANTIES OR CONDITIONS OF ANY KIND, either express or implied.
 * See the License for the specific language governing permissions and
 * limitations under the License.
 */

package com.hedera.node.app.workflows.dispatcher;

import static java.util.Objects.requireNonNull;

import com.hedera.hapi.node.base.HederaFunctionality;
import com.hedera.hapi.node.base.TopicID;
import com.hedera.hapi.node.consensus.ConsensusCreateTopicTransactionBody;
import com.hedera.hapi.node.consensus.ConsensusDeleteTopicTransactionBody;
import com.hedera.hapi.node.consensus.ConsensusUpdateTopicTransactionBody;
import com.hedera.hapi.node.transaction.TransactionBody;
import com.hedera.node.app.service.consensus.impl.WritableTopicStore;
import com.hedera.node.app.service.consensus.impl.config.ConsensusServiceConfig;
import com.hedera.node.app.service.mono.context.TransactionContext;
import com.hedera.node.app.service.mono.context.properties.GlobalDynamicProperties;
import com.hedera.node.app.service.mono.pbj.PbjConverter;
import com.hedera.node.app.service.mono.state.validation.UsageLimits;
import com.hedera.node.app.service.token.CryptoSignatureWaivers;
import com.hedera.node.app.service.token.impl.CryptoSignatureWaiversImpl;
import com.hedera.node.app.service.token.impl.WritableTokenStore;
import com.hedera.node.app.spi.meta.HandleContext;
import com.hedera.node.app.spi.numbers.HederaAccountNumbers;
import com.hedera.node.app.spi.workflows.HandleException;
import com.hedera.node.app.spi.workflows.PreCheckException;
import com.hedera.node.app.spi.workflows.PreHandleContext;
import com.hedera.node.app.spi.workflows.PreHandleDispatcher;
import edu.umd.cs.findbugs.annotations.NonNull;
import javax.inject.Inject;
import javax.inject.Singleton;

/**
 * A {@code TransactionDispatcher} provides functionality to forward pre-check, pre-handle, and
 * handle-transaction requests to the appropriate handler
 *
 * <p>For handle, mostly just supports the limited form of the Consensus Service handlers
 * described in https://github.com/hashgraph/hedera-services/issues/4945, while still trying to
 * make a bit of progress toward the general implementation.
 */
@Singleton
public class TransactionDispatcher {
    public static final String TYPE_NOT_SUPPORTED = "This transaction type is not supported";
    private final HandleContext handleContext;
    private final TransactionContext txnCtx;
    private final TransactionHandlers handlers;
    private final CryptoSignatureWaivers cryptoSignatureWaivers;
    private final GlobalDynamicProperties dynamicProperties;
    private final UsageLimits usageLimits;

    /**
     * Creates a {@code TransactionDispatcher}.
     *
     * @param handleContext     the context of the handle workflow
     * @param txnCtx            the mono context of the transaction
     * @param handlers          the handlers for all transaction types
     * @param accountNumbers    the account numbers of the system
     * @param dynamicProperties the dynamic properties of the system
     */
    @Inject
    public TransactionDispatcher(
            @NonNull final HandleContext handleContext,
            @NonNull final TransactionContext txnCtx,
            @NonNull final TransactionHandlers handlers,
            @NonNull final HederaAccountNumbers accountNumbers,
            @NonNull final GlobalDynamicProperties dynamicProperties,
            @NonNull final UsageLimits usageLimits) {
        this.txnCtx = requireNonNull(txnCtx);
        this.handlers = requireNonNull(handlers);
        this.handleContext = requireNonNull(handleContext);
        this.dynamicProperties = requireNonNull(dynamicProperties);
        this.cryptoSignatureWaivers = new CryptoSignatureWaiversImpl(requireNonNull(accountNumbers));
        this.usageLimits = requireNonNull(usageLimits);
    }

    /**
     * Dispatches a transaction of the given type to the appropriate handler.
     *
     * <p>This will not be final signature of the dispatch method, since as per
     * <a href="https://github.com/hashgraph/hedera-services/issues/4945">issue #4945</a>, we are currently
     * just adapting the last step of mono-service "workflow"; and only for
     * Consensus Service transactions.
     *
     * @param function the type of the consensus service transaction
     * @param txn the consensus transaction to be handled
     * @throws HandleException if the handler fails
     * @throws IllegalArgumentException if there is no handler for the given function type
     */
    public void dispatchHandle(
            @NonNull final HederaFunctionality function,
            @NonNull final TransactionBody txn,
            @NonNull final WritableStoreFactory writableStoreFactory) {
        switch (function) {
            case CONSENSUS_CREATE_TOPIC -> dispatchConsensusCreateTopic(
                    txn.consensusCreateTopicOrThrow(), writableStoreFactory.createTopicStore(), usageLimits);
            case CONSENSUS_UPDATE_TOPIC -> dispatchConsensusUpdateTopic(
                    txn.consensusUpdateTopicOrThrow(), writableStoreFactory.createTopicStore());
            case CONSENSUS_DELETE_TOPIC -> dispatchConsensusDeleteTopic(
                    txn.consensusDeleteTopicOrThrow(), writableStoreFactory.createTopicStore());
            case CONSENSUS_SUBMIT_MESSAGE -> dispatchConsensusSubmitMessage(
                    txn, writableStoreFactory.createTopicStore());
            case TOKEN_PAUSE -> dispatchTokenPause(txn, writableStoreFactory.createTokenStore());
            case TOKEN_UNPAUSE -> dispatchTokenUnpause(txn, writableStoreFactory.createTokenStore());
            default -> throw new IllegalArgumentException(TYPE_NOT_SUPPORTED);
        }
    }

    /**
     * Dispatch a pre-handle request. It is forwarded to the correct handler, which takes care of
     * the specific functionality
     *
     * @param storeFactory the {@link ReadableStoreFactory} to get required stores
     * @param context the context of the pre-handle workflow
     * @throws NullPointerException if one of the arguments is {@code null}
     */
    //    @SuppressWarnings("java:S1479") // ignore too many branches warning
    public void dispatchPreHandle(
<<<<<<< HEAD
            @NonNull final ReadableStoreFactory storeFactory, @NonNull final PreHandleContext context) throws PreCheckException {
=======
            @NonNull final ReadableStoreFactory storeFactory, @NonNull final PreHandleContext context)
            throws PreCheckException {
>>>>>>> 6ae771d5
        requireNonNull(storeFactory);
        requireNonNull(context);

        final var txBody = context.body();
        switch (txBody.data().kind()) {
            case CONSENSUS_CREATE_TOPIC -> handlers.consensusCreateTopicHandler()
                    .preHandle(context);
            case CONSENSUS_UPDATE_TOPIC -> handlers.consensusUpdateTopicHandler()
                    .preHandle(context, storeFactory.createTopicStore());
            case CONSENSUS_DELETE_TOPIC -> handlers.consensusDeleteTopicHandler()
                    .preHandle(context, storeFactory.createTopicStore());
            case CONSENSUS_SUBMIT_MESSAGE -> handlers.consensusSubmitMessageHandler()
                    .preHandle(context, storeFactory.createTopicStore());

            case CONTRACT_CREATE_INSTANCE -> handlers.contractCreateHandler().preHandle(context);
            case CONTRACT_UPDATE_INSTANCE -> handlers.contractUpdateHandler().preHandle(context);
            case CONTRACT_CALL -> handlers.contractCallHandler().preHandle(context);
            case CONTRACT_DELETE_INSTANCE -> handlers.contractDeleteHandler().preHandle(context);
            case ETHEREUM_TRANSACTION -> handlers.etherumTransactionHandler().preHandle(context);

            case CRYPTO_CREATE_ACCOUNT -> handlers.cryptoCreateHandler().preHandle(context);
            case CRYPTO_UPDATE_ACCOUNT -> handlers.cryptoUpdateHandler().preHandle(context, cryptoSignatureWaivers);
            case CRYPTO_TRANSFER -> handlers.cryptoTransferHandler()
                    .preHandle(context, storeFactory.createAccountStore(), storeFactory.createTokenStore());
            case CRYPTO_DELETE -> handlers.cryptoDeleteHandler().preHandle(context);
            case CRYPTO_APPROVE_ALLOWANCE -> handlers.cryptoApproveAllowanceHandler()
                    .preHandle(context);
            case CRYPTO_DELETE_ALLOWANCE -> handlers.cryptoDeleteAllowanceHandler()
                    .preHandle(context);
            case CRYPTO_ADD_LIVE_HASH -> handlers.cryptoAddLiveHashHandler().preHandle(context);
            case CRYPTO_DELETE_LIVE_HASH -> handlers.cryptoDeleteLiveHashHandler()
                    .preHandle(context);

            case FILE_CREATE -> handlers.fileCreateHandler().preHandle(context);
            case FILE_UPDATE -> handlers.fileUpdateHandler().preHandle(context);
            case FILE_DELETE -> handlers.fileDeleteHandler().preHandle(context);
            case FILE_APPEND -> handlers.fileAppendHandler().preHandle(context);

            case FREEZE -> handlers.freezeHandler().preHandle(context, storeFactory.createSpecialFileStore());

            case UNCHECKED_SUBMIT -> handlers.networkUncheckedSubmitHandler().preHandle(context);

            case SCHEDULE_CREATE -> handlers.scheduleCreateHandler()
                    .preHandle(context, setupPreHandleDispatcher(storeFactory));
            case SCHEDULE_SIGN -> handlers.scheduleSignHandler()
                    .preHandle(context, storeFactory.createScheduleStore(), setupPreHandleDispatcher(storeFactory));
            case SCHEDULE_DELETE -> handlers.scheduleDeleteHandler()
                    .preHandle(context, storeFactory.createScheduleStore());
            case TOKEN_CREATION -> handlers.tokenCreateHandler().preHandle(context);
            case TOKEN_UPDATE -> handlers.tokenUpdateHandler().preHandle(context, storeFactory.createTokenStore());
            case TOKEN_MINT -> handlers.tokenMintHandler().preHandle(context, storeFactory.createTokenStore());
            case TOKEN_BURN -> handlers.tokenBurnHandler().preHandle(context, storeFactory.createTokenStore());
            case TOKEN_DELETION -> handlers.tokenDeleteHandler().preHandle(context, storeFactory.createTokenStore());
            case TOKEN_WIPE -> handlers.tokenAccountWipeHandler().preHandle(context, storeFactory.createTokenStore());
            case TOKEN_FREEZE -> handlers.tokenFreezeAccountHandler()
                    .preHandle(context, storeFactory.createTokenStore());
            case TOKEN_UNFREEZE -> handlers.tokenUnfreezeAccountHandler()
                    .preHandle(context, storeFactory.createTokenStore());
            case TOKEN_GRANT_KYC -> handlers.tokenGrantKycToAccountHandler()
                    .preHandle(context, storeFactory.createTokenStore());
            case TOKEN_REVOKE_KYC -> handlers.tokenRevokeKycFromAccountHandler()
                    .preHandle(context, storeFactory.createTokenStore());
            case TOKEN_ASSOCIATE -> handlers.tokenAssociateToAccountHandler().preHandle(context);
            case TOKEN_DISSOCIATE -> handlers.tokenDissociateFromAccountHandler()
                    .preHandle(context);
            case TOKEN_FEE_SCHEDULE_UPDATE -> handlers.tokenFeeScheduleUpdateHandler()
                    .preHandle(context, storeFactory.createTokenStore());
            case TOKEN_PAUSE -> handlers.tokenPauseHandler().preHandle(context, storeFactory.createTokenStore());
            case TOKEN_UNPAUSE -> handlers.tokenUnpauseHandler().preHandle(context, storeFactory.createTokenStore());

            case UTIL_PRNG -> handlers.utilPrngHandler().preHandle(context);

            case SYSTEM_DELETE -> {
                switch (txBody.systemDeleteOrThrow().id().kind()) {
                    case CONTRACT_ID -> handlers.contractSystemDeleteHandler().preHandle(context);
                    case FILE_ID -> handlers.fileSystemDeleteHandler().preHandle(context);
                    case UNSET -> throw new IllegalArgumentException("SystemDelete without IdCase");
                }
            }
            case SYSTEM_UNDELETE -> {
                switch (txBody.systemUndeleteOrThrow().id().kind()) {
                    case CONTRACT_ID -> handlers.contractSystemUndeleteHandler().preHandle(context);
                    case FILE_ID -> handlers.fileSystemUndeleteHandler().preHandle(context);
                    case UNSET -> throw new IllegalArgumentException("SystemUndelete without IdCase");
                }
            }

            default -> throw new UnsupportedOperationException(TYPE_NOT_SUPPORTED);
        }
    }

    private PreHandleDispatcher setupPreHandleDispatcher(@NonNull final ReadableStoreFactory storeFactory) {
        return context -> {
            try {
                dispatchPreHandle(storeFactory, context);
            } catch (PreCheckException e) {
                throw new RuntimeException(e);
            }
        };
    }

    private void dispatchConsensusDeleteTopic(
            @NonNull final ConsensusDeleteTopicTransactionBody topicDeletion,
            @NonNull final WritableTopicStore topicStore) {
        final var handler = handlers.consensusDeleteTopicHandler();
        handler.handle(topicDeletion, topicStore);
        // TODO: Commit will be called in workflow or some other place when handle workflow is implemented
        // This is temporary solution to make sure that topic is created
        topicStore.commit();
    }

    private void dispatchConsensusUpdateTopic(
            @NonNull final ConsensusUpdateTopicTransactionBody topicUpdate,
            @NonNull final WritableTopicStore topicStore) {
        final var handler = handlers.consensusUpdateTopicHandler();
        handler.handle(handleContext, topicUpdate, topicStore);
        // TODO: Commit will be called in workflow or some other place when handle workflow is implemented
        // This is temporary solution to make sure that topic is created
        topicStore.commit();
    }

    private void dispatchConsensusCreateTopic(
            @NonNull final ConsensusCreateTopicTransactionBody topicCreation,
            @NonNull final WritableTopicStore topicStore,
            @NonNull final UsageLimits usageLimits) {
        final var handler = handlers.consensusCreateTopicHandler();
        final var recordBuilder = handler.newRecordBuilder();
        handler.handle(
                handleContext,
                topicCreation,
                new ConsensusServiceConfig(
                        dynamicProperties.maxNumTopics(), dynamicProperties.messageMaxBytesAllowed()),
                recordBuilder,
                topicStore);
        txnCtx.setCreated(PbjConverter.fromPbj(
                TopicID.newBuilder().topicNum(recordBuilder.getCreatedTopic()).build()));
        usageLimits.refreshTopics();
        // TODO: Commit will be called in workflow or some other place when handle workflow is implemented
        // This is temporary solution to make sure that topic is created
        topicStore.commit();
    }

    private void dispatchConsensusSubmitMessage(
            @NonNull final TransactionBody messageSubmission, @NonNull final WritableTopicStore topicStore) {
        final var handler = handlers.consensusSubmitMessageHandler();
        final var recordBuilder = handler.newRecordBuilder();
        handler.handle(
                handleContext,
                messageSubmission,
                new ConsensusServiceConfig(
                        dynamicProperties.maxNumTopics(), dynamicProperties.messageMaxBytesAllowed()),
                recordBuilder,
                topicStore);
        txnCtx.setTopicRunningHash(recordBuilder.getNewTopicRunningHash(), recordBuilder.getNewTopicSequenceNumber());
        topicStore.commit();
    }

    /**
     * Dispatches the token unpause transaction to the appropriate handler.
     * @param tokenUnpause the token unpause transaction
     * @param tokenStore the token store
     */
    private void dispatchTokenUnpause(
            @NonNull final TransactionBody tokenUnpause, @NonNull final WritableTokenStore tokenStore) {
        final var handler = handlers.tokenUnpauseHandler();
        handler.handle(tokenUnpause, tokenStore);
        tokenStore.commit();
    }

    /**
     * Dispatches the token pause transaction to the appropriate handler.
     * @param tokenPause the token pause transaction
     * @param tokenStore the token store
     */
    private void dispatchTokenPause(
            @NonNull final TransactionBody tokenPause, @NonNull final WritableTokenStore tokenStore) {
        final var handler = handlers.tokenPauseHandler();
        handler.handle(tokenPause, tokenStore);
        tokenStore.commit();
    }
}<|MERGE_RESOLUTION|>--- conflicted
+++ resolved
@@ -128,12 +128,8 @@
      */
     //    @SuppressWarnings("java:S1479") // ignore too many branches warning
     public void dispatchPreHandle(
-<<<<<<< HEAD
-            @NonNull final ReadableStoreFactory storeFactory, @NonNull final PreHandleContext context) throws PreCheckException {
-=======
             @NonNull final ReadableStoreFactory storeFactory, @NonNull final PreHandleContext context)
             throws PreCheckException {
->>>>>>> 6ae771d5
         requireNonNull(storeFactory);
         requireNonNull(context);
 
