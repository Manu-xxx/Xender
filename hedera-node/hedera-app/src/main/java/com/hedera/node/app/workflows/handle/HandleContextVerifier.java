/*
 * Copyright (C) 2023 Hedera Hashgraph, LLC
 *
 * Licensed under the Apache License, Version 2.0 (the "License");
 * you may not use this file except in compliance with the License.
 * You may obtain a copy of the License at
 *
 *      http://www.apache.org/licenses/LICENSE-2.0
 *
 * Unless required by applicable law or agreed to in writing, software
 * distributed under the License is distributed on an "AS IS" BASIS,
 * WITHOUT WARRANTIES OR CONDITIONS OF ANY KIND, either express or implied.
 * See the License for the specific language governing permissions and
 * limitations under the License.
 */

package com.hedera.node.app.workflows.handle;

<<<<<<< HEAD
import static com.hedera.node.app.signature.impl.SignatureVerificationImpl.failedVerification;
import static com.hedera.node.app.signature.impl.SignatureVerificationImpl.passedVerification;
=======
import static com.hedera.node.app.spi.signatures.SignatureVerification.failedVerification;
>>>>>>> 3b59fed0
import static java.util.Collections.emptyList;
import static java.util.Objects.requireNonNull;
import static java.util.concurrent.CompletableFuture.completedFuture;

import com.hedera.hapi.node.base.Key;
import com.hedera.hapi.node.base.KeyList;
import com.hedera.node.app.signature.SignatureVerificationFuture;
import com.hedera.node.app.spi.signatures.SignatureVerification;
<<<<<<< HEAD
import com.hedera.node.app.spi.workflows.VerificationAssistant;
import com.hedera.node.config.data.HederaConfig;
import com.hedera.pbj.runtime.io.buffer.Bytes;
import edu.umd.cs.findbugs.annotations.NonNull;
import edu.umd.cs.findbugs.annotations.Nullable;
=======
import com.hedera.node.config.data.HederaConfig;
import com.hedera.pbj.runtime.io.buffer.Bytes;
import edu.umd.cs.findbugs.annotations.NonNull;
>>>>>>> 3b59fed0
import java.util.List;
import java.util.Map;
import java.util.concurrent.ExecutionException;
import java.util.concurrent.Future;
import java.util.concurrent.TimeUnit;
import java.util.concurrent.TimeoutException;
import java.util.function.Supplier;
import org.slf4j.Logger;
import org.slf4j.LoggerFactory;

/**
 * Helper class that contains all functionality for verifying signatures during handle.
 */
public class HandleContextVerifier {

    private static final Logger logger = LoggerFactory.getLogger(HandleContextVerifier.class);

    private final long timeout;
    private final Map<Key, SignatureVerificationFuture> keyVerifications;

    /**
     * Creates a {@link HandleContextVerifier}
     *
     * @param keyVerifications A {@link Map} with all data to verify signatures
     */
    public HandleContextVerifier(
            @NonNull final HederaConfig config, @NonNull final Map<Key, SignatureVerificationFuture> keyVerifications) {
        this.timeout = requireNonNull(config, "config must not be null").workflowVerificationTimeoutMS();
        this.keyVerifications = requireNonNull(keyVerifications, "keyVerifications must not be null");
    }

    /**
     * Get a {@link SignatureVerification} for the given key.
     *
     * <p>If the key is a cryptographic key (i.e. a basic key like ED25519 or ECDSA_SECP256K1), and the cryptographic
     * key was in the signature map of the transaction, then a {@link SignatureVerification} will be for that key.
     * If there was no such cryptographic key in the signature map, {@code null} is returned.
     *
     * <p>If the key is a key list, then a {@link SignatureVerification} will be returned that aggregates the results
     * of each key in the key list, possibly nested.
     *
     * <p>If the key is a threshold key, then a {@link SignatureVerification} will be returned that aggregates the
     * results of each key in the threshold key, possibly nested, based on the threshold for that key.
     *
     * @param key The key to check on the verification results for.
     * @return A {@link SignatureVerification} for the given key, if available, {@code null} otherwise.
     */
    @NonNull
    public SignatureVerification verificationFor(@NonNull final Key key) {
        requireNonNull(key, "key must not be null");
        // FUTURE: Cache the results of this method, if it is usually called several times
        return resolveFuture(verificationFutureFor(key), () -> failedVerification(key));
    }

    /**
<<<<<<< HEAD
     * Gets the {@link SignatureVerification} for the given key. If this key was not provided during pre-handle, then
     * there will be no corresponding {@link SignatureVerification}. If the key was provided during pre-handle, then the
     * corresponding {@link SignatureVerification} will be returned with the result of that verification operation.
     * Additionally, the VerificationAssistant provided may modify the result for "primitive", "Contract ID", or
     * "Delegatable Contract ID" keys, and will be called to observe and reply for each such key as it is processed.
     *
     * @param key the key to get the verification for
     * @param callback a VerificationAssistant callback function that will observe each "primitive", "Contract ID", or
     * "Delegatable Contract ID" key and return a boolean indicating if the given key should be considered valid.
     * @return the verification for the given key, or {@code null} if no such key was provided during pre-handle
     */
    @NonNull
    public SignatureVerification verificationFor(
            @NonNull final Key key, @NonNull final VerificationAssistant callback) {
        return switch (key.key().kind()) {
            case ED25519, ECDSA_SECP256K1 -> {
                final var result = resolveFuture(keyVerifications.get(key), () -> failedVerification(key));
                yield callback.test(key, result) ? passedVerification(key) : failedVerification(key);
            }
            case KEY_LIST -> {
                final var keys = key.keyListOrThrow().keysOrElse(emptyList());
                var failed = false;
                for (final var childKey : keys) {
                    failed |= verificationFor(childKey, callback).failed();
                }
                yield failed ? failedVerification(key) : passedVerification(key);
            }
            case THRESHOLD_KEY -> {
                final var thresholdKey = key.thresholdKeyOrThrow();
                final var keyList = thresholdKey.keysOrElse(KeyList.DEFAULT);
                final var keys = keyList.keysOrElse(emptyList());
                final var threshold = thresholdKey.threshold();
                final var clampedThreshold = Math.min(Math.max(1, threshold), keys.size());
                var passed = 0;
                for (final var childKey : keys) {
                    if (verificationFor(childKey, callback).passed()) {
                        passed++;
                    }
                }
                yield passed >= clampedThreshold ? passedVerification(key) : failedVerification(key);
            }
            case CONTRACT_ID, DELEGATABLE_CONTRACT_ID, ECDSA_384, RSA_3072, UNSET -> {
                final var failure = failedVerification(key);
                yield callback.test(key, failure) ? passedVerification(key) : failure;
            }
        };
    }

    /**
     * Look for a {@link SignatureVerification} that applies to the given hollow account.
     * @param evmAlias The evm alias to lookup verification for.
     * @return The {@link SignatureVerification} for the given hollow account.
     */
    @NonNull
=======
     * Look for a {@link SignatureVerification} that applies to the given hollow account.
     * @param evmAlias The evm alias to lookup verification for.
     * @return The {@link SignatureVerification} for the given hollow account.
     */
    @NonNull
>>>>>>> 3b59fed0
    public SignatureVerification verificationFor(@NonNull final Bytes evmAlias) {
        requireNonNull(evmAlias, "evmAlias must not be null");
        // FUTURE: Cache the results of this method, if it is usually called several times
        if (evmAlias.length() == 20) {
            for (final var result : keyVerifications.values()) {
                final var account = result.evmAlias();
                if (account != null && evmAlias.matchesPrefix(account)) {
                    return resolveFuture(result, () -> failedVerification(evmAlias));
                }
            }
        }
        return failedVerification(evmAlias);
    }

    /**
     * Get a {@link Future<SignatureVerification>} for the given key.
     *
     * <p>If the key is a cryptographic key (i.e. a basic key like ED25519 or ECDSA_SECP256K1), and the cryptographic
     * key was in the signature map of the transaction, then a {@link Future} will be returned that will yield the
     * {@link SignatureVerification} for that key. If there was no such cryptographic key in the signature map, then
     * a completed, failed future is returned.
     *
     * <p>If the key is a key list, then a {@link Future} will be returned that aggregates the results of each key in
     * the key list, possibly nested.
     *
     * <p>If the key is a threshold key, then a {@link Future} will be returned that aggregates the results of each key
     * in the threshold key, possibly nested, based on the threshold for that key.
     *
     * @param key The key to check on the verification results for.
     * @return A {@link Future} that will yield the {@link SignatureVerification} for the given key.
     */
    @NonNull
    private Future<SignatureVerification> verificationFutureFor(@NonNull final Key key) {
        return switch (key.key().kind()) {
            case ED25519, ECDSA_SECP256K1 -> {
                final var result = keyVerifications.get(key);
                yield result == null ? completedFuture(failedVerification(key)) : result;
            }
            case KEY_LIST -> {
                final var keys = key.keyListOrThrow().keysOrElse(emptyList());
                yield verificationFutureFor(key, keys, 0);
            }
            case THRESHOLD_KEY -> {
                final var thresholdKey = key.thresholdKeyOrThrow();
                final var keyList = thresholdKey.keysOrElse(KeyList.DEFAULT);
                final var keys = keyList.keysOrElse(emptyList());
                final var threshold = thresholdKey.threshold();
                final var clampedThreshold = Math.min(Math.max(1, threshold), keys.size());
                yield verificationFutureFor(key, keys, keys.size() - clampedThreshold);
            }
            case CONTRACT_ID, DELEGATABLE_CONTRACT_ID, ECDSA_384, RSA_3072, UNSET -> completedFuture(
                    failedVerification(key));
        };
    }

    /**
     * Utility method that converts the keys into a list of {@link Future<SignatureVerification>} and then aggregates
     * them into a single {@link Future<SignatureVerification>}.
     *
     * @param key The key that is being verified.
     * @param keys The sub-keys of the key being verified
     * @param numCanFail The number of sub-keys that can fail verification before the key itself does
     * @return A {@link Future<SignatureVerification>}
     */
    @NonNull
    private Future<SignatureVerification> verificationFutureFor(
            @NonNull final Key key, @NonNull final List<Key> keys, final int numCanFail) {
        // If there are no keys, then we always fail. There must be at least one key in a key list or threshold key
        // for it to be a valid key and to pass any form of verification.
        if (keys.isEmpty() || numCanFail < 0) return completedFuture(failedVerification(key));
        final var futures = keys.stream().map(this::verificationFutureFor).toList();
        return new CompoundSignatureVerificationFuture(key, null, futures, numCanFail);
    }

    @NonNull
    private SignatureVerification resolveFuture(
<<<<<<< HEAD
            @Nullable final Future<SignatureVerification> future,
            @NonNull final Supplier<SignatureVerification> fallback) {
        if (future == null) return fallback.get();
=======
            @NonNull final Future<SignatureVerification> future,
            @NonNull final Supplier<SignatureVerification> fallback) {
>>>>>>> 3b59fed0
        try {
            return future.get(timeout, TimeUnit.MILLISECONDS);
        } catch (final InterruptedException e) {
            Thread.currentThread().interrupt();
            logger.error("Interrupted while waiting for signature verification", e);
        } catch (final TimeoutException e) {
            logger.warn("Timed out while waiting for signature verification, probably going to ISS soon", e);
        } catch (final ExecutionException e) {
            logger.error("An unexpected exception was thrown while waiting for SignatureVerification", e);
        }
        return fallback.get();
    }
}<|MERGE_RESOLUTION|>--- conflicted
+++ resolved
@@ -16,12 +16,8 @@
 
 package com.hedera.node.app.workflows.handle;
 
-<<<<<<< HEAD
 import static com.hedera.node.app.signature.impl.SignatureVerificationImpl.failedVerification;
 import static com.hedera.node.app.signature.impl.SignatureVerificationImpl.passedVerification;
-=======
-import static com.hedera.node.app.spi.signatures.SignatureVerification.failedVerification;
->>>>>>> 3b59fed0
 import static java.util.Collections.emptyList;
 import static java.util.Objects.requireNonNull;
 import static java.util.concurrent.CompletableFuture.completedFuture;
@@ -30,17 +26,10 @@
 import com.hedera.hapi.node.base.KeyList;
 import com.hedera.node.app.signature.SignatureVerificationFuture;
 import com.hedera.node.app.spi.signatures.SignatureVerification;
-<<<<<<< HEAD
 import com.hedera.node.app.spi.workflows.VerificationAssistant;
 import com.hedera.node.config.data.HederaConfig;
 import com.hedera.pbj.runtime.io.buffer.Bytes;
 import edu.umd.cs.findbugs.annotations.NonNull;
-import edu.umd.cs.findbugs.annotations.Nullable;
-=======
-import com.hedera.node.config.data.HederaConfig;
-import com.hedera.pbj.runtime.io.buffer.Bytes;
-import edu.umd.cs.findbugs.annotations.NonNull;
->>>>>>> 3b59fed0
 import java.util.List;
 import java.util.Map;
 import java.util.concurrent.ExecutionException;
@@ -96,7 +85,6 @@
     }
 
     /**
-<<<<<<< HEAD
      * Gets the {@link SignatureVerification} for the given key. If this key was not provided during pre-handle, then
      * there will be no corresponding {@link SignatureVerification}. If the key was provided during pre-handle, then the
      * corresponding {@link SignatureVerification} will be returned with the result of that verification operation.
@@ -144,20 +132,12 @@
             }
         };
     }
-
     /**
      * Look for a {@link SignatureVerification} that applies to the given hollow account.
      * @param evmAlias The evm alias to lookup verification for.
      * @return The {@link SignatureVerification} for the given hollow account.
      */
     @NonNull
-=======
-     * Look for a {@link SignatureVerification} that applies to the given hollow account.
-     * @param evmAlias The evm alias to lookup verification for.
-     * @return The {@link SignatureVerification} for the given hollow account.
-     */
-    @NonNull
->>>>>>> 3b59fed0
     public SignatureVerification verificationFor(@NonNull final Bytes evmAlias) {
         requireNonNull(evmAlias, "evmAlias must not be null");
         // FUTURE: Cache the results of this method, if it is usually called several times
@@ -234,14 +214,8 @@
 
     @NonNull
     private SignatureVerification resolveFuture(
-<<<<<<< HEAD
-            @Nullable final Future<SignatureVerification> future,
-            @NonNull final Supplier<SignatureVerification> fallback) {
-        if (future == null) return fallback.get();
-=======
             @NonNull final Future<SignatureVerification> future,
             @NonNull final Supplier<SignatureVerification> fallback) {
->>>>>>> 3b59fed0
         try {
             return future.get(timeout, TimeUnit.MILLISECONDS);
         } catch (final InterruptedException e) {
