--- conflicted
+++ resolved
@@ -111,11 +111,7 @@
 import edu.umd.cs.findbugs.annotations.Nullable;
 import java.time.Instant;
 import java.util.EnumSet;
-<<<<<<< HEAD
-import java.util.Objects;
-=======
 import java.util.LinkedHashSet;
->>>>>>> efb42171
 import java.util.Set;
 import java.util.concurrent.atomic.AtomicBoolean;
 import javax.inject.Inject;
@@ -128,16 +124,8 @@
 public class HandleWorkflow {
 
     private static final Logger logger = LogManager.getLogger(HandleWorkflow.class);
-<<<<<<< HEAD
-    private static final Set<HederaFunctionality> DISPATCHING_CONTRACT_TRANSACTIONS = EnumSet.of(
-            HederaFunctionality.CONTRACT_CREATE,
-            HederaFunctionality.CONTRACT_CALL,
-            HederaFunctionality.ETHEREUM_TRANSACTION);
-=======
     private static final Set<HederaFunctionality> DISPATCHING_CONTRACT_TRANSACTIONS =
             EnumSet.of(HederaFunctionality.CONTRACT_CREATE, HederaFunctionality.CONTRACT_CALL, ETHEREUM_TRANSACTION);
->>>>>>> efb42171
-
     private final NetworkInfo networkInfo;
     private final PreHandleWorkflow preHandleWorkflow;
     private final TransactionDispatcher dispatcher;
