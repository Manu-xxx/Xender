--- conflicted
+++ resolved
@@ -313,19 +313,15 @@
             fees = dispatcher.dispatchComputeFees(context);
 
             // Run all pre-checks
-<<<<<<< HEAD
-            final var preCheckResult = runPreChecks(
+            final var validationResult = validate(
                     consensusNow,
                     verifier,
                     preHandleResult,
+                    readableStoreFactory,
+                    fees,
                     platformEvent.getCreatorId().id());
-            if (preCheckResult.status() != SO_FAR_SO_GOOD) {
-                if (preCheckResult.status() == NODE_DUE_DILIGENCE_FAILURE) {
-=======
-            final var validationResult = validate(consensusNow, verifier, preHandleResult, readableStoreFactory, fees);
             if (validationResult.status() != SO_FAR_SO_GOOD) {
                 if (preHandleResult.status() == NODE_DUE_DILIGENCE_FAILURE) {
->>>>>>> 9002d3cf
                     payer = creator.accountId();
                 }
                 final var penaltyFee = new Fees(fees.nodeFee(), fees.networkFee(), 0L);
@@ -382,12 +378,9 @@
             @NonNull final Instant consensusNow,
             @NonNull final HandleContextVerifier verifier,
             @NonNull final PreHandleResult preHandleResult,
-<<<<<<< HEAD
+            @NonNull final ReadableStoreFactory storeFactory,
+            @NonNull final Fees fees,
             final long nodeID) {
-=======
-            @NonNull final ReadableStoreFactory storeFactory,
-            @NonNull final Fees fees) {
->>>>>>> 9002d3cf
         final var txBody = preHandleResult.txInfo().txBody();
 
         // Check if pre-handle was successful
@@ -402,7 +395,7 @@
         // and create an appropriate record to save in state and send to the record stream.
         final var duplicateCheckResult = recordCache.hasDuplicate(txBody.transactionID(), nodeID);
         if (duplicateCheckResult != NO_DUPLICATE) {
-            return new PreCheckResult(
+            return new ValidationResult(
                     duplicateCheckResult == SAME_NODE ? NODE_DUE_DILIGENCE_FAILURE : PRE_HANDLE_FAILURE,
                     DUPLICATE_TRANSACTION);
         }
