/*
 * Copyright (C) 2023 Hedera Hashgraph, LLC
 *
 * Licensed under the Apache License, Version 2.0 (the "License");
 * you may not use this file except in compliance with the License.
 * You may obtain a copy of the License at
 *
 *      http://www.apache.org/licenses/LICENSE-2.0
 *
 * Unless required by applicable law or agreed to in writing, software
 * distributed under the License is distributed on an "AS IS" BASIS,
 * WITHOUT WARRANTIES OR CONDITIONS OF ANY KIND, either express or implied.
 * See the License for the specific language governing permissions and
 * limitations under the License.
 */

package com.hedera.node.app.workflows.handle;

import static com.hedera.hapi.node.base.ResponseCodeEnum.INVALID_SIGNATURE;
import static com.hedera.hapi.node.base.ResponseCodeEnum.OK;
import static com.hedera.hapi.node.base.ResponseCodeEnum.SUCCESS;
import static com.hedera.node.app.workflows.prehandle.PreHandleResult.Status.NODE_DUE_DILIGENCE_FAILURE;
import static com.hedera.node.app.workflows.prehandle.PreHandleResult.Status.PRE_HANDLE_FAILURE;
import static com.hedera.node.app.workflows.prehandle.PreHandleResult.Status.SO_FAR_SO_GOOD;
import static java.util.Collections.emptyList;
import static java.util.Objects.requireNonNull;

import com.hedera.hapi.node.base.AccountID;
import com.hedera.hapi.node.base.Key;
import com.hedera.hapi.node.base.ResponseCodeEnum;
import com.hedera.hapi.node.transaction.TransactionBody;
import com.hedera.node.app.fees.ExchangeRateManager;
import com.hedera.node.app.fees.FeeAccumulatorImpl;
import com.hedera.node.app.fees.FeeManager;
import com.hedera.node.app.records.BlockRecordManager;
import com.hedera.node.app.service.mono.pbj.PbjConverter;
import com.hedera.node.app.service.token.ReadableAccountStore;
import com.hedera.node.app.service.token.api.TokenServiceApi;
import com.hedera.node.app.service.token.records.ParentRecordFinalizer;
import com.hedera.node.app.services.ServiceScopeLookup;
import com.hedera.node.app.signature.ExpandedSignaturePair;
import com.hedera.node.app.signature.SignatureExpander;
import com.hedera.node.app.signature.SignatureVerificationFuture;
import com.hedera.node.app.signature.SignatureVerifier;
import com.hedera.node.app.spi.fees.FeeAccumulator;
import com.hedera.node.app.spi.fees.Fees;
import com.hedera.node.app.spi.info.NetworkInfo;
import com.hedera.node.app.spi.info.NodeInfo;
import com.hedera.node.app.spi.workflows.HandleContext.TransactionCategory;
import com.hedera.node.app.spi.workflows.HandleException;
import com.hedera.node.app.spi.workflows.PreCheckException;
import com.hedera.node.app.state.HederaRecordCache;
import com.hedera.node.app.state.HederaState;
import com.hedera.node.app.workflows.TransactionChecker;
import com.hedera.node.app.workflows.dispatcher.ReadableStoreFactory;
import com.hedera.node.app.workflows.dispatcher.ServiceApiFactory;
import com.hedera.node.app.workflows.dispatcher.TransactionDispatcher;
import com.hedera.node.app.workflows.handle.record.RecordListBuilder;
import com.hedera.node.app.workflows.handle.record.SingleTransactionRecordBuilderImpl;
import com.hedera.node.app.workflows.handle.stack.SavepointStackImpl;
import com.hedera.node.app.workflows.handle.verifier.BaseHandleContextVerifier;
import com.hedera.node.app.workflows.handle.verifier.HandleContextVerifier;
import com.hedera.node.app.workflows.prehandle.PreHandleContextImpl;
import com.hedera.node.app.workflows.prehandle.PreHandleResult;
import com.hedera.node.app.workflows.prehandle.PreHandleWorkflow;
import com.hedera.node.config.ConfigProvider;
import com.hedera.node.config.VersionedConfiguration;
import com.hedera.node.config.data.HederaConfig;
import com.hedera.pbj.runtime.io.buffer.Bytes;
import com.swirlds.common.system.Round;
import com.swirlds.common.system.events.ConsensusEvent;
import com.swirlds.common.system.transaction.ConsensusTransaction;
import com.swirlds.config.api.Configuration;
import edu.umd.cs.findbugs.annotations.NonNull;
import edu.umd.cs.findbugs.annotations.Nullable;
import java.time.Instant;
import java.util.HashMap;
import java.util.HashSet;
import java.util.concurrent.atomic.AtomicBoolean;
import javax.inject.Inject;
import org.apache.logging.log4j.LogManager;
import org.apache.logging.log4j.Logger;

/**
 * The handle workflow that is responsible for handling the next {@link Round} of transactions.
 */
public class HandleWorkflow {

    private static final Logger logger = LogManager.getLogger(HandleWorkflow.class);

    private final NetworkInfo networkInfo;
    private final PreHandleWorkflow preHandleWorkflow;
    private final TransactionDispatcher dispatcher;
    private final BlockRecordManager blockRecordManager;
    private final SignatureExpander signatureExpander;
    private final SignatureVerifier signatureVerifier;
    private final TransactionChecker checker;
    private final ServiceScopeLookup serviceScopeLookup;
    private final ConfigProvider configProvider;
    private final HederaRecordCache recordCache;
    private final StakingPeriodTimeHook stakingPeriodTimeHook;
    private final FeeManager feeManager;
    private final ExchangeRateManager exchangeRateManager;
    private final ParentRecordFinalizer transactionFinalizer;
    private final SystemFileUpdateFacility systemFileUpdateFacility;

    @Inject
    public HandleWorkflow(
            @NonNull final NetworkInfo networkInfo,
            @NonNull final PreHandleWorkflow preHandleWorkflow,
            @NonNull final TransactionDispatcher dispatcher,
            @NonNull final BlockRecordManager blockRecordManager,
            @NonNull final SignatureExpander signatureExpander,
            @NonNull final SignatureVerifier signatureVerifier,
            @NonNull final TransactionChecker checker,
            @NonNull final ServiceScopeLookup serviceScopeLookup,
            @NonNull final ConfigProvider configProvider,
            @NonNull final HederaRecordCache recordCache,
            @NonNull final StakingPeriodTimeHook stakingPeriodTimeHook,
            @NonNull final FeeManager feeManager,
            @NonNull final ExchangeRateManager exchangeRateManager,
            @NonNull final ParentRecordFinalizer transactionFinalizer,
            @NonNull final SystemFileUpdateFacility systemFileUpdateFacility) {
        this.networkInfo = requireNonNull(networkInfo, "networkInfo must not be null");
        this.preHandleWorkflow = requireNonNull(preHandleWorkflow, "preHandleWorkflow must not be null");
        this.dispatcher = requireNonNull(dispatcher, "dispatcher must not be null");
        this.blockRecordManager = requireNonNull(blockRecordManager, "recordManager must not be null");
        this.signatureExpander = requireNonNull(signatureExpander, "signatureExpander must not be null");
        this.signatureVerifier = requireNonNull(signatureVerifier, "signatureVerifier must not be null");
        this.checker = requireNonNull(checker, "checker must not be null");
        this.serviceScopeLookup = requireNonNull(serviceScopeLookup, "serviceScopeLookup must not be null");
        this.configProvider = requireNonNull(configProvider, "configProvider must not be null");
        this.recordCache = requireNonNull(recordCache, "recordCache must not be null");
        this.stakingPeriodTimeHook = requireNonNull(stakingPeriodTimeHook, "stakingPeriodTimeHook must not be null");
        this.feeManager = requireNonNull(feeManager, "feeManager must not be null");
        this.exchangeRateManager = requireNonNull(exchangeRateManager, "exchangeRateManager must not be null");
        this.transactionFinalizer = requireNonNull(transactionFinalizer, "transactionFinalizer must not be null");
        this.systemFileUpdateFacility =
                requireNonNull(systemFileUpdateFacility, "systemFileUpdateFacility must not be null");
    }

    /**
     * Handles the next {@link Round}
     *
     * @param state the writable {@link HederaState} that this round will work on
     * @param round the next {@link Round} that needs to be processed
     */
    public void handleRound(@NonNull final HederaState state, @NonNull final Round round) {
        // Keep track of whether any user transactions were handled. If so, then we will need to close the round
        // with the block record manager.
        final var userTransactionsHandled = new AtomicBoolean(false);

        // handle each event in the round
        for (final ConsensusEvent event : round) {
            final var creator = networkInfo.nodeInfo(event.getCreatorId().id());
            if (creator == null) {
                // We were given an event for a node that *does not exist in the address book*. This will be logged as
                // a warning, as this should never happen, and we will skip the event. The platform should guarantee
                // that we never receive an event that isn't associated with the address book, and every node in the
                // address book must have an account ID, since you cannot delete an account belonging to a node and
                // you cannot change the address book non-deterministically.
                logger.warn("Received event from node {} which is not in the address book", event.getCreatorId());
                return;
            }

            // handle each transaction of the event
            for (final var it = event.consensusTransactionIterator(); it.hasNext(); ) {
                final var platformTxn = it.next();
                try {
                    // skip system transactions
                    if (!platformTxn.isSystem()) {
                        userTransactionsHandled.set(true);
                        handlePlatformTransaction(state, event, creator, platformTxn);
                    }
                } catch (final Throwable e) {
                    logger.fatal(
                            "A fatal unhandled exception occurred during transaction handling. "
                                    + "While this node may not die right away, it is in a bad way, most likely fatally.",
                            e);
                }
<<<<<<< HEAD
=======
            } catch (final Exception e) {
                logger.fatal(
                        "A fatal unhandled exception occurred during transaction handling. "
                                + "While this node may not die right away, it is in a bad way, most likely fatally.",
                        e);
>>>>>>> abdbae96
            }
        }

        // Inform the BlockRecordManager that the round is complete, so it can update running-hashes in state
        // that have been being computed in background threads. The running hash has to be included in
        // state, but we want to synchronize with background threads as infrequently as possible. So once per
        // round is the minimum we can do.
        if (userTransactionsHandled.get()) {
            blockRecordManager.endRound(state);
        }
    }

    private void handlePlatformTransaction(
            @NonNull final HederaState state,
            @NonNull final ConsensusEvent platformEvent,
            @NonNull final NodeInfo creator,
            @NonNull final ConsensusTransaction platformTxn) {

        // Get the consensus timestamp
        final Instant consensusNow = platformTxn.getConsensusTimestamp();

        // handle user transaction
        final var txBody = handleUserTransaction(consensusNow, state, platformEvent, creator, platformTxn);

        // Notify responsible facility if system-file was uploaded
        if (txBody != null) {
            systemFileUpdateFacility.handleTxBody(state, txBody);
        }

        // TODO: handle long scheduled transactions

        // TODO: handle system tasks. System tasks should be outside the blockRecordManager start/end user transaction
        // TODO: and have their own start/end. So system transactions are handled like separate user transactions.
    }

    @Nullable
    private TransactionBody handleUserTransaction(
            @NonNull final Instant consensusNow,
            @NonNull final HederaState state,
            @NonNull final ConsensusEvent platformEvent,
            @NonNull final NodeInfo creator,
            @NonNull final ConsensusTransaction platformTxn) {
        // Setup record builder list
        blockRecordManager.startUserTransaction(consensusNow, state);
        final var recordBuilder = new SingleTransactionRecordBuilderImpl(consensusNow);
        final var recordListBuilder = new RecordListBuilder(recordBuilder);

        // Setup helpers
        final var configuration = configProvider.getConfiguration();
        final var stack = new SavepointStackImpl(state);
        final var feeAccumulator = createFeeAccumulator(stack, configuration, recordBuilder);

        // If this is the first user transaction after midnight, then handle staking updates prior to handling the
        // transaction itself.
        final var tokenServiceContext = new TokenServiceContextImpl(configuration, stack, recordListBuilder);
        stakingPeriodTimeHook.process(tokenServiceContext);
        // @future('7836'): update the exchange rate and call from here

        TransactionBody txBody = null;
        AccountID payer = null;
        Fees fees = null;
        try {
            final var preHandleResult =
                    getCurrentPreHandleResult(state, platformEvent, creator, platformTxn, configuration);

            final var transactionInfo = preHandleResult.txInfo();

            if (transactionInfo == null) {
                // FUTURE: Charge node generic penalty, set values in record builder, and remove log statement
                logger.error("Non-parsable transaction from creator {}", creator);
                return null;
            }

            // Get the parsed data
            final var transaction = transactionInfo.transaction();
            txBody = transactionInfo.txBody();
            payer = preHandleResult.payer();

            final Bytes transactionBytes;
            if (transaction.signedTransactionBytes().length() > 0) {
                transactionBytes = transaction.signedTransactionBytes();
            } else {
                // in this case, recorder hash the transaction itself, not its bodyBytes.
                transactionBytes = Bytes.wrap(PbjConverter.fromPbj(transaction).toByteArray());
            }

            // Initialize record builder list
            recordBuilder
                    .transaction(transactionInfo.transaction())
                    .transactionBytes(transactionBytes)
                    .transactionID(txBody.transactionID())
                    .exchangeRate(exchangeRateManager.exchangeRates())
                    .memo(txBody.memo());

            // Set up the verifier
            final var hederaConfig = configuration.getConfigData(HederaConfig.class);
            final var verifier = new BaseHandleContextVerifier(hederaConfig, preHandleResult.verificationResults());

            // Setup context
            final var context = new HandleContextImpl(
                    transactionInfo,
                    payer,
                    preHandleResult.payerKey(),
                    networkInfo,
                    TransactionCategory.USER,
                    recordBuilder,
                    stack,
                    configuration,
                    verifier,
                    recordListBuilder,
                    checker,
                    dispatcher,
                    serviceScopeLookup,
                    blockRecordManager,
                    recordCache,
                    feeManager,
                    consensusNow);

            // Calculate the fee
            fees = dispatcher.dispatchComputeFees(context);

            // Run all pre-checks
            final var preCheckResult = runPreChecks(consensusNow, verifier, preHandleResult);
            if (preCheckResult.status() != SO_FAR_SO_GOOD) {
                if (preHandleResult.status() == NODE_DUE_DILIGENCE_FAILURE) {
                    payer = creator.accountId();
                }
                final var penaltyFee = new Fees(fees.nodeFee(), fees.networkFee(), 0L);
                feeAccumulator.charge(payer, penaltyFee);
                recordBuilder.status(preCheckResult.responseCodeEnum());

<<<<<<< HEAD
            } else {
                feeAccumulator.charge(payer, fees);
                try {
                    // Dispatch the transaction to the handler
                    dispatcher.dispatchHandle(context);
                    recordBuilder.status(SUCCESS);
                } catch (final HandleException e) {
                    rollback(e.getStatus(), stack, recordListBuilder);
                    feeAccumulator.charge(payer, fees);
                }
            }
=======
        } catch (final PreCheckException e) {
            recordFailedTransaction(e.responseCode(), recordBuilder, recordListBuilder);
        } catch (final HandleException e) {
            recordFailedTransaction(e.getStatus(), recordBuilder, recordListBuilder);
>>>>>>> abdbae96
        } catch (final Exception e) {
            logger.error("An unexpected exception was thrown during handle", e);
            rollback(ResponseCodeEnum.FAIL_INVALID, stack, recordListBuilder);
            if (payer != null && fees != null) {
                feeAccumulator.charge(payer, fees);
            }
        }

        transactionFinalizer.finalizeParentRecord(payer, tokenServiceContext);

        // Commit all state changes
        stack.commitFullStack();

        // store all records at once
        final var recordListResult = recordListBuilder.build();
        recordCache.add(creator.nodeId(), payer, recordListResult.mainRecord().record(), consensusNow);
        blockRecordManager.endUserTransaction(recordListResult.recordStream(), state);

        return txBody;
    }

    @NonNull
    private FeeAccumulator createFeeAccumulator(
            @NonNull final SavepointStackImpl stack,
            @NonNull final Configuration configuration,
            @NonNull final SingleTransactionRecordBuilderImpl recordBuilder) {
        final var serviceApiFactory = new ServiceApiFactory(stack, configuration);
        final var tokenApi = serviceApiFactory.getApi(TokenServiceApi.class);
        return new FeeAccumulatorImpl(tokenApi, recordBuilder);
    }

    private PreCheckResult runPreChecks(
            @NonNull final Instant consensusNow,
            @NonNull final HandleContextVerifier verifier,
            @NonNull final PreHandleResult preHandleResult) {
        final var txBody = preHandleResult.txInfo().txBody();

<<<<<<< HEAD
        // Check if pre-handle was successful
        if (preHandleResult.status() != SO_FAR_SO_GOOD) {
            return new PreCheckResult(preHandleResult.status(), preHandleResult.responseCode());
=======
        if (preHandleResult != null) {
            // FUTURE: This needs to be replaced by a proper implementation, as can be found in PR
            // https://github.com/hashgraph/hedera-services/pull/7473
            recordCache.add(
                    0, preHandleResult.payer(), recordListResult.mainRecord().transactionRecord(), consensusNow);
        } else {
            throw new IllegalStateException("pre handle result was null!");
>>>>>>> abdbae96
        }

        // Check the time box of the transaction
        try {
            checker.checkTimeBox(txBody, consensusNow);
        } catch (final PreCheckException e) {
            return new PreCheckResult(PRE_HANDLE_FAILURE, e.responseCode());
        }

        // Check all signature verifications. This will also wait, if validation is still ongoing.
        final var payerKeyVerification = verifier.verificationFor(preHandleResult.payerKey());
        if (payerKeyVerification.failed()) {
            return new PreCheckResult(NODE_DUE_DILIGENCE_FAILURE, INVALID_SIGNATURE);
        }

        for (final var key : preHandleResult.requiredKeys()) {
            final var verification = verifier.verificationFor(key);
            if (verification.failed()) {
                return new PreCheckResult(PRE_HANDLE_FAILURE, INVALID_SIGNATURE);
            }
        }

        return new PreCheckResult(SO_FAR_SO_GOOD, OK);
    }

    private record PreCheckResult(@NonNull PreHandleResult.Status status, @NonNull ResponseCodeEnum responseCodeEnum) {}

    private void rollback(
            @NonNull final ResponseCodeEnum status,
            @NonNull final SavepointStackImpl stack,
            @NonNull final RecordListBuilder recordListBuilder) {
        stack.rollbackFullStack();
        final var userTransactionRecordBuilder = recordListBuilder.userTransactionRecordBuilder();
        userTransactionRecordBuilder.status(status);
        recordListBuilder.revertChildRecordBuilders(userTransactionRecordBuilder);
    }

    /*
     * This method gets all the verification data for the current transaction. If pre-handle was previously ran
     * successfully, we only add the missing keys. If it did not run or an error occurred, we run it again.
     * If there is a due diligence error, this method will return a CryptoTransfer to charge the node along with
     * its verification data.
     */
    @NonNull
    private PreHandleResult getCurrentPreHandleResult(
            @NonNull final HederaState state,
            @NonNull final ConsensusEvent platformEvent,
            @NonNull final NodeInfo creator,
            @NonNull final ConsensusTransaction platformTxn,
            @NonNull final VersionedConfiguration configuration)
            throws PreCheckException {
        final var metadata = platformTxn.getMetadata();
        // We do not know how long transactions are kept in memory. Clearing metadata to avoid keeping it for too long.
        platformTxn.setMetadata(null);

        // First check if pre-handle was run before (in which case metadata is a PreHandleResult)
        if (preHandleStillValid(configuration, metadata)) {
            final var preHandleResult = (PreHandleResult) metadata;

            // In case of due diligence error, we prepare a CryptoTransfer to charge the node and return immediately.
            if (preHandleResult.status() == NODE_DUE_DILIGENCE_FAILURE) {
                return preHandleResult;
            }

            // If pre-handle was successful, we need to add signatures that were not known at the time of pre-handle.
            if (preHandleResult.status() == SO_FAR_SO_GOOD) {
                return addMissingSignatures(state, preHandleResult, configuration);
            }
        }

        // If we reach this point, either pre-handle was not run or it failed but may succeed now.
        // Therefore, we simply rerun pre-handle.
        final var storeFactory = new ReadableStoreFactory(state);
        final var accountStore = storeFactory.getStore(ReadableAccountStore.class);
        return preHandleWorkflow.preHandleTransaction(creator.accountId(), storeFactory, accountStore, platformTxn);
    }

    private boolean preHandleStillValid(
            @NonNull final VersionedConfiguration configuration, @Nullable final Object metadata) {
        if (metadata instanceof PreHandleResult preHandleResult) {
            return preHandleResult.configVersion() == configuration.getVersion();
        }
        return false;
    }

    /*
     * This method is called when a previous run of pre-handle was successful. We gather the keys again and check if
     * any keys need to be added. If so, we trigger the signature verification for the new keys and collect all
     * results.
     */
    @NonNull
    private PreHandleResult addMissingSignatures(
            @NonNull final HederaState state,
            @NonNull final PreHandleResult previousResult,
            @NonNull final Configuration configuration)
            throws PreCheckException {
        final var txInfo = previousResult.txInfo();
        final var txBody = txInfo.txBody();
        final var sigPairs = txInfo.signatureMap().sigPairOrElse(emptyList());
        final var signedBytes = txInfo.signedBytes();

        // extract keys and hollow accounts again
        final var storeFactory = new ReadableStoreFactory(state);
        final var context = new PreHandleContextImpl(storeFactory, txBody, configuration, dispatcher);
        dispatcher.dispatchPreHandle(context);

        // prepare signature verification
        final var verifications = new HashMap<Key, SignatureVerificationFuture>();
        final var payerKey = previousResult.payerKey();
        verifications.put(payerKey, previousResult.verificationResults().get(payerKey));

        // expand all keys
        final var expanded = new HashSet<ExpandedSignaturePair>();
        signatureExpander.expand(context.requiredNonPayerKeys(), sigPairs, expanded);
        signatureExpander.expand(context.optionalNonPayerKeys(), sigPairs, expanded);

        // remove all keys that were already verified
        for (final var it = expanded.iterator(); it.hasNext(); ) {
            final var entry = it.next();
            final var oldVerification = previousResult.verificationResults().get(entry.key());
            if (oldVerification != null) {
                verifications.put(oldVerification.key(), oldVerification);
                it.remove();
            }
        }

        // start verification for remaining keys
        if (!expanded.isEmpty()) {
            verifications.putAll(signatureVerifier.verify(signedBytes, expanded));
        }

        return new PreHandleResult(
                previousResult.payer(),
                payerKey,
                previousResult.status(),
                previousResult.responseCode(),
                previousResult.txInfo(),
                context.requiredNonPayerKeys(),
                verifications,
                previousResult.innerResult(),
                previousResult.configVersion());
    }
}<|MERGE_RESOLUTION|>--- conflicted
+++ resolved
@@ -172,20 +172,12 @@
                         userTransactionsHandled.set(true);
                         handlePlatformTransaction(state, event, creator, platformTxn);
                     }
-                } catch (final Throwable e) {
+                } catch (final Exception e) {
                     logger.fatal(
                             "A fatal unhandled exception occurred during transaction handling. "
                                     + "While this node may not die right away, it is in a bad way, most likely fatally.",
                             e);
                 }
-<<<<<<< HEAD
-=======
-            } catch (final Exception e) {
-                logger.fatal(
-                        "A fatal unhandled exception occurred during transaction handling. "
-                                + "While this node may not die right away, it is in a bad way, most likely fatally.",
-                        e);
->>>>>>> abdbae96
             }
         }
 
@@ -317,7 +309,6 @@
                 feeAccumulator.charge(payer, penaltyFee);
                 recordBuilder.status(preCheckResult.responseCodeEnum());
 
-<<<<<<< HEAD
             } else {
                 feeAccumulator.charge(payer, fees);
                 try {
@@ -329,12 +320,6 @@
                     feeAccumulator.charge(payer, fees);
                 }
             }
-=======
-        } catch (final PreCheckException e) {
-            recordFailedTransaction(e.responseCode(), recordBuilder, recordListBuilder);
-        } catch (final HandleException e) {
-            recordFailedTransaction(e.getStatus(), recordBuilder, recordListBuilder);
->>>>>>> abdbae96
         } catch (final Exception e) {
             logger.error("An unexpected exception was thrown during handle", e);
             rollback(ResponseCodeEnum.FAIL_INVALID, stack, recordListBuilder);
@@ -350,7 +335,7 @@
 
         // store all records at once
         final var recordListResult = recordListBuilder.build();
-        recordCache.add(creator.nodeId(), payer, recordListResult.mainRecord().record(), consensusNow);
+        recordCache.add(creator.nodeId(), payer, recordListResult.mainRecord().transactionRecord(), consensusNow);
         blockRecordManager.endUserTransaction(recordListResult.recordStream(), state);
 
         return txBody;
@@ -372,19 +357,9 @@
             @NonNull final PreHandleResult preHandleResult) {
         final var txBody = preHandleResult.txInfo().txBody();
 
-<<<<<<< HEAD
         // Check if pre-handle was successful
         if (preHandleResult.status() != SO_FAR_SO_GOOD) {
             return new PreCheckResult(preHandleResult.status(), preHandleResult.responseCode());
-=======
-        if (preHandleResult != null) {
-            // FUTURE: This needs to be replaced by a proper implementation, as can be found in PR
-            // https://github.com/hashgraph/hedera-services/pull/7473
-            recordCache.add(
-                    0, preHandleResult.payer(), recordListResult.mainRecord().transactionRecord(), consensusNow);
-        } else {
-            throw new IllegalStateException("pre handle result was null!");
->>>>>>> abdbae96
         }
 
         // Check the time box of the transaction
