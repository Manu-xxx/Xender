/*
 * Copyright (C) 2023-2024 Hedera Hashgraph, LLC
 *
 * Licensed under the Apache License, Version 2.0 (the "License");
 * you may not use this file except in compliance with the License.
 * You may obtain a copy of the License at
 *
 *      http://www.apache.org/licenses/LICENSE-2.0
 *
 * Unless required by applicable law or agreed to in writing, software
 * distributed under the License is distributed on an "AS IS" BASIS,
 * WITHOUT WARRANTIES OR CONDITIONS OF ANY KIND, either express or implied.
 * See the License for the specific language governing permissions and
 * limitations under the License.
 */

package com.hedera.node.app.workflows.handle;

import static com.hedera.hapi.node.base.ResponseCodeEnum.BUSY;
import static com.hedera.hapi.node.base.ResponseCodeEnum.FAIL_INVALID;
import static com.hedera.node.app.spi.workflows.HandleContext.TransactionCategory.USER;
import static com.hedera.node.app.spi.workflows.record.ExternalizedRecordCustomizer.NOOP_RECORD_CUSTOMIZER;
import static com.hedera.node.app.spi.workflows.record.StreamBuilder.ReversingBehavior.REVERSIBLE;
import static com.hedera.node.app.state.logging.TransactionStateLogger.logStartEvent;
import static com.hedera.node.app.state.logging.TransactionStateLogger.logStartRound;
import static com.hedera.node.app.state.logging.TransactionStateLogger.logStartUserTransaction;
import static com.hedera.node.app.state.logging.TransactionStateLogger.logStartUserTransactionPreHandleResultP2;
import static com.hedera.node.app.state.logging.TransactionStateLogger.logStartUserTransactionPreHandleResultP3;
import static com.hedera.node.app.state.merkle.VersionUtils.isSoOrdered;
import static com.hedera.node.app.workflows.handle.TransactionType.GENESIS_TRANSACTION;
import static com.hedera.node.app.workflows.handle.TransactionType.POST_UPGRADE_TRANSACTION;
import static com.hedera.node.config.types.StreamMode.RECORDS;
import static com.swirlds.platform.system.InitTrigger.EVENT_STREAM_RECOVERY;
import static com.swirlds.state.spi.HapiUtils.SEMANTIC_VERSION_COMPARATOR;
import static java.util.Objects.requireNonNull;

import com.hedera.hapi.block.stream.BlockItem;
import com.hedera.hapi.block.stream.input.EventHeader;
import com.hedera.hapi.block.stream.output.StateChanges;
import com.hedera.hapi.node.base.ResponseCodeEnum;
import com.hedera.hapi.node.base.SemanticVersion;
import com.hedera.hapi.node.base.Transaction;
import com.hedera.hapi.node.transaction.ExchangeRateSet;
<<<<<<< HEAD
import com.hedera.node.app.blocks.BlockStreamManager;
=======
>>>>>>> 5059ecd1
import com.hedera.node.app.fees.ExchangeRateManager;
import com.hedera.node.app.fees.FeeManager;
import com.hedera.node.app.records.BlockRecordManager;
import com.hedera.node.app.service.schedule.ScheduleService;
import com.hedera.node.app.service.schedule.WritableScheduleStore;
import com.hedera.node.app.services.ServiceScopeLookup;
import com.hedera.node.app.spi.authorization.Authorizer;
import com.hedera.node.app.spi.metrics.StoreMetricsService;
import com.hedera.node.app.spi.workflows.record.StreamBuilder;
import com.hedera.node.app.state.HederaRecordCache;
<<<<<<< HEAD
=======
import com.hedera.node.app.state.SingleTransactionRecord;
>>>>>>> 5059ecd1
import com.hedera.node.app.store.WritableStoreFactory;
import com.hedera.node.app.throttle.NetworkUtilizationManager;
import com.hedera.node.app.throttle.ThrottleServiceManager;
import com.hedera.node.app.workflows.TransactionInfo;
import com.hedera.node.app.workflows.dispatcher.TransactionDispatcher;
import com.hedera.node.app.workflows.handle.cache.CacheWarmer;
import com.hedera.node.app.workflows.handle.dispatch.ChildDispatchFactory;
import com.hedera.node.app.workflows.handle.metric.HandleWorkflowMetrics;
import com.hedera.node.app.workflows.handle.record.RecordStreamBuilder;
import com.hedera.node.app.workflows.handle.record.SystemSetup;
import com.hedera.node.app.workflows.handle.steps.HollowAccountCompletions;
import com.hedera.node.app.workflows.handle.steps.NodeStakeUpdates;
import com.hedera.node.app.workflows.handle.steps.UserTxn;
import com.hedera.node.app.workflows.prehandle.PreHandleWorkflow;
import com.hedera.node.config.ConfigProvider;
import com.hedera.node.config.data.BlockStreamConfig;
<<<<<<< HEAD
import com.hedera.node.config.types.StreamMode;
=======
>>>>>>> 5059ecd1
import com.hedera.pbj.runtime.io.buffer.Bytes;
import com.swirlds.platform.system.InitTrigger;
import com.swirlds.platform.system.Round;
import com.swirlds.platform.system.events.ConsensusEvent;
import com.swirlds.platform.system.transaction.ConsensusTransaction;
import com.swirlds.state.State;
import com.swirlds.state.spi.info.NetworkInfo;
import com.swirlds.state.spi.info.NodeInfo;
import edu.umd.cs.findbugs.annotations.NonNull;
import java.time.Instant;
import java.util.ArrayList;
import java.util.List;
import java.util.concurrent.atomic.AtomicBoolean;
import javax.inject.Inject;
import javax.inject.Singleton;
import org.apache.logging.log4j.LogManager;
import org.apache.logging.log4j.Logger;

/**
 * The handle workflow that is responsible for handling the next {@link Round} of transactions.
 */
@Singleton
public class HandleWorkflow {
    private static final Logger logger = LogManager.getLogger(HandleWorkflow.class);

    public static final String ALERT_MESSAGE = "Possibly CATASTROPHIC failure";
    // Temporary flag to control stream mode during transition to block streams
    public static StreamMode STREAM_MODE = RECORDS;

    private final NetworkInfo networkInfo;
    private final NodeStakeUpdates nodeStakeUpdates;
    private final Authorizer authorizer;
    private final FeeManager feeManager;
    private final DispatchProcessor dispatchProcessor;
    private final ServiceScopeLookup serviceScopeLookup;
    private final ChildDispatchFactory childDispatchFactory;
    private final TransactionDispatcher dispatcher;
    private final NetworkUtilizationManager networkUtilizationManager;
    private final ConfigProvider configProvider;
    private final StoreMetricsService storeMetricsService;
    private final BlockRecordManager blockRecordManager;
    private final BlockStreamManager blockStreamManager;
    private final CacheWarmer cacheWarmer;
    private final HandleWorkflowMetrics handleWorkflowMetrics;
    private final ThrottleServiceManager throttleServiceManager;
    private final SemanticVersion version;
    private final InitTrigger initTrigger;
    private final HollowAccountCompletions hollowAccountCompletions;
    private final SystemSetup systemSetup;
    private final HederaRecordCache recordCache;
    private final ExchangeRateManager exchangeRateManager;
    private final PreHandleWorkflow preHandleWorkflow;
    private final List<StateChanges.Builder> migrationStateChanges;

    @Inject
    public HandleWorkflow(
            @NonNull final NetworkInfo networkInfo,
            @NonNull final NodeStakeUpdates nodeStakeUpdates,
            @NonNull final Authorizer authorizer,
            @NonNull final FeeManager feeManager,
            @NonNull final DispatchProcessor dispatchProcessor,
            @NonNull final ServiceScopeLookup serviceScopeLookup,
            @NonNull final ChildDispatchFactory childDispatchFactory,
            @NonNull final TransactionDispatcher dispatcher,
            @NonNull final NetworkUtilizationManager networkUtilizationManager,
            @NonNull final ConfigProvider configProvider,
            @NonNull final StoreMetricsService storeMetricsService,
            @NonNull final BlockRecordManager blockRecordManager,
            @NonNull final BlockStreamManager blockStreamManager,
            @NonNull final CacheWarmer cacheWarmer,
            @NonNull final HandleWorkflowMetrics handleWorkflowMetrics,
            @NonNull final ThrottleServiceManager throttleServiceManager,
            @NonNull final SemanticVersion version,
            @NonNull final InitTrigger initTrigger,
            @NonNull final HollowAccountCompletions hollowAccountCompletions,
            @NonNull final SystemSetup systemSetup,
            @NonNull final HederaRecordCache recordCache,
            @NonNull final ExchangeRateManager exchangeRateManager,
            @NonNull final PreHandleWorkflow preHandleWorkflow,
            @NonNull final List<StateChanges.Builder> migrationStateChanges) {
        this.networkInfo = requireNonNull(networkInfo);
        this.nodeStakeUpdates = requireNonNull(nodeStakeUpdates);
        this.authorizer = requireNonNull(authorizer);
        this.feeManager = requireNonNull(feeManager);
        this.dispatchProcessor = requireNonNull(dispatchProcessor);
        this.serviceScopeLookup = requireNonNull(serviceScopeLookup);
        this.childDispatchFactory = requireNonNull(childDispatchFactory);
        this.dispatcher = requireNonNull(dispatcher);
        this.networkUtilizationManager = requireNonNull(networkUtilizationManager);
        this.configProvider = requireNonNull(configProvider);
        this.storeMetricsService = requireNonNull(storeMetricsService);
        this.blockRecordManager = requireNonNull(blockRecordManager);
        this.blockStreamManager = requireNonNull(blockStreamManager);
        this.cacheWarmer = requireNonNull(cacheWarmer);
        this.handleWorkflowMetrics = requireNonNull(handleWorkflowMetrics);
        this.throttleServiceManager = requireNonNull(throttleServiceManager);
        this.version = requireNonNull(version);
        this.initTrigger = requireNonNull(initTrigger);
        this.hollowAccountCompletions = requireNonNull(hollowAccountCompletions);
        this.systemSetup = requireNonNull(systemSetup);
        this.recordCache = requireNonNull(recordCache);
        this.exchangeRateManager = requireNonNull(exchangeRateManager);
        this.preHandleWorkflow = requireNonNull(preHandleWorkflow);
        this.migrationStateChanges = new ArrayList<>(migrationStateChanges);
        // Temporary flag to control stream mode during transition to block streams
        STREAM_MODE = configProvider
                .getConfiguration()
                .getConfigData(BlockStreamConfig.class)
                .streamMode();
    }

    /**
     * Handles the next {@link Round}
     *
     * @param state the writable {@link State} that this round will work on
     * @param round the next {@link Round} that needs to be processed
     */
    public void handleRound(@NonNull final State state, @NonNull final Round round) {
        // We only close the round with the block record manager after user transactions
        logStartRound(round);
        cacheWarmer.warm(state, round);
        final var blockStreamConfig = configProvider.getConfiguration().getConfigData(BlockStreamConfig.class);
        if (blockStreamConfig.streamBlocks()) {
<<<<<<< HEAD
            blockStreamManager.startRound(round, state);
            if (!migrationStateChanges.isEmpty()) {
                migrationStateChanges.forEach(builder -> blockStreamManager.writeItem(BlockItem.newBuilder()
                        .stateChanges(builder.consensusTimestamp(blockStreamManager.blockTimestamp())
                                .build())
                        .build()));
                migrationStateChanges.clear();
            }
        }
        recordCache.resetRoundReceipts();
        try {
            handleEvents(state, platformState, round);
=======
            // FUTURE: Calls StartRound on the BlockStreamManager
        }
        recordCache.resetRoundReceipts();
        try {
            handleEvents(state, round);
>>>>>>> 5059ecd1
        } finally {
            // Even if there is an exception somewhere, we need to commit the receipts of any handled transactions
            // to the state so these transactions cannot be replayed in future rounds
            recordCache.commitRoundReceipts(state, round.getConsensusTimestamp());
        }
    }

<<<<<<< HEAD
    private void handleEvents(@NonNull State state, @NonNull PlatformState platformState, @NonNull Round round) {
=======
    private void handleEvents(@NonNull State state, @NonNull Round round) {
>>>>>>> 5059ecd1
        final var userTransactionsHandled = new AtomicBoolean(false);
        final var blockStreamConfig = configProvider.getConfiguration().getConfigData(BlockStreamConfig.class);
        for (final var event : round) {
            if (blockStreamConfig.streamBlocks()) {
<<<<<<< HEAD
                streamMetadata(event);
=======
                // FUTURE: Stream EventMetadata
>>>>>>> 5059ecd1
            }
            final var creator = networkInfo.nodeInfo(event.getCreatorId().id());
            if (creator == null) {
                if (!isSoOrdered(event.getSoftwareVersion(), version)) {
                    // We were given an event for a node that does not exist in the address book and was not from
                    // a strictly earlier software upgrade. This will be logged as a warning, as this should never
                    // happen, and we will skip the event. The platform should guarantee that we never receive an event
                    // that isn't associated with the address book, and every node in the address book must have an
                    // account ID, since you cannot delete an account belonging to a node, and you cannot change the
                    // address book non-deterministically.
                    logger.warn(
                            "Received event (version {} vs current {}) from node {} which is not in the address book",
                            com.hedera.hapi.util.HapiUtils.toString(event.getSoftwareVersion()),
                            com.hedera.hapi.util.HapiUtils.toString(version),
                            event.getCreatorId());
                }
                continue;
            }
            // log start of event to transaction state log
            logStartEvent(event, creator);
            // handle each transaction of the event
            for (final var it = event.consensusTransactionIterator(); it.hasNext(); ) {
                final var platformTxn = it.next();
                try {
                    // skip system transactions
                    if (!platformTxn.isSystem()) {
                        userTransactionsHandled.set(true);
<<<<<<< HEAD
                        handlePlatformTransaction(state, platformState, event, creator, platformTxn);
                    } else {
                        // TODO - handle block and signature transactions here?
=======
                        handlePlatformTransaction(state, event, creator, platformTxn);
>>>>>>> 5059ecd1
                    }
                } catch (final Exception e) {
                    logger.fatal(
                            "Possibly CATASTROPHIC failure while running the handle workflow. "
                                    + "While this node may not die right away, it is in a bad way, most likely fatally.",
                            e);
                }
            }
        }
        // Update all throttle metrics once per round
        throttleServiceManager.updateAllMetrics();
        // Inform the BlockRecordManager that the round is complete, so it can update running-hashes in state
        // that have been being computed in background threads. The running hash has to be included in
        // state, but we want to synchronize with background threads as infrequently as possible. So once per
        // round is the minimum we can do.
        if (userTransactionsHandled.get() && blockStreamConfig.streamRecords()) {
            blockRecordManager.endRound(state);
        }
        if (blockStreamConfig.streamBlocks()) {
<<<<<<< HEAD
            blockStreamManager.endRound(state);
        }
    }

    private void streamMetadata(@NonNull final ConsensusEvent event) {
        final var metadataItem = BlockItem.newBuilder()
                .eventHeader(new EventHeader(event.getEventCore(), event.getSignature()))
                .build();
        blockStreamManager.writeItem(metadataItem);
=======
            // FUTURE: Calls EndRound on the BlockStreamManager
        }
>>>>>>> 5059ecd1
    }

    /**
     * Handles a platform transaction. This method is responsible for creating a {@link UserTxn} and
     * executing the workflow for the transaction. This produces a stream of records that are then passed to the
     * {@link BlockRecordManager} to be externalized.
     *
     * @param state the writable {@link State} that this transaction will work on
     * @param event the {@link ConsensusEvent} that this transaction belongs to
     * @param creator the {@link NodeInfo} of the creator of the transaction
     * @param txn the {@link ConsensusTransaction} to be handled
     */
    private void handlePlatformTransaction(
            @NonNull final State state,
            @NonNull final ConsensusEvent event,
            @NonNull final NodeInfo creator,
            @NonNull final ConsensusTransaction txn) {
        final var handleStart = System.nanoTime();

        // Always use platform-assigned time for user transaction, c.f. https://hips.hedera.com/hip/hip-993
        final var consensusNow = txn.getConsensusTimestamp();
<<<<<<< HEAD
        final var userTxn = newUserTxn(state, platformState, event, creator, txn, consensusNow);

        final var blockStreamConfig = configProvider.getConfiguration().getConfigData(BlockStreamConfig.class);
        if (blockStreamConfig.streamRecords()) {
            blockRecordManager.startUserTransaction(consensusNow, state, platformState);
        }
        final var handleOutput = execute(userTxn);
        if (blockStreamConfig.streamRecords()) {
            blockRecordManager.endUserTransaction(handleOutput.recordsOrThrow().stream(), state);
        }
        if (blockStreamConfig.streamBlocks()) {
            handleOutput.blocksItemsOrThrow().forEach(blockStreamManager::writeItem);
=======
        final var userTxn = newUserTxn(state, event, creator, txn, consensusNow);

        final var blockStreamConfig = configProvider.getConfiguration().getConfigData(BlockStreamConfig.class);
        if (blockStreamConfig.streamRecords()) {
            blockRecordManager.startUserTransaction(consensusNow, state);
        }
        final var recordStream = execute(userTxn);
        if (blockStreamConfig.streamRecords()) {
            blockRecordManager.endUserTransaction(recordStream, state);
        }
        if (blockStreamConfig.streamBlocks()) {
            // FUTURE: Writes block items using BlockStreamManager
>>>>>>> 5059ecd1
        }
        handleWorkflowMetrics.updateTransactionDuration(
                userTxn.functionality(), (int) (System.nanoTime() - handleStart));
    }

    /**
     * Executes the user transaction and returns a stream of records that capture all
     * side effects on state that are stipulated by the pre-block-stream contract with
     * mirror nodes.
     *
     * <p>Never throws an exception without a fundamental breakdown in the integrity
     * of the system invariants. If there is an internal error when executing the
     * transaction, returns a stream of a single {@link ResponseCodeEnum#FAIL_INVALID}
     * record with no other side effects.
     *
     * <p><b>IMPORTANT:</b> With block streams, this contract will expand to include
     * all side effects on state, no exceptions.
     *
     * @return the stream of records
     */
    private HandleOutput execute(@NonNull final UserTxn userTxn) {
        try {
            if (isOlderSoftwareEvent(userTxn)) {
                initializeBuilderInfo(userTxn.baseBuilder(), userTxn.txnInfo(), exchangeRateManager.exchangeRates())
                        .status(BUSY);
                // Flushes the BUSY builder to the stream, no other side effects
                userTxn.stack().commitTransaction(userTxn.baseBuilder());
            } else {
                if (userTxn.type() == GENESIS_TRANSACTION) {
                    // (FUTURE) Once all genesis setup is done via dispatch, remove this method
                    systemSetup.externalizeInitSideEffects(userTxn.tokenContextImpl());
                }
                updateNodeStakes(userTxn);
<<<<<<< HEAD
=======

>>>>>>> 5059ecd1
                final var streamsRecords = configProvider
                        .getConfiguration()
                        .getConfigData(BlockStreamConfig.class)
                        .streamRecords();
                if (streamsRecords) {
                    blockRecordManager.advanceConsensusClock(userTxn.consensusNow(), userTxn.state());
                }
                expireSchedules(userTxn);
                logPreDispatch(userTxn);
                final var dispatch = dispatchFor(userTxn);
                if (userTxn.type() == GENESIS_TRANSACTION) {
                    systemSetup.doGenesisSetup(dispatch);
                } else if (userTxn.type() == POST_UPGRADE_TRANSACTION) {
                    systemSetup.doPostUpgradeSetup(dispatch);
                }
                hollowAccountCompletions.completeHollowAccounts(userTxn, dispatch);
                dispatchProcessor.processDispatch(dispatch);
                updateWorkflowMetrics(userTxn);
            }
            final var handleOutput = userTxn.stack().buildHandleOutput(userTxn.consensusNow());
            recordCache.add(
                    userTxn.creatorInfo().nodeId(), userTxn.txnInfo().payerID(), handleOutput.recordStreamItems());
            return handleOutput;
        } catch (final Exception e) {
            logger.error("{} - exception thrown while handling user transaction", ALERT_MESSAGE, e);
            // TODO - build and stream any committed builders and state changes from the stack, with a
            // FAIL_INVALID for the user transaction record/result
            return failInvalidStreamItems(userTxn);
        }
    }

    /**
     * Returns a stream of a single {@link ResponseCodeEnum#FAIL_INVALID} record
     * for the given user transaction.
     *
     * @return the failure record
     */
    private HandleOutput failInvalidStreamItems(@NonNull final UserTxn userTxn) {
        userTxn.stack().rollbackFullStack();
        final var failInvalidBuilder = new RecordStreamBuilder(REVERSIBLE, NOOP_RECORD_CUSTOMIZER, USER);
        initializeBuilderInfo(failInvalidBuilder, userTxn.txnInfo(), exchangeRateManager.exchangeRates())
                .status(FAIL_INVALID)
                .consensusTimestamp(userTxn.consensusNow());
        final var failInvalidRecord = failInvalidBuilder.build();
        recordCache.add(
                userTxn.creatorInfo().nodeId(),
                requireNonNull(userTxn.txnInfo().payerID()),
                List.of(failInvalidRecord));
        // TODO: Add block items
        return new HandleOutput(List.of(), List.of(failInvalidRecord));
    }

    /**
     * Returns true if the software event is older than the current software version.
     *
     * @return true if the software event is older than the current software version
     */
    private boolean isOlderSoftwareEvent(@NonNull final UserTxn userTxn) {
        return this.initTrigger != EVENT_STREAM_RECOVERY
                && SEMANTIC_VERSION_COMPARATOR.compare(version, userTxn.event().getSoftwareVersion()) > 0;
    }

    /**
     * Updates the metrics for the handle workflow.
     */
    private void updateWorkflowMetrics(@NonNull final UserTxn userTxn) {
        if (userTxn.type() == GENESIS_TRANSACTION
                || userTxn.consensusNow().getEpochSecond()
                        > userTxn.lastHandledConsensusTime().getEpochSecond()) {
            handleWorkflowMetrics.switchConsensusSecond();
        }
    }

    /**
     * Returns the user dispatch for the given user transaction.
     *
     * @param userTxn the user transaction
     * @return the user dispatch
     */
    private Dispatch dispatchFor(@NonNull final UserTxn userTxn) {
        final var baseBuilder =
                initializeBuilderInfo(userTxn.baseBuilder(), userTxn.txnInfo(), exchangeRateManager.exchangeRates());
        return userTxn.newDispatch(
                authorizer,
                networkInfo,
                feeManager,
                dispatchProcessor,
                blockRecordManager,
                serviceScopeLookup,
                storeMetricsService,
                exchangeRateManager,
                childDispatchFactory,
                dispatcher,
                networkUtilizationManager,
                baseBuilder);
    }

    /**
     * Initializes the base builder of the given user transaction initialized with its transaction
     * information. The record builder is initialized with the transaction, transaction bytes, transaction ID,
     * exchange rate, and memo.
     *
     * @param builder the base builder
     * @param txnInfo the transaction information
     * @param exchangeRateSet the active exchange rate set
     * @return the initialized base builder
     */
    public static StreamBuilder initializeBuilderInfo(
            @NonNull final StreamBuilder builder,
            @NonNull final TransactionInfo txnInfo,
            @NonNull final ExchangeRateSet exchangeRateSet) {
        final var transaction = txnInfo.transaction();
        // If the transaction uses the legacy body bytes field instead of explicitly
        // setting its signed bytes, the record will have the hash of its bytes as
        // serialized by PBJ
        final Bytes transactionBytes;
        if (transaction.signedTransactionBytes().length() > 0) {
            transactionBytes = transaction.signedTransactionBytes();
        } else {
            transactionBytes = Transaction.PROTOBUF.toBytes(transaction);
        }
        return builder.transaction(txnInfo.transaction())
                .serializedTransaction(txnInfo.serializedTransaction())
                .transactionBytes(transactionBytes)
                .transactionID(txnInfo.txBody().transactionIDOrThrow())
                .exchangeRate(exchangeRateSet)
                .memo(txnInfo.txBody().memo());
    }

    private void updateNodeStakes(@NonNull final UserTxn userTxn) {
        try {
            nodeStakeUpdates.process(
                    userTxn.stack(), userTxn.tokenContextImpl(), userTxn.type() == GENESIS_TRANSACTION);
        } catch (final Exception e) {
            // We don't propagate a failure here to avoid a catastrophic scenario
            // where we are "stuck" trying to process node stake updates and never
            // get back to user transactions
            logger.error("Failed to process staking period time hook", e);
        }
    }

    private static void logPreDispatch(@NonNull final UserTxn userTxn) {
        if (logger.isDebugEnabled()) {
            logStartUserTransaction(
                    userTxn.platformTxn(),
                    userTxn.txnInfo().txBody(),
                    requireNonNull(userTxn.txnInfo().payerID()));
            logStartUserTransactionPreHandleResultP2(userTxn.preHandleResult());
            logStartUserTransactionPreHandleResultP3(userTxn.preHandleResult());
        }
    }

    /**
     * Expire schedules that are due to be executed between the last handled
     * transaction time and the current consensus time.
     *
     * @param userTxn the user transaction
     */
    private void expireSchedules(@NonNull UserTxn userTxn) {
        if (userTxn.type() == GENESIS_TRANSACTION) {
            return;
        }
        final var lastHandledTxnTime = userTxn.lastHandledConsensusTime();
        if (userTxn.consensusNow().getEpochSecond() > lastHandledTxnTime.getEpochSecond()) {
            final var firstSecondToExpire = lastHandledTxnTime.getEpochSecond();
            final var lastSecondToExpire = userTxn.consensusNow().getEpochSecond() - 1;
            final var scheduleStore = new WritableStoreFactory(
                            userTxn.stack(), ScheduleService.NAME, userTxn.config(), storeMetricsService)
                    .getStore(WritableScheduleStore.class);
            scheduleStore.purgeExpiredSchedulesBetween(firstSecondToExpire, lastSecondToExpire);
            userTxn.stack().commitSystemStateChanges();
        }
    }

    /**
     * Constructs a new {@link UserTxn} with the scope defined by the
     * current state, platform context, creator, and consensus time.
     *
     * @param state the current state
     * @param event the current consensus event
     * @param creator the creator of the transaction
     * @param txn the consensus transaction
     * @param consensusNow the consensus time
     * @return the new user transaction
     */
    private UserTxn newUserTxn(
            @NonNull final State state,
            @NonNull final ConsensusEvent event,
            @NonNull final NodeInfo creator,
            @NonNull final ConsensusTransaction txn,
            @NonNull final Instant consensusNow) {
        return UserTxn.from(
                state,
                event,
                creator,
                txn,
                consensusNow,
                blockRecordManager.consTimeOfLastHandledTxn(),
                configProvider,
                storeMetricsService,
<<<<<<< HEAD
                blockRecordManager,
                blockStreamManager,
=======
>>>>>>> 5059ecd1
                preHandleWorkflow);
    }
}<|MERGE_RESOLUTION|>--- conflicted
+++ resolved
@@ -41,10 +41,7 @@
 import com.hedera.hapi.node.base.SemanticVersion;
 import com.hedera.hapi.node.base.Transaction;
 import com.hedera.hapi.node.transaction.ExchangeRateSet;
-<<<<<<< HEAD
 import com.hedera.node.app.blocks.BlockStreamManager;
-=======
->>>>>>> 5059ecd1
 import com.hedera.node.app.fees.ExchangeRateManager;
 import com.hedera.node.app.fees.FeeManager;
 import com.hedera.node.app.records.BlockRecordManager;
@@ -55,10 +52,6 @@
 import com.hedera.node.app.spi.metrics.StoreMetricsService;
 import com.hedera.node.app.spi.workflows.record.StreamBuilder;
 import com.hedera.node.app.state.HederaRecordCache;
-<<<<<<< HEAD
-=======
-import com.hedera.node.app.state.SingleTransactionRecord;
->>>>>>> 5059ecd1
 import com.hedera.node.app.store.WritableStoreFactory;
 import com.hedera.node.app.throttle.NetworkUtilizationManager;
 import com.hedera.node.app.throttle.ThrottleServiceManager;
@@ -75,10 +68,7 @@
 import com.hedera.node.app.workflows.prehandle.PreHandleWorkflow;
 import com.hedera.node.config.ConfigProvider;
 import com.hedera.node.config.data.BlockStreamConfig;
-<<<<<<< HEAD
 import com.hedera.node.config.types.StreamMode;
-=======
->>>>>>> 5059ecd1
 import com.hedera.pbj.runtime.io.buffer.Bytes;
 import com.swirlds.platform.system.InitTrigger;
 import com.swirlds.platform.system.Round;
@@ -202,7 +192,6 @@
         cacheWarmer.warm(state, round);
         final var blockStreamConfig = configProvider.getConfiguration().getConfigData(BlockStreamConfig.class);
         if (blockStreamConfig.streamBlocks()) {
-<<<<<<< HEAD
             blockStreamManager.startRound(round, state);
             if (!migrationStateChanges.isEmpty()) {
                 migrationStateChanges.forEach(builder -> blockStreamManager.writeItem(BlockItem.newBuilder()
@@ -214,14 +203,7 @@
         }
         recordCache.resetRoundReceipts();
         try {
-            handleEvents(state, platformState, round);
-=======
-            // FUTURE: Calls StartRound on the BlockStreamManager
-        }
-        recordCache.resetRoundReceipts();
-        try {
             handleEvents(state, round);
->>>>>>> 5059ecd1
         } finally {
             // Even if there is an exception somewhere, we need to commit the receipts of any handled transactions
             // to the state so these transactions cannot be replayed in future rounds
@@ -229,20 +211,12 @@
         }
     }
 
-<<<<<<< HEAD
-    private void handleEvents(@NonNull State state, @NonNull PlatformState platformState, @NonNull Round round) {
-=======
     private void handleEvents(@NonNull State state, @NonNull Round round) {
->>>>>>> 5059ecd1
         final var userTransactionsHandled = new AtomicBoolean(false);
         final var blockStreamConfig = configProvider.getConfiguration().getConfigData(BlockStreamConfig.class);
         for (final var event : round) {
             if (blockStreamConfig.streamBlocks()) {
-<<<<<<< HEAD
                 streamMetadata(event);
-=======
-                // FUTURE: Stream EventMetadata
->>>>>>> 5059ecd1
             }
             final var creator = networkInfo.nodeInfo(event.getCreatorId().id());
             if (creator == null) {
@@ -270,13 +244,9 @@
                     // skip system transactions
                     if (!platformTxn.isSystem()) {
                         userTransactionsHandled.set(true);
-<<<<<<< HEAD
-                        handlePlatformTransaction(state, platformState, event, creator, platformTxn);
+                        handlePlatformTransaction(state, event, creator, platformTxn);
                     } else {
                         // TODO - handle block and signature transactions here?
-=======
-                        handlePlatformTransaction(state, event, creator, platformTxn);
->>>>>>> 5059ecd1
                     }
                 } catch (final Exception e) {
                     logger.fatal(
@@ -296,7 +266,6 @@
             blockRecordManager.endRound(state);
         }
         if (blockStreamConfig.streamBlocks()) {
-<<<<<<< HEAD
             blockStreamManager.endRound(state);
         }
     }
@@ -306,10 +275,6 @@
                 .eventHeader(new EventHeader(event.getEventCore(), event.getSignature()))
                 .build();
         blockStreamManager.writeItem(metadataItem);
-=======
-            // FUTURE: Calls EndRound on the BlockStreamManager
-        }
->>>>>>> 5059ecd1
     }
 
     /**
@@ -331,12 +296,11 @@
 
         // Always use platform-assigned time for user transaction, c.f. https://hips.hedera.com/hip/hip-993
         final var consensusNow = txn.getConsensusTimestamp();
-<<<<<<< HEAD
-        final var userTxn = newUserTxn(state, platformState, event, creator, txn, consensusNow);
+        final var userTxn = newUserTxn(state, event, creator, txn, consensusNow);
 
         final var blockStreamConfig = configProvider.getConfiguration().getConfigData(BlockStreamConfig.class);
         if (blockStreamConfig.streamRecords()) {
-            blockRecordManager.startUserTransaction(consensusNow, state, platformState);
+            blockRecordManager.startUserTransaction(consensusNow, state);
         }
         final var handleOutput = execute(userTxn);
         if (blockStreamConfig.streamRecords()) {
@@ -344,20 +308,6 @@
         }
         if (blockStreamConfig.streamBlocks()) {
             handleOutput.blocksItemsOrThrow().forEach(blockStreamManager::writeItem);
-=======
-        final var userTxn = newUserTxn(state, event, creator, txn, consensusNow);
-
-        final var blockStreamConfig = configProvider.getConfiguration().getConfigData(BlockStreamConfig.class);
-        if (blockStreamConfig.streamRecords()) {
-            blockRecordManager.startUserTransaction(consensusNow, state);
-        }
-        final var recordStream = execute(userTxn);
-        if (blockStreamConfig.streamRecords()) {
-            blockRecordManager.endUserTransaction(recordStream, state);
-        }
-        if (blockStreamConfig.streamBlocks()) {
-            // FUTURE: Writes block items using BlockStreamManager
->>>>>>> 5059ecd1
         }
         handleWorkflowMetrics.updateTransactionDuration(
                 userTxn.functionality(), (int) (System.nanoTime() - handleStart));
@@ -391,10 +341,6 @@
                     systemSetup.externalizeInitSideEffects(userTxn.tokenContextImpl());
                 }
                 updateNodeStakes(userTxn);
-<<<<<<< HEAD
-=======
-
->>>>>>> 5059ecd1
                 final var streamsRecords = configProvider
                         .getConfiguration()
                         .getConfigData(BlockStreamConfig.class)
@@ -595,11 +541,8 @@
                 blockRecordManager.consTimeOfLastHandledTxn(),
                 configProvider,
                 storeMetricsService,
-<<<<<<< HEAD
                 blockRecordManager,
                 blockStreamManager,
-=======
->>>>>>> 5059ecd1
                 preHandleWorkflow);
     }
 }