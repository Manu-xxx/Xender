/*
 * Copyright (C) 2023 Hedera Hashgraph, LLC
 *
 * Licensed under the Apache License, Version 2.0 (the "License");
 * you may not use this file except in compliance with the License.
 * You may obtain a copy of the License at
 *
 *      http://www.apache.org/licenses/LICENSE-2.0
 *
 * Unless required by applicable law or agreed to in writing, software
 * distributed under the License is distributed on an "AS IS" BASIS,
 * WITHOUT WARRANTIES OR CONDITIONS OF ANY KIND, either express or implied.
 * See the License for the specific language governing permissions and
 * limitations under the License.
 */

package com.hedera.node.app.workflows.handle;

import static java.util.Collections.emptyList;
import static java.util.Objects.requireNonNull;

import com.hedera.hapi.node.base.Key;
import com.hedera.hapi.node.base.ResponseCodeEnum;
import com.hedera.node.app.records.BlockRecordManager;
import com.hedera.node.app.service.token.ReadableAccountStore;
import com.hedera.node.app.services.ServiceScopeLookup;
import com.hedera.node.app.signature.ExpandedSignaturePair;
import com.hedera.node.app.signature.SignatureExpander;
import com.hedera.node.app.signature.SignatureVerificationFuture;
import com.hedera.node.app.signature.SignatureVerifier;
import com.hedera.node.app.spi.info.NetworkInfo;
import com.hedera.node.app.spi.workflows.HandleContext.TransactionCategory;
import com.hedera.node.app.spi.workflows.HandleException;
import com.hedera.node.app.spi.workflows.PreCheckException;
import com.hedera.node.app.state.HederaState;
import com.hedera.node.app.workflows.TransactionChecker;
import com.hedera.node.app.workflows.dispatcher.ReadableStoreFactory;
import com.hedera.node.app.workflows.dispatcher.TransactionDispatcher;
import com.hedera.node.app.workflows.handle.record.RecordListBuilder;
import com.hedera.node.app.workflows.handle.record.SingleTransactionRecordBuilder;
import com.hedera.node.app.workflows.handle.stack.SavepointStackImpl;
import com.hedera.node.app.workflows.prehandle.PreHandleContextImpl;
import com.hedera.node.app.workflows.prehandle.PreHandleResult;
import com.hedera.node.app.workflows.prehandle.PreHandleResult.Status;
import com.hedera.node.app.workflows.prehandle.PreHandleWorkflow;
import com.hedera.node.config.ConfigProvider;
import com.hedera.node.config.VersionedConfiguration;
import com.hedera.node.config.data.HederaConfig;
import com.swirlds.common.system.Round;
import com.swirlds.common.system.events.ConsensusEvent;
import com.swirlds.common.system.transaction.ConsensusTransaction;
import com.swirlds.config.api.Configuration;
import edu.umd.cs.findbugs.annotations.NonNull;
import edu.umd.cs.findbugs.annotations.Nullable;
import java.time.Instant;
import java.time.InstantSource;
import java.util.HashMap;
import java.util.HashSet;
import java.util.concurrent.TimeUnit;
import java.util.concurrent.TimeoutException;
import javax.inject.Inject;
import org.apache.logging.log4j.LogManager;
import org.apache.logging.log4j.Logger;

/**
 * The handle workflow that is responsible for handling the next {@link Round} of transactions.
 */
public class HandleWorkflow {

    private static final Logger logger = LogManager.getLogger(HandleWorkflow.class);

    private final NetworkInfo networkInfo;
    private final PreHandleWorkflow preHandleWorkflow;
    private final TransactionDispatcher dispatcher;
    private final BlockRecordManager blockRecordManager;
    private final SignatureExpander signatureExpander;
    private final SignatureVerifier signatureVerifier;
    private final TransactionChecker checker;
    private final ServiceScopeLookup serviceScopeLookup;
    private final ConfigProvider configProvider;
    private final InstantSource instantSource;

    @Inject
    public HandleWorkflow(
            @NonNull final NetworkInfo networkInfo,
            @NonNull final PreHandleWorkflow preHandleWorkflow,
            @NonNull final TransactionDispatcher dispatcher,
            @NonNull final BlockRecordManager blockRecordManager,
            @NonNull final SignatureExpander signatureExpander,
            @NonNull final SignatureVerifier signatureVerifier,
            @NonNull final TransactionChecker checker,
            @NonNull final ServiceScopeLookup serviceScopeLookup,
            @NonNull final ConfigProvider configProvider,
            @NonNull final InstantSource instantSource) {
        this.networkInfo = requireNonNull(networkInfo, "networkInfo must not be null");
        this.preHandleWorkflow = requireNonNull(preHandleWorkflow, "preHandleWorkflow must not be null");
        this.dispatcher = requireNonNull(dispatcher, "dispatcher must not be null");
        this.blockRecordManager = requireNonNull(blockRecordManager, "recordManager must not be null");
        this.signatureExpander = requireNonNull(signatureExpander, "signatureExpander must not be null");
        this.signatureVerifier = requireNonNull(signatureVerifier, "signatureVerifier must not be null");
        this.checker = requireNonNull(checker, "checker must not be null");
        this.serviceScopeLookup = requireNonNull(serviceScopeLookup, "serviceScopeLookup must not be null");
        this.configProvider = requireNonNull(configProvider, "configProvider must not be null");
        this.instantSource = requireNonNull(instantSource, "instantSource must not be null");
    }

    /**
     * Handles the next {@link Round}
     *
     * @param state the writable {@link HederaState} that this round will work on
     * @param round the next {@link Round} that needs to be processed
     */
    public void handleRound(@NonNull final HederaState state, @NonNull final Round round) {
        // handle each transaction in the round
        round.forEachEventTransaction((event, txn) -> {
            try {
                handlePlatformTransaction(state, event, txn);
            } catch (final Throwable e) {
                logger.fatal(
                        "A fatal unhandled exception occurred during transaction handling. "
                                + "While this node may not die right away, it is in a bad way, most likely fatally.",
                        e);
            }
        });
        // inform BlockRecordManager that the round is complete, so it can update running-hashes in state
        // that have been being computed in background threads. The running hash has to be included in
        // state, but we want to synchronize with background threads as infrequently as possible. So once per
        // round is the minimum we can do.
        blockRecordManager.endRound(state);
    }

    private void handlePlatformTransaction(
            @NonNull final HederaState state,
            @NonNull final ConsensusEvent platformEvent,
            @NonNull final ConsensusTransaction platformTxn) {
        // skip system transactions
        if (platformTxn.isSystem()) {
            return;
        }

        // Get the consensus timestamp
        final Instant consensusNow = platformTxn.getConsensusTimestamp();

        // Setup record builder list
        blockRecordManager.startUserTransaction(consensusNow, state);
        final var recordBuilder = new SingleTransactionRecordBuilder(consensusNow);
        final var recordListBuilder = new RecordListBuilder(recordBuilder);

        try {
            // Setup configuration
            var configuration = configProvider.getConfiguration();
            final var hederaConfig = configuration.getConfigData(HederaConfig.class);

            final var preHandleResult = getCurrentPreHandleResult(state, platformEvent, platformTxn, configuration);
            recordBuilder.transaction(
                    preHandleResult.txInfo().transaction(),
                    preHandleResult.txInfo().signedBytes());

            // Check all signature verifications. This will also wait, if validation is still ongoing.
            final var timeout = hederaConfig.workflowVerificationTimeoutMS();
            final var maxMillis = instantSource.millis() + timeout;
            final var payerKeyVerification =
                    preHandleResult.verificationResults().get(preHandleResult.payerKey());
            if (payerKeyVerification.get(timeout, TimeUnit.MILLISECONDS).failed()) {
                throw new HandleException(ResponseCodeEnum.INVALID_SIGNATURE);
            }
            for (final var key : preHandleResult.requiredKeys()) {
                final var remainingMillis = maxMillis - instantSource.millis();
                if (remainingMillis <= 0) {
                    throw new TimeoutException("Verification of signatures timed out");
                }
                final var verification = preHandleResult.verificationResults().get(key);
                if (verification.get(remainingMillis, TimeUnit.MILLISECONDS).failed()) {
                    throw new HandleException(ResponseCodeEnum.INVALID_SIGNATURE);
                }
            }

            // Setup context
            final var txBody = preHandleResult.txInfo().txBody();
            final var stack = new SavepointStackImpl(state, configuration);
            final var verifier = new HandleContextVerifier(hederaConfig, preHandleResult.verificationResults());
            final var context = new HandleContextImpl(
                    txBody,
                    preHandleResult.payer(),
                    preHandleResult.payerKey(),
                    TransactionCategory.USER,
                    recordBuilder,
                    stack,
                    verifier,
                    recordListBuilder,
                    checker,
                    dispatcher,
                    serviceScopeLookup,
                    blockRecordManager);

            // Dispatch the transaction to the handler
            dispatcher.dispatchHandle(context);

            // TODO: Finalize transaction with the help of the token service

            // commit state
            stack.commit();
        } catch (final PreCheckException e) {
            recordFailedTransaction(e.responseCode(), recordBuilder, recordListBuilder);
        } catch (final HandleException e) {
            recordFailedTransaction(e.getStatus(), recordBuilder, recordListBuilder);
        } catch (final InterruptedException e) {
            logger.error("Interrupted while waiting for signature verification", e);
            Thread.currentThread().interrupt();
            recordBuilder.status(ResponseCodeEnum.UNKNOWN);
        } catch (final TimeoutException e) {
            logger.warn("Timed out while waiting for signature verification, probably going to ISS soon", e);
            recordBuilder.status(ResponseCodeEnum.UNKNOWN);
        } catch (final Throwable e) {
            logger.error("An unexpected exception was thrown during handle", e);
            recordBuilder.status(ResponseCodeEnum.UNKNOWN);
        }

        // store all records at once
        final var recordListResult = recordListBuilder.build();
        recordManager.endUserTransaction(recordListResult.recordStream());

<<<<<<< HEAD
        // TODO: handle system tasks
=======
        // TODO: handle system tasks. System tasks should be outside the blockRecordManager start/end user transaction
        // TODO: and have their own start/end. So system transactions are handled like separate user transactions.

        // store all records at once
        blockRecordManager.endUserTransaction(recordListBuilder.build(), state);
>>>>>>> e20fc853
    }

    private void recordFailedTransaction(
            @NonNull final ResponseCodeEnum status,
            @NonNull final SingleTransactionRecordBuilder recordBuilder,
            @NonNull final RecordListBuilder recordListBuilder) {
        recordBuilder.status(status);
        recordListBuilder.revertChildRecordBuilders(recordBuilder);
        // TODO: Finalize failed transaction with the help of token-service and commit required state changes
    }

    /*
     * This method gets all the verification data for the current transaction. If pre-handle was previously ran
     * successfully, we only add the missing keys. If it did not run or an error occurred, we run it again.
     * If there is a due diligence error, this method will return a CryptoTransfer to charge the node along with
     * its verification data.
     */
    @NonNull
    private PreHandleResult getCurrentPreHandleResult(
            @NonNull final HederaState state,
            @NonNull final ConsensusEvent platformEvent,
            @NonNull final ConsensusTransaction platformTxn,
            @NonNull final VersionedConfiguration configuration)
            throws PreCheckException {
        final var metadata = platformTxn.getMetadata();
        // We do not know how long transactions are kept in memory. Clearing metadata to avoid keeping it for too long.
        platformTxn.setMetadata(null);

        // First check if pre-handle was run before (in which case metadata is a PreHandleResult)
        if (preHandleStillValid(configuration, metadata)) {
            final var preHandleResult = (PreHandleResult) metadata;

            // In case of due diligence error, we prepare a CryptoTransfer to charge the node and return immediately.
            if (preHandleResult.status() == Status.NODE_DUE_DILIGENCE_FAILURE) {
                return createPenaltyPayment();
            }

            // If pre-handle was successful, we need to add signatures that were not known at the time of pre-handle.
            if (preHandleResult.status() == Status.SO_FAR_SO_GOOD) {
                return addMissingSignatures(state, preHandleResult, configuration);
            }
        }

        // If we reach this point, either pre-handle was not run or it failed but may succeed now.
        // Therefore, we simply rerun pre-handle.
        final var storeFactory = new ReadableStoreFactory(state);
        final var accountStore = storeFactory.getStore(ReadableAccountStore.class);
        final var creator = networkInfo.nodeInfo(platformEvent.getCreatorId().id());
        final var creatorId = creator == null ? null : creator.accountId();
        final var result = preHandleWorkflow.preHandleTransaction(creatorId, storeFactory, accountStore, platformTxn);

        // If pre-handle was successful, we return the result. Otherwise, we charge the node or throw an exception.
        return switch (result.status()) {
            case SO_FAR_SO_GOOD -> result;
            case NODE_DUE_DILIGENCE_FAILURE -> createPenaltyPayment();
            case UNKNOWN_FAILURE -> throw new IllegalStateException("Pre-handle failed with unknown failure");
            default -> throw new PreCheckException(result.responseCode());
        };
    }

    @NonNull
    private PreHandleResult createPenaltyPayment() {
        // TODO: Implement createPenaltyPayment() - https://github.com/hashgraph/hedera-services/issues/6811
        throw new UnsupportedOperationException("Not implemented yet");
    }

    private boolean preHandleStillValid(
            @NonNull final VersionedConfiguration configuration, @Nullable final Object metadata) {
        if (metadata instanceof PreHandleResult preHandleResult) {
            return preHandleResult.configVersion() == configuration.getVersion();
        }
        return false;
    }

    /*
     * This method is called when a previous run of pre-handle was successful. We gather the keys again and check if
     * any keys need to be added. If so, we trigger the signature verification for the new keys and collect all
     * results.
     */
    @NonNull
    private PreHandleResult addMissingSignatures(
            @NonNull final HederaState state,
            @NonNull final PreHandleResult previousResult,
            @NonNull final Configuration configuration)
            throws PreCheckException {
        final var txInfo = previousResult.txInfo();
        final var txBody = txInfo.txBody();
        final var sigPairs = txInfo.signatureMap().sigPairOrElse(emptyList());
        final var signedBytes = txInfo.signedBytes();

        // extract keys and hollow accounts again
        final var storeFactory = new ReadableStoreFactory(state);
        final var context = new PreHandleContextImpl(storeFactory, txBody, configuration, dispatcher);
        dispatcher.dispatchPreHandle(context);

        // prepare signature verification
        final var verifications = new HashMap<Key, SignatureVerificationFuture>();
        final var payerKey = previousResult.payerKey();
        verifications.put(payerKey, previousResult.verificationResults().get(payerKey));

        // expand all keys
        final var expanded = new HashSet<ExpandedSignaturePair>();
        signatureExpander.expand(context.requiredNonPayerKeys(), sigPairs, expanded);
        signatureExpander.expand(context.optionalNonPayerKeys(), sigPairs, expanded);

        // remove all keys that were already verified
        for (final var it = expanded.iterator(); it.hasNext(); ) {
            final var entry = it.next();
            final var oldVerification = previousResult.verificationResults().get(entry.key());
            if (oldVerification != null) {
                verifications.put(oldVerification.key(), oldVerification);
                it.remove();
            }
        }

        // start verification for remaining keys
        if (!expanded.isEmpty()) {
            verifications.putAll(signatureVerifier.verify(signedBytes, expanded));
        }

        return new PreHandleResult(
                previousResult.payer(),
                payerKey,
                previousResult.status(),
                previousResult.responseCode(),
                previousResult.txInfo(),
                context.requiredNonPayerKeys(),
                verifications,
                previousResult.innerResult(),
                previousResult.configVersion());
    }
}<|MERGE_RESOLUTION|>--- conflicted
+++ resolved
@@ -152,9 +152,12 @@
             final var hederaConfig = configuration.getConfigData(HederaConfig.class);
 
             final var preHandleResult = getCurrentPreHandleResult(state, platformEvent, platformTxn, configuration);
-            recordBuilder.transaction(
-                    preHandleResult.txInfo().transaction(),
-                    preHandleResult.txInfo().signedBytes());
+            final var transactionInfo = preHandleResult.txInfo();
+            final var txBody = transactionInfo.txBody();
+            recordBuilder.transaction(transactionInfo.transaction())
+                    .transactionBytes(transactionInfo.signedBytes())
+                    .transactionID(txBody.transactionID())
+                    .memo(txBody.memo());
 
             // Check all signature verifications. This will also wait, if validation is still ongoing.
             final var timeout = hederaConfig.workflowVerificationTimeoutMS();
@@ -176,7 +179,6 @@
             }
 
             // Setup context
-            final var txBody = preHandleResult.txInfo().txBody();
             final var stack = new SavepointStackImpl(state, configuration);
             final var verifier = new HandleContextVerifier(hederaConfig, preHandleResult.verificationResults());
             final var context = new HandleContextImpl(
@@ -216,19 +218,16 @@
             recordBuilder.status(ResponseCodeEnum.UNKNOWN);
         }
 
+        // TODO: handle long scheduled transactions
+
+        // TODO: handle system tasks. System tasks should be outside the blockRecordManager start/end user transaction
+        // TODO: and have their own start/end. So system transactions are handled like separate user transactions.
+
         // store all records at once
         final var recordListResult = recordListBuilder.build();
-        recordManager.endUserTransaction(recordListResult.recordStream());
-
-<<<<<<< HEAD
+        blockRecordManager.endUserTransaction(recordListResult.recordStream(), state);
+
         // TODO: handle system tasks
-=======
-        // TODO: handle system tasks. System tasks should be outside the blockRecordManager start/end user transaction
-        // TODO: and have their own start/end. So system transactions are handled like separate user transactions.
-
-        // store all records at once
-        blockRecordManager.endUserTransaction(recordListBuilder.build(), state);
->>>>>>> e20fc853
     }
 
     private void recordFailedTransaction(
