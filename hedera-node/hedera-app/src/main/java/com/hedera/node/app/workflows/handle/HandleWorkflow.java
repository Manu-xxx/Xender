/*
 * Copyright (C) 2023 Hedera Hashgraph, LLC
 *
 * Licensed under the Apache License, Version 2.0 (the "License");
 * you may not use this file except in compliance with the License.
 * You may obtain a copy of the License at
 *
 *      http://www.apache.org/licenses/LICENSE-2.0
 *
 * Unless required by applicable law or agreed to in writing, software
 * distributed under the License is distributed on an "AS IS" BASIS,
 * WITHOUT WARRANTIES OR CONDITIONS OF ANY KIND, either express or implied.
 * See the License for the specific language governing permissions and
 * limitations under the License.
 */

package com.hedera.node.app.workflows.handle;

import static com.hedera.hapi.node.base.ResponseCodeEnum.CONSENSUS_GAS_EXHAUSTED;
import static com.hedera.hapi.node.base.ResponseCodeEnum.DUPLICATE_TRANSACTION;
import static com.hedera.hapi.node.base.ResponseCodeEnum.INVALID_SIGNATURE;
import static com.hedera.hapi.node.base.ResponseCodeEnum.OK;
import static com.hedera.hapi.node.base.ResponseCodeEnum.SUCCESS;
import static com.hedera.node.app.state.HederaRecordCache.DuplicateCheckResult.NO_DUPLICATE;
import static com.hedera.node.app.state.HederaRecordCache.DuplicateCheckResult.SAME_NODE;
import static com.hedera.node.app.state.logging.TransactionStateLogger.logStartEvent;
import static com.hedera.node.app.state.logging.TransactionStateLogger.logStartRound;
import static com.hedera.node.app.state.logging.TransactionStateLogger.logStartUserTransaction;
import static com.hedera.node.app.state.logging.TransactionStateLogger.logStartUserTransactionPreHandleResultP2;
import static com.hedera.node.app.state.logging.TransactionStateLogger.logStartUserTransactionPreHandleResultP3;
import static com.hedera.node.app.throttle.HandleThrottleAccumulator.isGasThrottled;
import static com.hedera.node.app.workflows.prehandle.PreHandleResult.Status.NODE_DUE_DILIGENCE_FAILURE;
import static com.hedera.node.app.workflows.prehandle.PreHandleResult.Status.PAYER_UNWILLING_OR_UNABLE_TO_PAY_SERVICE_FEE;
import static com.hedera.node.app.workflows.prehandle.PreHandleResult.Status.PRE_HANDLE_FAILURE;
import static com.hedera.node.app.workflows.prehandle.PreHandleResult.Status.SO_FAR_SO_GOOD;
import static java.util.Collections.emptyList;
import static java.util.Objects.requireNonNull;

import com.hedera.hapi.node.base.AccountID;
import com.hedera.hapi.node.base.HederaFunctionality;
import com.hedera.hapi.node.base.Key;
import com.hedera.hapi.node.base.ResponseCodeEnum;
import com.hedera.hapi.node.base.SignatureMap;
import com.hedera.hapi.node.base.Transaction;
import com.hedera.hapi.node.transaction.TransactionBody;
import com.hedera.node.app.fees.ExchangeRateManager;
import com.hedera.node.app.fees.FeeAccumulatorImpl;
import com.hedera.node.app.fees.FeeManager;
import com.hedera.node.app.hapi.utils.ethereum.EthTxData;
import com.hedera.node.app.records.BlockRecordManager;
import com.hedera.node.app.service.token.ReadableAccountStore;
import com.hedera.node.app.service.token.api.TokenServiceApi;
import com.hedera.node.app.service.token.records.ParentRecordFinalizer;
import com.hedera.node.app.services.ServiceScopeLookup;
import com.hedera.node.app.signature.ExpandedSignaturePair;
import com.hedera.node.app.signature.SignatureExpander;
import com.hedera.node.app.signature.SignatureVerificationFuture;
import com.hedera.node.app.signature.SignatureVerifier;
import com.hedera.node.app.spi.authorization.Authorizer;
import com.hedera.node.app.spi.authorization.SystemPrivilege;
import com.hedera.node.app.spi.fees.FeeAccumulator;
import com.hedera.node.app.spi.fees.Fees;
import com.hedera.node.app.spi.info.NetworkInfo;
import com.hedera.node.app.spi.info.NodeInfo;
import com.hedera.node.app.spi.workflows.HandleContext.TransactionCategory;
import com.hedera.node.app.spi.workflows.HandleException;
import com.hedera.node.app.spi.workflows.InsufficientNonFeeDebitsException;
import com.hedera.node.app.spi.workflows.InsufficientServiceFeeException;
import com.hedera.node.app.spi.workflows.PreCheckException;
import com.hedera.node.app.state.HederaRecordCache;
import com.hedera.node.app.state.HederaState;
import com.hedera.node.app.throttle.NetworkUtilizationManager;
import com.hedera.node.app.workflows.SolvencyPreCheck;
import com.hedera.node.app.workflows.TransactionChecker;
import com.hedera.node.app.workflows.dispatcher.ReadableStoreFactory;
import com.hedera.node.app.workflows.dispatcher.ServiceApiFactory;
import com.hedera.node.app.workflows.dispatcher.TransactionDispatcher;
import com.hedera.node.app.workflows.handle.record.GenesisRecordsConsensusHook;
import com.hedera.node.app.workflows.handle.record.RecordListBuilder;
import com.hedera.node.app.workflows.handle.record.SingleTransactionRecordBuilderImpl;
import com.hedera.node.app.workflows.handle.stack.SavepointStackImpl;
import com.hedera.node.app.workflows.handle.verifier.BaseHandleContextVerifier;
import com.hedera.node.app.workflows.handle.verifier.HandleContextVerifier;
import com.hedera.node.app.workflows.prehandle.PreHandleContextImpl;
import com.hedera.node.app.workflows.prehandle.PreHandleResult;
import com.hedera.node.app.workflows.prehandle.PreHandleWorkflow;
import com.hedera.node.config.ConfigProvider;
import com.hedera.node.config.VersionedConfiguration;
import com.hedera.node.config.data.ContractsConfig;
import com.hedera.node.config.data.HederaConfig;
import com.hedera.pbj.runtime.io.buffer.Bytes;
import com.swirlds.common.system.Round;
import com.swirlds.common.system.SwirldDualState;
import com.swirlds.common.system.events.ConsensusEvent;
import com.swirlds.common.system.transaction.ConsensusTransaction;
import com.swirlds.config.api.Configuration;
import edu.umd.cs.findbugs.annotations.NonNull;
import edu.umd.cs.findbugs.annotations.Nullable;
import java.time.Instant;
import java.util.HashMap;
import java.util.HashSet;
import java.util.Map;
import java.util.concurrent.atomic.AtomicBoolean;
import javax.inject.Inject;
import org.apache.logging.log4j.LogManager;
import org.apache.logging.log4j.Logger;

/**
 * The handle workflow that is responsible for handling the next {@link Round} of transactions.
 */
public class HandleWorkflow {

    private static final Logger logger = LogManager.getLogger(HandleWorkflow.class);

    private final NetworkInfo networkInfo;
    private final PreHandleWorkflow preHandleWorkflow;
    private final TransactionDispatcher dispatcher;
    private final BlockRecordManager blockRecordManager;
    private final SignatureExpander signatureExpander;
    private final SignatureVerifier signatureVerifier;
    private final TransactionChecker checker;
    private final ServiceScopeLookup serviceScopeLookup;
    private final ConfigProvider configProvider;
    private final HederaRecordCache recordCache;
    private final GenesisRecordsConsensusHook genesisRecordsTimeHook;
    private final StakingPeriodTimeHook stakingPeriodTimeHook;
    private final FeeManager feeManager;
    private final ExchangeRateManager exchangeRateManager;
    private final ParentRecordFinalizer transactionFinalizer;
    private final SystemFileUpdateFacility systemFileUpdateFacility;
    private final DualStateUpdateFacility dualStateUpdateFacility;
    private final SolvencyPreCheck solvencyPreCheck;
    private final Authorizer authorizer;
    private final NetworkUtilizationManager networkUtilizationManager;

    @Inject
    public HandleWorkflow(
            @NonNull final NetworkInfo networkInfo,
            @NonNull final PreHandleWorkflow preHandleWorkflow,
            @NonNull final TransactionDispatcher dispatcher,
            @NonNull final BlockRecordManager blockRecordManager,
            @NonNull final SignatureExpander signatureExpander,
            @NonNull final SignatureVerifier signatureVerifier,
            @NonNull final TransactionChecker checker,
            @NonNull final ServiceScopeLookup serviceScopeLookup,
            @NonNull final ConfigProvider configProvider,
            @NonNull final HederaRecordCache recordCache,
            @NonNull final GenesisRecordsConsensusHook genesisRecordsTimeHook,
            @NonNull final StakingPeriodTimeHook stakingPeriodTimeHook,
            @NonNull final FeeManager feeManager,
            @NonNull final ExchangeRateManager exchangeRateManager,
            @NonNull final ParentRecordFinalizer transactionFinalizer,
            @NonNull final SystemFileUpdateFacility systemFileUpdateFacility,
            @NonNull final DualStateUpdateFacility dualStateUpdateFacility,
            @NonNull final SolvencyPreCheck solvencyPreCheck,
            @NonNull final Authorizer authorizer,
            @NonNull final NetworkUtilizationManager networkUtilizationManager) {
        this.networkInfo = requireNonNull(networkInfo, "networkInfo must not be null");
        this.preHandleWorkflow = requireNonNull(preHandleWorkflow, "preHandleWorkflow must not be null");
        this.dispatcher = requireNonNull(dispatcher, "dispatcher must not be null");
        this.blockRecordManager = requireNonNull(blockRecordManager, "recordManager must not be null");
        this.signatureExpander = requireNonNull(signatureExpander, "signatureExpander must not be null");
        this.signatureVerifier = requireNonNull(signatureVerifier, "signatureVerifier must not be null");
        this.checker = requireNonNull(checker, "checker must not be null");
        this.serviceScopeLookup = requireNonNull(serviceScopeLookup, "serviceScopeLookup must not be null");
        this.configProvider = requireNonNull(configProvider, "configProvider must not be null");
        this.recordCache = requireNonNull(recordCache, "recordCache must not be null");
        this.genesisRecordsTimeHook = requireNonNull(genesisRecordsTimeHook, "genesisRecordsTimeHook must not be null");
        this.stakingPeriodTimeHook = requireNonNull(stakingPeriodTimeHook, "stakingPeriodTimeHook must not be null");
        this.feeManager = requireNonNull(feeManager, "feeManager must not be null");
        this.exchangeRateManager = requireNonNull(exchangeRateManager, "exchangeRateManager must not be null");
        this.transactionFinalizer = requireNonNull(transactionFinalizer, "transactionFinalizer must not be null");
        this.systemFileUpdateFacility =
                requireNonNull(systemFileUpdateFacility, "systemFileUpdateFacility must not be null");
        this.dualStateUpdateFacility =
                requireNonNull(dualStateUpdateFacility, "dualStateUpdateFacility must not be null");
        this.solvencyPreCheck = requireNonNull(solvencyPreCheck, "solvencyPreCheck must not be null");
        this.authorizer = requireNonNull(authorizer, "authorizer must not be null");
        this.networkUtilizationManager =
                requireNonNull(networkUtilizationManager, "networkUtilizationManager must not be null");
    }

    /**
     * Handles the next {@link Round}
     *
     * @param state the writable {@link HederaState} that this round will work on
     * @param round the next {@link Round} that needs to be processed
     */
    public void handleRound(
            @NonNull final HederaState state, @NonNull final SwirldDualState dualState, @NonNull final Round round) {
        // Keep track of whether any user transactions were handled. If so, then we will need to close the round
        // with the block record manager.
        final var userTransactionsHandled = new AtomicBoolean(false);

        // log start of round to transaction state log
        logStartRound(round);

        // handle each event in the round
        for (final ConsensusEvent event : round) {
            final var creator = networkInfo.nodeInfo(event.getCreatorId().id());
            if (creator == null) {
                // We were given an event for a node that *does not exist in the address book*. This will be logged as
                // a warning, as this should never happen, and we will skip the event. The platform should guarantee
                // that we never receive an event that isn't associated with the address book, and every node in the
                // address book must have an account ID, since you cannot delete an account belonging to a node and
                // you cannot change the address book non-deterministically.
                logger.warn("Received event from node {} which is not in the address book", event.getCreatorId());
                return;
            }

            // log start of event to transaction state log
            logStartEvent(event, creator);

            // handle each transaction of the event
            for (final var it = event.consensusTransactionIterator(); it.hasNext(); ) {
                final var platformTxn = it.next();
                try {
                    // skip system transactions
                    if (!platformTxn.isSystem()) {
                        userTransactionsHandled.set(true);
                        handlePlatformTransaction(state, dualState, event, creator, platformTxn);
                    }
                } catch (final Exception e) {
                    logger.fatal(
                            "A fatal unhandled exception occurred during transaction handling. "
                                    + "While this node may not die right away, it is in a bad way, most likely fatally.",
                            e);
                }
            }
        }

        // Inform the BlockRecordManager that the round is complete, so it can update running-hashes in state
        // that have been being computed in background threads. The running hash has to be included in
        // state, but we want to synchronize with background threads as infrequently as possible. So once per
        // round is the minimum we can do.
        if (userTransactionsHandled.get()) {
            blockRecordManager.endRound(state);
        }
    }

    private void handlePlatformTransaction(
            @NonNull final HederaState state,
            @NonNull final SwirldDualState dualState,
            @NonNull final ConsensusEvent platformEvent,
            @NonNull final NodeInfo creator,
            @NonNull final ConsensusTransaction platformTxn) {
        // Get the consensus timestamp
        final Instant consensusNow = platformTxn.getConsensusTimestamp();

        // handle user transaction
        handleUserTransaction(consensusNow, state, dualState, platformEvent, creator, platformTxn);
    }

    private void handleUserTransaction(
            @NonNull final Instant consensusNow,
            @NonNull final HederaState state,
            @NonNull final SwirldDualState dualState,
            @NonNull final ConsensusEvent platformEvent,
            @NonNull final NodeInfo creator,
            @NonNull final ConsensusTransaction platformTxn) {
        // Setup record builder list
        blockRecordManager.startUserTransaction(consensusNow, state);
        final var recordBuilder = new SingleTransactionRecordBuilderImpl(consensusNow);
        final var recordListBuilder = new RecordListBuilder(recordBuilder);

        // Setup helpers
        final var configuration = configProvider.getConfiguration();
        final var stack = new SavepointStackImpl(state);
        final var readableStoreFactory = new ReadableStoreFactory(stack);
        final var feeAccumulator = createFeeAccumulator(stack, configuration, recordBuilder);

        final var tokenServiceContext = new TokenContextImpl(configuration, stack, recordListBuilder);
        // It's awful that we have to check this every time a transaction is handled, especially since this mostly
        // applies to non-production cases. Let's find a way to 💥💥 remove this 💥💥
        genesisRecordsTimeHook.process(tokenServiceContext);
        try {
            // If this is the first user transaction after midnight, then handle staking updates prior to handling the
            // transaction itself.
            stakingPeriodTimeHook.process(tokenServiceContext);
        } catch (Exception e) {
            // If anything goes wrong, we log the error and continue
            logger.error("Failed to process staking period time hook", e);
        }
        // @future('7836'): update the exchange rate and call from here

        TransactionBody txBody = null;
        AccountID payer = null;
        Fees fees = null;
        try {
            final var preHandleResult =
                    getCurrentPreHandleResult(readableStoreFactory, creator, platformTxn, configuration);

            final var transactionInfo = preHandleResult.txInfo();

            if (transactionInfo == null) {
                // FUTURE: Charge node generic penalty, set values in record builder, and remove log statement
                logger.error("Bad transaction from creator {}", creator);
                return;
            }

            // Get the parsed data
            final var transaction = transactionInfo.transaction();
            txBody = transactionInfo.txBody();
            payer = transactionInfo.payerID();

            final Bytes transactionBytes;
            if (transaction.signedTransactionBytes().length() > 0) {
                transactionBytes = transaction.signedTransactionBytes();
            } else {
                // in this case, recorder hash the transaction itself, not its bodyBytes.
                transactionBytes = Transaction.PROTOBUF.toBytes(transaction);
            }

            // Log start of user transaction to transaction state log
            logStartUserTransaction(platformTxn, txBody, payer);
            logStartUserTransactionPreHandleResultP2(
                    preHandleResult.payer(),
                    preHandleResult.payerKey(),
                    preHandleResult.status(),
                    preHandleResult.responseCode());
            logStartUserTransactionPreHandleResultP3(
                    preHandleResult.txInfo(), preHandleResult.requiredKeys(), preHandleResult.verificationResults());

            // Initialize record builder list
            recordBuilder
                    .transaction(transactionInfo.transaction())
                    .transactionBytes(transactionBytes)
                    .transactionID(transactionInfo.transactionID())
                    .exchangeRate(exchangeRateManager.exchangeRates())
                    .memo(txBody.memo());

            // Set up the verifier
            final var hederaConfig = configuration.getConfigData(HederaConfig.class);
            final var verifier = new BaseHandleContextVerifier(hederaConfig, preHandleResult.verificationResults());
            final var signatureMapSize = SignatureMap.PROTOBUF.measureRecord(transactionInfo.signatureMap());

            // Setup context
            final var context = new HandleContextImpl(
                    txBody,
                    transactionInfo.functionality(),
                    signatureMapSize,
                    payer,
                    preHandleResult.payerKey(),
                    networkInfo,
                    TransactionCategory.USER,
                    recordBuilder,
                    stack,
                    configuration,
                    verifier,
                    recordListBuilder,
                    checker,
                    dispatcher,
                    serviceScopeLookup,
                    blockRecordManager,
                    recordCache,
                    feeManager,
                    exchangeRateManager,
                    consensusNow,
                    authorizer);

            // Calculate the fee
            fees = dispatcher.dispatchComputeFees(context);

            // Run all pre-checks
            final var validationResult = validate(
                    consensusNow,
                    verifier,
                    preHandleResult,
                    readableStoreFactory,
                    fees,
                    platformEvent.getCreatorId().id());

            networkUtilizationManager.resetFrom(state);

            if (validationResult.status() != SO_FAR_SO_GOOD) {
                final var sigVerificationFailed = validationResult.responseCodeEnum() == INVALID_SIGNATURE;
                if (sigVerificationFailed) {
                    // If the signature status isn't ok, only work done will be fee charging
                    // Note this is how it's implemented in mono (TopLevelTransition.java#L93), in future we may want to
                    // not trackFeePayments() only for INVALID_SIGNATURE but for any preCheckResult.status() !=
                    // SO_FAR_SO_GOOD
<<<<<<< HEAD
                    networkUtilizationManager.trackFeePayments(consensusNow, state);
                }

                if (validationResult.status() == NODE_DUE_DILIGENCE_FAILURE) {
                    payer = creator.accountId();
                }

                final var penaltyFee = new Fees(fees.nodeFee(), fees.networkFee(), 0L);
                feeAccumulator.charge(payer, penaltyFee);
                recordBuilder.status(validationResult.responseCodeEnum()).transactionFee(penaltyFee.totalFee());

            } else {
                networkUtilizationManager.trackTxn(transactionInfo, consensusNow, state);
                feeAccumulator.charge(payer, fees);
=======
                    networkUtilizationManager.trackFeePayments(payer, consensusNow, state);
                }
                recordBuilder.status(validationResult.responseCodeEnum());
                try {
                    if (validationResult.status() == NODE_DUE_DILIGENCE_FAILURE) {
                        feeAccumulator.chargeNetworkFee(creator.accountId(), fees.networkFee());
                    } else if (validationResult.status() == PAYER_UNWILLING_OR_UNABLE_TO_PAY_SERVICE_FEE) {
                        // We do not charge partial service fees; if the payer is unwilling or unable to cover
                        // the entire service fee, then we only charge network and node fees (prioritizing
                        // the network fee in case of a very low payer balance)
                        feeAccumulator.chargeFees(payer, creator.accountId(), fees.withoutServiceComponent());
                    } else {
                        feeAccumulator.chargeFees(payer, creator.accountId(), fees);
                    }
                } catch (HandleException ex) {
                    final var identifier = validationResult.status == NODE_DUE_DILIGENCE_FAILURE
                            ? "node " + creator.nodeId()
                            : "account " + payer;
                    logger.error(
                            "Unable to charge {} a penalty after {} happened. Cause of the failed charge:",
                            identifier,
                            validationResult.responseCodeEnum,
                            ex);
                }

            } else {
                networkUtilizationManager.trackTxn(transactionInfo, consensusNow, state);
                if (!authorizer.hasWaivedFees(payer, transactionInfo.functionality(), txBody)) {
                    // privileged transactions are not charged fees
                    feeAccumulator.chargeFees(payer, creator.accountId(), fees);
                }
>>>>>>> 15d08b09
                try {
                    if (networkUtilizationManager.wasLastTxnGasThrottled()) {
                        // Don't charge the payer the service fee component, because the user-submitted transaction
                        // was fully valid but network capacity was unavailable to satisfy it
<<<<<<< HEAD
                        fees = new Fees(fees.nodeFee(), fees.networkFee(), 0L);
=======
                        fees = fees.withoutServiceComponent();
>>>>>>> 15d08b09
                        throw new HandleException(CONSENSUS_GAS_EXHAUSTED);
                    }

                    // Dispatch the transaction to the handler
                    dispatcher.dispatchHandle(context);
                    recordBuilder.status(SUCCESS);

<<<<<<< HEAD
                    // TODO: after transaction is successfully handled update the gas throttle by leaking the unused gas
                    //                    if (isGasThrottled(op) && txnCtx.hasContractResult()) {
                    //                        final var gasUsed = txnCtx.getGasUsedForContractTxn();
                    //                        gasUsedThisConsSec += gasUsed;
                    //                        if (dynamicProperties.shouldThrottleByGas()) {
                    //                            final var excessAmount = txnCtx.accessor().getGasLimitForContractTx()
                    // - gasUsed;
                    //                            handleThrottling.leakUnusedGasPreviouslyReserved(txnCtx.accessor(),
                    // excessAmount);
                    //                        }
                    //                                        }
=======
                    // After transaction is successfully handled update the gas throttle by leaking the unused gas
                    if (isGasThrottled(transactionInfo.functionality()) && recordBuilder.hasContractResult()) {
                        final var contractsConfig = configuration.getConfigData(ContractsConfig.class);
                        if (contractsConfig.throttleThrottleByGas()) {
                            final var gasUsed = recordBuilder.getGasUsedForContractTxn();
                            final var gasLimitForContractTx =
                                    getGasLimitForContractTx(txBody, transactionInfo.functionality());
                            final var excessAmount = gasLimitForContractTx - gasUsed;
                            networkUtilizationManager.leakUnusedGasPreviouslyReserved(transactionInfo, excessAmount);
                        }
                    }
>>>>>>> 15d08b09

                    networkUtilizationManager.saveTo(state);

                    // Notify responsible facility if system-file was uploaded
                    systemFileUpdateFacility.handleTxBody(stack, txBody, recordBuilder);

                    // Notify if dual state was updated
                    dualStateUpdateFacility.handleTxBody(stack, dualState, txBody);

                } catch (final HandleException e) {
                    rollback(e.getStatus(), stack, recordListBuilder);
                    feeAccumulator.chargeFees(payer, creator.accountId(), fees);
                }
            }
        } catch (final Exception e) {
            logger.error("An unexpected exception was thrown during handle", e);
            rollback(ResponseCodeEnum.FAIL_INVALID, stack, recordListBuilder);
            if (payer != null && fees != null) {
                try {
                    feeAccumulator.chargeFees(payer, creator.accountId(), fees);
                } catch (HandleException chargeException) {
                    logger.error(
                            "Unable to charge account {} a penalty after an unexpected exception {}. Cause of the failed charge:",
                            payer,
                            e,
                            chargeException);
                }
            }
        }

        transactionFinalizer.finalizeParentRecord(payer, tokenServiceContext);

        // Commit all state changes
        stack.commitFullStack();

        // store all records at once, build() records end of transaction to log
        final var recordListResult = recordListBuilder.build();
        recordCache.add(
                creator.nodeId(),
                payer,
                recordListResult.userTransactionRecord().transactionRecord(),
                consensusNow);
        blockRecordManager.endUserTransaction(recordListResult.recordStream(), state);
    }

    @NonNull
    private FeeAccumulator createFeeAccumulator(
            @NonNull final SavepointStackImpl stack,
            @NonNull final Configuration configuration,
            @NonNull final SingleTransactionRecordBuilderImpl recordBuilder) {
        final var serviceApiFactory = new ServiceApiFactory(stack, configuration);
        final var tokenApi = serviceApiFactory.getApi(TokenServiceApi.class);
        return new FeeAccumulatorImpl(tokenApi, recordBuilder);
    }

    private static long getGasLimitForContractTx(final TransactionBody txnBody, final HederaFunctionality function) {
        return switch (function) {
            case CONTRACT_CREATE -> txnBody.contractCreateInstance().gas();
            case CONTRACT_CALL -> txnBody.contractCall().gas();
            case ETHEREUM_TRANSACTION -> EthTxData.populateEthTxData(
                            txnBody.ethereumTransaction().ethereumData().toByteArray())
                    .gasLimit();
            default -> 0L;
        };
    }

    private ValidationResult validate(
            @NonNull final Instant consensusNow,
            @NonNull final HandleContextVerifier verifier,
            @NonNull final PreHandleResult preHandleResult,
            @NonNull final ReadableStoreFactory storeFactory,
            @NonNull final Fees fees,
            final long nodeID) {

        final var txInfo = preHandleResult.txInfo();
        final var payerID = txInfo.payerID();
        final var functionality = txInfo.functionality();
        final var txBody = txInfo.txBody();

        // Check if pre-handle was successful
        if (preHandleResult.status() != SO_FAR_SO_GOOD) {
            return new ValidationResult(preHandleResult.status(), preHandleResult.responseCode());
        }

        // Check for duplicate transactions. It is perfectly normal for there to be duplicates -- it is valid for
        // a user to intentionally submit duplicates to multiple nodes as a hedge against dishonest nodes, or for
        // other reasons. If we find a duplicate, we *will not* execute the transaction, we will simply charge
        // the payer (whether the payer from the transaction or the node in the event of a due diligence failure)
        // and create an appropriate record to save in state and send to the record stream.
        final var duplicateCheckResult = recordCache.hasDuplicate(txBody.transactionID(), nodeID);
        if (duplicateCheckResult != NO_DUPLICATE) {
            return new ValidationResult(
                    duplicateCheckResult == SAME_NODE ? NODE_DUE_DILIGENCE_FAILURE : PRE_HANDLE_FAILURE,
                    DUPLICATE_TRANSACTION);
        }

        // Check the status and solvency of the payer
        try {
            final var payer = solvencyPreCheck.getPayerAccount(storeFactory, payerID);
            solvencyPreCheck.checkSolvency(txInfo, payer, fees);
        } catch (final InsufficientServiceFeeException e) {
            return new ValidationResult(PAYER_UNWILLING_OR_UNABLE_TO_PAY_SERVICE_FEE, e.responseCode());
        } catch (final InsufficientNonFeeDebitsException e) {
            return new ValidationResult(PRE_HANDLE_FAILURE, e.responseCode());
        } catch (PreCheckException e) {
            // Includes InsufficientNetworkFeeException
            return new ValidationResult(NODE_DUE_DILIGENCE_FAILURE, e.responseCode());
        }

        // Check the time box of the transaction
        try {
            checker.checkTimeBox(txBody, consensusNow);
        } catch (final PreCheckException e) {
            return new ValidationResult(NODE_DUE_DILIGENCE_FAILURE, e.responseCode());
        }

        // Check if the payer has the required permissions
        if (!authorizer.isAuthorized(payerID, functionality)) {
            if (functionality == HederaFunctionality.SYSTEM_DELETE) {
                return new ValidationResult(PRE_HANDLE_FAILURE, ResponseCodeEnum.NOT_SUPPORTED);
            }
            return new ValidationResult(PRE_HANDLE_FAILURE, ResponseCodeEnum.UNAUTHORIZED);
        }

        // Check if the transaction is privileged and if the payer has the required privileges
        final var privileges = authorizer.hasPrivilegedAuthorization(payerID, functionality, txBody);
        if (privileges == SystemPrivilege.UNAUTHORIZED) {
            return new ValidationResult(PRE_HANDLE_FAILURE, ResponseCodeEnum.AUTHORIZATION_FAILED);
        }
        if (privileges == SystemPrivilege.IMPERMISSIBLE) {
            return new ValidationResult(PRE_HANDLE_FAILURE, ResponseCodeEnum.ENTITY_NOT_ALLOWED_TO_DELETE);
        }

        // Check all signature verifications. This will also wait, if validation is still ongoing.
        final var payerKeyVerification = verifier.verificationFor(preHandleResult.payerKey());
        if (payerKeyVerification.failed()) {
            return new ValidationResult(NODE_DUE_DILIGENCE_FAILURE, INVALID_SIGNATURE);
        }

        // verify all the keys
        for (final var key : preHandleResult.requiredKeys()) {
            final var verification = verifier.verificationFor(key);
            if (verification.failed()) {
                return new ValidationResult(PRE_HANDLE_FAILURE, INVALID_SIGNATURE);
            }
        }
        // If there are any hollow accounts whose signatures need to be verified, verify them
        for (final var hollowAccount : preHandleResult.hollowAccounts()) {
            final var verification = verifier.verificationFor(hollowAccount.alias());
            if (verification.failed()) {
                return new ValidationResult(PRE_HANDLE_FAILURE, INVALID_SIGNATURE);
            }
        }

        return new ValidationResult(SO_FAR_SO_GOOD, OK);
    }

    private record ValidationResult(
            @NonNull PreHandleResult.Status status, @NonNull ResponseCodeEnum responseCodeEnum) {}

    private void rollback(
            @NonNull final ResponseCodeEnum status,
            @NonNull final SavepointStackImpl stack,
            @NonNull final RecordListBuilder recordListBuilder) {
        stack.rollbackFullStack();
        final var userTransactionRecordBuilder = recordListBuilder.userTransactionRecordBuilder();
        userTransactionRecordBuilder.status(status);
        recordListBuilder.revertChildRecordBuilders(userTransactionRecordBuilder);
    }

    /*
     * This method gets all the verification data for the current transaction. If pre-handle was previously ran
     * successfully, we only add the missing keys. If it did not run or an error occurred, we run it again.
     * If there is a due diligence error, this method will return a CryptoTransfer to charge the node along with
     * its verification data.
     */
    @NonNull
    private PreHandleResult getCurrentPreHandleResult(
            @NonNull final ReadableStoreFactory storeFactory,
            @NonNull final NodeInfo creator,
            @NonNull final ConsensusTransaction platformTxn,
            @NonNull final VersionedConfiguration configuration)
            throws PreCheckException {
        final var metadata = platformTxn.getMetadata();
        // We do not know how long transactions are kept in memory. Clearing metadata to avoid keeping it for too long.
        platformTxn.setMetadata(null);

        // First check if pre-handle was run before (in which case metadata is a PreHandleResult)
        if (preHandleStillValid(configuration, metadata)) {
            final var preHandleResult = (PreHandleResult) metadata;

            // In case of due diligence error, we prepare a CryptoTransfer to charge the node and return immediately.
            if (preHandleResult.status() == NODE_DUE_DILIGENCE_FAILURE) {
                return preHandleResult;
            }

            // If pre-handle was successful, we need to add signatures that were not known at the time of pre-handle.
            if (preHandleResult.status() == SO_FAR_SO_GOOD) {
                return addMissingSignatures(storeFactory, preHandleResult, configuration);
            }
        }

        // If we reach this point, either pre-handle was not run or it failed but may succeed now.
        // Therefore, we simply rerun pre-handle.
        final var accountStore = storeFactory.getStore(ReadableAccountStore.class);
        return preHandleWorkflow.preHandleTransaction(creator.accountId(), storeFactory, accountStore, platformTxn);
    }

    private boolean preHandleStillValid(
            @NonNull final VersionedConfiguration configuration, @Nullable final Object metadata) {
        if (metadata instanceof PreHandleResult preHandleResult) {
            return preHandleResult.configVersion() == configuration.getVersion();
        }
        return false;
    }

    /*
     * This method is called when a previous run of pre-handle was successful. We gather the keys again and check if
     * any keys need to be added. If so, we trigger the signature verification for the new keys and collect all
     * results.
     */
    @NonNull
    private PreHandleResult addMissingSignatures(
            @NonNull final ReadableStoreFactory storeFactory,
            @NonNull final PreHandleResult previousResult,
            @NonNull final Configuration configuration)
            throws PreCheckException {
        final var txInfo = previousResult.txInfo();
        final var txBody = txInfo.txBody();
        final var sigPairs = txInfo.signatureMap().sigPairOrElse(emptyList());
        final var signedBytes = txInfo.signedBytes();

        // extract keys and hollow accounts again
        final var context = new PreHandleContextImpl(storeFactory, txBody, configuration, dispatcher);
        dispatcher.dispatchPreHandle(context);

        // re-expand keys only if any of the keys have changed
        final var previousResults = previousResult.verificationResults();
        final var currentRequiredPayerKeys = context.requiredNonPayerKeys();
        final var currentOptionalPayerKeys = context.optionalNonPayerKeys();
        final var anyKeyChanged = haveKeyChanges(previousResults, context);
        // If none of the keys changed then non need to re-expand all signatures.
        if (!anyKeyChanged) {
            return previousResult;
        }

        // prepare signature verification
        final var verifications = new HashMap<Key, SignatureVerificationFuture>();
        final var payerKey = previousResult.payerKey();
        verifications.put(payerKey, previousResult.verificationResults().get(payerKey));

        // expand all keys
        final var expanded = new HashSet<ExpandedSignaturePair>();
        signatureExpander.expand(sigPairs, expanded);
        signatureExpander.expand(currentRequiredPayerKeys, sigPairs, expanded);
        signatureExpander.expand(currentOptionalPayerKeys, sigPairs, expanded);

        // remove all keys that were already verified
        for (final var it = expanded.iterator(); it.hasNext(); ) {
            final var entry = it.next();
            final var oldVerification = previousResult.verificationResults().get(entry.key());
            if (oldVerification != null) {
                verifications.put(oldVerification.key(), oldVerification);
                it.remove();
            }
        }

        // start verification for remaining keys
        if (!expanded.isEmpty()) {
            verifications.putAll(signatureVerifier.verify(signedBytes, expanded));
        }

        return new PreHandleResult(
                previousResult.payer(),
                payerKey,
                previousResult.status(),
                previousResult.responseCode(),
                previousResult.txInfo(),
                context.requiredNonPayerKeys(),
                context.requiredHollowAccounts(),
                verifications,
                previousResult.innerResult(),
                previousResult.configVersion());
    }

    /**
     * Checks if any of the keys changed from previous result to current result.
     * Only if keys changed we need to re-expand and re-verify the signatures.
     *
     * @param previousResults previous result from signature verification
     * @param context current context
     * @return true if any of the keys changed
     */
    private boolean haveKeyChanges(
            final Map<Key, SignatureVerificationFuture> previousResults, final PreHandleContextImpl context) {
        final var currentRequiredNonPayerKeys = context.requiredNonPayerKeys();
        final var currentOptionalNonPayerKeys = context.optionalNonPayerKeys();
        final var currentPayerKey = context.payerKey();

        for (final var key : currentRequiredNonPayerKeys) {
            if (!previousResults.containsKey(key)) {
                return true;
            }
        }
        for (final var key : currentOptionalNonPayerKeys) {
            if (!previousResults.containsKey(key)) {
                return true;
            }
        }
        return !previousResults.containsKey(currentPayerKey);
    }
}<|MERGE_RESOLUTION|>--- conflicted
+++ resolved
@@ -379,22 +379,6 @@
                     // Note this is how it's implemented in mono (TopLevelTransition.java#L93), in future we may want to
                     // not trackFeePayments() only for INVALID_SIGNATURE but for any preCheckResult.status() !=
                     // SO_FAR_SO_GOOD
-<<<<<<< HEAD
-                    networkUtilizationManager.trackFeePayments(consensusNow, state);
-                }
-
-                if (validationResult.status() == NODE_DUE_DILIGENCE_FAILURE) {
-                    payer = creator.accountId();
-                }
-
-                final var penaltyFee = new Fees(fees.nodeFee(), fees.networkFee(), 0L);
-                feeAccumulator.charge(payer, penaltyFee);
-                recordBuilder.status(validationResult.responseCodeEnum()).transactionFee(penaltyFee.totalFee());
-
-            } else {
-                networkUtilizationManager.trackTxn(transactionInfo, consensusNow, state);
-                feeAccumulator.charge(payer, fees);
-=======
                     networkUtilizationManager.trackFeePayments(payer, consensusNow, state);
                 }
                 recordBuilder.status(validationResult.responseCodeEnum());
@@ -426,16 +410,11 @@
                     // privileged transactions are not charged fees
                     feeAccumulator.chargeFees(payer, creator.accountId(), fees);
                 }
->>>>>>> 15d08b09
                 try {
                     if (networkUtilizationManager.wasLastTxnGasThrottled()) {
                         // Don't charge the payer the service fee component, because the user-submitted transaction
                         // was fully valid but network capacity was unavailable to satisfy it
-<<<<<<< HEAD
-                        fees = new Fees(fees.nodeFee(), fees.networkFee(), 0L);
-=======
                         fees = fees.withoutServiceComponent();
->>>>>>> 15d08b09
                         throw new HandleException(CONSENSUS_GAS_EXHAUSTED);
                     }
 
@@ -443,19 +422,6 @@
                     dispatcher.dispatchHandle(context);
                     recordBuilder.status(SUCCESS);
 
-<<<<<<< HEAD
-                    // TODO: after transaction is successfully handled update the gas throttle by leaking the unused gas
-                    //                    if (isGasThrottled(op) && txnCtx.hasContractResult()) {
-                    //                        final var gasUsed = txnCtx.getGasUsedForContractTxn();
-                    //                        gasUsedThisConsSec += gasUsed;
-                    //                        if (dynamicProperties.shouldThrottleByGas()) {
-                    //                            final var excessAmount = txnCtx.accessor().getGasLimitForContractTx()
-                    // - gasUsed;
-                    //                            handleThrottling.leakUnusedGasPreviouslyReserved(txnCtx.accessor(),
-                    // excessAmount);
-                    //                        }
-                    //                                        }
-=======
                     // After transaction is successfully handled update the gas throttle by leaking the unused gas
                     if (isGasThrottled(transactionInfo.functionality()) && recordBuilder.hasContractResult()) {
                         final var contractsConfig = configuration.getConfigData(ContractsConfig.class);
@@ -467,7 +433,6 @@
                             networkUtilizationManager.leakUnusedGasPreviouslyReserved(transactionInfo, excessAmount);
                         }
                     }
->>>>>>> 15d08b09
 
                     networkUtilizationManager.saveTo(state);
 
