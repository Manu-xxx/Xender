--- conflicted
+++ resolved
@@ -73,14 +73,11 @@
     exports com.hedera.node.app.workflows.handle.validation;
     exports com.hedera.node.app.state.recordcache to
             com.swirlds.common;
-<<<<<<< HEAD
-=======
     exports com.hedera.node.app.info to
             com.hedera.node.app.test.fixtures,
             com.swirlds.common;
     exports com.hedera.node.app.services to
             com.swirlds.platform;
->>>>>>> 3b59fed0
     exports com.hedera.node.app.signature to
             com.hedera.node.app.test.fixtures;
 }