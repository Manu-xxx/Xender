--- conflicted
+++ resolved
@@ -24,10 +24,7 @@
     requires transitive com.hedera.pbj.runtime;
     requires transitive dagger;
     requires transitive io.grpc.stub;
-<<<<<<< HEAD
-=======
     requires transitive io.grpc.netty;
->>>>>>> 6da00dc4
     requires transitive javax.inject;
     requires com.hedera.node.app.hapi.fees;
     requires com.hedera.node.app.service.consensus;
@@ -45,11 +42,6 @@
     requires com.google.common;
     requires com.google.protobuf;
     requires com.hedera.evm;
-<<<<<<< HEAD
-//    requires io.grpc.netty;
-    requires io.grpc;
-=======
->>>>>>> 6da00dc4
     requires io.netty.handler;
     requires io.netty.transport.classes.epoll;
     requires io.netty.transport;
