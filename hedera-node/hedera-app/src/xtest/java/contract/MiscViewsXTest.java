/*
 * Copyright (C) 2023 Hedera Hashgraph, LLC
 *
 * Licensed under the Apache License, Version 2.0 (the "License");
 * you may not use this file except in compliance with the License.
 * You may obtain a copy of the License at
 *
 *      http://www.apache.org/licenses/LICENSE-2.0
 *
 * Unless required by applicable law or agreed to in writing, software
 * distributed under the License is distributed on an "AS IS" BASIS,
 * WITHOUT WARRANTIES OR CONDITIONS OF ANY KIND, either express or implied.
 * See the License for the specific language governing permissions and
 * limitations under the License.
 */

package contract;

import static com.hedera.node.app.service.contract.impl.ContractServiceImpl.CONTRACT_SERVICE;
import static contract.AssortedOpsXTestConstants.ONE_HBAR;
import static contract.MiscViewsXTestConstants.COINBASE_ID;
import static contract.MiscViewsXTestConstants.EQUIV_TINYCENTS;
import static contract.MiscViewsXTestConstants.ERC20_TOKEN_ADDRESS;
import static contract.MiscViewsXTestConstants.ERC20_TOKEN_ID;
import static contract.MiscViewsXTestConstants.ERC20_USER_BALANCE;
import static contract.MiscViewsXTestConstants.ERC721_IS_OPERATOR;
import static contract.MiscViewsXTestConstants.ERC721_NAME;
import static contract.MiscViewsXTestConstants.ERC721_OPERATOR_ADDRESS;
import static contract.MiscViewsXTestConstants.ERC721_SN1_OWNER;
import static contract.MiscViewsXTestConstants.ERC721_SN2_METADATA;
import static contract.MiscViewsXTestConstants.ERC721_SYMBOL;
import static contract.MiscViewsXTestConstants.ERC721_TOKEN_ADDRESS;
import static contract.MiscViewsXTestConstants.ERC721_TOKEN_ID;
import static contract.MiscViewsXTestConstants.ERC721_USER_BALANCE;
import static contract.MiscViewsXTestConstants.ERC_USER_ADDRESS;
import static contract.MiscViewsXTestConstants.ERC_USER_ID;
import static contract.MiscViewsXTestConstants.GET_ERC721_IS_OPERATOR;
import static contract.MiscViewsXTestConstants.GET_ERC_20_BALANCE;
import static contract.MiscViewsXTestConstants.GET_ERC_721_BALANCE;
import static contract.MiscViewsXTestConstants.GET_ERC_721_NAME;
import static contract.MiscViewsXTestConstants.GET_ERC_721_OWNER;
import static contract.MiscViewsXTestConstants.GET_ERC_721_SYMBOL;
import static contract.MiscViewsXTestConstants.GET_ERC_721_TOKEN_URI;
import static contract.MiscViewsXTestConstants.GET_PRNG_SEED;
import static contract.MiscViewsXTestConstants.GET_SECRET;
import static contract.MiscViewsXTestConstants.GET_TINYCENTS_EQUIV;
import static contract.MiscViewsXTestConstants.NEXT_ENTITY_NUM;
import static contract.MiscViewsXTestConstants.OPERATOR_ID;
import static contract.MiscViewsXTestConstants.PRNG_SEED;
import static contract.MiscViewsXTestConstants.RAW_ERC_USER_ADDRESS;
import static contract.MiscViewsXTestConstants.SECRET;
import static contract.MiscViewsXTestConstants.SPECIAL_QUERIES_X_TEST_ID;
import static contract.MiscViewsXTestConstants.TINYBARS;
import static contract.MiscViewsXTestConstants.UNCOVERED_SECRET;
import static contract.MiscViewsXTestConstants.VIEWS_INITCODE_FILE_ID;

import com.esaulpaugh.headlong.abi.Function;
import com.esaulpaugh.headlong.abi.TupleType;
import com.hedera.hapi.node.base.AccountID;
import com.hedera.hapi.node.base.FileID;
import com.hedera.hapi.node.base.NftID;
import com.hedera.hapi.node.base.TokenID;
import com.hedera.hapi.node.base.TokenType;
import com.hedera.hapi.node.base.TransactionID;
import com.hedera.hapi.node.contract.ContractCallLocalQuery;
import com.hedera.hapi.node.contract.ContractCreateTransactionBody;
import com.hedera.hapi.node.state.blockrecords.RunningHashes;
import com.hedera.hapi.node.state.common.EntityIDPair;
import com.hedera.hapi.node.state.file.File;
import com.hedera.hapi.node.state.primitives.ProtoBytes;
import com.hedera.hapi.node.state.token.Account;
import com.hedera.hapi.node.state.token.AccountApprovalForAllAllowance;
import com.hedera.hapi.node.state.token.Nft;
import com.hedera.hapi.node.state.token.Token;
import com.hedera.hapi.node.state.token.TokenRelation;
import com.hedera.hapi.node.transaction.Query;
import com.hedera.hapi.node.transaction.TransactionBody;
import com.hedera.pbj.runtime.io.buffer.Bytes;
import edu.umd.cs.findbugs.annotations.NonNull;
import java.math.BigInteger;
import java.util.HashMap;
import java.util.List;
import java.util.Map;

public class MiscViewsXTest extends AbstractContractXTest {

    @Override
    protected void doScenarioOperations() {
        handleAndCommit(CONTRACT_SERVICE.handlers().contractCreateHandler(), synthCreateTxn());
        handleAndCommitSingleTransaction(CONTRACT_SERVICE.handlers().contractCallHandler(), synthCallPrng());
        answerSingleQuery(
                CONTRACT_SERVICE.handlers().contractCallLocalHandler(),
                miscViewsQuery(GET_SECRET),
                ERC_USER_ID,
                assertingCallLocalResultIs(UNCOVERED_SECRET));
        doPrngQuery();
<<<<<<< HEAD
        doExchangeRateQuery();
        // TODO - uncomment once 0x167 precompile is implemented for ERC-20 redirects
        //        doErc20Queries();
=======
        // TODO - uncomment once 0x168 precompile is implemented
        //        doExchangeRateQuery();
        doErc20Queries();
>>>>>>> 18ba6221
        // TODO - uncomment once 0x167 precompile is implemented for ERC-721 redirects
        //        doErc721Queries();
    }

    private void doPrngQuery() {
        answerSingleQuery(
                CONTRACT_SERVICE.handlers().contractCallLocalHandler(),
                miscViewsQuery(GET_PRNG_SEED),
                ERC_USER_ID,
                assertingCallLocalResultIs(PRNG_SEED));
    }

    private void doExchangeRateQuery() {
        answerSingleQuery(
                CONTRACT_SERVICE.handlers().contractCallLocalHandler(),
                miscViewsQuery(GET_TINYCENTS_EQUIV, TINYBARS),
                ERC_USER_ID,
                assertingCallLocalResultIs(EQUIV_TINYCENTS));
    }

    private void doErc20Queries() {
        answerSingleQuery(
                CONTRACT_SERVICE.handlers().contractCallLocalHandler(),
                miscViewsQuery(GET_ERC_20_BALANCE, ERC20_TOKEN_ADDRESS, ERC_USER_ADDRESS),
                ERC_USER_ID,
                assertingCallLocalResultIs(ERC20_USER_BALANCE));
        // TODO - fix and uncomment
        //        answerSingleQuery(
        //                CONTRACT_SERVICE.handlers().contractCallLocalHandler(),
        //                miscViewsQuery(GET_ERC_20_SUPPLY, ERC20_TOKEN_ADDRESS),
        //                ERC_USER_ID,
        //                assertingCallLocalResultIs(ERC20_SUPPLY));
        //        answerSingleQuery(
        //                CONTRACT_SERVICE.handlers().contractCallLocalHandler(),
        //                miscViewsQuery(GET_ERC_20_NAME, ERC20_TOKEN_ADDRESS),
        //                ERC_USER_ID,
        //                assertingCallLocalResultIs(ERC20_NAME));
        //        answerSingleQuery(
        //                CONTRACT_SERVICE.handlers().contractCallLocalHandler(),
        //                miscViewsQuery(GET_ERC_20_SYMBOL, ERC20_TOKEN_ADDRESS),
        //                ERC_USER_ID,
        //                assertingCallLocalResultIs(ERC20_SYMBOL));
        //        answerSingleQuery(
        //                CONTRACT_SERVICE.handlers().contractCallLocalHandler(),
        //                miscViewsQuery(GET_ERC_20_DECIMALS, ERC20_TOKEN_ADDRESS),
        //                ERC_USER_ID,
        //                assertingCallLocalResultIs(ERC20_DECIMALS));
    }

    private void doErc721Queries() {
        answerSingleQuery(
                CONTRACT_SERVICE.handlers().contractCallLocalHandler(),
                miscViewsQuery(GET_ERC_721_NAME, ERC721_TOKEN_ADDRESS),
                ERC_USER_ID,
                assertingCallLocalResultIs(ERC721_NAME));
        answerSingleQuery(
                CONTRACT_SERVICE.handlers().contractCallLocalHandler(),
                miscViewsQuery(GET_ERC_721_SYMBOL, ERC721_TOKEN_ADDRESS),
                ERC_USER_ID,
                assertingCallLocalResultIs(ERC721_SYMBOL));
        answerSingleQuery(
                CONTRACT_SERVICE.handlers().contractCallLocalHandler(),
                miscViewsQuery(GET_ERC_721_TOKEN_URI, ERC721_TOKEN_ADDRESS, BigInteger.TWO),
                ERC_USER_ID,
                assertingCallLocalResultIs(ERC721_SN2_METADATA));
        answerSingleQuery(
                CONTRACT_SERVICE.handlers().contractCallLocalHandler(),
                miscViewsQuery(GET_ERC_721_BALANCE, ERC721_TOKEN_ADDRESS, ERC_USER_ADDRESS),
                ERC_USER_ID,
                assertingCallLocalResultIs(ERC721_USER_BALANCE));
        answerSingleQuery(
                CONTRACT_SERVICE.handlers().contractCallLocalHandler(),
                miscViewsQuery(GET_ERC_721_OWNER, ERC721_TOKEN_ADDRESS, BigInteger.ONE),
                ERC_USER_ID,
                assertingCallLocalResultIs(ERC721_SN1_OWNER));
        answerSingleQuery(
                CONTRACT_SERVICE.handlers().contractCallLocalHandler(),
                miscViewsQuery(GET_ERC721_IS_OPERATOR, ERC721_TOKEN_ADDRESS, ERC_USER_ADDRESS, ERC721_OPERATOR_ADDRESS),
                ERC_USER_ID,
                assertingCallLocalResultIs(ERC721_IS_OPERATOR));
    }

    private Query miscViewsQuery(@NonNull final Function function, @NonNull final Object... args) {
        return Query.newBuilder()
                .contractCallLocal(ContractCallLocalQuery.newBuilder()
                        .contractID(SPECIAL_QUERIES_X_TEST_ID)
                        .gas(GAS_TO_OFFER)
                        .functionParameters(
                                Bytes.wrap(function.encodeCallWithArgs(args).array())))
                .build();
    }

    private TransactionBody synthCreateTxn() {
        final var params =
                Bytes.wrap(TupleType.parse("(uint256)").encodeElements(SECRET).array());
        return TransactionBody.newBuilder()
                .transactionID(TransactionID.newBuilder().accountID(ERC_USER_ID))
                .contractCreateInstance(ContractCreateTransactionBody.newBuilder()
                        .autoRenewPeriod(STANDARD_AUTO_RENEW_PERIOD)
                        .constructorParameters(params)
                        .fileID(VIEWS_INITCODE_FILE_ID)
                        .gas(GAS_TO_OFFER)
                        .build())
                .build();
    }

    private TransactionBody synthCallPrng() {
        return createCallTransactionBody(
                ERC_USER_ID, 0L, SPECIAL_QUERIES_X_TEST_ID, GET_PRNG_SEED.encodeCallWithArgs());
    }

    @Override
    protected long initialEntityNum() {
        return NEXT_ENTITY_NUM - 1;
    }

    @Override
    protected Map<FileID, File> initialFiles() {
        final var files = new HashMap<FileID, File>();
        files.put(
                VIEWS_INITCODE_FILE_ID,
                File.newBuilder()
                        .contents(resourceAsBytes("initcode/SpecialQueriesXTest.bin"))
                        .build());
        return files;
    }

    @Override
    protected Map<ProtoBytes, AccountID> initialAliases() {
        final var aliases = new HashMap<ProtoBytes, AccountID>();
        aliases.put(ProtoBytes.newBuilder().value(RAW_ERC_USER_ADDRESS).build(), ERC_USER_ID);
        return aliases;
    }

    @Override
    protected Map<AccountID, Account> initialAccounts() {
        final var accounts = new HashMap<AccountID, Account>();
        accounts.put(
                ERC_USER_ID,
                Account.newBuilder()
                        .accountId(ERC_USER_ID)
                        .alias(RAW_ERC_USER_ADDRESS)
                        .tinybarBalance(100 * ONE_HBAR)
                        .approveForAllNftAllowances(List.of(AccountApprovalForAllAllowance.newBuilder()
                                .tokenId(ERC721_TOKEN_ID)
                                .spenderId(OPERATOR_ID)
                                .build()))
                        .build());
        accounts.put(
                OPERATOR_ID,
                Account.newBuilder()
                        .accountId(OPERATOR_ID)
                        .tinybarBalance(100 * ONE_HBAR)
                        .build());
        accounts.put(COINBASE_ID, Account.newBuilder().accountId(COINBASE_ID).build());
        return accounts;
    }

    @Override
    protected Map<NftID, Nft> initialNfts() {
        final var nfts = new HashMap<NftID, Nft>();
        for (long sn = 1; sn <= 3; sn++) {
            final var id =
                    NftID.newBuilder().tokenId(ERC721_TOKEN_ID).serialNumber(sn).build();
            nfts.put(
                    id,
                    Nft.newBuilder()
                            .nftId(id)
                            .ownerId(ERC_USER_ID)
                            .metadata(Bytes.wrap("https://example.com/721/" + sn))
                            .build());
        }
        return nfts;
    }

    @Override
    protected Map<EntityIDPair, TokenRelation> initialTokenRelationships() {
        final var tokenRelationships = new HashMap<EntityIDPair, TokenRelation>();
        tokenRelationships.put(
                EntityIDPair.newBuilder()
                        .tokenId(ERC20_TOKEN_ID)
                        .accountId(ERC_USER_ID)
                        .build(),
                TokenRelation.newBuilder()
                        .tokenId(ERC20_TOKEN_ID)
                        .accountId(ERC_USER_ID)
                        .balance(111L)
                        .kycGranted(true)
                        .build());
        tokenRelationships.put(
                EntityIDPair.newBuilder()
                        .tokenId(ERC721_TOKEN_ID)
                        .accountId(ERC_USER_ID)
                        .build(),
                TokenRelation.newBuilder()
                        .tokenId(ERC721_TOKEN_ID)
                        .accountId(ERC_USER_ID)
                        .balance(3L)
                        .kycGranted(true)
                        .build());
        return tokenRelationships;
    }

    @Override
    protected Map<TokenID, Token> initialTokens() {
        final var tokens = new HashMap<TokenID, Token>();
        final var erc20Symbol = "SYM20";
        final var erc20Name = "20 Coin";
        final var erc20Memo = "20 Coin Memo";
        final var erc20Decimals = 2;
        final var erc20TotalSupply = 888L;
        final var erc721Symbol = "SYM721";
        final var erc721Name = "721 Unique Things";
        final var erc721Memo = "721 Unique Things Memo";
        tokens.put(
                ERC20_TOKEN_ID,
                Token.newBuilder()
                        .tokenId(ERC20_TOKEN_ID)
                        .memo(erc20Memo)
                        .name(erc20Name)
                        .symbol(erc20Symbol)
                        .decimals(erc20Decimals)
                        .totalSupply(erc20TotalSupply)
                        .tokenType(TokenType.FUNGIBLE_COMMON)
                        .build());
        tokens.put(
                ERC721_TOKEN_ID,
                Token.newBuilder()
                        .tokenId(ERC721_TOKEN_ID)
                        .memo(erc721Memo)
                        .name(erc721Name)
                        .symbol(erc721Symbol)
                        .tokenType(TokenType.NON_FUNGIBLE_UNIQUE)
                        .build());
        return tokens;
    }

    @Override
    protected RunningHashes initialRunningHashes() {
        return RunningHashes.newBuilder().nMinus3RunningHash(PRNG_SEED).build();
    }
}<|MERGE_RESOLUTION|>--- conflicted
+++ resolved
@@ -94,15 +94,11 @@
                 ERC_USER_ID,
                 assertingCallLocalResultIs(UNCOVERED_SECRET));
         doPrngQuery();
-<<<<<<< HEAD
         doExchangeRateQuery();
         // TODO - uncomment once 0x167 precompile is implemented for ERC-20 redirects
         //        doErc20Queries();
-=======
-        // TODO - uncomment once 0x168 precompile is implemented
-        //        doExchangeRateQuery();
+        doExchangeRateQuery();
         doErc20Queries();
->>>>>>> 18ba6221
         // TODO - uncomment once 0x167 precompile is implemented for ERC-721 redirects
         //        doErc721Queries();
     }
