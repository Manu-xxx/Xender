/*
 * Copyright (C) 2023 Hedera Hashgraph, LLC
 *
 * Licensed under the Apache License, Version 2.0 (the "License");
 * you may not use this file except in compliance with the License.
 * You may obtain a copy of the License at
 *
 *      http://www.apache.org/licenses/LICENSE-2.0
 *
 * Unless required by applicable law or agreed to in writing, software
 * distributed under the License is distributed on an "AS IS" BASIS,
 * WITHOUT WARRANTIES OR CONDITIONS OF ANY KIND, either express or implied.
 * See the License for the specific language governing permissions and
 * limitations under the License.
 */

package contract;

import static com.hedera.node.app.service.contract.impl.exec.utils.FrameUtils.CONFIG_CONTEXT_VARIABLE;
import static com.hedera.node.app.service.contract.impl.utils.ConversionUtils.asLongZeroAddress;
import static contract.XTestConstants.PLACEHOLDER_CALL_BODY;
import static org.junit.jupiter.api.Assertions.assertEquals;
import static org.junit.jupiter.api.Assertions.assertTrue;
import static org.mockito.BDDMockito.given;

import com.esaulpaugh.headlong.abi.Address;
import com.hedera.hapi.node.base.AccountID;
import com.hedera.hapi.node.base.ContractID;
import com.hedera.hapi.node.base.Duration;
import com.hedera.hapi.node.base.HederaFunctionality;
import com.hedera.hapi.node.base.ResponseCodeEnum;
import com.hedera.hapi.node.base.SubType;
import com.hedera.hapi.node.base.TokenID;
import com.hedera.hapi.node.base.TransactionID;
import com.hedera.hapi.node.contract.ContractCallTransactionBody;
import com.hedera.hapi.node.transaction.Response;
import com.hedera.hapi.node.transaction.TransactionBody;
import com.hedera.node.app.service.contract.impl.exec.gas.TinybarValues;
import com.hedera.node.app.service.contract.impl.exec.scope.HandleHederaNativeOperations;
import com.hedera.node.app.service.contract.impl.exec.scope.HandleHederaOperations;
import com.hedera.node.app.service.contract.impl.exec.scope.HandleSystemContractOperations;
import com.hedera.node.app.service.contract.impl.exec.scope.VerificationStrategies;
import com.hedera.node.app.service.contract.impl.exec.systemcontracts.hts.HtsCall;
import com.hedera.node.app.service.contract.impl.exec.systemcontracts.hts.HtsCallAddressChecks;
import com.hedera.node.app.service.contract.impl.exec.systemcontracts.hts.HtsCallAttempt;
import com.hedera.node.app.service.contract.impl.exec.systemcontracts.hts.HtsCallFactory;
import com.hedera.node.app.service.contract.impl.exec.systemcontracts.hts.SyntheticIds;
import com.hedera.node.app.service.contract.impl.hevm.HederaWorldUpdater;
import com.hedera.node.app.service.contract.impl.state.ProxyWorldUpdater;
import com.hedera.node.app.spi.workflows.TransactionHandler;
import com.hedera.node.app.workflows.handle.stack.SavepointStackImpl;
import com.hedera.node.config.data.ContractsConfig;
import com.hedera.node.config.data.LedgerConfig;
import com.hedera.node.config.testfixtures.HederaTestConfigBuilder;
import com.hedera.pbj.runtime.io.buffer.Bytes;
import com.swirlds.config.api.Configuration;
import common.AbstractXTest;
import common.BaseScaffoldingComponent;
import edu.umd.cs.findbugs.annotations.NonNull;
import edu.umd.cs.findbugs.annotations.Nullable;
import java.math.BigInteger;
import java.nio.ByteBuffer;
import java.nio.charset.StandardCharsets;
import java.time.Instant;
import java.util.ArrayDeque;
import java.util.Arrays;
import java.util.Deque;
import java.util.Optional;
import java.util.function.Consumer;
import org.hyperledger.besu.evm.frame.MessageFrame;
import org.hyperledger.besu.evm.precompile.PrecompiledContract;
import org.junit.jupiter.api.BeforeEach;
import org.mockito.Mock;

/**
 * Base class for {@code xtest} scenarios that focus on contract operations.
 */
public abstract class AbstractContractXTest extends AbstractXTest {
    private static final SyntheticIds LIVE_SYNTHETIC_IDS = new SyntheticIds();
    private static final VerificationStrategies LIVE_VERIFICATION_STRATEGIES = new VerificationStrategies();
    static final long GAS_TO_OFFER = 2_000_000L;
    static final Duration STANDARD_AUTO_RENEW_PERIOD = new Duration(7776000L);

    @Mock
    private MessageFrame frame;

    @Mock
    private MessageFrame initialFrame;

    @Mock
    private ProxyWorldUpdater proxyUpdater;

    @Mock
    private HtsCallAddressChecks addressChecks;

    private HtsCallFactory callAttemptFactory;

    private ContractScaffoldingComponent component;

    @BeforeEach
    void setUp() {
        component = DaggerContractScaffoldingComponent.factory().create(metrics, configuration());
        callAttemptFactory = new HtsCallFactory(
                LIVE_SYNTHETIC_IDS, addressChecks, LIVE_VERIFICATION_STRATEGIES, component.callTranslators());
    }

    protected Configuration configuration() {
        return HederaTestConfigBuilder.create()
                .withValue("contracts.chainId", "298")
                .getOrCreateConfig();
    }

    @Override
    protected BaseScaffoldingComponent component() {
        return component;
    }

    protected void handleAndCommit(@NonNull final TransactionHandler handler, @NonNull final TransactionBody... txns) {
        for (final var txn : txns) {
            final var context = component.txnContextFactory().apply(txn);
            handler.handle(context);
            ((SavepointStackImpl) context.savepointStack()).commitFullStack();
        }
    }

    protected void runHtsCallAndExpectOnSuccess(
            @NonNull final org.hyperledger.besu.datatypes.Address sender,
            @NonNull final org.apache.tuweni.bytes.Bytes input,
            @NonNull final Consumer<org.apache.tuweni.bytes.Bytes> outputAssertions) {
        runHtsCallAndExpectOnSuccess(false, sender, input, outputAssertions, null);
    }

    protected void runHtsCallAndExpectOnSuccess(
            @NonNull final org.hyperledger.besu.datatypes.Address sender,
            @NonNull final org.apache.tuweni.bytes.Bytes input,
            @NonNull final Consumer<org.apache.tuweni.bytes.Bytes> outputAssertions,
            @NonNull final String context) {
        runHtsCallAndExpectOnSuccess(false, sender, input, outputAssertions, context);
    }

    protected void runDelegatedHtsCallAndExpectOnSuccess(
            @NonNull final org.hyperledger.besu.datatypes.Address sender,
            @NonNull final org.apache.tuweni.bytes.Bytes input,
            @NonNull final Consumer<org.apache.tuweni.bytes.Bytes> outputAssertions) {
        runHtsCallAndExpectOnSuccess(true, sender, input, outputAssertions, null);
    }

    private void runHtsCallAndExpectOnSuccess(
            final boolean requiresDelegatePermission,
            @NonNull final org.hyperledger.besu.datatypes.Address sender,
            @NonNull final org.apache.tuweni.bytes.Bytes input,
            @NonNull final Consumer<org.apache.tuweni.bytes.Bytes> outputAssertions,
            @Nullable final String context) {
        runHtsCallAndExpect(requiresDelegatePermission, sender, input, resultOnlyAssertion(result -> {
            assertEquals(
                    MessageFrame.State.COMPLETED_SUCCESS,
                    result.getState(),
                    Optional.ofNullable(context).orElse("An unspecified operation") + " should have succeeded");
            outputAssertions.accept(result.getOutput());
        }));
    }

    protected void runHtsCallAndExpectRevert(
            @NonNull final org.hyperledger.besu.datatypes.Address sender,
            @NonNull final org.apache.tuweni.bytes.Bytes input,
            @NonNull final ResponseCodeEnum status) {
        internalRunHtsCallAndExpectRevert(sender, input, status, null);
    }

    protected void runHtsCallAndExpectRevert(
            @NonNull final org.hyperledger.besu.datatypes.Address sender,
            @NonNull final org.apache.tuweni.bytes.Bytes input,
            @NonNull final ResponseCodeEnum status,
            @NonNull final String context) {
        internalRunHtsCallAndExpectRevert(sender, input, status, context);
    }

    private void internalRunHtsCallAndExpectRevert(
            @NonNull final org.hyperledger.besu.datatypes.Address sender,
            @NonNull final org.apache.tuweni.bytes.Bytes input,
            @NonNull final ResponseCodeEnum status,
            @Nullable final String context) {
        runHtsCallAndExpect(false, sender, input, resultOnlyAssertion(result -> {
            assertEquals(
                    MessageFrame.State.REVERT,
                    result.getState(),
                    Optional.ofNullable(context).orElse("An unspecified operation") + " should have reverted");
            final var actualReason =
                    ResponseCodeEnum.fromString(new String(result.getOutput().toArrayUnsafe()));
            assertEquals(status, actualReason);
        }));
    }

    private void runHtsCallAndExpectRevert(
            final boolean requiresDelegatePermission,
            @NonNull final org.hyperledger.besu.datatypes.Address sender,
            @NonNull final org.apache.tuweni.bytes.Bytes input,
            @NonNull final ResponseCodeEnum status) {
        runHtsCallAndExpect(requiresDelegatePermission, sender, input, resultOnlyAssertion(result -> {
            assertEquals(MessageFrame.State.REVERT, result.getState());
            final var impliedReason =
                    org.apache.tuweni.bytes.Bytes.wrap(status.protoName().getBytes(StandardCharsets.UTF_8));
            assertEquals(impliedReason, result.getOutput());
        }));
    }

    private void runHtsCallAndExpect(
            final boolean requiresDelegatePermission,
            @NonNull final org.hyperledger.besu.datatypes.Address sender,
            @NonNull final org.apache.tuweni.bytes.Bytes input,
            @NonNull final Consumer<HtsCall.PricedResult> resultAssertions) {
        final var context = component.txnContextFactory().apply(PLACEHOLDER_CALL_BODY);
        final var tinybarValues = new TinybarValues(
                context.exchangeRateInfo().activeRate(Instant.now()),
                context.resourcePricesFor(HederaFunctionality.CONTRACT_CALL, SubType.DEFAULT));
        final var enhancement = new HederaWorldUpdater.Enhancement(
                new HandleHederaOperations(
                        component.config().getConfigData(LedgerConfig.class),
                        component.config().getConfigData(ContractsConfig.class),
                        context,
                        tinybarValues),
                new HandleHederaNativeOperations(context),
                new HandleSystemContractOperations(context));
        given(proxyUpdater.enhancement()).willReturn(enhancement);
        given(frame.getWorldUpdater()).willReturn(proxyUpdater);
        given(frame.getSenderAddress()).willReturn(sender);
        final Deque<MessageFrame> stack = new ArrayDeque<>();
        given(initialFrame.getContextVariable(CONFIG_CONTEXT_VARIABLE)).willReturn(component.config());
        stack.push(initialFrame);
        stack.addFirst(frame);
        given(frame.getMessageFrameStack()).willReturn(stack);
        given(addressChecks.hasParentDelegateCall(frame)).willReturn(requiresDelegatePermission);

        final var call = callAttemptFactory.createCallFrom(input, frame);

        final var pricedResult = call.execute();
        resultAssertions.accept(pricedResult);
        // Note that committing a reverted calls should have no effect on state
        ((SavepointStackImpl) context.savepointStack()).commitFullStack();
    }

    protected TransactionBody createCallTransactionBody(
            final AccountID payer,
            final long value,
            @NonNull final ContractID contractId,
            @NonNull final ByteBuffer encoded) {
        return TransactionBody.newBuilder()
                .transactionID(TransactionID.newBuilder().accountID(payer))
                .contractCall(createContractCallTransactionBody(value, contractId, encoded))
                .build();
    }

    protected ContractCallTransactionBody createContractCallTransactionBody(
            final long value, @NonNull final ContractID contractId, @NonNull final ByteBuffer encoded) {
        return ContractCallTransactionBody.newBuilder()
                .functionParameters(Bytes.wrap(encoded.array()))
                .contractID(contractId)
                .amount(value)
                .gas(GAS_TO_OFFER)
                .build();
    }

    protected Address addressOf(@NonNull final Bytes address) {
        return Address.wrap(Address.toChecksumAddress(new BigInteger(1, address.toByteArray())));
    }

    protected Consumer<Response> assertingCallLocalResultIs(@NonNull final Bytes expectedResult) {
        return response -> assertEquals(
                expectedResult,
                response.contractCallLocalOrThrow().functionResultOrThrow().contractCallResult());
    }

<<<<<<< HEAD
=======
    protected Consumer<Response> assertingCallLocalResultIs(@NonNull final ByteBuffer expectedResult) {
        return response -> assertTrue(Arrays.equals(
                expectedResult.array(),
                response.contractCallLocalOrThrow()
                        .functionResultOrThrow()
                        .contractCallResult()
                        .toByteArray()));
    }

    private void setupFeeManager() {
        var feeScheduleBytes = resourceAsBytes("feeSchedules.bin");
        scaffoldingComponent.feeManager().update(feeScheduleBytes);
    }

    private void setupInitialStates() {
        final var fakeHederaState = (FakeHederaState) scaffoldingComponent.hederaState();

        fakeHederaState.addService(
                EntityIdService.NAME, Map.of("ENTITY_ID", new AtomicReference<>(new EntityNumber(initialEntityNum()))));

        fakeHederaState.addService("RecordCache", Map.of("TransactionRecordQueue", new ArrayDeque<>()));

        fakeHederaState.addService(
                FeeService.NAME, Map.of("MIDNIGHT_RATES", new AtomicReference<>(SET_OF_TRADITIONAL_RATES)));

        fakeHederaState.addService(
                BlockRecordService.NAME,
                Map.of(
                        BlockRecordService.BLOCK_INFO_STATE_KEY, new AtomicReference<>(BlockInfo.DEFAULT),
                        BlockRecordService.RUNNING_HASHES_STATE_KEY, new AtomicReference<>(initialRunningHashes())));

        fakeHederaState.addService(
                TokenService.NAME,
                Map.of(
                        TokenServiceImpl.TOKEN_RELS_KEY, initialTokenRelationships(),
                        TokenServiceImpl.ACCOUNTS_KEY, initialAccounts(),
                        TokenServiceImpl.ALIASES_KEY, initialAliases(),
                        TokenServiceImpl.TOKENS_KEY, initialTokens(),
                        TokenServiceImpl.NFTS_KEY, initialNfts()));
        fakeHederaState.addService(
                FileServiceImpl.NAME, Map.of(FileServiceImpl.BLOBS_KEY, initialFilesWithExchangeRate()));
        fakeHederaState.addService(
                ContractServiceImpl.NAME,
                Map.of(
                        ContractSchema.BYTECODE_KEY, new HashMap<EntityNumber, Bytecode>(),
                        ContractSchema.STORAGE_KEY, new HashMap<SlotKey, SlotValue>()));

        scaffoldingComponent.workingStateAccessor().setHederaState(fakeHederaState);
    }

    private Map<FileID, File> initialFilesWithExchangeRate() {
        final var scenarioFiles = initialFiles();
        scenarioFiles.put(
                FileID.newBuilder().fileNum(112).build(),
                File.newBuilder()
                        .contents(ExchangeRateSet.PROTOBUF.toBytes(SET_OF_TRADITIONAL_RATES))
                        .build());
        return scenarioFiles;
    }

    private void setupExchangeManager() {
        final var state = Objects.requireNonNull(
                scaffoldingComponent.workingStateAccessor().getHederaState());
        final var midnightRates = state.createReadableStates(FeeService.NAME)
                .<ExchangeRateSet>getSingleton("MIDNIGHT_RATES")
                .get();

        scaffoldingComponent.exchangeRateManager().init(state, ExchangeRateSet.PROTOBUF.toBytes(midnightRates));
    }

    private ReadableKVState<NftID, Nft> finalNfts() {
        return scaffoldingComponent
                .hederaState()
                .createReadableStates(TokenServiceImpl.NAME)
                .get(TokenServiceImpl.NFTS_KEY);
    }

    private ReadableKVState<ProtoBytes, AccountID> finalAliases() {
        return scaffoldingComponent
                .hederaState()
                .createReadableStates(TokenServiceImpl.NAME)
                .get(TokenServiceImpl.ALIASES_KEY);
    }

    private ReadableKVState<SlotKey, SlotValue> finalStorage() {
        return scaffoldingComponent
                .hederaState()
                .createReadableStates(ContractServiceImpl.NAME)
                .get(ContractSchema.STORAGE_KEY);
    }

    private ReadableKVState<EntityNumber, Bytecode> finalBytecodes() {
        return scaffoldingComponent
                .hederaState()
                .createReadableStates(ContractServiceImpl.NAME)
                .get(ContractSchema.BYTECODE_KEY);
    }

    private ReadableKVState<AccountID, Account> finalAccounts() {
        return scaffoldingComponent
                .hederaState()
                .createReadableStates(TokenServiceImpl.NAME)
                .get(TokenServiceImpl.ACCOUNTS_KEY);
    }

    private ReadableKVState<EntityIDPair, TokenRelation> finalTokenRelations() {
        return scaffoldingComponent
                .hederaState()
                .createReadableStates(TokenServiceImpl.NAME)
                .get(TokenServiceImpl.TOKEN_RELS_KEY);
    }

    private ReadableKVState<TokenID, Token> finalTokens() {
        return scaffoldingComponent
                .hederaState()
                .createReadableStates(TokenServiceImpl.NAME)
                .get(TokenServiceImpl.TOKENS_KEY);
    }

>>>>>>> c86f834d
    private Consumer<HtsCall.PricedResult> resultOnlyAssertion(
            @NonNull final Consumer<PrecompiledContract.PrecompileContractResult> resultAssertion) {
        return pricedResult -> {
            final var fullResult = pricedResult.fullResult();
            final var result = fullResult.result();
            resultAssertion.accept(result);
        };
    }

    public static com.esaulpaugh.headlong.abi.Address asHeadlongAddress(final byte[] address) {
        final var addressBytes = org.apache.tuweni.bytes.Bytes.wrap(address);
        final var addressAsInteger = addressBytes.toUnsignedBigInteger();
        return com.esaulpaugh.headlong.abi.Address.wrap(
                com.esaulpaugh.headlong.abi.Address.toChecksumAddress(addressAsInteger));
    }

    public static org.apache.tuweni.bytes.Bytes bytesForRedirect(
            final ByteBuffer encodedErcCall, final TokenID tokenId) {
        return bytesForRedirect(encodedErcCall.array(), asLongZeroAddress(tokenId.tokenNum()));
    }

    public static org.apache.tuweni.bytes.Bytes bytesForRedirect(
            final byte[] subSelector, final org.hyperledger.besu.datatypes.Address tokenAddress) {
        return org.apache.tuweni.bytes.Bytes.concatenate(
                org.apache.tuweni.bytes.Bytes.wrap(HtsCallAttempt.REDIRECT_FOR_TOKEN.selector()),
                tokenAddress,
                org.apache.tuweni.bytes.Bytes.of(subSelector));
    }

    public static org.apache.tuweni.bytes.Bytes asBytesResult(final ByteBuffer encoded) {
        return org.apache.tuweni.bytes.Bytes.wrap(encoded.array());
    }
}<|MERGE_RESOLUTION|>--- conflicted
+++ resolved
@@ -270,8 +270,6 @@
                 response.contractCallLocalOrThrow().functionResultOrThrow().contractCallResult());
     }
 
-<<<<<<< HEAD
-=======
     protected Consumer<Response> assertingCallLocalResultIs(@NonNull final ByteBuffer expectedResult) {
         return response -> assertTrue(Arrays.equals(
                 expectedResult.array(),
@@ -281,117 +279,6 @@
                         .toByteArray()));
     }
 
-    private void setupFeeManager() {
-        var feeScheduleBytes = resourceAsBytes("feeSchedules.bin");
-        scaffoldingComponent.feeManager().update(feeScheduleBytes);
-    }
-
-    private void setupInitialStates() {
-        final var fakeHederaState = (FakeHederaState) scaffoldingComponent.hederaState();
-
-        fakeHederaState.addService(
-                EntityIdService.NAME, Map.of("ENTITY_ID", new AtomicReference<>(new EntityNumber(initialEntityNum()))));
-
-        fakeHederaState.addService("RecordCache", Map.of("TransactionRecordQueue", new ArrayDeque<>()));
-
-        fakeHederaState.addService(
-                FeeService.NAME, Map.of("MIDNIGHT_RATES", new AtomicReference<>(SET_OF_TRADITIONAL_RATES)));
-
-        fakeHederaState.addService(
-                BlockRecordService.NAME,
-                Map.of(
-                        BlockRecordService.BLOCK_INFO_STATE_KEY, new AtomicReference<>(BlockInfo.DEFAULT),
-                        BlockRecordService.RUNNING_HASHES_STATE_KEY, new AtomicReference<>(initialRunningHashes())));
-
-        fakeHederaState.addService(
-                TokenService.NAME,
-                Map.of(
-                        TokenServiceImpl.TOKEN_RELS_KEY, initialTokenRelationships(),
-                        TokenServiceImpl.ACCOUNTS_KEY, initialAccounts(),
-                        TokenServiceImpl.ALIASES_KEY, initialAliases(),
-                        TokenServiceImpl.TOKENS_KEY, initialTokens(),
-                        TokenServiceImpl.NFTS_KEY, initialNfts()));
-        fakeHederaState.addService(
-                FileServiceImpl.NAME, Map.of(FileServiceImpl.BLOBS_KEY, initialFilesWithExchangeRate()));
-        fakeHederaState.addService(
-                ContractServiceImpl.NAME,
-                Map.of(
-                        ContractSchema.BYTECODE_KEY, new HashMap<EntityNumber, Bytecode>(),
-                        ContractSchema.STORAGE_KEY, new HashMap<SlotKey, SlotValue>()));
-
-        scaffoldingComponent.workingStateAccessor().setHederaState(fakeHederaState);
-    }
-
-    private Map<FileID, File> initialFilesWithExchangeRate() {
-        final var scenarioFiles = initialFiles();
-        scenarioFiles.put(
-                FileID.newBuilder().fileNum(112).build(),
-                File.newBuilder()
-                        .contents(ExchangeRateSet.PROTOBUF.toBytes(SET_OF_TRADITIONAL_RATES))
-                        .build());
-        return scenarioFiles;
-    }
-
-    private void setupExchangeManager() {
-        final var state = Objects.requireNonNull(
-                scaffoldingComponent.workingStateAccessor().getHederaState());
-        final var midnightRates = state.createReadableStates(FeeService.NAME)
-                .<ExchangeRateSet>getSingleton("MIDNIGHT_RATES")
-                .get();
-
-        scaffoldingComponent.exchangeRateManager().init(state, ExchangeRateSet.PROTOBUF.toBytes(midnightRates));
-    }
-
-    private ReadableKVState<NftID, Nft> finalNfts() {
-        return scaffoldingComponent
-                .hederaState()
-                .createReadableStates(TokenServiceImpl.NAME)
-                .get(TokenServiceImpl.NFTS_KEY);
-    }
-
-    private ReadableKVState<ProtoBytes, AccountID> finalAliases() {
-        return scaffoldingComponent
-                .hederaState()
-                .createReadableStates(TokenServiceImpl.NAME)
-                .get(TokenServiceImpl.ALIASES_KEY);
-    }
-
-    private ReadableKVState<SlotKey, SlotValue> finalStorage() {
-        return scaffoldingComponent
-                .hederaState()
-                .createReadableStates(ContractServiceImpl.NAME)
-                .get(ContractSchema.STORAGE_KEY);
-    }
-
-    private ReadableKVState<EntityNumber, Bytecode> finalBytecodes() {
-        return scaffoldingComponent
-                .hederaState()
-                .createReadableStates(ContractServiceImpl.NAME)
-                .get(ContractSchema.BYTECODE_KEY);
-    }
-
-    private ReadableKVState<AccountID, Account> finalAccounts() {
-        return scaffoldingComponent
-                .hederaState()
-                .createReadableStates(TokenServiceImpl.NAME)
-                .get(TokenServiceImpl.ACCOUNTS_KEY);
-    }
-
-    private ReadableKVState<EntityIDPair, TokenRelation> finalTokenRelations() {
-        return scaffoldingComponent
-                .hederaState()
-                .createReadableStates(TokenServiceImpl.NAME)
-                .get(TokenServiceImpl.TOKEN_RELS_KEY);
-    }
-
-    private ReadableKVState<TokenID, Token> finalTokens() {
-        return scaffoldingComponent
-                .hederaState()
-                .createReadableStates(TokenServiceImpl.NAME)
-                .get(TokenServiceImpl.TOKENS_KEY);
-    }
-
->>>>>>> c86f834d
     private Consumer<HtsCall.PricedResult> resultOnlyAssertion(
             @NonNull final Consumer<PrecompiledContract.PrecompileContractResult> resultAssertion) {
         return pricedResult -> {
