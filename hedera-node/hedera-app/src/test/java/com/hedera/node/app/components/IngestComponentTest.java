--- conflicted
+++ resolved
@@ -81,23 +81,16 @@
                         SemanticVersion.newBuilder().major(2).build()));
 
         final var configProvider = new ConfigProviderImpl(false);
-<<<<<<< HEAD
+        final var throttleManager = new ThrottleManager();
         final var exchangeRateManager = new ExchangeRateManager();
-=======
-        final var throttleManager = new ThrottleManager();
->>>>>>> 810971de
         app = DaggerHederaInjectionComponent.builder()
                 .initTrigger(InitTrigger.GENESIS)
                 .platform(platform)
                 .crypto(CryptographyHolder.get())
                 .bootstrapProps(new BootstrapProperties())
                 .configuration(configProvider)
-<<<<<<< HEAD
-                .systemFileUpdateFacility(new SystemFileUpdateFacility(configProvider, exchangeRateManager))
-=======
-                .systemFileUpdateFacility(new SystemFileUpdateFacility(configProvider, throttleManager))
+                .systemFileUpdateFacility(new SystemFileUpdateFacility(configProvider, throttleManager, exchangeRateManager))
                 .throttleManager(throttleManager)
->>>>>>> 810971de
                 .self(selfNodeInfo)
                 .initialHash(new Hash())
                 .maxSignedTxnSize(1024)
