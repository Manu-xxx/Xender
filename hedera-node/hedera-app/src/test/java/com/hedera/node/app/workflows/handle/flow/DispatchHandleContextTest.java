/*
 * Copyright (C) 2024 Hedera Hashgraph, LLC
 *
 * Licensed under the Apache License, Version 2.0 (the "License");
 * you may not use this file except in compliance with the License.
 * You may obtain a copy of the License at
 *
 *      http://www.apache.org/licenses/LICENSE-2.0
 *
 * Unless required by applicable law or agreed to in writing, software
 * distributed under the License is distributed on an "AS IS" BASIS,
 * WITHOUT WARRANTIES OR CONDITIONS OF ANY KIND, either express or implied.
 * See the License for the specific language governing permissions and
 * limitations under the License.
 */

package com.hedera.node.app.workflows.handle.flow;

import static com.hedera.hapi.node.base.HederaFunctionality.CONTRACT_CALL;
import static com.hedera.hapi.node.base.HederaFunctionality.CRYPTO_TRANSFER;
import static com.hedera.hapi.node.base.ResponseCodeEnum.INSUFFICIENT_ACCOUNT_BALANCE;
import static com.hedera.hapi.node.base.ResponseCodeEnum.INVALID_TRANSACTION_BODY;
import static com.hedera.hapi.node.base.ResponseCodeEnum.REVERTED_SUCCESS;
import static com.hedera.hapi.node.base.ResponseCodeEnum.SUCCESS;
import static com.hedera.hapi.node.base.ResponseCodeEnum.UNRESOLVABLE_REQUIRED_SIGNERS;
import static com.hedera.hapi.node.base.SubType.TOKEN_NON_FUNGIBLE_UNIQUE_WITH_CUSTOM_FEES;
import static com.hedera.hapi.util.HapiUtils.functionOf;
import static com.hedera.node.app.spi.authorization.SystemPrivilege.IMPERMISSIBLE;
import static com.hedera.node.app.spi.fixtures.workflows.ExceptionConditions.responseCode;
import static com.hedera.node.app.spi.workflows.HandleContext.TransactionCategory.CHILD;
import static com.hedera.node.app.spi.workflows.HandleContext.TransactionCategory.SCHEDULED;
import static com.hedera.node.app.spi.workflows.record.ExternalizedRecordCustomizer.NOOP_EXTERNALIZED_RECORD_CUSTOMIZER;
import static com.hedera.node.app.workflows.handle.flow.dispatch.child.logic.ChildRecordBuilderFactoryTest.asTxn;
import static org.assertj.core.api.Assertions.assertThat;
import static org.assertj.core.api.Assertions.assertThatNoException;
import static org.assertj.core.api.Assertions.assertThatThrownBy;
import static org.junit.jupiter.api.Assertions.assertInstanceOf;
import static org.junit.jupiter.api.Assertions.assertSame;
import static org.junit.jupiter.api.Assertions.assertThrows;
import static org.mockito.ArgumentMatchers.any;
import static org.mockito.ArgumentMatchers.anyString;
import static org.mockito.ArgumentMatchers.eq;
import static org.mockito.BDDMockito.given;
import static org.mockito.Mock.Strictness.LENIENT;
import static org.mockito.Mockito.doAnswer;
import static org.mockito.Mockito.doThrow;
import static org.mockito.Mockito.lenient;
import static org.mockito.Mockito.never;
import static org.mockito.Mockito.times;
import static org.mockito.Mockito.verify;
import static org.mockito.Mockito.verifyNoInteractions;
import static org.mockito.Mockito.when;

import com.hedera.hapi.node.base.AccountAmount;
import com.hedera.hapi.node.base.AccountID;
import com.hedera.hapi.node.base.HederaFunctionality;
import com.hedera.hapi.node.base.Key;
import com.hedera.hapi.node.base.NftTransfer;
import com.hedera.hapi.node.base.ResponseCodeEnum;
import com.hedera.hapi.node.base.SignatureMap;
import com.hedera.hapi.node.base.TokenID;
import com.hedera.hapi.node.base.TokenTransferList;
import com.hedera.hapi.node.base.Transaction;
import com.hedera.hapi.node.base.TransactionID;
import com.hedera.hapi.node.consensus.ConsensusSubmitMessageTransactionBody;
import com.hedera.hapi.node.contract.ContractCallTransactionBody;
import com.hedera.hapi.node.state.common.EntityNumber;
import com.hedera.hapi.node.state.token.Account;
import com.hedera.hapi.node.token.CryptoTransferTransactionBody;
import com.hedera.hapi.node.transaction.TransactionBody;
import com.hedera.hapi.util.UnknownHederaFunctionality;
import com.hedera.node.app.fees.ChildFeeContextImpl;
import com.hedera.node.app.fees.ExchangeRateManager;
import com.hedera.node.app.fees.FeeManager;
import com.hedera.node.app.ids.EntityIdService;
import com.hedera.node.app.ids.WritableEntityIdStore;
import com.hedera.node.app.records.BlockRecordManager;
import com.hedera.node.app.service.token.TokenService;
import com.hedera.node.app.service.token.impl.WritableAccountStore;
import com.hedera.node.app.services.ServiceScopeLookup;
import com.hedera.node.app.signature.KeyVerifier;
import com.hedera.node.app.signature.impl.SignatureVerificationImpl;
import com.hedera.node.app.spi.authorization.Authorizer;
import com.hedera.node.app.spi.fees.ExchangeRateInfo;
import com.hedera.node.app.spi.fees.FeeCalculator;
import com.hedera.node.app.spi.fees.FeeContext;
import com.hedera.node.app.spi.fees.Fees;
import com.hedera.node.app.spi.fees.ResourcePriceCalculator;
import com.hedera.node.app.spi.fixtures.Scenarios;
import com.hedera.node.app.spi.fixtures.state.MapWritableStates;
import com.hedera.node.app.spi.metrics.StoreMetricsService;
import com.hedera.node.app.spi.records.RecordBuilders;
import com.hedera.node.app.spi.signatures.SignatureVerification;
import com.hedera.node.app.spi.signatures.VerificationAssistant;
import com.hedera.node.app.spi.workflows.ComputeDispatchFeesAsTopLevel;
import com.hedera.node.app.spi.workflows.HandleContext;
import com.hedera.node.app.spi.workflows.HandleException;
import com.hedera.node.app.spi.workflows.PreCheckException;
import com.hedera.node.app.spi.workflows.PreHandleContext;
import com.hedera.node.app.spi.workflows.record.SingleTransactionRecordBuilder;
import com.hedera.node.app.state.HederaRecordCache;
import com.hedera.node.app.state.WrappedHederaState;
import com.hedera.node.app.store.ReadableStoreFactory;
import com.hedera.node.app.store.ServiceApiFactory;
import com.hedera.node.app.store.StoreFactoryImpl;
import com.hedera.node.app.store.WritableStoreFactory;
import com.hedera.node.app.throttle.NetworkUtilizationManager;
import com.hedera.node.app.workflows.TransactionInfo;
import com.hedera.node.app.workflows.dispatcher.TransactionDispatcher;
import com.hedera.node.app.workflows.handle.flow.dispatch.Dispatch;
import com.hedera.node.app.workflows.handle.flow.dispatch.child.ChildDispatchComponent;
import com.hedera.node.app.workflows.handle.flow.dispatch.child.logic.ChildDispatchFactory;
import com.hedera.node.app.workflows.handle.flow.dispatch.logic.DispatchProcessor;
import com.hedera.node.app.workflows.handle.record.RecordListBuilder;
import com.hedera.node.app.workflows.handle.record.SingleTransactionRecordBuilderImpl;
import com.hedera.node.app.workflows.handle.stack.SavepointStackImpl;
import com.hedera.node.app.workflows.handle.validation.AttributeValidatorImpl;
import com.hedera.node.app.workflows.handle.validation.ExpiryValidatorImpl;
import com.hedera.node.config.testfixtures.HederaTestConfigBuilder;
import com.hedera.pbj.runtime.io.buffer.Bytes;
import com.swirlds.config.api.Configuration;
import com.swirlds.platform.test.fixtures.state.MapReadableKVState;
import com.swirlds.platform.test.fixtures.state.MapReadableStates;
import com.swirlds.platform.test.fixtures.state.MapWritableKVState;
import com.swirlds.platform.test.fixtures.state.StateTestBase;
import com.swirlds.state.HederaState;
import com.swirlds.state.spi.WritableSingletonState;
import com.swirlds.state.spi.WritableStates;
import com.swirlds.state.spi.info.NetworkInfo;
import java.lang.reflect.InvocationTargetException;
import java.time.Instant;
import java.util.Arrays;
import java.util.Collections;
import java.util.HashMap;
import java.util.List;
import java.util.Map;
import java.util.function.Consumer;
import java.util.function.Predicate;
import java.util.stream.Stream;
import javax.inject.Provider;
import org.assertj.core.api.Assertions;
import org.junit.jupiter.api.BeforeEach;
import org.junit.jupiter.api.DisplayName;
import org.junit.jupiter.api.Nested;
import org.junit.jupiter.api.Test;
import org.junit.jupiter.api.extension.ExtendWith;
import org.junit.jupiter.params.ParameterizedTest;
import org.junit.jupiter.params.provider.Arguments;
import org.junit.jupiter.params.provider.MethodSource;
import org.mockito.Answers;
import org.mockito.ArgumentCaptor;
import org.mockito.Mock;
import org.mockito.Mockito;
import org.mockito.junit.jupiter.MockitoExtension;

@ExtendWith(MockitoExtension.class)
public class DispatchHandleContextTest extends StateTestBase implements Scenarios {
    private static final long GAS_LIMIT = 456L;
    private static final Fees FEES = new Fees(1L, 2L, 3L);
    public static final Instant CONSENSUS_NOW = Instant.ofEpochSecond(1_234_567L, 890);
    private static final AccountID PAYER_ACCOUNT_ID =
            AccountID.newBuilder().accountNum(1_234).build();
    private static final AccountID NODE_ACCOUNT_ID =
            AccountID.newBuilder().accountNum(3).build();
    private static final TransactionBody CONTRACT_CALL_TXN_BODY = TransactionBody.newBuilder()
            .transactionID(
                    TransactionID.newBuilder().accountID(PAYER_ACCOUNT_ID).build())
            .contractCall(
                    ContractCallTransactionBody.newBuilder().gas(GAS_LIMIT).build())
            .build();
    private static final SignatureVerification FAILED_VERIFICATION =
            new SignatureVerificationImpl(Key.DEFAULT, Bytes.EMPTY, false);
    private static final TransactionBody MISSING_FUNCTION_TXN_BODY = TransactionBody.newBuilder()
            .transactionID(
                    TransactionID.newBuilder().accountID(PAYER_ACCOUNT_ID).build())
            .build();
    private static final TransactionBody CRYPTO_TRANSFER_TXN_BODY = TransactionBody.newBuilder()
            .transactionID(
                    TransactionID.newBuilder().accountID(PAYER_ACCOUNT_ID).build())
            .cryptoTransfer(CryptoTransferTransactionBody.DEFAULT)
            .build();
    private static final TransactionInfo CRYPTO_TRANSFER_TXN_INFO = new TransactionInfo(
            Transaction.DEFAULT, CRYPTO_TRANSFER_TXN_BODY, SignatureMap.DEFAULT, Bytes.EMPTY, CRYPTO_TRANSFER);
    private static final TransactionInfo CONTRACT_CALL_TXN_INFO = new TransactionInfo(
            Transaction.DEFAULT, CONTRACT_CALL_TXN_BODY, SignatureMap.DEFAULT, Bytes.EMPTY, CONTRACT_CALL);

    @Mock
    private KeyVerifier verifier;

    @Mock
    private NetworkInfo networkInfo;

    @Mock(strictness = Mock.Strictness.LENIENT)
    private TransactionDispatcher dispatcher;

    @Mock(strictness = Mock.Strictness.LENIENT)
    private ServiceScopeLookup serviceScopeLookup;

    @Mock
    private BlockRecordManager blockRecordManager;

    @Mock
    private HederaRecordCache recordCache;

    @Mock
    private ResourcePriceCalculator resourcePriceCalculator;

    @Mock
    private FeeManager feeManager;

    @Mock
    private ExchangeRateManager exchangeRateManager;

    @Mock
    private Authorizer authorizer;

    @Mock
    private SignatureVerification verification;

    @Mock
    private NetworkUtilizationManager networkUtilizationManager;

    @Mock
    private StoreMetricsService storeMetricsService;

    @Mock
    private WritableEntityIdStore entityIdStore;

    @Mock
    private SingleTransactionRecordBuilderImpl oneChildBuilder;

    @Mock
    private SingleTransactionRecordBuilderImpl twoChildBuilder;

    @Mock
    private Provider<ChildDispatchComponent.Factory> childDispatchProvider;

    @Mock
    private ChildDispatchFactory childDispatchFactory;

    @Mock
    private Dispatch parentDispatch;

    @Mock
    private Dispatch childDispatch;

    @Mock
    private DispatchProcessor dispatchProcessor;

    @Mock
    private RecordListBuilder recordListBuilder;

    @Mock(strictness = LENIENT)
    private HederaState baseState;

    @Mock
    private WritableStates writableStates;

    @Mock
    private WritableSingletonState<EntityNumber> entityNumberState;

    @Mock
    private ExchangeRateInfo exchangeRateInfo;

    @Mock
    private SavepointStackImpl stack;

    @Mock
    private WrappedHederaState wrappedHederaState;

    @Mock
    private WritableStoreFactory writableStoreFactory;

    @Mock
    private WritableAccountStore writableAccountStore;

    @Mock
    private VerificationAssistant assistant;

    @Mock
    private RecordBuilders recordBuilders;

    private ServiceApiFactory apiFactory;
    private ReadableStoreFactory readableStoreFactory;
    private StoreFactoryImpl storeFactory;
    private DispatchHandleContext subject;

    private static final AccountID payerId = ALICE.accountID();
    private static final CryptoTransferTransactionBody transferBody = CryptoTransferTransactionBody.newBuilder()
            .tokenTransfers(TokenTransferList.newBuilder()
                    .token(TokenID.DEFAULT)
                    .nftTransfers(NftTransfer.newBuilder()
                            .receiverAccountID(AccountID.DEFAULT)
                            .senderAccountID(AccountID.DEFAULT)
                            .serialNumber(1)
                            .build())
                    .build())
            .build();
    private static final TransactionBody txBody = asTxn(transferBody, payerId, CONSENSUS_NOW);
    private final Configuration configuration = HederaTestConfigBuilder.createConfig();
    private SingleTransactionRecordBuilderImpl parentRecordBuilder =
            new SingleTransactionRecordBuilderImpl(CONSENSUS_NOW);
    private SingleTransactionRecordBuilderImpl childRecordBuilder =
            new SingleTransactionRecordBuilderImpl(CONSENSUS_NOW);
    private final TransactionBody txnBodyWithoutId = TransactionBody.newBuilder()
            .consensusSubmitMessage(ConsensusSubmitMessageTransactionBody.DEFAULT)
            .build();
    private static final TransactionInfo txnInfo = new TransactionInfo(
            Transaction.newBuilder().body(txBody).build(), txBody, SignatureMap.DEFAULT, Bytes.EMPTY, CRYPTO_TRANSFER);

    @BeforeEach
    void setup() {
        when(serviceScopeLookup.getServiceName(any())).thenReturn(TokenService.NAME);
        readableStoreFactory = new ReadableStoreFactory(baseState);
        apiFactory = new ServiceApiFactory(stack, configuration, storeMetricsService);
        storeFactory = new StoreFactoryImpl(readableStoreFactory, writableStoreFactory, apiFactory);
        subject = createContext(txBody);

        mockNeeded();
    }

    @Test
    void numTxnSignaturesConsultsVerifier() {
        given(verifier.numSignaturesVerified()).willReturn(2);
        assertThat(subject.numTxnSignatures()).isEqualTo(2);
    }

    @Test
    void dispatchComputeFeesDelegatesWithBodyAndNotFree() {
        given(dispatcher.dispatchComputeFees(any())).willReturn(FEES);
        assertThat(subject.dispatchComputeFees(CRYPTO_TRANSFER_TXN_BODY, PAYER_ACCOUNT_ID))
                .isSameAs(FEES);
    }

    @Test
    void dispatchComputeThrowsWithMissingBody() {
        Assertions.assertThatThrownBy(() -> subject.dispatchComputeFees(MISSING_FUNCTION_TXN_BODY, PAYER_ACCOUNT_ID))
                .isInstanceOf(HandleException.class);
    }

    @Test
    void dispatchComputeFeesDelegatesWithFree() {
        given(authorizer.hasWaivedFees(PAYER_ACCOUNT_ID, CRYPTO_TRANSFER, CRYPTO_TRANSFER_TXN_BODY))
                .willReturn(true);
        assertThat(subject.dispatchComputeFees(CRYPTO_TRANSFER_TXN_BODY, PAYER_ACCOUNT_ID))
                .isSameAs(Fees.FREE);
        verifyNoInteractions(dispatcher);
    }

    @Test
    void usesBlockRecordManagerForInfo() {
        assertThat(subject.blockRecordInfo()).isSameAs(blockRecordManager);
    }

    @Test
    void getsResourcePrices() {
        assertThat(subject.resourcePriceCalculator()).isNotNull();
    }

    @Test
    void getsFeeCalculator(@Mock FeeCalculator feeCalculator) {
        given(verifier.numSignaturesVerified()).willReturn(2);
        given(feeManager.createFeeCalculator(
                        any(),
                        eq(Key.DEFAULT),
                        eq(CRYPTO_TRANSFER_TXN_INFO.functionality()),
                        eq(2),
                        eq(0),
                        eq(CONSENSUS_NOW),
                        eq(TOKEN_NON_FUNGIBLE_UNIQUE_WITH_CUSTOM_FEES),
                        eq(false),
                        eq(readableStoreFactory)))
                .willReturn(feeCalculator);
        final var factory = subject.feeCalculatorFactory();
        assertThat(factory.feeCalculator(TOKEN_NON_FUNGIBLE_UNIQUE_WITH_CUSTOM_FEES))
                .isSameAs(feeCalculator);
    }

    @Test
    void getsAttributeValidator() {
        assertThat(subject.attributeValidator()).isInstanceOf(AttributeValidatorImpl.class);
    }

    @Test
    void getsExpiryValidator() {
        assertThat(subject.expiryValidator()).isInstanceOf(ExpiryValidatorImpl.class);
    }

    @SuppressWarnings("ConstantConditions")
    @Test
    void testConstructorWithInvalidArguments() {
        final var allArgs = new Object[] {
            CONSENSUS_NOW,
            txnInfo,
            configuration,
            authorizer,
            blockRecordManager,
            resourcePriceCalculator,
            feeManager,
            storeFactory,
            payerId,
            verifier,
            Key.newBuilder().build(),
            exchangeRateManager,
            stack,
            entityIdStore,
            dispatcher,
            recordCache,
            networkInfo,
            recordBuilders,
            childDispatchProvider,
            childDispatchFactory,
            parentDispatch,
            dispatchProcessor,
            networkUtilizationManager
        };

        final var constructor = DispatchHandleContext.class.getConstructors()[0];
        for (int i = 0; i < allArgs.length; i++) {
            final var index = i;
            // Skip signatureMapSize and payerKey
            if (index == 2 || index == 4) {
                continue;
            }
            assertThatThrownBy(() -> {
                        final var argsWithNull = Arrays.copyOf(allArgs, allArgs.length);
                        argsWithNull[index] = null;
                        constructor.newInstance(argsWithNull);
                    })
                    .isInstanceOf(InvocationTargetException.class)
                    .hasCauseInstanceOf(NullPointerException.class);
        }
    }

    @Nested
    @DisplayName("Handling new EntityNumber")
    final class EntityIdNumTest {
        @Test
        void testNewEntityNumWithInitialState() {
            when(entityIdStore.incrementAndGet()).thenReturn(1L);
            final var actual = subject.newEntityNum();

            assertThat(actual).isEqualTo(1L);
            verify(entityIdStore).incrementAndGet();
        }

        @Test
        void testPeekingAtNewEntityNumWithInitialState() {
            when(entityIdStore.peekAtNextNumber()).thenReturn(1L);
            final var actual = subject.peekAtNewEntityNum();

            assertThat(actual).isEqualTo(1L);

            verify(entityIdStore).peekAtNextNumber();
        }

        @Test
        void testNewEntityNum() {
            when(entityIdStore.incrementAndGet()).thenReturn(43L);

            final var actual = subject.newEntityNum();

            assertThat(actual).isEqualTo(43L);
            verify(entityIdStore).incrementAndGet();
            verify(entityIdStore, never()).peekAtNextNumber();
        }

        @Test
        void testPeekingAtNewEntityNum() {
            when(entityIdStore.peekAtNextNumber()).thenReturn(43L);

            final var actual = subject.peekAtNewEntityNum();

            assertThat(actual).isEqualTo(43L);
            verify(entityIdStore).peekAtNextNumber();
            verify(entityIdStore, never()).incrementAndGet();
        }
    }

    @Test
    void getsExpectedValues() {
        assertThat(subject.body()).isSameAs(txBody);
        assertThat(subject.networkInfo()).isSameAs(networkInfo);
        assertThat(subject.payer()).isEqualTo(payerId);
        assertThat(subject.networkInfo()).isEqualTo(networkInfo);
        assertThat(subject.recordCache()).isEqualTo(recordCache);
        assertThat(subject.savepointStack()).isEqualTo(stack);
        assertThat(subject.configuration()).isEqualTo(configuration);
        assertThat(subject.authorizer()).isEqualTo(authorizer);
<<<<<<< HEAD
        assertThat(subject.recordBuilders()).isEqualTo(recordBuilders);
=======
        assertThat(subject.storeFactory()).isEqualTo(storeFactory);
>>>>>>> f20c7a92
    }

    @Nested
    @DisplayName("Handling of stack data")
    final class StackDataTest {
        @Test
        void testGetStack() {
            final var context = createContext(txBody);
            final var actual = context.savepointStack();
            assertThat(actual).isEqualTo(stack);
        }
    }

    @Nested
    @DisplayName("Handling of verification data")
    final class VerificationDataTest {
        @SuppressWarnings("ConstantConditions")
        @Test
        void testVerificationForWithInvalidParameters() {
            final var context = createContext(txBody);

            assertThatThrownBy(() -> context.verificationFor((Key) null)).isInstanceOf(NullPointerException.class);
            assertThatThrownBy(() -> context.verificationFor((Bytes) null)).isInstanceOf(NullPointerException.class);
        }

        @Test
        void testVerificationForKey() {
            when(verifier.verificationFor(Key.DEFAULT)).thenReturn(verification);
            final var context = createContext(txBody);

            final var actual = context.verificationFor(Key.DEFAULT);

            assertThat(actual).isEqualTo(verification);
        }

        @Test
        void testVerificationForAlias() {
            when(verifier.verificationFor(ERIN.account().alias())).thenReturn(verification);
            final var context = createContext(txBody);
            final var actual = context.verificationFor(ERIN.account().alias());

            assertThat(actual).isEqualTo(verification);
        }
    }

    @Nested
    @DisplayName("Requesting keys of child transactions")
    final class KeyRequestTest {
        @SuppressWarnings("ConstantConditions")
        @Test
        void testAllKeysForTransactionWithInvalidParameters() {
            final var bob = BOB.accountID();
            assertThatThrownBy(() -> subject.allKeysForTransaction(null, bob)).isInstanceOf(NullPointerException.class);
            assertThatThrownBy(() -> subject.allKeysForTransaction(txBody, null))
                    .isInstanceOf(NullPointerException.class);
        }

        @Test
        void testAllKeysForTransactionSuccess() throws PreCheckException {
            doAnswer(invocation -> {
                        final var innerContext = invocation.getArgument(0, PreHandleContext.class);
                        innerContext.requireKey(BOB.account().key());
                        innerContext.optionalKey(CAROL.account().key());
                        return null;
                    })
                    .when(dispatcher)
                    .dispatchPreHandle(any());

            final var keys = subject.allKeysForTransaction(txBody, ERIN.accountID());
            assertThat(keys.payerKey()).isEqualTo(ERIN.account().key());
            assertThat(keys.requiredNonPayerKeys())
                    .containsExactly(BOB.account().key());
            assertThat(keys.optionalNonPayerKeys())
                    .containsExactly(CAROL.account().key());
        }

        @Test
        void testAllKeysForTransactionWithFailingPureCheck() throws PreCheckException {
            doThrow(new PreCheckException(INVALID_TRANSACTION_BODY))
                    .when(dispatcher)
                    .dispatchPureChecks(any());
            assertThatThrownBy(() -> subject.allKeysForTransaction(txBody, ERIN.accountID()))
                    .isInstanceOf(PreCheckException.class)
                    .has(responseCode(INVALID_TRANSACTION_BODY));
        }

        @Test
        void testAllKeysForTransactionWithFailingPreHandle() throws PreCheckException {
            doThrow(new PreCheckException(INSUFFICIENT_ACCOUNT_BALANCE))
                    .when(dispatcher)
                    .dispatchPreHandle(any());

            // gathering keys should not throw exceptions except for inability to read a key.
            assertThatThrownBy(() -> subject.allKeysForTransaction(txBody, ERIN.accountID()))
                    .isInstanceOf(PreCheckException.class)
                    .has(responseCode(UNRESOLVABLE_REQUIRED_SIGNERS));
        }
    }

    @Nested
    @DisplayName("Dispatching fee computation")
    final class FeeDispatchTest {
        @SuppressWarnings("ConstantConditions")
        @Test
        void invokesComputeFeesDispatchWithChildFeeContextImpl() {
            final var fees = new Fees(1L, 2L, 3L);
            given(dispatcher.dispatchComputeFees(any())).willReturn(fees);
            final var captor = ArgumentCaptor.forClass(FeeContext.class);
            final var result = subject.dispatchComputeFees(txBody, account1002, ComputeDispatchFeesAsTopLevel.NO);
            verify(dispatcher).dispatchComputeFees(captor.capture());
            final var feeContext = captor.getValue();
            assertInstanceOf(ChildFeeContextImpl.class, feeContext);
            assertSame(fees, result);
        }

        @SuppressWarnings("ConstantConditions")
        @Test
        void invokesComputeFeesDispatchWithNoTransactionId() {
            final var fees = new Fees(1L, 2L, 3L);
            given(dispatcher.dispatchComputeFees(any())).willReturn(fees);
            final var captor = ArgumentCaptor.forClass(FeeContext.class);
            final var result =
                    subject.dispatchComputeFees(txnBodyWithoutId, account1002, ComputeDispatchFeesAsTopLevel.NO);
            verify(dispatcher).dispatchComputeFees(captor.capture());
            final var feeContext = captor.getValue();
            assertInstanceOf(ChildFeeContextImpl.class, feeContext);
            assertSame(fees, result);
        }
    }

    @SuppressWarnings("ConstantConditions")
    @Test
    void failsAsExpectedWithoutAvailableApi() {
        assertThrows(
                IllegalArgumentException.class, () -> subject.storeFactory().serviceApi(Object.class));
    }

    @Nested
    @DisplayName("Handling of dispatcher")
    final class DispatcherTest {
        private static final Predicate<Key> VERIFIER_CALLBACK = key -> true;
        private static final String FOOD_SERVICE = "FOOD_SERVICE";
        private static final Map<String, String> BASE_DATA = Map.of(
                A_KEY, APPLE,
                B_KEY, BANANA,
                C_KEY, CHERRY,
                D_KEY, DATE,
                E_KEY, EGGPLANT,
                F_KEY, FIG,
                G_KEY, GRAPE);

        @Mock(strictness = LENIENT)
        private HederaState baseState;

        @Mock(strictness = LENIENT, answer = Answers.RETURNS_SELF)
        private SingleTransactionRecordBuilderImpl childRecordBuilder;

        @BeforeEach
        void setup() {
            final var baseKVState = new MapWritableKVState<>(FRUIT_STATE_KEY, new HashMap<>(BASE_DATA));
            final var writableStates =
                    MapWritableStates.builder().state(baseKVState).build();
            final var readableStates = MapReadableStates.builder()
                    .state(new MapReadableKVState(FRUIT_STATE_KEY, new HashMap<>(BASE_DATA)))
                    .build();
            when(baseState.getReadableStates(FOOD_SERVICE)).thenReturn(readableStates);
            when(baseState.getWritableStates(FOOD_SERVICE)).thenReturn(writableStates);
            final var accountsState = new MapWritableKVState<AccountID, Account>("ACCOUNTS");
            accountsState.put(ALICE.accountID(), ALICE.account());
            when(baseState.getWritableStates(TokenService.NAME))
                    .thenReturn(MapWritableStates.builder().state(accountsState).build());

            doAnswer(invocation -> {
                        final var childContext = invocation.getArgument(0, HandleContext.class);
                        final var childStack = (SavepointStackImpl) childContext.savepointStack();
                        childStack
                                .peek()
                                .getWritableStates(FOOD_SERVICE)
                                .get(FRUIT_STATE_KEY)
                                .put(A_KEY, ACAI);
                        return null;
                    })
                    .when(dispatcher)
                    .dispatchHandle(any());
        }

        @SuppressWarnings("ConstantConditions")
        @Test
        void testDispatchWithInvalidArguments() {
            assertThatThrownBy(() -> subject.dispatchPrecedingTransaction(
                            null, SingleTransactionRecordBuilder.class, VERIFIER_CALLBACK, AccountID.DEFAULT))
                    .isInstanceOf(NullPointerException.class);
            assertThatThrownBy(() ->
                            subject.dispatchPrecedingTransaction(txBody, null, VERIFIER_CALLBACK, AccountID.DEFAULT))
                    .isInstanceOf(NullPointerException.class);
            assertThatThrownBy(() -> subject.dispatchChildTransaction(
                            null, SingleTransactionRecordBuilder.class, VERIFIER_CALLBACK, AccountID.DEFAULT, CHILD))
                    .isInstanceOf(NullPointerException.class);
            assertThatThrownBy(() ->
                            subject.dispatchChildTransaction(txBody, null, VERIFIER_CALLBACK, AccountID.DEFAULT, CHILD))
                    .isInstanceOf(NullPointerException.class);
            assertThatThrownBy(() -> subject.dispatchRemovableChildTransaction(
                            null,
                            SingleTransactionRecordBuilder.class,
                            VERIFIER_CALLBACK,
                            AccountID.DEFAULT,
                            NOOP_EXTERNALIZED_RECORD_CUSTOMIZER))
                    .isInstanceOf(NullPointerException.class);
            assertThatThrownBy(() -> subject.dispatchRemovableChildTransaction(
                            txBody, null, VERIFIER_CALLBACK, AccountID.DEFAULT, NOOP_EXTERNALIZED_RECORD_CUSTOMIZER))
                    .isInstanceOf(NullPointerException.class);
        }

        private static Stream<Arguments> createContextDispatchers() {
            return Stream.of(
                    Arguments.of((Consumer<HandleContext>) context -> context.dispatchPrecedingTransaction(
                            txBody, SingleTransactionRecordBuilder.class, VERIFIER_CALLBACK, ALICE.accountID())),
                    Arguments.of((Consumer<HandleContext>) context -> context.dispatchChildTransaction(
                            txBody, SingleTransactionRecordBuilder.class, VERIFIER_CALLBACK, ALICE.accountID(), CHILD)),
                    Arguments.of((Consumer<HandleContext>) context -> context.dispatchRemovableChildTransaction(
                            txBody,
                            SingleTransactionRecordBuilder.class,
                            VERIFIER_CALLBACK,
                            ALICE.accountID(),
                            (ignore) -> Transaction.DEFAULT)));
        }

        @ParameterizedTest
        @MethodSource("createContextDispatchers")
        void testDispatchPreHandleFails(final Consumer<HandleContext> contextDispatcher) throws PreCheckException {
            final var txBody = TransactionBody.newBuilder()
                    .transactionID(TransactionID.newBuilder().accountID(ALICE.accountID()))
                    .consensusSubmitMessage(ConsensusSubmitMessageTransactionBody.DEFAULT)
                    .build();
            doThrow(new PreCheckException(ResponseCodeEnum.INVALID_TOPIC_ID))
                    .when(dispatcher)
                    .dispatchPureChecks(txBody);
            final var context = createContext(txBody, HandleContext.TransactionCategory.USER);

            contextDispatcher.accept(context);

            verify(dispatcher, never()).dispatchHandle(any());
        }

        @Test
        void testDispatchPrecedingWithNonEmptyStackDoesntFail() {
            final var context = createContext(txBody, HandleContext.TransactionCategory.USER);
            stack.createSavepoint();

            assertThatNoException()
                    .isThrownBy(() -> context.dispatchPrecedingTransaction(
                            txBody, SingleTransactionRecordBuilder.class, VERIFIER_CALLBACK, AccountID.DEFAULT));
            verify(recordListBuilder, never()).addRemovablePreceding(any());
            verify(dispatcher, never()).dispatchHandle(any());
            verify(stack).commitFullStack();
        }

        @Test
        void testDispatchPrecedingWithChangedDataDoesntFail() {
            final var context = createContext(txBody, HandleContext.TransactionCategory.USER);
            when(stack.peek()).thenReturn(new WrappedHederaState(baseState));
            when(stack.peek().getWritableStates(FOOD_SERVICE)).thenReturn(writableStates);
            final Map<String, String> newData = new HashMap<>(BASE_DATA);
            newData.put(B_KEY, BLUEBERRY);

            assertThatNoException()
                    .isThrownBy(() -> context.dispatchPrecedingTransaction(
                            txBody, SingleTransactionRecordBuilder.class, VERIFIER_CALLBACK, ALICE.accountID()));
            assertThatNoException()
                    .isThrownBy((() -> context.dispatchPrecedingTransaction(
                            txBody, SingleTransactionRecordBuilder.class, VERIFIER_CALLBACK, ALICE.accountID())));
            verify(dispatchProcessor, times(2)).processDispatch(any());
        }

        @Test
        void testDispatchPrecedingIsCommitted() {
            final var context = createContext(txBody, HandleContext.TransactionCategory.USER);

            Mockito.lenient().when(verifier.verificationFor((Key) any())).thenReturn(verification);

            context.dispatchPrecedingTransaction(
                    txBody, SingleTransactionRecordBuilder.class, VERIFIER_CALLBACK, ALICE.accountID());

            verify(dispatchProcessor).processDispatch(childDispatch);
            verify(stack).commitFullStack();
        }

        @Test
        void testRemovableDispatchPrecedingIsNotCommitted() {
            final var context = createContext(txBody, HandleContext.TransactionCategory.USER);

            Mockito.lenient().when(verifier.verificationFor((Key) any())).thenReturn(verification);

            context.dispatchRemovablePrecedingTransaction(
                    txBody, SingleTransactionRecordBuilder.class, VERIFIER_CALLBACK, ALICE.accountID());

            verify(dispatchProcessor).processDispatch(childDispatch);
            verify(stack, never()).commitFullStack();
        }

        @Test
        void testChildWithPaidRewardsUpdatedPaidRewards() {
            final var context = createContext(txBody, HandleContext.TransactionCategory.USER);

            Mockito.lenient().when(verifier.verificationFor((Key) any())).thenReturn(verification);
            given(childDispatch.recordBuilder()).willReturn(childRecordBuilder);
            given(childRecordBuilder.getPaidStakingRewards())
                    .willReturn(List.of(
                            AccountAmount.newBuilder()
                                    .accountID(PAYER_ACCOUNT_ID)
                                    .amount(+1)
                                    .build(),
                            AccountAmount.newBuilder()
                                    .accountID(NODE_ACCOUNT_ID)
                                    .amount(+2)
                                    .build()));
            assertThat(context.dispatchPaidRewards()).isSameAs(Collections.emptyMap());

            context.dispatchChildTransaction(
                    txBody, SingleTransactionRecordBuilder.class, VERIFIER_CALLBACK, ALICE.accountID(), SCHEDULED);

            verify(dispatchProcessor).processDispatch(childDispatch);
            verify(stack, never()).commitFullStack();
            assertThat(context.dispatchPaidRewards())
                    .containsExactly(Map.entry(PAYER_ACCOUNT_ID, +1L), Map.entry(NODE_ACCOUNT_ID, +2L));
        }
    }

    @Test
    void testExchangeRateInfo() {
        assertSame(exchangeRateInfo, subject.exchangeRateInfo());
    }

    @Test
    void usesAssistantInVerification() {
        given(verifier.verificationFor(Key.DEFAULT, assistant)).willReturn(FAILED_VERIFICATION);
        assertThat(subject.verificationFor(Key.DEFAULT, assistant)).isSameAs(FAILED_VERIFICATION);
    }

    @Test
    void getsPrivilegedAuthorization() {
        given(authorizer.hasPrivilegedAuthorization(payerId, txnInfo.functionality(), txnInfo.txBody()))
                .willReturn(IMPERMISSIBLE);
        assertThat(subject.hasPrivilegedAuthorization()).isSameAs(IMPERMISSIBLE);
    }

    @Test
    void dispatchesThrottlingN() {
        subject.shouldThrottleNOfUnscaled(2, CRYPTO_TRANSFER);
        verify(networkUtilizationManager).shouldThrottleNOfUnscaled(2, CRYPTO_TRANSFER, CONSENSUS_NOW);
    }

    @Test
    void allowsThrottleCapacityForChildrenIfNoneShouldThrottle() {
        given(parentDispatch.recordListBuilder()).willReturn(recordListBuilder);
        given(recordListBuilder.childRecordBuilders()).willReturn(List.of(oneChildBuilder, twoChildBuilder));
        given(oneChildBuilder.status()).willReturn(SUCCESS);
        given(oneChildBuilder.transaction()).willReturn(CRYPTO_TRANSFER_TXN_INFO.transaction());
        given(oneChildBuilder.transactionBody()).willReturn(CRYPTO_TRANSFER_TXN_INFO.txBody());
        given(twoChildBuilder.status()).willReturn(REVERTED_SUCCESS);
        given(parentDispatch.stack()).willReturn(stack);
        given(stack.peek()).willReturn(wrappedHederaState);

        assertThat(subject.hasThrottleCapacityForChildTransactions()).isTrue();
    }

    @Test
    void doesntAllowThrottleCapacityForChildrenIfOneShouldThrottle() {
        given(parentDispatch.recordListBuilder()).willReturn(recordListBuilder);
        given(recordListBuilder.childRecordBuilders()).willReturn(List.of(oneChildBuilder, twoChildBuilder));
        given(oneChildBuilder.status()).willReturn(SUCCESS);
        given(oneChildBuilder.transaction()).willReturn(CONTRACT_CALL_TXN_INFO.transaction());
        given(oneChildBuilder.transactionBody()).willReturn(CONTRACT_CALL_TXN_INFO.txBody());
        given(twoChildBuilder.status()).willReturn(SUCCESS);
        given(twoChildBuilder.transaction()).willReturn(CRYPTO_TRANSFER_TXN_INFO.transaction());
        given(twoChildBuilder.transactionBody()).willReturn(CRYPTO_TRANSFER_TXN_INFO.txBody());
        given(networkUtilizationManager.shouldThrottle(any(), eq(wrappedHederaState), eq(CONSENSUS_NOW)))
                .willReturn(true);
        given(parentDispatch.stack()).willReturn(stack);
        given(stack.peek()).willReturn(wrappedHederaState);
        assertThat(subject.hasThrottleCapacityForChildTransactions()).isFalse();
    }

    private DispatchHandleContext createContext(final TransactionBody txBody) {
        return createContext(txBody, HandleContext.TransactionCategory.USER);
    }

    private DispatchHandleContext createContext(
            final TransactionBody txBody, final HandleContext.TransactionCategory category) {
        final HederaFunctionality function;
        try {
            function = functionOf(txBody);
        } catch (final UnknownHederaFunctionality e) {
            throw new RuntimeException(e);
        }

        final TransactionInfo txnInfo = new TransactionInfo(
                Transaction.newBuilder().body(txBody).build(), txBody, SignatureMap.DEFAULT, Bytes.EMPTY, function);
        lenient().when(parentDispatch.txnCategory()).thenReturn(category);
        return new DispatchHandleContext(
                CONSENSUS_NOW,
                txnInfo,
                configuration,
                authorizer,
                blockRecordManager,
                resourcePriceCalculator,
                feeManager,
                storeFactory,
                payerId,
                verifier,
                Key.DEFAULT,
                exchangeRateManager,
                stack,
                entityIdStore,
                dispatcher,
                recordCache,
                networkInfo,
                recordBuilders,
                childDispatchProvider,
                childDispatchFactory,
                parentDispatch,
                dispatchProcessor,
                networkUtilizationManager);
    }

    private void mockNeeded() {
        lenient().when(parentDispatch.recordListBuilder()).thenReturn(recordListBuilder);
        lenient().when(parentDispatch.recordBuilder()).thenReturn(parentRecordBuilder);
        lenient()
                .when(childDispatchFactory.createChildDispatch(any(), any(), any(), any(), any(), any(), any(), any()))
                .thenReturn(childDispatch);
        lenient().when(childDispatch.recordListBuilder()).thenReturn(recordListBuilder);
        lenient().when(childDispatch.recordBuilder()).thenReturn(childRecordBuilder);
        lenient()
                .when(stack.getWritableStates(TokenService.NAME))
                .thenReturn(MapWritableStates.builder()
                        .state(MapWritableKVState.builder("ACCOUNTS").build())
                        .state(MapWritableKVState.builder("ALIASES").build())
                        .build());
        lenient().when(writableStates.<EntityNumber>getSingleton(anyString())).thenReturn(entityNumberState);
        lenient().when(stack.getWritableStates(EntityIdService.NAME)).thenReturn(writableStates);
        lenient().when(stack.getReadableStates(TokenService.NAME)).thenReturn(defaultTokenReadableStates());
        lenient().when(exchangeRateManager.exchangeRateInfo(any())).thenReturn(exchangeRateInfo);
        given(baseState.getWritableStates(TokenService.NAME)).willReturn(writableStates);
        given(baseState.getReadableStates(TokenService.NAME)).willReturn(defaultTokenReadableStates());
    }
}<|MERGE_RESOLUTION|>--- conflicted
+++ resolved
@@ -487,11 +487,8 @@
         assertThat(subject.savepointStack()).isEqualTo(stack);
         assertThat(subject.configuration()).isEqualTo(configuration);
         assertThat(subject.authorizer()).isEqualTo(authorizer);
-<<<<<<< HEAD
+        assertThat(subject.storeFactory()).isEqualTo(storeFactory);
         assertThat(subject.recordBuilders()).isEqualTo(recordBuilders);
-=======
-        assertThat(subject.storeFactory()).isEqualTo(storeFactory);
->>>>>>> f20c7a92
     }
 
     @Nested
