--- conflicted
+++ resolved
@@ -72,11 +72,6 @@
 import com.hedera.node.app.ids.WritableEntityIdStore;
 import com.hedera.node.app.records.BlockRecordManager;
 import com.hedera.node.app.service.token.TokenService;
-<<<<<<< HEAD
-import com.hedera.node.app.service.token.records.CryptoCreateRecordBuilder;
-=======
-import com.hedera.node.app.service.token.impl.WritableAccountStore;
->>>>>>> 43f7b8ea
 import com.hedera.node.app.services.ServiceScopeLookup;
 import com.hedera.node.app.signature.KeyVerifier;
 import com.hedera.node.app.signature.impl.SignatureVerificationImpl;
@@ -814,51 +809,6 @@
         assertThat(subject.hasPrivilegedAuthorization()).isSameAs(IMPERMISSIBLE);
     }
 
-    @Test
-<<<<<<< HEAD
-    void revertsAsExpected() {
-        final var checkpoint = new RecordListCheckPoint(null, null);
-        given(parentDispatch.recordListBuilder()).willReturn(recordListBuilder);
-        subject.revertRecordsFrom(checkpoint);
-        verify(recordListBuilder).revertChildrenFrom(checkpoint);
-=======
-    void dispatchesThrottlingN() {
-        subject.shouldThrottleNOfUnscaled(2, CRYPTO_TRANSFER);
-        verify(networkUtilizationManager).shouldThrottleNOfUnscaled(2, CRYPTO_TRANSFER, CONSENSUS_NOW);
-    }
-
-    @Test
-    void allowsThrottleCapacityForChildrenIfNoneShouldThrottle() {
-        given(parentDispatch.recordListBuilder()).willReturn(recordListBuilder);
-        given(recordListBuilder.childRecordBuilders()).willReturn(List.of(oneChildBuilder, twoChildBuilder));
-        given(oneChildBuilder.status()).willReturn(SUCCESS);
-        given(oneChildBuilder.transaction()).willReturn(CRYPTO_TRANSFER_TXN_INFO.transaction());
-        given(oneChildBuilder.transactionBody()).willReturn(CRYPTO_TRANSFER_TXN_INFO.txBody());
-        given(twoChildBuilder.status()).willReturn(REVERTED_SUCCESS);
-        given(parentDispatch.stack()).willReturn(stack);
-        given(stack.peek()).willReturn(wrappedHederaState);
-
-        assertThat(subject.hasThrottleCapacityForChildTransactions()).isTrue();
-    }
-
-    @Test
-    void doesntAllowThrottleCapacityForChildrenIfOneShouldThrottle() {
-        given(parentDispatch.recordListBuilder()).willReturn(recordListBuilder);
-        given(recordListBuilder.childRecordBuilders()).willReturn(List.of(oneChildBuilder, twoChildBuilder));
-        given(oneChildBuilder.status()).willReturn(SUCCESS);
-        given(oneChildBuilder.transaction()).willReturn(CONTRACT_CALL_TXN_INFO.transaction());
-        given(oneChildBuilder.transactionBody()).willReturn(CONTRACT_CALL_TXN_INFO.txBody());
-        given(twoChildBuilder.status()).willReturn(SUCCESS);
-        given(twoChildBuilder.transaction()).willReturn(CRYPTO_TRANSFER_TXN_INFO.transaction());
-        given(twoChildBuilder.transactionBody()).willReturn(CRYPTO_TRANSFER_TXN_INFO.txBody());
-        given(networkUtilizationManager.shouldThrottle(any(), eq(wrappedHederaState), eq(CONSENSUS_NOW)))
-                .willReturn(true);
-        given(parentDispatch.stack()).willReturn(stack);
-        given(stack.peek()).willReturn(wrappedHederaState);
-        assertThat(subject.hasThrottleCapacityForChildTransactions()).isFalse();
->>>>>>> 43f7b8ea
-    }
-
     private DispatchHandleContext createContext(final TransactionBody txBody) {
         return createContext(txBody, HandleContext.TransactionCategory.USER);
     }
