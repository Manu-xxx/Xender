--- conflicted
+++ resolved
@@ -199,11 +199,10 @@
     private ServiceScopeLookup serviceScopeLookup;
 
     @Mock
-<<<<<<< HEAD
+    private StoreFactoryImpl storeFactory;
+
+    @Mock
     private RecordBuilders recordBuilders;
-=======
-    private StoreFactoryImpl storeFactory;
->>>>>>> f20c7a92
 
     @Test
     void childHandleContextConstructedWithRecordBuilderConsTime() {
