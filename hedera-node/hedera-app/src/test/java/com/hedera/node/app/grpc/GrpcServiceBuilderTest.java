--- conflicted
+++ resolved
@@ -37,13 +37,8 @@
     private static final String SERVICE_NAME = "TestService";
 
     // These are simple no-op workflows
-<<<<<<< HEAD
-    private final QueryWorkflow queryWorkflow = (session, requestBuffer, responseBuffer) -> {};
-    private final IngestWorkflow ingestWorkflow = (session, requestBuffer, responseBuffer) -> {};
-=======
     private final QueryWorkflow queryWorkflow = (requestBuffer, responseBuffer) -> {};
     private final IngestWorkflow ingestWorkflow = (requestBuffer, responseBuffer) -> {};
->>>>>>> 66b58e3a
 
     private GrpcServiceBuilder builder;
     private final Metrics metrics = TestUtils.metrics();
