/*
 * Copyright (C) 2022-2023 Hedera Hashgraph, LLC
 *
 * Licensed under the Apache License, Version 2.0 (the "License");
 * you may not use this file except in compliance with the License.
 * You may obtain a copy of the License at
 *
 *      http://www.apache.org/licenses/LICENSE-2.0
 *
 * Unless required by applicable law or agreed to in writing, software
 * distributed under the License is distributed on an "AS IS" BASIS,
 * WITHOUT WARRANTIES OR CONDITIONS OF ANY KIND, either express or implied.
 * See the License for the specific language governing permissions and
 * limitations under the License.
 */

package com.hedera.node.app.workflows.dispatcher;

import static com.hedera.hapi.node.base.ResponseCodeEnum.INVALID_TRANSACTION_BODY;
import static com.hedera.hapi.node.freeze.FreezeType.FREEZE_ABORT;
import static com.hedera.node.app.spi.fixtures.workflows.ExceptionConditions.responseCode;
import static com.hedera.node.app.workflows.dispatcher.MonoTransactionDispatcher.TYPE_NOT_SUPPORTED;
import static org.assertj.core.api.Assertions.assertThat;
import static org.assertj.core.api.Assertions.assertThatThrownBy;
import static org.mockito.ArgumentMatchers.any;
import static org.mockito.BDDMockito.given;
import static org.mockito.Mock.Strictness.LENIENT;
import static org.mockito.Mockito.lenient;
import static org.mockito.Mockito.mock;
import static org.mockito.Mockito.never;
import static org.mockito.Mockito.verify;
import static org.mockito.Mockito.verifyNoInteractions;
import static org.mockito.Mockito.when;

import com.hedera.hapi.node.base.AccountID;
import com.hedera.hapi.node.base.ContractID;
import com.hedera.hapi.node.base.FileID;
import com.hedera.hapi.node.base.Key;
import com.hedera.hapi.node.base.Timestamp;
import com.hedera.hapi.node.base.TopicID;
import com.hedera.hapi.node.base.TransactionID;
import com.hedera.hapi.node.consensus.ConsensusCreateTopicTransactionBody;
import com.hedera.hapi.node.consensus.ConsensusDeleteTopicTransactionBody;
import com.hedera.hapi.node.consensus.ConsensusSubmitMessageTransactionBody;
import com.hedera.hapi.node.consensus.ConsensusUpdateTopicTransactionBody;
import com.hedera.hapi.node.contract.ContractCallTransactionBody;
import com.hedera.hapi.node.contract.ContractCreateTransactionBody;
import com.hedera.hapi.node.contract.ContractDeleteTransactionBody;
import com.hedera.hapi.node.contract.ContractUpdateTransactionBody;
import com.hedera.hapi.node.contract.EthereumTransactionBody;
import com.hedera.hapi.node.file.FileAppendTransactionBody;
import com.hedera.hapi.node.file.FileCreateTransactionBody;
import com.hedera.hapi.node.file.FileDeleteTransactionBody;
import com.hedera.hapi.node.file.FileUpdateTransactionBody;
import com.hedera.hapi.node.file.SystemDeleteTransactionBody;
import com.hedera.hapi.node.file.SystemUndeleteTransactionBody;
import com.hedera.hapi.node.freeze.FreezeTransactionBody;
import com.hedera.hapi.node.scheduled.ScheduleCreateTransactionBody;
import com.hedera.hapi.node.scheduled.ScheduleDeleteTransactionBody;
import com.hedera.hapi.node.scheduled.ScheduleSignTransactionBody;
import com.hedera.hapi.node.state.token.Account;
import com.hedera.hapi.node.token.CryptoAddLiveHashTransactionBody;
import com.hedera.hapi.node.token.CryptoApproveAllowanceTransactionBody;
import com.hedera.hapi.node.token.CryptoCreateTransactionBody;
import com.hedera.hapi.node.token.CryptoDeleteAllowanceTransactionBody;
import com.hedera.hapi.node.token.CryptoDeleteLiveHashTransactionBody;
import com.hedera.hapi.node.token.CryptoDeleteTransactionBody;
import com.hedera.hapi.node.token.CryptoTransferTransactionBody;
import com.hedera.hapi.node.token.CryptoUpdateTransactionBody;
import com.hedera.hapi.node.token.TokenAssociateTransactionBody;
import com.hedera.hapi.node.token.TokenBurnTransactionBody;
import com.hedera.hapi.node.token.TokenCreateTransactionBody;
import com.hedera.hapi.node.token.TokenDeleteTransactionBody;
import com.hedera.hapi.node.token.TokenDissociateTransactionBody;
import com.hedera.hapi.node.token.TokenFeeScheduleUpdateTransactionBody;
import com.hedera.hapi.node.token.TokenFreezeAccountTransactionBody;
import com.hedera.hapi.node.token.TokenGrantKycTransactionBody;
import com.hedera.hapi.node.token.TokenMintTransactionBody;
import com.hedera.hapi.node.token.TokenPauseTransactionBody;
import com.hedera.hapi.node.token.TokenRevokeKycTransactionBody;
import com.hedera.hapi.node.token.TokenUnfreezeAccountTransactionBody;
import com.hedera.hapi.node.token.TokenUnpauseTransactionBody;
import com.hedera.hapi.node.token.TokenUpdateTransactionBody;
import com.hedera.hapi.node.token.TokenWipeAccountTransactionBody;
import com.hedera.hapi.node.transaction.NodeStakeUpdateTransactionBody;
import com.hedera.hapi.node.transaction.TransactionBody;
import com.hedera.hapi.node.transaction.TransactionRecord.EntropyOneOfType;
import com.hedera.hapi.node.transaction.UncheckedSubmitBody;
import com.hedera.hapi.node.util.UtilPrngTransactionBody;
import com.hedera.node.app.records.SingleTransactionRecordBuilder;
import com.hedera.node.app.service.consensus.impl.WritableTopicStore;
import com.hedera.node.app.service.consensus.impl.handlers.ConsensusCreateTopicHandler;
import com.hedera.node.app.service.consensus.impl.handlers.ConsensusDeleteTopicHandler;
import com.hedera.node.app.service.consensus.impl.handlers.ConsensusSubmitMessageHandler;
import com.hedera.node.app.service.consensus.impl.handlers.ConsensusUpdateTopicHandler;
import com.hedera.node.app.service.contract.impl.handlers.ContractCallHandler;
import com.hedera.node.app.service.contract.impl.handlers.ContractCreateHandler;
import com.hedera.node.app.service.contract.impl.handlers.ContractDeleteHandler;
import com.hedera.node.app.service.contract.impl.handlers.ContractSystemDeleteHandler;
import com.hedera.node.app.service.contract.impl.handlers.ContractSystemUndeleteHandler;
import com.hedera.node.app.service.contract.impl.handlers.ContractUpdateHandler;
import com.hedera.node.app.service.contract.impl.handlers.EtherumTransactionHandler;
import com.hedera.node.app.service.file.impl.handlers.FileAppendHandler;
import com.hedera.node.app.service.file.impl.handlers.FileCreateHandler;
import com.hedera.node.app.service.file.impl.handlers.FileDeleteHandler;
import com.hedera.node.app.service.file.impl.handlers.FileSystemDeleteHandler;
import com.hedera.node.app.service.file.impl.handlers.FileSystemUndeleteHandler;
import com.hedera.node.app.service.file.impl.handlers.FileUpdateHandler;
import com.hedera.node.app.service.mono.context.SideEffectsTracker;
import com.hedera.node.app.service.mono.context.TransactionContext;
import com.hedera.node.app.service.mono.context.properties.GlobalDynamicProperties;
import com.hedera.node.app.service.mono.pbj.PbjConverter;
import com.hedera.node.app.service.mono.state.validation.UsageLimits;
import com.hedera.node.app.service.networkadmin.impl.handlers.FreezeHandler;
import com.hedera.node.app.service.networkadmin.impl.handlers.NetworkUncheckedSubmitHandler;
import com.hedera.node.app.service.schedule.impl.handlers.ScheduleCreateHandler;
import com.hedera.node.app.service.schedule.impl.handlers.ScheduleDeleteHandler;
import com.hedera.node.app.service.schedule.impl.handlers.ScheduleSignHandler;
import com.hedera.node.app.service.token.ReadableAccountStore;
import com.hedera.node.app.service.token.impl.WritableAccountStore;
import com.hedera.node.app.service.token.impl.WritableTokenRelationStore;
import com.hedera.node.app.service.token.impl.WritableTokenStore;
import com.hedera.node.app.service.token.impl.handlers.CryptoAddLiveHashHandler;
import com.hedera.node.app.service.token.impl.handlers.CryptoApproveAllowanceHandler;
import com.hedera.node.app.service.token.impl.handlers.CryptoCreateHandler;
import com.hedera.node.app.service.token.impl.handlers.CryptoDeleteAllowanceHandler;
import com.hedera.node.app.service.token.impl.handlers.CryptoDeleteHandler;
import com.hedera.node.app.service.token.impl.handlers.CryptoDeleteLiveHashHandler;
import com.hedera.node.app.service.token.impl.handlers.CryptoTransferHandler;
import com.hedera.node.app.service.token.impl.handlers.CryptoUpdateHandler;
import com.hedera.node.app.service.token.impl.handlers.TokenAccountWipeHandler;
import com.hedera.node.app.service.token.impl.handlers.TokenAssociateToAccountHandler;
import com.hedera.node.app.service.token.impl.handlers.TokenBurnHandler;
import com.hedera.node.app.service.token.impl.handlers.TokenCreateHandler;
import com.hedera.node.app.service.token.impl.handlers.TokenDeleteHandler;
import com.hedera.node.app.service.token.impl.handlers.TokenDissociateFromAccountHandler;
import com.hedera.node.app.service.token.impl.handlers.TokenFeeScheduleUpdateHandler;
import com.hedera.node.app.service.token.impl.handlers.TokenFreezeAccountHandler;
import com.hedera.node.app.service.token.impl.handlers.TokenGrantKycToAccountHandler;
import com.hedera.node.app.service.token.impl.handlers.TokenMintHandler;
import com.hedera.node.app.service.token.impl.handlers.TokenPauseHandler;
import com.hedera.node.app.service.token.impl.handlers.TokenRevokeKycFromAccountHandler;
import com.hedera.node.app.service.token.impl.handlers.TokenUnfreezeAccountHandler;
import com.hedera.node.app.service.token.impl.handlers.TokenUnpauseHandler;
import com.hedera.node.app.service.token.impl.handlers.TokenUpdateHandler;
import com.hedera.node.app.service.util.impl.handlers.UtilPrngHandler;
import com.hedera.node.app.spi.state.ReadableStates;
import com.hedera.node.app.spi.state.WritableFreezeStore;
import com.hedera.node.app.spi.workflows.HandleContext;
import com.hedera.node.app.spi.workflows.HandleException;
import com.hedera.node.app.spi.workflows.PreCheckException;
import com.hedera.node.app.spi.workflows.TransactionHandler;
import com.hedera.node.app.state.HederaState;
import com.hedera.node.app.workflows.prehandle.PreHandleContextImpl;
import com.hedera.pbj.runtime.OneOf;
import com.hedera.pbj.runtime.io.buffer.Bytes;
import com.swirlds.config.api.Configuration;
import java.util.function.Function;
import java.util.stream.Stream;
import org.junit.jupiter.api.BeforeEach;
import org.junit.jupiter.api.Test;
import org.junit.jupiter.api.extension.ExtendWith;
import org.junit.jupiter.params.ParameterizedTest;
import org.junit.jupiter.params.provider.Arguments;
import org.junit.jupiter.params.provider.MethodSource;
import org.mockito.Mock;
import org.mockito.junit.jupiter.MockitoExtension;

@ExtendWith(MockitoExtension.class)
class MonoTransactionDispatcherTest {

    @Mock(strictness = LENIENT)
    private HederaState state;

    @Mock(strictness = LENIENT)
    private ReadableAccountStore readableAccountStore;

    @Mock(strictness = LENIENT)
    private ReadableStoreFactory readableStoreFactory;

    @Mock
    private ConsensusCreateTopicHandler consensusCreateTopicHandler;

    @Mock
    private ConsensusUpdateTopicHandler consensusUpdateTopicHandler;

    @Mock
    private ConsensusDeleteTopicHandler consensusDeleteTopicHandler;

    @Mock
    private ConsensusSubmitMessageHandler consensusSubmitMessageHandler;

    @Mock
    private ContractCreateHandler contractCreateHandler;

    @Mock
    private ContractUpdateHandler contractUpdateHandler;

    @Mock
    private ContractCallHandler contractCallHandler;

    @Mock
    private ContractDeleteHandler contractDeleteHandler;

    @Mock
    private ContractSystemDeleteHandler contractSystemDeleteHandler;

    @Mock
    private ContractSystemUndeleteHandler contractSystemUndeleteHandler;

    @Mock
    private EtherumTransactionHandler etherumTransactionHandler;

    @Mock
    private CryptoCreateHandler cryptoCreateHandler;

    @Mock
    private CryptoUpdateHandler cryptoUpdateHandler;

    @Mock
    private CryptoTransferHandler cryptoTransferHandler;

    @Mock
    private CryptoDeleteHandler cryptoDeleteHandler;

    @Mock
    private CryptoApproveAllowanceHandler cryptoApproveAllowanceHandler;

    @Mock
    private CryptoDeleteAllowanceHandler cryptoDeleteAllowanceHandler;

    @Mock
    private CryptoAddLiveHashHandler cryptoAddLiveHashHandler;

    @Mock
    private CryptoDeleteLiveHashHandler cryptoDeleteLiveHashHandler;

    @Mock
    private FileCreateHandler fileCreateHandler;

    @Mock
    private FileUpdateHandler fileUpdateHandler;

    @Mock
    private FileDeleteHandler fileDeleteHandler;

    @Mock
    private FileAppendHandler fileAppendHandler;

    @Mock
    private FileSystemDeleteHandler fileSystemDeleteHandler;

    @Mock
    private FileSystemUndeleteHandler fileSystemUndeleteHandler;

    @Mock
    private FreezeHandler freezeHandler;

    @Mock
    private NetworkUncheckedSubmitHandler networkUncheckedSubmitHandler;

    @Mock
    private ScheduleCreateHandler scheduleCreateHandler;

    @Mock
    private ScheduleSignHandler scheduleSignHandler;

    @Mock
    private ScheduleDeleteHandler scheduleDeleteHandler;

    @Mock
    private TokenCreateHandler tokenCreateHandler;

    @Mock
    private TokenUpdateHandler tokenUpdateHandler;

    @Mock
    private TokenMintHandler tokenMintHandler;

    @Mock
    private TokenBurnHandler tokenBurnHandler;

    @Mock
    private TokenDeleteHandler tokenDeleteHandler;

    @Mock
    private TokenAccountWipeHandler tokenAccountWipeHandler;

    @Mock
    private TokenFreezeAccountHandler tokenFreezeAccountHandler;

    @Mock
    private TokenUnfreezeAccountHandler tokenUnfreezeAccountHandler;

    @Mock
    private TokenGrantKycToAccountHandler tokenGrantKycToAccountHandler;

    @Mock
    private TokenRevokeKycFromAccountHandler tokenRevokeKycFromAccountHandler;

    @Mock
    private TokenAssociateToAccountHandler tokenAssociateToAccountHandler;

    @Mock
    private TokenDissociateFromAccountHandler tokenDissociateFromAccountHandler;

    @Mock
    private TokenFeeScheduleUpdateHandler tokenFeeScheduleUpdateHandler;

    @Mock
    private TokenPauseHandler tokenPauseHandler;

    @Mock
    private TokenUnpauseHandler tokenUnpauseHandler;

    @Mock
    private UtilPrngHandler utilPrngHandler;

    @Mock
    private GlobalDynamicProperties dynamicProperties;

    @Mock
    private WritableStoreFactory writableStoreFactory;

    @Mock
    private WritableTopicStore writableTopicStore;

    @Mock
    private WritableTokenStore writableTokenStore;

    @Mock
    private WritableAccountStore writableAccountStore;

    @Mock
    private WritableTokenRelationStore writableTokenRelStore;

    @Mock
    private WritableFreezeStore writableFreezeStore;

    @Mock
    private UsageLimits usageLimits;

    @Mock
    private HandleContext handleContext;

    @Mock
    private TransactionContext txnCtx;

    @Mock
    private Account account;

    @Mock
    Configuration configuration;

    private SideEffectsTracker sideEffectsTracker = new SideEffectsTracker();

    private TransactionHandlers handlers;
    private TransactionDispatcher dispatcher;

    @BeforeEach
    void setup(@Mock final ReadableStates readableStates, @Mock Key payerKey) {
        when(state.createReadableStates(any())).thenReturn(readableStates);
        when(readableAccountStore.getAccountById(any(AccountID.class))).thenReturn(account);
        lenient().when(account.key()).thenReturn(payerKey);
        when(readableStoreFactory.getStore(ReadableAccountStore.class)).thenReturn(readableAccountStore);

        handlers = new TransactionHandlers(
                consensusCreateTopicHandler,
                consensusUpdateTopicHandler,
                consensusDeleteTopicHandler,
                consensusSubmitMessageHandler,
                contractCreateHandler,
                contractUpdateHandler,
                contractCallHandler,
                contractDeleteHandler,
                contractSystemDeleteHandler,
                contractSystemUndeleteHandler,
                etherumTransactionHandler,
                cryptoCreateHandler,
                cryptoUpdateHandler,
                cryptoTransferHandler,
                cryptoDeleteHandler,
                cryptoApproveAllowanceHandler,
                cryptoDeleteAllowanceHandler,
                cryptoAddLiveHashHandler,
                cryptoDeleteLiveHashHandler,
                fileCreateHandler,
                fileUpdateHandler,
                fileDeleteHandler,
                fileAppendHandler,
                fileSystemDeleteHandler,
                fileSystemUndeleteHandler,
                freezeHandler,
                networkUncheckedSubmitHandler,
                scheduleCreateHandler,
                scheduleSignHandler,
                scheduleDeleteHandler,
                tokenCreateHandler,
                tokenUpdateHandler,
                tokenMintHandler,
                tokenBurnHandler,
                tokenDeleteHandler,
                tokenAccountWipeHandler,
                tokenFreezeAccountHandler,
                tokenUnfreezeAccountHandler,
                tokenGrantKycToAccountHandler,
                tokenRevokeKycFromAccountHandler,
                tokenAssociateToAccountHandler,
                tokenDissociateFromAccountHandler,
                tokenFeeScheduleUpdateHandler,
                tokenPauseHandler,
                tokenUnpauseHandler,
                utilPrngHandler);

        dispatcher = new MonoTransactionDispatcher(txnCtx, handlers, usageLimits, sideEffectsTracker);
    }

    @SuppressWarnings("ConstantConditions")
    @Test
    void testConstructorWithIllegalParameters() {
        assertThatThrownBy(() -> new MonoTransactionDispatcher(null, handlers, usageLimits, sideEffectsTracker))
                .isInstanceOf(NullPointerException.class);
        assertThatThrownBy(() -> new MonoTransactionDispatcher(txnCtx, null, usageLimits, sideEffectsTracker))
                .isInstanceOf(NullPointerException.class);
        assertThatThrownBy(() -> new MonoTransactionDispatcher(txnCtx, handlers, null, sideEffectsTracker))
                .isInstanceOf(NullPointerException.class);
        assertThatThrownBy(() -> new MonoTransactionDispatcher(txnCtx, handlers, usageLimits, null))
                .isInstanceOf(NullPointerException.class);
    }

    @SuppressWarnings("ConstantConditions")
    @Test
    void testDispatchWithIllegalParameters() throws PreCheckException {
        // given
        final var invalidSystemDelete = new PreHandleContextImpl(
                readableStoreFactory,
                TransactionBody.newBuilder()
                        .systemDelete(SystemDeleteTransactionBody.newBuilder().build())
                        .build(),
                configuration);
        final var invalidSystemUndelete = new PreHandleContextImpl(
                readableStoreFactory,
                TransactionBody.newBuilder()
                        .systemUndelete(
                                SystemUndeleteTransactionBody.newBuilder().build())
                        .build(),
                configuration);

        // then
        assertThatThrownBy(() -> dispatcher.dispatchPreHandle(null)).isInstanceOf(NullPointerException.class);

        assertThatThrownBy(() -> dispatcher.dispatchPreHandle(invalidSystemDelete))
                .isInstanceOf(PreCheckException.class)
                .has(responseCode(INVALID_TRANSACTION_BODY));
        assertThatThrownBy(() -> dispatcher.dispatchPreHandle(invalidSystemUndelete))
                .isInstanceOf(PreCheckException.class)
                .has(responseCode(INVALID_TRANSACTION_BODY));
    }

    @Test
    void testDataNotSetFails() throws PreCheckException {
        // given
        final var txBody = TransactionBody.newBuilder().build();
        final var context = new PreHandleContextImpl(readableStoreFactory, txBody, configuration);

        // then
        assertThatThrownBy(() -> dispatcher.dispatchPreHandle(context))
                .isInstanceOf(PreCheckException.class)
                .has(responseCode(INVALID_TRANSACTION_BODY));
    }

    @Test
    void testNodeStakeUpdateFails() throws PreCheckException {
        // given
        final var txBody = TransactionBody.newBuilder()
                .nodeStakeUpdate(NodeStakeUpdateTransactionBody.newBuilder())
                .build();
        final var context = new PreHandleContextImpl(readableStoreFactory, txBody, configuration);

        // then
        assertThatThrownBy(() -> dispatcher.dispatchPreHandle(context))
                .isInstanceOf(PreCheckException.class)
                .has(responseCode(INVALID_TRANSACTION_BODY));
    }

    @Test
    void dispatchesCreateTopicAsExpected() {
        final var txnBody = TransactionBody.newBuilder()
                .consensusCreateTopic(ConsensusCreateTopicTransactionBody.DEFAULT)
                .build();
        given(handleContext.body()).willReturn(txnBody);

        final var topicID = TopicID.newBuilder().topicNum(666L).build();
        final var recordBuilder = mock(SingleTransactionRecordBuilder.class);
        given(recordBuilder.topicID()).willReturn(topicID);
        given(handleContext.recordBuilder(any())).willReturn(recordBuilder);

        dispatcher.dispatchHandle(handleContext);

        verify(txnCtx).setCreated(PbjConverter.fromPbj(topicID));
    }

    @Test
    void dispatchesUpdateTopicAsExpected() {
        final var txnBody = TransactionBody.newBuilder()
                .consensusUpdateTopic(ConsensusUpdateTopicTransactionBody.DEFAULT)
                .build();
        given(handleContext.body()).willReturn(txnBody);

        dispatcher.dispatchHandle(handleContext);

        verifyNoInteractions(txnCtx);
    }

    @Test
    void dispatchesDeleteTopicAsExpected() {
        final var txnBody = TransactionBody.newBuilder()
                .consensusDeleteTopic(ConsensusDeleteTopicTransactionBody.DEFAULT)
                .build();
        given(handleContext.body()).willReturn(txnBody);
        dispatcher.dispatchHandle(handleContext);

        verifyNoInteractions(txnCtx);
    }

    @Test
    void dispatchesSubmitMessageAsExpected() {
        final var txnBody = TransactionBody.newBuilder()
                .consensusSubmitMessage(ConsensusSubmitMessageTransactionBody.DEFAULT)
                .build();
        given(handleContext.body()).willReturn(txnBody);

        final var newRunningHash = new byte[] {1, 2, 3, 4, 5, 6, 7, 8, 9, 10};
        final var recordBuilder = mock(SingleTransactionRecordBuilder.class);
        given(recordBuilder.topicRunningHash()).willReturn(Bytes.wrap(newRunningHash));
        given(recordBuilder.topicSequenceNumber()).willReturn(2L);
        given(handleContext.recordBuilder(any())).willReturn(recordBuilder);

        dispatcher.dispatchHandle(handleContext);
        verify(txnCtx).setTopicRunningHash(newRunningHash, 2);
    }

    @Test
    void dispatchesTokenGrantKycAsExpected() {
        final var txnBody = TransactionBody.newBuilder()
                .tokenGrantKyc(TokenGrantKycTransactionBody.DEFAULT)
                .build();
        given(handleContext.body()).willReturn(txnBody);

        dispatcher.dispatchHandle(handleContext);
    }

    @Test
    void dispatchesTokenRevokeKycAsExpected() {
        final var txnBody = TransactionBody.newBuilder()
                .tokenRevokeKyc(TokenRevokeKycTransactionBody.DEFAULT)
                .build();
        given(handleContext.body()).willReturn(txnBody);

        dispatcher.dispatchHandle(handleContext);
    }

    @Test
    void dispatchesTokenAssociateAsExpected() {
        final var txnBody = TransactionBody.newBuilder()
                .tokenAssociate(TokenAssociateTransactionBody.DEFAULT)
                .build();
        given(handleContext.body()).willReturn(txnBody);

        dispatcher.dispatchHandle(handleContext);

        verify(handleContext).body();
    }

    @Test
    void dispatchesTokenDissociateAsExpected() {
        final var txnBody = TransactionBody.newBuilder()
                .tokenDissociate(TokenDissociateTransactionBody.DEFAULT)
                .build();
        given(handleContext.body()).willReturn(txnBody);

        dispatcher.dispatchHandle(handleContext);

        verify(handleContext).body();
    }

    @Test
    void dispatchesTokenFreezeAsExpected() {
        final var txnBody = TransactionBody.newBuilder()
                .tokenFreeze(TokenFreezeAccountTransactionBody.DEFAULT)
                .build();
        given(handleContext.body()).willReturn(txnBody);

        dispatcher.dispatchHandle(handleContext);
    }

    @Test
    void dispatchesTokenUnfreezeAsExpected() {
        final var txnBody = TransactionBody.newBuilder()
                .tokenUnfreeze(TokenUnfreezeAccountTransactionBody.DEFAULT)
                .build();
        given(handleContext.body()).willReturn(txnBody);

        dispatcher.dispatchHandle(handleContext);
    }

    @Test
    void dispatchesTokenFeeScheduleUpdateAsExpected() {
        final var txnBody = TransactionBody.newBuilder()
                .tokenFeeScheduleUpdate(TokenFeeScheduleUpdateTransactionBody.DEFAULT)
                .build();
        given(handleContext.body()).willReturn(txnBody);

        dispatcher.dispatchHandle(handleContext);
    }

    @Test
    void dispatchesTokenPauseAsExpected() {
        final var txnBody = TransactionBody.newBuilder()
                .tokenPause(TokenPauseTransactionBody.DEFAULT)
                .build();
        given(handleContext.body()).willReturn(txnBody);

        dispatcher.dispatchHandle(handleContext);
    }

    @Test
    void dispatchesTokenUnpauseAsExpected() {
        final var txnBody = TransactionBody.newBuilder()
                .tokenUnpause(TokenUnpauseTransactionBody.DEFAULT)
                .build();
        given(handleContext.body()).willReturn(txnBody);

        dispatcher.dispatchHandle(handleContext);
    }

    @Test
    void dispatchesTokenDeleteAsExpected() {
        final var txnBody = TransactionBody.newBuilder()
                .tokenDeletion(TokenDeleteTransactionBody.DEFAULT)
                .build();
        given(handleContext.body()).willReturn(txnBody);

        dispatcher.dispatchHandle(handleContext);

        verify(handleContext).body();
    }

    @Test
<<<<<<< HEAD
    void dispatchesTokenCreateAsExpected() {
        final var txnBody = TransactionBody.newBuilder()
                .tokenCreation(TokenCreateTransactionBody.DEFAULT)
=======
    void dispatchesTokenBurnAsExpected() {
        final var txnBody = TransactionBody.newBuilder()
                .tokenBurn(TokenBurnTransactionBody.DEFAULT)
>>>>>>> 1906142e
                .build();
        given(handleContext.body()).willReturn(txnBody);

        dispatcher.dispatchHandle(handleContext);

        verify(handleContext).body();
    }

    @Test
    void dispatchesCryptoCreateAsExpected() {
        final var txnBody = TransactionBody.newBuilder()
                .cryptoCreateAccount(CryptoCreateTransactionBody.DEFAULT)
                .build();
        given(handleContext.body()).willReturn(txnBody);

        final var accountID = AccountID.newBuilder().accountNum(666L).build();
        final var recordBuilder = mock(SingleTransactionRecordBuilder.class);
        given(recordBuilder.accountID()).willReturn(accountID);
        given(handleContext.recordBuilder(any())).willReturn(recordBuilder);
        given(usageLimits.areCreatableAccounts(1)).willReturn(true);

        dispatcher.dispatchHandle(handleContext);

        verify(txnCtx).setCreated(PbjConverter.fromPbj(accountID));
    }

    @Test
    void dispatchesCryptoUpdateAsExpected() {
        final var txnBody = TransactionBody.newBuilder()
                .cryptoUpdateAccount(CryptoUpdateTransactionBody.DEFAULT)
                .build();
        given(handleContext.body()).willReturn(txnBody);

        dispatcher.dispatchHandle(handleContext);
    }

    @Test
    void dispatchesCryptoDeleteAsExpected() {
        final var txnBody = TransactionBody.newBuilder()
                .cryptoDelete(CryptoDeleteTransactionBody.DEFAULT)
                .build();

        given(handleContext.body()).willReturn(txnBody);

        dispatcher.dispatchHandle(handleContext);
    }

    @Test
    void dispatchesFreezeAsExpected() {
        final var txnBody = TransactionBody.newBuilder()
                .transactionID(TransactionID.newBuilder()
                        .transactionValidStart(
                                Timestamp.newBuilder().seconds(1000).build()))
                .freeze(FreezeTransactionBody.newBuilder()
                        .freezeType(FREEZE_ABORT)
                        .build())
                .build();
        given(handleContext.body()).willReturn(txnBody);

        dispatcher.dispatchHandle(handleContext);

        verifyNoInteractions(txnCtx);
    }

    @Test
    void dispatchesNetworkUncheckedSubmitAsExpected() {
        final var txnBody = TransactionBody.newBuilder()
                .transactionID(TransactionID.newBuilder())
                .uncheckedSubmit(UncheckedSubmitBody.newBuilder().build())
                .build();
        given(handleContext.body()).willReturn(txnBody);

        assertThatThrownBy(() -> dispatcher.dispatchHandle(handleContext))
                .isInstanceOf(IllegalArgumentException.class)
                .hasMessageContaining(TYPE_NOT_SUPPORTED);

        verifyNoInteractions(txnCtx);
    }

    @Test
    void doesntCommitWhenUsageLimitsExceeded() {
        final var txnBody = TransactionBody.newBuilder()
                .cryptoCreateAccount(CryptoCreateTransactionBody.DEFAULT)
                .build();
        given(handleContext.body()).willReturn(txnBody);
        given(usageLimits.areCreatableAccounts(1)).willReturn(false);

        assertThatThrownBy(() -> dispatcher.dispatchHandle(handleContext)).isInstanceOf(HandleException.class);

        verify(txnCtx, never()).setCreated(any(com.hederahashgraph.api.proto.java.AccountID.class));
    }

    @Test
    void dispatchesUtilPrngAsExpectedWithPrngBytes() {
        final var txnBody = TransactionBody.newBuilder()
                .utilPrng(UtilPrngTransactionBody.DEFAULT)
                .build();
        given(handleContext.body()).willReturn(txnBody);

        final var recordBuilder = mock(SingleTransactionRecordBuilder.class);
        final var entropy = new OneOf<>(EntropyOneOfType.PRNG_BYTES, Bytes.wrap("test".getBytes()));
        given(recordBuilder.entropy()).willReturn(entropy);
        given(handleContext.recordBuilder(any())).willReturn(recordBuilder);

        dispatcher.dispatchHandle(handleContext);

        assertThat(sideEffectsTracker.getPseudorandomNumber()).isEqualTo(-1);
        assertThat(sideEffectsTracker.getPseudorandomBytes()).isEqualTo("test".getBytes());
    }

    @Test
    void dispatchesUtilPrngAsExpectedWithPrngNumber() {
        final var txnBody = TransactionBody.newBuilder()
                .utilPrng(UtilPrngTransactionBody.DEFAULT)
                .build();
        given(handleContext.body()).willReturn(txnBody);

        final var recordBuilder = mock(SingleTransactionRecordBuilder.class);
        final var entropy = new OneOf<>(EntropyOneOfType.PRNG_NUMBER, 123);
        given(recordBuilder.entropy()).willReturn(entropy);
        given(handleContext.recordBuilder(any())).willReturn(recordBuilder);

        dispatcher.dispatchHandle(handleContext);

        assertThat(sideEffectsTracker.getPseudorandomNumber()).isEqualTo(123);
        assertThat(sideEffectsTracker.getPseudorandomBytes()).isNull();
    }

    @Test
    void cannotDispatchUnsupportedOperations() {
        final var txnBody = TransactionBody.newBuilder()
                .cryptoTransfer(CryptoTransferTransactionBody.DEFAULT)
                .build();
        given(handleContext.body()).willReturn(txnBody);
        assertThatThrownBy(() -> dispatcher.dispatchHandle(handleContext)).isInstanceOf(IllegalArgumentException.class);
    }

    @ParameterizedTest
    @MethodSource("getDispatchParameters")
    void testPreHandleDispatch(
            final TransactionBody txBody, final Function<TransactionHandlers, TransactionHandler> handlerProvider)
            throws PreCheckException {
        // given
        final var context = new PreHandleContextImpl(readableStoreFactory, txBody, configuration);
        final var handler = handlerProvider.apply(handlers);

        // when
        dispatcher.dispatchPreHandle(context);

        // then
        verify(handler).preHandle(context);
    }

    private static Stream<Arguments> getDispatchParameters() {
        return Stream.of(
                // consensus
                createArgs(
                        b -> b.consensusCreateTopic(ConsensusCreateTopicTransactionBody.DEFAULT),
                        TransactionHandlers::consensusCreateTopicHandler),
                createArgs(
                        b -> b.consensusUpdateTopic(ConsensusUpdateTopicTransactionBody.DEFAULT),
                        TransactionHandlers::consensusUpdateTopicHandler),
                createArgs(
                        b -> b.consensusDeleteTopic(ConsensusDeleteTopicTransactionBody.DEFAULT),
                        TransactionHandlers::consensusDeleteTopicHandler),
                createArgs(
                        b -> b.consensusSubmitMessage(ConsensusSubmitMessageTransactionBody.DEFAULT),
                        TransactionHandlers::consensusSubmitMessageHandler),

                // crypto
                createArgs(
                        b -> b.cryptoCreateAccount(CryptoCreateTransactionBody.DEFAULT),
                        TransactionHandlers::cryptoCreateHandler),
                createArgs(
                        b -> b.cryptoUpdateAccount(CryptoUpdateTransactionBody.DEFAULT),
                        TransactionHandlers::cryptoUpdateHandler),
                createArgs(
                        b -> b.cryptoTransfer(CryptoTransferTransactionBody.DEFAULT),
                        TransactionHandlers::cryptoTransferHandler),
                createArgs(
                        b -> b.cryptoDelete(CryptoDeleteTransactionBody.DEFAULT),
                        TransactionHandlers::cryptoDeleteHandler),
                createArgs(
                        b -> b.cryptoApproveAllowance(CryptoApproveAllowanceTransactionBody.DEFAULT),
                        TransactionHandlers::cryptoApproveAllowanceHandler),
                createArgs(
                        b -> b.cryptoDeleteAllowance(CryptoDeleteAllowanceTransactionBody.DEFAULT),
                        TransactionHandlers::cryptoDeleteAllowanceHandler),
                createArgs(
                        b -> b.cryptoAddLiveHash(CryptoAddLiveHashTransactionBody.DEFAULT),
                        TransactionHandlers::cryptoAddLiveHashHandler),
                createArgs(
                        b -> b.cryptoDeleteLiveHash(CryptoDeleteLiveHashTransactionBody.DEFAULT),
                        TransactionHandlers::cryptoDeleteLiveHashHandler),

                // file
                createArgs(
                        b -> b.fileCreate(FileCreateTransactionBody.DEFAULT), TransactionHandlers::fileCreateHandler),
                createArgs(
                        b -> b.fileUpdate(FileUpdateTransactionBody.DEFAULT), TransactionHandlers::fileUpdateHandler),
                createArgs(
                        b -> b.fileDelete(FileDeleteTransactionBody.DEFAULT), TransactionHandlers::fileDeleteHandler),
                createArgs(
                        b -> b.fileAppend(FileAppendTransactionBody.DEFAULT), TransactionHandlers::fileAppendHandler),

                // freeze
                createArgs(b -> b.freeze(FreezeTransactionBody.DEFAULT), TransactionHandlers::freezeHandler),

                // network
                createArgs(
                        b -> b.uncheckedSubmit(UncheckedSubmitBody.DEFAULT),
                        TransactionHandlers::networkUncheckedSubmitHandler),

                // schedule
                createArgs(
                        b -> b.scheduleCreate(ScheduleCreateTransactionBody.DEFAULT),
                        TransactionHandlers::scheduleCreateHandler),
                createArgs(
                        b -> b.scheduleDelete(ScheduleDeleteTransactionBody.DEFAULT),
                        TransactionHandlers::scheduleDeleteHandler),
                createArgs(
                        b -> b.scheduleSign(ScheduleSignTransactionBody.DEFAULT),
                        TransactionHandlers::scheduleSignHandler),

                // smart-contract
                createArgs(
                        b -> b.contractCreateInstance(ContractCreateTransactionBody.DEFAULT),
                        TransactionHandlers::contractCreateHandler),
                createArgs(
                        b -> b.contractUpdateInstance(ContractUpdateTransactionBody.DEFAULT),
                        TransactionHandlers::contractUpdateHandler),
                createArgs(
                        b -> b.contractCall(ContractCallTransactionBody.DEFAULT),
                        TransactionHandlers::contractCallHandler),
                createArgs(
                        b -> b.contractDeleteInstance(ContractDeleteTransactionBody.DEFAULT),
                        TransactionHandlers::contractDeleteHandler),
                createArgs(
                        b -> b.ethereumTransaction(EthereumTransactionBody.DEFAULT),
                        TransactionHandlers::etherumTransactionHandler),

                // token
                createArgs(
                        b -> b.tokenCreation(TokenCreateTransactionBody.DEFAULT),
                        TransactionHandlers::tokenCreateHandler),
                createArgs(
                        b -> b.tokenUpdate(TokenUpdateTransactionBody.DEFAULT),
                        TransactionHandlers::tokenUpdateHandler),
                createArgs(b -> b.tokenMint(TokenMintTransactionBody.DEFAULT), TransactionHandlers::tokenMintHandler),
                createArgs(b -> b.tokenBurn(TokenBurnTransactionBody.DEFAULT), TransactionHandlers::tokenBurnHandler),
                createArgs(
                        b -> b.tokenDeletion(TokenDeleteTransactionBody.DEFAULT),
                        TransactionHandlers::tokenDeleteHandler),
                createArgs(
                        b -> b.tokenWipe(TokenWipeAccountTransactionBody.DEFAULT),
                        TransactionHandlers::tokenAccountWipeHandler),
                createArgs(
                        b -> b.tokenFreeze(TokenFreezeAccountTransactionBody.DEFAULT),
                        TransactionHandlers::tokenFreezeAccountHandler),
                createArgs(
                        b -> b.tokenUnfreeze(TokenUnfreezeAccountTransactionBody.DEFAULT),
                        TransactionHandlers::tokenUnfreezeAccountHandler),
                createArgs(
                        b -> b.tokenGrantKyc(TokenGrantKycTransactionBody.DEFAULT),
                        TransactionHandlers::tokenGrantKycToAccountHandler),
                createArgs(
                        b -> b.tokenRevokeKyc(TokenRevokeKycTransactionBody.DEFAULT),
                        TransactionHandlers::tokenRevokeKycFromAccountHandler),
                createArgs(
                        b -> b.tokenAssociate(TokenAssociateTransactionBody.DEFAULT),
                        TransactionHandlers::tokenAssociateToAccountHandler),
                createArgs(
                        b -> b.tokenDissociate(TokenDissociateTransactionBody.DEFAULT),
                        TransactionHandlers::tokenDissociateFromAccountHandler),
                createArgs(
                        b -> b.tokenFeeScheduleUpdate(TokenFeeScheduleUpdateTransactionBody.DEFAULT),
                        TransactionHandlers::tokenFeeScheduleUpdateHandler),
                createArgs(
                        b -> b.tokenPause(TokenPauseTransactionBody.DEFAULT), TransactionHandlers::tokenPauseHandler),
                createArgs(
                        b -> b.tokenUnpause(TokenUnpauseTransactionBody.DEFAULT),
                        TransactionHandlers::tokenUnpauseHandler),

                // util
                createArgs(b -> b.utilPrng(UtilPrngTransactionBody.DEFAULT), TransactionHandlers::utilPrngHandler),

                // mixed
                createArgs(
                        b -> b.systemDelete(
                                SystemDeleteTransactionBody.newBuilder().contractID(ContractID.DEFAULT)),
                        TransactionHandlers::contractSystemDeleteHandler),
                createArgs(
                        b -> b.systemDelete(
                                SystemDeleteTransactionBody.newBuilder().fileID(FileID.DEFAULT)),
                        TransactionHandlers::fileSystemDeleteHandler),
                createArgs(
                        b -> b.systemUndelete(
                                SystemUndeleteTransactionBody.newBuilder().contractID(ContractID.DEFAULT)),
                        TransactionHandlers::contractSystemUndeleteHandler),
                createArgs(
                        b -> b.systemUndelete(
                                SystemUndeleteTransactionBody.newBuilder().fileID(FileID.DEFAULT)),
                        TransactionHandlers::fileSystemUndeleteHandler));
    }

    private static Arguments createArgs(
            Function<TransactionBody.Builder, TransactionBody.Builder> txBodySetup,
            Function<TransactionHandlers, TransactionHandler> handlerExtractor) {
        final var builder = TransactionBody.newBuilder();
        final var txBody = txBodySetup.apply(builder).build();
        return Arguments.of(txBody, handlerExtractor);
    }
}<|MERGE_RESOLUTION|>--- conflicted
+++ resolved
@@ -647,15 +647,21 @@
     }
 
     @Test
-<<<<<<< HEAD
+    void dispatchesTokenBurnAsExpected() {
+        final var txnBody = TransactionBody.newBuilder()
+                .tokenBurn(TokenBurnTransactionBody.DEFAULT)
+                .build();
+        given(handleContext.body()).willReturn(txnBody);
+
+        dispatcher.dispatchHandle(handleContext);
+
+        verify(handleContext).body();
+    }
+
+    @Test
     void dispatchesTokenCreateAsExpected() {
         final var txnBody = TransactionBody.newBuilder()
                 .tokenCreation(TokenCreateTransactionBody.DEFAULT)
-=======
-    void dispatchesTokenBurnAsExpected() {
-        final var txnBody = TransactionBody.newBuilder()
-                .tokenBurn(TokenBurnTransactionBody.DEFAULT)
->>>>>>> 1906142e
                 .build();
         given(handleContext.body()).willReturn(txnBody);
 
