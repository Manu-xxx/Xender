--- conflicted
+++ resolved
@@ -529,35 +529,12 @@
         given(handleContext.writableStore(WritableTopicStore.class)).willReturn(writableTopicStore);
 
         final var newRunningHash = new byte[] {1, 2, 3, 4, 5, 6, 7, 8, 9, 10};
-<<<<<<< HEAD
         final var recordBuilder = mock(SingleTransactionRecordBuilder.class);
         given(recordBuilder.topicRunningHash()).willReturn(Bytes.wrap(newRunningHash));
         given(recordBuilder.topicSequenceNumber()).willReturn(2L);
         given(handleContext.recordBuilder(any())).willReturn(recordBuilder);
 
         dispatcher.dispatchHandle(handleContext);
-=======
-        final var submitBuilder = mock(SubmitMessageRecordBuilder.class);
-
-        given(consensusSubmitMessageHandler.newRecordBuilder()).willReturn(submitBuilder);
-        given(dynamicProperties.maxNumTopics()).willReturn(123L);
-        given(dynamicProperties.messageMaxBytesAllowed()).willReturn(456);
-        given(submitBuilder.getNewTopicRunningHash()).willReturn(newRunningHash);
-        given(submitBuilder.getNewTopicSequenceNumber()).willReturn(2L);
-        final var expectedConfig = new ConsensusServiceConfig(123L, 456);
-        given(writableStoreFactory.createTopicStore()).willReturn(writableTopicStore);
-
-        doAnswer(invocation -> {
-                    final var builder = (SubmitMessageRecordBuilder) invocation.getArguments()[3];
-                    builder.setNewTopic(newRunningHash, 2, 3L);
-                    return null;
-                })
-                .when(consensusSubmitMessageHandler)
-                .handle(eq(handleContext), eq(transactionBody), eq(expectedConfig), any(), any());
-
-        dispatcher.dispatchHandle(HederaFunctionality.CONSENSUS_SUBMIT_MESSAGE, transactionBody, writableStoreFactory);
->>>>>>> eb08bf80
-
         verify(txnCtx).setTopicRunningHash(newRunningHash, 2);
     }
 
@@ -589,11 +566,14 @@
 
     @Test
     void dispatchesTokenAssociateAsExpected() {
-        given(writableStoreFactory.createAccountStore()).willReturn(writableAccountStore);
-        given(writableStoreFactory.createTokenRelStore()).willReturn(writableTokenRelStore);
-
-        dispatcher.dispatchHandle(
-                HederaFunctionality.TOKEN_ASSOCIATE_TO_ACCOUNT, transactionBody, writableStoreFactory);
+        final var txnBody = TransactionBody.newBuilder()
+                .tokenAssociate(TokenAssociateTransactionBody.DEFAULT)
+                .build();
+        given(handleContext.body()).willReturn(txnBody);
+        given(handleContext.writableStore(WritableAccountStore.class)).willReturn(writableAccountStore);
+        given(handleContext.writableStore(WritableTokenRelationStore.class)).willReturn(writableTokenRelStore);
+
+        dispatcher.dispatchHandle(handleContext);
 
         verify(writableAccountStore).commit();
         // We don't commit anything to the token store, so no verify() here for that mock
@@ -602,18 +582,26 @@
 
     @Test
     void dispatchesTokenFreezeAsExpected() {
-        given(writableStoreFactory.createTokenRelStore()).willReturn(writableTokenRelStore);
-
-        dispatcher.dispatchHandle(HederaFunctionality.TOKEN_FREEZE_ACCOUNT, transactionBody, writableStoreFactory);
+        final var txnBody = TransactionBody.newBuilder()
+                .tokenFreeze(TokenFreezeAccountTransactionBody.DEFAULT)
+                .build();
+        given(handleContext.body()).willReturn(txnBody);
+        given(handleContext.writableStore(WritableTokenRelationStore.class)).willReturn(writableTokenRelStore);
+
+        dispatcher.dispatchHandle(handleContext);
 
         verify(writableTokenRelStore).commit();
     }
 
     @Test
     void dispatchesTokenUnfreezeAsExpected() {
-        given(writableStoreFactory.createTokenRelStore()).willReturn(writableTokenRelStore);
-
-        dispatcher.dispatchHandle(HederaFunctionality.TOKEN_UNFREEZE_ACCOUNT, transactionBody, writableStoreFactory);
+        final var txnBody = TransactionBody.newBuilder()
+                .tokenUnfreeze(TokenUnfreezeAccountTransactionBody.DEFAULT)
+                .build();
+        given(handleContext.body()).willReturn(txnBody);
+        given(handleContext.writableStore(WritableTokenRelationStore.class)).willReturn(writableTokenRelStore);
+
+        dispatcher.dispatchHandle(handleContext);
 
         verify(writableTokenRelStore).commit();
     }
