--- conflicted
+++ resolved
@@ -106,9 +106,6 @@
     @Mock
     private Account contractAccount;
 
-    @Mock
-    private Configuration configuration;
-
     private PreHandleContext subject;
 
     @Test
@@ -166,13 +163,8 @@
         // Given an account with a key, and a transaction using that account as the payer, and a PreHandleContext
         given(accountStore.getAccountById(payer)).willReturn(account);
         given(account.key()).willReturn(payerKey);
-<<<<<<< HEAD
-        given(storeFactory.getStore(ReadableAccountStore.class)).willReturn(accountStore);
-        subject = new PreHandleContextImpl(storeFactory, createAccountTransaction());
-=======
-        given(storeFactory.createStore(ReadableAccountStore.class)).willReturn(accountStore);
-        subject = new PreHandleContextImpl(storeFactory, createAccountTransaction(), configuration);
->>>>>>> a6c9bfa3
+        given(storeFactory.getStore(ReadableAccountStore.class)).willReturn(accountStore);
+        subject = new PreHandleContextImpl(storeFactory, createAccountTransaction(), configuration);
 
         // When we require some other key on the context
         subject.requireKey(otherKey);
@@ -186,13 +178,8 @@
         // Given an account with a key, and a transaction using that account as the payer, and a PreHandleContext
         given(accountStore.getAccountById(payer)).willReturn(account);
         given(account.key()).willReturn(payerKey);
-<<<<<<< HEAD
-        given(storeFactory.getStore(ReadableAccountStore.class)).willReturn(accountStore);
-        subject = new PreHandleContextImpl(storeFactory, createAccountTransaction());
-=======
-        given(storeFactory.createStore(ReadableAccountStore.class)).willReturn(accountStore);
-        subject = new PreHandleContextImpl(storeFactory, createAccountTransaction(), configuration);
->>>>>>> a6c9bfa3
+        given(storeFactory.getStore(ReadableAccountStore.class)).willReturn(accountStore);
+        subject = new PreHandleContextImpl(storeFactory, createAccountTransaction(), configuration);
 
         // When we require some other key on the context more than once
         subject.requireKey(otherKey);
@@ -207,13 +194,8 @@
         // Given an account with a key, and a transaction using that account as the payer, and a PreHandleContext
         given(accountStore.getAccountById(payer)).willReturn(account);
         given(account.key()).willReturn(payerKey);
-<<<<<<< HEAD
-        given(storeFactory.getStore(ReadableAccountStore.class)).willReturn(accountStore);
-        subject = new PreHandleContextImpl(storeFactory, createAccountTransaction());
-=======
-        given(storeFactory.createStore(ReadableAccountStore.class)).willReturn(accountStore);
-        subject = new PreHandleContextImpl(storeFactory, createAccountTransaction(), configuration);
->>>>>>> a6c9bfa3
+        given(storeFactory.getStore(ReadableAccountStore.class)).willReturn(accountStore);
+        subject = new PreHandleContextImpl(storeFactory, createAccountTransaction(), configuration);
 
         // When we require the payer key on the context
         subject.requireKey(payerKey);
@@ -239,13 +221,8 @@
         // Given an account with a key, and a transaction using that account as the payer and a PreHandleContext
         given(accountStore.getAccountById(payer)).willReturn(account);
         given(account.key()).willReturn(payerKey);
-<<<<<<< HEAD
-        given(storeFactory.getStore(ReadableAccountStore.class)).willReturn(accountStore);
-        subject = new PreHandleContextImpl(storeFactory, createAccountTransaction());
-=======
-        given(storeFactory.createStore(ReadableAccountStore.class)).willReturn(accountStore);
-        subject = new PreHandleContextImpl(storeFactory, createAccountTransaction(), configuration);
->>>>>>> a6c9bfa3
+        given(storeFactory.getStore(ReadableAccountStore.class)).willReturn(accountStore);
+        subject = new PreHandleContextImpl(storeFactory, createAccountTransaction(), configuration);
 
         // When we require the payer to exist (or throw INVALID_ACCOUNT_ID)
         subject.requireKeyOrThrow(payer, INVALID_ACCOUNT_ID);
@@ -264,13 +241,8 @@
         // Given an account with a key, and a transaction using that account as the payer and a PreHandleContext
         given(accountStore.getAccountById(payer)).willReturn(account);
         given(account.key()).willReturn(payerKey);
-<<<<<<< HEAD
-        given(storeFactory.getStore(ReadableAccountStore.class)).willReturn(accountStore);
-        subject = new PreHandleContextImpl(storeFactory, createAccountTransaction());
-=======
-        given(storeFactory.createStore(ReadableAccountStore.class)).willReturn(accountStore);
-        subject = new PreHandleContextImpl(storeFactory, createAccountTransaction(), configuration);
->>>>>>> a6c9bfa3
+        given(storeFactory.getStore(ReadableAccountStore.class)).willReturn(accountStore);
+        subject = new PreHandleContextImpl(storeFactory, createAccountTransaction(), configuration);
 
         // When we require an accountID that doesn't exist, then we get a PreCheckException
         final var bogus = AccountID.newBuilder().build();
@@ -285,13 +257,8 @@
         given(account.key()).willReturn(payerKey);
         given(accountStore.getContractById(otherContractId)).willReturn(contractAccount);
         given(contractAccount.key()).willReturn(contractIdKey);
-<<<<<<< HEAD
-        given(storeFactory.getStore(ReadableAccountStore.class)).willReturn(accountStore);
-        subject = new PreHandleContextImpl(storeFactory, createAccountTransaction());
-=======
-        given(storeFactory.createStore(ReadableAccountStore.class)).willReturn(accountStore);
-        subject = new PreHandleContextImpl(storeFactory, createAccountTransaction(), configuration);
->>>>>>> a6c9bfa3
+        given(storeFactory.getStore(ReadableAccountStore.class)).willReturn(accountStore);
+        subject = new PreHandleContextImpl(storeFactory, createAccountTransaction(), configuration);
 
         // When we require the contract account's key,
         subject.requireKeyOrThrow(otherContractId, INVALID_CONTRACT_ID);
@@ -307,13 +274,8 @@
         given(accountStore.getAccountById(alias)).willReturn(account);
         given(accountStore.getAccountById(payer)).willReturn(account);
         given(account.key()).willReturn(payerKey);
-<<<<<<< HEAD
-        given(storeFactory.getStore(ReadableAccountStore.class)).willReturn(accountStore);
-        subject = new PreHandleContextImpl(storeFactory, createAccountTransaction());
-=======
-        given(storeFactory.createStore(ReadableAccountStore.class)).willReturn(accountStore);
-        subject = new PreHandleContextImpl(storeFactory, createAccountTransaction(), configuration);
->>>>>>> a6c9bfa3
+        given(storeFactory.getStore(ReadableAccountStore.class)).willReturn(accountStore);
+        subject = new PreHandleContextImpl(storeFactory, createAccountTransaction(), configuration);
 
         // When we require the account by alias
         subject.requireKeyOrThrow(alias, INVALID_ACCOUNT_ID);
