--- conflicted
+++ resolved
@@ -31,7 +31,6 @@
 import static org.mockito.BDDMockito.willThrow;
 
 import com.hedera.hapi.node.base.ResponseCodeEnum;
-import com.hedera.hapi.node.state.token.Account;
 import com.hedera.node.app.config.VersionedConfigImpl;
 import com.hedera.node.app.service.evm.exceptions.InvalidTransactionException;
 import com.hedera.node.app.service.mono.config.HederaNumbers;
@@ -42,7 +41,6 @@
 import com.hedera.node.app.spi.validation.ExpiryMeta;
 import com.hedera.node.app.spi.workflows.HandleException;
 import com.hedera.node.config.ConfigProvider;
-import com.hedera.node.config.VersionedConfiguration;
 import com.hedera.node.config.testfixtures.HederaTestConfigBuilder;
 import java.util.function.LongSupplier;
 import org.junit.jupiter.api.BeforeEach;
@@ -61,8 +59,6 @@
     private static final long bPeriod = 777_777L;
     private static final long anAutoRenewNum = 888;
     private static final long DEFAULT_CONFIG_VERSION = 1;
-    private static final VersionedConfiguration DEFAULT_CONFIGURATION =
-            new VersionedConfigImpl(new HederaTestConfigBuilder().getOrCreateConfig(), DEFAULT_CONFIG_VERSION);
 
     @Mock
     private AttributeValidator attributeValidator;
@@ -75,9 +71,6 @@
 
     @Mock
     private HederaNumbers numbers;
-
-    @Mock
-    private Account account;
 
     @Mock(strictness = Strictness.LENIENT)
     private ConfigProvider configProvider;
@@ -88,12 +81,8 @@
     void setUp() {
         subject =
                 new MonoExpiryValidator(accountStore, attributeValidator, consensusSecondNow, numbers, configProvider);
-<<<<<<< HEAD
-        given(configProvider.getConfiguration()).willReturn(DEFAULT_CONFIGURATION);
-=======
-        configuration = new VersionedConfigImpl(HederaTestConfigBuilder.createConfig(), DEFAULT_CONFIG_VERSION);
+        final var configuration = new VersionedConfigImpl(HederaTestConfigBuilder.createConfig(), DEFAULT_CONFIG_VERSION);
         given(configProvider.getConfiguration()).willReturn(configuration);
->>>>>>> ad67c760
     }
 
     @Test
