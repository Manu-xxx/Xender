--- conflicted
+++ resolved
@@ -31,10 +31,7 @@
 import com.hedera.node.app.service.mono.store.models.Id;
 import com.hedera.node.app.service.mono.txns.validation.OptionValidator;
 import com.hedera.node.app.spi.validation.ExpiryMeta;
-<<<<<<< HEAD
-=======
 import com.hedera.node.app.spi.workflows.HandleException;
->>>>>>> 66b58e3a
 import java.time.DateTimeException;
 import java.time.Instant;
 import org.junit.jupiter.api.BeforeEach;
@@ -98,12 +95,7 @@
         given(numbers.shard()).willReturn(1L);
         final var newMeta = new ExpiryMeta(aTime, aPeriod, 2L, 2L, anAutoRenewNum);
 
-<<<<<<< HEAD
-        final var failure =
-                assertThrows(HandleStatusException.class, () -> subject.resolveCreationAttempt(false, newMeta));
-=======
         final var failure = assertThrows(HandleException.class, () -> subject.resolveCreationAttempt(false, newMeta));
->>>>>>> 66b58e3a
         assertEquals(ResponseCodeEnum.INVALID_AUTORENEW_ACCOUNT, failure.getStatus());
     }
 
@@ -113,12 +105,7 @@
         given(numbers.realm()).willReturn(2L);
         final var newMeta = new ExpiryMeta(aTime, aPeriod, 1L, 3L, anAutoRenewNum);
 
-<<<<<<< HEAD
-        final var failure =
-                assertThrows(HandleStatusException.class, () -> subject.resolveCreationAttempt(false, newMeta));
-=======
         final var failure = assertThrows(HandleException.class, () -> subject.resolveCreationAttempt(false, newMeta));
->>>>>>> 66b58e3a
         assertEquals(ResponseCodeEnum.INVALID_AUTORENEW_ACCOUNT, failure.getStatus());
     }
 
