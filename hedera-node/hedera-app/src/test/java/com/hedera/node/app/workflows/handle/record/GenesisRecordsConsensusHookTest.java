/*
 * Copyright (C) 2023-2024 Hedera Hashgraph, LLC
 *
 * Licensed under the Apache License, Version 2.0 (the "License");
 * you may not use this file except in compliance with the License.
 * You may obtain a copy of the License at
 *
 *      http://www.apache.org/licenses/LICENSE-2.0
 *
 * Unless required by applicable law or agreed to in writing, software
 * distributed under the License is distributed on an "AS IS" BASIS,
 * WITHOUT WARRANTIES OR CONDITIONS OF ANY KIND, either express or implied.
 * See the License for the specific language governing permissions and
 * limitations under the License.
 */

package com.hedera.node.app.workflows.handle.record;

import static org.assertj.core.api.Assertions.assertThatThrownBy;
import static org.mockito.ArgumentMatchers.any;
import static org.mockito.ArgumentMatchers.eq;
import static org.mockito.BDDMockito.given;
import static org.mockito.BDDMockito.verify;
import static org.mockito.Mockito.atLeastOnce;
import static org.mockito.Mockito.doAnswer;
import static org.mockito.Mockito.never;
import static org.mockito.Mockito.verifyNoInteractions;

import com.hedera.hapi.node.base.AccountAmount;
import com.hedera.hapi.node.base.AccountID;
import com.hedera.hapi.node.base.Timestamp;
import com.hedera.hapi.node.base.TransferList;
import com.hedera.hapi.node.state.blockrecords.BlockInfo;
import com.hedera.hapi.node.state.token.Account;
import com.hedera.node.app.records.ReadableBlockRecordStore;
import com.hedera.node.app.service.token.impl.comparator.TokenComparators;
import com.hedera.node.app.service.token.impl.schemas.SyntheticAccountCreator;
import com.hedera.node.app.service.token.records.GenesisAccountRecordBuilder;
import com.hedera.node.app.service.token.records.TokenContext;
import java.time.Instant;
import java.util.SortedSet;
import java.util.TreeSet;
import java.util.function.Consumer;
import org.junit.jupiter.api.BeforeEach;
import org.junit.jupiter.api.Test;
import org.junit.jupiter.api.extension.ExtendWith;
import org.mockito.Mock;
import org.mockito.Mockito;
import org.mockito.junit.jupiter.MockitoExtension;

@ExtendWith(MockitoExtension.class)
class GenesisRecordsConsensusHookTest {
    private static final AccountID ACCOUNT_ID_1 =
            AccountID.newBuilder().accountNum(1).build();
    private static final AccountID ACCOUNT_ID_2 =
            AccountID.newBuilder().accountNum(2).build();
    private static final int ACCT_1_BALANCE = 25;
    private static final Account ACCOUNT_1 = Account.newBuilder()
            .accountId(ACCOUNT_ID_1)
            .tinybarBalance(ACCT_1_BALANCE)
            .build();
    private static final Account ACCOUNT_2 =
            Account.newBuilder().accountId(ACCOUNT_ID_2).build();
    private static final Instant CONSENSUS_NOW = Instant.parse("2023-08-10T00:00:00Z");

    private static final String EXPECTED_SYSTEM_ACCOUNT_CREATION_MEMO = "Synthetic system creation";
    private static final String EXPECTED_STAKING_MEMO = "Release 0.24.1 migration record";
    private static final String EXPECTED_TREASURY_CLONE_MEMO = "Synthetic zero-balance treasury clone";

    @Mock(strictness = Mock.Strictness.LENIENT)
    private TokenContext context;

    @Mock(strictness = Mock.Strictness.LENIENT)
    private ReadableBlockRecordStore blockStore;

    @Mock
    private SyntheticAccountCreator syntheticAccountCreator;

    @Mock
    private GenesisAccountRecordBuilder genesisAccountRecordBuilder;

    private GenesisRecordsConsensusHook subject;

    @BeforeEach
    void setup() {
        given(context.readableStore(ReadableBlockRecordStore.class)).willReturn(blockStore);
        given(context.consensusTime()).willReturn(CONSENSUS_NOW);
        given(context.addUncheckedPrecedingChildRecordBuilder(GenesisAccountRecordBuilder.class))
                .willReturn(genesisAccountRecordBuilder);
        given(context.readableStore(ReadableBlockRecordStore.class)).willReturn(blockStore);

        given(blockStore.getLastBlockInfo()).willReturn(defaultStartupBlockInfo());

        subject = new GenesisRecordsConsensusHook(syntheticAccountCreator);
    }

    @Test
    @SuppressWarnings("unchecked")
    void processCreatesAllRecords() {
        final var acctId3 = ACCOUNT_ID_1.copyBuilder().accountNum(3).build();
        final var acct3 = ACCOUNT_1.copyBuilder().accountId(acctId3).build();
        final var acctId4 = ACCOUNT_ID_1.copyBuilder().accountNum(4).build();
        final var acct4 = ACCOUNT_1.copyBuilder().accountId(acctId4).build();
        final var acctId5 = ACCOUNT_ID_1.copyBuilder().accountNum(5).build();
        final var acct5 = ACCOUNT_1.copyBuilder().accountId(acctId5).build();
        final var sysAccts = new TreeSet<>(TokenComparators.ACCOUNT_COMPARATOR);
        sysAccts.add(ACCOUNT_1);
        final var stakingAccts = new TreeSet<>(TokenComparators.ACCOUNT_COMPARATOR);
        stakingAccts.add(ACCOUNT_2);
        final var miscAccts = new TreeSet<>(TokenComparators.ACCOUNT_COMPARATOR);
        miscAccts.add(acct3);
        final var treasuryAccts = new TreeSet<>(TokenComparators.ACCOUNT_COMPARATOR);
        treasuryAccts.add(acct4);
        final var blocklistAccts = new TreeSet<>(TokenComparators.ACCOUNT_COMPARATOR);
        blocklistAccts.add(acct5);
        doAnswer(invocationOnMock -> {
                    ((Consumer<SortedSet<Account>>) invocationOnMock.getArgument(1)).accept(sysAccts);
                    ((Consumer<SortedSet<Account>>) invocationOnMock.getArgument(2)).accept(stakingAccts);
                    ((Consumer<SortedSet<Account>>) invocationOnMock.getArgument(3)).accept(treasuryAccts);
                    ((Consumer<SortedSet<Account>>) invocationOnMock.getArgument(4)).accept(miscAccts);
                    ((Consumer<SortedSet<Account>>) invocationOnMock.getArgument(5)).accept(blocklistAccts);
                    return null;
                })
                .when(syntheticAccountCreator)
                .generateSyntheticAccounts(any(), any(), any(), any(), any(), any());

        // Call the first time to make sure records are generated
        subject.process(context);

        verifyBuilderInvoked(ACCOUNT_ID_1, EXPECTED_SYSTEM_ACCOUNT_CREATION_MEMO, ACCT_1_BALANCE);
        verifyBuilderInvoked(ACCOUNT_ID_2, EXPECTED_STAKING_MEMO);
        verifyBuilderInvoked(acctId3, null);
        verifyBuilderInvoked(acctId4, EXPECTED_TREASURY_CLONE_MEMO);
        verifyBuilderInvoked(acctId5, null);

        // Call process() a second time to make sure no other records are created
        Mockito.clearInvocations(genesisAccountRecordBuilder);
        assertThatThrownBy(() -> subject.process(context)).isInstanceOf(NullPointerException.class);
        verifyNoInteractions(genesisAccountRecordBuilder);
    }

    @Test
    void processCreatesNoRecordsWhenEmpty() {
        subject.process(context);
        verifyNoInteractions(genesisAccountRecordBuilder);
        verify(context, never()).markMigrationRecordsStreamed();
    }

<<<<<<< HEAD
    @SuppressWarnings("DataFlowIssue")
    @Test
    void systemAccountsNullParam() {
        Assertions.assertThatThrownBy(() -> subject.systemAccounts(null)).isInstanceOf(NullPointerException.class);
    }

    @SuppressWarnings("DataFlowIssue")
    @Test
    void stakingAccountsNullParam() {
        Assertions.assertThatThrownBy(() -> subject.stakingAccounts(null)).isInstanceOf(NullPointerException.class);
    }

    @SuppressWarnings("DataFlowIssue")
    @Test
    void multipurposeAccountsNullParam() {
        Assertions.assertThatThrownBy(() -> subject.miscAccounts(null)).isInstanceOf(NullPointerException.class);
    }

    @SuppressWarnings("DataFlowIssue")
    @Test
    void treasuryAccountsNullParam() {
        Assertions.assertThatThrownBy(() -> subject.treasuryClones(null)).isInstanceOf(NullPointerException.class);
    }

    @SuppressWarnings("DataFlowIssue")
    @Test
    void blocklistAccountsNullParam() {
        Assertions.assertThatThrownBy(() -> subject.blocklistAccounts(null)).isInstanceOf(NullPointerException.class);
    }

=======
>>>>>>> c4ddf172
    private void verifyBuilderInvoked(final AccountID acctId, final String expectedMemo) {
        verifyBuilderInvoked(acctId, expectedMemo, 0);
    }

    private void verifyBuilderInvoked(final AccountID acctId, final String expectedMemo, final long expectedBalance) {
        verify(genesisAccountRecordBuilder).accountID(acctId);

        if (expectedMemo != null)
            verify(genesisAccountRecordBuilder, atLeastOnce()).memo(expectedMemo);

        //noinspection DataFlowIssue
        verify(genesisAccountRecordBuilder, Mockito.never()).memo(null);

        if (expectedBalance != 0) {
            verify(genesisAccountRecordBuilder)
                    .transferList(eq(TransferList.newBuilder()
                            .accountAmounts(AccountAmount.newBuilder()
                                    .accountID(acctId)
                                    .amount(expectedBalance)
                                    .build())
                            .build()));
        }
    }

    private static BlockInfo defaultStartupBlockInfo() {
        return BlockInfo.newBuilder()
                .consTimeOfLastHandledTxn((Timestamp) null)
                .migrationRecordsStreamed(false)
                .build();
    }
}<|MERGE_RESOLUTION|>--- conflicted
+++ resolved
@@ -146,39 +146,6 @@
         verify(context, never()).markMigrationRecordsStreamed();
     }
 
-<<<<<<< HEAD
-    @SuppressWarnings("DataFlowIssue")
-    @Test
-    void systemAccountsNullParam() {
-        Assertions.assertThatThrownBy(() -> subject.systemAccounts(null)).isInstanceOf(NullPointerException.class);
-    }
-
-    @SuppressWarnings("DataFlowIssue")
-    @Test
-    void stakingAccountsNullParam() {
-        Assertions.assertThatThrownBy(() -> subject.stakingAccounts(null)).isInstanceOf(NullPointerException.class);
-    }
-
-    @SuppressWarnings("DataFlowIssue")
-    @Test
-    void multipurposeAccountsNullParam() {
-        Assertions.assertThatThrownBy(() -> subject.miscAccounts(null)).isInstanceOf(NullPointerException.class);
-    }
-
-    @SuppressWarnings("DataFlowIssue")
-    @Test
-    void treasuryAccountsNullParam() {
-        Assertions.assertThatThrownBy(() -> subject.treasuryClones(null)).isInstanceOf(NullPointerException.class);
-    }
-
-    @SuppressWarnings("DataFlowIssue")
-    @Test
-    void blocklistAccountsNullParam() {
-        Assertions.assertThatThrownBy(() -> subject.blocklistAccounts(null)).isInstanceOf(NullPointerException.class);
-    }
-
-=======
->>>>>>> c4ddf172
     private void verifyBuilderInvoked(final AccountID acctId, final String expectedMemo) {
         verifyBuilderInvoked(acctId, expectedMemo, 0);
     }
