/*
 * Copyright (C) 2024 Hedera Hashgraph, LLC
 *
 * Licensed under the Apache License, Version 2.0 (the "License");
 * you may not use this file except in compliance with the License.
 * You may obtain a copy of the License at
 *
 *      http://www.apache.org/licenses/LICENSE-2.0
 *
 * Unless required by applicable law or agreed to in writing, software
 * distributed under the License is distributed on an "AS IS" BASIS,
 * WITHOUT WARRANTIES OR CONDITIONS OF ANY KIND, either express or implied.
 * See the License for the specific language governing permissions and
 * limitations under the License.
 */

package com.hedera.node.app.workflows.handle;

import static com.hedera.hapi.node.base.HederaFunctionality.CONTRACT_CALL;
import static com.hedera.hapi.node.base.HederaFunctionality.CRYPTO_TRANSFER;
import static com.hedera.hapi.node.base.ResponseCodeEnum.INSUFFICIENT_ACCOUNT_BALANCE;
import static com.hedera.hapi.node.base.ResponseCodeEnum.INVALID_TRANSACTION_BODY;
import static com.hedera.hapi.node.base.ResponseCodeEnum.UNRESOLVABLE_REQUIRED_SIGNERS;
import static com.hedera.hapi.node.base.SubType.TOKEN_NON_FUNGIBLE_UNIQUE_WITH_CUSTOM_FEES;
import static com.hedera.hapi.util.HapiUtils.functionOf;
import static com.hedera.node.app.spi.authorization.SystemPrivilege.IMPERMISSIBLE;
import static com.hedera.node.app.spi.fixtures.workflows.ExceptionConditions.responseCode;
import static com.hedera.node.app.spi.workflows.HandleContext.TransactionCategory.CHILD;
import static com.hedera.node.app.spi.workflows.HandleContext.TransactionCategory.SCHEDULED;
import static com.hedera.node.app.spi.workflows.record.ExternalizedRecordCustomizer.NOOP_RECORD_CUSTOMIZER;
import static com.hedera.node.app.workflows.handle.steps.HollowAccountCompletionsTest.asTxn;
import static org.assertj.core.api.Assertions.assertThat;
import static org.assertj.core.api.Assertions.assertThatNoException;
import static org.assertj.core.api.Assertions.assertThatThrownBy;
import static org.junit.jupiter.api.Assertions.assertInstanceOf;
import static org.junit.jupiter.api.Assertions.assertSame;
import static org.junit.jupiter.api.Assertions.assertThrows;
import static org.mockito.ArgumentMatchers.any;
import static org.mockito.ArgumentMatchers.anyString;
import static org.mockito.ArgumentMatchers.eq;
import static org.mockito.BDDMockito.given;
import static org.mockito.Mock.Strictness.LENIENT;
import static org.mockito.Mockito.doAnswer;
import static org.mockito.Mockito.doThrow;
import static org.mockito.Mockito.lenient;
import static org.mockito.Mockito.never;
import static org.mockito.Mockito.times;
import static org.mockito.Mockito.verify;
import static org.mockito.Mockito.verifyNoInteractions;
import static org.mockito.Mockito.when;

import com.hedera.hapi.node.base.AccountAmount;
import com.hedera.hapi.node.base.AccountID;
import com.hedera.hapi.node.base.HederaFunctionality;
import com.hedera.hapi.node.base.Key;
import com.hedera.hapi.node.base.NftTransfer;
import com.hedera.hapi.node.base.ResponseCodeEnum;
import com.hedera.hapi.node.base.SignatureMap;
import com.hedera.hapi.node.base.TokenID;
import com.hedera.hapi.node.base.TokenTransferList;
import com.hedera.hapi.node.base.Transaction;
import com.hedera.hapi.node.base.TransactionID;
import com.hedera.hapi.node.consensus.ConsensusSubmitMessageTransactionBody;
import com.hedera.hapi.node.state.common.EntityNumber;
import com.hedera.hapi.node.state.token.Account;
import com.hedera.hapi.node.token.CryptoTransferTransactionBody;
import com.hedera.hapi.node.transaction.TransactionBody;
import com.hedera.hapi.util.UnknownHederaFunctionality;
import com.hedera.node.app.fees.ChildFeeContextImpl;
import com.hedera.node.app.fees.ExchangeRateManager;
import com.hedera.node.app.fees.FeeManager;
import com.hedera.node.app.ids.EntityIdService;
import com.hedera.node.app.records.BlockRecordManager;
import com.hedera.node.app.service.token.TokenService;
import com.hedera.node.app.services.ServiceScopeLookup;
import com.hedera.node.app.signature.AppKeyVerifier;
import com.hedera.node.app.signature.impl.SignatureVerificationImpl;
import com.hedera.node.app.spi.authorization.Authorizer;
import com.hedera.node.app.spi.fees.ExchangeRateInfo;
import com.hedera.node.app.spi.fees.FeeCalculator;
import com.hedera.node.app.spi.fees.FeeContext;
import com.hedera.node.app.spi.fees.Fees;
import com.hedera.node.app.spi.fees.ResourcePriceCalculator;
import com.hedera.node.app.spi.fixtures.Scenarios;
import com.hedera.node.app.spi.fixtures.state.MapWritableStates;
import com.hedera.node.app.spi.ids.EntityNumGenerator;
import com.hedera.node.app.spi.metrics.StoreMetricsService;
import com.hedera.node.app.spi.signatures.SignatureVerification;
import com.hedera.node.app.spi.signatures.VerificationAssistant;
import com.hedera.node.app.spi.throttle.ThrottleAdviser;
import com.hedera.node.app.spi.workflows.ComputeDispatchFeesAsTopLevel;
import com.hedera.node.app.spi.workflows.HandleContext;
import com.hedera.node.app.spi.workflows.HandleException;
import com.hedera.node.app.spi.workflows.PreCheckException;
import com.hedera.node.app.spi.workflows.PreHandleContext;
import com.hedera.node.app.spi.workflows.record.SingleTransactionRecordBuilder;
import com.hedera.node.app.state.HederaRecordCache;
<<<<<<< HEAD
import com.hedera.node.app.state.WrappedMerkleState;
=======
>>>>>>> 481918a4
import com.hedera.node.app.store.ReadableStoreFactory;
import com.hedera.node.app.store.ServiceApiFactory;
import com.hedera.node.app.store.StoreFactoryImpl;
import com.hedera.node.app.store.WritableStoreFactory;
import com.hedera.node.app.workflows.TransactionInfo;
import com.hedera.node.app.workflows.dispatcher.TransactionDispatcher;
import com.hedera.node.app.workflows.handle.dispatch.ChildDispatchFactory;
import com.hedera.node.app.workflows.handle.record.SingleTransactionRecordBuilderImpl;
import com.hedera.node.app.workflows.handle.stack.SavepointStackImpl;
import com.hedera.node.app.workflows.handle.validation.AttributeValidatorImpl;
import com.hedera.node.app.workflows.handle.validation.ExpiryValidatorImpl;
import com.hedera.node.config.testfixtures.HederaTestConfigBuilder;
import com.hedera.pbj.runtime.io.buffer.Bytes;
import com.swirlds.config.api.Configuration;
import com.swirlds.platform.state.PlatformState;
import com.swirlds.state.MerkleState;
import com.swirlds.state.spi.WritableSingletonState;
import com.swirlds.state.spi.WritableStates;
import com.swirlds.state.spi.info.NetworkInfo;
import com.swirlds.state.spi.info.NodeInfo;
import com.swirlds.state.test.fixtures.MapReadableKVState;
import com.swirlds.state.test.fixtures.MapReadableStates;
import com.swirlds.state.test.fixtures.MapWritableKVState;
import com.swirlds.state.test.fixtures.StateTestBase;
import java.lang.reflect.InvocationTargetException;
import java.time.Instant;
import java.util.Arrays;
import java.util.Collections;
import java.util.HashMap;
import java.util.List;
import java.util.Map;
import java.util.function.Consumer;
import java.util.function.Predicate;
import java.util.stream.Stream;
import org.assertj.core.api.Assertions;
import org.junit.jupiter.api.BeforeEach;
import org.junit.jupiter.api.DisplayName;
import org.junit.jupiter.api.Nested;
import org.junit.jupiter.api.Test;
import org.junit.jupiter.api.extension.ExtendWith;
import org.junit.jupiter.params.ParameterizedTest;
import org.junit.jupiter.params.provider.Arguments;
import org.junit.jupiter.params.provider.MethodSource;
import org.mockito.Answers;
import org.mockito.ArgumentCaptor;
import org.mockito.Mock;
import org.mockito.Mockito;
import org.mockito.junit.jupiter.MockitoExtension;

@ExtendWith(MockitoExtension.class)
public class DispatchHandleContextTest extends StateTestBase implements Scenarios {
    private static final Fees FEES = new Fees(1L, 2L, 3L);
    public static final Instant CONSENSUS_NOW = Instant.ofEpochSecond(1_234_567L, 890);
    private static final AccountID PAYER_ACCOUNT_ID =
            AccountID.newBuilder().accountNum(1_234).build();
    private static final AccountID NODE_ACCOUNT_ID =
            AccountID.newBuilder().accountNum(3).build();
    private static final SignatureVerification FAILED_VERIFICATION =
            new SignatureVerificationImpl(Key.DEFAULT, Bytes.EMPTY, false);
    private static final TransactionBody MISSING_FUNCTION_TXN_BODY = TransactionBody.newBuilder()
            .transactionID(
                    TransactionID.newBuilder().accountID(PAYER_ACCOUNT_ID).build())
            .build();
    private static final TransactionBody CRYPTO_TRANSFER_TXN_BODY = TransactionBody.newBuilder()
            .transactionID(
                    TransactionID.newBuilder().accountID(PAYER_ACCOUNT_ID).build())
            .cryptoTransfer(CryptoTransferTransactionBody.DEFAULT)
            .build();
    private static final TransactionInfo CRYPTO_TRANSFER_TXN_INFO = new TransactionInfo(
            Transaction.DEFAULT, CRYPTO_TRANSFER_TXN_BODY, SignatureMap.DEFAULT, Bytes.EMPTY, CRYPTO_TRANSFER);

    @Mock
    private AppKeyVerifier verifier;

    @Mock
    private NetworkInfo networkInfo;

    @Mock(strictness = Mock.Strictness.LENIENT)
    private TransactionDispatcher dispatcher;

    @Mock(strictness = Mock.Strictness.LENIENT)
    private ServiceScopeLookup serviceScopeLookup;

    @Mock
    private BlockRecordManager blockRecordManager;

    @Mock
    private HederaRecordCache recordCache;

    @Mock
    private ResourcePriceCalculator resourcePriceCalculator;

    @Mock
    private FeeManager feeManager;

    @Mock
    private ExchangeRateManager exchangeRateManager;

    @Mock
    private Authorizer authorizer;

    @Mock
    private SignatureVerification verification;

    @Mock
    private ThrottleAdviser throttleAdviser;

    @Mock
    private PlatformState platformState;

    @Mock
    private StoreMetricsService storeMetricsService;

    @Mock
    private EntityNumGenerator entityNumGenerator;

    @Mock
    private SingleTransactionRecordBuilderImpl oneChildBuilder;

    @Mock
    private SingleTransactionRecordBuilderImpl twoChildBuilder;

    @Mock
    private ChildDispatchFactory childDispatchFactory;

    @Mock
    private Dispatch childDispatch;

    @Mock
    private DispatchProcessor dispatchProcessor;

    @Mock(strictness = LENIENT)
    private MerkleState baseState;

    @Mock
    private WritableStates writableStates;

    @Mock
    private WritableSingletonState<EntityNumber> entityNumberState;

    @Mock
    private ExchangeRateInfo exchangeRateInfo;

    @Mock
    private SavepointStackImpl stack;

    @Mock
    private WritableStoreFactory writableStoreFactory;

    @Mock
    private NodeInfo creatorInfo;

    @Mock
    private VerificationAssistant assistant;

    private ServiceApiFactory apiFactory;
    private ReadableStoreFactory readableStoreFactory;
    private StoreFactoryImpl storeFactory;
    private DispatchHandleContext subject;

    private static final AccountID payerId = ALICE.accountID();
    private static final CryptoTransferTransactionBody transferBody = CryptoTransferTransactionBody.newBuilder()
            .tokenTransfers(TokenTransferList.newBuilder()
                    .token(TokenID.DEFAULT)
                    .nftTransfers(NftTransfer.newBuilder()
                            .receiverAccountID(AccountID.DEFAULT)
                            .senderAccountID(AccountID.DEFAULT)
                            .serialNumber(1)
                            .build())
                    .build())
            .build();
    private static final TransactionBody txBody = asTxn(transferBody, payerId, CONSENSUS_NOW);
    private final Configuration configuration = HederaTestConfigBuilder.createConfig();
    private SingleTransactionRecordBuilderImpl childRecordBuilder = new SingleTransactionRecordBuilderImpl();
    private final TransactionBody txnBodyWithoutId = TransactionBody.newBuilder()
            .consensusSubmitMessage(ConsensusSubmitMessageTransactionBody.DEFAULT)
            .build();
    private static final TransactionInfo txnInfo = new TransactionInfo(
            Transaction.newBuilder().body(txBody).build(), txBody, SignatureMap.DEFAULT, Bytes.EMPTY, CRYPTO_TRANSFER);

    @BeforeEach
    void setup() {
        when(serviceScopeLookup.getServiceName(any())).thenReturn(TokenService.NAME);
        readableStoreFactory = new ReadableStoreFactory(baseState);
        apiFactory = new ServiceApiFactory(stack, configuration, storeMetricsService);
        storeFactory = new StoreFactoryImpl(readableStoreFactory, writableStoreFactory, apiFactory);
        subject = createContext(txBody);

        mockNeeded();
    }

    @Test
    void numTxnSignaturesConsultsVerifier() {
        given(verifier.numSignaturesVerified()).willReturn(2);
        assertThat(subject.numTxnSignatures()).isEqualTo(2);
    }

    @Test
    void dispatchComputeFeesDelegatesWithBodyAndNotFree() {
        given(dispatcher.dispatchComputeFees(any())).willReturn(FEES);
        assertThat(subject.dispatchComputeFees(CRYPTO_TRANSFER_TXN_BODY, PAYER_ACCOUNT_ID))
                .isSameAs(FEES);
    }

    @Test
    void dispatchComputeThrowsWithMissingBody() {
        Assertions.assertThatThrownBy(() -> subject.dispatchComputeFees(MISSING_FUNCTION_TXN_BODY, PAYER_ACCOUNT_ID))
                .isInstanceOf(HandleException.class);
    }

    @Test
    void dispatchComputeFeesDelegatesWithFree() {
        given(authorizer.hasWaivedFees(PAYER_ACCOUNT_ID, CRYPTO_TRANSFER, CRYPTO_TRANSFER_TXN_BODY))
                .willReturn(true);
        assertThat(subject.dispatchComputeFees(CRYPTO_TRANSFER_TXN_BODY, PAYER_ACCOUNT_ID))
                .isSameAs(Fees.FREE);
        verifyNoInteractions(dispatcher);
    }

    @Test
    void usesBlockRecordManagerForInfo() {
        assertThat(subject.blockRecordInfo()).isSameAs(blockRecordManager);
    }

    @Test
    void getsResourcePrices() {
        assertThat(subject.resourcePriceCalculator()).isNotNull();
    }

    @Test
    void getsFeeCalculator(@Mock FeeCalculator feeCalculator) {
        given(verifier.numSignaturesVerified()).willReturn(2);
        given(feeManager.createFeeCalculator(
                        any(),
                        eq(Key.DEFAULT),
                        eq(CRYPTO_TRANSFER_TXN_INFO.functionality()),
                        eq(2),
                        eq(0),
                        eq(CONSENSUS_NOW),
                        eq(TOKEN_NON_FUNGIBLE_UNIQUE_WITH_CUSTOM_FEES),
                        eq(false),
                        eq(readableStoreFactory)))
                .willReturn(feeCalculator);
        final var factory = subject.feeCalculatorFactory();
        assertThat(factory.feeCalculator(TOKEN_NON_FUNGIBLE_UNIQUE_WITH_CUSTOM_FEES))
                .isSameAs(feeCalculator);
    }

    @Test
    void getsAttributeValidator() {
        assertThat(subject.attributeValidator()).isInstanceOf(AttributeValidatorImpl.class);
    }

    @Test
    void getsExpiryValidator() {
        assertThat(subject.expiryValidator()).isInstanceOf(ExpiryValidatorImpl.class);
    }

    @SuppressWarnings("ConstantConditions")
    @Test
    void testConstructorWithInvalidArguments() {
        final var allArgs = new Object[] {
            CONSENSUS_NOW,
            creatorInfo,
            txnInfo,
            configuration,
            authorizer,
            blockRecordManager,
            resourcePriceCalculator,
            feeManager,
            storeFactory,
            payerId,
            verifier,
            platformState,
            CONTRACT_CALL,
            Key.newBuilder().build(),
            exchangeRateManager,
            stack,
            entityNumGenerator,
            dispatcher,
            recordCache,
            networkInfo,
            childDispatchFactory,
            dispatchProcessor,
            throttleAdviser
        };

        final var constructor = DispatchHandleContext.class.getConstructors()[0];
        for (int i = 0; i < allArgs.length; i++) {
            final var index = i;
            // Skip signatureMapSize and payerKey
            if (index == 2 || index == 4) {
                continue;
            }
            assertThatThrownBy(() -> {
                        final var argsWithNull = Arrays.copyOf(allArgs, allArgs.length);
                        argsWithNull[index] = null;
                        constructor.newInstance(argsWithNull);
                    })
                    .isInstanceOf(InvocationTargetException.class)
                    .hasCauseInstanceOf(NullPointerException.class);
        }
    }

    @Test
    void getsExpectedValues() {
        assertThat(subject.body()).isSameAs(txBody);
        assertThat(subject.networkInfo()).isSameAs(networkInfo);
        assertThat(subject.payer()).isEqualTo(payerId);
        assertThat(subject.networkInfo()).isEqualTo(networkInfo);
        assertThat(subject.recordCache()).isEqualTo(recordCache);
        assertThat(subject.savepointStack()).isEqualTo(stack);
        assertThat(subject.configuration()).isEqualTo(configuration);
        assertThat(subject.authorizer()).isEqualTo(authorizer);
        assertThat(subject.storeFactory()).isEqualTo(storeFactory);
        assertThat(subject.entityNumGenerator()).isEqualTo(entityNumGenerator);
        assertThat(subject.keyVerifier()).isEqualTo(verifier);
    }

    @Nested
    @DisplayName("Handling of stack data")
    final class StackDataTest {
        @Test
        void testGetStack() {
            final var context = createContext(txBody);
            final var actual = context.savepointStack();
            assertThat(actual).isEqualTo(stack);
        }
    }

    @Nested
    @DisplayName("Requesting keys of child transactions")
    final class KeyRequestTest {
        @SuppressWarnings("ConstantConditions")
        @Test
        void testAllKeysForTransactionWithInvalidParameters() {
            final var bob = BOB.accountID();
            assertThatThrownBy(() -> subject.allKeysForTransaction(null, bob)).isInstanceOf(NullPointerException.class);
            assertThatThrownBy(() -> subject.allKeysForTransaction(txBody, null))
                    .isInstanceOf(NullPointerException.class);
        }

        @Test
        void testAllKeysForTransactionSuccess() throws PreCheckException {
            doAnswer(invocation -> {
                        final var innerContext = invocation.getArgument(0, PreHandleContext.class);
                        innerContext.requireKey(BOB.account().key());
                        innerContext.optionalKey(CAROL.account().key());
                        return null;
                    })
                    .when(dispatcher)
                    .dispatchPreHandle(any());

            final var keys = subject.allKeysForTransaction(txBody, ERIN.accountID());
            assertThat(keys.payerKey()).isEqualTo(ERIN.account().key());
            assertThat(keys.requiredNonPayerKeys())
                    .containsExactly(BOB.account().key());
            assertThat(keys.optionalNonPayerKeys())
                    .containsExactly(CAROL.account().key());
        }

        @Test
        void testAllKeysForTransactionWithFailingPureCheck() throws PreCheckException {
            doThrow(new PreCheckException(INVALID_TRANSACTION_BODY))
                    .when(dispatcher)
                    .dispatchPureChecks(any());
            assertThatThrownBy(() -> subject.allKeysForTransaction(txBody, ERIN.accountID()))
                    .isInstanceOf(PreCheckException.class)
                    .has(responseCode(INVALID_TRANSACTION_BODY));
        }

        @Test
        void testAllKeysForTransactionWithFailingPreHandle() throws PreCheckException {
            doThrow(new PreCheckException(INSUFFICIENT_ACCOUNT_BALANCE))
                    .when(dispatcher)
                    .dispatchPreHandle(any());

            // gathering keys should not throw exceptions except for inability to read a key.
            assertThatThrownBy(() -> subject.allKeysForTransaction(txBody, ERIN.accountID()))
                    .isInstanceOf(PreCheckException.class)
                    .has(responseCode(UNRESOLVABLE_REQUIRED_SIGNERS));
        }
    }

    @Nested
    @DisplayName("Dispatching fee computation")
    final class FeeDispatchTest {
        @SuppressWarnings("ConstantConditions")
        @Test
        void invokesComputeFeesDispatchWithChildFeeContextImpl() {
            final var fees = new Fees(1L, 2L, 3L);
            given(dispatcher.dispatchComputeFees(any())).willReturn(fees);
            final var captor = ArgumentCaptor.forClass(FeeContext.class);
            final var result = subject.dispatchComputeFees(txBody, account1002, ComputeDispatchFeesAsTopLevel.NO);
            verify(dispatcher).dispatchComputeFees(captor.capture());
            final var feeContext = captor.getValue();
            assertInstanceOf(ChildFeeContextImpl.class, feeContext);
            assertSame(fees, result);
        }

        @SuppressWarnings("ConstantConditions")
        @Test
        void invokesComputeFeesDispatchWithNoTransactionId() {
            final var fees = new Fees(1L, 2L, 3L);
            given(dispatcher.dispatchComputeFees(any())).willReturn(fees);
            final var captor = ArgumentCaptor.forClass(FeeContext.class);
            final var result =
                    subject.dispatchComputeFees(txnBodyWithoutId, account1002, ComputeDispatchFeesAsTopLevel.NO);
            verify(dispatcher).dispatchComputeFees(captor.capture());
            final var feeContext = captor.getValue();
            assertInstanceOf(ChildFeeContextImpl.class, feeContext);
            assertSame(fees, result);
        }
    }

    @SuppressWarnings("ConstantConditions")
    @Test
    void failsAsExpectedWithoutAvailableApi() {
        assertThrows(
                IllegalArgumentException.class, () -> subject.storeFactory().serviceApi(Object.class));
    }

    @Nested
    @DisplayName("Handling of dispatcher")
    final class DispatcherTest {
        private static final Predicate<Key> VERIFIER_CALLBACK = key -> true;
        private static final String FOOD_SERVICE = "FOOD_SERVICE";
        private static final Map<String, String> BASE_DATA = Map.of(
                A_KEY, APPLE,
                B_KEY, BANANA,
                C_KEY, CHERRY,
                D_KEY, DATE,
                E_KEY, EGGPLANT,
                F_KEY, FIG,
                G_KEY, GRAPE);

        @Mock(strictness = LENIENT)
        private MerkleState baseState;

        @Mock(strictness = LENIENT, answer = Answers.RETURNS_SELF)
        private SingleTransactionRecordBuilderImpl childRecordBuilder;

        @BeforeEach
        void setup() {
            final var baseKVState = new MapWritableKVState<>(FRUIT_STATE_KEY, new HashMap<>(BASE_DATA));
            final var writableStates =
                    MapWritableStates.builder().state(baseKVState).build();
            final var readableStates = MapReadableStates.builder()
                    .state(new MapReadableKVState(FRUIT_STATE_KEY, new HashMap<>(BASE_DATA)))
                    .build();
            when(baseState.getReadableStates(FOOD_SERVICE)).thenReturn(readableStates);
            when(baseState.getWritableStates(FOOD_SERVICE)).thenReturn(writableStates);
            final var accountsState = new MapWritableKVState<AccountID, Account>("ACCOUNTS");
            accountsState.put(ALICE.accountID(), ALICE.account());
            when(baseState.getWritableStates(TokenService.NAME))
                    .thenReturn(MapWritableStates.builder().state(accountsState).build());

            doAnswer(invocation -> {
                        final var childContext = invocation.getArgument(0, HandleContext.class);
                        final var childStack = (SavepointStackImpl) childContext.savepointStack();
                        childStack
                                .getWritableStates(FOOD_SERVICE)
                                .get(FRUIT_STATE_KEY)
                                .put(A_KEY, ACAI);
                        return null;
                    })
                    .when(dispatcher)
                    .dispatchHandle(any());
        }

        @SuppressWarnings("ConstantConditions")
        @Test
        void testDispatchWithInvalidArguments() {
            assertThatThrownBy(() -> subject.dispatchPrecedingTransaction(
                            null, SingleTransactionRecordBuilder.class, VERIFIER_CALLBACK, AccountID.DEFAULT))
                    .isInstanceOf(NullPointerException.class);
            assertThatThrownBy(() ->
                            subject.dispatchPrecedingTransaction(txBody, null, VERIFIER_CALLBACK, AccountID.DEFAULT))
                    .isInstanceOf(NullPointerException.class);
            assertThatThrownBy(() -> subject.dispatchChildTransaction(
                            null, SingleTransactionRecordBuilder.class, VERIFIER_CALLBACK, AccountID.DEFAULT, CHILD))
                    .isInstanceOf(NullPointerException.class);
            assertThatThrownBy(() ->
                            subject.dispatchChildTransaction(txBody, null, VERIFIER_CALLBACK, AccountID.DEFAULT, CHILD))
                    .isInstanceOf(NullPointerException.class);
            assertThatThrownBy(() -> subject.dispatchRemovableChildTransaction(
                            null,
                            SingleTransactionRecordBuilder.class,
                            VERIFIER_CALLBACK,
                            AccountID.DEFAULT,
                            NOOP_RECORD_CUSTOMIZER))
                    .isInstanceOf(NullPointerException.class);
            assertThatThrownBy(() -> subject.dispatchRemovableChildTransaction(
                            txBody, null, VERIFIER_CALLBACK, AccountID.DEFAULT, NOOP_RECORD_CUSTOMIZER))
                    .isInstanceOf(NullPointerException.class);
        }

        private static Stream<Arguments> createContextDispatchers() {
            return Stream.of(
                    Arguments.of((Consumer<HandleContext>) context -> context.dispatchPrecedingTransaction(
                            txBody, SingleTransactionRecordBuilder.class, VERIFIER_CALLBACK, ALICE.accountID())),
                    Arguments.of((Consumer<HandleContext>) context -> context.dispatchChildTransaction(
                            txBody, SingleTransactionRecordBuilder.class, VERIFIER_CALLBACK, ALICE.accountID(), CHILD)),
                    Arguments.of((Consumer<HandleContext>) context -> context.dispatchRemovableChildTransaction(
                            txBody,
                            SingleTransactionRecordBuilder.class,
                            VERIFIER_CALLBACK,
                            ALICE.accountID(),
                            (ignore) -> Transaction.DEFAULT)));
        }

        @ParameterizedTest
        @MethodSource("createContextDispatchers")
        void testDispatchPreHandleFails(final Consumer<HandleContext> contextDispatcher) throws PreCheckException {
            final var txBody = TransactionBody.newBuilder()
                    .transactionID(TransactionID.newBuilder().accountID(ALICE.accountID()))
                    .consensusSubmitMessage(ConsensusSubmitMessageTransactionBody.DEFAULT)
                    .build();
            doThrow(new PreCheckException(ResponseCodeEnum.INVALID_TOPIC_ID))
                    .when(dispatcher)
                    .dispatchPureChecks(txBody);
            final var context = createContext(txBody, HandleContext.TransactionCategory.USER);

            contextDispatcher.accept(context);

            verify(dispatcher, never()).dispatchHandle(any());
        }

        @Test
        void testDispatchPrecedingWithNonEmptyStackDoesntFail() {
            final var context = createContext(txBody, HandleContext.TransactionCategory.USER);
            stack.createSavepoint();

            assertThatNoException()
                    .isThrownBy(() -> context.dispatchPrecedingTransaction(
                            txBody, SingleTransactionRecordBuilder.class, VERIFIER_CALLBACK, AccountID.DEFAULT));
            verify(dispatcher, never()).dispatchHandle(any());
            verify(stack).commitFullStack();
        }

        @Test
        void testDispatchPrecedingWithChangedDataDoesntFail() {
            final var context = createContext(txBody, HandleContext.TransactionCategory.USER);
<<<<<<< HEAD
            when(stack.peek()).thenReturn(new WrappedMerkleState(baseState));
            when(stack.peek().getWritableStates(FOOD_SERVICE)).thenReturn(writableStates);
=======
>>>>>>> 481918a4
            final Map<String, String> newData = new HashMap<>(BASE_DATA);
            newData.put(B_KEY, BLUEBERRY);

            assertThatNoException()
                    .isThrownBy(() -> context.dispatchPrecedingTransaction(
                            txBody, SingleTransactionRecordBuilder.class, VERIFIER_CALLBACK, ALICE.accountID()));
            assertThatNoException()
                    .isThrownBy((() -> context.dispatchPrecedingTransaction(
                            txBody, SingleTransactionRecordBuilder.class, VERIFIER_CALLBACK, ALICE.accountID())));
            verify(dispatchProcessor, times(2)).processDispatch(any());
        }

        @Test
        void testDispatchPrecedingIsCommitted() {
            final var context = createContext(txBody, HandleContext.TransactionCategory.USER);

            Mockito.lenient().when(verifier.verificationFor((Key) any())).thenReturn(verification);

            context.dispatchPrecedingTransaction(
                    txBody, SingleTransactionRecordBuilder.class, VERIFIER_CALLBACK, ALICE.accountID());

            verify(dispatchProcessor).processDispatch(childDispatch);
            verify(stack).commitFullStack();
        }

        @Test
        void testRemovableDispatchPrecedingIsNotCommitted() {
            final var context = createContext(txBody, HandleContext.TransactionCategory.USER);

            Mockito.lenient().when(verifier.verificationFor((Key) any())).thenReturn(verification);

            context.dispatchRemovablePrecedingTransaction(
                    txBody, SingleTransactionRecordBuilder.class, VERIFIER_CALLBACK, ALICE.accountID());

            verify(dispatchProcessor).processDispatch(childDispatch);
            verify(stack, never()).commitFullStack();
        }

        @Test
        void testChildWithPaidRewardsUpdatedPaidRewards() {
            final var context = createContext(txBody, HandleContext.TransactionCategory.USER);

            Mockito.lenient().when(verifier.verificationFor((Key) any())).thenReturn(verification);
            given(childDispatch.recordBuilder()).willReturn(childRecordBuilder);
            given(childRecordBuilder.getPaidStakingRewards())
                    .willReturn(List.of(
                            AccountAmount.newBuilder()
                                    .accountID(PAYER_ACCOUNT_ID)
                                    .amount(+1)
                                    .build(),
                            AccountAmount.newBuilder()
                                    .accountID(NODE_ACCOUNT_ID)
                                    .amount(+2)
                                    .build()));
            assertThat(context.dispatchPaidRewards()).isSameAs(Collections.emptyMap());

            context.dispatchChildTransaction(
                    txBody, SingleTransactionRecordBuilder.class, VERIFIER_CALLBACK, ALICE.accountID(), SCHEDULED);

            verify(dispatchProcessor).processDispatch(childDispatch);
            verify(stack, never()).commitFullStack();
            assertThat(context.dispatchPaidRewards())
                    .containsExactly(Map.entry(PAYER_ACCOUNT_ID, +1L), Map.entry(NODE_ACCOUNT_ID, +2L));
        }
    }

    @Test
    void testExchangeRateInfo() {
        assertSame(exchangeRateInfo, subject.exchangeRateInfo());
    }

    @Test
    void usesAssistantInVerification() {
        given(verifier.verificationFor(Key.DEFAULT, assistant)).willReturn(FAILED_VERIFICATION);
        assertThat(subject.keyVerifier().verificationFor(Key.DEFAULT, assistant))
                .isSameAs(FAILED_VERIFICATION);
    }

    @Test
    void getsPrivilegedAuthorization() {
        given(authorizer.hasPrivilegedAuthorization(payerId, txnInfo.functionality(), txnInfo.txBody()))
                .willReturn(IMPERMISSIBLE);
        assertThat(subject.hasPrivilegedAuthorization()).isSameAs(IMPERMISSIBLE);
    }

    private DispatchHandleContext createContext(final TransactionBody txBody) {
        return createContext(txBody, HandleContext.TransactionCategory.USER);
    }

    private DispatchHandleContext createContext(
            final TransactionBody txBody, final HandleContext.TransactionCategory category) {
        final HederaFunctionality function;
        try {
            function = functionOf(txBody);
        } catch (final UnknownHederaFunctionality e) {
            throw new RuntimeException(e);
        }

        final TransactionInfo txnInfo = new TransactionInfo(
                Transaction.newBuilder().body(txBody).build(), txBody, SignatureMap.DEFAULT, Bytes.EMPTY, function);
        return new DispatchHandleContext(
                CONSENSUS_NOW,
                creatorInfo,
                txnInfo,
                configuration,
                authorizer,
                blockRecordManager,
                resourcePriceCalculator,
                feeManager,
                storeFactory,
                payerId,
                verifier,
                platformState,
                CRYPTO_TRANSFER,
                Key.DEFAULT,
                exchangeRateManager,
                stack,
                entityNumGenerator,
                dispatcher,
                recordCache,
                networkInfo,
                childDispatchFactory,
                dispatchProcessor,
                throttleAdviser);
    }

    private void mockNeeded() {
        lenient()
                .when(childDispatchFactory.createChildDispatch(
                        any(), any(), any(), any(), any(), any(), any(), any(), any(), any(), any(), any(), any(),
                        any()))
                .thenReturn(childDispatch);
        lenient().when(childDispatch.recordBuilder()).thenReturn(childRecordBuilder);
        lenient()
                .when(stack.getWritableStates(TokenService.NAME))
                .thenReturn(MapWritableStates.builder()
                        .state(MapWritableKVState.builder("ACCOUNTS").build())
                        .state(MapWritableKVState.builder("ALIASES").build())
                        .build());
        lenient().when(writableStates.<EntityNumber>getSingleton(anyString())).thenReturn(entityNumberState);
        lenient().when(stack.getWritableStates(EntityIdService.NAME)).thenReturn(writableStates);
        lenient().when(stack.getReadableStates(TokenService.NAME)).thenReturn(defaultTokenReadableStates());
        lenient().when(exchangeRateManager.exchangeRateInfo(any())).thenReturn(exchangeRateInfo);
        given(baseState.getWritableStates(TokenService.NAME)).willReturn(writableStates);
        given(baseState.getReadableStates(TokenService.NAME)).willReturn(defaultTokenReadableStates());
    }
}<|MERGE_RESOLUTION|>--- conflicted
+++ resolved
@@ -95,10 +95,6 @@
 import com.hedera.node.app.spi.workflows.PreHandleContext;
 import com.hedera.node.app.spi.workflows.record.SingleTransactionRecordBuilder;
 import com.hedera.node.app.state.HederaRecordCache;
-<<<<<<< HEAD
-import com.hedera.node.app.state.WrappedMerkleState;
-=======
->>>>>>> 481918a4
 import com.hedera.node.app.store.ReadableStoreFactory;
 import com.hedera.node.app.store.ServiceApiFactory;
 import com.hedera.node.app.store.StoreFactoryImpl;
@@ -642,11 +638,6 @@
         @Test
         void testDispatchPrecedingWithChangedDataDoesntFail() {
             final var context = createContext(txBody, HandleContext.TransactionCategory.USER);
-<<<<<<< HEAD
-            when(stack.peek()).thenReturn(new WrappedMerkleState(baseState));
-            when(stack.peek().getWritableStates(FOOD_SERVICE)).thenReturn(writableStates);
-=======
->>>>>>> 481918a4
             final Map<String, String> newData = new HashMap<>(BASE_DATA);
             newData.put(B_KEY, BLUEBERRY);
 
