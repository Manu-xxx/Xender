/*
 * Copyright (C) 2023 Hedera Hashgraph, LLC
 *
 * Licensed under the Apache License, Version 2.0 (the "License");
 * you may not use this file except in compliance with the License.
 * You may obtain a copy of the License at
 *
 *      http://www.apache.org/licenses/LICENSE-2.0
 *
 * Unless required by applicable law or agreed to in writing, software
 * distributed under the License is distributed on an "AS IS" BASIS,
 * WITHOUT WARRANTIES OR CONDITIONS OF ANY KIND, either express or implied.
 * See the License for the specific language governing permissions and
 * limitations under the License.
 */

package com.hedera.node.app.workflows.handle;

import static com.hederahashgraph.api.proto.java.ResponseCodeEnum.INVALID_ACCOUNT_ID;
import static com.hederahashgraph.api.proto.java.ResponseCodeEnum.OK;
import static org.junit.jupiter.api.Assertions.*;
import static org.mockito.BDDMockito.given;
import static org.mockito.Mockito.verify;

import com.google.protobuf.ByteString;
import com.hedera.hapi.node.base.ResponseCodeEnum;
import com.hedera.node.app.service.mono.legacy.core.jproto.JEd25519Key;
import com.hedera.node.app.service.mono.legacy.core.jproto.JKey;
import com.hedera.node.app.service.mono.state.logic.StandardProcessLogic;
import com.hedera.node.app.service.mono.utils.accessors.SwirldsTxnAccessor;
import com.hedera.node.app.service.mono.utils.accessors.TxnAccessor;
import com.hedera.node.app.spi.key.HederaKey;
import com.hedera.node.app.workflows.prehandle.PreHandleResult;
import com.hederahashgraph.api.proto.java.Transaction;
import com.swirlds.common.crypto.TransactionSignature;
import com.swirlds.common.system.transaction.internal.ConsensusTransactionImpl;
import java.util.List;
import java.util.Set;
import org.junit.jupiter.api.BeforeEach;
import org.junit.jupiter.api.Test;
import org.junit.jupiter.api.extension.ExtendWith;
import org.mockito.ArgumentCaptor;
import org.mockito.Mock;
import org.mockito.junit.jupiter.MockitoExtension;

@ExtendWith(MockitoExtension.class)
class AdaptedMonoProcessLogicTest {
    @Mock
    private StandardProcessLogic monoProcessLogic;

    @Mock
    private ConsensusTransactionImpl platformTxn;

    @Mock
    private TxnAccessor accessor;

    @Mock
    private TransactionSignature signature;

    private AdaptedMonoProcessLogic subject;

    @BeforeEach
    void setUp() {
        subject = new AdaptedMonoProcessLogic(monoProcessLogic);
    }

    @Test
    void passesThroughNonPreHandleResult() {
        given(platformTxn.getMetadata()).willReturn(accessor);

        subject.incorporateConsensusTxn(platformTxn, 1L);

        verify(monoProcessLogic).incorporateConsensusTxn(platformTxn, 1L);
    }

    @Test
    void adaptsPreHandleResultAsPayerAndOthersIfOK() {
        final ArgumentCaptor<SwirldsTxnAccessor> captor = ArgumentCaptor.forClass(SwirldsTxnAccessor.class);

        final var noopTxn = Transaction.newBuilder().build();
        final var cryptoSigs = List.of(signature);
        final var meta = new PreHandleResult(
                null, null, null, ResponseCodeEnum.OK, PAYER_KEY, OTHER_PARTY_KEYS, cryptoSigs, null);

        given(platformTxn.getMetadata()).willReturn(meta);
        given(platformTxn.getContents()).willReturn(noopTxn.toByteArray());

        subject.incorporateConsensusTxn(platformTxn, 1L);

        verify(platformTxn).setMetadata(captor.capture());
        final var accessor = captor.getValue();
        assertEquals(OK, accessor.getExpandedSigStatus());
        assertNotNull(accessor.getLinkedRefs());
        final var sigMeta = accessor.getSigMeta();
        assertTrue(sigMeta.couldRationalizePayer());
        assertTrue(sigMeta.couldRationalizeOthers());
    }

    @Test
    void adaptsTransactionPayerOnlyIfNotOK() {
        final ArgumentCaptor<SwirldsTxnAccessor> captor = ArgumentCaptor.forClass(SwirldsTxnAccessor.class);

        final var noopTxn = Transaction.newBuilder().build();
        final var cryptoSigs = List.of(signature);
        final var meta = new PreHandleResult(
                null, null, null, ResponseCodeEnum.INVALID_ACCOUNT_ID, PAYER_KEY, OTHER_PARTY_KEYS, cryptoSigs, null);

        given(platformTxn.getMetadata()).willReturn(meta);
        given(platformTxn.getContents()).willReturn(noopTxn.toByteArray());

        subject.incorporateConsensusTxn(platformTxn, 1L);

        verify(platformTxn).setMetadata(captor.capture());
        final var accessor = captor.getValue();
        assertEquals(INVALID_ACCOUNT_ID, accessor.getExpandedSigStatus());
        assertNotNull(accessor.getLinkedRefs());
        final var sigMeta = accessor.getSigMeta();
        assertTrue(sigMeta.couldRationalizePayer());
        assertFalse(sigMeta.couldRationalizeOthers());
    }

    @Test
    void adaptsTransactionNonAvailableIfNullPayerKey() {
        final ArgumentCaptor<SwirldsTxnAccessor> captor = ArgumentCaptor.forClass(SwirldsTxnAccessor.class);

        final var noopTxn = Transaction.newBuilder().build();
        final var cryptoSigs = List.of(signature);
        final var meta = new PreHandleResult(
                null, null, null, ResponseCodeEnum.INVALID_ACCOUNT_ID, null, OTHER_PARTY_KEYS, cryptoSigs, null);

        given(platformTxn.getMetadata()).willReturn(meta);
        given(platformTxn.getContents()).willReturn(noopTxn.toByteArray());

        subject.incorporateConsensusTxn(platformTxn, 1L);

        verify(platformTxn).setMetadata(captor.capture());
        final var accessor = captor.getValue();
        assertEquals(INVALID_ACCOUNT_ID, accessor.getExpandedSigStatus());
        assertNotNull(accessor.getLinkedRefs());
        final var sigMeta = accessor.getSigMeta();
        assertFalse(sigMeta.couldRationalizePayer());
        assertFalse(sigMeta.couldRationalizeOthers());
    }

    @Test
    void translatesUnparseableContentsAsISE() {
        final ArgumentCaptor<SwirldsTxnAccessor> captor = ArgumentCaptor.forClass(SwirldsTxnAccessor.class);

        final var nonsenseTxn = Transaction.newBuilder()
                .setSignedTransactionBytes(ByteString.copyFrom("NONSENSE".getBytes()))
                .build();
        final var cryptoSigs = List.of(signature);
        final var meta = new PreHandleResult(
                null, null, null, ResponseCodeEnum.INVALID_ACCOUNT_ID, null, OTHER_PARTY_KEYS, cryptoSigs, null);

        given(platformTxn.getMetadata()).willReturn(meta);
        given(platformTxn.getContents()).willReturn(nonsenseTxn.toByteArray());

        assertThrows(IllegalStateException.class, () -> subject.incorporateConsensusTxn(platformTxn, 1L));
    }

<<<<<<< HEAD
    private static final JKey PAYER_KEY =
            new JEd25519Key("aaaaaaaaaaaaaaaaaaaaaaaaaaaaaaaa".getBytes());
    private static final Set<HederaKey> OTHER_PARTY_KEYS =
            Set.of(
                    new JEd25519Key("bbbbbbbbbbbbbbbbbbbbbbbbbbbbbbbb".getBytes()),
                    new JEd25519Key("cccccccccccccccccccccccccccccccc".getBytes()));
=======
    private static final JKey PAYER_KEY = new JEd25519Key("aaaaaaaaaaaaaaaaaaaaaaaaaaaaaaaa".getBytes());
    private static final Set<HederaKey> OTHER_PARTY_KEYS = Set.of(
            new JEd25519Key("bbbbbbbbbbbbbbbbbbbbbbbbbbbbbbbb".getBytes()),
            new JEd25519Key("cccccccccccccccccccccccccccccccc".getBytes()));
>>>>>>> 55491ac0
}<|MERGE_RESOLUTION|>--- conflicted
+++ resolved
@@ -150,26 +150,29 @@
                 .setSignedTransactionBytes(ByteString.copyFrom("NONSENSE".getBytes()))
                 .build();
         final var cryptoSigs = List.of(signature);
-        final var meta = new PreHandleResult(
-                null, null, null, ResponseCodeEnum.INVALID_ACCOUNT_ID, null, OTHER_PARTY_KEYS, cryptoSigs, null);
+        final var meta =
+                new PreHandleResult(
+                        null,
+                        null,
+                        null,
+                        ResponseCodeEnum.INVALID_ACCOUNT_ID,
+                        null,
+                        OTHER_PARTY_KEYS,
+                        cryptoSigs,
+                        null);
 
         given(platformTxn.getMetadata()).willReturn(meta);
         given(platformTxn.getContents()).willReturn(nonsenseTxn.toByteArray());
 
-        assertThrows(IllegalStateException.class, () -> subject.incorporateConsensusTxn(platformTxn, 1L));
+        assertThrows(
+                IllegalStateException.class,
+                () -> subject.incorporateConsensusTxn(platformTxn, 1L));
     }
 
-<<<<<<< HEAD
     private static final JKey PAYER_KEY =
             new JEd25519Key("aaaaaaaaaaaaaaaaaaaaaaaaaaaaaaaa".getBytes());
     private static final Set<HederaKey> OTHER_PARTY_KEYS =
             Set.of(
                     new JEd25519Key("bbbbbbbbbbbbbbbbbbbbbbbbbbbbbbbb".getBytes()),
                     new JEd25519Key("cccccccccccccccccccccccccccccccc".getBytes()));
-=======
-    private static final JKey PAYER_KEY = new JEd25519Key("aaaaaaaaaaaaaaaaaaaaaaaaaaaaaaaa".getBytes());
-    private static final Set<HederaKey> OTHER_PARTY_KEYS = Set.of(
-            new JEd25519Key("bbbbbbbbbbbbbbbbbbbbbbbbbbbbbbbb".getBytes()),
-            new JEd25519Key("cccccccccccccccccccccccccccccccc".getBytes()));
->>>>>>> 55491ac0
 }