/*
 * Copyright (C) 2023-2024 Hedera Hashgraph, LLC
 *
 * Licensed under the Apache License, Version 2.0 (the "License");
 * you may not use this file except in compliance with the License.
 * You may obtain a copy of the License at
 *
 *      http://www.apache.org/licenses/LICENSE-2.0
 *
 * Unless required by applicable law or agreed to in writing, software
 * distributed under the License is distributed on an "AS IS" BASIS,
 * WITHOUT WARRANTIES OR CONDITIONS OF ANY KIND, either express or implied.
 * See the License for the specific language governing permissions and
 * limitations under the License.
 */

package com.hedera.node.app.blocks;

import static com.hedera.node.app.blocks.schemas.V0540BlockStreamSchema.BLOCK_STREAM_INFO_KEY;
import static org.assertj.core.api.Assertions.assertThat;
import static org.junit.jupiter.api.Assertions.assertEquals;
import static org.junit.jupiter.api.Assertions.assertTrue;
import static org.mockito.ArgumentMatchers.any;
import static org.mockito.Mock.Strictness.LENIENT;
import static org.mockito.Mockito.verify;
import static org.mockito.Mockito.when;

import com.hedera.hapi.node.state.blockstream.BlockStreamInfo;
import com.hedera.node.app.blocks.schemas.V0540BlockStreamSchema;
import com.hedera.node.config.testfixtures.HederaTestConfigBuilder;
import com.hedera.pbj.runtime.io.buffer.Bytes;
import com.swirlds.config.api.Configuration;
import com.swirlds.state.spi.MigrationContext;
import com.swirlds.state.spi.Schema;
import com.swirlds.state.spi.SchemaRegistry;
import com.swirlds.state.spi.StateDefinition;
import com.swirlds.state.spi.WritableSingletonState;
import com.swirlds.state.spi.WritableStates;
import java.util.Set;
import org.junit.jupiter.api.Test;
import org.junit.jupiter.api.extension.ExtendWith;
import org.mockito.ArgumentCaptor;
import org.mockito.Mock;
import org.mockito.junit.jupiter.MockitoExtension;

@SuppressWarnings({"rawtypes", "unchecked"})
@ExtendWith(MockitoExtension.class)
final class BlockStreamServiceTest {
    @Mock(strictness = LENIENT)
    private SchemaRegistry schemaRegistry;

    @Mock(strictness = LENIENT)
    private MigrationContext migrationContext;

    @Mock(strictness = LENIENT)
    private WritableSingletonState blockStreamState;

    @Mock(strictness = LENIENT)
    private WritableStates writableStates;

    public static final Configuration DEFAULT_CONFIG = HederaTestConfigBuilder.createConfig();

    @Test
    void testGetServiceName() {
        BlockStreamService blockRecordService = new BlockStreamService(DEFAULT_CONFIG);
        assertEquals(BlockStreamService.NAME, blockRecordService.getServiceName());
    }

    @Test
    void testRegisterSchemas() {
        when(schemaRegistry.register(any())).then(invocation -> {
            Object[] args = invocation.getArguments();
            assertEquals(1, args.length);
            Schema schema = (Schema) args[0];
            assertThat(schema).isInstanceOf(V0540BlockStreamSchema.class);
            Set<StateDefinition> states = schema.statesToCreate(DEFAULT_CONFIG);
            assertEquals(1, states.size());
            assertTrue(states.contains(StateDefinition.singleton(BLOCK_STREAM_INFO_KEY, BlockStreamInfo.PROTOBUF)));

            when(migrationContext.newStates()).thenReturn(writableStates);
            when(migrationContext.previousVersion()).thenReturn(null);
            when(writableStates.getSingleton(BLOCK_STREAM_INFO_KEY)).thenReturn(blockStreamState);

            // FINISH:
            ArgumentCaptor<BlockStreamInfo> blockInfoCapture = ArgumentCaptor.forClass(BlockStreamInfo.class);

            schema.migrate(migrationContext);

            verify(blockStreamState).put(blockInfoCapture.capture());
<<<<<<< HEAD
            assertEquals(new BlockStreamInfo(0, null, Bytes.EMPTY, Bytes.EMPTY), blockInfoCapture.getValue());
=======
            assertEquals(BlockStreamInfo.DEFAULT, blockInfoCapture.getValue());
>>>>>>> ca7b77b2
            return null;
        });
        final var testConfig = HederaTestConfigBuilder.create()
                .withValue("blockStream.streamMode", "BOTH")
                .getOrCreateConfig();
        BlockStreamService blockStreamService = new BlockStreamService(testConfig);
        blockStreamService.registerSchemas(schemaRegistry);
    }
}<|MERGE_RESOLUTION|>--- conflicted
+++ resolved
@@ -28,7 +28,6 @@
 import com.hedera.hapi.node.state.blockstream.BlockStreamInfo;
 import com.hedera.node.app.blocks.schemas.V0540BlockStreamSchema;
 import com.hedera.node.config.testfixtures.HederaTestConfigBuilder;
-import com.hedera.pbj.runtime.io.buffer.Bytes;
 import com.swirlds.config.api.Configuration;
 import com.swirlds.state.spi.MigrationContext;
 import com.swirlds.state.spi.Schema;
@@ -87,11 +86,7 @@
             schema.migrate(migrationContext);
 
             verify(blockStreamState).put(blockInfoCapture.capture());
-<<<<<<< HEAD
-            assertEquals(new BlockStreamInfo(0, null, Bytes.EMPTY, Bytes.EMPTY), blockInfoCapture.getValue());
-=======
             assertEquals(BlockStreamInfo.DEFAULT, blockInfoCapture.getValue());
->>>>>>> ca7b77b2
             return null;
         });
         final var testConfig = HederaTestConfigBuilder.create()
