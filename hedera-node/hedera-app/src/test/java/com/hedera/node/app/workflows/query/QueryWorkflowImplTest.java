/*
 * Copyright (C) 2023 Hedera Hashgraph, LLC
 *
 * Licensed under the Apache License, Version 2.0 (the "License");
 * you may not use this file except in compliance with the License.
 * You may obtain a copy of the License at
 *
 *      http://www.apache.org/licenses/LICENSE-2.0
 *
 * Unless required by applicable law or agreed to in writing, software
 * distributed under the License is distributed on an "AS IS" BASIS,
 * WITHOUT WARRANTIES OR CONDITIONS OF ANY KIND, either express or implied.
 * See the License for the specific language governing permissions and
 * limitations under the License.
 */

package com.hedera.node.app.workflows.query;

import static com.hedera.hapi.node.base.ResponseCodeEnum.BUSY;
import static com.hedera.hapi.node.base.ResponseCodeEnum.INSUFFICIENT_TX_FEE;
import static com.hedera.hapi.node.base.ResponseCodeEnum.NOT_SUPPORTED;
import static com.hedera.hapi.node.base.ResponseCodeEnum.OK;
import static com.hedera.hapi.node.base.ResponseCodeEnum.PLATFORM_TRANSACTION_NOT_CREATED;
import static com.hedera.hapi.node.base.ResponseType.ANSWER_ONLY;
import static com.hedera.hapi.node.base.ResponseType.ANSWER_STATE_PROOF;
import static com.hedera.hapi.node.base.ResponseType.COST_ANSWER;
import static com.hederahashgraph.api.proto.java.HederaFunctionality.FileGetInfo;
import static org.assertj.core.api.AssertionsForClassTypes.assertThatThrownBy;
import static org.mockito.ArgumentMatchers.any;
import static org.mockito.ArgumentMatchers.eq;
import static org.mockito.ArgumentMatchers.notNull;
import static org.mockito.BDDMockito.given;
import static org.mockito.Mock.Strictness.LENIENT;
import static org.mockito.Mockito.doThrow;
import static org.mockito.Mockito.lenient;
import static org.mockito.Mockito.never;
import static org.mockito.Mockito.verify;
import static org.mockito.Mockito.when;

import com.hedera.hapi.node.base.AccountID;
import com.hedera.hapi.node.base.HederaFunctionality;
import com.hedera.hapi.node.base.QueryHeader;
import com.hedera.hapi.node.base.ResponseCodeEnum;
import com.hedera.hapi.node.base.ResponseHeader;
import com.hedera.hapi.node.base.ResponseType;
import com.hedera.hapi.node.base.Transaction;
import com.hedera.hapi.node.base.TransactionID;
import com.hedera.hapi.node.file.FileGetInfoQuery;
import com.hedera.hapi.node.file.FileGetInfoResponse;
import com.hedera.hapi.node.network.NetworkGetExecutionTimeResponse;
import com.hedera.hapi.node.transaction.Query;
import com.hedera.hapi.node.transaction.Response;
import com.hedera.hapi.node.transaction.TransactionBody;
import com.hedera.node.app.AppTestBase;
import com.hedera.node.app.SessionContext;
import com.hedera.node.app.fees.FeeAccumulator;
import com.hedera.node.app.hapi.utils.fee.FeeObject;
import com.hedera.node.app.service.file.impl.handlers.FileGetInfoHandler;
import com.hedera.node.app.service.mono.context.CurrentPlatformStatus;
import com.hedera.node.app.service.mono.context.NodeInfo;
import com.hedera.node.app.service.mono.pbj.PbjConverter;
import com.hedera.node.app.service.mono.stats.HapiOpCounters;
import com.hedera.node.app.service.network.impl.handlers.NetworkGetExecutionTimeHandler;
import com.hedera.node.app.spi.workflows.PreCheckException;
import com.hedera.node.app.spi.workflows.QueryHandler;
import com.hedera.node.app.state.HederaState;
import com.hedera.node.app.throttle.ThrottleAccumulator;
import com.hedera.node.app.workflows.ingest.SubmissionManager;
import com.hedera.pbj.runtime.Codec;
import com.hedera.pbj.runtime.io.buffer.BufferedData;
import com.hedera.pbj.runtime.io.buffer.Bytes;
import com.hederahashgraph.api.proto.java.NetworkGetExecutionTimeQuery;
import com.swirlds.common.metrics.Metric;
import com.swirlds.common.metrics.Metrics;
import com.swirlds.common.system.PlatformStatus;
import com.swirlds.common.utility.AutoCloseableWrapper;
import io.grpc.Status;
import io.grpc.StatusRuntimeException;
import java.io.IOException;
import java.util.function.Function;
import org.assertj.core.api.Assertions;
import org.junit.jupiter.api.BeforeEach;
import org.junit.jupiter.api.Test;
import org.junit.jupiter.api.extension.ExtendWith;
import org.mockito.Mock;
import org.mockito.junit.jupiter.MockitoExtension;
import org.mockito.stubbing.Answer;

@ExtendWith(MockitoExtension.class)
class QueryWorkflowImplTest extends AppTestBase {

    private static final int BUFFER_SIZE = 1024 * 6;

    @Mock
    private HederaState state;

    @Mock
    private NodeInfo nodeInfo;

    @Mock(strictness = LENIENT)
    private CurrentPlatformStatus currentPlatformStatus;

    @Mock(strictness = LENIENT)
    private Function<ResponseType, AutoCloseableWrapper<HederaState>> stateAccessor;

    @Mock
    private ThrottleAccumulator throttleAccumulator;

    @Mock
    private SubmissionManager submissionManager;

    @Mock(strictness = LENIENT)
    private QueryChecker checker;

    @Mock(strictness = LENIENT)
    FileGetInfoHandler handler;

    @Mock(strictness = LENIENT)
    private QueryDispatcher dispatcher;

    @Mock
    private HapiOpCounters opCounters;

    @Mock
    private FeeAccumulator feeAccumulator;

    @Mock
    private QueryContextImpl queryContext;

    @Mock(strictness = LENIENT)
    private Codec<Query> queryParser;

    private Query query;
    private Transaction payment;
    private TransactionBody txBody;
    private AccountID payer;
    private SessionContext ctx;
    private Bytes requestBuffer;

    private QueryWorkflowImpl workflow;

    @BeforeEach
    void setup() throws PreCheckException, IOException {
        when(currentPlatformStatus.get()).thenReturn(PlatformStatus.ACTIVE);
        when(stateAccessor.apply(any())).thenReturn(new AutoCloseableWrapper<>(state, () -> {}));
        requestBuffer = Bytes.wrap(new byte[] {1, 2, 3});
        payment = Transaction.newBuilder().build();
        final var queryHeader = QueryHeader.newBuilder().payment(payment).build();
        query = Query.newBuilder()
                .fileGetInfo(FileGetInfoQuery.newBuilder().header(queryHeader))
                .build();
        when(queryParser.parseStrict(notNull())).thenReturn(query);
        ctx = new SessionContext();

        payer = AccountID.newBuilder().accountNum(42L).build();
        final var transactionID = TransactionID.newBuilder().accountID(payer).build();
        txBody = TransactionBody.newBuilder().transactionID(transactionID).build();
        when(checker.validateCryptoTransfer(ctx, payment)).thenReturn(txBody);

        when(handler.extractHeader(query)).thenReturn(queryHeader);
        when(handler.createEmptyResponse(any())).thenAnswer((Answer<Response>) invocation -> {
            final var header = (ResponseHeader) invocation.getArguments()[0];
            return Response.newBuilder()
                    .fileGetInfo(FileGetInfoResponse.newBuilder().header(header).build())
                    .build();
        });

        final var responseHeader = ResponseHeader.newBuilder()
                .responseType(ANSWER_ONLY)
                .nodeTransactionPrecheckCode(OK)
                .build();
        final var fileGetInfo =
                FileGetInfoResponse.newBuilder().header(responseHeader).build();
        final var response = Response.newBuilder().fileGetInfo(fileGetInfo).build();

        when(dispatcher.getHandler(query)).thenReturn(handler);
        when(dispatcher.getResponse(any(), eq(query), eq(responseHeader), eq(queryContext)))
                .thenReturn(response);

        workflow = new QueryWorkflowImpl(
                nodeInfo,
                currentPlatformStatus,
                stateAccessor,
                throttleAccumulator,
                submissionManager,
                checker,
                dispatcher,
                metrics,
                feeAccumulator,
                queryContext,
                queryParser);
    }

    @SuppressWarnings("ConstantConditions")
    @Test
    void testConstructorWithIllegalParameters() {
        assertThatThrownBy(() -> new QueryWorkflowImpl(
                        null,
                        currentPlatformStatus,
                        stateAccessor,
                        throttleAccumulator,
                        submissionManager,
                        checker,
                        dispatcher,
                        metrics,
                        feeAccumulator,
                        queryContext,
                        queryParser))
                .isInstanceOf(NullPointerException.class);
        assertThatThrownBy(() -> new QueryWorkflowImpl(
                        nodeInfo,
                        null,
                        stateAccessor,
                        throttleAccumulator,
                        submissionManager,
                        checker,
                        dispatcher,
                        metrics,
                        feeAccumulator,
                        queryContext,
                        queryParser))
                .isInstanceOf(NullPointerException.class);
        assertThatThrownBy(() -> new QueryWorkflowImpl(
                        nodeInfo,
                        currentPlatformStatus,
                        null,
                        throttleAccumulator,
                        submissionManager,
                        checker,
                        dispatcher,
                        metrics,
                        feeAccumulator,
                        queryContext,
                        queryParser))
                .isInstanceOf(NullPointerException.class);
        assertThatThrownBy(() -> new QueryWorkflowImpl(
                        nodeInfo,
                        currentPlatformStatus,
                        stateAccessor,
                        null,
                        submissionManager,
                        checker,
                        dispatcher,
                        metrics,
                        feeAccumulator,
                        queryContext,
                        queryParser))
                .isInstanceOf(NullPointerException.class);
        assertThatThrownBy(() -> new QueryWorkflowImpl(
                        nodeInfo,
                        currentPlatformStatus,
                        stateAccessor,
                        throttleAccumulator,
                        null,
                        checker,
                        dispatcher,
                        metrics,
                        feeAccumulator,
                        queryContext,
                        queryParser))
                .isInstanceOf(NullPointerException.class);
        assertThatThrownBy(() -> new QueryWorkflowImpl(
                        nodeInfo,
                        currentPlatformStatus,
                        stateAccessor,
                        throttleAccumulator,
                        submissionManager,
                        null,
                        dispatcher,
                        metrics,
                        feeAccumulator,
                        queryContext,
                        queryParser))
                .isInstanceOf(NullPointerException.class);
        assertThatThrownBy(() -> new QueryWorkflowImpl(
                        nodeInfo,
                        currentPlatformStatus,
                        stateAccessor,
                        throttleAccumulator,
                        submissionManager,
                        checker,
                        null,
                        metrics,
                        feeAccumulator,
                        queryContext,
                        queryParser))
                .isInstanceOf(NullPointerException.class);
        assertThatThrownBy(() -> new QueryWorkflowImpl(
                        nodeInfo,
                        currentPlatformStatus,
                        stateAccessor,
                        throttleAccumulator,
                        submissionManager,
                        checker,
                        dispatcher,
                        null,
                        feeAccumulator,
                        queryContext,
                        queryParser))
                .isInstanceOf(NullPointerException.class);
        assertThatThrownBy(() -> new QueryWorkflowImpl(
                        nodeInfo,
                        currentPlatformStatus,
                        stateAccessor,
                        throttleAccumulator,
                        submissionManager,
                        checker,
                        dispatcher,
                        metrics,
                        null,
                        queryContext,
                        queryParser))
                .isInstanceOf(NullPointerException.class);
        assertThatThrownBy(() -> new QueryWorkflowImpl(
                        nodeInfo,
                        currentPlatformStatus,
                        stateAccessor,
                        throttleAccumulator,
                        submissionManager,
                        checker,
                        dispatcher,
                        metrics,
                        feeAccumulator,
                        null,
                        queryParser))
                .isInstanceOf(NullPointerException.class);
        assertThatThrownBy(() -> new QueryWorkflowImpl(
                        nodeInfo,
                        currentPlatformStatus,
                        stateAccessor,
                        throttleAccumulator,
                        submissionManager,
                        checker,
                        dispatcher,
                        metrics,
                        feeAccumulator,
                        queryContext,
                        null))
                .isInstanceOf(NullPointerException.class);
    }

    @SuppressWarnings("ConstantConditions")
    @Test
    void testHandleQueryWithIllegalParameters() {
        // given
        final var requestBuffer = Bytes.wrap(new byte[] {1, 2, 3});
        final var responseBuffer = newEmptyBuffer();

        // then
        assertThatThrownBy(() -> workflow.handleQuery(null, requestBuffer, responseBuffer))
                .isInstanceOf(NullPointerException.class);
        assertThatThrownBy(() -> workflow.handleQuery(ctx, null, responseBuffer))
                .isInstanceOf(NullPointerException.class);
        assertThatThrownBy(() -> workflow.handleQuery(ctx, requestBuffer, null))
                .isInstanceOf(NullPointerException.class);
    }

    @Test
    void testSuccessIfPaymentNotRequired() throws PreCheckException, IOException {
        given(dispatcher.validate(any(), any())).willReturn(OK);
        // given
        final var responseBuffer = newEmptyBuffer();
        // when
        workflow.handleQuery(ctx, requestBuffer, responseBuffer);

        // then
        final var response = parseResponse(responseBuffer);
        final var header = response.fileGetInfoOrThrow().headerOrThrow();
        Assertions.assertThat(header.nodeTransactionPrecheckCode()).isEqualTo(OK);
        Assertions.assertThat(header.responseType()).isEqualTo(ANSWER_ONLY);
        Assertions.assertThat(header.cost()).isZero();
        verifyReceivedFileGetInfo(metrics);
        verifyAnsweredFileGetInfo(metrics, 1);
    }

    @Test
<<<<<<< HEAD
    void testSuccessIfPaymentRequired() throws PreCheckException, IOException {
        // given
=======
    void testSuccessIfPaymentRequired() throws InvalidProtocolBufferException, PreCheckException {
>>>>>>> 2aeec9da
        given(feeAccumulator.computePayment(any(), any(), any(), any())).willReturn(new FeeObject(100L, 0L, 100L));
        given(handler.requiresNodePayment(any())).willReturn(true);
        given(dispatcher.validate(any(), any())).willReturn(OK);
        when(dispatcher.getResponse(any(), any(), any(), any()))
                .thenReturn(Response.newBuilder()
                        .fileGetInfo(FileGetInfoResponse.newBuilder()
                                .header(ResponseHeader.newBuilder().build())
                                .build())
                        .build());
        final var responseBuffer = newEmptyBuffer();

        // when
        workflow.handleQuery(ctx, requestBuffer, responseBuffer);

        // then
        final var response = parseResponse(responseBuffer);
        final var header = response.fileGetInfoOrThrow().headerOrThrow();
        Assertions.assertThat(header.nodeTransactionPrecheckCode()).isEqualTo(OK);
        Assertions.assertThat(header.responseType()).isEqualTo(ANSWER_ONLY);
        Assertions.assertThat(header.cost()).isZero();
        verifyReceivedFileGetInfo(metrics);
        verifyAnsweredFileGetInfo(metrics, 1L);
    }

    @Test
<<<<<<< HEAD
    void testParsingFails() throws IOException {
=======
    void testSuccessIfAnswerOnlyCostRequired() throws InvalidProtocolBufferException, PreCheckException {
        given(feeAccumulator.computePayment(any(), any(), any(), any())).willReturn(new FeeObject(100L, 0L, 100L));
        given(handler.needsAnswerOnlyCost(any())).willReturn(true);
        given(dispatcher.validate(any(), any())).willReturn(OK);
        given(dispatcher.getResponse(any(), any(), any(), any()))
                .willReturn(Response.newBuilder().build());
        // given
        final var responseBuffer = ByteBuffer.allocate(BUFFER_SIZE);
        // when
        workflow.handleQuery(ctx, requestBuffer, responseBuffer);

        // then
        final var response = parseResponse(responseBuffer);
        assertThat(response.getFileGetInfo()).isNotNull();
        final var header = response.getFileGetInfo().getHeader();
        assertThat(header.getNodeTransactionPrecheckCode()).isEqualTo(OK);
        assertThat(header.getResponseType()).isEqualTo(ANSWER_ONLY);
        assertThat(header.getCost()).isEqualTo(200);
        verify(opCounters).countReceived(FileGetInfo);
        verify(opCounters).countAnswered(FileGetInfo);
    }

    @Test
    void testParsingFails(@Mock Parser<Query> localQueryParser) throws InvalidProtocolBufferException {
>>>>>>> 2aeec9da
        // given
        lenient().when(queryParser.parseStrict(notNull())).thenThrow(new IOException("Expected failure"));
        final var responseBuffer = newEmptyBuffer();

        // then
        assertThatThrownBy(() -> workflow.handleQuery(ctx, requestBuffer, responseBuffer))
                .isInstanceOf(StatusRuntimeException.class)
                .hasFieldOrPropertyWithValue("status", Status.INVALID_ARGUMENT);
        verify(opCounters, never()).countReceived(FileGetInfo);
        verify(opCounters, never()).countAnswered(FileGetInfo);
    }

    @Test
    void testUnrecognizableQueryTypeFails() throws IOException {
        // given
        final var query = Query.newBuilder().build();
        lenient().when(queryParser.parseStrict(notNull())).thenReturn(query);
        final var responseBuffer = newEmptyBuffer();

        // then
        assertThatThrownBy(() -> workflow.handleQuery(ctx, requestBuffer, responseBuffer))
                .isInstanceOf(StatusRuntimeException.class)
                .hasFieldOrPropertyWithValue("status", Status.INVALID_ARGUMENT);
        verify(opCounters, never()).countReceived(FileGetInfo);
        verify(opCounters, never()).countAnswered(FileGetInfo);
    }

    @Test
    void testMissingHeaderFails(@Mock QueryHandler localHandler, @Mock QueryDispatcher localDispatcher) {
        // given
        when(localDispatcher.getHandler(query)).thenReturn(localHandler);
        final var responseBuffer = newEmptyBuffer();
        workflow = new QueryWorkflowImpl(
                nodeInfo,
                currentPlatformStatus,
                stateAccessor,
                throttleAccumulator,
                submissionManager,
                checker,
                localDispatcher,
                metrics,
                feeAccumulator,
                queryContext,
                queryParser);

        // then
        assertThatThrownBy(() -> workflow.handleQuery(ctx, requestBuffer, responseBuffer))
                .isInstanceOf(StatusRuntimeException.class)
                .hasFieldOrPropertyWithValue("status", Status.INVALID_ARGUMENT);
        verifyReceivedAndNotAnswered(metrics);
    }

    @Test
    void testInactiveNodeFails(@Mock NodeInfo localNodeInfo) throws IOException {
        // given
        when(localNodeInfo.isSelfZeroStake()).thenReturn(true);
        final var responseBuffer = newEmptyBuffer();
        workflow = new QueryWorkflowImpl(
                localNodeInfo,
                currentPlatformStatus,
                stateAccessor,
                throttleAccumulator,
                submissionManager,
                checker,
                dispatcher,
                metrics,
                feeAccumulator,
                queryContext,
                queryParser);

        // when
        workflow.handleQuery(ctx, requestBuffer, responseBuffer);

        // then
        final var response = parseResponse(responseBuffer);
        final var header = response.fileGetInfoOrThrow().headerOrThrow();
        Assertions.assertThat(header.nodeTransactionPrecheckCode()).isEqualTo(ResponseCodeEnum.INVALID_NODE_ACCOUNT);
        Assertions.assertThat(header.responseType()).isEqualTo(ANSWER_ONLY);
        Assertions.assertThat(header.cost()).isZero();
        verifyReceivedAndNotAnswered(metrics);
    }

    @Test
    void testInactivePlatformFails(@Mock CurrentPlatformStatus localCurrentPlatformStatus) throws IOException {
        // given
        when(localCurrentPlatformStatus.get()).thenReturn(PlatformStatus.MAINTENANCE);
        final var responseBuffer = newEmptyBuffer();
        workflow = new QueryWorkflowImpl(
                nodeInfo,
                localCurrentPlatformStatus,
                stateAccessor,
                throttleAccumulator,
                submissionManager,
                checker,
                dispatcher,
                metrics,
                feeAccumulator,
                queryContext,
                queryParser);

        // when
        workflow.handleQuery(ctx, requestBuffer, responseBuffer);

        // then
        final var response = parseResponse(responseBuffer);
        final var header = response.fileGetInfoOrThrow().headerOrThrow();
        Assertions.assertThat(header.nodeTransactionPrecheckCode()).isEqualTo(ResponseCodeEnum.PLATFORM_NOT_ACTIVE);
        Assertions.assertThat(header.responseType()).isEqualTo(ANSWER_ONLY);
        Assertions.assertThat(header.cost()).isZero();
        verifyReceivedAndNotAnswered(metrics);
    }

    @Test
    void testSuccess() throws PreCheckException, IOException {
        // given
        final var responseBuffer = newEmptyBuffer();
        given(dispatcher.validate(any(), any())).willReturn(OK);

        // when
        workflow.handleQuery(ctx, requestBuffer, responseBuffer);

        // then
        final var response = parseResponse(responseBuffer);
        Assertions.assertThat(response.fileGetInfo()).isNotNull();
        final var header = response.fileGetInfoOrThrow().headerOrThrow();
        Assertions.assertThat(header.nodeTransactionPrecheckCode()).isEqualTo(OK);
        Assertions.assertThat(header.responseType()).isEqualTo(ANSWER_ONLY);
        // TODO: Expected costs need to be updated once fee calculation was integrated
        Assertions.assertThat(header.cost()).isZero();
        verifyReceivedFileGetInfo(metrics);
        verifyAnsweredFileGetInfo(metrics, 1);
    }

    @Test
    void testUnsupportedResponseTypeFails() throws IOException {
        // given
        final var localRequestBuffer = newEmptyBuffer();
        final var queryHeader =
                QueryHeader.newBuilder().responseType(ANSWER_STATE_PROOF).build();
        final var query = Query.newBuilder()
                .fileGetInfo(FileGetInfoQuery.newBuilder().header(queryHeader).build())
                .build();
        when(queryParser.parseStrict(notNull())).thenReturn(query);

        final var requestBytes = PbjConverter.asBytes(localRequestBuffer);
        when(handler.extractHeader(query)).thenReturn(queryHeader);
        when(dispatcher.getHandler(query)).thenReturn(handler);
        final var responseBuffer = newEmptyBuffer();

        // when
        workflow.handleQuery(ctx, Bytes.wrap(requestBytes), responseBuffer);

        // then
        final var response = parseResponse(responseBuffer);
        final var header = response.fileGetInfoOrThrow().headerOrThrow();
        Assertions.assertThat(header.nodeTransactionPrecheckCode()).isEqualTo(NOT_SUPPORTED);
        Assertions.assertThat(header.responseType()).isEqualTo(ANSWER_STATE_PROOF);
        Assertions.assertThat(header.cost()).isZero();
        verifyReceivedAndNotAnswered(metrics);
    }

    @Test
    void testUnpaidQueryWithRestrictedFunctionalityFails(@Mock NetworkGetExecutionTimeHandler networkHandler)
            throws IOException {
        // given
        final var localRequestBuffer = newEmptyBuffer();
        final var localQueryHeader =
                QueryHeader.newBuilder().responseType(COST_ANSWER).build();
        final var localQuery = Query.newBuilder()
                .networkGetExecutionTime(PbjConverter.toPbj(NetworkGetExecutionTimeQuery.newBuilder()
                        .setHeader(PbjConverter.fromPbj(localQueryHeader))
                        .build()))
                .build();

        final var requestBytes = PbjConverter.asBytes(localRequestBuffer);
        when(queryParser.parseStrict(notNull())).thenReturn(localQuery);
        when(networkHandler.extractHeader(localQuery)).thenReturn(localQueryHeader);
        when(dispatcher.getHandler(localQuery)).thenReturn(networkHandler);

        final var expectedResponse = Response.newBuilder()
                .networkGetExecutionTime(NetworkGetExecutionTimeResponse.newBuilder()
                        .header(ResponseHeader.newBuilder()
                                .responseType(COST_ANSWER)
                                .nodeTransactionPrecheckCode(NOT_SUPPORTED)
                                .build())
                        .build())
                .build();
        when(networkHandler.createEmptyResponse(notNull())).thenReturn(expectedResponse);
        final var responseBuffer = newEmptyBuffer();

        // when
        workflow.handleQuery(ctx, Bytes.wrap(requestBytes), responseBuffer);

        // then
        final var response = parseResponse(responseBuffer);
        final var header = response.networkGetExecutionTimeOrThrow().headerOrThrow();
        Assertions.assertThat(header.nodeTransactionPrecheckCode()).isEqualTo(NOT_SUPPORTED);
        Assertions.assertThat(header.responseType()).isEqualTo(COST_ANSWER);
        Assertions.assertThat(header.cost()).isZero();
        final var receivedMetric = metrics.getMetric("app", "NETWORK_GET_EXECUTION_TIMEReceived");
        Assertions.assertThat(receivedMetric.get(Metric.ValueType.VALUE)).isEqualTo(1L);
        final var answeredMetric = metrics.getMetric("app", "NETWORK_GET_EXECUTION_TIMEAnswered");
        Assertions.assertThat(answeredMetric.get(Metric.ValueType.VALUE)).isEqualTo(0L);
    }

    @Test
    void testThrottleFails() throws IOException {
        // given
        when(throttleAccumulator.shouldThrottleQuery(eq(HederaFunctionality.FILE_GET_INFO), any()))
                .thenReturn(true);
        final var responseBuffer = newEmptyBuffer();

        // when
        workflow.handleQuery(ctx, requestBuffer, responseBuffer);

        // then
        final var response = parseResponse(responseBuffer);
        final var header = response.fileGetInfoOrThrow().headerOrThrow();
        Assertions.assertThat(header.nodeTransactionPrecheckCode()).isEqualTo(BUSY);
        Assertions.assertThat(header.responseType()).isEqualTo(ANSWER_ONLY);
        Assertions.assertThat(header.cost()).isZero();
        verifyReceivedAndNotAnswered(metrics);
    }

    @Test
    void testPaidQueryWithInvalidCryptoTransferFails() throws PreCheckException, IOException {
        // given
        when(handler.requiresNodePayment(ANSWER_ONLY)).thenReturn(true);
        when(checker.validateCryptoTransfer(ctx, payment)).thenThrow(new PreCheckException(INSUFFICIENT_TX_FEE));
        final var responseBuffer = newEmptyBuffer();

        // when
        workflow.handleQuery(ctx, requestBuffer, responseBuffer);

        // then
        final var response = parseResponse(responseBuffer);
        final var header = response.fileGetInfoOrThrow().headerOrThrow();
        Assertions.assertThat(header.nodeTransactionPrecheckCode()).isEqualTo(INSUFFICIENT_TX_FEE);
        Assertions.assertThat(header.responseType()).isEqualTo(ANSWER_ONLY);
        Assertions.assertThat(header.cost()).isZero();
        verifyReceivedAndNotAnswered(metrics);
    }

    @Test
    void testPaidQueryWithInvalidAccountsFails(@Mock QueryChecker localChecker) throws PreCheckException, IOException {
        // given
        when(handler.requiresNodePayment(ANSWER_ONLY)).thenReturn(true);
        when(localChecker.validateCryptoTransfer(ctx, payment)).thenThrow(new PreCheckException(INSUFFICIENT_TX_FEE));
        final var responseBuffer = newEmptyBuffer();
        workflow = new QueryWorkflowImpl(
                nodeInfo,
                currentPlatformStatus,
                stateAccessor,
                throttleAccumulator,
                submissionManager,
                localChecker,
                dispatcher,
                metrics,
                feeAccumulator,
                queryContext,
                queryParser);

        // when
        workflow.handleQuery(ctx, requestBuffer, responseBuffer);

        // then
        final var response = parseResponse(responseBuffer);
        final var header = response.fileGetInfoOrThrow().headerOrThrow();
        Assertions.assertThat(header.nodeTransactionPrecheckCode()).isEqualTo(INSUFFICIENT_TX_FEE);
        Assertions.assertThat(header.responseType()).isEqualTo(ANSWER_ONLY);
        Assertions.assertThat(header.cost()).isZero();
        verifyReceivedAndNotAnswered(metrics);
    }

    @Test
    void testPaidQueryWithInsufficientPermissionFails() throws PreCheckException, IOException {
        // given
        when(handler.requiresNodePayment(ANSWER_ONLY)).thenReturn(true);
        doThrow(new PreCheckException(NOT_SUPPORTED))
                .when(checker)
                .checkPermissions(payer, HederaFunctionality.FILE_GET_INFO);
        final var responseBuffer = newEmptyBuffer();

        // when
        workflow.handleQuery(ctx, requestBuffer, responseBuffer);

        // then
        final var response = parseResponse(responseBuffer);
        final var header = response.fileGetInfoOrThrow().headerOrThrow();
        Assertions.assertThat(header.nodeTransactionPrecheckCode()).isEqualTo(NOT_SUPPORTED);
        Assertions.assertThat(header.responseType()).isEqualTo(ANSWER_ONLY);
        Assertions.assertThat(header.cost()).isZero();
        verifyReceivedAndNotAnswered(metrics);
    }

    @Test
    void testQuerySpecificValidationFails() throws PreCheckException, IOException {
        // given
        doThrow(new PreCheckException(ResponseCodeEnum.ACCOUNT_FROZEN_FOR_TOKEN))
                .when(dispatcher)
                .validate(any(), eq(query));
        final var responseBuffer = newEmptyBuffer();

        // when
        workflow.handleQuery(ctx, requestBuffer, responseBuffer);

        // then
        final Response response = parseResponse(responseBuffer);
        final var header = response.fileGetInfoOrThrow().headerOrThrow();
        Assertions.assertThat(header.nodeTransactionPrecheckCode())
                .isEqualTo(ResponseCodeEnum.ACCOUNT_FROZEN_FOR_TOKEN);
        Assertions.assertThat(header.responseType()).isEqualTo(ANSWER_ONLY);
        Assertions.assertThat(header.cost()).isZero();
        verifyReceivedAndNotAnswered(metrics);
    }

    @Test
    void testPaidQueryWithFailingSubmissionFails() throws PreCheckException, IOException {
        // given
        when(handler.requiresNodePayment(ANSWER_ONLY)).thenReturn(true);
        doThrow(new PreCheckException(PLATFORM_TRANSACTION_NOT_CREATED))
                .when(submissionManager)
<<<<<<< HEAD
                .submit(txBody, PbjConverter.asBytes(payment.bodyBytes()));
        given(feeAccumulator.computePayment(any(), any(), any(), any())).willReturn(new FeeObject(100L, 0L, 100L));
        final var responseBuffer = newEmptyBuffer();
=======
                .submit(txBody, payment.toByteArray(), ctx.txBodyParser());
        given(feeAccumulator.computePayment(any(), any(), any(), any())).willReturn(new FeeObject(100L, 0L, 100L));
        final var responseBuffer = ByteBuffer.allocate(BUFFER_SIZE);
>>>>>>> 2aeec9da

        // when
        workflow.handleQuery(ctx, requestBuffer, responseBuffer);

        // then
        final var response = parseResponse(responseBuffer);
        final var header = response.fileGetInfoOrThrow().headerOrThrow();
        Assertions.assertThat(header.nodeTransactionPrecheckCode()).isEqualTo(PLATFORM_TRANSACTION_NOT_CREATED);
        Assertions.assertThat(header.responseType()).isEqualTo(ANSWER_ONLY);
        Assertions.assertThat(header.cost()).isEqualTo(200L);
        verifyReceivedAndNotAnswered(metrics);
    }

    private void verifyReceivedAndNotAnswered(Metrics metrics) {
        verifyReceivedFileGetInfo(metrics);
        verifyAnsweredFileGetInfo(metrics, 0);
    }

    private void verifyReceivedFileGetInfo(Metrics result) {
        final var receivedMetric = result.getMetric("app", "FILE_GET_INFOReceived");
        Assertions.assertThat(receivedMetric.get(Metric.ValueType.VALUE)).isEqualTo(1L);
    }

    private void verifyAnsweredFileGetInfo(Metrics result, long expected) {
        final var answeredMetric = result.getMetric("app", "FILE_GET_INFOAnswered");
        Assertions.assertThat(answeredMetric.get(Metric.ValueType.VALUE)).isEqualTo(expected);
    }

    private static Response parseResponse(BufferedData responseBuffer) throws IOException {
        final byte[] bytes = new byte[Math.toIntExact(responseBuffer.position())];
        responseBuffer.resetPosition();
        responseBuffer.readBytes(bytes);
        return Response.PROTOBUF.parseStrict(BufferedData.wrap(bytes));
    }

    private static BufferedData newEmptyBuffer() {
        return BufferedData.allocate(BUFFER_SIZE);
    }
}<|MERGE_RESOLUTION|>--- conflicted
+++ resolved
@@ -374,12 +374,8 @@
     }
 
     @Test
-<<<<<<< HEAD
     void testSuccessIfPaymentRequired() throws PreCheckException, IOException {
         // given
-=======
-    void testSuccessIfPaymentRequired() throws InvalidProtocolBufferException, PreCheckException {
->>>>>>> 2aeec9da
         given(feeAccumulator.computePayment(any(), any(), any(), any())).willReturn(new FeeObject(100L, 0L, 100L));
         given(handler.requiresNodePayment(any())).willReturn(true);
         given(dispatcher.validate(any(), any())).willReturn(OK);
@@ -404,35 +400,9 @@
         verifyAnsweredFileGetInfo(metrics, 1L);
     }
 
-    @Test
-<<<<<<< HEAD
+
+    @Test
     void testParsingFails() throws IOException {
-=======
-    void testSuccessIfAnswerOnlyCostRequired() throws InvalidProtocolBufferException, PreCheckException {
-        given(feeAccumulator.computePayment(any(), any(), any(), any())).willReturn(new FeeObject(100L, 0L, 100L));
-        given(handler.needsAnswerOnlyCost(any())).willReturn(true);
-        given(dispatcher.validate(any(), any())).willReturn(OK);
-        given(dispatcher.getResponse(any(), any(), any(), any()))
-                .willReturn(Response.newBuilder().build());
-        // given
-        final var responseBuffer = ByteBuffer.allocate(BUFFER_SIZE);
-        // when
-        workflow.handleQuery(ctx, requestBuffer, responseBuffer);
-
-        // then
-        final var response = parseResponse(responseBuffer);
-        assertThat(response.getFileGetInfo()).isNotNull();
-        final var header = response.getFileGetInfo().getHeader();
-        assertThat(header.getNodeTransactionPrecheckCode()).isEqualTo(OK);
-        assertThat(header.getResponseType()).isEqualTo(ANSWER_ONLY);
-        assertThat(header.getCost()).isEqualTo(200);
-        verify(opCounters).countReceived(FileGetInfo);
-        verify(opCounters).countAnswered(FileGetInfo);
-    }
-
-    @Test
-    void testParsingFails(@Mock Parser<Query> localQueryParser) throws InvalidProtocolBufferException {
->>>>>>> 2aeec9da
         // given
         lenient().when(queryParser.parseStrict(notNull())).thenThrow(new IOException("Expected failure"));
         final var responseBuffer = newEmptyBuffer();
@@ -755,15 +725,9 @@
         when(handler.requiresNodePayment(ANSWER_ONLY)).thenReturn(true);
         doThrow(new PreCheckException(PLATFORM_TRANSACTION_NOT_CREATED))
                 .when(submissionManager)
-<<<<<<< HEAD
                 .submit(txBody, PbjConverter.asBytes(payment.bodyBytes()));
         given(feeAccumulator.computePayment(any(), any(), any(), any())).willReturn(new FeeObject(100L, 0L, 100L));
         final var responseBuffer = newEmptyBuffer();
-=======
-                .submit(txBody, payment.toByteArray(), ctx.txBodyParser());
-        given(feeAccumulator.computePayment(any(), any(), any(), any())).willReturn(new FeeObject(100L, 0L, 100L));
-        final var responseBuffer = ByteBuffer.allocate(BUFFER_SIZE);
->>>>>>> 2aeec9da
 
         // when
         workflow.handleQuery(ctx, requestBuffer, responseBuffer);
