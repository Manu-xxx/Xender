--- conflicted
+++ resolved
@@ -53,11 +53,8 @@
 import com.hedera.hapi.node.transaction.Response;
 import com.hedera.hapi.node.transaction.TransactionBody;
 import com.hedera.node.app.AppTestBase;
-<<<<<<< HEAD
+import com.hedera.node.app.authorization.Authorizer;
 import com.hedera.node.app.fees.ExchangeRateManager;
-=======
-import com.hedera.node.app.authorization.Authorizer;
->>>>>>> 09a63796
 import com.hedera.node.app.service.file.impl.handlers.FileGetInfoHandler;
 import com.hedera.node.app.service.mono.pbj.PbjConverter;
 import com.hedera.node.app.service.mono.stats.HapiOpCounters;
@@ -134,11 +131,10 @@
     private RecordCache recordCache;
 
     @Mock
-<<<<<<< HEAD
+    private Authorizer authorizer;
+
+    @Mock
     private ExchangeRateManager exchangeRateManager;
-=======
-    private Authorizer authorizer;
->>>>>>> 09a63796
 
     private Query query;
     private Transaction payment;
@@ -202,11 +198,8 @@
                 queryParser,
                 configProvider,
                 recordCache,
-<<<<<<< HEAD
+                authorizer,
                 exchangeRateManager);
-=======
-                authorizer);
->>>>>>> 09a63796
     }
 
     @SuppressWarnings("ConstantConditions")
@@ -222,152 +215,138 @@
                         queryParser,
                         configProvider,
                         recordCache,
-<<<<<<< HEAD
-                        exchangeRateManager))
-=======
-                        authorizer))
->>>>>>> 09a63796
-                .isInstanceOf(NullPointerException.class);
-        assertThatThrownBy(() -> new QueryWorkflowImpl(
-                        stateAccessor,
-                        null,
-                        submissionManager,
-                        queryChecker,
-                        ingestChecker,
-                        dispatcher,
-                        queryParser,
-                        configProvider,
-                        recordCache,
-<<<<<<< HEAD
-                        exchangeRateManager))
-=======
-                        authorizer))
->>>>>>> 09a63796
-                .isInstanceOf(NullPointerException.class);
-        assertThatThrownBy(() -> new QueryWorkflowImpl(
-                        stateAccessor,
-                        throttleAccumulator,
-                        null,
-                        queryChecker,
-                        ingestChecker,
-                        dispatcher,
-                        queryParser,
-                        configProvider,
-                        recordCache,
-<<<<<<< HEAD
-                        exchangeRateManager))
-=======
-                        authorizer))
->>>>>>> 09a63796
-                .isInstanceOf(NullPointerException.class);
-        assertThatThrownBy(() -> new QueryWorkflowImpl(
-                        stateAccessor,
-                        throttleAccumulator,
-                        submissionManager,
-                        null,
-                        ingestChecker,
-                        dispatcher,
-                        queryParser,
-                        configProvider,
-                        recordCache,
-<<<<<<< HEAD
-                        exchangeRateManager))
-=======
-                        authorizer))
->>>>>>> 09a63796
-                .isInstanceOf(NullPointerException.class);
-        assertThatThrownBy(() -> new QueryWorkflowImpl(
-                        stateAccessor,
-                        throttleAccumulator,
-                        submissionManager,
-                        queryChecker,
-                        null,
-                        dispatcher,
-                        queryParser,
-                        configProvider,
-                        recordCache,
-<<<<<<< HEAD
-                        exchangeRateManager))
-=======
-                        authorizer))
->>>>>>> 09a63796
-                .isInstanceOf(NullPointerException.class);
-        assertThatThrownBy(() -> new QueryWorkflowImpl(
-                        stateAccessor,
-                        throttleAccumulator,
-                        submissionManager,
-                        queryChecker,
-                        ingestChecker,
-                        null,
-                        queryParser,
-                        configProvider,
-                        recordCache,
-<<<<<<< HEAD
-                        exchangeRateManager))
-=======
-                        authorizer))
->>>>>>> 09a63796
-                .isInstanceOf(NullPointerException.class);
-        assertThatThrownBy(() -> new QueryWorkflowImpl(
-                        stateAccessor,
-                        throttleAccumulator,
-                        submissionManager,
-                        queryChecker,
-                        ingestChecker,
-                        dispatcher,
-                        null,
-                        configProvider,
-                        recordCache,
-<<<<<<< HEAD
-                        exchangeRateManager))
-=======
-                        authorizer))
->>>>>>> 09a63796
-                .isInstanceOf(NullPointerException.class);
-        assertThatThrownBy(() -> new QueryWorkflowImpl(
-                        stateAccessor,
-                        throttleAccumulator,
-                        submissionManager,
-                        queryChecker,
-                        ingestChecker,
-                        dispatcher,
-                        queryParser,
-                        null,
-                        recordCache,
-<<<<<<< HEAD
-                        exchangeRateManager))
-                .isInstanceOf(NullPointerException.class);
-        assertThatThrownBy(() -> new QueryWorkflowImpl(
-                        stateAccessor,
-                        throttleAccumulator,
-                        submissionManager,
-                        queryChecker,
-                        ingestChecker,
-                        dispatcher,
-                        queryParser,
-                        configProvider,
-                        null,
-                        exchangeRateManager))
-=======
-                        authorizer))
->>>>>>> 09a63796
-                .isInstanceOf(NullPointerException.class);
-        assertThatThrownBy(() -> new QueryWorkflowImpl(
-                        stateAccessor,
-                        throttleAccumulator,
-                        submissionManager,
-                        queryChecker,
-                        ingestChecker,
-                        dispatcher,
-                        queryParser,
-                        configProvider,
-<<<<<<< HEAD
-                        recordCache,
+                        authorizer,
+                        exchangeRateManager))
+                .isInstanceOf(NullPointerException.class);
+        assertThatThrownBy(() -> new QueryWorkflowImpl(
+                        stateAccessor,
+                        null,
+                        submissionManager,
+                        queryChecker,
+                        ingestChecker,
+                        dispatcher,
+                        queryParser,
+                        configProvider,
+                        recordCache,
+                        authorizer,
+                        exchangeRateManager))
+                .isInstanceOf(NullPointerException.class);
+        assertThatThrownBy(() -> new QueryWorkflowImpl(
+                        stateAccessor,
+                        throttleAccumulator,
+                        null,
+                        queryChecker,
+                        ingestChecker,
+                        dispatcher,
+                        queryParser,
+                        configProvider,
+                        recordCache,
+                        authorizer,
+                        exchangeRateManager))
+                .isInstanceOf(NullPointerException.class);
+        assertThatThrownBy(() -> new QueryWorkflowImpl(
+                        stateAccessor,
+                        throttleAccumulator,
+                        submissionManager,
+                        null,
+                        ingestChecker,
+                        dispatcher,
+                        queryParser,
+                        configProvider,
+                        recordCache,
+                        authorizer,
+                        exchangeRateManager))
+                .isInstanceOf(NullPointerException.class);
+        assertThatThrownBy(() -> new QueryWorkflowImpl(
+                        stateAccessor,
+                        throttleAccumulator,
+                        submissionManager,
+                        queryChecker,
+                        null,
+                        dispatcher,
+                        queryParser,
+                        configProvider,
+                        recordCache,
+                        authorizer,
+                        exchangeRateManager))
+                .isInstanceOf(NullPointerException.class);
+        assertThatThrownBy(() -> new QueryWorkflowImpl(
+                        stateAccessor,
+                        throttleAccumulator,
+                        submissionManager,
+                        queryChecker,
+                        ingestChecker,
+                        null,
+                        queryParser,
+                        configProvider,
+                        recordCache,
+                        authorizer,
+                        exchangeRateManager))
+                .isInstanceOf(NullPointerException.class);
+        assertThatThrownBy(() -> new QueryWorkflowImpl(
+                        stateAccessor,
+                        throttleAccumulator,
+                        submissionManager,
+                        queryChecker,
+                        ingestChecker,
+                        dispatcher,
+                        null,
+                        configProvider,
+                        recordCache,
+                        authorizer,
+                        exchangeRateManager))
+                .isInstanceOf(NullPointerException.class);
+        assertThatThrownBy(() -> new QueryWorkflowImpl(
+                        stateAccessor,
+                        throttleAccumulator,
+                        submissionManager,
+                        queryChecker,
+                        ingestChecker,
+                        dispatcher,
+                        queryParser,
+                        null,
+                        recordCache,
+                        authorizer,
+                        exchangeRateManager))
+                .isInstanceOf(NullPointerException.class);
+        assertThatThrownBy(() -> new QueryWorkflowImpl(
+                        stateAccessor,
+                        throttleAccumulator,
+                        submissionManager,
+                        queryChecker,
+                        ingestChecker,
+                        dispatcher,
+                        queryParser,
+                        configProvider,
+                        null,
+                        authorizer,
+                        exchangeRateManager))
+                .isInstanceOf(NullPointerException.class);
+        assertThatThrownBy(() -> new QueryWorkflowImpl(
+                        stateAccessor,
+                        throttleAccumulator,
+                        submissionManager,
+                        queryChecker,
+                        ingestChecker,
+                        dispatcher,
+                        queryParser,
+                        configProvider,
+                        recordCache,
+                        null,
+                        exchangeRateManager))
+                .isInstanceOf(NullPointerException.class);
+        assertThatThrownBy(() -> new QueryWorkflowImpl(
+                        stateAccessor,
+                        throttleAccumulator,
+                        submissionManager,
+                        queryChecker,
+                        ingestChecker,
+                        dispatcher,
+                        queryParser,
+                        configProvider,
+                        recordCache,
+                        authorizer,
                         null))
-=======
-                        null,
-                        authorizer))
->>>>>>> 09a63796
                 .isInstanceOf(NullPointerException.class);
     }
 
@@ -466,11 +445,8 @@
                 queryParser,
                 configProvider,
                 recordCache,
-<<<<<<< HEAD
+                authorizer,
                 exchangeRateManager);
-=======
-                authorizer);
->>>>>>> 09a63796
 
         // then
         assertThatThrownBy(() -> workflow.handleQuery(requestBuffer, responseBuffer))
