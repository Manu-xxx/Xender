/*
 * Copyright (C) 2023-2024 Hedera Hashgraph, LLC
 *
 * Licensed under the Apache License, Version 2.0 (the "License");
 * you may not use this file except in compliance with the License.
 * You may obtain a copy of the License at
 *
 *      http://www.apache.org/licenses/LICENSE-2.0
 *
 * Unless required by applicable law or agreed to in writing, software
 * distributed under the License is distributed on an "AS IS" BASIS,
 * WITHOUT WARRANTIES OR CONDITIONS OF ANY KIND, either express or implied.
 * See the License for the specific language governing permissions and
 * limitations under the License.
 */

package com.hedera.node.app.records;

import static com.swirlds.common.stream.LinkedObjectStreamUtilities.getPeriod;

import com.hedera.hapi.node.base.SemanticVersion;
import com.hedera.hapi.node.base.Timestamp;
import com.hedera.hapi.node.base.TokenType;
import com.hedera.hapi.node.base.Transaction;
import com.hedera.hapi.node.transaction.SignedTransaction;
import com.hedera.hapi.node.transaction.TransactionBody;
import com.hedera.hapi.node.transaction.TransactionBody.DataOneOfType;
import com.hedera.hapi.node.transaction.TransactionRecord;
import com.hedera.hapi.streams.HashAlgorithm;
import com.hedera.hapi.streams.HashObject;
import com.hedera.hapi.streams.RecordStreamFile;
import com.hedera.hapi.streams.SidecarFile;
import com.hedera.hapi.streams.TransactionSidecarRecord;
import com.hedera.node.app.records.impl.producers.formats.v6.BlockRecordFormatV6;
import com.hedera.node.app.state.SingleTransactionRecord;
import com.hedera.node.app.state.SingleTransactionRecord.TransactionOutputs;
import com.hedera.node.app.workflows.handle.record.SingleTransactionRecordBuilderImpl;
import com.hedera.pbj.runtime.io.buffer.BufferedData;
import com.hedera.pbj.runtime.io.buffer.Bytes;
import com.hedera.pbj.runtime.io.stream.ReadableStreamingData;
import com.swirlds.common.crypto.DigestType;
import com.swirlds.common.crypto.Hash;
import com.swirlds.common.stream.Signer;
import com.swirlds.platform.crypto.KeysAndCerts;
import com.swirlds.platform.crypto.PlatformSigner;
import com.swirlds.platform.crypto.PublicStores;
import java.nio.file.Files;
import java.nio.file.Path;
import java.security.MessageDigest;
import java.security.PublicKey;
import java.time.Instant;
import java.util.ArrayList;
import java.util.Collections;
import java.util.List;
import java.util.Random;

/**
 * Test data for record stream file tests. It starts with a single JSON dump of a real main net record file in
 * resources. From the transactions in that record file it generates a number of blocks of transactions. Some
 * with sidecar files and some without.
 */
@SuppressWarnings("DataFlowIssue")
public class RecordTestData {
    /** Empty byte array */
    private static final byte[] EMPTY_ARRAY = new byte[] {};
    /** Random with fixed seed for reproducibility of test data generated */
    private static final Random RANDOM = new Random(123456789L);

    /** Test Block Num **/
    public static final long BLOCK_NUM = RANDOM.nextInt(0, Integer.MAX_VALUE);
    /** Test Version */
    public static final SemanticVersion VERSION = new SemanticVersion(1, 2, 3, "", "");
    /** A hash used as the start of running hash changes in tests */
    public static final Hash STARTING_RUNNING_HASH;
    /** A hash used as the start of running hash changes in tests, in HashObject format */
    public static final HashObject STARTING_RUNNING_HASH_OBJ;
    /** An expected hash to get at the end of all transactions in all blocks */
    public static final Bytes ENDING_RUNNING_HASH;
    /** An expected hash object to get at the end of all transactions in all blocks */
    public static final HashObject ENDING_RUNNING_HASH_OBJ;
    /** List of test blocks, each containing a number of transaction records */
    public static final List<List<SingleTransactionRecord>> TEST_BLOCKS;
    /** blocks to create, true means generate sidecar items for transactions in that block */
    public static final boolean[] TEST_BLOCKS_WITH_SIDECARS =
            new boolean[] {false, true, true, true, false, true, false, false, true};
    //    block seconds       24,   26,   28,   30,    32,   34,    36,    38,   40

    /** Transaction Outputs data */
<<<<<<< HEAD
    //    private static final TransactionOutputs SIMPLE_OUTPUT = new TransactionOutputs(TokenType.FUNGIBLE_COMMON);
=======
    private static final TransactionOutputs SIMPLE_OUTPUT =
            new TransactionOutputs(TokenType.FUNGIBLE_COMMON, DataOneOfType.CRYPTO_TRANSFER);
>>>>>>> 2e5f9b2f
    /** Test Signer for signing record stream files */
    public static final Signer SIGNER;
    /** Test user public key */
    public static final PublicKey USER_PUBLIC_KEY;

    static {
        try {
            // generate node keys and signer
            final var keysAndCerts =
                    KeysAndCerts.generate("a-name", EMPTY_ARRAY, EMPTY_ARRAY, EMPTY_ARRAY, new PublicStores());
            // get public key that was generated for the user
            USER_PUBLIC_KEY = keysAndCerts.sigKeyPair().getPublic();
            // create signer
            SIGNER = new PlatformSigner(keysAndCerts);
            // create blocks
            final List<List<SingleTransactionRecord>> testBlocks = new ArrayList<>();
            // load real record stream items from a JSON resource file
            final Path jsonPath = Path.of(RecordTestData.class
                    .getResource("/record-files/2023-05-01T00_00_24.038693760Z.json")
                    .toURI());
            final RecordStreamFile recordStreamFile =
                    RecordStreamFile.JSON.parse(new ReadableStreamingData(Files.newInputStream(jsonPath)));
            final List<SingleTransactionRecord> realRecordStreamItems = recordStreamFile.recordStreamItems().stream()
                    .map(item -> new SingleTransactionRecord(
                            item.transaction(),
                            item.record(),
                            Collections.emptyList(),
                            new TransactionOutputs(
                                    TokenType.FUNGIBLE_COMMON,
                                    SingleTransactionRecordBuilderImpl.extractTransactionBody(item.transaction())
                                            .data()
                                            .kind())))
                    .toList();
            // load real sidecar items from a JSON resource file
            final Path sidecarPath = Path.of(RecordTestData.class
                    .getResource("/record-files/sidecar/2023-04-21T08_14_02.002040003Z_01.json")
                    .toURI());
            final SidecarFile sidecarFile =
                    SidecarFile.JSON.parse(new ReadableStreamingData(Files.newInputStream(sidecarPath)));
            final List<TransactionSidecarRecord> exampleSidecarItems = sidecarFile.sidecarRecords();

            // for the first block, use the loaded transactions as is
            testBlocks.add(realRecordStreamItems);
            // now add blocks for TEST_BLOCKS_WITH_SIDECARS types
            Instant firstTransactionConsensusTime = Instant.ofEpochSecond(
                    realRecordStreamItems
                            .get(0)
                            .transactionRecord()
                            .consensusTimestamp()
                            .seconds(),
                    realRecordStreamItems
                            .get(0)
                            .transactionRecord()
                            .consensusTimestamp()
                            .nanos());
            for (int j = 1; j < TEST_BLOCKS_WITH_SIDECARS.length; j++) {
                boolean generateSidecarItems = TEST_BLOCKS_WITH_SIDECARS[j];
                final int count = 100 + RANDOM.nextInt(900);
                firstTransactionConsensusTime = firstTransactionConsensusTime.plusSeconds(2);
                Instant consenusTime = firstTransactionConsensusTime;
                List<SingleTransactionRecord> items = new ArrayList<>(count);
                for (int i = 0; i < count; i++) {
                    SingleTransactionRecord item =
                            realRecordStreamItems.get(RANDOM.nextInt(realRecordStreamItems.size()));
                    items.add(changeTransactionConsensusTimeAndGenerateSideCarItems(
                            consenusTime, item, generateSidecarItems, exampleSidecarItems));
                    consenusTime = consenusTime.plusNanos(10);
                }
                testBlocks.add(items);
            }
            TEST_BLOCKS = Collections.unmodifiableList(testBlocks);
            // validate that all generated blocks have valid consensus time and transactions are in correct blocks
            TEST_BLOCKS.forEach(block -> {
                var time = Instant.ofEpochSecond(
                        block.get(0).transactionRecord().consensusTimestamp().seconds(),
                        block.get(0).transactionRecord().consensusTimestamp().nanos());
                var period = getPeriod(time, 2000);
                var count = block.stream()
                        .map(item -> Instant.ofEpochSecond(
                                item.transactionRecord().consensusTimestamp().seconds(),
                                item.transactionRecord().consensusTimestamp().nanos()))
                        .filter(time2 -> getPeriod(time2, 2000) != period)
                        .count();
                assert count == 0 : "Found at least one transaction in wrong block, count = " + count;
            });
            // create a random hash for running hash start
            MessageDigest messageDigest = MessageDigest.getInstance(DigestType.SHA_384.algorithmName());
            byte[] randomBytes = new byte[100];
            RANDOM.nextBytes(randomBytes);
            messageDigest.update(randomBytes);
            final byte[] runningHashStart = messageDigest.digest();
            STARTING_RUNNING_HASH = new Hash(runningHashStart, DigestType.SHA_384);
            STARTING_RUNNING_HASH_OBJ =
                    new HashObject(HashAlgorithm.SHA_384, runningHashStart.length, Bytes.wrap(runningHashStart));
            // compute end hash
            ENDING_RUNNING_HASH = BlockRecordFormatV6.INSTANCE.computeNewRunningHash(
                    STARTING_RUNNING_HASH_OBJ.hash(),
                    TEST_BLOCKS.stream()
                            .flatMap(List::stream)
                            .map(str -> BlockRecordFormatV6.INSTANCE.serialize(str, BLOCK_NUM, VERSION))
                            .toList());
            ENDING_RUNNING_HASH_OBJ =
                    new HashObject(HashAlgorithm.SHA_384, (int) ENDING_RUNNING_HASH.length(), ENDING_RUNNING_HASH);
        } catch (Exception e) {
            throw new RuntimeException(e);
        }
    }

    /** Given a SingleTransactionRecord update its consensus timestamp and generate sidecar items */
    private static SingleTransactionRecord changeTransactionConsensusTimeAndGenerateSideCarItems(
            final Instant newConsensusTime,
            final SingleTransactionRecord singleTransactionRecord,
            final boolean generateSideCarItems,
            final List<TransactionSidecarRecord> exampleSidecarItems)
            throws Exception {
        final Timestamp consensusTimestamp = Timestamp.newBuilder()
                .seconds(newConsensusTime.getEpochSecond())
                .nanos(newConsensusTime.getNano())
                .build();
        final Transaction transaction = singleTransactionRecord.transaction();
        final SignedTransaction signedTransaction = SignedTransaction.PROTOBUF.parse(
                BufferedData.wrap(transaction.signedTransactionBytes().toByteArray()));
        final TransactionBody transactionBody = TransactionBody.PROTOBUF.parse(
                BufferedData.wrap(signedTransaction.bodyBytes().toByteArray()));

        final TransactionBody newTransactionBody = transactionBody
                .copyBuilder()
                .transactionID(transactionBody
                        .transactionID()
                        .copyBuilder()
                        .transactionValidStart(consensusTimestamp)
                        .build())
                .build();
        final SignedTransaction newSignedTransaction = signedTransaction
                .copyBuilder()
                .bodyBytes(TransactionBody.PROTOBUF.toBytes(newTransactionBody))
                .build();
        final Transaction newTransaction = transaction
                .copyBuilder()
                .signedTransactionBytes(SignedTransaction.PROTOBUF.toBytes(newSignedTransaction))
                .build();
        // update transaction record consensus timestamp
        final TransactionRecord newTransactionRecord = singleTransactionRecord
                .transactionRecord()
                .copyBuilder()
                .consensusTimestamp(consensusTimestamp)
                .build();
        // generate random number 0-5 of sidecar items
        final ArrayList<TransactionSidecarRecord> sidecarItems = new ArrayList<>();
        if (generateSideCarItems) {
            for (int j = 0; j < RANDOM.nextInt(2); j++) {
                final TransactionSidecarRecord exampleSideCar;
                // use less of the last 50% of items as they are larger
                if (RANDOM.nextDouble() > 0.8) {
                    exampleSideCar = exampleSidecarItems.get(
                            RANDOM.nextInt(exampleSidecarItems.size() / 2, exampleSidecarItems.size()));
                } else {
                    exampleSideCar = exampleSidecarItems.get(RANDOM.nextInt(0, exampleSidecarItems.size() / 2));
                }
                sidecarItems.add(exampleSideCar
                        .copyBuilder()
                        .consensusTimestamp(consensusTimestamp)
                        .build());
            }
        }

        // return new SingleTransactionRecord
        return new SingleTransactionRecord(
                newTransaction,
                newTransactionRecord,
                sidecarItems,
                new TransactionOutputs(
                        TokenType.FUNGIBLE_COMMON,
                        SingleTransactionRecordBuilderImpl.extractTransactionBody(newTransaction)
                                .data()
                                .kind()));
    }
}<|MERGE_RESOLUTION|>--- conflicted
+++ resolved
@@ -34,7 +34,6 @@
 import com.hedera.node.app.records.impl.producers.formats.v6.BlockRecordFormatV6;
 import com.hedera.node.app.state.SingleTransactionRecord;
 import com.hedera.node.app.state.SingleTransactionRecord.TransactionOutputs;
-import com.hedera.node.app.workflows.handle.record.SingleTransactionRecordBuilderImpl;
 import com.hedera.pbj.runtime.io.buffer.BufferedData;
 import com.hedera.pbj.runtime.io.buffer.Bytes;
 import com.hedera.pbj.runtime.io.stream.ReadableStreamingData;
@@ -86,12 +85,8 @@
     //    block seconds       24,   26,   28,   30,    32,   34,    36,    38,   40
 
     /** Transaction Outputs data */
-<<<<<<< HEAD
-    //    private static final TransactionOutputs SIMPLE_OUTPUT = new TransactionOutputs(TokenType.FUNGIBLE_COMMON);
-=======
     private static final TransactionOutputs SIMPLE_OUTPUT =
             new TransactionOutputs(TokenType.FUNGIBLE_COMMON, DataOneOfType.CRYPTO_TRANSFER);
->>>>>>> 2e5f9b2f
     /** Test Signer for signing record stream files */
     public static final Signer SIGNER;
     /** Test user public key */
@@ -116,14 +111,7 @@
                     RecordStreamFile.JSON.parse(new ReadableStreamingData(Files.newInputStream(jsonPath)));
             final List<SingleTransactionRecord> realRecordStreamItems = recordStreamFile.recordStreamItems().stream()
                     .map(item -> new SingleTransactionRecord(
-                            item.transaction(),
-                            item.record(),
-                            Collections.emptyList(),
-                            new TransactionOutputs(
-                                    TokenType.FUNGIBLE_COMMON,
-                                    SingleTransactionRecordBuilderImpl.extractTransactionBody(item.transaction())
-                                            .data()
-                                            .kind())))
+                            item.transaction(), item.record(), Collections.emptyList(), SIMPLE_OUTPUT))
                     .toList();
             // load real sidecar items from a JSON resource file
             final Path sidecarPath = Path.of(RecordTestData.class
@@ -257,16 +245,7 @@
                         .build());
             }
         }
-
         // return new SingleTransactionRecord
-        return new SingleTransactionRecord(
-                newTransaction,
-                newTransactionRecord,
-                sidecarItems,
-                new TransactionOutputs(
-                        TokenType.FUNGIBLE_COMMON,
-                        SingleTransactionRecordBuilderImpl.extractTransactionBody(newTransaction)
-                                .data()
-                                .kind()));
+        return new SingleTransactionRecord(newTransaction, newTransactionRecord, sidecarItems, SIMPLE_OUTPUT);
     }
 }