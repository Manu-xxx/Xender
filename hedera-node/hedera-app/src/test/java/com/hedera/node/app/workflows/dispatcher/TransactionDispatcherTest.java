/*
 * Copyright (C) 2022-2023 Hedera Hashgraph, LLC
 *
 * Licensed under the Apache License, Version 2.0 (the "License");
 * you may not use this file except in compliance with the License.
 * You may obtain a copy of the License at
 *
 *      http://www.apache.org/licenses/LICENSE-2.0
 *
 * Unless required by applicable law or agreed to in writing, software
 * distributed under the License is distributed on an "AS IS" BASIS,
 * WITHOUT WARRANTIES OR CONDITIONS OF ANY KIND, either express or implied.
 * See the License for the specific language governing permissions and
 * limitations under the License.
 */

package com.hedera.node.app.workflows.dispatcher;

import static com.hederahashgraph.api.proto.java.HederaFunctionality.ConsensusCreateTopic;
import static com.hederahashgraph.api.proto.java.HederaFunctionality.ConsensusDeleteTopic;
import static com.hederahashgraph.api.proto.java.HederaFunctionality.ConsensusSubmitMessage;
import static com.hederahashgraph.api.proto.java.HederaFunctionality.ConsensusUpdateTopic;
import static com.hederahashgraph.api.proto.java.HederaFunctionality.CryptoTransfer;
import static org.assertj.core.api.Assertions.assertThatThrownBy;
import static org.mockito.ArgumentMatchers.any;
import static org.mockito.ArgumentMatchers.eq;
import static org.mockito.BDDMockito.given;
import static org.mockito.Mock.Strictness.LENIENT;
import static org.mockito.Mockito.doAnswer;
import static org.mockito.Mockito.mock;
import static org.mockito.Mockito.verify;
import static org.mockito.Mockito.verifyNoInteractions;
import static org.mockito.Mockito.when;

import com.hedera.node.app.service.admin.impl.handlers.FreezeHandler;
import com.hedera.node.app.service.consensus.impl.config.ConsensusServiceConfig;
import com.hedera.node.app.service.consensus.impl.handlers.ConsensusCreateTopicHandler;
import com.hedera.node.app.service.consensus.impl.handlers.ConsensusDeleteTopicHandler;
import com.hedera.node.app.service.consensus.impl.handlers.ConsensusSubmitMessageHandler;
import com.hedera.node.app.service.consensus.impl.handlers.ConsensusUpdateTopicHandler;
import com.hedera.node.app.service.consensus.impl.records.ConsensusCreateTopicRecordBuilder;
import com.hedera.node.app.service.consensus.impl.records.ConsensusDeleteTopicRecordBuilder;
import com.hedera.node.app.service.consensus.impl.records.ConsensusUpdateTopicRecordBuilder;
import com.hedera.node.app.service.consensus.impl.records.SubmitMessageRecordBuilder;
import com.hedera.node.app.service.contract.impl.handlers.ContractCallHandler;
import com.hedera.node.app.service.contract.impl.handlers.ContractCreateHandler;
import com.hedera.node.app.service.contract.impl.handlers.ContractDeleteHandler;
import com.hedera.node.app.service.contract.impl.handlers.ContractSystemDeleteHandler;
import com.hedera.node.app.service.contract.impl.handlers.ContractSystemUndeleteHandler;
import com.hedera.node.app.service.contract.impl.handlers.ContractUpdateHandler;
import com.hedera.node.app.service.contract.impl.handlers.EtherumTransactionHandler;
import com.hedera.node.app.service.file.impl.handlers.FileAppendHandler;
import com.hedera.node.app.service.file.impl.handlers.FileCreateHandler;
import com.hedera.node.app.service.file.impl.handlers.FileDeleteHandler;
import com.hedera.node.app.service.file.impl.handlers.FileSystemDeleteHandler;
import com.hedera.node.app.service.file.impl.handlers.FileSystemUndeleteHandler;
import com.hedera.node.app.service.file.impl.handlers.FileUpdateHandler;
import com.hedera.node.app.service.mono.context.TransactionContext;
import com.hedera.node.app.service.mono.context.properties.GlobalDynamicProperties;
<<<<<<< HEAD
import com.hedera.node.app.service.mono.state.validation.UsageLimits;
=======
>>>>>>> 9adef36e
import com.hedera.node.app.service.network.impl.handlers.NetworkUncheckedSubmitHandler;
import com.hedera.node.app.service.schedule.impl.handlers.ScheduleCreateHandler;
import com.hedera.node.app.service.schedule.impl.handlers.ScheduleDeleteHandler;
import com.hedera.node.app.service.schedule.impl.handlers.ScheduleSignHandler;
import com.hedera.node.app.service.token.impl.ReadableAccountStore;
import com.hedera.node.app.service.token.impl.handlers.CryptoAddLiveHashHandler;
import com.hedera.node.app.service.token.impl.handlers.CryptoApproveAllowanceHandler;
import com.hedera.node.app.service.token.impl.handlers.CryptoCreateHandler;
import com.hedera.node.app.service.token.impl.handlers.CryptoDeleteAllowanceHandler;
import com.hedera.node.app.service.token.impl.handlers.CryptoDeleteHandler;
import com.hedera.node.app.service.token.impl.handlers.CryptoDeleteLiveHashHandler;
import com.hedera.node.app.service.token.impl.handlers.CryptoTransferHandler;
import com.hedera.node.app.service.token.impl.handlers.CryptoUpdateHandler;
import com.hedera.node.app.service.token.impl.handlers.TokenAccountWipeHandler;
import com.hedera.node.app.service.token.impl.handlers.TokenAssociateToAccountHandler;
import com.hedera.node.app.service.token.impl.handlers.TokenBurnHandler;
import com.hedera.node.app.service.token.impl.handlers.TokenCreateHandler;
import com.hedera.node.app.service.token.impl.handlers.TokenDeleteHandler;
import com.hedera.node.app.service.token.impl.handlers.TokenDissociateFromAccountHandler;
import com.hedera.node.app.service.token.impl.handlers.TokenFeeScheduleUpdateHandler;
import com.hedera.node.app.service.token.impl.handlers.TokenFreezeAccountHandler;
import com.hedera.node.app.service.token.impl.handlers.TokenGrantKycToAccountHandler;
import com.hedera.node.app.service.token.impl.handlers.TokenMintHandler;
import com.hedera.node.app.service.token.impl.handlers.TokenPauseHandler;
import com.hedera.node.app.service.token.impl.handlers.TokenRevokeKycFromAccountHandler;
import com.hedera.node.app.service.token.impl.handlers.TokenUnfreezeAccountHandler;
import com.hedera.node.app.service.token.impl.handlers.TokenUnpauseHandler;
import com.hedera.node.app.service.token.impl.handlers.TokenUpdateHandler;
import com.hedera.node.app.service.util.impl.handlers.UtilPrngHandler;
import com.hedera.node.app.spi.KeyOrLookupFailureReason;
import com.hedera.node.app.spi.key.HederaKey;
import com.hedera.node.app.spi.meta.HandleContext;
<<<<<<< HEAD
import com.hedera.node.app.spi.meta.PreHandleContext;
=======
>>>>>>> 9adef36e
import com.hedera.node.app.spi.numbers.HederaAccountNumbers;
import com.hedera.node.app.spi.state.ReadableStates;
import com.hedera.node.app.spi.workflows.PreHandleContext;
import com.hedera.node.app.state.HederaState;
import com.hederahashgraph.api.proto.java.AccountID;
import com.hederahashgraph.api.proto.java.ConsensusCreateTopicTransactionBody;
import com.hederahashgraph.api.proto.java.ConsensusDeleteTopicTransactionBody;
import com.hederahashgraph.api.proto.java.ConsensusSubmitMessageTransactionBody;
import com.hederahashgraph.api.proto.java.ConsensusUpdateTopicTransactionBody;
import com.hederahashgraph.api.proto.java.ContractCallTransactionBody;
import com.hederahashgraph.api.proto.java.ContractCreateTransactionBody;
import com.hederahashgraph.api.proto.java.ContractDeleteTransactionBody;
import com.hederahashgraph.api.proto.java.ContractID;
import com.hederahashgraph.api.proto.java.ContractUpdateTransactionBody;
import com.hederahashgraph.api.proto.java.CryptoAddLiveHashTransactionBody;
import com.hederahashgraph.api.proto.java.CryptoApproveAllowanceTransactionBody;
import com.hederahashgraph.api.proto.java.CryptoCreateTransactionBody;
import com.hederahashgraph.api.proto.java.CryptoDeleteAllowanceTransactionBody;
import com.hederahashgraph.api.proto.java.CryptoDeleteLiveHashTransactionBody;
import com.hederahashgraph.api.proto.java.CryptoDeleteTransactionBody;
import com.hederahashgraph.api.proto.java.CryptoTransferTransactionBody;
import com.hederahashgraph.api.proto.java.CryptoUpdateTransactionBody;
import com.hederahashgraph.api.proto.java.EthereumTransactionBody;
import com.hederahashgraph.api.proto.java.FileAppendTransactionBody;
import com.hederahashgraph.api.proto.java.FileCreateTransactionBody;
import com.hederahashgraph.api.proto.java.FileDeleteTransactionBody;
import com.hederahashgraph.api.proto.java.FileID;
import com.hederahashgraph.api.proto.java.FileUpdateTransactionBody;
import com.hederahashgraph.api.proto.java.FreezeTransactionBody;
import com.hederahashgraph.api.proto.java.NodeStakeUpdateTransactionBody;
import com.hederahashgraph.api.proto.java.ScheduleCreateTransactionBody;
import com.hederahashgraph.api.proto.java.ScheduleDeleteTransactionBody;
import com.hederahashgraph.api.proto.java.ScheduleSignTransactionBody;
import com.hederahashgraph.api.proto.java.SystemDeleteTransactionBody;
import com.hederahashgraph.api.proto.java.SystemUndeleteTransactionBody;
import com.hederahashgraph.api.proto.java.TokenAssociateTransactionBody;
import com.hederahashgraph.api.proto.java.TokenBurnTransactionBody;
import com.hederahashgraph.api.proto.java.TokenCreateTransactionBody;
import com.hederahashgraph.api.proto.java.TokenDeleteTransactionBody;
import com.hederahashgraph.api.proto.java.TokenDissociateTransactionBody;
import com.hederahashgraph.api.proto.java.TokenFeeScheduleUpdateTransactionBody;
import com.hederahashgraph.api.proto.java.TokenFreezeAccountTransactionBody;
import com.hederahashgraph.api.proto.java.TokenGrantKycTransactionBody;
import com.hederahashgraph.api.proto.java.TokenMintTransactionBody;
import com.hederahashgraph.api.proto.java.TokenPauseTransactionBody;
import com.hederahashgraph.api.proto.java.TokenRevokeKycTransactionBody;
import com.hederahashgraph.api.proto.java.TokenUnfreezeAccountTransactionBody;
import com.hederahashgraph.api.proto.java.TokenUnpauseTransactionBody;
import com.hederahashgraph.api.proto.java.TokenUpdateTransactionBody;
import com.hederahashgraph.api.proto.java.TokenWipeAccountTransactionBody;
import com.hederahashgraph.api.proto.java.TopicID;
import com.hederahashgraph.api.proto.java.TransactionBody;
import com.hederahashgraph.api.proto.java.UncheckedSubmitBody;
import com.hederahashgraph.api.proto.java.UtilPrngTransactionBody;
import java.util.function.BiConsumer;
import java.util.stream.Stream;
import org.junit.jupiter.api.Assertions;
import org.junit.jupiter.api.BeforeEach;
import org.junit.jupiter.api.Test;
import org.junit.jupiter.api.extension.ExtendWith;
import org.junit.jupiter.params.ParameterizedTest;
import org.junit.jupiter.params.provider.Arguments;
import org.junit.jupiter.params.provider.MethodSource;
import org.mockito.Mock;
import org.mockito.junit.jupiter.MockitoExtension;

@ExtendWith(MockitoExtension.class)
class TransactionDispatcherTest {

    @Mock(strictness = LENIENT)
    private HederaState state;

    @Mock(strictness = LENIENT)
    private ReadableAccountStore accountStore;

    @Mock
    private ConsensusCreateTopicHandler consensusCreateTopicHandler;

    @Mock
    private ConsensusUpdateTopicHandler consensusUpdateTopicHandler;

    @Mock
    private ConsensusDeleteTopicHandler consensusDeleteTopicHandler;

    @Mock
    private ConsensusSubmitMessageHandler consensusSubmitMessageHandler;

    @Mock
    private ContractCreateHandler contractCreateHandler;

    @Mock
    private ContractUpdateHandler contractUpdateHandler;

    @Mock
    private ContractCallHandler contractCallHandler;

    @Mock
    private ContractDeleteHandler contractDeleteHandler;

    @Mock
    private ContractSystemDeleteHandler contractSystemDeleteHandler;

    @Mock
    private ContractSystemUndeleteHandler contractSystemUndeleteHandler;

    @Mock
    private EtherumTransactionHandler etherumTransactionHandler;

    @Mock
    private CryptoCreateHandler cryptoCreateHandler;

    @Mock
    private CryptoUpdateHandler cryptoUpdateHandler;

    @Mock
    private CryptoTransferHandler cryptoTransferHandler;

    @Mock
    private CryptoDeleteHandler cryptoDeleteHandler;

    @Mock
    private CryptoApproveAllowanceHandler cryptoApproveAllowanceHandler;

    @Mock
    private CryptoDeleteAllowanceHandler cryptoDeleteAllowanceHandler;

    @Mock
    private CryptoAddLiveHashHandler cryptoAddLiveHashHandler;

    @Mock
    private CryptoDeleteLiveHashHandler cryptoDeleteLiveHashHandler;

    @Mock
    private FileCreateHandler fileCreateHandler;

    @Mock
    private FileUpdateHandler fileUpdateHandler;

    @Mock
    private FileDeleteHandler fileDeleteHandler;

    @Mock
    private FileAppendHandler fileAppendHandler;

    @Mock
    private FileSystemDeleteHandler fileSystemDeleteHandler;

    @Mock
    private FileSystemUndeleteHandler fileSystemUndeleteHandler;

    @Mock
    private FreezeHandler freezeHandler;

    @Mock
    private NetworkUncheckedSubmitHandler networkUncheckedSubmitHandler;

    @Mock
    private ScheduleCreateHandler scheduleCreateHandler;

    @Mock
    private ScheduleSignHandler scheduleSignHandler;

    @Mock
    private ScheduleDeleteHandler scheduleDeleteHandler;

    @Mock
    private TokenCreateHandler tokenCreateHandler;

    @Mock
    private TokenUpdateHandler tokenUpdateHandler;

    @Mock
    private TokenMintHandler tokenMintHandler;

    @Mock
    private TokenBurnHandler tokenBurnHandler;

    @Mock
    private TokenDeleteHandler tokenDeleteHandler;

    @Mock
    private TokenAccountWipeHandler tokenAccountWipeHandler;

    @Mock
    private TokenFreezeAccountHandler tokenFreezeAccountHandler;

    @Mock
    private TokenUnfreezeAccountHandler tokenUnfreezeAccountHandler;

    @Mock
    private TokenGrantKycToAccountHandler tokenGrantKycToAccountHandler;

    @Mock
    private TokenRevokeKycFromAccountHandler tokenRevokeKycFromAccountHandler;

    @Mock
    private TokenAssociateToAccountHandler tokenAssociateToAccountHandler;

    @Mock
    private TokenDissociateFromAccountHandler tokenDissociateFromAccountHandler;

    @Mock
    private TokenFeeScheduleUpdateHandler tokenFeeScheduleUpdateHandler;

    @Mock
    private TokenPauseHandler tokenPauseHandler;

    @Mock
    private TokenUnpauseHandler tokenUnpauseHandler;

    @Mock
    private UtilPrngHandler utilPrngHandler;

    @Mock
    private HederaAccountNumbers accountNumbers;

    @Mock
    private HandleContext handleContext;

    @Mock
    private TransactionContext txnCtx;

    @Mock
    private GlobalDynamicProperties dynamicProperties;

<<<<<<< HEAD
    @Mock
    private WritableStoreFactory writableStoreFactory;

    @Mock
    private UsageLimits usageLimits;

=======
>>>>>>> 9adef36e
    private TransactionBody transactionBody = TransactionBody.getDefaultInstance();

    private TransactionHandlers handlers;
    private TransactionDispatcher dispatcher;

    @SuppressWarnings("JUnitMalformedDeclaration")
    @BeforeEach
    void setup(@Mock final ReadableStates readableStates, @Mock HederaKey payerKey) {
        when(state.createReadableStates(any())).thenReturn(readableStates);
        when(accountStore.getKey(any(AccountID.class))).thenReturn(KeyOrLookupFailureReason.withKey(payerKey));

        handlers = new TransactionHandlers(
                consensusCreateTopicHandler,
                consensusUpdateTopicHandler,
                consensusDeleteTopicHandler,
                consensusSubmitMessageHandler,
                contractCreateHandler,
                contractUpdateHandler,
                contractCallHandler,
                contractDeleteHandler,
                contractSystemDeleteHandler,
                contractSystemUndeleteHandler,
                etherumTransactionHandler,
                cryptoCreateHandler,
                cryptoUpdateHandler,
                cryptoTransferHandler,
                cryptoDeleteHandler,
                cryptoApproveAllowanceHandler,
                cryptoDeleteAllowanceHandler,
                cryptoAddLiveHashHandler,
                cryptoDeleteLiveHashHandler,
                fileCreateHandler,
                fileUpdateHandler,
                fileDeleteHandler,
                fileAppendHandler,
                fileSystemDeleteHandler,
                fileSystemUndeleteHandler,
                freezeHandler,
                networkUncheckedSubmitHandler,
                scheduleCreateHandler,
                scheduleSignHandler,
                scheduleDeleteHandler,
                tokenCreateHandler,
                tokenUpdateHandler,
                tokenMintHandler,
                tokenBurnHandler,
                tokenDeleteHandler,
                tokenAccountWipeHandler,
                tokenFreezeAccountHandler,
                tokenUnfreezeAccountHandler,
                tokenGrantKycToAccountHandler,
                tokenRevokeKycFromAccountHandler,
                tokenAssociateToAccountHandler,
                tokenDissociateFromAccountHandler,
                tokenFeeScheduleUpdateHandler,
                tokenPauseHandler,
                tokenUnpauseHandler,
                utilPrngHandler);

<<<<<<< HEAD
        dispatcher = new TransactionDispatcher(
                handleContext, txnCtx, handlers, accountNumbers, dynamicProperties, usageLimits);
=======
        dispatcher = new TransactionDispatcher(handleContext, txnCtx, handlers, accountNumbers, dynamicProperties);
>>>>>>> 9adef36e
    }

    @SuppressWarnings("ConstantConditions")
    @Test
    void testConstructorWithIllegalParameters() {
<<<<<<< HEAD
        assertThatThrownBy(() -> new TransactionDispatcher(
                        handleContext, txnCtx, null, accountNumbers, dynamicProperties, usageLimits))
                .isInstanceOf(NullPointerException.class);
        assertThatThrownBy(() -> new TransactionDispatcher(
                        handleContext, txnCtx, handlers, null, dynamicProperties, usageLimits))
                .isInstanceOf(NullPointerException.class);
        assertThatThrownBy(
                        () -> new TransactionDispatcher(handleContext, txnCtx, handlers, null, dynamicProperties, null))
=======
        assertThatThrownBy(
                        () -> new TransactionDispatcher(handleContext, txnCtx, null, accountNumbers, dynamicProperties))
                .isInstanceOf(NullPointerException.class);
        assertThatThrownBy(() -> new TransactionDispatcher(handleContext, txnCtx, handlers, null, dynamicProperties))
>>>>>>> 9adef36e
                .isInstanceOf(NullPointerException.class);
    }

    @SuppressWarnings("ConstantConditions")
    @Test
    void testDispatchWithIllegalParameters() {
        // given
        final var payer = AccountID.newBuilder().build();
        final var tracker = new ReadableStoreFactory(state);
        final var validContext = new PreHandleContext(
                accountStore,
                TransactionBody.newBuilder()
                        .setFileCreate(FileCreateTransactionBody.getDefaultInstance())
                        .build(),
                payer);
        final var invalidSystemDelete = new PreHandleContext(
                accountStore,
                TransactionBody.newBuilder()
                        .setSystemDelete(SystemDeleteTransactionBody.getDefaultInstance())
                        .build(),
                payer);
        final var invalidSystemUndelete = new PreHandleContext(
                accountStore,
                TransactionBody.newBuilder()
                        .setSystemUndelete(SystemUndeleteTransactionBody.getDefaultInstance())
                        .build(),
                payer);

        // then
        assertThatThrownBy(() -> dispatcher.dispatchPreHandle(null, validContext))
                .isInstanceOf(NullPointerException.class);
        assertThatThrownBy(() -> dispatcher.dispatchPreHandle(tracker, null)).isInstanceOf(NullPointerException.class);

        assertThatThrownBy(() -> dispatcher.dispatchPreHandle(tracker, invalidSystemDelete))
                .isInstanceOf(IllegalArgumentException.class);
        assertThatThrownBy(() -> dispatcher.dispatchPreHandle(tracker, invalidSystemUndelete))
                .isInstanceOf(IllegalArgumentException.class);
    }

    @Test
    void testDataNotSetFails() {
        // given
        final var txBody = TransactionBody.newBuilder().build();
        final var payer = AccountID.newBuilder().build();
        final var tracker = new ReadableStoreFactory(state);
        final var context = new PreHandleContext(accountStore, txBody, payer);

        // then
        assertThatThrownBy(() -> dispatcher.dispatchPreHandle(tracker, context))
                .isInstanceOf(UnsupportedOperationException.class);
    }

    @Test
    void testNodeStakeUpdateFails() {
        // given
        final var txBody = TransactionBody.newBuilder()
                .setNodeStakeUpdate(NodeStakeUpdateTransactionBody.getDefaultInstance())
                .build();
        final var payer = AccountID.newBuilder().build();
        final var tracker = new ReadableStoreFactory(state);
        final var context = new PreHandleContext(accountStore, txBody, payer);

        // then
        assertThatThrownBy(() -> dispatcher.dispatchPreHandle(tracker, context))
                .isInstanceOf(UnsupportedOperationException.class);
    }

    @Test
    void dispatchesCreateTopicAsExpected() {
        final var createBuilder = mock(ConsensusCreateTopicRecordBuilder.class);

        given(consensusCreateTopicHandler.newRecordBuilder()).willReturn(createBuilder);
        given(dynamicProperties.maxNumTopics()).willReturn(123L);
        given(dynamicProperties.messageMaxBytesAllowed()).willReturn(456);
        given(createBuilder.getCreatedTopic()).willReturn(666L);
        final var expectedConfig = new ConsensusServiceConfig(123L, 456);

        doAnswer(invocation -> {
                    final var builder =
                            (ConsensusCreateTopicRecordBuilder) invocation.getArguments()[3];
                    builder.setCreatedTopic(666L);
                    return null;
                })
                .when(consensusCreateTopicHandler)
<<<<<<< HEAD
                .handle(
                        eq(handleContext),
                        eq(transactionBody.getConsensusCreateTopic()),
                        eq(expectedConfig),
                        any(),
                        any());

        dispatcher.dispatchHandle(ConsensusCreateTopic, transactionBody, writableStoreFactory);
=======
                .handle(eq(handleContext), eq(transactionBody.getConsensusCreateTopic()), eq(expectedConfig), any());

        dispatcher.dispatchHandle(ConsensusCreateTopic, transactionBody);
>>>>>>> 9adef36e

        verify(txnCtx).setCreated(TopicID.newBuilder().setTopicNum(666L).build());
    }

    @Test
    void dispatchesUpdateTopicAsExpected() {
        final var updateBuilder = mock(ConsensusUpdateTopicRecordBuilder.class);

        given(consensusUpdateTopicHandler.newRecordBuilder()).willReturn(updateBuilder);
        given(dynamicProperties.maxNumTopics()).willReturn(123L);
        given(dynamicProperties.messageMaxBytesAllowed()).willReturn(456);
        final var expectedConfig = new ConsensusServiceConfig(123L, 456);

        doAnswer(invocation -> {
                    // Nothing to accumulate in the builder for this handler
                    return null;
                })
                .when(consensusUpdateTopicHandler)
                .handle(eq(handleContext), eq(transactionBody.getConsensusUpdateTopic()), eq(expectedConfig), any());

<<<<<<< HEAD
        dispatcher.dispatchHandle(ConsensusUpdateTopic, transactionBody, writableStoreFactory);
=======
        dispatcher.dispatchHandle(ConsensusUpdateTopic, transactionBody);
>>>>>>> 9adef36e

        verifyNoInteractions(txnCtx);
    }

    @Test
    void dispatchesDeleteTopicAsExpected() {
        final var deleteBuilder = mock(ConsensusDeleteTopicRecordBuilder.class);

        given(consensusDeleteTopicHandler.newRecordBuilder()).willReturn(deleteBuilder);
        given(dynamicProperties.maxNumTopics()).willReturn(123L);
        given(dynamicProperties.messageMaxBytesAllowed()).willReturn(456);
        final var expectedConfig = new ConsensusServiceConfig(123L, 456);

        doAnswer(invocation -> {
                    // Nothing to accumulate in the builder for this handler
                    return null;
                })
                .when(consensusDeleteTopicHandler)
                .handle(eq(handleContext), eq(transactionBody.getConsensusDeleteTopic()), eq(expectedConfig), any());

<<<<<<< HEAD
        dispatcher.dispatchHandle(ConsensusDeleteTopic, transactionBody, writableStoreFactory);
=======
        dispatcher.dispatchHandle(ConsensusDeleteTopic, transactionBody);
>>>>>>> 9adef36e

        verifyNoInteractions(txnCtx);
    }

    @Test
    void dispatchesSubmitMessageAsExpected() {
        final var newRunningHash = new byte[] {1, 2, 3, 4, 5, 6, 7, 8, 9, 10};
        final var submitBuilder = mock(SubmitMessageRecordBuilder.class);

        given(consensusSubmitMessageHandler.newRecordBuilder()).willReturn(submitBuilder);
        given(dynamicProperties.maxNumTopics()).willReturn(123L);
        given(dynamicProperties.messageMaxBytesAllowed()).willReturn(456);
        given(submitBuilder.getNewTopicRunningHash()).willReturn(newRunningHash);
        given(submitBuilder.getNewTopicSequenceNumber()).willReturn(2L);
        final var expectedConfig = new ConsensusServiceConfig(123L, 456);

        doAnswer(invocation -> {
                    final var builder = (SubmitMessageRecordBuilder) invocation.getArguments()[3];
                    builder.setNewTopicMetadata(newRunningHash, 2, 3L);
                    return null;
                })
                .when(consensusSubmitMessageHandler)
                .handle(eq(handleContext), eq(transactionBody.getConsensusSubmitMessage()), eq(expectedConfig), any());

<<<<<<< HEAD
        dispatcher.dispatchHandle(ConsensusSubmitMessage, transactionBody, writableStoreFactory);
=======
        dispatcher.dispatchHandle(ConsensusSubmitMessage, transactionBody);
>>>>>>> 9adef36e

        verify(txnCtx).setTopicRunningHash(newRunningHash, 2);
    }

    @Test
    void cannotDispatchUnsupportedOperations() {
        Assertions.assertThrows(
<<<<<<< HEAD
                IllegalArgumentException.class,
                () -> dispatcher.dispatchHandle(CryptoTransfer, transactionBody, writableStoreFactory));
=======
                IllegalArgumentException.class, () -> dispatcher.dispatchHandle(CryptoTransfer, transactionBody));
>>>>>>> 9adef36e
    }

    @ParameterizedTest
    @MethodSource("getDispatchParameters")
    void testPreHandleWithPayer(
            final TransactionBody txBody, final BiConsumer<TransactionHandlers, PreHandleContext> verification) {
        // given
        final var payer = AccountID.newBuilder().build();
        final var tracker = new ReadableStoreFactory(state);
        final var context = new PreHandleContext(accountStore, txBody, payer);

        // when
        dispatcher.dispatchPreHandle(tracker, context);

        // then
        verification.accept(this.handlers, context);
    }

    private static Stream<Arguments> getDispatchParameters() {
        return Stream.of(
                // consensus
                Arguments.of(
                        TransactionBody.newBuilder()
                                .setConsensusCreateTopic(ConsensusCreateTopicTransactionBody.getDefaultInstance())
                                .build(),
                        (BiConsumer<TransactionHandlers, PreHandleContext>) (handlers, meta) ->
                                verify(handlers.consensusCreateTopicHandler()).preHandle(meta)),
                Arguments.of(
                        TransactionBody.newBuilder()
                                .setConsensusUpdateTopic(ConsensusUpdateTopicTransactionBody.getDefaultInstance())
                                .build(),
                        (BiConsumer<TransactionHandlers, PreHandleContext>) (handlers, meta) ->
                                verify(handlers.consensusUpdateTopicHandler()).preHandle(meta)),
                Arguments.of(
                        TransactionBody.newBuilder()
                                .setConsensusDeleteTopic(ConsensusDeleteTopicTransactionBody.getDefaultInstance())
                                .build(),
                        (BiConsumer<TransactionHandlers, PreHandleContext>) (handlers, meta) ->
                                verify(handlers.consensusDeleteTopicHandler()).preHandle(eq(meta), any())),
                Arguments.of(
                        TransactionBody.newBuilder()
                                .setConsensusSubmitMessage(ConsensusSubmitMessageTransactionBody.getDefaultInstance())
                                .build(),
                        (BiConsumer<TransactionHandlers, PreHandleContext>) (handlers, meta) ->
                                verify(handlers.consensusSubmitMessageHandler()).preHandle(meta)),

                // contract
                Arguments.of(
                        TransactionBody.newBuilder()
                                .setContractCreateInstance(ContractCreateTransactionBody.getDefaultInstance())
                                .build(),
                        (BiConsumer<TransactionHandlers, PreHandleContext>) (handlers, meta) ->
                                verify(handlers.contractCreateHandler()).preHandle(meta)),
                Arguments.of(
                        TransactionBody.newBuilder()
                                .setContractUpdateInstance(ContractUpdateTransactionBody.getDefaultInstance())
                                .build(),
                        (BiConsumer<TransactionHandlers, PreHandleContext>) (handlers, meta) ->
                                verify(handlers.contractUpdateHandler()).preHandle(meta)),
                Arguments.of(
                        TransactionBody.newBuilder()
                                .setContractCall(ContractCallTransactionBody.getDefaultInstance())
                                .build(),
                        (BiConsumer<TransactionHandlers, PreHandleContext>) (handlers, meta) ->
                                verify(handlers.contractCallHandler()).preHandle(meta)),
                Arguments.of(
                        TransactionBody.newBuilder()
                                .setContractDeleteInstance(ContractDeleteTransactionBody.getDefaultInstance())
                                .build(),
                        (BiConsumer<TransactionHandlers, PreHandleContext>) (handlers, meta) ->
                                verify(handlers.contractDeleteHandler()).preHandle(meta)),
                Arguments.of(
                        TransactionBody.newBuilder()
                                .setEthereumTransaction(EthereumTransactionBody.getDefaultInstance())
                                .build(),
                        (BiConsumer<TransactionHandlers, PreHandleContext>) (handlers, meta) ->
                                verify(handlers.etherumTransactionHandler()).preHandle(meta)),

                // crypto
                Arguments.of(
                        TransactionBody.newBuilder()
                                .setCryptoCreateAccount(CryptoCreateTransactionBody.getDefaultInstance())
                                .build(),
                        (BiConsumer<TransactionHandlers, PreHandleContext>) (handlers, meta) ->
                                verify(handlers.cryptoCreateHandler()).preHandle(meta)),
                Arguments.of(
                        TransactionBody.newBuilder()
                                .setCryptoUpdateAccount(CryptoUpdateTransactionBody.getDefaultInstance())
                                .build(),
                        (BiConsumer<TransactionHandlers, PreHandleContext>) (handlers, meta) ->
                                verify(handlers.cryptoUpdateHandler()).preHandle(eq(meta), any())),
                Arguments.of(
                        TransactionBody.newBuilder()
                                .setCryptoTransfer(CryptoTransferTransactionBody.getDefaultInstance())
                                .build(),
                        (BiConsumer<TransactionHandlers, PreHandleContext>) (handlers, meta) ->
                                verify(handlers.cryptoTransferHandler()).preHandle(eq(meta), any(), any())),
                Arguments.of(
                        TransactionBody.newBuilder()
                                .setCryptoDelete(CryptoDeleteTransactionBody.getDefaultInstance())
                                .build(),
                        (BiConsumer<TransactionHandlers, PreHandleContext>) (handlers, meta) ->
                                verify(handlers.cryptoDeleteHandler()).preHandle(meta)),
                Arguments.of(
                        TransactionBody.newBuilder()
                                .setCryptoApproveAllowance(CryptoApproveAllowanceTransactionBody.getDefaultInstance())
                                .build(),
                        (BiConsumer<TransactionHandlers, PreHandleContext>) (handlers, meta) ->
                                verify(handlers.cryptoApproveAllowanceHandler()).preHandle(meta)),
                Arguments.of(
                        TransactionBody.newBuilder()
                                .setCryptoDeleteAllowance(CryptoDeleteAllowanceTransactionBody.getDefaultInstance())
                                .build(),
                        (BiConsumer<TransactionHandlers, PreHandleContext>) (handlers, meta) ->
                                verify(handlers.cryptoDeleteAllowanceHandler()).preHandle(meta)),
                Arguments.of(
                        TransactionBody.newBuilder()
                                .setCryptoAddLiveHash(CryptoAddLiveHashTransactionBody.getDefaultInstance())
                                .build(),
                        (BiConsumer<TransactionHandlers, PreHandleContext>) (handlers, meta) ->
                                verify(handlers.cryptoAddLiveHashHandler()).preHandle(meta)),
                Arguments.of(
                        TransactionBody.newBuilder()
                                .setCryptoDeleteLiveHash(CryptoDeleteLiveHashTransactionBody.getDefaultInstance())
                                .build(),
                        (BiConsumer<TransactionHandlers, PreHandleContext>) (handlers, meta) ->
                                verify(handlers.cryptoDeleteLiveHashHandler()).preHandle(meta)),

                // file
                Arguments.of(
                        TransactionBody.newBuilder()
                                .setFileCreate(FileCreateTransactionBody.getDefaultInstance())
                                .build(),
                        (BiConsumer<TransactionHandlers, PreHandleContext>) (handlers, meta) ->
                                verify(handlers.fileCreateHandler()).preHandle(meta)),
                Arguments.of(
                        TransactionBody.newBuilder()
                                .setFileUpdate(FileUpdateTransactionBody.getDefaultInstance())
                                .build(),
                        (BiConsumer<TransactionHandlers, PreHandleContext>) (handlers, meta) ->
                                verify(handlers.fileUpdateHandler()).preHandle(meta)),
                Arguments.of(
                        TransactionBody.newBuilder()
                                .setFileDelete(FileDeleteTransactionBody.getDefaultInstance())
                                .build(),
                        (BiConsumer<TransactionHandlers, PreHandleContext>) (handlers, meta) ->
                                verify(handlers.fileDeleteHandler()).preHandle(meta)),
                Arguments.of(
                        TransactionBody.newBuilder()
                                .setFileAppend(FileAppendTransactionBody.getDefaultInstance())
                                .build(),
                        (BiConsumer<TransactionHandlers, PreHandleContext>) (handlers, meta) ->
                                verify(handlers.fileAppendHandler()).preHandle(meta)),

                // freeze
                Arguments.of(
                        TransactionBody.newBuilder()
                                .setFreeze(FreezeTransactionBody.getDefaultInstance())
                                .build(),
                        (BiConsumer<TransactionHandlers, PreHandleContext>) (handlers, meta) ->
                                verify(handlers.freezeHandler()).preHandle(meta)),

                // network
                Arguments.of(
                        TransactionBody.newBuilder()
                                .setUncheckedSubmit(UncheckedSubmitBody.getDefaultInstance())
                                .build(),
                        (BiConsumer<TransactionHandlers, PreHandleContext>) (handlers, meta) ->
                                verify(handlers.networkUncheckedSubmitHandler()).preHandle(meta)),

                // schedule
                Arguments.of(
                        TransactionBody.newBuilder()
                                .setScheduleCreate(ScheduleCreateTransactionBody.getDefaultInstance())
                                .build(),
                        (BiConsumer<TransactionHandlers, PreHandleContext>) (handlers, meta) ->
                                verify(handlers.scheduleCreateHandler()).preHandle(eq(meta), any())),
                Arguments.of(
                        TransactionBody.newBuilder()
                                .setScheduleSign(ScheduleSignTransactionBody.getDefaultInstance())
                                .build(),
                        (BiConsumer<TransactionHandlers, PreHandleContext>) (handlers, meta) ->
                                verify(handlers.scheduleSignHandler()).preHandle(eq(meta), any(), any())),
                Arguments.of(
                        TransactionBody.newBuilder()
                                .setScheduleDelete(ScheduleDeleteTransactionBody.getDefaultInstance())
                                .build(),
                        (BiConsumer<TransactionHandlers, PreHandleContext>) (handlers, meta) ->
                                verify(handlers.scheduleDeleteHandler()).preHandle(eq(meta), any())),

                // token
                Arguments.of(
                        TransactionBody.newBuilder()
                                .setTokenCreation(TokenCreateTransactionBody.getDefaultInstance())
                                .build(),
                        (BiConsumer<TransactionHandlers, PreHandleContext>) (handlers, meta) ->
                                verify(handlers.tokenCreateHandler()).preHandle(meta)),
                Arguments.of(
                        TransactionBody.newBuilder()
                                .setTokenUpdate(TokenUpdateTransactionBody.getDefaultInstance())
                                .build(),
                        (BiConsumer<TransactionHandlers, PreHandleContext>) (handlers, meta) ->
                                verify(handlers.tokenUpdateHandler()).preHandle(eq(meta), any())),
                Arguments.of(
                        TransactionBody.newBuilder()
                                .setTokenMint(TokenMintTransactionBody.getDefaultInstance())
                                .build(),
                        (BiConsumer<TransactionHandlers, PreHandleContext>) (handlers, meta) ->
                                verify(handlers.tokenMintHandler()).preHandle(eq(meta), any())),
                Arguments.of(
                        TransactionBody.newBuilder()
                                .setTokenBurn(TokenBurnTransactionBody.getDefaultInstance())
                                .build(),
                        (BiConsumer<TransactionHandlers, PreHandleContext>) (handlers, meta) ->
                                verify(handlers.tokenBurnHandler()).preHandle(eq(meta), any())),
                Arguments.of(
                        TransactionBody.newBuilder()
                                .setTokenDeletion(TokenDeleteTransactionBody.getDefaultInstance())
                                .build(),
                        (BiConsumer<TransactionHandlers, PreHandleContext>) (handlers, meta) ->
                                verify(handlers.tokenDeleteHandler()).preHandle(eq(meta), any())),
                Arguments.of(
                        TransactionBody.newBuilder()
                                .setTokenWipe(TokenWipeAccountTransactionBody.getDefaultInstance())
                                .build(),
                        (BiConsumer<TransactionHandlers, PreHandleContext>) (handlers, meta) ->
                                verify(handlers.tokenAccountWipeHandler()).preHandle(eq(meta), any())),
                Arguments.of(
                        TransactionBody.newBuilder()
                                .setTokenFreeze(TokenFreezeAccountTransactionBody.getDefaultInstance())
                                .build(),
                        (BiConsumer<TransactionHandlers, PreHandleContext>) (handlers, meta) ->
                                verify(handlers.tokenFreezeAccountHandler()).preHandle(eq(meta), any())),
                Arguments.of(
                        TransactionBody.newBuilder()
                                .setTokenUnfreeze(TokenUnfreezeAccountTransactionBody.getDefaultInstance())
                                .build(),
                        (BiConsumer<TransactionHandlers, PreHandleContext>) (handlers, meta) ->
                                verify(handlers.tokenUnfreezeAccountHandler()).preHandle(eq(meta), any())),
                Arguments.of(
                        TransactionBody.newBuilder()
                                .setTokenGrantKyc(TokenGrantKycTransactionBody.getDefaultInstance())
                                .build(),
                        (BiConsumer<TransactionHandlers, PreHandleContext>) (handlers, meta) ->
                                verify(handlers.tokenGrantKycToAccountHandler()).preHandle(eq(meta), any())),
                Arguments.of(
                        TransactionBody.newBuilder()
                                .setTokenRevokeKyc(TokenRevokeKycTransactionBody.getDefaultInstance())
                                .build(),
                        (BiConsumer<TransactionHandlers, PreHandleContext>)
                                (handlers, meta) -> verify(handlers.tokenRevokeKycFromAccountHandler())
                                        .preHandle(eq(meta), any())),
                Arguments.of(
                        TransactionBody.newBuilder()
                                .setTokenAssociate(TokenAssociateTransactionBody.getDefaultInstance())
                                .build(),
                        (BiConsumer<TransactionHandlers, PreHandleContext>)
                                (handlers, meta) -> verify(handlers.tokenAssociateToAccountHandler())
                                        .preHandle(meta)),
                Arguments.of(
                        TransactionBody.newBuilder()
                                .setTokenDissociate(TokenDissociateTransactionBody.getDefaultInstance())
                                .build(),
                        (BiConsumer<TransactionHandlers, PreHandleContext>)
                                (handlers, meta) -> verify(handlers.tokenDissociateFromAccountHandler())
                                        .preHandle(meta)),
                Arguments.of(
                        TransactionBody.newBuilder()
                                .setTokenFeeScheduleUpdate(TokenFeeScheduleUpdateTransactionBody.getDefaultInstance())
                                .build(),
                        (BiConsumer<TransactionHandlers, PreHandleContext>) (handlers, meta) ->
                                verify(handlers.tokenFeeScheduleUpdateHandler()).preHandle(eq(meta), any())),
                Arguments.of(
                        TransactionBody.newBuilder()
                                .setTokenPause(TokenPauseTransactionBody.getDefaultInstance())
                                .build(),
                        (BiConsumer<TransactionHandlers, PreHandleContext>) (handlers, meta) ->
                                verify(handlers.tokenPauseHandler()).preHandle(meta)),
                Arguments.of(
                        TransactionBody.newBuilder()
                                .setTokenUnpause(TokenUnpauseTransactionBody.getDefaultInstance())
                                .build(),
                        (BiConsumer<TransactionHandlers, PreHandleContext>) (handlers, meta) ->
                                verify(handlers.tokenUnpauseHandler()).preHandle(meta)),

                // util
                Arguments.of(
                        TransactionBody.newBuilder()
                                .setUtilPrng(UtilPrngTransactionBody.getDefaultInstance())
                                .build(),
                        (BiConsumer<TransactionHandlers, PreHandleContext>) (handlers, meta) ->
                                verify(handlers.utilPrngHandler()).preHandle(meta)),

                // mixed
                Arguments.of(
                        TransactionBody.newBuilder()
                                .setSystemDelete(SystemDeleteTransactionBody.newBuilder()
                                        .setContractID(ContractID.getDefaultInstance())
                                        .build())
                                .build(),
                        (BiConsumer<TransactionHandlers, PreHandleContext>) (handlers, meta) ->
                                verify(handlers.contractSystemDeleteHandler()).preHandle(meta)),
                Arguments.of(
                        TransactionBody.newBuilder()
                                .setSystemDelete(SystemDeleteTransactionBody.newBuilder()
                                        .setFileID(FileID.getDefaultInstance())
                                        .build())
                                .build(),
                        (BiConsumer<TransactionHandlers, PreHandleContext>) (handlers, meta) ->
                                verify(handlers.fileSystemDeleteHandler()).preHandle(meta)),
                Arguments.of(
                        TransactionBody.newBuilder()
                                .setSystemUndelete(SystemUndeleteTransactionBody.newBuilder()
                                        .setContractID(ContractID.getDefaultInstance())
                                        .build())
                                .build(),
                        (BiConsumer<TransactionHandlers, PreHandleContext>) (handlers, meta) ->
                                verify(handlers.contractSystemUndeleteHandler()).preHandle(meta)),
                Arguments.of(
                        TransactionBody.newBuilder()
                                .setSystemUndelete(SystemUndeleteTransactionBody.newBuilder()
                                        .setFileID(FileID.getDefaultInstance())
                                        .build())
                                .build(),
                        (BiConsumer<TransactionHandlers, PreHandleContext>) (handlers, meta) ->
                                verify(handlers.fileSystemUndeleteHandler()).preHandle(meta)));
    }
}<|MERGE_RESOLUTION|>--- conflicted
+++ resolved
@@ -57,10 +57,7 @@
 import com.hedera.node.app.service.file.impl.handlers.FileUpdateHandler;
 import com.hedera.node.app.service.mono.context.TransactionContext;
 import com.hedera.node.app.service.mono.context.properties.GlobalDynamicProperties;
-<<<<<<< HEAD
 import com.hedera.node.app.service.mono.state.validation.UsageLimits;
-=======
->>>>>>> 9adef36e
 import com.hedera.node.app.service.network.impl.handlers.NetworkUncheckedSubmitHandler;
 import com.hedera.node.app.service.schedule.impl.handlers.ScheduleCreateHandler;
 import com.hedera.node.app.service.schedule.impl.handlers.ScheduleDeleteHandler;
@@ -93,10 +90,6 @@
 import com.hedera.node.app.spi.KeyOrLookupFailureReason;
 import com.hedera.node.app.spi.key.HederaKey;
 import com.hedera.node.app.spi.meta.HandleContext;
-<<<<<<< HEAD
-import com.hedera.node.app.spi.meta.PreHandleContext;
-=======
->>>>>>> 9adef36e
 import com.hedera.node.app.spi.numbers.HederaAccountNumbers;
 import com.hedera.node.app.spi.state.ReadableStates;
 import com.hedera.node.app.spi.workflows.PreHandleContext;
@@ -322,15 +315,12 @@
     @Mock
     private GlobalDynamicProperties dynamicProperties;
 
-<<<<<<< HEAD
     @Mock
     private WritableStoreFactory writableStoreFactory;
 
     @Mock
     private UsageLimits usageLimits;
 
-=======
->>>>>>> 9adef36e
     private TransactionBody transactionBody = TransactionBody.getDefaultInstance();
 
     private TransactionHandlers handlers;
@@ -390,18 +380,13 @@
                 tokenUnpauseHandler,
                 utilPrngHandler);
 
-<<<<<<< HEAD
         dispatcher = new TransactionDispatcher(
                 handleContext, txnCtx, handlers, accountNumbers, dynamicProperties, usageLimits);
-=======
-        dispatcher = new TransactionDispatcher(handleContext, txnCtx, handlers, accountNumbers, dynamicProperties);
->>>>>>> 9adef36e
     }
 
     @SuppressWarnings("ConstantConditions")
     @Test
     void testConstructorWithIllegalParameters() {
-<<<<<<< HEAD
         assertThatThrownBy(() -> new TransactionDispatcher(
                         handleContext, txnCtx, null, accountNumbers, dynamicProperties, usageLimits))
                 .isInstanceOf(NullPointerException.class);
@@ -410,12 +395,9 @@
                 .isInstanceOf(NullPointerException.class);
         assertThatThrownBy(
                         () -> new TransactionDispatcher(handleContext, txnCtx, handlers, null, dynamicProperties, null))
-=======
-        assertThatThrownBy(
-                        () -> new TransactionDispatcher(handleContext, txnCtx, null, accountNumbers, dynamicProperties))
                 .isInstanceOf(NullPointerException.class);
-        assertThatThrownBy(() -> new TransactionDispatcher(handleContext, txnCtx, handlers, null, dynamicProperties))
->>>>>>> 9adef36e
+        assertThatThrownBy(() -> new TransactionDispatcher(
+                        handleContext, null, handlers, accountNumbers, dynamicProperties, usageLimits))
                 .isInstanceOf(NullPointerException.class);
     }
 
@@ -500,7 +482,6 @@
                     return null;
                 })
                 .when(consensusCreateTopicHandler)
-<<<<<<< HEAD
                 .handle(
                         eq(handleContext),
                         eq(transactionBody.getConsensusCreateTopic()),
@@ -509,11 +490,6 @@
                         any());
 
         dispatcher.dispatchHandle(ConsensusCreateTopic, transactionBody, writableStoreFactory);
-=======
-                .handle(eq(handleContext), eq(transactionBody.getConsensusCreateTopic()), eq(expectedConfig), any());
-
-        dispatcher.dispatchHandle(ConsensusCreateTopic, transactionBody);
->>>>>>> 9adef36e
 
         verify(txnCtx).setCreated(TopicID.newBuilder().setTopicNum(666L).build());
     }
@@ -534,11 +510,7 @@
                 .when(consensusUpdateTopicHandler)
                 .handle(eq(handleContext), eq(transactionBody.getConsensusUpdateTopic()), eq(expectedConfig), any());
 
-<<<<<<< HEAD
         dispatcher.dispatchHandle(ConsensusUpdateTopic, transactionBody, writableStoreFactory);
-=======
-        dispatcher.dispatchHandle(ConsensusUpdateTopic, transactionBody);
->>>>>>> 9adef36e
 
         verifyNoInteractions(txnCtx);
     }
@@ -559,11 +531,7 @@
                 .when(consensusDeleteTopicHandler)
                 .handle(eq(handleContext), eq(transactionBody.getConsensusDeleteTopic()), eq(expectedConfig), any());
 
-<<<<<<< HEAD
         dispatcher.dispatchHandle(ConsensusDeleteTopic, transactionBody, writableStoreFactory);
-=======
-        dispatcher.dispatchHandle(ConsensusDeleteTopic, transactionBody);
->>>>>>> 9adef36e
 
         verifyNoInteractions(txnCtx);
     }
@@ -588,11 +556,7 @@
                 .when(consensusSubmitMessageHandler)
                 .handle(eq(handleContext), eq(transactionBody.getConsensusSubmitMessage()), eq(expectedConfig), any());
 
-<<<<<<< HEAD
         dispatcher.dispatchHandle(ConsensusSubmitMessage, transactionBody, writableStoreFactory);
-=======
-        dispatcher.dispatchHandle(ConsensusSubmitMessage, transactionBody);
->>>>>>> 9adef36e
 
         verify(txnCtx).setTopicRunningHash(newRunningHash, 2);
     }
@@ -600,12 +564,8 @@
     @Test
     void cannotDispatchUnsupportedOperations() {
         Assertions.assertThrows(
-<<<<<<< HEAD
                 IllegalArgumentException.class,
                 () -> dispatcher.dispatchHandle(CryptoTransfer, transactionBody, writableStoreFactory));
-=======
-                IllegalArgumentException.class, () -> dispatcher.dispatchHandle(CryptoTransfer, transactionBody));
->>>>>>> 9adef36e
     }
 
     @ParameterizedTest
