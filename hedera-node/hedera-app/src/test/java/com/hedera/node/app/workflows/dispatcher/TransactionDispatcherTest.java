/*
 * Copyright (C) 2022-2023 Hedera Hashgraph, LLC
 *
 * Licensed under the Apache License, Version 2.0 (the "License");
 * you may not use this file except in compliance with the License.
 * You may obtain a copy of the License at
 *
 *      http://www.apache.org/licenses/LICENSE-2.0
 *
 * Unless required by applicable law or agreed to in writing, software
 * distributed under the License is distributed on an "AS IS" BASIS,
 * WITHOUT WARRANTIES OR CONDITIONS OF ANY KIND, either express or implied.
 * See the License for the specific language governing permissions and
 * limitations under the License.
 */

package com.hedera.node.app.workflows.dispatcher;

import static org.assertj.core.api.Assertions.assertThatThrownBy;
import static org.mockito.ArgumentMatchers.any;
import static org.mockito.ArgumentMatchers.eq;
import static org.mockito.Mock.Strictness.LENIENT;
import static org.mockito.Mockito.verify;
import static org.mockito.Mockito.when;

import com.hedera.node.app.service.admin.impl.handlers.FreezeHandler;
import com.hedera.node.app.service.consensus.impl.handlers.ConsensusCreateTopicHandler;
import com.hedera.node.app.service.consensus.impl.handlers.ConsensusDeleteTopicHandler;
import com.hedera.node.app.service.consensus.impl.handlers.ConsensusSubmitMessageHandler;
import com.hedera.node.app.service.consensus.impl.handlers.ConsensusUpdateTopicHandler;
import com.hedera.node.app.service.contract.impl.handlers.ContractCallHandler;
import com.hedera.node.app.service.contract.impl.handlers.ContractCreateHandler;
import com.hedera.node.app.service.contract.impl.handlers.ContractDeleteHandler;
import com.hedera.node.app.service.contract.impl.handlers.ContractSystemDeleteHandler;
import com.hedera.node.app.service.contract.impl.handlers.ContractSystemUndeleteHandler;
import com.hedera.node.app.service.contract.impl.handlers.ContractUpdateHandler;
import com.hedera.node.app.service.contract.impl.handlers.EtherumTransactionHandler;
import com.hedera.node.app.service.file.impl.handlers.FileAppendHandler;
import com.hedera.node.app.service.file.impl.handlers.FileCreateHandler;
import com.hedera.node.app.service.file.impl.handlers.FileDeleteHandler;
import com.hedera.node.app.service.file.impl.handlers.FileSystemDeleteHandler;
import com.hedera.node.app.service.file.impl.handlers.FileSystemUndeleteHandler;
import com.hedera.node.app.service.file.impl.handlers.FileUpdateHandler;
import com.hedera.node.app.service.network.impl.handlers.NetworkUncheckedSubmitHandler;
import com.hedera.node.app.service.schedule.impl.handlers.ScheduleCreateHandler;
import com.hedera.node.app.service.schedule.impl.handlers.ScheduleDeleteHandler;
import com.hedera.node.app.service.schedule.impl.handlers.ScheduleSignHandler;
import com.hedera.node.app.service.token.impl.ReadableAccountStore;
import com.hedera.node.app.service.token.impl.handlers.CryptoAddLiveHashHandler;
import com.hedera.node.app.service.token.impl.handlers.CryptoApproveAllowanceHandler;
import com.hedera.node.app.service.token.impl.handlers.CryptoCreateHandler;
import com.hedera.node.app.service.token.impl.handlers.CryptoDeleteAllowanceHandler;
import com.hedera.node.app.service.token.impl.handlers.CryptoDeleteHandler;
import com.hedera.node.app.service.token.impl.handlers.CryptoDeleteLiveHashHandler;
import com.hedera.node.app.service.token.impl.handlers.CryptoTransferHandler;
import com.hedera.node.app.service.token.impl.handlers.CryptoUpdateHandler;
import com.hedera.node.app.service.token.impl.handlers.TokenAccountWipeHandler;
import com.hedera.node.app.service.token.impl.handlers.TokenAssociateToAccountHandler;
import com.hedera.node.app.service.token.impl.handlers.TokenBurnHandler;
import com.hedera.node.app.service.token.impl.handlers.TokenCreateHandler;
import com.hedera.node.app.service.token.impl.handlers.TokenDeleteHandler;
import com.hedera.node.app.service.token.impl.handlers.TokenDissociateFromAccountHandler;
import com.hedera.node.app.service.token.impl.handlers.TokenFeeScheduleUpdateHandler;
import com.hedera.node.app.service.token.impl.handlers.TokenFreezeAccountHandler;
import com.hedera.node.app.service.token.impl.handlers.TokenGrantKycToAccountHandler;
import com.hedera.node.app.service.token.impl.handlers.TokenMintHandler;
import com.hedera.node.app.service.token.impl.handlers.TokenPauseHandler;
import com.hedera.node.app.service.token.impl.handlers.TokenRevokeKycFromAccountHandler;
import com.hedera.node.app.service.token.impl.handlers.TokenUnfreezeAccountHandler;
import com.hedera.node.app.service.token.impl.handlers.TokenUnpauseHandler;
import com.hedera.node.app.service.token.impl.handlers.TokenUpdateHandler;
import com.hedera.node.app.service.util.impl.handlers.UtilPrngHandler;
import com.hedera.node.app.spi.KeyOrLookupFailureReason;
import com.hedera.node.app.spi.key.HederaKey;
import com.hedera.node.app.spi.meta.PreHandleContext;
import com.hedera.node.app.spi.numbers.HederaAccountNumbers;
import com.hedera.node.app.spi.state.ReadableStates;
import com.hedera.node.app.state.HederaState;
import com.hederahashgraph.api.proto.java.AccountID;
import com.hederahashgraph.api.proto.java.ConsensusCreateTopicTransactionBody;
import com.hederahashgraph.api.proto.java.ConsensusDeleteTopicTransactionBody;
import com.hederahashgraph.api.proto.java.ConsensusSubmitMessageTransactionBody;
import com.hederahashgraph.api.proto.java.ConsensusUpdateTopicTransactionBody;
import com.hederahashgraph.api.proto.java.ContractCallTransactionBody;
import com.hederahashgraph.api.proto.java.ContractCreateTransactionBody;
import com.hederahashgraph.api.proto.java.ContractDeleteTransactionBody;
import com.hederahashgraph.api.proto.java.ContractID;
import com.hederahashgraph.api.proto.java.ContractUpdateTransactionBody;
import com.hederahashgraph.api.proto.java.CryptoAddLiveHashTransactionBody;
import com.hederahashgraph.api.proto.java.CryptoApproveAllowanceTransactionBody;
import com.hederahashgraph.api.proto.java.CryptoCreateTransactionBody;
import com.hederahashgraph.api.proto.java.CryptoDeleteAllowanceTransactionBody;
import com.hederahashgraph.api.proto.java.CryptoDeleteLiveHashTransactionBody;
import com.hederahashgraph.api.proto.java.CryptoDeleteTransactionBody;
import com.hederahashgraph.api.proto.java.CryptoTransferTransactionBody;
import com.hederahashgraph.api.proto.java.CryptoUpdateTransactionBody;
import com.hederahashgraph.api.proto.java.EthereumTransactionBody;
import com.hederahashgraph.api.proto.java.FileAppendTransactionBody;
import com.hederahashgraph.api.proto.java.FileCreateTransactionBody;
import com.hederahashgraph.api.proto.java.FileDeleteTransactionBody;
import com.hederahashgraph.api.proto.java.FileID;
import com.hederahashgraph.api.proto.java.FileUpdateTransactionBody;
import com.hederahashgraph.api.proto.java.FreezeTransactionBody;
import com.hederahashgraph.api.proto.java.NodeStakeUpdateTransactionBody;
import com.hederahashgraph.api.proto.java.ScheduleCreateTransactionBody;
import com.hederahashgraph.api.proto.java.ScheduleDeleteTransactionBody;
import com.hederahashgraph.api.proto.java.ScheduleSignTransactionBody;
import com.hederahashgraph.api.proto.java.SystemDeleteTransactionBody;
import com.hederahashgraph.api.proto.java.SystemUndeleteTransactionBody;
import com.hederahashgraph.api.proto.java.TokenAssociateTransactionBody;
import com.hederahashgraph.api.proto.java.TokenBurnTransactionBody;
import com.hederahashgraph.api.proto.java.TokenCreateTransactionBody;
import com.hederahashgraph.api.proto.java.TokenDeleteTransactionBody;
import com.hederahashgraph.api.proto.java.TokenDissociateTransactionBody;
import com.hederahashgraph.api.proto.java.TokenFeeScheduleUpdateTransactionBody;
import com.hederahashgraph.api.proto.java.TokenFreezeAccountTransactionBody;
import com.hederahashgraph.api.proto.java.TokenGrantKycTransactionBody;
import com.hederahashgraph.api.proto.java.TokenMintTransactionBody;
import com.hederahashgraph.api.proto.java.TokenPauseTransactionBody;
import com.hederahashgraph.api.proto.java.TokenRevokeKycTransactionBody;
import com.hederahashgraph.api.proto.java.TokenUnfreezeAccountTransactionBody;
import com.hederahashgraph.api.proto.java.TokenUnpauseTransactionBody;
import com.hederahashgraph.api.proto.java.TokenUpdateTransactionBody;
import com.hederahashgraph.api.proto.java.TokenWipeAccountTransactionBody;
import com.hederahashgraph.api.proto.java.TransactionBody;
import com.hederahashgraph.api.proto.java.UncheckedSubmitBody;
import com.hederahashgraph.api.proto.java.UtilPrngTransactionBody;
import java.util.function.BiConsumer;
import java.util.stream.Stream;
import org.junit.jupiter.api.BeforeEach;
import org.junit.jupiter.api.Test;
import org.junit.jupiter.api.extension.ExtendWith;
import org.junit.jupiter.params.ParameterizedTest;
import org.junit.jupiter.params.provider.Arguments;
import org.junit.jupiter.params.provider.MethodSource;
import org.mockito.Mock;
import org.mockito.junit.jupiter.MockitoExtension;

@ExtendWith(MockitoExtension.class)
class TransactionDispatcherTest {

    @Mock(strictness = LENIENT)
    private HederaState state;

    @Mock(strictness = LENIENT)
    private ReadableAccountStore accountStore;

    @Mock
    private ConsensusCreateTopicHandler consensusCreateTopicHandler;

    @Mock
    private ConsensusUpdateTopicHandler consensusUpdateTopicHandler;

    @Mock
    private ConsensusDeleteTopicHandler consensusDeleteTopicHandler;

    @Mock
    private ConsensusSubmitMessageHandler consensusSubmitMessageHandler;

    @Mock
    private ContractCreateHandler contractCreateHandler;

    @Mock
    private ContractUpdateHandler contractUpdateHandler;

    @Mock
    private ContractCallHandler contractCallHandler;

    @Mock
    private ContractDeleteHandler contractDeleteHandler;

    @Mock
    private ContractSystemDeleteHandler contractSystemDeleteHandler;

    @Mock
    private ContractSystemUndeleteHandler contractSystemUndeleteHandler;

    @Mock
    private EtherumTransactionHandler etherumTransactionHandler;

    @Mock
    private CryptoCreateHandler cryptoCreateHandler;

    @Mock
    private CryptoUpdateHandler cryptoUpdateHandler;

    @Mock
    private CryptoTransferHandler cryptoTransferHandler;

    @Mock
    private CryptoDeleteHandler cryptoDeleteHandler;

    @Mock
    private CryptoApproveAllowanceHandler cryptoApproveAllowanceHandler;

    @Mock
    private CryptoDeleteAllowanceHandler cryptoDeleteAllowanceHandler;

    @Mock
    private CryptoAddLiveHashHandler cryptoAddLiveHashHandler;

    @Mock
    private CryptoDeleteLiveHashHandler cryptoDeleteLiveHashHandler;

    @Mock
    private FileCreateHandler fileCreateHandler;

    @Mock
    private FileUpdateHandler fileUpdateHandler;

    @Mock
    private FileDeleteHandler fileDeleteHandler;

    @Mock
    private FileAppendHandler fileAppendHandler;

    @Mock
    private FileSystemDeleteHandler fileSystemDeleteHandler;

    @Mock
    private FileSystemUndeleteHandler fileSystemUndeleteHandler;

    @Mock
    private FreezeHandler freezeHandler;

    @Mock
    private NetworkUncheckedSubmitHandler networkUncheckedSubmitHandler;

    @Mock
    private ScheduleCreateHandler scheduleCreateHandler;

    @Mock
    private ScheduleSignHandler scheduleSignHandler;

    @Mock
    private ScheduleDeleteHandler scheduleDeleteHandler;

    @Mock
    private TokenCreateHandler tokenCreateHandler;

    @Mock
    private TokenUpdateHandler tokenUpdateHandler;

    @Mock
    private TokenMintHandler tokenMintHandler;

    @Mock
    private TokenBurnHandler tokenBurnHandler;

    @Mock
    private TokenDeleteHandler tokenDeleteHandler;

    @Mock
    private TokenAccountWipeHandler tokenAccountWipeHandler;

    @Mock
    private TokenFreezeAccountHandler tokenFreezeAccountHandler;

    @Mock
    private TokenUnfreezeAccountHandler tokenUnfreezeAccountHandler;

    @Mock
    private TokenGrantKycToAccountHandler tokenGrantKycToAccountHandler;

    @Mock
    private TokenRevokeKycFromAccountHandler tokenRevokeKycFromAccountHandler;

    @Mock
    private TokenAssociateToAccountHandler tokenAssociateToAccountHandler;

    @Mock
    private TokenDissociateFromAccountHandler tokenDissociateFromAccountHandler;

    @Mock
    private TokenFeeScheduleUpdateHandler tokenFeeScheduleUpdateHandler;

    @Mock
    private TokenPauseHandler tokenPauseHandler;

    @Mock
    private TokenUnpauseHandler tokenUnpauseHandler;

    @Mock
    private UtilPrngHandler utilPrngHandler;

    @Mock
    private HederaAccountNumbers accountNumbers;

    private TransactionHandlers handlers;
    private TransactionDispatcher dispatcher;

    @SuppressWarnings("JUnitMalformedDeclaration")
    @BeforeEach
    void setup(@Mock final ReadableStates readableStates, @Mock HederaKey payerKey) {
        when(state.createReadableStates(any())).thenReturn(readableStates);
        when(accountStore.getKey(any(AccountID.class))).thenReturn(KeyOrLookupFailureReason.withKey(payerKey));

        handlers = new TransactionHandlers(
                consensusCreateTopicHandler,
                consensusUpdateTopicHandler,
                consensusDeleteTopicHandler,
                consensusSubmitMessageHandler,
                contractCreateHandler,
                contractUpdateHandler,
                contractCallHandler,
                contractDeleteHandler,
                contractSystemDeleteHandler,
                contractSystemUndeleteHandler,
                etherumTransactionHandler,
                cryptoCreateHandler,
                cryptoUpdateHandler,
                cryptoTransferHandler,
                cryptoDeleteHandler,
                cryptoApproveAllowanceHandler,
                cryptoDeleteAllowanceHandler,
                cryptoAddLiveHashHandler,
                cryptoDeleteLiveHashHandler,
                fileCreateHandler,
                fileUpdateHandler,
                fileDeleteHandler,
                fileAppendHandler,
                fileSystemDeleteHandler,
                fileSystemUndeleteHandler,
                freezeHandler,
                networkUncheckedSubmitHandler,
                scheduleCreateHandler,
                scheduleSignHandler,
                scheduleDeleteHandler,
                tokenCreateHandler,
                tokenUpdateHandler,
                tokenMintHandler,
                tokenBurnHandler,
                tokenDeleteHandler,
                tokenAccountWipeHandler,
                tokenFreezeAccountHandler,
                tokenUnfreezeAccountHandler,
                tokenGrantKycToAccountHandler,
                tokenRevokeKycFromAccountHandler,
                tokenAssociateToAccountHandler,
                tokenDissociateFromAccountHandler,
                tokenFeeScheduleUpdateHandler,
                tokenPauseHandler,
                tokenUnpauseHandler,
                utilPrngHandler);

        dispatcher = new TransactionDispatcher(handlers, accountNumbers);
    }

    @SuppressWarnings("ConstantConditions")
    @Test
    void testConstructorWithIllegalParameters() {
        assertThatThrownBy(() -> new TransactionDispatcher(null, accountNumbers))
                .isInstanceOf(NullPointerException.class);
        assertThatThrownBy(() -> new TransactionDispatcher(handlers, null)).isInstanceOf(NullPointerException.class);
    }

    @SuppressWarnings("ConstantConditions")
    @Test
    void testDispatchWithIllegalParameters() {
        // given
        final var payer = AccountID.newBuilder().build();
        final var tracker = new StoreFactory(state);
        final var validContext = new PreHandleContext(
                accountStore,
                TransactionBody.newBuilder()
                        .setFileCreate(FileCreateTransactionBody.getDefaultInstance())
                        .build(),
                payer);
        final var invalidSystemDelete = new PreHandleContext(
                accountStore,
                TransactionBody.newBuilder()
                        .setSystemDelete(SystemDeleteTransactionBody.getDefaultInstance())
                        .build(),
                payer);
        final var invalidSystemUndelete = new PreHandleContext(
                accountStore,
                TransactionBody.newBuilder()
                        .setSystemUndelete(SystemUndeleteTransactionBody.getDefaultInstance())
                        .build(),
                payer);

        // then
        assertThatThrownBy(() -> dispatcher.dispatchPreHandle(null, validContext))
                .isInstanceOf(NullPointerException.class);
        assertThatThrownBy(() -> dispatcher.dispatchPreHandle(tracker, null)).isInstanceOf(NullPointerException.class);

        assertThatThrownBy(() -> dispatcher.dispatchPreHandle(tracker, invalidSystemDelete))
                .isInstanceOf(IllegalArgumentException.class);
        assertThatThrownBy(() -> dispatcher.dispatchPreHandle(tracker, invalidSystemUndelete))
                .isInstanceOf(IllegalArgumentException.class);
    }

    @Test
    void testDataNotSetFails() {
        // given
        final var txBody = TransactionBody.newBuilder().build();
        final var payer = AccountID.newBuilder().build();
        final var tracker = new StoreFactory(state);
        final var context = new PreHandleContext(accountStore, txBody, payer);

        // then
        assertThatThrownBy(() -> dispatcher.dispatchPreHandle(tracker, context))
                .isInstanceOf(UnsupportedOperationException.class);
    }

    @Test
    void testNodeStakeUpdateFails() {
        // given
        final var txBody = TransactionBody.newBuilder()
                .setNodeStakeUpdate(NodeStakeUpdateTransactionBody.getDefaultInstance())
                .build();
        final var payer = AccountID.newBuilder().build();
        final var tracker = new StoreFactory(state);
        final var context = new PreHandleContext(accountStore, txBody, payer);

        // then
        assertThatThrownBy(() -> dispatcher.dispatchPreHandle(tracker, context))
                .isInstanceOf(UnsupportedOperationException.class);
    }

    @ParameterizedTest
    @MethodSource("getDispatchParameters")
    void testPreHandleWithPayer(
            final TransactionBody txBody, final BiConsumer<TransactionHandlers, PreHandleContext> verification) {
        // given
        final var payer = AccountID.newBuilder().build();
        final var tracker = new StoreFactory(state);
        final var context = new PreHandleContext(accountStore, txBody, payer);

        // when
        dispatcher.dispatchPreHandle(tracker, context);

        // then
        verification.accept(this.handlers, context);
    }

    private static Stream<Arguments> getDispatchParameters() {
        return Stream.of(
                // consensus
                Arguments.of(
                        TransactionBody.newBuilder()
                                .setConsensusCreateTopic(ConsensusCreateTopicTransactionBody.getDefaultInstance())
                                .build(),
                        (BiConsumer<TransactionHandlers, PreHandleContext>) (handlers, meta) ->
                                verify(handlers.consensusCreateTopicHandler()).preHandle(meta)),
                Arguments.of(
                        TransactionBody.newBuilder()
                                .setConsensusUpdateTopic(ConsensusUpdateTopicTransactionBody.getDefaultInstance())
                                .build(),
                        (BiConsumer<TransactionHandlers, PreHandleContext>) (handlers, meta) ->
                                verify(handlers.consensusUpdateTopicHandler()).preHandle(meta)),
                Arguments.of(
                        TransactionBody.newBuilder()
                                .setConsensusDeleteTopic(ConsensusDeleteTopicTransactionBody.getDefaultInstance())
                                .build(),
                        (BiConsumer<TransactionHandlers, PreHandleContext>) (handlers, meta) ->
                                verify(handlers.consensusDeleteTopicHandler()).preHandle(meta)),
                Arguments.of(
                        TransactionBody.newBuilder()
                                .setConsensusSubmitMessage(ConsensusSubmitMessageTransactionBody.getDefaultInstance())
                                .build(),
                        (BiConsumer<TransactionHandlers, PreHandleContext>) (handlers, meta) ->
                                verify(handlers.consensusSubmitMessageHandler()).preHandle(meta)),

                // contract
                Arguments.of(
                        TransactionBody.newBuilder()
                                .setContractCreateInstance(ContractCreateTransactionBody.getDefaultInstance())
                                .build(),
                        (BiConsumer<TransactionHandlers, PreHandleContext>) (handlers, meta) ->
                                verify(handlers.contractCreateHandler()).preHandle(meta)),
                Arguments.of(
                        TransactionBody.newBuilder()
                                .setContractUpdateInstance(ContractUpdateTransactionBody.getDefaultInstance())
                                .build(),
                        (BiConsumer<TransactionHandlers, PreHandleContext>) (handlers, meta) ->
                                verify(handlers.contractUpdateHandler()).preHandle(meta)),
                Arguments.of(
                        TransactionBody.newBuilder()
                                .setContractCall(ContractCallTransactionBody.getDefaultInstance())
                                .build(),
                        (BiConsumer<TransactionHandlers, PreHandleContext>) (handlers, meta) ->
                                verify(handlers.contractCallHandler()).preHandle(meta)),
                Arguments.of(
                        TransactionBody.newBuilder()
                                .setContractDeleteInstance(ContractDeleteTransactionBody.getDefaultInstance())
                                .build(),
                        (BiConsumer<TransactionHandlers, PreHandleContext>) (handlers, meta) ->
                                verify(handlers.contractDeleteHandler()).preHandle(meta)),
                Arguments.of(
                        TransactionBody.newBuilder()
                                .setEthereumTransaction(EthereumTransactionBody.getDefaultInstance())
                                .build(),
                        (BiConsumer<TransactionHandlers, PreHandleContext>) (handlers, meta) ->
                                verify(handlers.etherumTransactionHandler()).preHandle(meta)),

                // crypto
                Arguments.of(
                        TransactionBody.newBuilder()
                                .setCryptoCreateAccount(CryptoCreateTransactionBody.getDefaultInstance())
                                .build(),
                        (BiConsumer<TransactionHandlers, PreHandleContext>) (handlers, meta) ->
                                verify(handlers.cryptoCreateHandler()).preHandle(meta)),
                Arguments.of(
                        TransactionBody.newBuilder()
                                .setCryptoUpdateAccount(CryptoUpdateTransactionBody.getDefaultInstance())
                                .build(),
                        (BiConsumer<TransactionHandlers, PreHandleContext>) (handlers, meta) ->
                                verify(handlers.cryptoUpdateHandler()).preHandle(eq(meta), any())),
                Arguments.of(
                        TransactionBody.newBuilder()
                                .setCryptoTransfer(CryptoTransferTransactionBody.getDefaultInstance())
                                .build(),
                        (BiConsumer<TransactionHandlers, PreHandleContext>) (handlers, meta) ->
                                verify(handlers.cryptoTransferHandler()).preHandle(eq(meta), any(), any())),
                Arguments.of(
                        TransactionBody.newBuilder()
                                .setCryptoDelete(CryptoDeleteTransactionBody.getDefaultInstance())
                                .build(),
                        (BiConsumer<TransactionHandlers, PreHandleContext>) (handlers, meta) ->
                                verify(handlers.cryptoDeleteHandler()).preHandle(meta)),
                Arguments.of(
                        TransactionBody.newBuilder()
                                .setCryptoApproveAllowance(CryptoApproveAllowanceTransactionBody.getDefaultInstance())
                                .build(),
                        (BiConsumer<TransactionHandlers, PreHandleContext>) (handlers, meta) ->
                                verify(handlers.cryptoApproveAllowanceHandler()).preHandle(meta)),
                Arguments.of(
                        TransactionBody.newBuilder()
                                .setCryptoDeleteAllowance(CryptoDeleteAllowanceTransactionBody.getDefaultInstance())
                                .build(),
                        (BiConsumer<TransactionHandlers, PreHandleContext>) (handlers, meta) ->
                                verify(handlers.cryptoDeleteAllowanceHandler()).preHandle(meta)),
                Arguments.of(
                        TransactionBody.newBuilder()
                                .setCryptoAddLiveHash(CryptoAddLiveHashTransactionBody.getDefaultInstance())
                                .build(),
                        (BiConsumer<TransactionHandlers, PreHandleContext>) (handlers, meta) ->
                                verify(handlers.cryptoAddLiveHashHandler()).preHandle(meta)),
                Arguments.of(
                        TransactionBody.newBuilder()
                                .setCryptoDeleteLiveHash(CryptoDeleteLiveHashTransactionBody.getDefaultInstance())
                                .build(),
                        (BiConsumer<TransactionHandlers, PreHandleContext>) (handlers, meta) ->
                                verify(handlers.cryptoDeleteLiveHashHandler()).preHandle(meta)),

                // file
                Arguments.of(
                        TransactionBody.newBuilder()
                                .setFileCreate(FileCreateTransactionBody.getDefaultInstance())
                                .build(),
                        (BiConsumer<TransactionHandlers, PreHandleContext>) (handlers, meta) ->
                                verify(handlers.fileCreateHandler()).preHandle(meta)),
                Arguments.of(
                        TransactionBody.newBuilder()
                                .setFileUpdate(FileUpdateTransactionBody.getDefaultInstance())
                                .build(),
                        (BiConsumer<TransactionHandlers, PreHandleContext>) (handlers, meta) ->
                                verify(handlers.fileUpdateHandler()).preHandle(meta)),
                Arguments.of(
                        TransactionBody.newBuilder()
                                .setFileDelete(FileDeleteTransactionBody.getDefaultInstance())
                                .build(),
                        (BiConsumer<TransactionHandlers, PreHandleContext>) (handlers, meta) ->
                                verify(handlers.fileDeleteHandler()).preHandle(meta)),
                Arguments.of(
                        TransactionBody.newBuilder()
                                .setFileAppend(FileAppendTransactionBody.getDefaultInstance())
                                .build(),
                        (BiConsumer<TransactionHandlers, PreHandleContext>) (handlers, meta) ->
                                verify(handlers.fileAppendHandler()).preHandle(meta)),

                // freeze
                Arguments.of(
                        TransactionBody.newBuilder()
                                .setFreeze(FreezeTransactionBody.getDefaultInstance())
                                .build(),
                        (BiConsumer<TransactionHandlers, PreHandleContext>) (handlers, meta) ->
                                verify(handlers.freezeHandler()).preHandle(meta)),

                // network
                Arguments.of(
                        TransactionBody.newBuilder()
                                .setUncheckedSubmit(UncheckedSubmitBody.getDefaultInstance())
                                .build(),
                        (BiConsumer<TransactionHandlers, PreHandleContext>) (handlers, meta) ->
                                verify(handlers.networkUncheckedSubmitHandler()).preHandle(meta)),

                // schedule
                Arguments.of(
                        TransactionBody.newBuilder()
                                .setScheduleCreate(ScheduleCreateTransactionBody.getDefaultInstance())
                                .build(),
                        (BiConsumer<TransactionHandlers, PreHandleContext>) (handlers, meta) ->
                                verify(handlers.scheduleCreateHandler()).preHandle(eq(meta), any())),
                Arguments.of(
                        TransactionBody.newBuilder()
                                .setScheduleSign(ScheduleSignTransactionBody.getDefaultInstance())
                                .build(),
                        (BiConsumer<TransactionHandlers, PreHandleContext>) (handlers, meta) ->
                                verify(handlers.scheduleSignHandler()).preHandle(eq(meta), any(), any())),
                Arguments.of(
                        TransactionBody.newBuilder()
                                .setScheduleDelete(ScheduleDeleteTransactionBody.getDefaultInstance())
                                .build(),
                        (BiConsumer<TransactionHandlers, PreHandleContext>) (handlers, meta) ->
                                verify(handlers.scheduleDeleteHandler()).preHandle(eq(meta), any())),

                // token
                Arguments.of(
                        TransactionBody.newBuilder()
                                .setTokenCreation(TokenCreateTransactionBody.getDefaultInstance())
                                .build(),
                        (BiConsumer<TransactionHandlers, PreHandleContext>) (handlers, meta) ->
                                verify(handlers.tokenCreateHandler()).preHandle(meta)),
                Arguments.of(
                        TransactionBody.newBuilder()
                                .setTokenUpdate(TokenUpdateTransactionBody.getDefaultInstance())
                                .build(),
<<<<<<< HEAD
                        (BiConsumer<TransactionHandlers, PreHandleContext>) (handlers, meta) ->
                                verify(handlers.tokenUpdateHandler()).preHandle(meta)),
=======
                        (BiConsumer<TransactionHandlers, PreHandleContext>)
                                (handlers, meta) ->
                                        verify(handlers.tokenUpdateHandler())
                                                .preHandle(eq(meta), any())),
>>>>>>> 1c8a8e5b
                Arguments.of(
                        TransactionBody.newBuilder()
                                .setTokenMint(TokenMintTransactionBody.getDefaultInstance())
                                .build(),
                        (BiConsumer<TransactionHandlers, PreHandleContext>) (handlers, meta) ->
                                verify(handlers.tokenMintHandler()).preHandle(eq(meta), any())),
                Arguments.of(
                        TransactionBody.newBuilder()
                                .setTokenBurn(TokenBurnTransactionBody.getDefaultInstance())
                                .build(),
                        (BiConsumer<TransactionHandlers, PreHandleContext>) (handlers, meta) ->
                                verify(handlers.tokenBurnHandler()).preHandle(meta)),
                Arguments.of(
                        TransactionBody.newBuilder()
                                .setTokenDeletion(TokenDeleteTransactionBody.getDefaultInstance())
                                .build(),
<<<<<<< HEAD
                        (BiConsumer<TransactionHandlers, PreHandleContext>) (handlers, meta) ->
                                verify(handlers.tokenDeleteHandler()).preHandle(meta)),
=======
                        (BiConsumer<TransactionHandlers, PreHandleContext>)
                                (handlers, meta) ->
                                        verify(handlers.tokenDeleteHandler())
                                                .preHandle(eq(meta), any())),
>>>>>>> 1c8a8e5b
                Arguments.of(
                        TransactionBody.newBuilder()
                                .setTokenWipe(TokenWipeAccountTransactionBody.getDefaultInstance())
                                .build(),
                        (BiConsumer<TransactionHandlers, PreHandleContext>) (handlers, meta) ->
                                verify(handlers.tokenAccountWipeHandler()).preHandle(meta)),
                Arguments.of(
                        TransactionBody.newBuilder()
                                .setTokenFreeze(TokenFreezeAccountTransactionBody.getDefaultInstance())
                                .build(),
                        (BiConsumer<TransactionHandlers, PreHandleContext>) (handlers, meta) ->
                                verify(handlers.tokenFreezeAccountHandler()).preHandle(eq(meta), any())),
                Arguments.of(
                        TransactionBody.newBuilder()
                                .setTokenUnfreeze(TokenUnfreezeAccountTransactionBody.getDefaultInstance())
                                .build(),
                        (BiConsumer<TransactionHandlers, PreHandleContext>) (handlers, meta) ->
                                verify(handlers.tokenUnfreezeAccountHandler()).preHandle(eq(meta), any())),
                Arguments.of(
                        TransactionBody.newBuilder()
                                .setTokenGrantKyc(TokenGrantKycTransactionBody.getDefaultInstance())
                                .build(),
<<<<<<< HEAD
                        (BiConsumer<TransactionHandlers, PreHandleContext>) (handlers, meta) ->
                                verify(handlers.tokenGrantKycToAccountHandler()).preHandle(meta)),
=======
                        (BiConsumer<TransactionHandlers, PreHandleContext>)
                                (handlers, meta) ->
                                        verify(handlers.tokenGrantKycToAccountHandler())
                                                .preHandle(eq(meta), any())),
>>>>>>> 1c8a8e5b
                Arguments.of(
                        TransactionBody.newBuilder()
                                .setTokenRevokeKyc(TokenRevokeKycTransactionBody.getDefaultInstance())
                                .build(),
                        (BiConsumer<TransactionHandlers, PreHandleContext>)
                                (handlers, meta) -> verify(handlers.tokenRevokeKycFromAccountHandler())
                                        .preHandle(eq(meta), any())),
                Arguments.of(
                        TransactionBody.newBuilder()
                                .setTokenAssociate(TokenAssociateTransactionBody.getDefaultInstance())
                                .build(),
                        (BiConsumer<TransactionHandlers, PreHandleContext>)
                                (handlers, meta) -> verify(handlers.tokenAssociateToAccountHandler())
                                        .preHandle(meta)),
                Arguments.of(
                        TransactionBody.newBuilder()
                                .setTokenDissociate(TokenDissociateTransactionBody.getDefaultInstance())
                                .build(),
                        (BiConsumer<TransactionHandlers, PreHandleContext>)
                                (handlers, meta) -> verify(handlers.tokenDissociateFromAccountHandler())
                                        .preHandle(meta)),
                Arguments.of(
                        TransactionBody.newBuilder()
                                .setTokenFeeScheduleUpdate(TokenFeeScheduleUpdateTransactionBody.getDefaultInstance())
                                .build(),
                        (BiConsumer<TransactionHandlers, PreHandleContext>) (handlers, meta) ->
                                verify(handlers.tokenFeeScheduleUpdateHandler()).preHandle(eq(meta), any())),
                Arguments.of(
                        TransactionBody.newBuilder()
                                .setTokenPause(TokenPauseTransactionBody.getDefaultInstance())
                                .build(),
                        (BiConsumer<TransactionHandlers, PreHandleContext>) (handlers, meta) ->
                                verify(handlers.tokenPauseHandler()).preHandle(meta)),
                Arguments.of(
                        TransactionBody.newBuilder()
                                .setTokenUnpause(TokenUnpauseTransactionBody.getDefaultInstance())
                                .build(),
                        (BiConsumer<TransactionHandlers, PreHandleContext>) (handlers, meta) ->
                                verify(handlers.tokenUnpauseHandler()).preHandle(meta)),

                // util
                Arguments.of(
                        TransactionBody.newBuilder()
                                .setUtilPrng(UtilPrngTransactionBody.getDefaultInstance())
                                .build(),
                        (BiConsumer<TransactionHandlers, PreHandleContext>) (handlers, meta) ->
                                verify(handlers.utilPrngHandler()).preHandle(meta)),

                // mixed
                Arguments.of(
                        TransactionBody.newBuilder()
                                .setSystemDelete(SystemDeleteTransactionBody.newBuilder()
                                        .setContractID(ContractID.getDefaultInstance())
                                        .build())
                                .build(),
                        (BiConsumer<TransactionHandlers, PreHandleContext>) (handlers, meta) ->
                                verify(handlers.contractSystemDeleteHandler()).preHandle(meta)),
                Arguments.of(
                        TransactionBody.newBuilder()
                                .setSystemDelete(SystemDeleteTransactionBody.newBuilder()
                                        .setFileID(FileID.getDefaultInstance())
                                        .build())
                                .build(),
                        (BiConsumer<TransactionHandlers, PreHandleContext>) (handlers, meta) ->
                                verify(handlers.fileSystemDeleteHandler()).preHandle(meta)),
                Arguments.of(
                        TransactionBody.newBuilder()
                                .setSystemUndelete(SystemUndeleteTransactionBody.newBuilder()
                                        .setContractID(ContractID.getDefaultInstance())
                                        .build())
                                .build(),
                        (BiConsumer<TransactionHandlers, PreHandleContext>) (handlers, meta) ->
                                verify(handlers.contractSystemUndeleteHandler()).preHandle(meta)),
                Arguments.of(
                        TransactionBody.newBuilder()
                                .setSystemUndelete(SystemUndeleteTransactionBody.newBuilder()
                                        .setFileID(FileID.getDefaultInstance())
                                        .build())
                                .build(),
                        (BiConsumer<TransactionHandlers, PreHandleContext>) (handlers, meta) ->
                                verify(handlers.fileSystemUndeleteHandler()).preHandle(meta)));
    }
}<|MERGE_RESOLUTION|>--- conflicted
+++ resolved
@@ -617,15 +617,8 @@
                         TransactionBody.newBuilder()
                                 .setTokenUpdate(TokenUpdateTransactionBody.getDefaultInstance())
                                 .build(),
-<<<<<<< HEAD
-                        (BiConsumer<TransactionHandlers, PreHandleContext>) (handlers, meta) ->
-                                verify(handlers.tokenUpdateHandler()).preHandle(meta)),
-=======
-                        (BiConsumer<TransactionHandlers, PreHandleContext>)
-                                (handlers, meta) ->
-                                        verify(handlers.tokenUpdateHandler())
-                                                .preHandle(eq(meta), any())),
->>>>>>> 1c8a8e5b
+                        (BiConsumer<TransactionHandlers, PreHandleContext>) (handlers, meta) ->
+                                verify(handlers.tokenUpdateHandler()).preHandle(eq(meta), any())),
                 Arguments.of(
                         TransactionBody.newBuilder()
                                 .setTokenMint(TokenMintTransactionBody.getDefaultInstance())
@@ -642,15 +635,8 @@
                         TransactionBody.newBuilder()
                                 .setTokenDeletion(TokenDeleteTransactionBody.getDefaultInstance())
                                 .build(),
-<<<<<<< HEAD
-                        (BiConsumer<TransactionHandlers, PreHandleContext>) (handlers, meta) ->
-                                verify(handlers.tokenDeleteHandler()).preHandle(meta)),
-=======
-                        (BiConsumer<TransactionHandlers, PreHandleContext>)
-                                (handlers, meta) ->
-                                        verify(handlers.tokenDeleteHandler())
-                                                .preHandle(eq(meta), any())),
->>>>>>> 1c8a8e5b
+                        (BiConsumer<TransactionHandlers, PreHandleContext>) (handlers, meta) ->
+                                verify(handlers.tokenDeleteHandler()).preHandle(eq(meta), any())),
                 Arguments.of(
                         TransactionBody.newBuilder()
                                 .setTokenWipe(TokenWipeAccountTransactionBody.getDefaultInstance())
@@ -673,15 +659,8 @@
                         TransactionBody.newBuilder()
                                 .setTokenGrantKyc(TokenGrantKycTransactionBody.getDefaultInstance())
                                 .build(),
-<<<<<<< HEAD
-                        (BiConsumer<TransactionHandlers, PreHandleContext>) (handlers, meta) ->
-                                verify(handlers.tokenGrantKycToAccountHandler()).preHandle(meta)),
-=======
-                        (BiConsumer<TransactionHandlers, PreHandleContext>)
-                                (handlers, meta) ->
-                                        verify(handlers.tokenGrantKycToAccountHandler())
-                                                .preHandle(eq(meta), any())),
->>>>>>> 1c8a8e5b
+                        (BiConsumer<TransactionHandlers, PreHandleContext>) (handlers, meta) ->
+                                verify(handlers.tokenGrantKycToAccountHandler()).preHandle(eq(meta), any())),
                 Arguments.of(
                         TransactionBody.newBuilder()
                                 .setTokenRevokeKyc(TokenRevokeKycTransactionBody.getDefaultInstance())
