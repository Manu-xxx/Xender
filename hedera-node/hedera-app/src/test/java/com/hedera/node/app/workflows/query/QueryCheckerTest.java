--- conflicted
+++ resolved
@@ -90,11 +90,8 @@
     void setup() {
         when(currentPlatformStatus.get()).thenReturn(PlatformStatus.ACTIVE);
 
-<<<<<<< HEAD
-=======
         ctx = new SessionContext();
 
->>>>>>> b3b672a2
         checker = new QueryChecker(
                 nodeInfo,
                 currentPlatformStatus,
@@ -139,9 +136,9 @@
                         nodeInfo,
                         currentPlatformStatus,
                         transactionChecker,
+
                         null,
-                        queryFeeCheck,
-                        authorizer,
+                       queryFeeCheck, authorizer,
                         cryptoTransferHandler))
                 .isInstanceOf(NullPointerException.class);
         assertThatThrownBy(() -> new QueryChecker(
@@ -149,8 +146,9 @@
                         currentPlatformStatus,
                         transactionChecker,
                         accountNumbers,
+
                         null,
-                        authorizer,
+                       authorizer,
                         cryptoTransferHandler))
                 .isInstanceOf(NullPointerException.class);
         assertThatThrownBy(() -> new QueryChecker(
@@ -159,9 +157,9 @@
                         transactionChecker,
                         accountNumbers,
                         queryFeeCheck,
+
                         null,
                         cryptoTransferHandler))
-<<<<<<< HEAD
                 .isInstanceOf(NullPointerException.class);
         assertThatThrownBy(() -> new QueryChecker(
                         nodeInfo,
@@ -171,17 +169,6 @@
                         queryFeeCheck,
                         authorizer,
                         null))
-=======
->>>>>>> b3b672a2
-                .isInstanceOf(NullPointerException.class);
-        assertThatThrownBy(() -> new QueryChecker(
-                        nodeInfo,
-                        currentPlatformStatus,
-                        transactionChecker,
-                        accountNumbers,
-                        queryFeeCheck,
-                        authorizer,
-                        null))
                 .isInstanceOf(NullPointerException.class);
     }
 
@@ -298,11 +285,7 @@
     void testValidateCryptoTransferWithFailingParser() throws PreCheckException {
         // given
         final var transaction = Transaction.newBuilder().build();
-<<<<<<< HEAD
         when(transactionChecker.check(transaction)).thenThrow(new PreCheckException(INVALID_TRANSACTION));
-=======
-        when(transactionChecker.check(ctx, transaction)).thenThrow(new PreCheckException(INVALID_TRANSACTION));
->>>>>>> b3b672a2
         final var checker = new QueryChecker(
                 nodeInfo,
                 currentPlatformStatus,
@@ -326,11 +309,7 @@
         final var onsetResult =
                 new TransactionInfo(Transaction.newBuilder().build(), txBody, signatureMap, CONSENSUS_CREATE_TOPIC);
         final var transaction = Transaction.newBuilder().build();
-<<<<<<< HEAD
         when(transactionChecker.check(transaction)).thenReturn(onsetResult);
-=======
-        when(transactionChecker.check(ctx, transaction)).thenReturn(onsetResult);
->>>>>>> b3b672a2
         final var checker = new QueryChecker(
                 nodeInfo,
                 currentPlatformStatus,
