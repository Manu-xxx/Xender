/*
 * Copyright (C) 2023 Hedera Hashgraph, LLC
 *
 * Licensed under the Apache License, Version 2.0 (the "License");
 * you may not use this file except in compliance with the License.
 * You may obtain a copy of the License at
 *
 *      http://www.apache.org/licenses/LICENSE-2.0
 *
 * Unless required by applicable law or agreed to in writing, software
 * distributed under the License is distributed on an "AS IS" BASIS,
 * WITHOUT WARRANTIES OR CONDITIONS OF ANY KIND, either express or implied.
 * See the License for the specific language governing permissions and
 * limitations under the License.
 */

package com.hedera.node.app.state.merkle;

import static org.assertj.core.api.Assertions.assertThat;
import static org.assertj.core.api.AssertionsForClassTypes.assertThatThrownBy;

import com.hedera.node.app.spi.fixtures.state.TestSchema;
import com.hedera.node.app.spi.state.StateDefinition;
import java.util.*;
import java.util.stream.Stream;
import org.junit.jupiter.api.DisplayName;
import org.junit.jupiter.api.Test;
import org.junit.jupiter.params.ParameterizedTest;
import org.junit.jupiter.params.provider.Arguments;
import org.junit.jupiter.params.provider.MethodSource;

class StateUtilsTest extends MerkleTestBase {
    /** A *static* pseudo-random number generator used to generate the legal identifiers */
    private static final Random RAND = new Random(8892381L);

    @Test
    @DisplayName("Validating a null service name throws an NPE")
    void nullServiceNameThrows() {
        //noinspection DataFlowIssue
        assertThatThrownBy(() -> StateUtils.validateServiceName(null)).isInstanceOf(NullPointerException.class);
    }

    @Test
    @DisplayName("Validating a service name with no characters throws an exception")
    void emptyServiceNameThrows() {
        assertThatThrownBy(() -> StateUtils.validateServiceName(""))
                .isInstanceOf(IllegalArgumentException.class)
                .hasMessageContaining("service name");
    }

    @ParameterizedTest
    @MethodSource("illegalIdentifiers")
    @DisplayName("Service Names with illegal characters throw an exception")
    void invalidServiceNameThrows(final String serviceName) {
        assertThatThrownBy(() -> StateUtils.validateServiceName(serviceName))
                .isInstanceOf(IllegalArgumentException.class);
    }

    @ParameterizedTest
    @MethodSource("legalIdentifiers")
    @DisplayName("Service names with legal characters are valid")
    void validServiceNameWorks(final String serviceName) {
        assertThat(StateUtils.validateServiceName(serviceName)).isEqualTo(serviceName);
    }

    @Test
    @DisplayName("Validating a null state key throws an NPE")
    void nullStateKeyThrows() {
        //noinspection DataFlowIssue
        assertThatThrownBy(() -> StateUtils.validateStateKey(null)).isInstanceOf(NullPointerException.class);
    }

    @Test
    @DisplayName("Validating a state key with no characters throws an exception")
    void emptyStateKeyThrows() {
        assertThatThrownBy(() -> StateUtils.validateStateKey(""))
                .isInstanceOf(IllegalArgumentException.class)
                .hasMessageContaining("state key");
    }

    @ParameterizedTest
    @MethodSource("illegalIdentifiers")
    @DisplayName("State keys with illegal characters throw an exception")
    void invalidStateKeyThrows(final String stateKey) {
        assertThatThrownBy(() -> StateUtils.validateStateKey(stateKey)).isInstanceOf(IllegalArgumentException.class);
    }

    @ParameterizedTest
    @MethodSource("legalIdentifiers")
    @DisplayName("State keys with legal characters are valid")
    void validStateKeyWorks(final String stateKey) {
        assertThat(StateUtils.validateServiceName(stateKey)).isEqualTo(stateKey);
    }

    @Test
    @DisplayName("Validating a null identifier throws an NPE")
    void nullIdentifierThrows() {
        //noinspection DataFlowIssue
        assertThatThrownBy(() -> StateUtils.validateIdentifier(null)).isInstanceOf(NullPointerException.class);
    }

    @Test
    @DisplayName("Validating an identifier with no characters throws an exception")
    void emptyIdentifierThrows() {
        assertThatThrownBy(() -> StateUtils.validateIdentifier("")).isInstanceOf(IllegalArgumentException.class);
    }

    @ParameterizedTest
    @MethodSource("illegalIdentifiers")
    @DisplayName("Identifiers with illegal characters throw an exception")
    void invalidIdentifierThrows(final String identifier) {
        assertThatThrownBy(() -> StateUtils.validateIdentifier(identifier))
                .isInstanceOf(IllegalArgumentException.class);
    }

    @ParameterizedTest
    @MethodSource("legalIdentifiers")
    @DisplayName("Identifiers with legal characters are valid")
    void validIdentifierWorks(final String identifier) {
        assertThat(StateUtils.validateIdentifier(identifier)).isEqualTo(identifier);
    }

    @Test
    @DisplayName("`computeLabel` with a null service name throws")
    void computeLabel_nullServiceNameThrows() {
        //noinspection DataFlowIssue
        assertThatThrownBy(() -> StateUtils.computeLabel(null, FRUIT_STATE_KEY))
                .isInstanceOf(NullPointerException.class);
    }

    @Test
    @DisplayName("`computeLabel` with a null state key throws")
    void computeLabel_nullStateKeyThrows() {
        //noinspection DataFlowIssue
        assertThatThrownBy(() -> StateUtils.computeLabel(FIRST_SERVICE, null)).isInstanceOf(NullPointerException.class);
    }

    /**
     * NOTE: This test may look silly, because it literally does what is in the source code. But
     * this is actually very important! This computation MUST NOT CHANGE. If any change is made in
     * the sources, it will cause this test to fail. That will cause the engineer to look at this
     * test and SEE THIS NOTE. And then realize, they CANNOT MAKE THIS CHANGE.
     */
    @Test
    @DisplayName("`computeLabel` is always serviceName.stateKey")
    void computeLabel() {
        assertThat(StateUtils.computeLabel(FIRST_SERVICE, FRUIT_STATE_KEY))
                .isEqualTo(FIRST_SERVICE + "." + FRUIT_STATE_KEY);
    }

    /**
     * NOTE: This test may look silly, because it literally does what is in the source code. But
     * this is actually very important! This computation MUST NOT CHANGE. If any change is made in
     * the sources, it will cause this test to fail. That will cause the engineer to look at this
     * test and SEE THIS NOTE. And then realize, they CANNOT MAKE THIS CHANGE.
     */
    @Test
    @DisplayName("`computeClassId` is always {serviceName}:{stateKey}:v{version}:{extra}")
    void computeClassId() {
        final var classId = StateUtils.hashString("A:B:v1.0.0:C");
        assertThat(StateUtils.computeClassId("A", "B", version(1, 0, 0), "C")).isEqualTo(classId);
    }

    /**
     * NOTE: This test may look silly, because it literally does what is in the source code. But
     * this is actually very important! This computation MUST NOT CHANGE. If any change is made in
     * the sources, it will cause this test to fail. That will cause the engineer to look at this
     * test and SEE THIS NOTE. And then realize, they CANNOT MAKE THIS CHANGE.
     */
    @Test
    @DisplayName("`computeClassId` with metadata is always {serviceName}:{stateKey}:v{version}:{extra}")
    void computeClassId_withMetadata() {
        setupFruitMerkleMap();
        final var ver = fruitMetadata.schema().getVersion();
<<<<<<< HEAD
        final var classId =
                StateUtils.hashString(
                        fruitMetadata.serviceName()
                                + ":"
                                + fruitMetadata.stateDefinition().stateKey()
                                + ":v"
                                + ver.major()
                                + "."
                                + ver.minor()
                                + "."
                                + ver.patch()
                                + ":C");
=======
        final var classId = StateUtils.hashString(fruitMetadata.serviceName()
                + ":"
                + fruitMetadata.stateDefinition().stateKey()
                + ":v"
                + ver.getMajor()
                + "."
                + ver.getMinor()
                + "."
                + ver.getPatch()
                + ":C");
>>>>>>> ca5e6ec2
        assertThat(StateUtils.computeClassId(fruitMetadata, "C")).isEqualTo(classId);
    }

    @Test
    @DisplayName("Verifies the hashing algorithm of computeValueClassId produces reasonably unique" + " values")
    void uniqueHashing() {
        // Given a set of serviceName and stateKey pairs
        final var numWords = 1000;
        final var hashes = new HashSet<Long>();
        final var fakeServiceNames = randomWords(numWords);
        final var fakeStateKeys = randomWords(numWords);

        // When I call computeValueClassId with those and collect the resulting hash
        for (final var serviceName : fakeServiceNames) {
            for (final var stateKey : fakeStateKeys) {
                final var md = new StateMetadata<>(
                        serviceName,
                        new TestSchema(1),
                        StateDefinition.inMemory(stateKey, STRING_SERDES, STRING_SERDES));
                final var hash = StateUtils.computeClassId(md, "extra string");
                hashes.add(hash);
            }
        }

        // Then each hash is highly probabilistically unique (and for our test, definitely unique)
        assertThat(hashes).hasSize(numWords * numWords);
    }

    public static Stream<Arguments> illegalIdentifiers() {
        // The only valid characters are A-Za-z0-9_-. Any other character is a problem.
        // So I will construct three different types of invalid strings. Those that contain only
        // an invalid character, those that start with an invalid character and are followed by
        // valid characters, and those that start with valid characters and are trailed by a single
        // invalid character. I will select invalid characters from the ASCII set, and a subset of
        // values that are above the ASCII range. I will make sure to include multibyte characters.

        // Add every ASCII char that is illegal
        final List<String> illegalChars = new ArrayList<>();
        for (char i = 0; i < 255; i++) {
            if ((i >= 'A' && i <= 'Z') || (i >= 'a' && i <= 'z') || (i >= '0' && i <= '9') || (i == '-' || i == '_')) {
                // This is a valid character, so skip it -- don't add it to illegalChars!
                continue;
            }
            illegalChars.add("" + i);
        }
        // And the illegal 😈 multibyte character
        illegalChars.add("\uD83D\uDE08");

        // Construct the arguments
        final List<Arguments> argumentsList = new LinkedList<>();

        // Add each illegal character on its own as a test case
        for (final var illegalChar : illegalChars) {
            argumentsList.add(Arguments.of(illegalChar));
        }

        // Add each illegal character as the suffix to an otherwise legal string
        for (final var illegalChar : illegalChars) {
            argumentsList.add(Arguments.of("Some Legal Characters " + illegalChar));
        }

        // Add each illegal character as the prefix to an otherwise legal string
        for (final var illegalChar : illegalChars) {
            argumentsList.add(Arguments.of(illegalChar + " Some Legal Characters"));
        }

        // return it
        return argumentsList.stream();
    }

    public static Stream<Arguments> legalIdentifiers() {
        List<Arguments> args = new LinkedList<>();

        // An arbitrary collection of strings that contain 0-9A-Za-z and space.
        final String upper = "ABCDEFGHIJKLMNOPQRSTUVWXYZ";
        final String lower = upper.toLowerCase(Locale.ROOT);
        String digits = "0123456789";
        String validChars = upper + lower + digits + "-" + "_";

        // Test scenarios where there is a single valid char
        for (int i = 0; i < validChars.length(); i++) {
            args.add(Arguments.of("" + validChars.charAt(i)));
        }

        // Test scenarios where we have a set of valid chars
        for (int i = 0; i < 100; i++) {
            args.add(Arguments.of(randomString(RAND, validChars, 12)));
        }

        return args.stream();
    }
}<|MERGE_RESOLUTION|>--- conflicted
+++ resolved
@@ -172,31 +172,16 @@
     void computeClassId_withMetadata() {
         setupFruitMerkleMap();
         final var ver = fruitMetadata.schema().getVersion();
-<<<<<<< HEAD
-        final var classId =
-                StateUtils.hashString(
-                        fruitMetadata.serviceName()
-                                + ":"
-                                + fruitMetadata.stateDefinition().stateKey()
-                                + ":v"
-                                + ver.major()
-                                + "."
-                                + ver.minor()
-                                + "."
-                                + ver.patch()
-                                + ":C");
-=======
         final var classId = StateUtils.hashString(fruitMetadata.serviceName()
                 + ":"
                 + fruitMetadata.stateDefinition().stateKey()
                 + ":v"
-                + ver.getMajor()
+                + ver.major()
                 + "."
-                + ver.getMinor()
+                + ver.minor()
                 + "."
-                + ver.getPatch()
+                + ver.patch()
                 + ":C");
->>>>>>> ca5e6ec2
         assertThat(StateUtils.computeClassId(fruitMetadata, "C")).isEqualTo(classId);
     }
 
