--- conflicted
+++ resolved
@@ -16,18 +16,19 @@
 
 package com.hedera.node.app.workflows.common;
 
+import static com.hedera.hapi.node.base.ResponseCodeEnum.PLATFORM_TRANSACTION_NOT_CREATED;
+import static org.assertj.core.api.AssertionsForClassTypes.assertThatThrownBy;
+import static org.mockito.ArgumentMatchers.any;
+import static org.mockito.Mockito.never;
+import static org.mockito.Mockito.verify;
+import static org.mockito.Mockito.when;
+
 import com.hedera.hapi.node.base.TransactionID;
 import com.hedera.hapi.node.transaction.TransactionBody;
 import com.hedera.hapi.node.transaction.UncheckedSubmitBody;
 import com.hedera.node.app.AppTestBase;
 import com.hedera.node.app.service.mono.context.properties.NodeLocalProperties;
-<<<<<<< HEAD
-import com.hedera.node.app.service.mono.context.properties.Profile;
-=======
-import com.hedera.node.app.service.mono.records.RecordCache;
-import com.hedera.node.app.service.mono.stats.MiscSpeedometers;
 import com.hedera.node.app.spi.config.Profile;
->>>>>>> ca5e6ec2
 import com.hedera.node.app.spi.workflows.PreCheckException;
 import com.hedera.node.app.state.RecordCache;
 import com.hedera.node.app.workflows.ingest.SubmissionManager;
@@ -42,70 +43,28 @@
 import org.junit.jupiter.api.extension.ExtendWith;
 import org.mockito.Mock;
 import org.mockito.junit.jupiter.MockitoExtension;
-import static com.hedera.hapi.node.base.ResponseCodeEnum.PLATFORM_TRANSACTION_NOT_CREATED;
-import static org.assertj.core.api.AssertionsForClassTypes.assertThatThrownBy;
-import static org.mockito.ArgumentMatchers.any;
-import static org.mockito.Mockito.never;
-import static org.mockito.Mockito.verify;
-import static org.mockito.Mockito.when;
 
 @ExtendWith(MockitoExtension.class)
-<<<<<<< HEAD
 class SubmissionManagerTest extends AppTestBase {
     /** A mocked {@link Platform} for accepting or rejecting submission of transaction bytes */
-    @Mock private Platform platform;
-    /** A mocked {@link RecordCache} for tracking submitted transactions */
-    @Mock private RecordCache recordCache;
-    /** Mocked local properties to verify that we ONLY support Unchecked Submit when in PROD mode */
-    @Mock private NodeLocalProperties nodeLocalProperties;
-=======
-class SubmissionManagerTest {
-
     @Mock
     private Platform platform;
-
+    /** A mocked {@link RecordCache} for tracking submitted transactions */
     @Mock
     private RecordCache recordCache;
-
+    /** Mocked local properties to verify that we ONLY support Unchecked Submit when in PROD mode */
     @Mock
     private NodeLocalProperties nodeLocalProperties;
-
-    @Mock
-    private MiscSpeedometers speedometers;
-
-    @Mock
-    private Parser<TransactionBody> parser;
-
-    private byte[] bytes;
-
-    private SubmissionManager submissionManager;
-
-    @BeforeEach
-    void setup() {
-        bytes = new byte[] {1, 2, 3};
-        submissionManager = new SubmissionManager(platform, recordCache, nodeLocalProperties, speedometers);
-    }
->>>>>>> ca5e6ec2
 
     @Test
     @DisplayName("Null cannot be provided as any of the constructor args")
     @SuppressWarnings("ConstantConditions")
     void testConstructorWithIllegalParameters() {
-<<<<<<< HEAD
         assertThatThrownBy(() -> new SubmissionManager(null, recordCache, nodeLocalProperties, metrics))
-=======
-        assertThatThrownBy(() -> new SubmissionManager(null, recordCache, nodeLocalProperties, speedometers))
-                .isInstanceOf(NullPointerException.class);
-        assertThatThrownBy(() -> new SubmissionManager(platform, null, nodeLocalProperties, speedometers))
->>>>>>> ca5e6ec2
                 .isInstanceOf(NullPointerException.class);
         assertThatThrownBy(() -> new SubmissionManager(platform, null, nodeLocalProperties, metrics))
                 .isInstanceOf(NullPointerException.class);
-<<<<<<< HEAD
         assertThatThrownBy(() -> new SubmissionManager(platform, recordCache, null, metrics))
-=======
-        assertThatThrownBy(() -> new SubmissionManager(platform, recordCache, nodeLocalProperties, null))
->>>>>>> ca5e6ec2
                 .isInstanceOf(NullPointerException.class);
         assertThatThrownBy(() -> new SubmissionManager(platform, recordCache, nodeLocalProperties, null))
                 .isInstanceOf(NullPointerException.class);
@@ -115,9 +74,11 @@
     @DisplayName("Tests for normal transaction submission")
     class SubmitTest extends AppTestBase {
         /** Mocked Metrics allowing us to see if the speedometer has been modified */
-        @Mock private Metrics mockedMetrics;
+        @Mock
+        private Metrics mockedMetrics;
         /** The speedometer metric used by the submission manager */
-        @Mock private SpeedometerMetric platformTxnRejections;
+        @Mock
+        private SpeedometerMetric platformTxnRejections;
         /** The submission manager instance */
         private SubmissionManager submissionManager;
         /** Representative of the raw transaction bytes */
@@ -139,10 +100,8 @@
         @DisplayName("Null cannot be provided as any of the 'submit' args")
         @SuppressWarnings("ConstantConditions")
         void testSubmitWithIllegalParameters() {
-            assertThatThrownBy(() -> submissionManager.submit(null, bytes))
-                    .isInstanceOf(NullPointerException.class);
-            assertThatThrownBy(() -> submissionManager.submit(txBody, null))
-                    .isInstanceOf(NullPointerException.class);
+            assertThatThrownBy(() -> submissionManager.submit(null, bytes)).isInstanceOf(NullPointerException.class);
+            assertThatThrownBy(() -> submissionManager.submit(txBody, null)).isInstanceOf(NullPointerException.class);
         }
 
         @Test
@@ -179,14 +138,15 @@
         }
     }
 
-<<<<<<< HEAD
     @Nested
     @DisplayName("Tests for unchecked transaction submission")
     class UncheckedSubmitTest extends AppTestBase {
         /** Mocked Metrics allowing us to see if the speedometer has been modified */
-        @Mock private Metrics mockedMetrics;
+        @Mock
+        private Metrics mockedMetrics;
         /** The speedometer metric used by the submission manager */
-        @Mock private SpeedometerMetric platformTxnRejections;
+        @Mock
+        private SpeedometerMetric platformTxnRejections;
         /** The submission manager instance */
         private SubmissionManager submissionManager;
         /** Representative of the raw transaction bytes */
@@ -265,7 +225,6 @@
                             .build())
                     .build();
 
-
             // When we submit an unchecked transaction with bogus bytes, and separate bytes, then the
             // submission FAILS because of the bogus bytes
             assertThatThrownBy(() -> submissionManager.submit(txBody, bytes))
@@ -279,95 +238,5 @@
             // We never attempted to submit this tx to the platform, so we don't increase the metric
             verify(platformTxnRejections, never()).cycle();
         }
-
-=======
-    @Test
-    void testSubmittingToPlatformFails() {
-        // given
-        final TransactionID transactionID = TransactionID.newBuilder().build();
-        final TransactionBody txBody =
-                TransactionBody.newBuilder().setTransactionID(transactionID).build();
-
-        // when
-        assertThatThrownBy(() -> submissionManager.submit(txBody, bytes, parser))
-                .isInstanceOf(PreCheckException.class)
-                .hasFieldOrPropertyWithValue("responseCode", PLATFORM_TRANSACTION_NOT_CREATED);
-
-        // then
-        verify(recordCache, never()).addPreConsensus(any());
-        verify(speedometers).cyclePlatformTxnRejections();
-    }
-
-    @Test
-    void testSuccessWithUncheckedSubmit() throws PreCheckException, InvalidProtocolBufferException {
-        // given
-        final ByteString payload = ByteString.copyFrom(new byte[] {0, 1, 2, 3});
-        final UncheckedSubmitBody uncheckedSubmit =
-                UncheckedSubmitBody.newBuilder().setTransactionBytes(payload).build();
-        final TransactionBody uncheckedSubmitParsed =
-                TransactionBody.newBuilder().build();
-        final TransactionID transactionID = TransactionID.newBuilder().build();
-        final TransactionBody txBody = TransactionBody.newBuilder()
-                .setTransactionID(transactionID)
-                .setUncheckedSubmit(uncheckedSubmit)
-                .build();
-        when(nodeLocalProperties.activeProfile()).thenReturn(Profile.TEST);
-        when(parser.parseFrom(payload)).thenReturn(uncheckedSubmitParsed);
-        when(platform.createTransaction(uncheckedSubmitParsed.toByteArray())).thenReturn(true);
-
-        // when
-        submissionManager.submit(txBody, bytes, parser);
-
-        // then
-        verify(recordCache).addPreConsensus(transactionID);
-        verify(speedometers, never()).cyclePlatformTxnRejections();
-    }
-
-    @Test
-    void testUncheckedSubmitInProdFails() {
-        // given
-        final ByteString payload = ByteString.copyFrom(new byte[] {0, 1, 2, 3});
-        final UncheckedSubmitBody uncheckedSubmit =
-                UncheckedSubmitBody.newBuilder().setTransactionBytes(payload).build();
-        final TransactionID transactionID = TransactionID.newBuilder().build();
-        final TransactionBody txBody = TransactionBody.newBuilder()
-                .setTransactionID(transactionID)
-                .setUncheckedSubmit(uncheckedSubmit)
-                .build();
-        when(nodeLocalProperties.activeProfile()).thenReturn(Profile.PROD);
-
-        // when
-        assertThatThrownBy(() -> submissionManager.submit(txBody, bytes, parser))
-                .isInstanceOf(PreCheckException.class)
-                .hasFieldOrPropertyWithValue("responseCode", PLATFORM_TRANSACTION_NOT_CREATED);
-
-        // then
-        verify(recordCache, never()).addPreConsensus(transactionID);
-        verify(speedometers, never()).cyclePlatformTxnRejections();
-    }
-
-    @Test
-    void testParsingUncheckedSubmitFails() throws InvalidProtocolBufferException {
-        // given
-        final ByteString payload = ByteString.copyFrom(new byte[] {0, 1, 2, 3});
-        final UncheckedSubmitBody uncheckedSubmit =
-                UncheckedSubmitBody.newBuilder().setTransactionBytes(payload).build();
-        final TransactionID transactionID = TransactionID.newBuilder().build();
-        final TransactionBody txBody = TransactionBody.newBuilder()
-                .setTransactionID(transactionID)
-                .setUncheckedSubmit(uncheckedSubmit)
-                .build();
-        when(nodeLocalProperties.activeProfile()).thenReturn(Profile.TEST);
-        when(parser.parseFrom(payload)).thenThrow(new InvalidProtocolBufferException("Expected exception"));
-
-        // when
-        assertThatThrownBy(() -> submissionManager.submit(txBody, bytes, parser))
-                .isInstanceOf(PreCheckException.class)
-                .hasFieldOrPropertyWithValue("responseCode", PLATFORM_TRANSACTION_NOT_CREATED);
-
-        // then
-        verify(recordCache, never()).addPreConsensus(transactionID);
-        verify(speedometers, never()).cyclePlatformTxnRejections();
->>>>>>> ca5e6ec2
     }
 }