/*
 * Copyright (C) 2022-2023 Hedera Hashgraph, LLC
 *
 * Licensed under the Apache License, Version 2.0 (the "License");
 * you may not use this file except in compliance with the License.
 * You may obtain a copy of the License at
 *
 *      http://www.apache.org/licenses/LICENSE-2.0
 *
 * Unless required by applicable law or agreed to in writing, software
 * distributed under the License is distributed on an "AS IS" BASIS,
 * WITHOUT WARRANTIES OR CONDITIONS OF ANY KIND, either express or implied.
 * See the License for the specific language governing permissions and
 * limitations under the License.
 */

package com.hedera.node.app.workflows.ingest;

import static com.hedera.hapi.node.base.ResponseCodeEnum.BUSY;
import static com.hedera.hapi.node.base.ResponseCodeEnum.INVALID_NODE_ACCOUNT;
import static com.hedera.hapi.node.base.ResponseCodeEnum.INVALID_SIGNATURE;
import static com.hedera.hapi.node.base.ResponseCodeEnum.INVALID_TRANSACTION;
import static com.hedera.hapi.node.base.ResponseCodeEnum.INVALID_TRANSACTION_BODY;
import static com.hedera.hapi.node.base.ResponseCodeEnum.OK;
import static com.hedera.hapi.node.base.ResponseCodeEnum.PLATFORM_NOT_ACTIVE;
import static com.hedera.hapi.node.base.ResponseCodeEnum.PLATFORM_TRANSACTION_NOT_CREATED;
import static com.hedera.hapi.node.base.ResponseCodeEnum.TRANSACTION_HAS_UNKNOWN_FIELDS;
import static com.hedera.hapi.node.base.ResponseCodeEnum.TRANSACTION_OVERSIZE;
import static org.assertj.core.api.Assertions.assertThat;
import static org.assertj.core.api.Assertions.assertThatThrownBy;
import static org.mockito.ArgumentMatchers.any;
import static org.mockito.Mock.Strictness.LENIENT;
import static org.mockito.Mockito.doThrow;
import static org.mockito.Mockito.never;
import static org.mockito.Mockito.verify;
import static org.mockito.Mockito.when;

import com.hedera.hapi.node.base.AccountID;
import com.hedera.hapi.node.base.HederaFunctionality;
import com.hedera.hapi.node.base.ResponseCodeEnum;
import com.hedera.hapi.node.base.SignatureMap;
import com.hedera.hapi.node.base.Transaction;
import com.hedera.hapi.node.base.TransactionID;
import com.hedera.hapi.node.transaction.TransactionBody;
import com.hedera.hapi.node.transaction.TransactionResponse;
import com.hedera.node.app.AppTestBase;
import com.hedera.node.app.spi.workflows.PreCheckException;
import com.hedera.node.app.state.HederaState;
import com.hedera.node.app.workflows.TransactionChecker;
import com.hedera.node.app.workflows.TransactionInfo;
import com.hedera.pbj.runtime.io.buffer.BufferedData;
import com.hedera.pbj.runtime.io.buffer.Bytes;
import com.swirlds.common.metrics.Counter;
import com.swirlds.common.metrics.Metrics;
import com.swirlds.common.system.PlatformStatus;
import com.swirlds.common.utility.AutoCloseableWrapper;
import edu.umd.cs.findbugs.annotations.NonNull;
import java.io.IOException;
import java.util.function.Supplier;
import java.util.stream.Stream;
import org.junit.jupiter.api.BeforeEach;
import org.junit.jupiter.api.DisplayName;
import org.junit.jupiter.api.Nested;
import org.junit.jupiter.api.Test;
import org.junit.jupiter.api.extension.ExtendWith;
import org.junit.jupiter.params.ParameterizedTest;
import org.junit.jupiter.params.provider.Arguments;
import org.junit.jupiter.params.provider.EnumSource;
import org.junit.jupiter.params.provider.MethodSource;
import org.mockito.Mock;
import org.mockito.junit.jupiter.MockitoExtension;

@ExtendWith(MockitoExtension.class)
class IngestWorkflowImplTest extends AppTestBase {
    /** The workflow to be tested. */
    private IngestWorkflowImpl workflow;

    /**
     * The request. For testing purposes, the bytes in this buffer are not important. The {@link TransactionChecker} is
     * stubbed to always return a valid parsed object.
     */
    private Bytes requestBuffer;

    /** The buffer to write responses into. */
    private final BufferedData responseBuffer = BufferedData.allocate(1024 * 6);

    /** The request transaction */
    private Transaction transaction;

    /** The request transaction body */
    private TransactionBody transactionBody;

    // The following fields are all mocked dependencies of the workflow.
    @Mock(strictness = LENIENT)
    HederaState state;

    @Mock(strictness = LENIENT)
    Supplier<AutoCloseableWrapper<HederaState>> stateAccessor;

    @Mock(strictness = LENIENT)
    TransactionChecker transactionChecker;

    @Mock(strictness = LENIENT)
    IngestChecker ingestChecker;

    @Mock(strictness = LENIENT)
    SubmissionManager submissionManager;

    @Mock(strictness = LENIENT)
    Metrics metrics;

    @Mock(strictness = LENIENT)
    Counter countSubmitted;

    @BeforeEach
    void setup() throws PreCheckException {
        // The request buffer, with basically random bytes
        requestBuffer = randomBytes(10);
        transactionBody = TransactionBody.newBuilder()
                .transactionID(TransactionID.newBuilder()
                        .accountID(AccountID.newBuilder().accountNum(1001).build())
                        .build())
                .build();

        // The account will have the following state
        // TODO Anything here??

        // The state is going to always be empty
        when(stateAccessor.get()).thenReturn(new AutoCloseableWrapper<>(state, () -> {}));
<<<<<<< HEAD
=======
        // The account store will always return the same mocked account.
        // TODO I don't like this, because we should test flows where the account doesn't exist, etc.
        when(accountStore.getAccountById(any())).thenReturn(account);
>>>>>>> 6ae771d5
        // TODO Mock out the metrics to return objects we can inspect later
        when(metrics.getOrCreate(any())).thenReturn(countSubmitted);

        // Mock out the onset to always return a valid parsed object
        transaction = Transaction.newBuilder().body(transactionBody).build();
        when(transactionChecker.parse(requestBuffer)).thenReturn(transaction);
        final var transactionInfo = new TransactionInfo(
                transaction,
                transactionBody,
                SignatureMap.newBuilder().build(),
                HederaFunctionality.CONSENSUS_CREATE_TOPIC);
        when(ingestChecker.runAllChecks(state, transaction)).thenReturn(transactionInfo);

        // Create the workflow we are going to test with
        workflow = new IngestWorkflowImpl(stateAccessor, transactionChecker, ingestChecker, submissionManager, metrics);
    }

    @SuppressWarnings("ConstantConditions")
    @Test
    void testConstructorWithInvalidArguments() {
        assertThatThrownBy(() ->
                        new IngestWorkflowImpl(null, transactionChecker, ingestChecker, submissionManager, metrics))
                .isInstanceOf(NullPointerException.class);
        assertThatThrownBy(() -> new IngestWorkflowImpl(stateAccessor, null, ingestChecker, submissionManager, metrics))
                .isInstanceOf(NullPointerException.class);
        assertThatThrownBy(() ->
                        new IngestWorkflowImpl(stateAccessor, transactionChecker, null, submissionManager, metrics))
                .isInstanceOf(NullPointerException.class);
        assertThatThrownBy(
                        () -> new IngestWorkflowImpl(stateAccessor, transactionChecker, ingestChecker, null, metrics))
                .isInstanceOf(NullPointerException.class);
        assertThatThrownBy(() -> new IngestWorkflowImpl(
                        stateAccessor, transactionChecker, ingestChecker, submissionManager, null))
                .isInstanceOf(NullPointerException.class);
    }

    @Test
    @DisplayName("When everything goes right, the transaction should be submitted")
    void testSuccess() throws PreCheckException, IOException {
        // When the transaction is submitted
        workflow.submitTransaction(requestBuffer, responseBuffer);

        // Then we get a response that is OK
        final TransactionResponse response = parseResponse(responseBuffer);
        assertThat(response.nodeTransactionPrecheckCode()).isEqualTo(OK);
        // The cost *MUST* be zero, it is only non-zero for insufficient balance errors
        assertThat(response.cost()).isZero();
        // And that the transaction and its bytes were actually passed to the submission manager
        verify(submissionManager).submit(transactionBody, requestBuffer);
        // And that the metrics for counting submitted transactions was incremented
        verify(countSubmitted).increment();
    }

    @Nested
    @DisplayName("0. Node state pre-checks")
    class NodeTests {
        @Test
        @DisplayName("When the node is zero stake, the transaction should be rejected")
        void testParseAndCheckWithZeroStakeFails() throws IOException, PreCheckException {
            // Given a node that IS zero stake
            doThrow(new PreCheckException(INVALID_NODE_ACCOUNT))
                    .when(ingestChecker)
                    .checkNodeState();

            // When the transaction is submitted
            workflow.submitTransaction(requestBuffer, responseBuffer);

            // Then the request is rejected with INVALID_NODE_ACCOUNT
            final TransactionResponse response = parseResponse(responseBuffer);
            assertThat(response.nodeTransactionPrecheckCode()).isEqualTo(INVALID_NODE_ACCOUNT);
            // The cost *MUST* be zero, it is only non-zero for insufficient balance errors
            assertThat(response.cost()).isZero();
            // And the transaction was not submitted
            verify(submissionManager, never()).submit(any(), any());
            // And the metrics for counting submitted transactions was not incremented
            verify(countSubmitted, never()).increment();
        }

        @ParameterizedTest
        @EnumSource(PlatformStatus.class)
        @DisplayName("When the platform is not ACTIVE, the transaction should be rejected (except for ACTIVE)")
        void testParseAndCheckWithInactivePlatformFails(final PlatformStatus status)
                throws IOException, PreCheckException {
            // Since the enum source is going over all states, and the ACTIVE state is
            // actually good, I need to skip that one.
            if (status != PlatformStatus.ACTIVE) {
                // Given a platform that is not ACTIVE
                doThrow(new PreCheckException(PLATFORM_NOT_ACTIVE))
                        .when(ingestChecker)
                        .checkNodeState();

                // When the transaction is submitted
                workflow.submitTransaction(requestBuffer, responseBuffer);

                // Then the response fails with PLATFORM_NOT_ACTIVE
                final TransactionResponse response = parseResponse(responseBuffer);
                assertThat(response.nodeTransactionPrecheckCode()).isEqualTo(PLATFORM_NOT_ACTIVE);
                // The cost *MUST* be zero, it is only non-zero for insufficient balance errors
                assertThat(response.cost()).isZero();
                // And the transaction is not submitted to the platform
                verify(submissionManager, never()).submit(any(), any());
                // And the metrics for counting submitted transactions was not incremented
                verify(countSubmitted, never()).increment();
            }
        }
    }

    @Nested
    @DisplayName("1. Parse the TransactionBody")
    class OnsetTests {
        /**
         * It is not necessary to test all the possible failure reasons, just a few to make sure that
         * the workflow is passing the failure reason to the response.
         * @return a stream of arguments with the failure reason
         */
        public static Stream<Arguments> failureReasons() {
            return Stream.of(
                    Arguments.of(INVALID_TRANSACTION),
                    Arguments.of(INVALID_TRANSACTION_BODY),
                    Arguments.of(TRANSACTION_HAS_UNKNOWN_FIELDS),
                    Arguments.of(TRANSACTION_OVERSIZE));
        }

        @ParameterizedTest(name = "WorkflowOnset fails with error code {0}")
        @MethodSource("failureReasons")
        @DisplayName("If the transaction fails WorkflowOnset, a failure response is returned with the right error")
        void onsetFailsWithPreCheckException(ResponseCodeEnum failureReason) throws PreCheckException, IOException {
            // Given a WorkflowOnset that will throw a PreCheckException with the given failure reason
            when(transactionChecker.parse(any())).thenThrow(new PreCheckException(failureReason));

            // When the transaction is submitted
            workflow.submitTransaction(requestBuffer, responseBuffer);

            // Then the response fails with the given failure reason
            final TransactionResponse response = parseResponse(responseBuffer);
            assertThat(response.nodeTransactionPrecheckCode()).isEqualTo(failureReason);
            // The cost *MUST* be zero, it is only non-zero for insufficient balance errors
            assertThat(response.cost()).isZero();
            // And the transaction is not submitted to the platform
            verify(submissionManager, never()).submit(any(), any());
            // And the metrics for counting submitted transactions was not incremented
            verify(countSubmitted, never()).increment();
        }

        @Test
        @DisplayName("If some random exception is thrown from TransactionChecker, the exception is bubbled up")
        void randomException() throws PreCheckException {
            // Given a WorkflowOnset that will throw a RuntimeException
            when(transactionChecker.parse(any())).thenThrow(new RuntimeException("parseAndCheck exception"));

            // When the transaction is submitted, then the exception is bubbled up
            assertThatThrownBy(() -> workflow.submitTransaction(requestBuffer, responseBuffer))
                    .isInstanceOf(RuntimeException.class)
                    .hasMessageContaining("parseAndCheck exception");
            // And the transaction is not submitted to the platform
            verify(submissionManager, never()).submit(any(), any());
            // And the metrics for counting submitted transactions was not incremented
            verify(countSubmitted, never()).increment();
        }
    }

    @Nested
    @DisplayName("2.-6. Check the transaction")
    class IngestCheckerTests {
        public static Stream<Arguments> failureReasons() {
            return Stream.of(
                    Arguments.of(INVALID_TRANSACTION),
                    Arguments.of(INVALID_TRANSACTION_BODY),
                    Arguments.of(BUSY),
                    Arguments.of(INVALID_SIGNATURE));
        }

        @ParameterizedTest(name = "IngestChecker fails with error code {0}")
        @MethodSource("failureReasons")
        @DisplayName("When ingest checks fail, the transaction should be rejected")
        void testIngestChecksFail(ResponseCodeEnum failureReason) throws PreCheckException, IOException {
            // Given a throttle on CONSENSUS_CREATE_TOPIC transactions (i.e. it is time to throttle)
            when(ingestChecker.runAllChecks(state, transaction)).thenThrow(new PreCheckException(failureReason));

            // When the transaction is submitted
            workflow.submitTransaction(requestBuffer, responseBuffer);

            // Then the response fails with BUSY
            final TransactionResponse response = parseResponse(responseBuffer);
            assertThat(response.nodeTransactionPrecheckCode()).isEqualTo(failureReason);
            // The cost *MUST* be zero, it is only non-zero for insufficient balance errors
            assertThat(response.cost()).isZero();
            // And the transaction is not submitted to the platform
            verify(submissionManager, never()).submit(any(), any());
            // And the metrics for counting submitted transactions was not incremented
            verify(countSubmitted, never()).increment();
        }

        @Test
        @DisplayName("If some random exception is thrown from IngestChecker, the exception is bubbled up")
        void randomException() throws PreCheckException {
            // Given a ThrottleAccumulator that will throw a RuntimeException
<<<<<<< HEAD
            when(ingestChecker.runAllChecks(state, transaction))
                    .thenThrow(new RuntimeException("runAllChecks exception"));
=======
            when(throttleAccumulator.shouldThrottle(transactionBody))
                    .thenThrow(new RuntimeException("shouldThrottle exception"));

            // When the transaction is submitted, then the exception is bubbled up
            assertThatThrownBy(() -> workflow.submitTransaction(requestBuffer, responseBuffer))
                    .isInstanceOf(RuntimeException.class)
                    .hasMessageContaining("shouldThrottle exception");
            // And the transaction is not submitted to the platform
            verify(submissionManager, never()).submit(any(), any());
            // And the metrics for counting submitted transactions was not incremented
            verify(countSubmitted, never()).increment();
        }
    }

    @Nested
    @DisplayName("3. Check semantics")
    class SemanticTests {

        @Test
        @DisplayName("If some random exception is thrown from checking semantics, the exception is bubbled up")
        void randomException() throws PreCheckException {
            // Given an IngestChecker that will throw a RuntimeException from checkTransactionSemantics
            doThrow(new RuntimeException("checkTransactionSemantics exception"))
                    .when(checker)
                    .checkTransactionSemantics(any(), eq(HederaFunctionality.CONSENSUS_CREATE_TOPIC));

            // When the transaction is submitted, then the exception is bubbled up
            assertThatThrownBy(() -> workflow.submitTransaction(requestBuffer, responseBuffer))
                    .isInstanceOf(RuntimeException.class)
                    .hasMessageContaining("checkTransactionSemantics exception");
            // And the transaction is not submitted to the platform
            verify(submissionManager, never()).submit(any(), any());
            // And the metrics for counting submitted transactions was not incremented
            verify(countSubmitted, never()).increment();
        }
    }

    @Nested
    @DisplayName("4. Get payer account")
    class PayerAccountTests {
        @Test
        @DisplayName("If the payer account is not found, the transaction should be rejected")
        void noSuchPayerAccount() throws PreCheckException, IOException {
            // Given an account store that is not able to find the account
            when(accountStore.getAccountById(any())).thenReturn(null);
            doThrow(new PreCheckException(PAYER_ACCOUNT_NOT_FOUND))
                    .when(checker)
                    .checkPayerSignature(any(), any(), any(), any());

            // When we submit a transaction
            workflow.submitTransaction(requestBuffer, responseBuffer);

            // Then the response will indicate the payer account was not found
            final TransactionResponse response = parseResponse(responseBuffer);
            assertThat(response.nodeTransactionPrecheckCode()).isEqualTo(PAYER_ACCOUNT_NOT_FOUND);
            assertThat(response.cost()).isZero();
            // And the transaction is not submitted to the platform
            verify(submissionManager, never()).submit(any(), any());
            // And the metrics for counting submitted transactions was not incremented
            verify(countSubmitted, never()).increment();
        }
    }

    @Nested
    @DisplayName("5. Check payer's signature")
    class PayerSignatureTests {

        @Test
        @DisplayName("If the payer signature is invalid, the transaction should be rejected")
        void payerSignatureFails() throws PreCheckException, IOException {
            // Given a checker that will fail the payer signature check
            doThrow(new PreCheckException(INVALID_PAYER_SIGNATURE))
                    .when(checker)
                    .checkPayerSignature(any(), any(), any(), any());

            // When we submit a transaction
            workflow.submitTransaction(requestBuffer, responseBuffer);

            // Then the response will indicate the payer signature was invalid
            final TransactionResponse response = parseResponse(responseBuffer);
            assertThat(response.nodeTransactionPrecheckCode()).isEqualTo(INVALID_PAYER_SIGNATURE);
            // And the cost will be zero
            assertThat(response.cost()).isZero();
            // And the transaction is not submitted to the platform
            verify(submissionManager, never()).submit(any(), any());
            // And the metrics for counting submitted transactions was not incremented
            verify(countSubmitted, never()).increment();
        }

        @Test
        @DisplayName("If some random exception is thrown from checking signatures, the exception is bubbled up")
        void randomException() throws PreCheckException {
            // Given an IngestChecker that will throw a RuntimeException from checkPayerSignature
            doThrow(new RuntimeException("checkPayerSignature exception"))
                    .when(checker)
                    .checkPayerSignature(any(), any(), any(), any());

            // When the transaction is submitted, then the exception is bubbled up
            assertThatThrownBy(() -> workflow.submitTransaction(requestBuffer, responseBuffer))
                    .isInstanceOf(RuntimeException.class)
                    .hasMessageContaining("checkPayerSignature exception");
            // And the transaction is not submitted to the platform
            verify(submissionManager, never()).submit(any(), any());
            // And the metrics for counting submitted transactions was not incremented
            verify(countSubmitted, never()).increment();
        }
    }

    @Nested
    @DisplayName("6. Check account balance")
    class PayerBalanceTests {

        @Test
        @DisplayName("If the payer account has insufficient funds, the transaction should be rejected")
        void insolvent() throws PreCheckException, IOException {
            // Given a checker that will fail the payer solvency check
            doThrow(new InsufficientBalanceException(INSUFFICIENT_ACCOUNT_BALANCE, 42L))
                    .when(checker)
                    .checkSolvency(any());

            // When we submit a transaction
            workflow.submitTransaction(requestBuffer, responseBuffer);

            // Then the response will indicate the payer account had insufficient funds
            final TransactionResponse response = parseResponse(responseBuffer);
            assertThat(response.nodeTransactionPrecheckCode()).isEqualTo(INSUFFICIENT_ACCOUNT_BALANCE);
            // And the cost will be the amount of the estimated fee
            assertThat(response.cost()).isEqualTo(42L);
            // And the transaction is not submitted to the platform
            verify(submissionManager, never()).submit(any(), any());
            // And the metrics for counting submitted transactions was not incremented
            verify(countSubmitted, never()).increment();
        }

        @Test
        @DisplayName("If some random exception is thrown from checking solvency, the exception is bubbled up")
        void randomException() throws PreCheckException {
            // Given an IngestChecker that will throw a RuntimeException from checkSolvency
            doThrow(new RuntimeException("checkSolvency exception"))
                    .when(checker)
                    .checkSolvency(any());
>>>>>>> 6ae771d5

            // When the transaction is submitted, then the exception is bubbled up
            assertThatThrownBy(() -> workflow.submitTransaction(requestBuffer, responseBuffer))
                    .isInstanceOf(RuntimeException.class)
                    .hasMessageContaining("runAllChecks exception");
            // And the transaction is not submitted to the platform
            verify(submissionManager, never()).submit(any(), any());
            // And the metrics for counting submitted transactions was not incremented
            verify(countSubmitted, never()).increment();
        }
    }

    @Nested
    @DisplayName("7. Submit to platform")
    class PlatformSubmissionTests {

        @Test
        @DisplayName("If the platform fails to onConsensusRound the transaction, the transaction should be rejected")
        void testSubmitFails() throws PreCheckException, IOException {
            // Given a SubmissionManager that will fail the submit
            doThrow(new PreCheckException(PLATFORM_TRANSACTION_NOT_CREATED))
                    .when(submissionManager)
                    .submit(any(), any());

            // When we submit a transaction
            workflow.submitTransaction(requestBuffer, responseBuffer);

            // Then the response will indicate the platform rejected the transaction
            final TransactionResponse response = parseResponse(responseBuffer);
            assertThat(response.nodeTransactionPrecheckCode()).isEqualTo(PLATFORM_TRANSACTION_NOT_CREATED);
            // And the cost will be zero
            assertThat(response.cost()).isZero();
            // And the metrics for counting submitted transactions was not incremented
            verify(countSubmitted, never()).increment();
        }

        @Test
        @DisplayName("If some random exception is thrown from submitting to the platform, the exception is bubbled up")
        void randomException() throws PreCheckException {
            // Given a SubmissionManager that will throw a RuntimeException from submit
            doThrow(new RuntimeException("submit exception"))
                    .when(submissionManager)
                    .submit(any(), any());

            // When the transaction is submitted, then the exception is bubbled up
            assertThatThrownBy(() -> workflow.submitTransaction(requestBuffer, responseBuffer))
                    .isInstanceOf(RuntimeException.class)
                    .hasMessageContaining("submit exception");
            // And the metrics for counting submitted transactions was not incremented
            verify(countSubmitted, never()).increment();
        }
    }

    private static TransactionResponse parseResponse(@NonNull final BufferedData responseBuffer) throws IOException {
        responseBuffer.flip();
        return TransactionResponse.PROTOBUF.parse(responseBuffer);
    }
}<|MERGE_RESOLUTION|>--- conflicted
+++ resolved
@@ -127,12 +127,6 @@
 
         // The state is going to always be empty
         when(stateAccessor.get()).thenReturn(new AutoCloseableWrapper<>(state, () -> {}));
-<<<<<<< HEAD
-=======
-        // The account store will always return the same mocked account.
-        // TODO I don't like this, because we should test flows where the account doesn't exist, etc.
-        when(accountStore.getAccountById(any())).thenReturn(account);
->>>>>>> 6ae771d5
         // TODO Mock out the metrics to return objects we can inspect later
         when(metrics.getOrCreate(any())).thenReturn(countSubmitted);
 
@@ -330,152 +324,8 @@
         @DisplayName("If some random exception is thrown from IngestChecker, the exception is bubbled up")
         void randomException() throws PreCheckException {
             // Given a ThrottleAccumulator that will throw a RuntimeException
-<<<<<<< HEAD
             when(ingestChecker.runAllChecks(state, transaction))
                     .thenThrow(new RuntimeException("runAllChecks exception"));
-=======
-            when(throttleAccumulator.shouldThrottle(transactionBody))
-                    .thenThrow(new RuntimeException("shouldThrottle exception"));
-
-            // When the transaction is submitted, then the exception is bubbled up
-            assertThatThrownBy(() -> workflow.submitTransaction(requestBuffer, responseBuffer))
-                    .isInstanceOf(RuntimeException.class)
-                    .hasMessageContaining("shouldThrottle exception");
-            // And the transaction is not submitted to the platform
-            verify(submissionManager, never()).submit(any(), any());
-            // And the metrics for counting submitted transactions was not incremented
-            verify(countSubmitted, never()).increment();
-        }
-    }
-
-    @Nested
-    @DisplayName("3. Check semantics")
-    class SemanticTests {
-
-        @Test
-        @DisplayName("If some random exception is thrown from checking semantics, the exception is bubbled up")
-        void randomException() throws PreCheckException {
-            // Given an IngestChecker that will throw a RuntimeException from checkTransactionSemantics
-            doThrow(new RuntimeException("checkTransactionSemantics exception"))
-                    .when(checker)
-                    .checkTransactionSemantics(any(), eq(HederaFunctionality.CONSENSUS_CREATE_TOPIC));
-
-            // When the transaction is submitted, then the exception is bubbled up
-            assertThatThrownBy(() -> workflow.submitTransaction(requestBuffer, responseBuffer))
-                    .isInstanceOf(RuntimeException.class)
-                    .hasMessageContaining("checkTransactionSemantics exception");
-            // And the transaction is not submitted to the platform
-            verify(submissionManager, never()).submit(any(), any());
-            // And the metrics for counting submitted transactions was not incremented
-            verify(countSubmitted, never()).increment();
-        }
-    }
-
-    @Nested
-    @DisplayName("4. Get payer account")
-    class PayerAccountTests {
-        @Test
-        @DisplayName("If the payer account is not found, the transaction should be rejected")
-        void noSuchPayerAccount() throws PreCheckException, IOException {
-            // Given an account store that is not able to find the account
-            when(accountStore.getAccountById(any())).thenReturn(null);
-            doThrow(new PreCheckException(PAYER_ACCOUNT_NOT_FOUND))
-                    .when(checker)
-                    .checkPayerSignature(any(), any(), any(), any());
-
-            // When we submit a transaction
-            workflow.submitTransaction(requestBuffer, responseBuffer);
-
-            // Then the response will indicate the payer account was not found
-            final TransactionResponse response = parseResponse(responseBuffer);
-            assertThat(response.nodeTransactionPrecheckCode()).isEqualTo(PAYER_ACCOUNT_NOT_FOUND);
-            assertThat(response.cost()).isZero();
-            // And the transaction is not submitted to the platform
-            verify(submissionManager, never()).submit(any(), any());
-            // And the metrics for counting submitted transactions was not incremented
-            verify(countSubmitted, never()).increment();
-        }
-    }
-
-    @Nested
-    @DisplayName("5. Check payer's signature")
-    class PayerSignatureTests {
-
-        @Test
-        @DisplayName("If the payer signature is invalid, the transaction should be rejected")
-        void payerSignatureFails() throws PreCheckException, IOException {
-            // Given a checker that will fail the payer signature check
-            doThrow(new PreCheckException(INVALID_PAYER_SIGNATURE))
-                    .when(checker)
-                    .checkPayerSignature(any(), any(), any(), any());
-
-            // When we submit a transaction
-            workflow.submitTransaction(requestBuffer, responseBuffer);
-
-            // Then the response will indicate the payer signature was invalid
-            final TransactionResponse response = parseResponse(responseBuffer);
-            assertThat(response.nodeTransactionPrecheckCode()).isEqualTo(INVALID_PAYER_SIGNATURE);
-            // And the cost will be zero
-            assertThat(response.cost()).isZero();
-            // And the transaction is not submitted to the platform
-            verify(submissionManager, never()).submit(any(), any());
-            // And the metrics for counting submitted transactions was not incremented
-            verify(countSubmitted, never()).increment();
-        }
-
-        @Test
-        @DisplayName("If some random exception is thrown from checking signatures, the exception is bubbled up")
-        void randomException() throws PreCheckException {
-            // Given an IngestChecker that will throw a RuntimeException from checkPayerSignature
-            doThrow(new RuntimeException("checkPayerSignature exception"))
-                    .when(checker)
-                    .checkPayerSignature(any(), any(), any(), any());
-
-            // When the transaction is submitted, then the exception is bubbled up
-            assertThatThrownBy(() -> workflow.submitTransaction(requestBuffer, responseBuffer))
-                    .isInstanceOf(RuntimeException.class)
-                    .hasMessageContaining("checkPayerSignature exception");
-            // And the transaction is not submitted to the platform
-            verify(submissionManager, never()).submit(any(), any());
-            // And the metrics for counting submitted transactions was not incremented
-            verify(countSubmitted, never()).increment();
-        }
-    }
-
-    @Nested
-    @DisplayName("6. Check account balance")
-    class PayerBalanceTests {
-
-        @Test
-        @DisplayName("If the payer account has insufficient funds, the transaction should be rejected")
-        void insolvent() throws PreCheckException, IOException {
-            // Given a checker that will fail the payer solvency check
-            doThrow(new InsufficientBalanceException(INSUFFICIENT_ACCOUNT_BALANCE, 42L))
-                    .when(checker)
-                    .checkSolvency(any());
-
-            // When we submit a transaction
-            workflow.submitTransaction(requestBuffer, responseBuffer);
-
-            // Then the response will indicate the payer account had insufficient funds
-            final TransactionResponse response = parseResponse(responseBuffer);
-            assertThat(response.nodeTransactionPrecheckCode()).isEqualTo(INSUFFICIENT_ACCOUNT_BALANCE);
-            // And the cost will be the amount of the estimated fee
-            assertThat(response.cost()).isEqualTo(42L);
-            // And the transaction is not submitted to the platform
-            verify(submissionManager, never()).submit(any(), any());
-            // And the metrics for counting submitted transactions was not incremented
-            verify(countSubmitted, never()).increment();
-        }
-
-        @Test
-        @DisplayName("If some random exception is thrown from checking solvency, the exception is bubbled up")
-        void randomException() throws PreCheckException {
-            // Given an IngestChecker that will throw a RuntimeException from checkSolvency
-            doThrow(new RuntimeException("checkSolvency exception"))
-                    .when(checker)
-                    .checkSolvency(any());
->>>>>>> 6ae771d5
 
             // When the transaction is submitted, then the exception is bubbled up
             assertThatThrownBy(() -> workflow.submitTransaction(requestBuffer, responseBuffer))
