--- conflicted
+++ resolved
@@ -768,13 +768,9 @@
                     .dispatchHandle(any());
 
             when(childRecordBuilder.status()).thenReturn(ResponseCodeEnum.OK);
-<<<<<<< HEAD
             when(recordListBuilder.addPreceding(any(), eq(LIMITED_CHILD_RECORDS)))
                     .thenReturn(childRecordBuilder);
-=======
-            when(recordListBuilder.addPreceding(any())).thenReturn(childRecordBuilder);
             when(recordListBuilder.addReversiblePreceding(any())).thenReturn(childRecordBuilder);
->>>>>>> 12414d9d
             when(recordListBuilder.addChild(any())).thenReturn(childRecordBuilder);
             when(recordListBuilder.addRemovableChild(any())).thenReturn(childRecordBuilder);
 
@@ -962,17 +958,13 @@
                                 VERIFIER_CALLBACK,
                                 AccountID.DEFAULT))
                         .isInstanceOf(IllegalArgumentException.class);
-<<<<<<< HEAD
-                verify(recordListBuilder, never()).addPreceding(any(), eq(LIMITED_CHILD_RECORDS));
-=======
                 assertThatThrownBy(() -> context.dispatchReversiblePrecedingTransaction(
                                 defaultTransactionBody(),
                                 SingleTransactionRecordBuilder.class,
                                 VERIFIER_CALLBACK,
                                 AccountID.DEFAULT))
                         .isInstanceOf(IllegalArgumentException.class);
-                verify(recordListBuilder, never()).addPreceding(any());
->>>>>>> 12414d9d
+                verify(recordListBuilder, never()).addPreceding(any(), eq(LIMITED_CHILD_RECORDS));
                 verify(dispatcher, never()).dispatchHandle(any());
                 assertThat(stack.createReadableStates(FOOD_SERVICE)
                                 .get(FRUIT_STATE_KEY)
@@ -993,22 +985,15 @@
                             defaultTransactionBody(),
                             SingleTransactionRecordBuilder.class,
                             VERIFIER_CALLBACK,
-<<<<<<< HEAD
                             AccountID.DEFAULT));
-            verify(recordListBuilder, times(1)).addPreceding(any(), eq(LIMITED_CHILD_RECORDS));
-            verify(dispatcher, times(1)).dispatchHandle(any());
-=======
-                            AccountID.DEFAULT))
-                    .isInstanceOf(IllegalStateException.class);
             assertThatThrownBy(() -> context.dispatchReversiblePrecedingTransaction(
                             defaultTransactionBody(),
                             SingleTransactionRecordBuilder.class,
                             VERIFIER_CALLBACK,
                             AccountID.DEFAULT))
                     .isInstanceOf(IllegalStateException.class);
-            verify(recordListBuilder, never()).addPreceding(any());
-            verify(dispatcher, never()).dispatchHandle(any());
->>>>>>> 12414d9d
+            verify(recordListBuilder, times(1)).addPreceding(any(), eq(LIMITED_CHILD_RECORDS));
+            verify(dispatcher, times(1)).dispatchHandle(any());
             assertThat(stack.createReadableStates(FOOD_SERVICE)
                             .get(FRUIT_STATE_KEY)
                             .get(A_KEY))
@@ -1022,27 +1007,19 @@
             stack.peek().createWritableStates(FOOD_SERVICE).get(FRUIT_STATE_KEY).put(B_KEY, BLUEBERRY);
 
             // then
-            assertThatNoException()
-                    .isThrownBy(() -> context.dispatchPrecedingTransaction(
-                            defaultTransactionBody(),
-                            SingleTransactionRecordBuilder.class,
-                            VERIFIER_CALLBACK,
-<<<<<<< HEAD
-                            AccountID.DEFAULT));
-            verify(recordListBuilder, times(1)).addPreceding(any(), eq(LIMITED_CHILD_RECORDS));
-            verify(dispatcher, times(1)).dispatchHandle(any());
-=======
-                            AccountID.DEFAULT))
-                    .isInstanceOf(IllegalStateException.class);
             assertThatThrownBy(() -> context.dispatchPrecedingTransaction(
                             defaultTransactionBody(),
                             SingleTransactionRecordBuilder.class,
                             VERIFIER_CALLBACK,
                             AccountID.DEFAULT))
                     .isInstanceOf(IllegalStateException.class);
-            verify(recordListBuilder, never()).addPreceding(any());
-            verify(dispatcher, never()).dispatchHandle(any());
->>>>>>> 12414d9d
+            assertThatThrownBy(() -> context.dispatchPrecedingTransaction(
+                    defaultTransactionBody(),
+                    SingleTransactionRecordBuilder.class,
+                    VERIFIER_CALLBACK,
+                    AccountID.DEFAULT));
+            verify(recordListBuilder, times(1)).addPreceding(any(), eq(LIMITED_CHILD_RECORDS));
+            verify(dispatcher, times(1)).dispatchHandle(any());
             assertThat(stack.createReadableStates(FOOD_SERVICE)
                             .get(FRUIT_STATE_KEY)
                             .get(A_KEY))
