/*
 * Copyright (C) 2023 Hedera Hashgraph, LLC
 *
 * Licensed under the Apache License, Version 2.0 (the "License");
 * you may not use this file except in compliance with the License.
 * You may obtain a copy of the License at
 *
 *      http://www.apache.org/licenses/LICENSE-2.0
 *
 * Unless required by applicable law or agreed to in writing, software
 * distributed under the License is distributed on an "AS IS" BASIS,
 * WITHOUT WARRANTIES OR CONDITIONS OF ANY KIND, either express or implied.
 * See the License for the specific language governing permissions and
 * limitations under the License.
 */

package com.hedera.node.app.workflows.handle;

import static com.hedera.hapi.node.base.ResponseCodeEnum.INSUFFICIENT_ACCOUNT_BALANCE;
import static com.hedera.hapi.node.base.ResponseCodeEnum.INVALID_TRANSACTION_BODY;
import static com.hedera.hapi.node.base.ResponseCodeEnum.SUCCESS;
import static com.hedera.node.app.spi.HapiUtils.functionOf;
import static com.hedera.node.app.spi.fixtures.workflows.ExceptionConditions.responseCode;
<<<<<<< HEAD
import static com.hedera.node.app.spi.workflows.HandleContext.TransactionCategory.CHILD;
=======
import static com.hedera.node.app.spi.workflows.record.ExternalizedRecordCustomizer.NOOP_EXTERNALIZED_RECORD_CUSTOMIZER;
>>>>>>> d7f9bdf7
import static com.hedera.node.app.workflows.handle.HandleContextImpl.PrecedingTransactionCategory.LIMITED_CHILD_RECORDS;
import static org.assertj.core.api.Assertions.assertThat;
import static org.assertj.core.api.Assertions.assertThatNoException;
import static org.assertj.core.api.Assertions.assertThatThrownBy;
import static org.junit.jupiter.api.Assertions.assertInstanceOf;
import static org.junit.jupiter.api.Assertions.assertSame;
import static org.junit.jupiter.api.Assertions.assertThrows;
import static org.mockito.ArgumentMatchers.any;
import static org.mockito.ArgumentMatchers.anyString;
import static org.mockito.ArgumentMatchers.eq;
import static org.mockito.BDDMockito.given;
import static org.mockito.Mock.Strictness.LENIENT;
import static org.mockito.Mockito.doAnswer;
import static org.mockito.Mockito.doThrow;
import static org.mockito.Mockito.never;
import static org.mockito.Mockito.times;
import static org.mockito.Mockito.verify;
import static org.mockito.Mockito.when;

import com.hedera.hapi.node.base.AccountID;
import com.hedera.hapi.node.base.HederaFunctionality;
import com.hedera.hapi.node.base.Key;
import com.hedera.hapi.node.base.ResponseCodeEnum;
import com.hedera.hapi.node.base.Transaction;
import com.hedera.hapi.node.base.TransactionID;
import com.hedera.hapi.node.consensus.ConsensusSubmitMessageTransactionBody;
import com.hedera.hapi.node.state.common.EntityNumber;
import com.hedera.hapi.node.state.token.Account;
import com.hedera.hapi.node.transaction.TransactionBody;
import com.hedera.node.app.fees.ChildFeeContextImpl;
import com.hedera.node.app.fees.ExchangeRateManager;
import com.hedera.node.app.fees.FeeManager;
import com.hedera.node.app.ids.EntityIdService;
import com.hedera.node.app.service.token.ReadableAccountStore;
import com.hedera.node.app.service.token.TokenService;
import com.hedera.node.app.service.token.impl.WritableAccountStore;
import com.hedera.node.app.service.token.records.CryptoCreateRecordBuilder;
import com.hedera.node.app.services.ServiceScopeLookup;
import com.hedera.node.app.signature.KeyVerifier;
import com.hedera.node.app.spi.UnknownHederaFunctionality;
import com.hedera.node.app.spi.authorization.Authorizer;
import com.hedera.node.app.spi.fees.ExchangeRateInfo;
import com.hedera.node.app.spi.fees.FeeContext;
import com.hedera.node.app.spi.fees.Fees;
import com.hedera.node.app.spi.fixtures.Scenarios;
import com.hedera.node.app.spi.fixtures.state.MapWritableKVState;
import com.hedera.node.app.spi.fixtures.state.MapWritableStates;
import com.hedera.node.app.spi.fixtures.state.StateTestBase;
import com.hedera.node.app.spi.info.NetworkInfo;
import com.hedera.node.app.spi.info.SelfNodeInfo;
import com.hedera.node.app.spi.records.BlockRecordInfo;
import com.hedera.node.app.spi.signatures.SignatureVerification;
import com.hedera.node.app.spi.state.ReadableStates;
import com.hedera.node.app.spi.state.WritableSingletonState;
import com.hedera.node.app.spi.state.WritableStates;
import com.hedera.node.app.spi.workflows.HandleContext;
import com.hedera.node.app.spi.workflows.HandleContext.TransactionCategory;
import com.hedera.node.app.spi.workflows.HandleException;
import com.hedera.node.app.spi.workflows.PreCheckException;
import com.hedera.node.app.spi.workflows.PreHandleContext;
import com.hedera.node.app.spi.workflows.record.SingleTransactionRecordBuilder;
import com.hedera.node.app.state.HederaRecordCache;
import com.hedera.node.app.state.HederaState;
import com.hedera.node.app.workflows.SolvencyPreCheck;
import com.hedera.node.app.workflows.TransactionChecker;
import com.hedera.node.app.workflows.dispatcher.TransactionDispatcher;
import com.hedera.node.app.workflows.handle.record.RecordListBuilder;
import com.hedera.node.app.workflows.handle.record.SingleTransactionRecordBuilderImpl;
import com.hedera.node.app.workflows.handle.stack.SavepointStackImpl;
import com.hedera.node.config.testfixtures.HederaTestConfigBuilder;
import com.hedera.pbj.runtime.io.buffer.Bytes;
import com.swirlds.config.api.Configuration;
import java.lang.reflect.InvocationTargetException;
import java.time.Instant;
import java.util.Arrays;
import java.util.HashMap;
import java.util.List;
import java.util.Map;
import java.util.function.Consumer;
import java.util.function.Predicate;
import java.util.stream.Stream;
import org.junit.jupiter.api.BeforeEach;
import org.junit.jupiter.api.DisplayName;
import org.junit.jupiter.api.Nested;
import org.junit.jupiter.api.Test;
import org.junit.jupiter.api.extension.ExtendWith;
import org.junit.jupiter.params.ParameterizedTest;
import org.junit.jupiter.params.provider.Arguments;
import org.junit.jupiter.params.provider.EnumSource;
import org.junit.jupiter.params.provider.MethodSource;
import org.mockito.Answers;
import org.mockito.ArgumentCaptor;
import org.mockito.Mock;
import org.mockito.Mock.Strictness;
import org.mockito.Mockito;
import org.mockito.junit.jupiter.MockitoExtension;

@ExtendWith(MockitoExtension.class)
class HandleContextImplTest extends StateTestBase implements Scenarios {

    private static final Configuration DEFAULT_CONFIGURATION = HederaTestConfigBuilder.createConfig();

    private static final Instant DEFAULT_CONSENSUS_NOW = Instant.ofEpochSecond(1_234_567L, 890);

    @Mock
    private SingleTransactionRecordBuilderImpl recordBuilder;

    @Mock(strictness = LENIENT)
    private SavepointStackImpl stack;

    @Mock
    private KeyVerifier verifier;

    @Mock(strictness = LENIENT)
    private RecordListBuilder recordListBuilder;

    @Mock
    private NetworkInfo networkInfo;

    @Mock
    private TransactionChecker checker;

    @Mock(strictness = Strictness.LENIENT)
    private TransactionDispatcher dispatcher;

    @Mock(strictness = Strictness.LENIENT)
    private ServiceScopeLookup serviceScopeLookup;

    @Mock
    private BlockRecordInfo blockRecordInfo;

    @Mock
    private HederaRecordCache recordCache;

    @Mock
    private FeeManager feeManager;

    @Mock
    private ExchangeRateManager exchangeRateManager;

    @Mock
    private Authorizer authorizer;

    @Mock
    private SignatureVerification verification;

    @Mock
    private SolvencyPreCheck solvencyPreCheck;

    @Mock
    private SelfNodeInfo selfNodeInfo;

    @BeforeEach
    void setup() {
        when(serviceScopeLookup.getServiceName(any())).thenReturn(TokenService.NAME);
    }

    private static TransactionBody defaultTransactionBody() {
        return TransactionBody.newBuilder()
                .transactionID(TransactionID.newBuilder().accountID(ALICE.accountID()))
                .consensusSubmitMessage(ConsensusSubmitMessageTransactionBody.DEFAULT)
                .build();
    }

    private HandleContextImpl createContext(final TransactionBody txBody) {
        final HederaFunctionality function;
        try {
            function = functionOf(txBody);
        } catch (final UnknownHederaFunctionality e) {
            throw new RuntimeException(e);
        }

        return new HandleContextImpl(
                txBody,
                function,
                0,
                ALICE.accountID(),
                ALICE.account().keyOrThrow(),
                networkInfo,
                TransactionCategory.USER,
                recordBuilder,
                stack,
                DEFAULT_CONFIGURATION,
                verifier,
                recordListBuilder,
                checker,
                dispatcher,
                serviceScopeLookup,
                blockRecordInfo,
                recordCache,
                feeManager,
                exchangeRateManager,
                DEFAULT_CONSENSUS_NOW,
                authorizer,
                solvencyPreCheck);
    }

    @SuppressWarnings("ConstantConditions")
    @Test
    void testConstructorWithInvalidArguments() {
        final var allArgs = new Object[] {
            defaultTransactionBody(),
            HederaFunctionality.CRYPTO_TRANSFER,
            42,
            ALICE.accountID(),
            ALICE.account().keyOrThrow(),
            networkInfo,
            TransactionCategory.USER,
            recordBuilder,
            stack,
            DEFAULT_CONFIGURATION,
            verifier,
            recordListBuilder,
            checker,
            dispatcher,
            serviceScopeLookup,
            blockRecordInfo,
            recordCache,
            feeManager,
            exchangeRateManager,
            DEFAULT_CONSENSUS_NOW,
            authorizer,
            solvencyPreCheck
        };

        final var constructor = HandleContextImpl.class.getConstructors()[0];
        for (int i = 0; i < allArgs.length; i++) {
            final var index = i;
            // Skip signatureMapSize and payerKey
            if (index == 2 || index == 4) {
                continue;
            }
            assertThatThrownBy(() -> {
                        final var argsWithNull = Arrays.copyOf(allArgs, allArgs.length);
                        argsWithNull[index] = null;
                        constructor.newInstance(argsWithNull);
                    })
                    .isInstanceOf(InvocationTargetException.class)
                    .hasCauseInstanceOf(NullPointerException.class);
        }
    }

    @Nested
    @DisplayName("Handling new EntityNumber")
    final class EntityIdNumTest {

        @Mock
        private WritableStates writableStates;

        @Mock
        private WritableSingletonState<EntityNumber> entityNumberState;

        private HandleContext handleContext;

        @BeforeEach
        void setUp() {
            final var payer = ALICE.accountID();
            final var payerKey = ALICE.account().keyOrThrow();
            when(writableStates.<EntityNumber>getSingleton(anyString())).thenReturn(entityNumberState);
            when(stack.createWritableStates(EntityIdService.NAME)).thenReturn(writableStates);
            when(stack.createWritableStates(TokenService.NAME))
                    .thenReturn(MapWritableStates.builder()
                            .state(MapWritableKVState.builder("ACCOUNTS").build())
                            .state(MapWritableKVState.builder("ALIASES").build())
                            .build());
            handleContext = new HandleContextImpl(
                    defaultTransactionBody(),
                    HederaFunctionality.CRYPTO_TRANSFER,
                    0,
                    payer,
                    payerKey,
                    networkInfo,
                    TransactionCategory.USER,
                    recordBuilder,
                    stack,
                    DEFAULT_CONFIGURATION,
                    verifier,
                    recordListBuilder,
                    checker,
                    dispatcher,
                    serviceScopeLookup,
                    blockRecordInfo,
                    recordCache,
                    feeManager,
                    exchangeRateManager,
                    DEFAULT_CONSENSUS_NOW,
                    authorizer,
                    solvencyPreCheck);
        }

        @Test
        void testNewEntityNumWithInitialState() {
            // when
            final var actual = handleContext.newEntityNum();

            // then
            assertThat(actual).isEqualTo(1L);
            verify(entityNumberState).get();
            verify(entityNumberState).put(EntityNumber.newBuilder().number(1L).build());
        }

        @Test
        void testPeekingAtNewEntityNumWithInitialState() {
            // when
            final var actual = handleContext.peekAtNewEntityNum();

            // then
            assertThat(actual).isEqualTo(1L);
            verify(entityNumberState).get();
            verify(entityNumberState, never()).put(any());
        }

        @Test
        void testNewEntityNum() {
            // given
            when(entityNumberState.get())
                    .thenReturn(EntityNumber.newBuilder().number(42L).build());

            // when
            final var actual = handleContext.newEntityNum();

            // then
            assertThat(actual).isEqualTo(43L);
            verify(entityNumberState).get();
            verify(entityNumberState).put(EntityNumber.newBuilder().number(43L).build());
        }

        @Test
        void testPeekingAtNewEntityNum() {
            // given
            when(entityNumberState.get())
                    .thenReturn(EntityNumber.newBuilder().number(42L).build());

            // when
            final var actual = handleContext.peekAtNewEntityNum();

            // then
            assertThat(actual).isEqualTo(43L);
            verify(entityNumberState).get();
            verify(entityNumberState, never()).put(any());
        }
    }

    @Nested
    @DisplayName("Handling of transaction data")
    final class TransactionDataTest {
        @BeforeEach
        void setUp() {
            when(stack.createWritableStates(TokenService.NAME))
                    .thenReturn(MapWritableStates.builder()
                            .state(MapWritableKVState.builder("ACCOUNTS").build())
                            .state(MapWritableKVState.builder("ALIASES").build())
                            .build());
        }

        @Test
        void testGetBody() {
            // given
            final var txBody = defaultTransactionBody();
            final var context = createContext(txBody);

            // when
            final var actual = context.body();

            // then
            assertThat(actual).isEqualTo(txBody);
        }
    }

    @Nested
    @DisplayName("Handling of stack data")
    final class StackDataTest {

        @BeforeEach
        void setUp() {
            when(stack.createWritableStates(TokenService.NAME))
                    .thenReturn(MapWritableStates.builder()
                            .state(MapWritableKVState.builder("ACCOUNTS").build())
                            .state(MapWritableKVState.builder("ALIASES").build())
                            .build());
        }

        @Test
        void testGetStack() {
            // given
            final var context = createContext(defaultTransactionBody());

            // when
            final var actual = context.savepointStack();

            // then
            assertThat(actual).isEqualTo(stack);
        }

        @Test
        void testCreateReadableStore(@Mock final ReadableStates readableStates) {
            // given
            when(stack.createReadableStates(TokenService.NAME)).thenReturn(readableStates);
            final var context = createContext(defaultTransactionBody());

            // when
            final var store = context.readableStore(ReadableAccountStore.class);

            // then
            assertThat(store).isNotNull();
        }

        @Test
        void testCreateWritableStore(@Mock final WritableStates writableStates) {
            // given
            when(stack.createWritableStates(TokenService.NAME)).thenReturn(writableStates);
            final var context = createContext(defaultTransactionBody());

            // when
            final var store = context.writableStore(WritableAccountStore.class);

            // then
            assertThat(store).isNotNull();
        }

        @SuppressWarnings("ConstantConditions")
        @Test
        void testCreateStoreWithInvalidParameters() {
            // given
            final var context = createContext(defaultTransactionBody());

            // then
            assertThatThrownBy(() -> context.readableStore(null)).isInstanceOf(NullPointerException.class);
            assertThatThrownBy(() -> context.readableStore(List.class)).isInstanceOf(IllegalArgumentException.class);
            assertThatThrownBy(() -> context.writableStore(null)).isInstanceOf(NullPointerException.class);
            assertThatThrownBy(() -> context.writableStore(List.class)).isInstanceOf(IllegalArgumentException.class);
        }
    }

    @Nested
    @DisplayName("Handling of verification data")
    final class VerificationDataTest {
        @BeforeEach
        void setUp() {
            when(stack.createWritableStates(TokenService.NAME))
                    .thenReturn(MapWritableStates.builder()
                            .state(MapWritableKVState.builder("ACCOUNTS").build())
                            .state(MapWritableKVState.builder("ALIASES").build())
                            .build());
        }

        @SuppressWarnings("ConstantConditions")
        @Test
        void testVerificationForWithInvalidParameters() {
            // given
            final var context = createContext(defaultTransactionBody());

            // then
            assertThatThrownBy(() -> context.verificationFor((Key) null)).isInstanceOf(NullPointerException.class);
            assertThatThrownBy(() -> context.verificationFor((Bytes) null)).isInstanceOf(NullPointerException.class);
        }

        @Test
        void testVerificationForKey() {
            // given
            when(verifier.verificationFor(Key.DEFAULT)).thenReturn(verification);
            final var context = createContext(defaultTransactionBody());

            // when
            final var actual = context.verificationFor(Key.DEFAULT);

            // then
            assertThat(actual).isEqualTo(verification);
        }

        @Test
        void testVerificationForAlias() {
            // given
            when(verifier.verificationFor(ERIN.account().alias())).thenReturn(verification);
            final var context = createContext(defaultTransactionBody());

            // when
            final var actual = context.verificationFor(ERIN.account().alias());

            // then
            assertThat(actual).isEqualTo(verification);
        }
    }

    @Nested
    @DisplayName("Requesting keys of child transactions")
    final class KeyRequestTest {

        private HandleContext context;

        @BeforeEach
        void setup() {
            when(stack.createReadableStates(TokenService.NAME)).thenReturn(defaultTokenReadableStates());
            when(stack.createWritableStates(TokenService.NAME))
                    .thenReturn(MapWritableStates.builder()
                            .state(MapWritableKVState.builder("ACCOUNTS").build())
                            .state(MapWritableKVState.builder("ALIASES").build())
                            .build());

            context = createContext(defaultTransactionBody());
        }

        @SuppressWarnings("ConstantConditions")
        @Test
        void testAllKeysForTransactionWithInvalidParameters() {
            // given
            final var bob = BOB.accountID();

            // when
            assertThatThrownBy(() -> context.allKeysForTransaction(null, bob)).isInstanceOf(NullPointerException.class);
            assertThatThrownBy(() -> context.allKeysForTransaction(defaultTransactionBody(), null))
                    .isInstanceOf(NullPointerException.class);
        }

        @Test
        void testAllKeysForTransactionSuccess() throws PreCheckException {
            // given
            doAnswer(invocation -> {
                        final var innerContext = invocation.getArgument(0, PreHandleContext.class);
                        innerContext.requireKey(BOB.account().key());
                        innerContext.optionalKey(CAROL.account().key());
                        return null;
                    })
                    .when(dispatcher)
                    .dispatchPreHandle(any());

            // when
            final var keys = context.allKeysForTransaction(defaultTransactionBody(), ERIN.accountID());
            assertThat(keys.payerKey()).isEqualTo(ERIN.account().key());
            assertThat(keys.requiredNonPayerKeys())
                    .containsExactly(BOB.account().key());
            assertThat(keys.optionalNonPayerKeys())
                    .containsExactly(CAROL.account().key());
        }

        @Test
        void testAllKeysForTransactionWithFailingPureCheck() throws PreCheckException {
            // given
            doThrow(new PreCheckException(INVALID_TRANSACTION_BODY))
                    .when(dispatcher)
                    .dispatchPureChecks(any());

            // when
            assertThatThrownBy(() -> context.allKeysForTransaction(defaultTransactionBody(), ERIN.accountID()))
                    .isInstanceOf(PreCheckException.class)
                    .has(responseCode(INVALID_TRANSACTION_BODY));
        }

        @Test
        void testAllKeysForTransactionWithFailingPreHandle() throws PreCheckException {
            // given
            doThrow(new PreCheckException(INSUFFICIENT_ACCOUNT_BALANCE))
                    .when(dispatcher)
                    .dispatchPreHandle(any());

            // when
            assertThatThrownBy(() -> context.allKeysForTransaction(defaultTransactionBody(), ERIN.accountID()))
                    .isInstanceOf(PreCheckException.class)
                    .has(responseCode(INSUFFICIENT_ACCOUNT_BALANCE));
        }
    }

    @Nested
    @DisplayName("Requesting network info")
    final class NetworkInfoTest {

        private HandleContext context;

        @BeforeEach
        void setup() {
            when(stack.createReadableStates(TokenService.NAME)).thenReturn(defaultTokenReadableStates());
            when(stack.createWritableStates(TokenService.NAME))
                    .thenReturn(MapWritableStates.builder()
                            .state(MapWritableKVState.builder("ACCOUNTS").build())
                            .state(MapWritableKVState.builder("ALIASES").build())
                            .build());

            context = createContext(defaultTransactionBody());
        }

        @SuppressWarnings("ConstantConditions")
        @Test
        void exposesGivenNetworkInfo() {
            assertSame(networkInfo, context.networkInfo());
        }
    }

    @Nested
    @DisplayName("Dispatching fee computation")
    final class FeeDispatchTest {

        private HandleContext context;

        @BeforeEach
        void setup() {
            when(stack.createReadableStates(TokenService.NAME)).thenReturn(defaultTokenReadableStates());
            when(stack.createWritableStates(TokenService.NAME))
                    .thenReturn(MapWritableStates.builder()
                            .state(MapWritableKVState.builder("ACCOUNTS").build())
                            .state(MapWritableKVState.builder("ALIASES").build())
                            .build());

            context = createContext(defaultTransactionBody());
        }

        @SuppressWarnings("ConstantConditions")
        @Test
        void invokesComputeFeesDispatchWithChildFeeContextImpl() {
            final var fees = new Fees(1L, 2L, 3L);
            given(dispatcher.dispatchComputeFees(any())).willReturn(fees);
            final var captor = ArgumentCaptor.forClass(FeeContext.class);
            final var result = context.dispatchComputeFees(defaultTransactionBody(), account1002);
            verify(dispatcher).dispatchComputeFees(captor.capture());
            final var feeContext = captor.getValue();
            assertInstanceOf(ChildFeeContextImpl.class, feeContext);
            assertSame(fees, result);
        }
    }

    @Nested
    @DisplayName("Creating Service APIs")
    final class ServiceApiTest {

        private HandleContext context;

        @BeforeEach
        void setup() {
            when(stack.createReadableStates(TokenService.NAME)).thenReturn(defaultTokenReadableStates());
            when(stack.createWritableStates(TokenService.NAME))
                    .thenReturn(MapWritableStates.builder()
                            .state(MapWritableKVState.builder("ACCOUNTS").build())
                            .state(MapWritableKVState.builder("ALIASES").build())
                            .build());

            context = createContext(defaultTransactionBody());
        }

        @SuppressWarnings("ConstantConditions")
        @Test
        void failsAsExpectedWithoutAvailableApi() {
            assertThrows(IllegalArgumentException.class, () -> context.serviceApi(Object.class));
        }
    }

    @Nested
    @DisplayName("Handling of record builder")
    final class RecordBuilderTest {

        @BeforeEach
        void setup() {
            when(stack.createWritableStates(TokenService.NAME))
                    .thenReturn(MapWritableStates.builder()
                            .state(MapWritableKVState.builder("ACCOUNTS").build())
                            .state(MapWritableKVState.builder("ALIASES").build())
                            .build());
        }

        @SuppressWarnings("ConstantConditions")
        @Test
        void testMethodsWithInvalidParameters() {
            // given
            final var context = createContext(defaultTransactionBody());

            // then
            assertThatThrownBy(() -> context.recordBuilder(null)).isInstanceOf(NullPointerException.class);
            assertThatThrownBy(() -> context.recordBuilder(List.class)).isInstanceOf(IllegalArgumentException.class);
            assertThatThrownBy(() -> context.addChildRecordBuilder(null)).isInstanceOf(NullPointerException.class);
            assertThatThrownBy(() -> context.addChildRecordBuilder(List.class))
                    .isInstanceOf(IllegalArgumentException.class);
            assertThatThrownBy(() -> context.addRemovableChildRecordBuilder(null))
                    .isInstanceOf(NullPointerException.class);
            assertThatThrownBy(() -> context.addRemovableChildRecordBuilder(List.class))
                    .isInstanceOf(IllegalArgumentException.class);
        }

        @Test
        void testGetRecordBuilder() {
            // given
            final var context = createContext(defaultTransactionBody());

            // when
            final var actual = context.recordBuilder(CryptoCreateRecordBuilder.class);

            // then
            assertThat(actual).isEqualTo(recordBuilder);
        }

        @Test
        void testAddChildRecordBuilder(@Mock final SingleTransactionRecordBuilderImpl childRecordBuilder) {
            // given
            when(recordListBuilder.addChild(any())).thenReturn(childRecordBuilder);
            final var context = createContext(defaultTransactionBody());

            // when
            final var actual = context.addChildRecordBuilder(CryptoCreateRecordBuilder.class);

            // then
            assertThat(actual).isEqualTo(childRecordBuilder);
        }

        @Test
        void testAddRemovableChildRecordBuilder(@Mock final SingleTransactionRecordBuilderImpl childRecordBuilder) {
            // given
            when(recordListBuilder.addRemovableChild(any())).thenReturn(childRecordBuilder);
            final var context = createContext(defaultTransactionBody());

            // when
            final var actual = context.addRemovableChildRecordBuilder(CryptoCreateRecordBuilder.class);

            // then
            assertThat(actual).isEqualTo(childRecordBuilder);
        }
    }

    @Nested
    @DisplayName("Handling of dispatcher")
    final class DispatcherTest {

        private static final Predicate<Key> VERIFIER_CALLBACK = key -> true;
        private static final String FOOD_SERVICE = "FOOD_SERVICE";
        private static final Map<String, String> BASE_DATA = Map.of(
                A_KEY, APPLE,
                B_KEY, BANANA,
                C_KEY, CHERRY,
                D_KEY, DATE,
                E_KEY, EGGPLANT,
                F_KEY, FIG,
                G_KEY, GRAPE);

        @Mock(strictness = LENIENT)
        private HederaState baseState;

        @Mock(strictness = LENIENT, answer = Answers.RETURNS_SELF)
        private SingleTransactionRecordBuilderImpl childRecordBuilder;

        private SavepointStackImpl stack;

        @BeforeEach
        void setup() {
            final var baseKVState = new MapWritableKVState<>(FRUIT_STATE_KEY, new HashMap<>(BASE_DATA));
            final var writableStates =
                    MapWritableStates.builder().state(baseKVState).build();
            when(baseState.createReadableStates(FOOD_SERVICE)).thenReturn(writableStates);
            when(baseState.createWritableStates(FOOD_SERVICE)).thenReturn(writableStates);
            final var accountsState = new MapWritableKVState<AccountID, Account>("ACCOUNTS");
            accountsState.put(ALICE.accountID(), ALICE.account());
            when(baseState.createWritableStates(TokenService.NAME))
                    .thenReturn(MapWritableStates.builder().state(accountsState).build());

            doAnswer(invocation -> {
                        final var childContext = invocation.getArgument(0, HandleContext.class);
                        final var childStack = (SavepointStackImpl) childContext.savepointStack();
                        childStack
                                .peek()
                                .createWritableStates(FOOD_SERVICE)
                                .get(FRUIT_STATE_KEY)
                                .put(A_KEY, ACAI);
                        return null;
                    })
                    .when(dispatcher)
                    .dispatchHandle(any());

            when(childRecordBuilder.status()).thenReturn(ResponseCodeEnum.OK);
            when(recordListBuilder.addPreceding(any(), eq(LIMITED_CHILD_RECORDS)))
                    .thenReturn(childRecordBuilder);
            when(recordListBuilder.addReversiblePreceding(any())).thenReturn(childRecordBuilder);
            when(recordListBuilder.addChild(any())).thenReturn(childRecordBuilder);
            when(recordListBuilder.addRemovableChild(any())).thenReturn(childRecordBuilder);
            when(recordListBuilder.addRemovableChildWithExternalizationCustomizer(any(), any()))
                    .thenReturn(childRecordBuilder);

            stack = new SavepointStackImpl(baseState);
        }

        private HandleContextImpl createContext(final TransactionBody txBody, final TransactionCategory category) {
            final HederaFunctionality function;
            try {
                function = functionOf(txBody);
            } catch (final UnknownHederaFunctionality e) {
                throw new RuntimeException(e);
            }

            return new HandleContextImpl(
                    txBody,
                    function,
                    0,
                    ALICE.accountID(),
                    ALICE.account().keyOrThrow(),
                    networkInfo,
                    category,
                    recordBuilder,
                    stack,
                    DEFAULT_CONFIGURATION,
                    verifier,
                    recordListBuilder,
                    checker,
                    dispatcher,
                    serviceScopeLookup,
                    blockRecordInfo,
                    recordCache,
                    feeManager,
                    exchangeRateManager,
                    DEFAULT_CONSENSUS_NOW,
                    authorizer,
                    solvencyPreCheck);
        }

        @SuppressWarnings("ConstantConditions")
        @Test
        void testDispatchWithInvalidArguments() {
            // given
            final var txBody = defaultTransactionBody();
            final var context = createContext(txBody, TransactionCategory.USER);

            // then
            assertThatThrownBy(() -> context.dispatchPrecedingTransaction(
                            null, SingleTransactionRecordBuilder.class, VERIFIER_CALLBACK, AccountID.DEFAULT))
                    .isInstanceOf(NullPointerException.class);
            assertThatThrownBy(() ->
                            context.dispatchPrecedingTransaction(txBody, null, VERIFIER_CALLBACK, AccountID.DEFAULT))
                    .isInstanceOf(NullPointerException.class);
            assertThatThrownBy(() -> context.dispatchPrecedingTransaction(
                            txBody, SingleTransactionRecordBuilder.class, null, AccountID.DEFAULT))
                    .isInstanceOf(NullPointerException.class);
            assertThatThrownBy(() -> context.dispatchChildTransaction(
                            null, SingleTransactionRecordBuilder.class, VERIFIER_CALLBACK, AccountID.DEFAULT, CHILD))
                    .isInstanceOf(NullPointerException.class);
            assertThatThrownBy(() ->
                            context.dispatchChildTransaction(txBody, null, VERIFIER_CALLBACK, AccountID.DEFAULT, CHILD))
                    .isInstanceOf(NullPointerException.class);
            assertThatThrownBy(() -> context.dispatchChildTransaction(
                            txBody,
                            SingleTransactionRecordBuilder.class,
                            (Predicate<Key>) null,
                            AccountID.DEFAULT,
                            CHILD))
                    .isInstanceOf(NullPointerException.class);
            assertThatThrownBy(() -> context.dispatchRemovableChildTransaction(
                            null,
                            SingleTransactionRecordBuilder.class,
                            VERIFIER_CALLBACK,
                            AccountID.DEFAULT,
                            NOOP_EXTERNALIZED_RECORD_CUSTOMIZER))
                    .isInstanceOf(NullPointerException.class);
            assertThatThrownBy(() -> context.dispatchRemovableChildTransaction(
                            txBody, null, VERIFIER_CALLBACK, AccountID.DEFAULT, NOOP_EXTERNALIZED_RECORD_CUSTOMIZER))
                    .isInstanceOf(NullPointerException.class);
            assertThatThrownBy(() -> context.dispatchRemovableChildTransaction(
                            txBody,
                            SingleTransactionRecordBuilder.class,
                            (Predicate<Key>) null,
                            AccountID.DEFAULT,
                            NOOP_EXTERNALIZED_RECORD_CUSTOMIZER))
                    .isInstanceOf(NullPointerException.class);
        }

        private static Stream<Arguments> createContextDispatchers() {
            return Stream.of(
                    Arguments.of((Consumer<HandleContext>) context -> context.dispatchPrecedingTransaction(
                            defaultTransactionBody(),
                            SingleTransactionRecordBuilder.class,
                            VERIFIER_CALLBACK,
                            AccountID.DEFAULT)),
                    Arguments.of((Consumer<HandleContext>) context -> context.dispatchReversiblePrecedingTransaction(
                            defaultTransactionBody(),
                            SingleTransactionRecordBuilder.class,
                            VERIFIER_CALLBACK,
                            AccountID.DEFAULT)),
                    Arguments.of((Consumer<HandleContext>) context -> context.dispatchChildTransaction(
                            defaultTransactionBody(),
                            SingleTransactionRecordBuilder.class,
                            VERIFIER_CALLBACK,
                            AccountID.DEFAULT,
                            CHILD)),
                    Arguments.of((Consumer<HandleContext>) context -> context.dispatchRemovableChildTransaction(
                            defaultTransactionBody(),
                            SingleTransactionRecordBuilder.class,
                            VERIFIER_CALLBACK,
                            AccountID.DEFAULT,
                            (ignore) -> Transaction.DEFAULT)));
        }

        @ParameterizedTest
        @MethodSource("createContextDispatchers")
        void testDispatchSucceeds(final Consumer<HandleContext> contextDispatcher) throws PreCheckException {
            // given
            when(authorizer.isAuthorized(eq(ALICE.accountID()), any())).thenReturn(true);
            when(networkInfo.selfNodeInfo()).thenReturn(selfNodeInfo);
            when(selfNodeInfo.nodeId()).thenReturn(0L);
            Mockito.lenient().when(verifier.verificationFor((Key) any())).thenReturn(verification);
            final var txBody = TransactionBody.newBuilder()
                    .transactionID(TransactionID.newBuilder().accountID(ALICE.accountID()))
                    .consensusSubmitMessage(ConsensusSubmitMessageTransactionBody.DEFAULT)
                    .build();
            final var context = createContext(txBody, TransactionCategory.USER);

            // when
            contextDispatcher.accept(context);

            // then
            verify(dispatcher).dispatchPureChecks(txBody);
            assertThat(stack.createReadableStates(FOOD_SERVICE)
                            .get(FRUIT_STATE_KEY)
                            .get(A_KEY))
                    .isEqualTo(ACAI);
            verify(childRecordBuilder).status(SUCCESS);
            // TODO: Check that record was added to recordListBuilder
        }

        @ParameterizedTest
        @MethodSource("createContextDispatchers")
        void testDispatchPreHandleFails(final Consumer<HandleContext> contextDispatcher) throws PreCheckException {
            // given
            final var txBody = TransactionBody.newBuilder()
                    .transactionID(TransactionID.newBuilder().accountID(ALICE.accountID()))
                    .consensusSubmitMessage(ConsensusSubmitMessageTransactionBody.DEFAULT)
                    .build();
            doThrow(new PreCheckException(ResponseCodeEnum.INVALID_TOPIC_ID))
                    .when(dispatcher)
                    .dispatchPureChecks(txBody);
            final var context = createContext(txBody, TransactionCategory.USER);

            // when
            contextDispatcher.accept(context);

            // then
            verify(childRecordBuilder).status(ResponseCodeEnum.INVALID_TOPIC_ID);
            verify(dispatcher, never()).dispatchHandle(any());
            assertThat(stack.createReadableStates(FOOD_SERVICE)
                            .get(FRUIT_STATE_KEY)
                            .get(A_KEY))
                    .isEqualTo(APPLE);
            // TODO: Check that record was added to recordListBuilder
        }

        @ParameterizedTest
        @MethodSource("createContextDispatchers")
        void testDispatchHandleFails(final Consumer<HandleContext> contextDispatcher) throws PreCheckException {
            // given
            when(authorizer.isAuthorized(eq(ALICE.accountID()), any())).thenReturn(true);
            when(networkInfo.selfNodeInfo()).thenReturn(selfNodeInfo);
            when(selfNodeInfo.nodeId()).thenReturn(0L);
            Mockito.lenient().when(verifier.verificationFor((Key) any())).thenReturn(verification);
            final var txBody = TransactionBody.newBuilder()
                    .transactionID(TransactionID.newBuilder().accountID(ALICE.accountID()))
                    .consensusSubmitMessage(ConsensusSubmitMessageTransactionBody.DEFAULT)
                    .build();
            doThrow(new HandleException(ResponseCodeEnum.ACCOUNT_DOES_NOT_OWN_WIPED_NFT))
                    .when(dispatcher)
                    .dispatchHandle(any());
            final var context = createContext(txBody, TransactionCategory.USER);

            // when
            contextDispatcher.accept(context);

            // then
            verify(childRecordBuilder).status(ResponseCodeEnum.ACCOUNT_DOES_NOT_OWN_WIPED_NFT);
            assertThat(stack.createReadableStates(FOOD_SERVICE)
                            .get(FRUIT_STATE_KEY)
                            .get(A_KEY))
                    .isEqualTo(APPLE);
            // TODO: Check that record was added to recordListBuilder
        }

        @ParameterizedTest
        @EnumSource(TransactionCategory.class)
        void testDispatchPrecedingWithNonUserTxnFails(final TransactionCategory category) {
<<<<<<< HEAD
            if (category != TransactionCategory.USER && category != CHILD) {
=======
            if (category != TransactionCategory.USER && category != TransactionCategory.CHILD) {
>>>>>>> d7f9bdf7
                // given
                final var context = createContext(defaultTransactionBody(), category);

                // then
                assertThatThrownBy(() -> context.dispatchPrecedingTransaction(
                                defaultTransactionBody(),
                                SingleTransactionRecordBuilder.class,
                                VERIFIER_CALLBACK,
                                AccountID.DEFAULT))
                        .isInstanceOf(IllegalArgumentException.class);
                assertThatThrownBy(() -> context.dispatchReversiblePrecedingTransaction(
                                defaultTransactionBody(),
                                SingleTransactionRecordBuilder.class,
                                VERIFIER_CALLBACK,
                                AccountID.DEFAULT))
                        .isInstanceOf(IllegalArgumentException.class);
                verify(recordListBuilder, never()).addPreceding(any(), eq(LIMITED_CHILD_RECORDS));
                verify(dispatcher, never()).dispatchHandle(any());
                assertThat(stack.createReadableStates(FOOD_SERVICE)
                                .get(FRUIT_STATE_KEY)
                                .get(A_KEY))
                        .isEqualTo(APPLE);
            }
        }

        @Test
        void testDispatchPrecedingWithNonEmptyStackDoesntFail() {
            // given
            final var context = createContext(defaultTransactionBody(), TransactionCategory.USER);
            stack.createSavepoint();

            // then
            assertThatThrownBy(() -> context.dispatchPrecedingTransaction(
                            defaultTransactionBody(),
                            SingleTransactionRecordBuilder.class,
                            VERIFIER_CALLBACK,
                            AccountID.DEFAULT))
                    .isInstanceOf(IllegalStateException.class);
            assertThatThrownBy(() -> context.dispatchReversiblePrecedingTransaction(
                            defaultTransactionBody(),
                            SingleTransactionRecordBuilder.class,
                            VERIFIER_CALLBACK,
                            AccountID.DEFAULT))
                    .isInstanceOf(IllegalStateException.class);
            verify(recordListBuilder, never()).addPreceding(any(), eq(LIMITED_CHILD_RECORDS));
            verify(dispatcher, never()).dispatchHandle(any());
            assertThat(stack.createReadableStates(FOOD_SERVICE)
                            .get(FRUIT_STATE_KEY)
                            .get(A_KEY))
                    .isEqualTo(APPLE);
        }

        @Test
        void testDispatchPrecedingWithChangedDataDoesntFail() throws PreCheckException {
            // given
            final var context = createContext(defaultTransactionBody(), TransactionCategory.USER);
            stack.peek().createWritableStates(FOOD_SERVICE).get(FRUIT_STATE_KEY).put(B_KEY, BLUEBERRY);
            when(networkInfo.selfNodeInfo()).thenReturn(selfNodeInfo);
            when(selfNodeInfo.nodeId()).thenReturn(0L);
            Mockito.lenient().when(verifier.verificationFor((Key) any())).thenReturn(verification);
            when(authorizer.isAuthorized(eq(ALICE.accountID()), any())).thenReturn(true);
            // then
            assertThatNoException()
                    .isThrownBy(() -> context.dispatchPrecedingTransaction(
                            defaultTransactionBody(),
                            SingleTransactionRecordBuilder.class,
                            VERIFIER_CALLBACK,
                            AccountID.DEFAULT));
            assertThatNoException()
                    .isThrownBy((() -> context.dispatchPrecedingTransaction(
                            defaultTransactionBody(),
                            SingleTransactionRecordBuilder.class,
                            VERIFIER_CALLBACK,
                            AccountID.DEFAULT)));
            verify(recordListBuilder, times(2)).addPreceding(any(), eq(LIMITED_CHILD_RECORDS));
            verify(dispatcher, times(2)).dispatchHandle(any());
            assertThat(stack.createReadableStates(FOOD_SERVICE)
                            .get(FRUIT_STATE_KEY)
                            .get(A_KEY))
                    .isEqualTo(ACAI);
        }

        @Test
        void testDispatchChildFromPrecedingFails() {
            // given
            final var context = createContext(defaultTransactionBody(), TransactionCategory.PRECEDING);

            // then
            assertThatThrownBy(() -> context.dispatchChildTransaction(
                            defaultTransactionBody(),
                            SingleTransactionRecordBuilder.class,
                            VERIFIER_CALLBACK,
                            AccountID.DEFAULT,
                            CHILD))
                    .isInstanceOf(IllegalArgumentException.class);
            verify(recordListBuilder, never()).addPreceding(any(), eq(LIMITED_CHILD_RECORDS));
            verify(dispatcher, never()).dispatchHandle(any());
            assertThat(stack.createReadableStates(FOOD_SERVICE)
                            .get(FRUIT_STATE_KEY)
                            .get(A_KEY))
                    .isEqualTo(APPLE);
        }

        @Test
        void testDispatchRemovableChildFromPrecedingFails() {
            // given
            final var context = createContext(defaultTransactionBody(), TransactionCategory.PRECEDING);

            // then
            assertThatThrownBy(() -> context.dispatchRemovableChildTransaction(
                            defaultTransactionBody(),
                            SingleTransactionRecordBuilder.class,
                            VERIFIER_CALLBACK,
                            AccountID.DEFAULT,
                            NOOP_EXTERNALIZED_RECORD_CUSTOMIZER))
                    .isInstanceOf(IllegalArgumentException.class);
            verify(recordListBuilder, never()).addPreceding(any(), eq(LIMITED_CHILD_RECORDS));
            verify(dispatcher, never()).dispatchHandle(any());
            assertThat(stack.createReadableStates(FOOD_SERVICE)
                            .get(FRUIT_STATE_KEY)
                            .get(A_KEY))
                    .isEqualTo(APPLE);
        }

        @Test
        void testDispatchPrecedingIsCommitted() throws PreCheckException {
            // given
            final var context = createContext(defaultTransactionBody(), TransactionCategory.USER);
            doAnswer(answer -> {
                        stack.createWritableStates(FOOD_SERVICE)
                                .get(FRUIT_STATE_KEY)
                                .put(A_KEY, ACAI);
                        return null;
                    })
                    .when(dispatcher)
                    .dispatchHandle(any());
            given(networkInfo.selfNodeInfo()).willReturn(selfNodeInfo);
            given(selfNodeInfo.nodeId()).willReturn(0L);
            when(authorizer.isAuthorized(eq(ALICE.accountID()), any())).thenReturn(true);
            Mockito.lenient().when(verifier.verificationFor((Key) any())).thenReturn(verification);

            // when
            context.dispatchReversiblePrecedingTransaction(
                    defaultTransactionBody(),
                    SingleTransactionRecordBuilder.class,
                    VERIFIER_CALLBACK,
                    ALICE.accountID());

            // then
            assertThat(stack.depth()).isEqualTo(1);
            assertThat(stack.createReadableStates(FOOD_SERVICE)
                            .get(FRUIT_STATE_KEY)
                            .get(A_KEY))
                    .isEqualTo(ACAI);
            verify(childRecordBuilder).status(SUCCESS);
        }
    }

    @Nested
    @DisplayName("Requesting exchange rate info")
    final class ExchangeRateInfoTest {

        @Mock
        private ExchangeRateInfo exchangeRateInfo;

        private HandleContext context;

        @BeforeEach
        void setup() {
            when(stack.createWritableStates(TokenService.NAME))
                    .thenReturn(MapWritableStates.builder()
                            .state(MapWritableKVState.builder("ACCOUNTS").build())
                            .state(MapWritableKVState.builder("ALIASES").build())
                            .build());
            when(exchangeRateManager.exchangeRateInfo(any())).thenReturn(exchangeRateInfo);

            context = createContext(defaultTransactionBody());
        }

        @SuppressWarnings("ConstantConditions")
        @Test
        void testExchangeRateInfo() {
            assertSame(exchangeRateInfo, context.exchangeRateInfo());
        }
    }
}<|MERGE_RESOLUTION|>--- conflicted
+++ resolved
@@ -21,11 +21,8 @@
 import static com.hedera.hapi.node.base.ResponseCodeEnum.SUCCESS;
 import static com.hedera.node.app.spi.HapiUtils.functionOf;
 import static com.hedera.node.app.spi.fixtures.workflows.ExceptionConditions.responseCode;
-<<<<<<< HEAD
 import static com.hedera.node.app.spi.workflows.HandleContext.TransactionCategory.CHILD;
-=======
 import static com.hedera.node.app.spi.workflows.record.ExternalizedRecordCustomizer.NOOP_EXTERNALIZED_RECORD_CUSTOMIZER;
->>>>>>> d7f9bdf7
 import static com.hedera.node.app.workflows.handle.HandleContextImpl.PrecedingTransactionCategory.LIMITED_CHILD_RECORDS;
 import static org.assertj.core.api.Assertions.assertThat;
 import static org.assertj.core.api.Assertions.assertThatNoException;
@@ -993,11 +990,7 @@
         @ParameterizedTest
         @EnumSource(TransactionCategory.class)
         void testDispatchPrecedingWithNonUserTxnFails(final TransactionCategory category) {
-<<<<<<< HEAD
-            if (category != TransactionCategory.USER && category != CHILD) {
-=======
             if (category != TransactionCategory.USER && category != TransactionCategory.CHILD) {
->>>>>>> d7f9bdf7
                 // given
                 final var context = createContext(defaultTransactionBody(), category);
 
