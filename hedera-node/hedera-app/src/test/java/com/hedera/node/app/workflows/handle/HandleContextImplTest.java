/*
 * Copyright (C) 2023-2024 Hedera Hashgraph, LLC
 *
 * Licensed under the Apache License, Version 2.0 (the "License");
 * you may not use this file except in compliance with the License.
 * You may obtain a copy of the License at
 *
 *      http://www.apache.org/licenses/LICENSE-2.0
 *
 * Unless required by applicable law or agreed to in writing, software
 * distributed under the License is distributed on an "AS IS" BASIS,
 * WITHOUT WARRANTIES OR CONDITIONS OF ANY KIND, either express or implied.
 * See the License for the specific language governing permissions and
 * limitations under the License.
 */

package com.hedera.node.app.workflows.handle;

import static com.hedera.hapi.node.base.ResponseCodeEnum.INSUFFICIENT_ACCOUNT_BALANCE;
import static com.hedera.hapi.node.base.ResponseCodeEnum.INVALID_TRANSACTION_BODY;
import static com.hedera.hapi.node.base.ResponseCodeEnum.SUCCESS;
import static com.hedera.hapi.node.base.ResponseCodeEnum.UNRESOLVABLE_REQUIRED_SIGNERS;
import static com.hedera.node.app.spi.HapiUtils.functionOf;
import static com.hedera.node.app.spi.fixtures.workflows.ExceptionConditions.responseCode;
import static com.hedera.node.app.spi.workflows.HandleContext.TransactionCategory.CHILD;
import static com.hedera.node.app.spi.workflows.record.ExternalizedRecordCustomizer.NOOP_EXTERNALIZED_RECORD_CUSTOMIZER;
import static com.hedera.node.app.workflows.handle.HandleContextImpl.PrecedingTransactionCategory.LIMITED_CHILD_RECORDS;
import static org.assertj.core.api.Assertions.assertThat;
import static org.assertj.core.api.Assertions.assertThatNoException;
import static org.assertj.core.api.Assertions.assertThatThrownBy;
import static org.junit.jupiter.api.Assertions.assertInstanceOf;
import static org.junit.jupiter.api.Assertions.assertSame;
import static org.junit.jupiter.api.Assertions.assertThrows;
import static org.mockito.ArgumentMatchers.any;
import static org.mockito.ArgumentMatchers.anyString;
import static org.mockito.ArgumentMatchers.eq;
import static org.mockito.BDDMockito.given;
import static org.mockito.Mock.Strictness.LENIENT;
import static org.mockito.Mockito.doAnswer;
import static org.mockito.Mockito.doThrow;
import static org.mockito.Mockito.never;
import static org.mockito.Mockito.times;
import static org.mockito.Mockito.verify;
import static org.mockito.Mockito.when;

import com.hedera.hapi.node.base.AccountID;
import com.hedera.hapi.node.base.HederaFunctionality;
import com.hedera.hapi.node.base.Key;
import com.hedera.hapi.node.base.ResponseCodeEnum;
import com.hedera.hapi.node.base.Transaction;
import com.hedera.hapi.node.base.TransactionID;
import com.hedera.hapi.node.consensus.ConsensusSubmitMessageTransactionBody;
import com.hedera.hapi.node.state.common.EntityNumber;
import com.hedera.hapi.node.state.token.Account;
import com.hedera.hapi.node.transaction.TransactionBody;
import com.hedera.node.app.fees.ChildFeeContextImpl;
import com.hedera.node.app.fees.ExchangeRateManager;
import com.hedera.node.app.fees.FeeManager;
import com.hedera.node.app.ids.EntityIdService;
import com.hedera.node.app.service.token.ReadableAccountStore;
import com.hedera.node.app.service.token.TokenService;
import com.hedera.node.app.service.token.impl.WritableAccountStore;
import com.hedera.node.app.service.token.records.ChildRecordFinalizer;
import com.hedera.node.app.service.token.records.CryptoCreateRecordBuilder;
import com.hedera.node.app.services.ServiceScopeLookup;
import com.hedera.node.app.signature.KeyVerifier;
import com.hedera.node.app.spi.UnknownHederaFunctionality;
import com.hedera.node.app.spi.authorization.Authorizer;
import com.hedera.node.app.spi.fees.ExchangeRateInfo;
import com.hedera.node.app.spi.fees.FeeContext;
import com.hedera.node.app.spi.fees.Fees;
import com.hedera.node.app.spi.fixtures.Scenarios;
import com.hedera.node.app.spi.fixtures.state.MapWritableKVState;
import com.hedera.node.app.spi.fixtures.state.MapWritableStates;
import com.hedera.node.app.spi.fixtures.state.StateTestBase;
import com.hedera.node.app.spi.info.NetworkInfo;
import com.hedera.node.app.spi.info.SelfNodeInfo;
import com.hedera.node.app.spi.records.BlockRecordInfo;
import com.hedera.node.app.spi.signatures.SignatureVerification;
import com.hedera.node.app.spi.state.ReadableStates;
import com.hedera.node.app.spi.state.WritableSingletonState;
import com.hedera.node.app.spi.state.WritableStates;
import com.hedera.node.app.spi.workflows.HandleContext;
import com.hedera.node.app.spi.workflows.HandleContext.TransactionCategory;
import com.hedera.node.app.spi.workflows.HandleException;
import com.hedera.node.app.spi.workflows.PreCheckException;
import com.hedera.node.app.spi.workflows.PreHandleContext;
import com.hedera.node.app.spi.workflows.record.RecordListCheckPoint;
import com.hedera.node.app.spi.workflows.record.SingleTransactionRecordBuilder;
import com.hedera.node.app.state.HederaRecordCache;
import com.hedera.node.app.state.HederaState;
<<<<<<< HEAD
import com.hedera.node.app.throttle.NetworkUtilizationManager;
=======
import com.hedera.node.app.throttle.SynchronizedThrottleAccumulator;
>>>>>>> 0eedfdda
import com.hedera.node.app.workflows.SolvencyPreCheck;
import com.hedera.node.app.workflows.TransactionChecker;
import com.hedera.node.app.workflows.dispatcher.TransactionDispatcher;
import com.hedera.node.app.workflows.handle.record.RecordListBuilder;
import com.hedera.node.app.workflows.handle.record.SingleTransactionRecordBuilderImpl;
import com.hedera.node.app.workflows.handle.stack.SavepointStackImpl;
import com.hedera.node.config.testfixtures.HederaTestConfigBuilder;
import com.hedera.pbj.runtime.io.buffer.Bytes;
import com.swirlds.config.api.Configuration;
import java.lang.reflect.InvocationTargetException;
import java.time.Instant;
import java.util.Arrays;
import java.util.HashMap;
import java.util.List;
import java.util.Map;
import java.util.function.Consumer;
import java.util.function.Predicate;
import java.util.stream.Stream;
import org.junit.jupiter.api.BeforeEach;
import org.junit.jupiter.api.DisplayName;
import org.junit.jupiter.api.Nested;
import org.junit.jupiter.api.Test;
import org.junit.jupiter.api.extension.ExtendWith;
import org.junit.jupiter.params.ParameterizedTest;
import org.junit.jupiter.params.provider.Arguments;
import org.junit.jupiter.params.provider.EnumSource;
import org.junit.jupiter.params.provider.MethodSource;
import org.mockito.Answers;
import org.mockito.ArgumentCaptor;
import org.mockito.Mock;
import org.mockito.Mock.Strictness;
import org.mockito.Mockito;
import org.mockito.junit.jupiter.MockitoExtension;

@ExtendWith(MockitoExtension.class)
class HandleContextImplTest extends StateTestBase implements Scenarios {

    private static final Configuration DEFAULT_CONFIGURATION = HederaTestConfigBuilder.createConfig();

    private static final Instant DEFAULT_CONSENSUS_NOW = Instant.ofEpochSecond(1_234_567L, 890);

    @Mock
    private SingleTransactionRecordBuilderImpl recordBuilder;

    @Mock(strictness = LENIENT)
    private SavepointStackImpl stack;

    @Mock
    private KeyVerifier verifier;

    @Mock(strictness = LENIENT)
    private RecordListBuilder recordListBuilder;

    @Mock
    private NetworkInfo networkInfo;

    @Mock
    private TransactionChecker checker;

    @Mock(strictness = Strictness.LENIENT)
    private TransactionDispatcher dispatcher;

    @Mock(strictness = Strictness.LENIENT)
    private ServiceScopeLookup serviceScopeLookup;

    @Mock
    private BlockRecordInfo blockRecordInfo;

    @Mock
    private HederaRecordCache recordCache;

    @Mock
    private FeeManager feeManager;

    @Mock
    private ExchangeRateManager exchangeRateManager;

    @Mock
    private Authorizer authorizer;

    @Mock
    private SignatureVerification verification;

    @Mock
    private SolvencyPreCheck solvencyPreCheck;

    @Mock
    private ChildRecordFinalizer childRecordFinalizer;

    @Mock
<<<<<<< HEAD
    private NetworkUtilizationManager networkUtilizationManager;
=======
    private SynchronizedThrottleAccumulator synchronizedThrottleAccumulator;
>>>>>>> 0eedfdda

    @Mock
    private SelfNodeInfo selfNodeInfo;

    @BeforeEach
    void setup() {
        when(serviceScopeLookup.getServiceName(any())).thenReturn(TokenService.NAME);
    }

    private static TransactionBody defaultTransactionBody() {
        return TransactionBody.newBuilder()
                .transactionID(TransactionID.newBuilder().accountID(ALICE.accountID()))
                .consensusSubmitMessage(ConsensusSubmitMessageTransactionBody.DEFAULT)
                .build();
    }

    private static TransactionBody transactionBodyWithoutId() {
        return TransactionBody.newBuilder()
                .consensusSubmitMessage(ConsensusSubmitMessageTransactionBody.DEFAULT)
                .build();
    }

    private HandleContextImpl createContext(final TransactionBody txBody) {
        final HederaFunctionality function;
        try {
            function = functionOf(txBody);
        } catch (final UnknownHederaFunctionality e) {
            throw new RuntimeException(e);
        }

        return new HandleContextImpl(
                txBody,
                function,
                0,
                ALICE.accountID(),
                ALICE.account().keyOrThrow(),
                networkInfo,
                TransactionCategory.USER,
                recordBuilder,
                stack,
                DEFAULT_CONFIGURATION,
                verifier,
                recordListBuilder,
                checker,
                dispatcher,
                serviceScopeLookup,
                blockRecordInfo,
                recordCache,
                feeManager,
                exchangeRateManager,
                DEFAULT_CONSENSUS_NOW,
                authorizer,
                solvencyPreCheck,
                childRecordFinalizer,
<<<<<<< HEAD
                networkUtilizationManager);
=======
                synchronizedThrottleAccumulator);
>>>>>>> 0eedfdda
    }

    @SuppressWarnings("ConstantConditions")
    @Test
    void testConstructorWithInvalidArguments() {
        final var allArgs = new Object[] {
            defaultTransactionBody(),
            HederaFunctionality.CRYPTO_TRANSFER,
            42,
            ALICE.accountID(),
            ALICE.account().keyOrThrow(),
            networkInfo,
            TransactionCategory.USER,
            recordBuilder,
            stack,
            DEFAULT_CONFIGURATION,
            verifier,
            recordListBuilder,
            checker,
            dispatcher,
            serviceScopeLookup,
            blockRecordInfo,
            recordCache,
            feeManager,
            exchangeRateManager,
            DEFAULT_CONSENSUS_NOW,
            authorizer,
            solvencyPreCheck,
            childRecordFinalizer,
<<<<<<< HEAD
            networkUtilizationManager
=======
            synchronizedThrottleAccumulator
>>>>>>> 0eedfdda
        };

        final var constructor = HandleContextImpl.class.getConstructors()[0];
        for (int i = 0; i < allArgs.length; i++) {
            final var index = i;
            // Skip signatureMapSize and payerKey
            if (index == 2 || index == 4) {
                continue;
            }
            assertThatThrownBy(() -> {
                        final var argsWithNull = Arrays.copyOf(allArgs, allArgs.length);
                        argsWithNull[index] = null;
                        constructor.newInstance(argsWithNull);
                    })
                    .isInstanceOf(InvocationTargetException.class)
                    .hasCauseInstanceOf(NullPointerException.class);
        }
    }

    @Nested
    @DisplayName("Handling of record list checkpoint creation")
    final class RevertRecordFromCheckPointTest {

        private HandleContextImpl subject;

        @BeforeEach
        void setUp() {
            when(stack.getWritableStates(TokenService.NAME))
                    .thenReturn(MapWritableStates.builder()
                            .state(MapWritableKVState.builder("ACCOUNTS").build())
                            .state(MapWritableKVState.builder("ALIASES").build())
                            .build());
            subject = createContext(defaultTransactionBody());
        }

        @Test
        void success_createRecordListCheckPoint() {
            // given
            var precedingRecord = createRecordBuilder();
            var childRecord = createRecordBuilder();
            given(recordListBuilder.precedingRecordBuilders()).willReturn(List.of(precedingRecord));
            given(recordListBuilder.childRecordBuilders()).willReturn(List.of(childRecord));

            // when
            final var actual = subject.createRecordListCheckPoint();

            // then
            assertThat(actual).isEqualTo(new RecordListCheckPoint(precedingRecord, childRecord));
        }

        @Test
        void success_createRecordListCheckPoint_MultipleRecords() {
            // given
            var precedingRecord = createRecordBuilder();
            var precedingRecord1 = createRecordBuilder();
            var childRecord = createRecordBuilder();
            var childRecord1 = createRecordBuilder();

            given(recordListBuilder.precedingRecordBuilders()).willReturn(List.of(precedingRecord, precedingRecord1));
            given(recordListBuilder.childRecordBuilders()).willReturn(List.of(childRecord, childRecord1));

            // when
            final var actual = subject.createRecordListCheckPoint();

            // then
            assertThat(actual).isEqualTo(new RecordListCheckPoint(precedingRecord1, childRecord1));
        }

        @Test
        void success_createRecordListCheckPoint_null_values() {
            // when
            final var actual = subject.createRecordListCheckPoint();
            // then
            assertThat(actual).isEqualTo(new RecordListCheckPoint(null, null));
        }

        private static SingleTransactionRecordBuilderImpl createRecordBuilder() {
            return new SingleTransactionRecordBuilderImpl(Instant.EPOCH);
        }
    }

    @Nested
    @DisplayName("Handling new EntityNumber")
    final class EntityIdNumTest {

        @Mock
        private WritableStates writableStates;

        @Mock
        private WritableSingletonState<EntityNumber> entityNumberState;

        private HandleContext handleContext;

        @BeforeEach
        void setUp() {
            final var payer = ALICE.accountID();
            final var payerKey = ALICE.account().keyOrThrow();
            when(writableStates.<EntityNumber>getSingleton(anyString())).thenReturn(entityNumberState);
            when(stack.getWritableStates(EntityIdService.NAME)).thenReturn(writableStates);
            when(stack.getWritableStates(TokenService.NAME))
                    .thenReturn(MapWritableStates.builder()
                            .state(MapWritableKVState.builder("ACCOUNTS").build())
                            .state(MapWritableKVState.builder("ALIASES").build())
                            .build());
            handleContext = new HandleContextImpl(
                    defaultTransactionBody(),
                    HederaFunctionality.CRYPTO_TRANSFER,
                    0,
                    payer,
                    payerKey,
                    networkInfo,
                    TransactionCategory.USER,
                    recordBuilder,
                    stack,
                    DEFAULT_CONFIGURATION,
                    verifier,
                    recordListBuilder,
                    checker,
                    dispatcher,
                    serviceScopeLookup,
                    blockRecordInfo,
                    recordCache,
                    feeManager,
                    exchangeRateManager,
                    DEFAULT_CONSENSUS_NOW,
                    authorizer,
                    solvencyPreCheck,
                    childRecordFinalizer,
<<<<<<< HEAD
                    networkUtilizationManager);
=======
                    synchronizedThrottleAccumulator);
>>>>>>> 0eedfdda
        }

        @Test
        void testNewEntityNumWithInitialState() {
            // when
            final var actual = handleContext.newEntityNum();

            // then
            assertThat(actual).isEqualTo(1L);
            verify(entityNumberState).get();
            verify(entityNumberState).put(EntityNumber.newBuilder().number(1L).build());
        }

        @Test
        void testPeekingAtNewEntityNumWithInitialState() {
            // when
            final var actual = handleContext.peekAtNewEntityNum();

            // then
            assertThat(actual).isEqualTo(1L);
            verify(entityNumberState).get();
            verify(entityNumberState, never()).put(any());
        }

        @Test
        void testNewEntityNum() {
            // given
            when(entityNumberState.get())
                    .thenReturn(EntityNumber.newBuilder().number(42L).build());

            // when
            final var actual = handleContext.newEntityNum();

            // then
            assertThat(actual).isEqualTo(43L);
            verify(entityNumberState).get();
            verify(entityNumberState).put(EntityNumber.newBuilder().number(43L).build());
        }

        @Test
        void testPeekingAtNewEntityNum() {
            // given
            when(entityNumberState.get())
                    .thenReturn(EntityNumber.newBuilder().number(42L).build());

            // when
            final var actual = handleContext.peekAtNewEntityNum();

            // then
            assertThat(actual).isEqualTo(43L);
            verify(entityNumberState).get();
            verify(entityNumberState, never()).put(any());
        }
    }

    @Nested
    @DisplayName("Handling of transaction data")
    final class TransactionDataTest {
        @BeforeEach
        void setUp() {
            when(stack.getWritableStates(TokenService.NAME))
                    .thenReturn(MapWritableStates.builder()
                            .state(MapWritableKVState.builder("ACCOUNTS").build())
                            .state(MapWritableKVState.builder("ALIASES").build())
                            .build());
        }

        @Test
        void testGetBody() {
            // given
            final var txBody = defaultTransactionBody();
            final var context = createContext(txBody);

            // when
            final var actual = context.body();

            // then
            assertThat(actual).isEqualTo(txBody);
        }
    }

    @Nested
    @DisplayName("Handling of stack data")
    final class StackDataTest {

        @BeforeEach
        void setUp() {
            when(stack.getWritableStates(TokenService.NAME))
                    .thenReturn(MapWritableStates.builder()
                            .state(MapWritableKVState.builder("ACCOUNTS").build())
                            .state(MapWritableKVState.builder("ALIASES").build())
                            .build());
        }

        @Test
        void testGetStack() {
            // given
            final var context = createContext(defaultTransactionBody());

            // when
            final var actual = context.savepointStack();

            // then
            assertThat(actual).isEqualTo(stack);
        }

        @Test
        void testCreateReadableStore(@Mock final ReadableStates readableStates) {
            // given
            when(stack.getReadableStates(TokenService.NAME)).thenReturn(readableStates);
            final var context = createContext(defaultTransactionBody());

            // when
            final var store = context.readableStore(ReadableAccountStore.class);

            // then
            assertThat(store).isNotNull();
        }

        @Test
        void testCreateWritableStore(@Mock final WritableStates writableStates) {
            // given
            when(stack.getWritableStates(TokenService.NAME)).thenReturn(writableStates);
            final var context = createContext(defaultTransactionBody());

            // when
            final var store = context.writableStore(WritableAccountStore.class);

            // then
            assertThat(store).isNotNull();
        }

        @SuppressWarnings("ConstantConditions")
        @Test
        void testCreateStoreWithInvalidParameters() {
            // given
            final var context = createContext(defaultTransactionBody());

            // then
            assertThatThrownBy(() -> context.readableStore(null)).isInstanceOf(NullPointerException.class);
            assertThatThrownBy(() -> context.readableStore(List.class)).isInstanceOf(IllegalArgumentException.class);
            assertThatThrownBy(() -> context.writableStore(null)).isInstanceOf(NullPointerException.class);
            assertThatThrownBy(() -> context.writableStore(List.class)).isInstanceOf(IllegalArgumentException.class);
        }
    }

    @Nested
    @DisplayName("Handling of verification data")
    final class VerificationDataTest {
        @BeforeEach
        void setUp() {
            when(stack.getWritableStates(TokenService.NAME))
                    .thenReturn(MapWritableStates.builder()
                            .state(MapWritableKVState.builder("ACCOUNTS").build())
                            .state(MapWritableKVState.builder("ALIASES").build())
                            .build());
        }

        @SuppressWarnings("ConstantConditions")
        @Test
        void testVerificationForWithInvalidParameters() {
            // given
            final var context = createContext(defaultTransactionBody());

            // then
            assertThatThrownBy(() -> context.verificationFor((Key) null)).isInstanceOf(NullPointerException.class);
            assertThatThrownBy(() -> context.verificationFor((Bytes) null)).isInstanceOf(NullPointerException.class);
        }

        @Test
        void testVerificationForKey() {
            // given
            when(verifier.verificationFor(Key.DEFAULT)).thenReturn(verification);
            final var context = createContext(defaultTransactionBody());

            // when
            final var actual = context.verificationFor(Key.DEFAULT);

            // then
            assertThat(actual).isEqualTo(verification);
        }

        @Test
        void testVerificationForAlias() {
            // given
            when(verifier.verificationFor(ERIN.account().alias())).thenReturn(verification);
            final var context = createContext(defaultTransactionBody());

            // when
            final var actual = context.verificationFor(ERIN.account().alias());

            // then
            assertThat(actual).isEqualTo(verification);
        }
    }

    @Nested
    @DisplayName("Requesting keys of child transactions")
    final class KeyRequestTest {

        private HandleContext context;

        @BeforeEach
        void setup() {
            when(stack.getReadableStates(TokenService.NAME)).thenReturn(defaultTokenReadableStates());
            when(stack.getWritableStates(TokenService.NAME))
                    .thenReturn(MapWritableStates.builder()
                            .state(MapWritableKVState.builder("ACCOUNTS").build())
                            .state(MapWritableKVState.builder("ALIASES").build())
                            .build());

            context = createContext(defaultTransactionBody());
        }

        @SuppressWarnings("ConstantConditions")
        @Test
        void testAllKeysForTransactionWithInvalidParameters() {
            // given
            final var bob = BOB.accountID();

            // when
            assertThatThrownBy(() -> context.allKeysForTransaction(null, bob)).isInstanceOf(NullPointerException.class);
            assertThatThrownBy(() -> context.allKeysForTransaction(defaultTransactionBody(), null))
                    .isInstanceOf(NullPointerException.class);
        }

        @Test
        void testAllKeysForTransactionSuccess() throws PreCheckException {
            // given
            doAnswer(invocation -> {
                        final var innerContext = invocation.getArgument(0, PreHandleContext.class);
                        innerContext.requireKey(BOB.account().key());
                        innerContext.optionalKey(CAROL.account().key());
                        return null;
                    })
                    .when(dispatcher)
                    .dispatchPreHandle(any());

            // when
            final var keys = context.allKeysForTransaction(defaultTransactionBody(), ERIN.accountID());
            assertThat(keys.payerKey()).isEqualTo(ERIN.account().key());
            assertThat(keys.requiredNonPayerKeys())
                    .containsExactly(BOB.account().key());
            assertThat(keys.optionalNonPayerKeys())
                    .containsExactly(CAROL.account().key());
        }

        @Test
        void testAllKeysForTransactionWithFailingPureCheck() throws PreCheckException {
            // given
            doThrow(new PreCheckException(INVALID_TRANSACTION_BODY))
                    .when(dispatcher)
                    .dispatchPureChecks(any());

            // when
            assertThatThrownBy(() -> context.allKeysForTransaction(defaultTransactionBody(), ERIN.accountID()))
                    .isInstanceOf(PreCheckException.class)
                    .has(responseCode(INVALID_TRANSACTION_BODY));
        }

        @Test
        void testAllKeysForTransactionWithFailingPreHandle() throws PreCheckException {
            doThrow(new PreCheckException(INSUFFICIENT_ACCOUNT_BALANCE))
                    .when(dispatcher)
                    .dispatchPreHandle(any());

            // gathering keys should not throw exceptions except for inability to read a key.
            assertThatThrownBy(() -> context.allKeysForTransaction(defaultTransactionBody(), ERIN.accountID()))
                    .isInstanceOf(PreCheckException.class)
                    .has(responseCode(UNRESOLVABLE_REQUIRED_SIGNERS));
        }
    }

    @Nested
    @DisplayName("Requesting network info")
    final class NetworkInfoTest {

        private HandleContext context;

        @BeforeEach
        void setup() {
            when(stack.getReadableStates(TokenService.NAME)).thenReturn(defaultTokenReadableStates());
            when(stack.getWritableStates(TokenService.NAME))
                    .thenReturn(MapWritableStates.builder()
                            .state(MapWritableKVState.builder("ACCOUNTS").build())
                            .state(MapWritableKVState.builder("ALIASES").build())
                            .build());

            context = createContext(defaultTransactionBody());
        }

        @SuppressWarnings("ConstantConditions")
        @Test
        void exposesGivenNetworkInfo() {
            assertSame(networkInfo, context.networkInfo());
        }
    }

    @Nested
    @DisplayName("Dispatching fee computation")
    final class FeeDispatchTest {

        private HandleContext context;

        @BeforeEach
        void setup() {
            when(stack.getReadableStates(TokenService.NAME)).thenReturn(defaultTokenReadableStates());
            when(stack.getWritableStates(TokenService.NAME))
                    .thenReturn(MapWritableStates.builder()
                            .state(MapWritableKVState.builder("ACCOUNTS").build())
                            .state(MapWritableKVState.builder("ALIASES").build())
                            .build());

            context = createContext(defaultTransactionBody());
        }

        @SuppressWarnings("ConstantConditions")
        @Test
        void invokesComputeFeesDispatchWithChildFeeContextImpl() {
            final var fees = new Fees(1L, 2L, 3L);
            given(dispatcher.dispatchComputeFees(any())).willReturn(fees);
            final var captor = ArgumentCaptor.forClass(FeeContext.class);
            final var result = context.dispatchComputeFees(defaultTransactionBody(), account1002);
            verify(dispatcher).dispatchComputeFees(captor.capture());
            final var feeContext = captor.getValue();
            assertInstanceOf(ChildFeeContextImpl.class, feeContext);
            assertSame(fees, result);
        }

        @SuppressWarnings("ConstantConditions")
        @Test
        void invokesComputeFeesDispatchWithNoTransactionId() {
            given(recordBuilder.consensusNow()).willReturn(DEFAULT_CONSENSUS_NOW);
            final var fees = new Fees(1L, 2L, 3L);
            given(dispatcher.dispatchComputeFees(any())).willReturn(fees);
            final var captor = ArgumentCaptor.forClass(FeeContext.class);
            final var result = context.dispatchComputeFees(transactionBodyWithoutId(), account1002);
            verify(dispatcher).dispatchComputeFees(captor.capture());
            final var feeContext = captor.getValue();
            assertInstanceOf(ChildFeeContextImpl.class, feeContext);
            assertSame(fees, result);
        }
    }

    @Nested
    @DisplayName("Creating Service APIs")
    final class ServiceApiTest {

        private HandleContext context;

        @BeforeEach
        void setup() {
            when(stack.getReadableStates(TokenService.NAME)).thenReturn(defaultTokenReadableStates());
            when(stack.getWritableStates(TokenService.NAME))
                    .thenReturn(MapWritableStates.builder()
                            .state(MapWritableKVState.builder("ACCOUNTS").build())
                            .state(MapWritableKVState.builder("ALIASES").build())
                            .build());

            context = createContext(defaultTransactionBody());
        }

        @SuppressWarnings("ConstantConditions")
        @Test
        void failsAsExpectedWithoutAvailableApi() {
            assertThrows(IllegalArgumentException.class, () -> context.serviceApi(Object.class));
        }
    }

    @Nested
    @DisplayName("Handling of record builder")
    final class RecordBuilderTest {

        @BeforeEach
        void setup() {
            when(stack.getWritableStates(TokenService.NAME))
                    .thenReturn(MapWritableStates.builder()
                            .state(MapWritableKVState.builder("ACCOUNTS").build())
                            .state(MapWritableKVState.builder("ALIASES").build())
                            .build());
        }

        @SuppressWarnings("ConstantConditions")
        @Test
        void testMethodsWithInvalidParameters() {
            // given
            final var context = createContext(defaultTransactionBody());

            // then
            assertThatThrownBy(() -> context.recordBuilder(null)).isInstanceOf(NullPointerException.class);
            assertThatThrownBy(() -> context.recordBuilder(List.class)).isInstanceOf(IllegalArgumentException.class);
            assertThatThrownBy(() -> context.addChildRecordBuilder(null)).isInstanceOf(NullPointerException.class);
            assertThatThrownBy(() -> context.addChildRecordBuilder(List.class))
                    .isInstanceOf(IllegalArgumentException.class);
            assertThatThrownBy(() -> context.addRemovableChildRecordBuilder(null))
                    .isInstanceOf(NullPointerException.class);
            assertThatThrownBy(() -> context.addRemovableChildRecordBuilder(List.class))
                    .isInstanceOf(IllegalArgumentException.class);
        }

        @Test
        void testGetRecordBuilder() {
            // given
            final var context = createContext(defaultTransactionBody());

            // when
            final var actual = context.recordBuilder(CryptoCreateRecordBuilder.class);

            // then
            assertThat(actual).isEqualTo(recordBuilder);
        }

        @Test
        void testAddChildRecordBuilder(@Mock final SingleTransactionRecordBuilderImpl childRecordBuilder) {
            // given
            when(recordListBuilder.addChild(any(), any())).thenReturn(childRecordBuilder);
            final var context = createContext(defaultTransactionBody());

            // when
            final var actual = context.addChildRecordBuilder(CryptoCreateRecordBuilder.class);

            // then
            assertThat(actual).isEqualTo(childRecordBuilder);
        }

        @Test
        void testAddRemovableChildRecordBuilder(@Mock final SingleTransactionRecordBuilderImpl childRecordBuilder) {
            // given
            when(recordListBuilder.addRemovableChild(any())).thenReturn(childRecordBuilder);
            final var context = createContext(defaultTransactionBody());

            // when
            final var actual = context.addRemovableChildRecordBuilder(CryptoCreateRecordBuilder.class);

            // then
            assertThat(actual).isEqualTo(childRecordBuilder);
        }
    }

    @Nested
    @DisplayName("Handling of dispatcher")
    final class DispatcherTest {

        private static final Predicate<Key> VERIFIER_CALLBACK = key -> true;
        private static final String FOOD_SERVICE = "FOOD_SERVICE";
        private static final Map<String, String> BASE_DATA = Map.of(
                A_KEY, APPLE,
                B_KEY, BANANA,
                C_KEY, CHERRY,
                D_KEY, DATE,
                E_KEY, EGGPLANT,
                F_KEY, FIG,
                G_KEY, GRAPE);

        @Mock(strictness = LENIENT)
        private HederaState baseState;

        @Mock(strictness = LENIENT, answer = Answers.RETURNS_SELF)
        private SingleTransactionRecordBuilderImpl childRecordBuilder;

        private SavepointStackImpl stack;

        @BeforeEach
        void setup() {
            final var baseKVState = new MapWritableKVState<>(FRUIT_STATE_KEY, new HashMap<>(BASE_DATA));
            final var writableStates =
                    MapWritableStates.builder().state(baseKVState).build();
            when(baseState.getReadableStates(FOOD_SERVICE)).thenReturn(writableStates);
            when(baseState.getWritableStates(FOOD_SERVICE)).thenReturn(writableStates);
            final var accountsState = new MapWritableKVState<AccountID, Account>("ACCOUNTS");
            accountsState.put(ALICE.accountID(), ALICE.account());
            when(baseState.getWritableStates(TokenService.NAME))
                    .thenReturn(MapWritableStates.builder().state(accountsState).build());

            doAnswer(invocation -> {
                        final var childContext = invocation.getArgument(0, HandleContext.class);
                        final var childStack = (SavepointStackImpl) childContext.savepointStack();
                        childStack
                                .peek()
                                .getWritableStates(FOOD_SERVICE)
                                .get(FRUIT_STATE_KEY)
                                .put(A_KEY, ACAI);
                        return null;
                    })
                    .when(dispatcher)
                    .dispatchHandle(any());

            when(childRecordBuilder.status()).thenReturn(ResponseCodeEnum.OK);
            when(recordListBuilder.addPreceding(any(), eq(LIMITED_CHILD_RECORDS)))
                    .thenReturn(childRecordBuilder);
            when(recordListBuilder.addReversiblePreceding(any())).thenReturn(childRecordBuilder);
            when(recordListBuilder.addChild(any(), any())).thenReturn(childRecordBuilder);
            when(recordListBuilder.addRemovableChild(any())).thenReturn(childRecordBuilder);
            when(recordListBuilder.addRemovableChildWithExternalizationCustomizer(any(), any()))
                    .thenReturn(childRecordBuilder);

            stack = new SavepointStackImpl(baseState);
        }

        private HandleContextImpl createContext(final TransactionBody txBody, final TransactionCategory category) {
            final HederaFunctionality function;
            try {
                function = functionOf(txBody);
            } catch (final UnknownHederaFunctionality e) {
                throw new RuntimeException(e);
            }

            return new HandleContextImpl(
                    txBody,
                    function,
                    0,
                    ALICE.accountID(),
                    ALICE.account().keyOrThrow(),
                    networkInfo,
                    category,
                    recordBuilder,
                    stack,
                    DEFAULT_CONFIGURATION,
                    verifier,
                    recordListBuilder,
                    checker,
                    dispatcher,
                    serviceScopeLookup,
                    blockRecordInfo,
                    recordCache,
                    feeManager,
                    exchangeRateManager,
                    DEFAULT_CONSENSUS_NOW,
                    authorizer,
                    solvencyPreCheck,
                    childRecordFinalizer,
<<<<<<< HEAD
                    networkUtilizationManager);
=======
                    synchronizedThrottleAccumulator);
>>>>>>> 0eedfdda
        }

        @SuppressWarnings("ConstantConditions")
        @Test
        void testDispatchWithInvalidArguments() {
            // given
            final var txBody = defaultTransactionBody();
            final var context = createContext(txBody, TransactionCategory.USER);

            // then
            assertThatThrownBy(() -> context.dispatchPrecedingTransaction(
                            null, SingleTransactionRecordBuilder.class, VERIFIER_CALLBACK, AccountID.DEFAULT))
                    .isInstanceOf(NullPointerException.class);
            assertThatThrownBy(() ->
                            context.dispatchPrecedingTransaction(txBody, null, VERIFIER_CALLBACK, AccountID.DEFAULT))
                    .isInstanceOf(NullPointerException.class);
            assertThatThrownBy(() -> context.dispatchPrecedingTransaction(
                            txBody, SingleTransactionRecordBuilder.class, null, AccountID.DEFAULT))
                    .isInstanceOf(NullPointerException.class);
            assertThatThrownBy(() -> context.dispatchChildTransaction(
                            null, SingleTransactionRecordBuilder.class, VERIFIER_CALLBACK, AccountID.DEFAULT, CHILD))
                    .isInstanceOf(NullPointerException.class);
            assertThatThrownBy(() ->
                            context.dispatchChildTransaction(txBody, null, VERIFIER_CALLBACK, AccountID.DEFAULT, CHILD))
                    .isInstanceOf(NullPointerException.class);
            assertThatThrownBy(() -> context.dispatchChildTransaction(
                            txBody,
                            SingleTransactionRecordBuilder.class,
                            (Predicate<Key>) null,
                            AccountID.DEFAULT,
                            CHILD))
                    .isInstanceOf(NullPointerException.class);
            assertThatThrownBy(() -> context.dispatchRemovableChildTransaction(
                            null,
                            SingleTransactionRecordBuilder.class,
                            VERIFIER_CALLBACK,
                            AccountID.DEFAULT,
                            NOOP_EXTERNALIZED_RECORD_CUSTOMIZER))
                    .isInstanceOf(NullPointerException.class);
            assertThatThrownBy(() -> context.dispatchRemovableChildTransaction(
                            txBody, null, VERIFIER_CALLBACK, AccountID.DEFAULT, NOOP_EXTERNALIZED_RECORD_CUSTOMIZER))
                    .isInstanceOf(NullPointerException.class);
            assertThatThrownBy(() -> context.dispatchRemovableChildTransaction(
                            txBody,
                            SingleTransactionRecordBuilder.class,
                            (Predicate<Key>) null,
                            AccountID.DEFAULT,
                            NOOP_EXTERNALIZED_RECORD_CUSTOMIZER))
                    .isInstanceOf(NullPointerException.class);
        }

        private static Stream<Arguments> createContextDispatchers() {
            return Stream.of(
                    Arguments.of((Consumer<HandleContext>) context -> context.dispatchPrecedingTransaction(
                            defaultTransactionBody(),
                            SingleTransactionRecordBuilder.class,
                            VERIFIER_CALLBACK,
                            ALICE.accountID())),
                    Arguments.of((Consumer<HandleContext>) context -> context.dispatchReversiblePrecedingTransaction(
                            defaultTransactionBody(),
                            SingleTransactionRecordBuilder.class,
                            VERIFIER_CALLBACK,
                            ALICE.accountID())),
                    Arguments.of((Consumer<HandleContext>) context -> context.dispatchChildTransaction(
                            defaultTransactionBody(),
                            SingleTransactionRecordBuilder.class,
                            VERIFIER_CALLBACK,
                            ALICE.accountID(),
                            CHILD)),
                    Arguments.of((Consumer<HandleContext>) context -> context.dispatchRemovableChildTransaction(
                            defaultTransactionBody(),
                            SingleTransactionRecordBuilder.class,
                            VERIFIER_CALLBACK,
                            ALICE.accountID(),
                            (ignore) -> Transaction.DEFAULT)));
        }

        @ParameterizedTest
        @MethodSource("createContextDispatchers")
        void testDispatchSucceeds(final Consumer<HandleContext> contextDispatcher) throws PreCheckException {
            // given
            when(authorizer.isAuthorized(eq(ALICE.accountID()), any())).thenReturn(true);
            when(networkInfo.selfNodeInfo()).thenReturn(selfNodeInfo);
            when(selfNodeInfo.nodeId()).thenReturn(0L);
            Mockito.lenient().when(verifier.verificationFor((Key) any())).thenReturn(verification);
            final var txBody = TransactionBody.newBuilder()
                    .transactionID(TransactionID.newBuilder().accountID(ALICE.accountID()))
                    .consensusSubmitMessage(ConsensusSubmitMessageTransactionBody.DEFAULT)
                    .build();
            final var context = createContext(txBody, TransactionCategory.USER);

            // when
            contextDispatcher.accept(context);

            // then
            verify(dispatcher).dispatchPureChecks(txBody);
            assertThat(stack.getReadableStates(FOOD_SERVICE)
                            .get(FRUIT_STATE_KEY)
                            .get(A_KEY))
                    .isEqualTo(ACAI);
            verify(childRecordBuilder).status(SUCCESS);
            // TODO: Check that record was added to recordListBuilder
        }

        @ParameterizedTest
        @MethodSource("createContextDispatchers")
        void testDispatchPreHandleFails(final Consumer<HandleContext> contextDispatcher) throws PreCheckException {
            // given
            final var txBody = TransactionBody.newBuilder()
                    .transactionID(TransactionID.newBuilder().accountID(ALICE.accountID()))
                    .consensusSubmitMessage(ConsensusSubmitMessageTransactionBody.DEFAULT)
                    .build();
            doThrow(new PreCheckException(ResponseCodeEnum.INVALID_TOPIC_ID))
                    .when(dispatcher)
                    .dispatchPureChecks(txBody);
            final var context = createContext(txBody, TransactionCategory.USER);

            // when
            contextDispatcher.accept(context);

            // then
            verify(childRecordBuilder).status(ResponseCodeEnum.INVALID_TOPIC_ID);
            verify(dispatcher, never()).dispatchHandle(any());
            assertThat(stack.getReadableStates(FOOD_SERVICE)
                            .get(FRUIT_STATE_KEY)
                            .get(A_KEY))
                    .isEqualTo(APPLE);
            // TODO: Check that record was added to recordListBuilder
        }

        @ParameterizedTest
        @MethodSource("createContextDispatchers")
        void testDispatchHandleFails(final Consumer<HandleContext> contextDispatcher) throws PreCheckException {
            // given
            when(authorizer.isAuthorized(eq(ALICE.accountID()), any())).thenReturn(true);
            when(networkInfo.selfNodeInfo()).thenReturn(selfNodeInfo);
            when(selfNodeInfo.nodeId()).thenReturn(0L);
            Mockito.lenient().when(verifier.verificationFor((Key) any())).thenReturn(verification);
            final var txBody = TransactionBody.newBuilder()
                    .transactionID(TransactionID.newBuilder().accountID(ALICE.accountID()))
                    .consensusSubmitMessage(ConsensusSubmitMessageTransactionBody.DEFAULT)
                    .build();
            doThrow(new HandleException(ResponseCodeEnum.ACCOUNT_DOES_NOT_OWN_WIPED_NFT))
                    .when(dispatcher)
                    .dispatchHandle(any());
            final var context = createContext(txBody, TransactionCategory.USER);

            // when
            contextDispatcher.accept(context);

            // then
            verify(childRecordBuilder).status(ResponseCodeEnum.ACCOUNT_DOES_NOT_OWN_WIPED_NFT);
            assertThat(stack.getReadableStates(FOOD_SERVICE)
                            .get(FRUIT_STATE_KEY)
                            .get(A_KEY))
                    .isEqualTo(APPLE);
            // TODO: Check that record was added to recordListBuilder
        }

        @ParameterizedTest
        @EnumSource(TransactionCategory.class)
        void testDispatchPrecedingWithNonUserTxnFails(final TransactionCategory category) {
            if (category != TransactionCategory.USER && category != TransactionCategory.CHILD) {
                // given
                final var context = createContext(defaultTransactionBody(), category);

                // then
                assertThatThrownBy(() -> context.dispatchPrecedingTransaction(
                                defaultTransactionBody(),
                                SingleTransactionRecordBuilder.class,
                                VERIFIER_CALLBACK,
                                AccountID.DEFAULT))
                        .isInstanceOf(IllegalArgumentException.class);
                assertThatThrownBy(() -> context.dispatchReversiblePrecedingTransaction(
                                defaultTransactionBody(),
                                SingleTransactionRecordBuilder.class,
                                VERIFIER_CALLBACK,
                                AccountID.DEFAULT))
                        .isInstanceOf(IllegalArgumentException.class);
                verify(recordListBuilder, never()).addPreceding(any(), eq(LIMITED_CHILD_RECORDS));
                verify(dispatcher, never()).dispatchHandle(any());
                assertThat(stack.getReadableStates(FOOD_SERVICE)
                                .get(FRUIT_STATE_KEY)
                                .get(A_KEY))
                        .isEqualTo(APPLE);
            }
        }

        @Test
        void testDispatchPrecedingWithNonEmptyStackDoesntFail() {
            // given
            given(networkInfo.selfNodeInfo()).willReturn(selfNodeInfo);
            given(selfNodeInfo.nodeId()).willReturn(0L);
            final var context = createContext(defaultTransactionBody(), TransactionCategory.USER);
            stack.createSavepoint();

            // then
            assertThatNoException()
                    .isThrownBy(() -> context.dispatchPrecedingTransaction(
                            defaultTransactionBody(),
                            SingleTransactionRecordBuilder.class,
                            VERIFIER_CALLBACK,
                            AccountID.DEFAULT));
            assertThatNoException()
                    .isThrownBy(() -> context.dispatchReversiblePrecedingTransaction(
                            defaultTransactionBody(),
                            SingleTransactionRecordBuilder.class,
                            VERIFIER_CALLBACK,
                            AccountID.DEFAULT));
            verify(recordListBuilder, never()).addRemovablePreceding(any());
            verify(dispatcher, never()).dispatchHandle(any());
            assertThat(stack.getReadableStates(FOOD_SERVICE)
                            .get(FRUIT_STATE_KEY)
                            .get(A_KEY))
                    .isEqualTo(APPLE);
        }

        @Test
        void testDispatchPrecedingWithChangedDataDoesntFail() throws PreCheckException {
            // given
            final var context = createContext(defaultTransactionBody(), TransactionCategory.USER);
            stack.peek().getWritableStates(FOOD_SERVICE).get(FRUIT_STATE_KEY).put(B_KEY, BLUEBERRY);
            when(networkInfo.selfNodeInfo()).thenReturn(selfNodeInfo);
            when(selfNodeInfo.nodeId()).thenReturn(0L);
            Mockito.lenient().when(verifier.verificationFor((Key) any())).thenReturn(verification);
            when(authorizer.isAuthorized(eq(ALICE.accountID()), any())).thenReturn(true);
            // then
            assertThatNoException()
                    .isThrownBy(() -> context.dispatchPrecedingTransaction(
                            defaultTransactionBody(),
                            SingleTransactionRecordBuilder.class,
                            VERIFIER_CALLBACK,
                            ALICE.accountID()));
            assertThatNoException()
                    .isThrownBy((() -> context.dispatchPrecedingTransaction(
                            defaultTransactionBody(),
                            SingleTransactionRecordBuilder.class,
                            VERIFIER_CALLBACK,
                            ALICE.accountID())));
            verify(recordListBuilder, times(2)).addPreceding(any(), eq(LIMITED_CHILD_RECORDS));
            verify(dispatcher, times(2)).dispatchHandle(any());
            assertThat(stack.getReadableStates(FOOD_SERVICE)
                            .get(FRUIT_STATE_KEY)
                            .get(A_KEY))
                    .isEqualTo(ACAI);
        }

        @Test
        void testDispatchChildFromPrecedingFails() {
            // given
            final var context = createContext(defaultTransactionBody(), TransactionCategory.PRECEDING);

            // then
            assertThatThrownBy(() -> context.dispatchChildTransaction(
                            defaultTransactionBody(),
                            SingleTransactionRecordBuilder.class,
                            VERIFIER_CALLBACK,
                            AccountID.DEFAULT,
                            CHILD))
                    .isInstanceOf(IllegalArgumentException.class);
            verify(recordListBuilder, never()).addPreceding(any(), eq(LIMITED_CHILD_RECORDS));
            verify(dispatcher, never()).dispatchHandle(any());
            assertThat(stack.getReadableStates(FOOD_SERVICE)
                            .get(FRUIT_STATE_KEY)
                            .get(A_KEY))
                    .isEqualTo(APPLE);
        }

        @Test
        void testDispatchRemovableChildFromPrecedingFails() {
            // given
            final var context = createContext(defaultTransactionBody(), TransactionCategory.PRECEDING);

            // then
            assertThatThrownBy(() -> context.dispatchRemovableChildTransaction(
                            defaultTransactionBody(),
                            SingleTransactionRecordBuilder.class,
                            VERIFIER_CALLBACK,
                            AccountID.DEFAULT,
                            NOOP_EXTERNALIZED_RECORD_CUSTOMIZER))
                    .isInstanceOf(IllegalArgumentException.class);
            verify(recordListBuilder, never()).addPreceding(any(), eq(LIMITED_CHILD_RECORDS));
            verify(dispatcher, never()).dispatchHandle(any());
            assertThat(stack.getReadableStates(FOOD_SERVICE)
                            .get(FRUIT_STATE_KEY)
                            .get(A_KEY))
                    .isEqualTo(APPLE);
        }

        @Test
        void testDispatchPrecedingIsCommitted() throws PreCheckException {
            // given
            final var context = createContext(defaultTransactionBody(), TransactionCategory.USER);
            doAnswer(answer -> {
                        stack.getWritableStates(FOOD_SERVICE)
                                .get(FRUIT_STATE_KEY)
                                .put(A_KEY, ACAI);
                        return null;
                    })
                    .when(dispatcher)
                    .dispatchHandle(any());
            given(networkInfo.selfNodeInfo()).willReturn(selfNodeInfo);
            given(selfNodeInfo.nodeId()).willReturn(0L);
            when(authorizer.isAuthorized(eq(ALICE.accountID()), any())).thenReturn(true);
            Mockito.lenient().when(verifier.verificationFor((Key) any())).thenReturn(verification);

            // when
            context.dispatchReversiblePrecedingTransaction(
                    defaultTransactionBody(),
                    SingleTransactionRecordBuilder.class,
                    VERIFIER_CALLBACK,
                    ALICE.accountID());

            // then
            assertThat(stack.depth()).isEqualTo(1);
            assertThat(stack.getReadableStates(FOOD_SERVICE)
                            .get(FRUIT_STATE_KEY)
                            .get(A_KEY))
                    .isEqualTo(ACAI);
            verify(childRecordBuilder).status(SUCCESS);
        }
    }

    @Nested
    @DisplayName("Requesting exchange rate info")
    final class ExchangeRateInfoTest {

        @Mock
        private ExchangeRateInfo exchangeRateInfo;

        private HandleContext context;

        @BeforeEach
        void setup() {
            when(stack.getWritableStates(TokenService.NAME))
                    .thenReturn(MapWritableStates.builder()
                            .state(MapWritableKVState.builder("ACCOUNTS").build())
                            .state(MapWritableKVState.builder("ALIASES").build())
                            .build());
            when(exchangeRateManager.exchangeRateInfo(any())).thenReturn(exchangeRateInfo);

            context = createContext(defaultTransactionBody());
        }

        @SuppressWarnings("ConstantConditions")
        @Test
        void testExchangeRateInfo() {
            assertSame(exchangeRateInfo, context.exchangeRateInfo());
        }
    }
}<|MERGE_RESOLUTION|>--- conflicted
+++ resolved
@@ -89,11 +89,7 @@
 import com.hedera.node.app.spi.workflows.record.SingleTransactionRecordBuilder;
 import com.hedera.node.app.state.HederaRecordCache;
 import com.hedera.node.app.state.HederaState;
-<<<<<<< HEAD
-import com.hedera.node.app.throttle.NetworkUtilizationManager;
-=======
 import com.hedera.node.app.throttle.SynchronizedThrottleAccumulator;
->>>>>>> 0eedfdda
 import com.hedera.node.app.workflows.SolvencyPreCheck;
 import com.hedera.node.app.workflows.TransactionChecker;
 import com.hedera.node.app.workflows.dispatcher.TransactionDispatcher;
@@ -184,11 +180,7 @@
     private ChildRecordFinalizer childRecordFinalizer;
 
     @Mock
-<<<<<<< HEAD
-    private NetworkUtilizationManager networkUtilizationManager;
-=======
     private SynchronizedThrottleAccumulator synchronizedThrottleAccumulator;
->>>>>>> 0eedfdda
 
     @Mock
     private SelfNodeInfo selfNodeInfo;
@@ -243,11 +235,7 @@
                 authorizer,
                 solvencyPreCheck,
                 childRecordFinalizer,
-<<<<<<< HEAD
-                networkUtilizationManager);
-=======
                 synchronizedThrottleAccumulator);
->>>>>>> 0eedfdda
     }
 
     @SuppressWarnings("ConstantConditions")
@@ -277,11 +265,7 @@
             authorizer,
             solvencyPreCheck,
             childRecordFinalizer,
-<<<<<<< HEAD
-            networkUtilizationManager
-=======
             synchronizedThrottleAccumulator
->>>>>>> 0eedfdda
         };
 
         final var constructor = HandleContextImpl.class.getConstructors()[0];
@@ -410,11 +394,7 @@
                     authorizer,
                     solvencyPreCheck,
                     childRecordFinalizer,
-<<<<<<< HEAD
-                    networkUtilizationManager);
-=======
                     synchronizedThrottleAccumulator);
->>>>>>> 0eedfdda
         }
 
         @Test
@@ -946,11 +926,7 @@
                     authorizer,
                     solvencyPreCheck,
                     childRecordFinalizer,
-<<<<<<< HEAD
-                    networkUtilizationManager);
-=======
                     synchronizedThrottleAccumulator);
->>>>>>> 0eedfdda
         }
 
         @SuppressWarnings("ConstantConditions")
