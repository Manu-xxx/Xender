--- conflicted
+++ resolved
@@ -206,16 +206,8 @@
     @Test
     void testPreHandleOnsetCatastrophicFail(@Mock WorkflowOnset localOnset) throws PreCheckException {
         // given
-<<<<<<< HEAD
-        when(localOnset.parseAndCheck(any(), any(byte[].class)))
-                .thenThrow(new PreCheckException(INVALID_TRANSACTION));
-        workflow =
-                new PreHandleWorkflowImpl(
-                        dispatcher, localOnset, signaturePreparer, cryptography, RUN_INSTANTLY);
-=======
         when(localOnset.parseAndCheck(any(), any(byte[].class))).thenThrow(new PreCheckException(INVALID_TRANSACTION));
-        workflow = new PreHandleWorkflowImpl(dispatcher, localOnset, RUN_INSTANTLY);
->>>>>>> 76f2065c
+        workflow = new PreHandleWorkflowImpl(dispatcher, localOnset, signaturePreparer, cryptography, RUN_INSTANTLY);
 
         // when
         workflow.start(state, event);
