/*
 * Copyright (C) 2022-2023 Hedera Hashgraph, LLC
 *
 * Licensed under the Apache License, Version 2.0 (the "License");
 * you may not use this file except in compliance with the License.
 * You may obtain a copy of the License at
 *
 *      http://www.apache.org/licenses/LICENSE-2.0
 *
 * Unless required by applicable law or agreed to in writing, software
 * distributed under the License is distributed on an "AS IS" BASIS,
 * WITHOUT WARRANTIES OR CONDITIONS OF ANY KIND, either express or implied.
 * See the License for the specific language governing permissions and
 * limitations under the License.
 */

package com.hedera.node.app.workflows.prehandle;

import static com.hedera.hapi.node.base.ResponseCodeEnum.INVALID_ACCOUNT_AMOUNTS;
import static com.hedera.hapi.node.base.ResponseCodeEnum.INVALID_TRANSACTION;
import static com.hedera.hapi.node.base.ResponseCodeEnum.OK;
import static com.hedera.hapi.node.base.ResponseCodeEnum.PAYER_ACCOUNT_NOT_FOUND;
import static com.hedera.hapi.node.base.ResponseCodeEnum.UNKNOWN;
import static com.hedera.node.app.workflows.TransactionScenarioBuilder.scenario;
import static com.hedera.node.app.workflows.prehandle.PreHandleResult.Status.SO_FAR_SO_GOOD;
import static com.hedera.node.app.workflows.prehandle.PreHandleResult.Status.UNKNOWN_FAILURE;
import static org.assertj.core.api.Assertions.assertThat;
import static org.assertj.core.api.Assertions.assertThatThrownBy;
import static org.mockito.ArgumentMatchers.any;
import static org.mockito.ArgumentMatchers.anyLong;
import static org.mockito.Mockito.doAnswer;
import static org.mockito.Mockito.doThrow;
import static org.mockito.Mockito.verify;
import static org.mockito.Mockito.when;

import com.hedera.hapi.node.base.AccountID;
import com.hedera.hapi.node.base.ResponseCodeEnum;
import com.hedera.node.app.AppTestBase;
import com.hedera.node.app.config.VersionedConfigImpl;
import com.hedera.node.app.fixtures.state.FakeHederaState;
import com.hedera.node.app.service.mono.state.virtual.EntityNumVirtualKey;
import com.hedera.node.app.service.token.TokenService;
import com.hedera.node.app.signature.SignatureExpander;
import com.hedera.node.app.signature.SignatureVerificationFuture;
import com.hedera.node.app.signature.SignatureVerifier;
import com.hedera.node.app.signature.impl.SignatureVerificationImpl;
import com.hedera.node.app.spi.fixtures.Scenarios;
import com.hedera.node.app.spi.workflows.PreCheckException;
import com.hedera.node.app.spi.workflows.PreHandleContext;
import com.hedera.node.app.state.DeduplicationCache;
import com.hedera.node.app.workflows.TransactionChecker;
import com.hedera.node.app.workflows.dispatcher.ReadableStoreFactory;
import com.hedera.node.app.workflows.dispatcher.TransactionDispatcher;
import com.hedera.node.config.ConfigProvider;
import com.hedera.pbj.runtime.io.buffer.Bytes;
import com.swirlds.common.system.transaction.Transaction;
import com.swirlds.common.system.transaction.internal.SwirldTransaction;
import com.swirlds.test.framework.config.TestConfigBuilder;
import java.util.Collections;
import java.util.List;
import java.util.Map;
import java.util.concurrent.Future;
import java.util.concurrent.TimeUnit;
import java.util.stream.Stream;
import org.junit.jupiter.api.BeforeEach;
import org.junit.jupiter.api.DisplayName;
import org.junit.jupiter.api.Nested;
import org.junit.jupiter.api.Test;
import org.junit.jupiter.api.extension.ExtendWith;
import org.mockito.Mock;
import org.mockito.Mock.Strictness;
import org.mockito.junit.jupiter.MockitoExtension;

@ExtendWith(MockitoExtension.class)
final class PreHandleWorkflowImplTest extends AppTestBase implements Scenarios {

    private static final long DEFAULT_CONFIG_VERSION = 1L;

    /**
     * We use a mocked dispatcher, so it is easy to fake out interaction between the workflow and some
     * "hypothetical" transaction handlers.
     */
    @Mock
    private TransactionDispatcher dispatcher;

    /**
     * We use a mocked transaction checker, so it is easy to fake out the success or failure of the
     * transaction checker.
     */
    @Mock
    private TransactionChecker transactionChecker;

    /**
     * We use a mocked signature verifier, so it is easy to fake out the success or failure of signature
     * verification.
     */
    @Mock
    private SignatureVerifier signatureVerifier;

    /** We use a mocked {@link SignatureExpander}, so it is easy to fake out expansion of signatures. */
    @Mock
    private SignatureExpander signatureExpander;

<<<<<<< HEAD
    /** We use a mocked {@link DeduplicationCache}. */
    @Mock
    private DeduplicationCache deduplicationCache;
=======
    /**
     * We use a mocked {@link ConfigProvider}, so it is easy to provide specific configurations.
     */
    @Mock(strictness = Strictness.LENIENT)
    private ConfigProvider configProvider;
>>>>>>> dad10e18

    /** We use a real functional store factory with our standard test data set. Needed by the workflow. */
    private ReadableStoreFactory storeFactory;

    /** The workflow under test. */
    private PreHandleWorkflow workflow;

    @BeforeEach
    void setUp() {
        final var fakeHederaState = new FakeHederaState();
        fakeHederaState.addService(
                TokenService.NAME,
                Map.of(
                        "ACCOUNTS",
                        Map.of(
                                EntityNumVirtualKey.fromLong(ALICE.accountID().accountNumOrThrow()), ALICE.account(),
                                EntityNumVirtualKey.fromLong(ERIN.accountID().accountNumOrThrow()), ERIN.account(),
                                EntityNumVirtualKey.fromLong(STAKING_REWARD_ACCOUNT
                                                .accountID()
                                                .accountNumOrThrow()),
                                        STAKING_REWARD_ACCOUNT.account()),
                        "ALIASES",
                        Collections.emptyMap()));
        storeFactory = new ReadableStoreFactory(fakeHederaState);
<<<<<<< HEAD
        workflow = new PreHandleWorkflowImpl(
                dispatcher, transactionChecker, signatureVerifier, signatureExpander, deduplicationCache);
=======

        final var config =
                new VersionedConfigImpl(new TestConfigBuilder(false).getOrCreateConfig(), DEFAULT_CONFIG_VERSION);
        when(configProvider.getConfiguration()).thenReturn(config);

        workflow = new PreHandleWorkflowImpl(
                dispatcher, transactionChecker, signatureVerifier, signatureExpander, configProvider);
>>>>>>> dad10e18
    }

    /** Null arguments are not permitted to the constructor. */
    @Test
    @DisplayName("Null constructor args throw NPE")
    @SuppressWarnings("DataFlowIssue") // Suppress the warning about null args
    void nullConstructorArgsTest() {
        assertThatThrownBy(() -> new PreHandleWorkflowImpl(
<<<<<<< HEAD
                        null, transactionChecker, signatureVerifier, signatureExpander, deduplicationCache))
                .isInstanceOf(NullPointerException.class);
        assertThatThrownBy(() -> new PreHandleWorkflowImpl(
                        dispatcher, null, signatureVerifier, signatureExpander, deduplicationCache))
                .isInstanceOf(NullPointerException.class);
        assertThatThrownBy(() -> new PreHandleWorkflowImpl(
                        dispatcher, transactionChecker, null, signatureExpander, deduplicationCache))
                .isInstanceOf(NullPointerException.class);
        assertThatThrownBy(() -> new PreHandleWorkflowImpl(
                        dispatcher, transactionChecker, signatureVerifier, null, deduplicationCache))
=======
                        null, transactionChecker, signatureVerifier, signatureExpander, configProvider))
                .isInstanceOf(NullPointerException.class);
        assertThatThrownBy(() -> new PreHandleWorkflowImpl(
                        dispatcher, null, signatureVerifier, signatureExpander, configProvider))
                .isInstanceOf(NullPointerException.class);
        assertThatThrownBy(() -> new PreHandleWorkflowImpl(
                        dispatcher, transactionChecker, null, signatureExpander, configProvider))
                .isInstanceOf(NullPointerException.class);
        assertThatThrownBy(() -> new PreHandleWorkflowImpl(
                        dispatcher, transactionChecker, signatureVerifier, null, configProvider))
>>>>>>> dad10e18
                .isInstanceOf(NullPointerException.class);
        assertThatThrownBy(() -> new PreHandleWorkflowImpl(
                        dispatcher, transactionChecker, signatureVerifier, signatureExpander, null))
                .isInstanceOf(NullPointerException.class);
    }

    /** Null arguments are not permitted to the preHandle method */
    @Test
    @DisplayName("Null pre-handle args throw NPE")
    @SuppressWarnings("DataFlowIssue") // Suppress the warning about null args
    void nullPreHandleArgsTest() {
        final List<Transaction> list = List.of(new SwirldTransaction(new byte[10]));
        final var transactions = list.stream();
        final var creator = NODE_1.nodeAccountID();
        assertThatThrownBy(() -> workflow.preHandle(null, creator, transactions))
                .isInstanceOf(NullPointerException.class);
        assertThatThrownBy(() -> workflow.preHandle(storeFactory, null, transactions))
                .isInstanceOf(NullPointerException.class);
        assertThatThrownBy(() -> workflow.preHandle(storeFactory, creator, null))
                .isInstanceOf(NullPointerException.class);
    }

    /**
     * We do not currently handle any platform transactions that are marked as system transactions. This test ensures
     * that if we send any system transactions, they are ignored.
     */
    @Test
    @DisplayName("Pre-handle skips system transactions")
    void preHandleSkipsSystemTransactionsTest() {
        final var platformTx = new SwirldTransaction(new byte[10]) {
            @Override
            public boolean isSystem() {
                return true;
            }
        };
        final List<Transaction> list = List.of(platformTx);
        final var transactions = list.stream();
        final var creator = NODE_1.nodeAccountID();
        workflow.preHandle(storeFactory, creator, transactions);
        assertThat((Object) platformTx.getMetadata()).isNull();
    }

    /**
     * This suite of tests verifies that should we encounter unexpected failures in our code, we will still behave
     * in a safe and consistent way.
     */
    @Nested
    @DisplayName("Handling of exceptions caused by bugs in our code")
    final class ExceptionTest {
        private SwirldTransaction platformTx;
        private Stream<Transaction> transactions;
        private AccountID creator;

        @BeforeEach
        void setUp() throws PreCheckException {
            final var txInfo = scenario().withPayer(ALICE.accountID()).txInfo();
            final var txBytes = asByteArray(txInfo.transaction());
            platformTx = new SwirldTransaction(txBytes);
            final List<Transaction> list = List.of(platformTx);
            transactions = list.stream();
            creator = NODE_1.nodeAccountID();
            when(transactionChecker.parseAndCheck(any(Bytes.class))).thenReturn(txInfo);
        }

        /**
         * Maybe some random exception happens during pre handle. This is <b>definitely</b> not expected. But if it
         * does, we should still behave in a safe and consistent way. We should fail with "UNKNOWN", and will be
         * retried again during handle. Should it happen again in handle, the node will likely ISS and restart and
         * reconnect, which is a perfectly acceptable outcome.
         */
        @Test
        @DisplayName("Unknown failure due to random exception during handling leads to \"unknown\" failure response")
        void timeoutExceptionDueToRandomErrorLeadsToUnknownFailureResponseTest() throws PreCheckException {
            doAnswer(invocation -> {
                        throw new AssertionError("Random error!");
                    })
                    .when(dispatcher)
                    .dispatchPreHandle(any());

            workflow.preHandle(storeFactory, creator, transactions);
            final PreHandleResult result = platformTx.getMetadata();
            assertThat(result.responseCode()).isEqualTo(UNKNOWN);
            assertThat(result.status()).isEqualTo(UNKNOWN_FAILURE);
        }
    }

    /**
     * Due diligence tests cover scenarios where a possibly dishonest or broken node sends transactions to other
     * nodes that it shouldn't have sent. For example, if the protobuf bytes cannot even be parsed, then the node has
     * not performed its due diligence and should be charged for this waste of resources.
     */
    @Nested
    @DisplayName("Due-diligence tests")
    @ExtendWith(MockitoExtension.class)
    final class DueDiligenceTests implements Scenarios {

        /**
         * A dishonest node may send, in an event, a transaction that cannot be parsed. It might just
         * be random bytes. Or no bytes. Or too many bytes. In all of those cases, we should immediately
         * terminate with a {@link PreHandleResult} that as a response code, a payer for the node that sent the
         * transaction.
         *
         * <p>Or, after successfully parsing the transaction from protobuf bytes, we perform a whole set of syntactic
         * checks on the transaction using the {@link TransactionChecker}. We don't need to verify every possible
         * bad transaction here (since the tests for {@link TransactionChecker} do that). If **any** failure happens
         * due to a syntactic check, we should immediately terminate with a {@link PreHandleResult} that has the
         * response code of the failure and the payer should be node (as it failed due-diligence checks).
         *
         * <p>Both cases look the same to the handler.
         */
        @Test
        @DisplayName("Fail pre-handle with an attempt to parse invalid protobuf bytes")
        void preHandleBadBytes() throws PreCheckException {
            // Given a transaction that has bad bytes (and therefore fails to parse)
            final Transaction platformTx = new SwirldTransaction(randomByteArray(123));
            when(transactionChecker.parseAndCheck(any(Bytes.class)))
                    .thenThrow(new PreCheckException(INVALID_TRANSACTION));

            // When we try to pre-handle the transaction
            workflow.preHandle(storeFactory, NODE_1.nodeAccountID(), Stream.of(platformTx));

            // Then we get a failure with INVALID_TRANSACTION
            final PreHandleResult result = platformTx.getMetadata();
            assertThat(result.responseCode()).isEqualTo(INVALID_TRANSACTION);
            assertThat(result.payer()).isEqualTo(NODE_1.nodeAccountID());
        }

        /**
         * It may be that while performing syntactics check we encounter some random {@link Throwable}. If that happens,
         * then the {@link PreHandleResult} will have a status of {@link ResponseCodeEnum#UNKNOWN} and the payer will be
         * the node. But we'll end up trying this again later during the handle flow.
         */
        @Test
        @DisplayName("Fail pre-handle with failed syntactic check with an unknown exception")
        void preHandleFailedSyntacticCheckWithUnknownException() throws PreCheckException {
            // Given a transaction that fails due-diligence checks for some random throwable
            final Transaction platformTx = new SwirldTransaction(randomByteArray(123));
            when(transactionChecker.parseAndCheck(any(Bytes.class))).thenThrow(new AssertionError("Random"));

            // When we pre-handle the transaction
            workflow.preHandle(storeFactory, NODE_1.nodeAccountID(), Stream.of(platformTx));

            // The throwable is caught, and we get an UNKNOWN status code
            final PreHandleResult result = platformTx.getMetadata();
            assertThat(result.responseCode()).isEqualTo(UNKNOWN);
            assertThat(result.payer()).isNull();
        }

        /**
         * It may be that when the transaction is pre-handled, it refers to an account that does not yet exist.
         * This may happen because the transaction is bad, or it may happen because we do not yet have an account
         * object (maybe another in-flight transaction will create it). But every node as part of its due-diligence
         * has to verify the payer signature on the transaction prior to submitting the transaction to the network.
         * So if the payer account does not exist, then the node failed due-diligence and should pay for the
         * transaction.
         */
        @Test
        @DisplayName("Fail pre-handle because the payer account cannot be found")
        void preHandlePayerAccountNotFound() throws PreCheckException {
            // Given a transactionID that refers to an account that does not exist
            // (Erin doesn't exist yet)
            final var txInfo = scenario().withPayer(FRANK.accountID()).txInfo();

            final Transaction platformTx = new SwirldTransaction(asByteArray(txInfo.transaction()));
            when(transactionChecker.parseAndCheck(any(Bytes.class))).thenReturn(txInfo);

            // When we pre-handle the transaction
            workflow.preHandle(storeFactory, NODE_1.nodeAccountID(), Stream.of(platformTx));

            // Then the transaction fails and the node is the payer
            final PreHandleResult result1 = platformTx.getMetadata();
            assertThat(result1.responseCode()).isEqualTo(PAYER_ACCOUNT_NOT_FOUND);
            assertThat(result1.payer()).isEqualTo(NODE_1.nodeAccountID());
            // But we do see this transaction registered with the deduplication cache
            verify(deduplicationCache).add(txInfo.txBody().transactionIDOrThrow());
        }

        /**
         * The transaction submitted by the user may simply be missing the payer signature. Maybe the payer in
         * the transaction is a valid account ID, and maybe the account exists, but maybe the payer never signed
         * the transaction. In that case, the node failed due diligence again and should pay for the transaction.
         * True, a transaction that would put the proper key on the account may be in-flight, but we never should
         * have gotten to this point if the node had performed proper due-diligence.
         */
        @Test
        @DisplayName("Payer signature is invalid")
        void payerSignatureInvalid(@Mock SignatureVerificationFuture sigFuture) throws Exception {
            // Given a transaction with a signature that doesn't work out
            final var txInfo = scenario().withPayer(ALICE.accountID()).txInfo();

            final Transaction platformTx = new SwirldTransaction(asByteArray(txInfo.transaction()));
            final var key = ALICE.keyInfo().publicKey();
            when(transactionChecker.parseAndCheck(any(Bytes.class))).thenReturn(txInfo);
            when(signatureVerifier.verify(any(), any())).thenReturn(Map.of(key, sigFuture));
            when(sigFuture.get(anyLong(), any())).thenReturn(new SignatureVerificationImpl(key, null, false));

            // When we pre-handle the transaction
            workflow.preHandle(storeFactory, NODE_1.nodeAccountID(), Stream.of(platformTx));

            // Then the transaction still succeeds (since the payer signature check is async)
            final PreHandleResult result1 = platformTx.getMetadata();
            assertThat(result1.responseCode()).isEqualTo(OK);
            assertThat(result1.payer()).isEqualTo(ALICE.accountID());

            // But when we check the future for the signature, we find it will end up failing.
            // (And the handle workflow will deal with this)
            final var future = result1.verificationFor(key);
            assertThat(future).isNotNull();
            final var result = future.get(1, TimeUnit.MILLISECONDS);
            assertThat(result.passed()).isFalse();
            // And we do see this transaction registered with the deduplication cache
            verify(deduplicationCache).add(txInfo.txBody().transactionIDOrThrow());
        }
    }

    /**
     * After passing all due-diligence checks we gather signatures for signature verification.
     */
    @Nested
    @DisplayName("Transaction Handler pre-handle tests")
    @ExtendWith(MockitoExtension.class)
    final class TransactionHandlerPreHandleTests {
        /**
         * If the transaction has a valid payer, then we next need to perform the pre-handle call on the dispatcher. It
         * may fail with a {@link PreCheckException}. If it does, this response code must be propagated.
         */
        @Test
        @DisplayName("Pre-handle semantic checks fail with PreCheckException")
        void preHandleSemanticChecksFail(@Mock SignatureVerificationFuture sigFuture) throws Exception {
            // Given a transaction that fails the semantic check to the transaction handler
            // (NOTE that INVALID_ACCOUNT_AMOUNTS is one such semantic failure scenario)
            final var txInfo = scenario().withPayer(ALICE.accountID()).txInfo();
            final var txBytes = asByteArray(txInfo.transaction());
            final Transaction platformTx = new SwirldTransaction(txBytes);
            final var key = ALICE.keyInfo().publicKey();
            when(transactionChecker.parseAndCheck(any(Bytes.class))).thenReturn(txInfo);
            when(signatureVerifier.verify(any(), any())).thenReturn(Map.of(key, sigFuture));
            doThrow(new PreCheckException(INVALID_ACCOUNT_AMOUNTS))
                    .when(dispatcher)
                    .dispatchPreHandle(any());

            // When we pre-handle the transaction
            workflow.preHandle(storeFactory, NODE_1.nodeAccountID(), Stream.of(platformTx));

            // Then the transaction failure is INVALID_ACCOUNT_AMOUNTS and the payer is the payer
            final PreHandleResult result = platformTx.getMetadata();
            assertThat(result.responseCode()).isEqualTo(INVALID_ACCOUNT_AMOUNTS);
            assertThat(result.payer()).isEqualTo(ALICE.accountID());
            // And we do see this transaction registered with the deduplication cache
            verify(deduplicationCache).add(txInfo.txBody().transactionIDOrThrow());
        }

        /**
         * Perhaps when calling pre-handle on the dispatcher, some random {@link RuntimeException} is thrown, in which
         * case the transaction will fail with a {@link ResponseCodeEnum#UNKNOWN}.
         */
        @Test
        @DisplayName("Pre-handle warming fails with RuntimeException")
        void preHandleWarmingFails() throws PreCheckException {
            // Given a transaction that fails in pre-handle with some random exception
            final var txInfo = scenario().withPayer(ALICE.accountID()).txInfo();
            final var txBytes = asByteArray(txInfo.transaction());
            final Transaction platformTx = new SwirldTransaction(txBytes);
            when(transactionChecker.parseAndCheck(any(Bytes.class))).thenReturn(txInfo);
            doThrow(new RuntimeException()).when(dispatcher).dispatchPreHandle(any());

            // When we pre-handle the transaction
            workflow.preHandle(storeFactory, NODE_1.nodeAccountID(), Stream.of(platformTx));

            // Then the transaction failure is UNKNOWN and the payer is null. There can be no payer in this case.
            final PreHandleResult result = platformTx.getMetadata();
            assertThat(result.responseCode()).isEqualTo(UNKNOWN);
            assertThat(result.payer()).isNull();
            // And we do see this transaction registered with the deduplication cache
            verify(deduplicationCache).add(txInfo.txBody().transactionIDOrThrow());
        }

        /**
         * Signature verification is done in a background thread. We store {@link Future}s for the results of those
         * verifications on the {@link PreHandleResult}. If verification failed, we should see it on that future.
         */
        @Test
        @DisplayName("Signature verification fails for non-payer signatures")
        void nonPayerSignatureInvalid(
                @Mock SignatureVerificationFuture goodFuture, @Mock SignatureVerificationFuture badFuture)
                throws Exception {
            // Given a good transaction with a bad non-payer signature
            final var payerAccount = ALICE.accountID();
            final var payerKey = ALICE.keyInfo().publicKey();
            final var badKey = BOB.keyInfo().publicKey();
            final var txInfo = scenario().withPayer(payerAccount).txInfo();
            final var txBytes = asByteArray(txInfo.transaction());
            final Transaction platformTx = new SwirldTransaction(txBytes);
            when(goodFuture.get(anyLong(), any())).thenReturn(new SignatureVerificationImpl(payerKey, null, true));
            when(badFuture.get(anyLong(), any())).thenReturn(new SignatureVerificationImpl(badKey, null, false));
            when(transactionChecker.parseAndCheck(any(Bytes.class))).thenReturn(txInfo);
            when(signatureVerifier.verify(any(), any()))
                    .thenReturn(Map.of(
                            payerKey, goodFuture, // Payer check passes
                            badKey, badFuture)); // Sig checks fail
            doAnswer(invocation -> {
                        final var ctx = invocation.getArgument(0, PreHandleContext.class);
                        ctx.requireKey(badKey); // we need a non-payer key
                        return null;
                    })
                    .when(dispatcher)
                    .dispatchPreHandle(any());

            // When we pre-handle the transaction
            workflow.preHandle(storeFactory, NODE_1.nodeAccountID(), Stream.of(platformTx));

            // Then the transaction succeeds
            final PreHandleResult result = platformTx.getMetadata();
            assertThat(result.responseCode()).isEqualTo(OK);
            assertThat(result.payer()).isEqualTo(payerAccount);
            // and the payer sig check succeeds
            final var payerFuture = result.verificationFor(payerKey);
            assertThat(payerFuture).isNotNull();
            final var payerFutureResult = payerFuture.get(1, TimeUnit.MILLISECONDS);
            assertThat(payerFutureResult.passed()).isTrue();
            // but the other checks fail
            final var nonPayerFuture = result.verificationFor(badKey);
            assertThat(nonPayerFuture).isNotNull();
            final var nonPayerFutureResult = nonPayerFuture.get(1, TimeUnit.MILLISECONDS);
            assertThat(nonPayerFutureResult.passed()).isFalse();
            // And we do see this transaction registered with the deduplication cache
            verify(deduplicationCache).add(txInfo.txBody().transactionIDOrThrow());
        }
    }

    /**
     * Tests the normal happy path. A transaction is valid, the payer account exists, and all verification tests
     * pass. 🎉
     */
    @Nested
    @DisplayName("Happy Path Tests")
    @ExtendWith(MockitoExtension.class)
    final class HappyPathTests {
        @Test
        @DisplayName("Happy path with Key-based signature verification")
        void happyPath(@Mock SignatureVerificationFuture sigFuture) throws Exception {
            // Given a transaction that is perfectly good
            final var payerAccount = ALICE.accountID();
            final var payerKey = ALICE.keyInfo().publicKey();
            final var txInfo = scenario().withPayer(payerAccount).txInfo();
            final var txBytes = asByteArray(txInfo.transaction());
            final Transaction platformTx = new SwirldTransaction(txBytes);
            when(sigFuture.get(anyLong(), any())).thenReturn(new SignatureVerificationImpl(payerKey, null, true));
            when(transactionChecker.parseAndCheck(any(Bytes.class))).thenReturn(txInfo);
            when(signatureVerifier.verify(any(), any())).thenReturn(Map.of(payerKey, sigFuture));

            // When we pre-handle the transaction
            workflow.preHandle(storeFactory, NODE_1.nodeAccountID(), Stream.of(platformTx));

            // Then the transaction pre-handle succeeds!
            final PreHandleResult result = platformTx.getMetadata();
            assertThat(result.status()).isEqualTo(SO_FAR_SO_GOOD);
            assertThat(result.responseCode()).isEqualTo(OK);
            assertThat(result.payer()).isEqualTo(ALICE.accountID());
            final var payerFuture = result.verificationFor(payerKey);
            assertThat(payerFuture).isNotNull();
            final var payerFutureResult = payerFuture.get(1, TimeUnit.MILLISECONDS);
            assertThat(payerFutureResult.passed()).isTrue();
            assertThat(result.txInfo()).isNotNull();
            assertThat(result.txInfo()).isSameAs(txInfo);
<<<<<<< HEAD
            // And we do see this transaction registered with the deduplication cache
            verify(deduplicationCache).add(txInfo.txBody().transactionIDOrThrow());
=======
            assertThat(result.configVersion()).isEqualTo(DEFAULT_CONFIG_VERSION);
>>>>>>> dad10e18
        }

        @Test
        @DisplayName("Happy path with a Hollow Account payer")
        void happyPathHollowAccountAsPayer(@Mock SignatureVerificationFuture sigFuture) throws Exception {
            // Given a transaction that is perfectly good, with a hollow account for the payer (!)
            final var hollowAccountAlias = ERIN.account().alias();
            final var hollowAccountID = ERIN.accountID();
            final var finalizedKey = ERIN.keyInfo().publicKey();
            final var txInfo = scenario().withPayer(hollowAccountID).txInfo();
            final var txBytes = asByteArray(txInfo.transaction());
            final Transaction platformTx = new SwirldTransaction(txBytes);
            when(transactionChecker.parseAndCheck(any(Bytes.class))).thenReturn(txInfo);
            when(signatureVerifier.verify(any(), any())).thenReturn(Map.of(finalizedKey, sigFuture));
            when(sigFuture.evmAlias()).thenReturn(hollowAccountAlias);
            when(sigFuture.get(anyLong(), any()))
                    .thenReturn(new SignatureVerificationImpl(finalizedKey, hollowAccountAlias, true));

            // When we pre-handle the transaction
            workflow.preHandle(storeFactory, NODE_1.nodeAccountID(), Stream.of(platformTx));

            // Then the transaction pre-handle succeeds!
            final PreHandleResult result = platformTx.getMetadata();
            assertThat(result.status()).isEqualTo(SO_FAR_SO_GOOD);
            assertThat(result.responseCode()).isEqualTo(OK);
            assertThat(result.payer()).isEqualTo(hollowAccountID);
            final var payerFuture = result.verificationFor(hollowAccountAlias);
            assertThat(payerFuture).isNotNull();
            final var payerFutureResult = payerFuture.get(1, TimeUnit.MILLISECONDS);
            assertThat(payerFutureResult.passed()).isTrue();
            assertThat(payerFutureResult.evmAlias()).isEqualTo(hollowAccountAlias);
            assertThat(payerFutureResult.key()).isEqualTo(finalizedKey);
            assertThat(result.txInfo()).isNotNull();
            assertThat(result.txInfo()).isSameAs(txInfo);
<<<<<<< HEAD
            // And we do see this transaction registered with the deduplication cache
            verify(deduplicationCache).add(txInfo.txBody().transactionIDOrThrow());
=======
            assertThat(result.configVersion()).isEqualTo(DEFAULT_CONFIG_VERSION);
>>>>>>> dad10e18
        }

        @Test
        @DisplayName("Happy path with a required non-payer Hollow Account")
        void happyPathHollowAccountsNonPayer(
                @Mock SignatureVerificationFuture payerSigFuture, @Mock SignatureVerificationFuture nonPayerSigFuture)
                throws Exception {
            // Given a transaction that is perfectly good
            final var payerAccountID = ALICE.accountID();
            final var payerKey = ALICE.keyInfo().publicKey();
            final var hollowAccount = ERIN.account();
            final var hollowAccountAlias = hollowAccount.alias();
            final var finalizedKey = ERIN.keyInfo().publicKey();
            final var txInfo = scenario().withPayer(payerAccountID).txInfo();
            final var txBytes = asByteArray(txInfo.transaction());
            final Transaction platformTx = new SwirldTransaction(txBytes);
            when(transactionChecker.parseAndCheck(any(Bytes.class))).thenReturn(txInfo);
            when(signatureVerifier.verify(any(), any()))
                    .thenReturn(Map.of(payerKey, payerSigFuture, finalizedKey, nonPayerSigFuture));
            when(payerSigFuture.get(anyLong(), any())).thenReturn(new SignatureVerificationImpl(payerKey, null, true));
            when(nonPayerSigFuture.get(anyLong(), any()))
                    .thenReturn(new SignatureVerificationImpl(finalizedKey, hollowAccountAlias, true));
            when(nonPayerSigFuture.evmAlias()).thenReturn(hollowAccountAlias);
            doAnswer(invocation -> {
                        final var ctx = invocation.getArgument(0, PreHandleContext.class);
                        ctx.requireSignatureForHollowAccount(hollowAccount); // we need a hollow account
                        return null;
                    })
                    .when(dispatcher)
                    .dispatchPreHandle(any());

            // When we pre-handle the transaction
            workflow.preHandle(storeFactory, NODE_1.nodeAccountID(), Stream.of(platformTx));

            // Then the transaction pre-handle succeeds!
            final PreHandleResult result = platformTx.getMetadata();
            assertThat(result.status()).isEqualTo(SO_FAR_SO_GOOD);
            assertThat(result.responseCode()).isEqualTo(OK);
            assertThat(result.payer()).isEqualTo(payerAccountID);
            // and the payer sig check succeeds
            final var payerFuture = result.verificationFor(payerKey);
            assertThat(payerFuture).isNotNull();
            final var payerFutureResult = payerFuture.get(1, TimeUnit.MILLISECONDS);
            assertThat(payerFutureResult.passed()).isTrue();
            // and the non-payer sig check for the hollow account works
            final var nonPayerHollowFuture = result.verificationFor(hollowAccountAlias);
            assertThat(nonPayerHollowFuture).isNotNull();
            final var nonPayerResult = nonPayerHollowFuture.get(1, TimeUnit.MILLISECONDS);
            assertThat(nonPayerResult.evmAlias()).isEqualTo(hollowAccountAlias);
            assertThat(nonPayerResult.key()).isEqualTo(finalizedKey);
            assertThat(result.txInfo()).isNotNull();
            assertThat(result.txInfo()).isSameAs(txInfo);
<<<<<<< HEAD
            // And we do see this transaction registered with the deduplication cache
            verify(deduplicationCache).add(txInfo.txBody().transactionIDOrThrow());
=======
            assertThat(result.configVersion()).isEqualTo(DEFAULT_CONFIG_VERSION);
>>>>>>> dad10e18
        }
    }
}<|MERGE_RESOLUTION|>--- conflicted
+++ resolved
@@ -101,17 +101,15 @@
     @Mock
     private SignatureExpander signatureExpander;
 
-<<<<<<< HEAD
+    /**
+     * We use a mocked {@link ConfigProvider}, so it is easy to provide specific configurations.
+     */
+    @Mock(strictness = Strictness.LENIENT)
+    private ConfigProvider configProvider;
+
     /** We use a mocked {@link DeduplicationCache}. */
     @Mock
     private DeduplicationCache deduplicationCache;
-=======
-    /**
-     * We use a mocked {@link ConfigProvider}, so it is easy to provide specific configurations.
-     */
-    @Mock(strictness = Strictness.LENIENT)
-    private ConfigProvider configProvider;
->>>>>>> dad10e18
 
     /** We use a real functional store factory with our standard test data set. Needed by the workflow. */
     private ReadableStoreFactory storeFactory;
@@ -136,18 +134,13 @@
                         "ALIASES",
                         Collections.emptyMap()));
         storeFactory = new ReadableStoreFactory(fakeHederaState);
-<<<<<<< HEAD
-        workflow = new PreHandleWorkflowImpl(
-                dispatcher, transactionChecker, signatureVerifier, signatureExpander, deduplicationCache);
-=======
 
         final var config =
                 new VersionedConfigImpl(new TestConfigBuilder(false).getOrCreateConfig(), DEFAULT_CONFIG_VERSION);
         when(configProvider.getConfiguration()).thenReturn(config);
 
         workflow = new PreHandleWorkflowImpl(
-                dispatcher, transactionChecker, signatureVerifier, signatureExpander, configProvider);
->>>>>>> dad10e18
+                dispatcher, transactionChecker, signatureVerifier, signatureExpander, configProvider, deduplicationCache);
     }
 
     /** Null arguments are not permitted to the constructor. */
@@ -156,32 +149,22 @@
     @SuppressWarnings("DataFlowIssue") // Suppress the warning about null args
     void nullConstructorArgsTest() {
         assertThatThrownBy(() -> new PreHandleWorkflowImpl(
-<<<<<<< HEAD
-                        null, transactionChecker, signatureVerifier, signatureExpander, deduplicationCache))
+                        null, transactionChecker, signatureVerifier, signatureExpander, configProvider, deduplicationCache))
                 .isInstanceOf(NullPointerException.class);
         assertThatThrownBy(() -> new PreHandleWorkflowImpl(
-                        dispatcher, null, signatureVerifier, signatureExpander, deduplicationCache))
+                        dispatcher, null, signatureVerifier, signatureExpander, configProvider, deduplicationCache))
                 .isInstanceOf(NullPointerException.class);
         assertThatThrownBy(() -> new PreHandleWorkflowImpl(
-                        dispatcher, transactionChecker, null, signatureExpander, deduplicationCache))
+                        dispatcher, transactionChecker, null, signatureExpander, configProvider, deduplicationCache))
                 .isInstanceOf(NullPointerException.class);
         assertThatThrownBy(() -> new PreHandleWorkflowImpl(
-                        dispatcher, transactionChecker, signatureVerifier, null, deduplicationCache))
-=======
-                        null, transactionChecker, signatureVerifier, signatureExpander, configProvider))
+                        dispatcher, transactionChecker, signatureVerifier, null, configProvider, deduplicationCache))
                 .isInstanceOf(NullPointerException.class);
         assertThatThrownBy(() -> new PreHandleWorkflowImpl(
-                        dispatcher, null, signatureVerifier, signatureExpander, configProvider))
+                        dispatcher, transactionChecker, signatureVerifier, signatureExpander, null, deduplicationCache))
                 .isInstanceOf(NullPointerException.class);
         assertThatThrownBy(() -> new PreHandleWorkflowImpl(
-                        dispatcher, transactionChecker, null, signatureExpander, configProvider))
-                .isInstanceOf(NullPointerException.class);
-        assertThatThrownBy(() -> new PreHandleWorkflowImpl(
-                        dispatcher, transactionChecker, signatureVerifier, null, configProvider))
->>>>>>> dad10e18
-                .isInstanceOf(NullPointerException.class);
-        assertThatThrownBy(() -> new PreHandleWorkflowImpl(
-                        dispatcher, transactionChecker, signatureVerifier, signatureExpander, null))
+                        dispatcher, transactionChecker, signatureVerifier, signatureExpander, configProvider, null))
                 .isInstanceOf(NullPointerException.class);
     }
 
@@ -544,12 +527,9 @@
             assertThat(payerFutureResult.passed()).isTrue();
             assertThat(result.txInfo()).isNotNull();
             assertThat(result.txInfo()).isSameAs(txInfo);
-<<<<<<< HEAD
+            assertThat(result.configVersion()).isEqualTo(DEFAULT_CONFIG_VERSION);
             // And we do see this transaction registered with the deduplication cache
             verify(deduplicationCache).add(txInfo.txBody().transactionIDOrThrow());
-=======
-            assertThat(result.configVersion()).isEqualTo(DEFAULT_CONFIG_VERSION);
->>>>>>> dad10e18
         }
 
         @Test
@@ -584,12 +564,9 @@
             assertThat(payerFutureResult.key()).isEqualTo(finalizedKey);
             assertThat(result.txInfo()).isNotNull();
             assertThat(result.txInfo()).isSameAs(txInfo);
-<<<<<<< HEAD
+            assertThat(result.configVersion()).isEqualTo(DEFAULT_CONFIG_VERSION);
             // And we do see this transaction registered with the deduplication cache
             verify(deduplicationCache).add(txInfo.txBody().transactionIDOrThrow());
-=======
-            assertThat(result.configVersion()).isEqualTo(DEFAULT_CONFIG_VERSION);
->>>>>>> dad10e18
         }
 
         @Test
@@ -642,12 +619,9 @@
             assertThat(nonPayerResult.key()).isEqualTo(finalizedKey);
             assertThat(result.txInfo()).isNotNull();
             assertThat(result.txInfo()).isSameAs(txInfo);
-<<<<<<< HEAD
+            assertThat(result.configVersion()).isEqualTo(DEFAULT_CONFIG_VERSION);
             // And we do see this transaction registered with the deduplication cache
             verify(deduplicationCache).add(txInfo.txBody().transactionIDOrThrow());
-=======
-            assertThat(result.configVersion()).isEqualTo(DEFAULT_CONFIG_VERSION);
->>>>>>> dad10e18
         }
     }
 }