/*
 * Copyright (C) 2022-2023 Hedera Hashgraph, LLC
 *
 * Licensed under the Apache License, Version 2.0 (the "License");
 * you may not use this file except in compliance with the License.
 * You may obtain a copy of the License at
 *
 *      http://www.apache.org/licenses/LICENSE-2.0
 *
 * Unless required by applicable law or agreed to in writing, software
 * distributed under the License is distributed on an "AS IS" BASIS,
 * WITHOUT WARRANTIES OR CONDITIONS OF ANY KIND, either express or implied.
 * See the License for the specific language governing permissions and
 * limitations under the License.
 */

package com.hedera.node.app.workflows.prehandle;

<<<<<<< HEAD
import static com.hedera.hapi.node.base.ResponseCodeEnum.DUPLICATE_TRANSACTION;
import static com.hedera.hapi.node.base.ResponseCodeEnum.INVALID_TOKEN_ID;
import static com.hedera.hapi.node.base.ResponseCodeEnum.OK;
import static org.assertj.core.api.AssertionsForClassTypes.assertThatCode;
import static org.assertj.core.api.AssertionsForClassTypes.assertThatThrownBy;
=======
import static com.hederahashgraph.api.proto.java.ResponseCodeEnum.DUPLICATE_TRANSACTION;
import static com.hederahashgraph.api.proto.java.ResponseCodeEnum.INVALID_TOKEN_ID;
import static com.hederahashgraph.api.proto.java.ResponseCodeEnum.INVALID_TRANSACTION;
import static com.hederahashgraph.api.proto.java.ResponseCodeEnum.OK;
import static org.assertj.core.api.Assertions.assertThat;
import static org.assertj.core.api.Assertions.assertThatCode;
import static org.assertj.core.api.Assertions.assertThatThrownBy;
>>>>>>> 2aeec9da
import static org.junit.jupiter.api.Assertions.assertNotNull;
import static org.mockito.BDDMockito.given;
import static org.mockito.Mock.Strictness.LENIENT;
import static org.mockito.Mockito.any;
import static org.mockito.Mockito.verify;
import static org.mockito.Mockito.verifyNoInteractions;
import static org.mockito.Mockito.when;

<<<<<<< HEAD
import com.hedera.hapi.node.base.AccountID;
import com.hedera.hapi.node.base.HederaFunctionality;
import com.hedera.hapi.node.base.SignatureMap;
import com.hedera.hapi.node.base.TransactionID;
import com.hedera.hapi.node.consensus.ConsensusCreateTopicTransactionBody;
import com.hedera.hapi.node.transaction.SignedTransaction;
import com.hedera.hapi.node.transaction.TransactionBody;
import com.hedera.node.app.AppTestBase;
import com.hedera.node.app.service.mono.pbj.PbjConverter;
=======
>>>>>>> 2aeec9da
import com.hedera.node.app.signature.SigExpansionResult;
import com.hedera.node.app.signature.SignaturePreparer;
import com.hedera.node.app.spi.key.HederaKey;
import com.hedera.node.app.spi.meta.TransactionMetadata;
import com.hedera.node.app.spi.workflows.PreCheckException;
import com.hedera.node.app.spi.workflows.PreHandleContext;
import com.hedera.node.app.state.HederaState;
import com.hedera.node.app.workflows.dispatcher.ReadableStoreFactory;
import com.hedera.node.app.workflows.dispatcher.TransactionDispatcher;
import com.hedera.node.app.workflows.onset.OnsetResult;
import com.hedera.node.app.workflows.onset.WorkflowOnset;
import com.swirlds.common.crypto.Cryptography;
import com.swirlds.common.crypto.TransactionSignature;
import com.swirlds.common.system.events.Event;
import com.swirlds.common.system.transaction.Transaction;
import com.swirlds.common.system.transaction.internal.SwirldTransaction;
import java.util.Collections;
import java.util.Iterator;
import java.util.List;
import java.util.concurrent.CompletableFuture;
import java.util.concurrent.ExecutorService;
import java.util.concurrent.Future;
import java.util.function.Function;
import org.assertj.core.api.AssertionsForClassTypes;
import org.junit.jupiter.api.BeforeEach;
import org.junit.jupiter.api.Test;
import org.junit.jupiter.api.extension.ExtendWith;
import org.mockito.ArgumentCaptor;
import org.mockito.Mock;
import org.mockito.junit.jupiter.MockitoExtension;

@ExtendWith(MockitoExtension.class)
class PreHandleWorkflowImplTest extends AppTestBase {

    @Mock(strictness = LENIENT)
    private TransactionSignature cryptoSig;

    @Mock(strictness = LENIENT)
    private HederaKey payerKey;

    @Mock(strictness = LENIENT)
    private ReadableStoreFactory storeFactory;

    @Mock(strictness = LENIENT)
    private TransactionSignature cryptoSig;

    @Mock(strictness = LENIENT)
    private HederaKey payerKey;

    @Mock(strictness = LENIENT)
    private ReadableStoreFactory storeFactory;

    @Mock(strictness = LENIENT)
    private TransactionSignature cryptoSig;

    @Mock(strictness = LENIENT)
    private HederaKey payerKey;

    @Mock(strictness = LENIENT)
    private ReadableStoreFactory storeFactory;

    @Mock(strictness = LENIENT)
    private SwirldTransaction transaction;

    @Mock(strictness = LENIENT)
    private TransactionDispatcher dispatcher;

    @Mock(strictness = LENIENT)
    private WorkflowOnset onset;

    @Mock(strictness = LENIENT)
    private SignaturePreparer signaturePreparer;

    @Mock(strictness = LENIENT)
    private Cryptography cryptography;

    @Mock(strictness = LENIENT)
    private PreHandleContext context;

    @Mock(strictness = LENIENT)
    private HederaState state;

    @Mock(strictness = LENIENT)
    private Event event;

    private PreHandleWorkflowImpl workflow;

    private static final Function<Runnable, CompletableFuture<Void>> RUN_INSTANTLY = runnable -> {
        runnable.run();
        return CompletableFuture.completedFuture(null);
    };

    @BeforeEach
    void setup() throws PreCheckException {
        final ConsensusCreateTopicTransactionBody content =
                ConsensusCreateTopicTransactionBody.newBuilder().build();
        final AccountID payerID = AccountID.newBuilder().build();
        final TransactionID transactionID =
                TransactionID.newBuilder().accountID(payerID).build();
        final TransactionBody txBody = TransactionBody.newBuilder()
                .transactionID(transactionID)
                .consensusCreateTopic(content)
                .build();
        final SignatureMap signatureMap = SignatureMap.newBuilder().build();
        final HederaFunctionality functionality = HederaFunctionality.CONSENSUS_CREATE_TOPIC;
        final OnsetResult onsetResult = new OnsetResult(
                com.hedera.hapi.node.base.Transaction.newBuilder().build(), txBody, OK, signatureMap, functionality);
        when(onset.parseAndCheck(any(), any(byte[].class))).thenReturn(onsetResult);

        final Iterator<Transaction> iterator =
                List.of((Transaction) transaction).iterator();
        when(event.transactionIterator()).thenReturn(iterator);

        when(transaction.getContents()).thenReturn(new byte[0]);

        workflow = new PreHandleWorkflowImpl(dispatcher, onset, signaturePreparer, cryptography, RUN_INSTANTLY);
    }

    @Test
    void resetsDuplicateClassification() {
        final var onsetResult = new OnsetResult(
<<<<<<< HEAD
                com.hedera.hapi.node.base.Transaction.newBuilder().build(),
                TransactionBody.newBuilder().build(),
                DUPLICATE_TRANSACTION,
                SignatureMap.newBuilder().build(),
                HederaFunctionality.CRYPTO_TRANSFER);
=======
                com.hederahashgraph.api.proto.java.Transaction.getDefaultInstance(),
                TransactionBody.getDefaultInstance(),
                new byte[0],
                DUPLICATE_TRANSACTION,
                SignatureMap.getDefaultInstance(),
                HederaFunctionality.CryptoTransfer);
>>>>>>> 2aeec9da
        given(context.getStatus()).willReturn(DUPLICATE_TRANSACTION);

        final var meta = workflow.dispatchForMetadata(onsetResult, context, storeFactory);

        assertNotNull(meta);
        verify(context).status(OK);
        verifyNoInteractions(signaturePreparer);
    }

    @Test
    void verifiesExpandedSigsAsync() {
        final var onsetResult = new OnsetResult(
<<<<<<< HEAD
                com.hedera.hapi.node.base.Transaction.newBuilder().build(),
                TransactionBody.newBuilder().build(),
                DUPLICATE_TRANSACTION,
                SignatureMap.newBuilder().build(),
                HederaFunctionality.CRYPTO_TRANSFER);
=======
                com.hederahashgraph.api.proto.java.Transaction.getDefaultInstance(),
                TransactionBody.getDefaultInstance(),
                new byte[0],
                DUPLICATE_TRANSACTION,
                SignatureMap.getDefaultInstance(),
                HederaFunctionality.CryptoTransfer);
>>>>>>> 2aeec9da
        given(context.getStatus()).willReturn(DUPLICATE_TRANSACTION);
        given(context.getPayerKey()).willReturn(payerKey);
        given(context.getRequiredNonPayerKeys()).willReturn(Collections.emptyList());
        given(signaturePreparer.expandedSigsFor(onsetResult.transaction(), payerKey, Collections.emptyList()))
                .willReturn(new SigExpansionResult(List.of(cryptoSig), OK));

        final var meta = workflow.dispatchForMetadata(onsetResult, context, storeFactory);

        assertNotNull(meta);
        verify(cryptography).verifyAsync(List.of(cryptoSig));
    }

    @Test
    void shortCircuitsIfExpandedSigsFail() {
        final var onsetResult = new OnsetResult(
<<<<<<< HEAD
                com.hedera.hapi.node.base.Transaction.newBuilder().build(),
                TransactionBody.newBuilder().build(),
                DUPLICATE_TRANSACTION,
                SignatureMap.newBuilder().build(),
                HederaFunctionality.CRYPTO_TRANSFER);
=======
                com.hederahashgraph.api.proto.java.Transaction.getDefaultInstance(),
                TransactionBody.getDefaultInstance(),
                new byte[0],
                DUPLICATE_TRANSACTION,
                SignatureMap.getDefaultInstance(),
                HederaFunctionality.CryptoTransfer);
>>>>>>> 2aeec9da
        given(context.getStatus()).willReturn(DUPLICATE_TRANSACTION);
        given(context.getPayerKey()).willReturn(payerKey);
        given(context.getRequiredNonPayerKeys()).willReturn(Collections.emptyList());
        given(signaturePreparer.expandedSigsFor(onsetResult.transaction(), payerKey, Collections.emptyList()))
                .willReturn(new SigExpansionResult(List.of(), INVALID_TOKEN_ID));

        final var meta = workflow.dispatchForMetadata(onsetResult, context, storeFactory);

        assertNotNull(meta);
        verify(context).status(INVALID_TOKEN_ID);
        verifyNoInteractions(cryptography);
    }

    @SuppressWarnings("ConstantConditions")
    @Test
    void testConstructorWithIllegalParameters(@Mock ExecutorService executorService) {
        assertThatThrownBy(() -> new PreHandleWorkflowImpl(null, dispatcher, onset, signaturePreparer, cryptography))
                .isInstanceOf(NullPointerException.class);
        assertThatThrownBy(
                        () -> new PreHandleWorkflowImpl(executorService, null, onset, signaturePreparer, cryptography))
                .isInstanceOf(NullPointerException.class);
        assertThatThrownBy(() ->
                        new PreHandleWorkflowImpl(executorService, dispatcher, null, signaturePreparer, cryptography))
                .isInstanceOf(NullPointerException.class);
        assertThatThrownBy(() -> new PreHandleWorkflowImpl(executorService, dispatcher, onset, null, cryptography))
                .isInstanceOf(NullPointerException.class);
        assertThatThrownBy(() -> new PreHandleWorkflowImpl(executorService, dispatcher, onset, signaturePreparer, null))
                .isInstanceOf(NullPointerException.class);
    }

    @SuppressWarnings("ConstantConditions")
    @Test
    void testStartWithIllegalParameters() {
        // then
        AssertionsForClassTypes.assertThatThrownBy(() -> workflow.start(null, event))
                .isInstanceOf(NullPointerException.class);
        AssertionsForClassTypes.assertThatThrownBy(() -> workflow.start(state, null))
                .isInstanceOf(NullPointerException.class);
    }

    @Test
    void testStartEventWithNoTransactions(@Mock Event localEvent) {
        // given
        when(localEvent.transactionIterator()).thenReturn(Collections.emptyIterator());

        // when
        assertThatCode(() -> workflow.start(state, localEvent)).doesNotThrowAnyException();
    }

    @Test
    void testStartEventWithTwoTransactions(@Mock Event localEvent, @Mock SwirldTransaction transaction2) {
        // given
        final Iterator<Transaction> iterator =
                List.of(transaction, (Transaction) transaction2).iterator();
        when(localEvent.transactionIterator()).thenReturn(iterator);

        // when
        workflow.start(state, localEvent);

        // then
        verify(transaction).setMetadata(any());
        verify(transaction2).setMetadata(any());
    }

    @SuppressWarnings("unchecked")
    @Test
    void testPreHandleSuccess() {
        // when
        workflow.start(state, event);

        // then
        final ArgumentCaptor<Future<TransactionMetadata>> captor = ArgumentCaptor.forClass(Future.class);
        verify(transaction).setMetadata(any());
    }

    @SuppressWarnings("unchecked")
    @Test
    void testPreHandleOnsetCatastrophicFail(@Mock WorkflowOnset localOnset) throws PreCheckException {
        //        // given
        //        when(localOnset.parseAndCheck(any(), any(byte[].class))).thenThrow(new
        // PreCheckException(INVALID_TRANSACTION));
        //        workflow = new PreHandleWorkflowImpl(dispatcher, localOnset, RUN_INSTANTLY);
        //
        //        // when
        //        workflow.start(state, event);
        //
        //        // then
        //        final ArgumentCaptor<Future<TransactionMetadata>> captor = ArgumentCaptor.forClass(Future.class);
        //        verify(transaction).setMetadata(captor.capture());
        //        assertThat(captor.getValue())
        //                .succeedsWithin(Duration.ofMillis(100))
        //                .isInstanceOf(ErrorTransactionMetadata.class)
        //                .hasFieldOrPropertyWithValue("status", INVALID_TRANSACTION);
        //        verify(dispatcher, never()).dispatchPreHandle(eq(state), any(), any());
    }

    @Test
    void testPreHandleOnsetMildFail(@Mock WorkflowOnset localOnset) throws PreCheckException {
        // given
        final ConsensusCreateTopicTransactionBody content =
                ConsensusCreateTopicTransactionBody.newBuilder().build();
        final AccountID payerID = AccountID.newBuilder().build();
        final TransactionID transactionID =
                TransactionID.newBuilder().accountID(payerID).build();
        final TransactionBody txBody = TransactionBody.newBuilder()
                .transactionID(transactionID)
                .consensusCreateTopic(content)
                .build();
        final var signedTxn = SignedTransaction.newBuilder()
                .bodyBytes(PbjConverter.asWrappedBytes(TransactionBody.PROTOBUF, txBody))
                .build();
        final SignatureMap signatureMap = SignatureMap.newBuilder().build();
        final var txn = com.hedera.hapi.node.base.Transaction.newBuilder()
                .signedTransactionBytes(PbjConverter.asWrappedBytes(SignedTransaction.PROTOBUF, signedTxn))
                .sigMap(signatureMap)
                .build();
        final HederaFunctionality functionality = HederaFunctionality.CONSENSUS_CREATE_TOPIC;
        final OnsetResult onsetResult =
                new OnsetResult(txn, txBody, DUPLICATE_TRANSACTION, signatureMap, functionality);
        when(localOnset.parseAndCheck(any(), any(byte[].class))).thenReturn(onsetResult);

        workflow = new PreHandleWorkflowImpl(dispatcher, localOnset, signaturePreparer, cryptography, RUN_INSTANTLY);

        // when
        workflow.start(state, event);

        // then
        //        verify(dispatcher).dispatchPreHandle(eq(state), eq(txBody), any());
    }
}<|MERGE_RESOLUTION|>--- conflicted
+++ resolved
@@ -16,21 +16,11 @@
 
 package com.hedera.node.app.workflows.prehandle;
 
-<<<<<<< HEAD
 import static com.hedera.hapi.node.base.ResponseCodeEnum.DUPLICATE_TRANSACTION;
 import static com.hedera.hapi.node.base.ResponseCodeEnum.INVALID_TOKEN_ID;
 import static com.hedera.hapi.node.base.ResponseCodeEnum.OK;
 import static org.assertj.core.api.AssertionsForClassTypes.assertThatCode;
 import static org.assertj.core.api.AssertionsForClassTypes.assertThatThrownBy;
-=======
-import static com.hederahashgraph.api.proto.java.ResponseCodeEnum.DUPLICATE_TRANSACTION;
-import static com.hederahashgraph.api.proto.java.ResponseCodeEnum.INVALID_TOKEN_ID;
-import static com.hederahashgraph.api.proto.java.ResponseCodeEnum.INVALID_TRANSACTION;
-import static com.hederahashgraph.api.proto.java.ResponseCodeEnum.OK;
-import static org.assertj.core.api.Assertions.assertThat;
-import static org.assertj.core.api.Assertions.assertThatCode;
-import static org.assertj.core.api.Assertions.assertThatThrownBy;
->>>>>>> 2aeec9da
 import static org.junit.jupiter.api.Assertions.assertNotNull;
 import static org.mockito.BDDMockito.given;
 import static org.mockito.Mock.Strictness.LENIENT;
@@ -39,7 +29,6 @@
 import static org.mockito.Mockito.verifyNoInteractions;
 import static org.mockito.Mockito.when;
 
-<<<<<<< HEAD
 import com.hedera.hapi.node.base.AccountID;
 import com.hedera.hapi.node.base.HederaFunctionality;
 import com.hedera.hapi.node.base.SignatureMap;
@@ -49,8 +38,6 @@
 import com.hedera.hapi.node.transaction.TransactionBody;
 import com.hedera.node.app.AppTestBase;
 import com.hedera.node.app.service.mono.pbj.PbjConverter;
-=======
->>>>>>> 2aeec9da
 import com.hedera.node.app.signature.SigExpansionResult;
 import com.hedera.node.app.signature.SignaturePreparer;
 import com.hedera.node.app.spi.key.HederaKey;
@@ -172,20 +159,11 @@
     @Test
     void resetsDuplicateClassification() {
         final var onsetResult = new OnsetResult(
-<<<<<<< HEAD
                 com.hedera.hapi.node.base.Transaction.newBuilder().build(),
                 TransactionBody.newBuilder().build(),
                 DUPLICATE_TRANSACTION,
                 SignatureMap.newBuilder().build(),
                 HederaFunctionality.CRYPTO_TRANSFER);
-=======
-                com.hederahashgraph.api.proto.java.Transaction.getDefaultInstance(),
-                TransactionBody.getDefaultInstance(),
-                new byte[0],
-                DUPLICATE_TRANSACTION,
-                SignatureMap.getDefaultInstance(),
-                HederaFunctionality.CryptoTransfer);
->>>>>>> 2aeec9da
         given(context.getStatus()).willReturn(DUPLICATE_TRANSACTION);
 
         final var meta = workflow.dispatchForMetadata(onsetResult, context, storeFactory);
@@ -198,20 +176,11 @@
     @Test
     void verifiesExpandedSigsAsync() {
         final var onsetResult = new OnsetResult(
-<<<<<<< HEAD
                 com.hedera.hapi.node.base.Transaction.newBuilder().build(),
                 TransactionBody.newBuilder().build(),
                 DUPLICATE_TRANSACTION,
                 SignatureMap.newBuilder().build(),
                 HederaFunctionality.CRYPTO_TRANSFER);
-=======
-                com.hederahashgraph.api.proto.java.Transaction.getDefaultInstance(),
-                TransactionBody.getDefaultInstance(),
-                new byte[0],
-                DUPLICATE_TRANSACTION,
-                SignatureMap.getDefaultInstance(),
-                HederaFunctionality.CryptoTransfer);
->>>>>>> 2aeec9da
         given(context.getStatus()).willReturn(DUPLICATE_TRANSACTION);
         given(context.getPayerKey()).willReturn(payerKey);
         given(context.getRequiredNonPayerKeys()).willReturn(Collections.emptyList());
@@ -227,20 +196,11 @@
     @Test
     void shortCircuitsIfExpandedSigsFail() {
         final var onsetResult = new OnsetResult(
-<<<<<<< HEAD
                 com.hedera.hapi.node.base.Transaction.newBuilder().build(),
                 TransactionBody.newBuilder().build(),
                 DUPLICATE_TRANSACTION,
                 SignatureMap.newBuilder().build(),
                 HederaFunctionality.CRYPTO_TRANSFER);
-=======
-                com.hederahashgraph.api.proto.java.Transaction.getDefaultInstance(),
-                TransactionBody.getDefaultInstance(),
-                new byte[0],
-                DUPLICATE_TRANSACTION,
-                SignatureMap.getDefaultInstance(),
-                HederaFunctionality.CryptoTransfer);
->>>>>>> 2aeec9da
         given(context.getStatus()).willReturn(DUPLICATE_TRANSACTION);
         given(context.getPayerKey()).willReturn(payerKey);
         given(context.getRequiredNonPayerKeys()).willReturn(Collections.emptyList());
