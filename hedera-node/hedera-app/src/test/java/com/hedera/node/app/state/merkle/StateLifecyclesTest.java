/*
 * Copyright (C) 2023 Hedera Hashgraph, LLC
 *
 * Licensed under the Apache License, Version 2.0 (the "License");
 * you may not use this file except in compliance with the License.
 * You may obtain a copy of the License at
 *
 *      http://www.apache.org/licenses/LICENSE-2.0
 *
 * Unless required by applicable law or agreed to in writing, software
 * distributed under the License is distributed on an "AS IS" BASIS,
 * WITHOUT WARRANTIES OR CONDITIONS OF ANY KIND, either express or implied.
 * See the License for the specific language governing permissions and
 * limitations under the License.
 */

package com.hedera.node.app.state.merkle;

<<<<<<< HEAD
import static org.junit.jupiter.api.Assertions.*;

=======
import static com.hedera.node.app.Hedera.MAX_SIGNED_TXN_SIZE;
import static com.hedera.node.app.service.mono.ServicesState.EMPTY_HASH;
import static com.hedera.node.app.service.mono.context.AppsManager.APPS;
import static com.swirlds.common.threading.manager.AdHocThreadManager.getStaticThreadManager;
import static org.junit.jupiter.api.Assertions.assertDoesNotThrow;
import static org.junit.jupiter.api.Assertions.assertNotNull;
import static org.junit.jupiter.api.Assertions.assertThrows;
import static org.mockito.BDDMockito.given;
import static org.mockito.Mockito.mock;
import static org.mockito.Mockito.when;

import com.google.common.primitives.Ints;
import com.google.common.primitives.Longs;
import com.hedera.hapi.node.base.AccountID;
import com.hedera.node.app.DaggerHederaApp;
import com.hedera.node.app.HederaApp;
import com.hedera.node.app.service.mono.context.properties.BootstrapProperties;
import com.hedera.node.app.service.mono.state.migration.StateChildIndices;
import com.hedera.node.app.service.mono.stream.RecordsRunningHashLeaf;
import com.swirlds.common.crypto.CryptographyHolder;
import com.swirlds.common.crypto.Hash;
import com.swirlds.common.crypto.RunningHash;
import com.swirlds.common.crypto.SerializablePublicKey;
import com.swirlds.common.crypto.engine.CryptoEngine;
import com.swirlds.common.system.InitTrigger;
import com.swirlds.common.system.NodeId;
import com.swirlds.common.system.Platform;
import com.swirlds.common.system.address.Address;
import com.swirlds.common.system.address.AddressBook;
import com.swirlds.platform.state.DualStateImpl;
import com.swirlds.platform.state.signed.SignedState;
import com.swirlds.platform.state.signed.SignedStateFileReader;
import java.io.IOException;
import java.nio.file.Paths;
import java.security.PublicKey;
import java.util.List;
import java.util.concurrent.atomic.AtomicReference;
import org.junit.jupiter.api.Assertions;
import org.junit.jupiter.api.Disabled;
import org.junit.jupiter.api.Test;
>>>>>>> 9ad671e2
import org.junit.jupiter.api.extension.ExtendWith;
import org.mockito.junit.jupiter.MockitoExtension;

@ExtendWith(MockitoExtension.class)
class StateLifecyclesTest extends ResponsibleVMapUser {
<<<<<<< HEAD
    //    private final String signedStateDir = "src/test/resources/signedState/";
    //
    //    @Mock
    //    private AddressBook addressBook;
    //
    //    @Test
    //    void noOpConstructorExists() {
    //        assertDoesNotThrow(() -> new MerkleHederaState());
    //    }
    //
    //    @Test
    //    void testGenesisState() {
    //        ClassLoaderHelper.loadClassPathDependencies();
    //
    //        final var currentVersion =
    //                SemanticVersions.SEMANTIC_VERSIONS.deployedSoftwareVersion().getServices();
    //        final var migration = Hedera.registerServiceSchemasForMigration(currentVersion);
    //
    //        final var merkleState = tracked(new MerkleHederaState(migration, (e, m, p) -> {}, (r, s, ds, m) -> {}));
    //
    //        final var platform = createMockPlatformWithCrypto();
    //        final var addressBook = createPretendBookFrom(platform, true);
    //        given(platform.getAddressBook()).willReturn(addressBook);
    //        final var recordsRunningHashLeaf = new RecordsRunningHashLeaf();
    //        recordsRunningHashLeaf.setRunningHash(new RunningHash(EMPTY_HASH));
    //        merkleState.setChild(StateChildIndices.RECORD_STREAM_RUNNING_HASH, recordsRunningHashLeaf);
    //        final var app = createApp(platform);
    //
    //        APPS.save(platform.getSelfId().getId(), app);
    //
    //        assertDoesNotThrow(() -> merkleState.init(platform, new DualStateImpl(), InitTrigger.GENESIS, null));
    //    }
    //
    //    @Test
    //    void testLoadingMHState() {
    //        ClassLoaderHelper.loadClassPathDependencies();
    //        final AtomicReference<SignedState> ref = new AtomicReference<>();
    //        assertThrows(
    //                com.swirlds.common.io.exceptions.ClassNotFoundException.class,
    //                () -> ref.set(loadSignedState(signedStateDir + "MHS/SignedState.swh")));
    //
    //        // TODO - continue as below after fixing ClassNotFoundException, which
    //        // should satisfy Sonar's coverage requirements for MerkleHederaState
    //        /*
    //        final var mockPlatform = createMockPlatformWithCrypto();
    //        given(mockPlatform.getAddressBook()).willReturn(addressBook);
    //        final var mhs = (MerkleHederaState) ref.get().getSwirldState();
    //        tracked(mhs).init(mockPlatform, new DualStateImpl(), RESTART, forHapiAndHedera("0.30.0", "0.30.5"));
    //        */
    //    }
    //
    //    private Platform createMockPlatformWithCrypto() {
    //        final var platform = mock(Platform.class);
    //        when(platform.getSelfId()).thenReturn(new NodeId(false, 0));
    //        when(platform.getCryptography())
    //                .thenReturn(new CryptoEngine(getStaticThreadManager(), CryptoConfigUtils.MINIMAL_CRYPTO_CONFIG));
    //        assertNotNull(platform.getCryptography());
    //        return platform;
    //    }
    //
    //    private AddressBook createPretendBookFrom(final Platform platform, final boolean withKeyDetails) {
    //        final var pubKey = mock(PublicKey.class);
    //        given(pubKey.getAlgorithm()).willReturn("EC");
    //        if (withKeyDetails) {
    //            given(pubKey.getEncoded()).willReturn(Longs.toByteArray(Long.MAX_VALUE));
    //        }
    //        final var nodeId = platform.getSelfId().getId();
    //        final var address = new Address(
    //                nodeId,
    //                "",
    //                "",
    //                1L,
    //                false,
    //                null,
    //                -1,
    //                Ints.toByteArray(123456789),
    //                -1,
    //                null,
    //                -1,
    //                null,
    //                -1,
    //                new SerializablePublicKey(pubKey),
    //                null,
    //                new SerializablePublicKey(pubKey),
    //                "");
    //        return new AddressBook(List.of(address));
    //    }
    //
    //    private static HederaApp createApp(final Platform platform) {
    //        return DaggerHederaApp.builder()
    //                .initialHash(new Hash())
    //                .platform(platform)
    //                .crypto(CryptographyHolder.get())
    //                .consoleCreator((ignore, visible) -> null)
    //                .selfId(platform.getSelfId().getId())
    //                .staticAccountMemo("memo")
    //                .maxSignedTxnSize(MAX_SIGNED_TXN_SIZE)
    //                .bootstrapProps(new BootstrapProperties())
    //                .build();
    //    }
    //
    //    private static SignedState loadSignedState(final String path) throws IOException {
    //        final var signedPair = SignedStateFileReader.readStateFile(Paths.get(path));
    //        // Because it's possible we are loading old data, we cannot check equivalence of the hash.
    //        Assertions.assertNotNull(signedPair.signedState());
    //        return signedPair.signedState();
    //    }
=======
    private final String signedStateDir = "src/test/resources/signedState/";

    @Mock
    private AddressBook addressBook;

    @Test
    void noOpConstructorExists() {
        assertDoesNotThrow(() -> new MerkleHederaState());
    }

    @Test
    @Disabled("Apparently this test is no longer testing anything meaningful.")
    void testGenesisState() {
        ClassLoaderHelper.loadClassPathDependencies();

        final var merkleState = tracked(new MerkleHederaState((t, s) -> {}, (e, m, p) -> {}, (s, p, ds, t, v) -> {}));

        final var platform = createMockPlatformWithCrypto();
        final var recordsRunningHashLeaf = new RecordsRunningHashLeaf();
        recordsRunningHashLeaf.setRunningHash(new RunningHash(EMPTY_HASH));
        merkleState.setChild(StateChildIndices.RECORD_STREAM_RUNNING_HASH, recordsRunningHashLeaf);
        final var app = createApp(platform);

        APPS.save(platform.getSelfId().getId(), app);

        assertDoesNotThrow(() -> merkleState.init(platform, new DualStateImpl(), InitTrigger.GENESIS, null));
    }

    @Test
    void testLoadingMHState() {
        ClassLoaderHelper.loadClassPathDependencies();
        final AtomicReference<SignedState> ref = new AtomicReference<>();
        assertThrows(
                com.swirlds.common.io.exceptions.ClassNotFoundException.class,
                () -> ref.set(loadSignedState(signedStateDir + "MHS/SignedState.swh")));

        // TODO - continue as below after fixing ClassNotFoundException, which
        // should satisfy Sonar's coverage requirements for MerkleHederaState
        /*
        final var mockPlatform = createMockPlatformWithCrypto();
        given(mockPlatform.getAddressBook()).willReturn(addressBook);
        final var mhs = (MerkleHederaState) ref.get().getSwirldState();
        tracked(mhs).init(mockPlatform, new DualStateImpl(), RESTART, forHapiAndHedera("0.30.0", "0.30.5"));
        */
    }

    private Platform createMockPlatformWithCrypto() {
        final var platform = mock(Platform.class);
        when(platform.getSelfId()).thenReturn(new NodeId(false, 0));
        when(platform.getCryptography())
                .thenReturn(new CryptoEngine(getStaticThreadManager(), CryptoConfigUtils.MINIMAL_CRYPTO_CONFIG));
        assertNotNull(platform.getCryptography());
        return platform;
    }

    private AddressBook createPretendBookFrom(final Platform platform, final boolean withKeyDetails) {
        final var pubKey = mock(PublicKey.class);
        given(pubKey.getAlgorithm()).willReturn("EC");
        if (withKeyDetails) {
            given(pubKey.getEncoded()).willReturn(Longs.toByteArray(Long.MAX_VALUE));
        }
        final var nodeId = platform.getSelfId().getId();
        final var address = new Address(
                nodeId,
                "",
                "",
                1L,
                false,
                null,
                -1,
                Ints.toByteArray(123456789),
                -1,
                null,
                -1,
                null,
                -1,
                new SerializablePublicKey(pubKey),
                null,
                new SerializablePublicKey(pubKey),
                "");
        return new AddressBook(List.of(address));
    }

    private static HederaApp createApp(final Platform platform) {
        return DaggerHederaApp.builder()
                .initialHash(new Hash())
                .platform(platform)
                .crypto(CryptographyHolder.get())
                .consoleCreator((ignore, visible) -> null)
                .selfId(AccountID.newBuilder()
                        .accountNum(platform.getSelfId().getId())
                        .build())
                .staticAccountMemo("memo")
                .maxSignedTxnSize(MAX_SIGNED_TXN_SIZE)
                .bootstrapProps(new BootstrapProperties())
                .build();
    }

    private static SignedState loadSignedState(final String path) throws IOException {
        final var signedPair = SignedStateFileReader.readStateFile(Paths.get(path));
        // Because it's possible we are loading old data, we cannot check equivalence of the hash.
        Assertions.assertNotNull(signedPair.signedState());
        return signedPair.signedState();
    }
>>>>>>> 9ad671e2
}<|MERGE_RESOLUTION|>--- conflicted
+++ resolved
@@ -16,10 +16,6 @@
 
 package com.hedera.node.app.state.merkle;
 
-<<<<<<< HEAD
-import static org.junit.jupiter.api.Assertions.*;
-
-=======
 import static com.hedera.node.app.Hedera.MAX_SIGNED_TXN_SIZE;
 import static com.hedera.node.app.service.mono.ServicesState.EMPTY_HASH;
 import static com.hedera.node.app.service.mono.context.AppsManager.APPS;
@@ -60,121 +56,12 @@
 import org.junit.jupiter.api.Assertions;
 import org.junit.jupiter.api.Disabled;
 import org.junit.jupiter.api.Test;
->>>>>>> 9ad671e2
 import org.junit.jupiter.api.extension.ExtendWith;
+import org.mockito.Mock;
 import org.mockito.junit.jupiter.MockitoExtension;
 
 @ExtendWith(MockitoExtension.class)
 class StateLifecyclesTest extends ResponsibleVMapUser {
-<<<<<<< HEAD
-    //    private final String signedStateDir = "src/test/resources/signedState/";
-    //
-    //    @Mock
-    //    private AddressBook addressBook;
-    //
-    //    @Test
-    //    void noOpConstructorExists() {
-    //        assertDoesNotThrow(() -> new MerkleHederaState());
-    //    }
-    //
-    //    @Test
-    //    void testGenesisState() {
-    //        ClassLoaderHelper.loadClassPathDependencies();
-    //
-    //        final var currentVersion =
-    //                SemanticVersions.SEMANTIC_VERSIONS.deployedSoftwareVersion().getServices();
-    //        final var migration = Hedera.registerServiceSchemasForMigration(currentVersion);
-    //
-    //        final var merkleState = tracked(new MerkleHederaState(migration, (e, m, p) -> {}, (r, s, ds, m) -> {}));
-    //
-    //        final var platform = createMockPlatformWithCrypto();
-    //        final var addressBook = createPretendBookFrom(platform, true);
-    //        given(platform.getAddressBook()).willReturn(addressBook);
-    //        final var recordsRunningHashLeaf = new RecordsRunningHashLeaf();
-    //        recordsRunningHashLeaf.setRunningHash(new RunningHash(EMPTY_HASH));
-    //        merkleState.setChild(StateChildIndices.RECORD_STREAM_RUNNING_HASH, recordsRunningHashLeaf);
-    //        final var app = createApp(platform);
-    //
-    //        APPS.save(platform.getSelfId().getId(), app);
-    //
-    //        assertDoesNotThrow(() -> merkleState.init(platform, new DualStateImpl(), InitTrigger.GENESIS, null));
-    //    }
-    //
-    //    @Test
-    //    void testLoadingMHState() {
-    //        ClassLoaderHelper.loadClassPathDependencies();
-    //        final AtomicReference<SignedState> ref = new AtomicReference<>();
-    //        assertThrows(
-    //                com.swirlds.common.io.exceptions.ClassNotFoundException.class,
-    //                () -> ref.set(loadSignedState(signedStateDir + "MHS/SignedState.swh")));
-    //
-    //        // TODO - continue as below after fixing ClassNotFoundException, which
-    //        // should satisfy Sonar's coverage requirements for MerkleHederaState
-    //        /*
-    //        final var mockPlatform = createMockPlatformWithCrypto();
-    //        given(mockPlatform.getAddressBook()).willReturn(addressBook);
-    //        final var mhs = (MerkleHederaState) ref.get().getSwirldState();
-    //        tracked(mhs).init(mockPlatform, new DualStateImpl(), RESTART, forHapiAndHedera("0.30.0", "0.30.5"));
-    //        */
-    //    }
-    //
-    //    private Platform createMockPlatformWithCrypto() {
-    //        final var platform = mock(Platform.class);
-    //        when(platform.getSelfId()).thenReturn(new NodeId(false, 0));
-    //        when(platform.getCryptography())
-    //                .thenReturn(new CryptoEngine(getStaticThreadManager(), CryptoConfigUtils.MINIMAL_CRYPTO_CONFIG));
-    //        assertNotNull(platform.getCryptography());
-    //        return platform;
-    //    }
-    //
-    //    private AddressBook createPretendBookFrom(final Platform platform, final boolean withKeyDetails) {
-    //        final var pubKey = mock(PublicKey.class);
-    //        given(pubKey.getAlgorithm()).willReturn("EC");
-    //        if (withKeyDetails) {
-    //            given(pubKey.getEncoded()).willReturn(Longs.toByteArray(Long.MAX_VALUE));
-    //        }
-    //        final var nodeId = platform.getSelfId().getId();
-    //        final var address = new Address(
-    //                nodeId,
-    //                "",
-    //                "",
-    //                1L,
-    //                false,
-    //                null,
-    //                -1,
-    //                Ints.toByteArray(123456789),
-    //                -1,
-    //                null,
-    //                -1,
-    //                null,
-    //                -1,
-    //                new SerializablePublicKey(pubKey),
-    //                null,
-    //                new SerializablePublicKey(pubKey),
-    //                "");
-    //        return new AddressBook(List.of(address));
-    //    }
-    //
-    //    private static HederaApp createApp(final Platform platform) {
-    //        return DaggerHederaApp.builder()
-    //                .initialHash(new Hash())
-    //                .platform(platform)
-    //                .crypto(CryptographyHolder.get())
-    //                .consoleCreator((ignore, visible) -> null)
-    //                .selfId(platform.getSelfId().getId())
-    //                .staticAccountMemo("memo")
-    //                .maxSignedTxnSize(MAX_SIGNED_TXN_SIZE)
-    //                .bootstrapProps(new BootstrapProperties())
-    //                .build();
-    //    }
-    //
-    //    private static SignedState loadSignedState(final String path) throws IOException {
-    //        final var signedPair = SignedStateFileReader.readStateFile(Paths.get(path));
-    //        // Because it's possible we are loading old data, we cannot check equivalence of the hash.
-    //        Assertions.assertNotNull(signedPair.signedState());
-    //        return signedPair.signedState();
-    //    }
-=======
     private final String signedStateDir = "src/test/resources/signedState/";
 
     @Mock
@@ -279,5 +166,4 @@
         Assertions.assertNotNull(signedPair.signedState());
         return signedPair.signedState();
     }
->>>>>>> 9ad671e2
 }