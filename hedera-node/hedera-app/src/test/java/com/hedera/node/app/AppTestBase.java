/*
 * Copyright (C) 2023 Hedera Hashgraph, LLC
 *
 * Licensed under the Apache License, Version 2.0 (the "License");
 * you may not use this file except in compliance with the License.
 * You may obtain a copy of the License at
 *
 *      http://www.apache.org/licenses/LICENSE-2.0
 *
 * Unless required by applicable law or agreed to in writing, software
 * distributed under the License is distributed on an "AS IS" BASIS,
 * WITHOUT WARRANTIES OR CONDITIONS OF ANY KIND, either express or implied.
 * See the License for the specific language governing permissions and
 * limitations under the License.
 */

package com.hedera.node.app;

import static java.util.Objects.requireNonNull;

import com.hedera.hapi.node.base.AccountID;
import com.hedera.hapi.node.base.SemanticVersion;
import com.hedera.hapi.node.state.primitives.ProtoBytes;
import com.hedera.hapi.node.state.token.Account;
import com.hedera.node.app.fixtures.state.FakeHederaState;
import com.hedera.node.app.fixtures.state.FakeSchemaRegistry;
import com.hedera.node.app.info.NetworkInfoImpl;
import com.hedera.node.app.info.SelfNodeInfoImpl;
import com.hedera.node.app.service.token.TokenService;
import com.hedera.node.app.spi.Service;
import com.hedera.node.app.spi.fixtures.Scenarios;
import com.hedera.node.app.spi.fixtures.TestBase;
import com.hedera.node.app.spi.fixtures.TransactionFactory;
import com.hedera.node.app.spi.fixtures.state.MapWritableKVState;
import com.hedera.node.app.spi.fixtures.state.MapWritableStates;
import com.hedera.node.app.spi.info.NetworkInfo;
import com.hedera.node.app.spi.info.NodeInfo;
import com.hedera.node.app.spi.info.SelfNodeInfo;
import com.hedera.node.app.spi.state.ReadableStates;
import com.hedera.node.app.spi.state.WritableStates;
import com.hedera.node.app.state.HederaState;
import com.hedera.node.app.state.WorkingStateAccessor;
import com.hedera.node.app.version.HederaSoftwareVersion;
import com.hedera.node.config.ConfigProvider;
import com.hedera.node.config.VersionedConfigImpl;
import com.hedera.node.config.testfixtures.HederaTestConfigBuilder;
import com.swirlds.common.context.PlatformContext;
import com.swirlds.common.crypto.Signature;
import com.swirlds.common.metrics.Counter;
import com.swirlds.common.metrics.Metrics;
import com.swirlds.common.metrics.SpeedometerMetric;
import com.swirlds.common.metrics.config.MetricsConfig;
import com.swirlds.common.metrics.platform.DefaultMetrics;
import com.swirlds.common.metrics.platform.DefaultMetricsFactory;
import com.swirlds.common.metrics.platform.MetricKeyRegistry;
import com.swirlds.common.notification.NotificationEngine;
import com.swirlds.common.system.NodeId;
import com.swirlds.common.system.Platform;
import com.swirlds.common.system.SwirldState;
import com.swirlds.common.system.address.Address;
import com.swirlds.common.system.address.AddressBook;
import com.swirlds.common.utility.AutoCloseableWrapper;
import com.swirlds.config.api.Configuration;
import com.swirlds.config.api.source.ConfigSource;
import com.swirlds.test.framework.config.TestConfigBuilder;
import edu.umd.cs.findbugs.annotations.NonNull;
import edu.umd.cs.findbugs.annotations.Nullable;
import java.util.LinkedHashSet;
import java.util.Set;
import java.util.concurrent.Executors;
import java.util.concurrent.ScheduledExecutorService;

/**
 * Most of the components in this module have rich and interesting dependencies. While we can (and at times must) mock
 * these dependencies out, especially to test a variety of negative test scenarios, it is often better to test using
 * something more approximating a real environment. Such tests are less brittle to changes in the codebase, and also
 * tend to find issues earlier in the development cycle. They may also result in test failures in seemingly unrelated
 * tests. For example, if all tests use {@link HederaState}, and the implementation of that has a bug, a large number
 * of tests that are only indirectly related to {@link HederaState} will still fail.
 *
 * <p>The real challenge is that many of these dependencies are not easy to set up. In addition, from test to test,
 * you may want *almost* everything setup as normal, but with a small tweak in one place or another.
 *
 * <p>This test base class is designed to make it easy to set up a test environment that is as close to the real thing
 * as _necessary_. For example, it uses the fake Map-based implementations of the {@link WritableStates} and the
 * {@link ReadableStates} interfaces rather than the merkle tree implementation. But it still uses a real-ish startup
 * sequence for loading schemas and so forth.
 *
 * <p>It provides a builder for setting up the test environment. This builder will allow you to specify the config, the
 * services you want to initialize, the initial starting state you want to use, etc. It will build an object with
 * methods for getting implementations of various interfaces that you can use in your tests.
 */
public class AppTestBase extends TestBase implements TransactionFactory, Scenarios {

    // For many of our tests we need to have metrics available, and an easy way to test the metrics
    // are being set appropriately.
    /** Used as a dependency to the {@link Metrics} system. */
    private static final ScheduledExecutorService METRIC_EXECUTOR = Executors.newSingleThreadScheduledExecutor();

    private static final String ACCOUNTS_KEY = "ACCOUNTS";
    private static final String ALIASES_KEY = "ALIASES";
    public static final String ALICE_ALIAS = "Alice Alias";
    protected MapWritableKVState<AccountID, Account> accountsState;
    protected MapWritableKVState<ProtoBytes, AccountID> aliasesState;
    protected HederaState state;

    protected void setupStandardStates() {
        accountsState = new MapWritableKVState<>(ACCOUNTS_KEY);
        accountsState.put(ALICE.accountID(), ALICE.account());
        accountsState.put(ERIN.accountID(), ERIN.account());
        accountsState.put(STAKING_REWARD_ACCOUNT.accountID(), STAKING_REWARD_ACCOUNT.account());
        accountsState.put(FUNDING_ACCOUNT.accountID(), FUNDING_ACCOUNT.account());
        accountsState.put(nodeSelfAccountId, nodeSelfAccount);
        accountsState.commit();
        aliasesState = new MapWritableKVState<>(ALIASES_KEY);
        final var writableStates = MapWritableStates.builder()
                .state(accountsState)
                .state(aliasesState)
                .build();

        state = new HederaState() {
            @NonNull
            @Override
            public ReadableStates createReadableStates(@NonNull String serviceName) {
                return TokenService.NAME.equals(serviceName) ? writableStates : null;
            }

            @NonNull
            @Override
            public WritableStates createWritableStates(@NonNull String serviceName) {
                return TokenService.NAME.equals(serviceName) ? writableStates : null;
            }
        };
    }

    private final HederaSoftwareVersion softwareVersion = new HederaSoftwareVersion(
            SemanticVersion.newBuilder().major(1).minor(2).patch(3).build(),
            SemanticVersion.newBuilder().major(1).minor(2).patch(3).build());
    /** Represents "this node" in our tests. */
    protected final NodeId nodeSelfId = new NodeId(7);
    /** The AccountID of "this node" in our tests. */
    protected final AccountID nodeSelfAccountId =
            AccountID.newBuilder().shardNum(0).realmNum(0).accountNum(8).build();

    protected Account nodeSelfAccount = Account.newBuilder()
            .accountId(nodeSelfAccountId)
            .key(FAKE_ED25519_KEY_INFOS[0].publicKey())
            .declineReward(true)
            .build();
<<<<<<< HEAD
=======

>>>>>>> 9002d3cf
    protected final SelfNodeInfo selfNodeInfo = new SelfNodeInfoImpl(
            7,
            nodeSelfAccountId,
            10,
            "127.0.0.1",
            50211,
            "0123456789012345678901234567890123456789012345678901234567890123",
            "Node7",
            softwareVersion);

    /**
     * The gRPC system has extensive metrics. This object allows us to inspect them and make sure they are being set
     * correctly for different types of calls.
     */
    protected final Metrics metrics;

    public AppTestBase() {
        final Configuration configuration = HederaTestConfigBuilder.createConfig();
        final MetricsConfig metricsConfig = configuration.getConfigData(MetricsConfig.class);
        this.metrics = new DefaultMetrics(
                nodeSelfId,
                new MetricKeyRegistry(),
                METRIC_EXECUTOR,
                new DefaultMetricsFactory(metricsConfig),
                metricsConfig);
    }

    protected Counter counterMetric(final String name) {
        return (Counter) metrics.getMetric("app", name);
    }

    protected SpeedometerMetric speedometerMetric(final String name) {
        return (SpeedometerMetric) metrics.getMetric("app", name);
    }

    protected TestAppBuilder appBuilder() {
        return new TestAppBuilder();
    }

    public interface App {
        @NonNull
        HederaSoftwareVersion softwareVersion();

        @NonNull
        WorkingStateAccessor workingStateAccessor();

        @NonNull
        NetworkInfo networkInfo();

        @NonNull
        ConfigProvider configProvider();

        @NonNull
        Platform platform();

        @NonNull
        StateMutator stateMutator(@NonNull final String serviceName);
    }

    public static final class StateMutator {
        private final MapWritableStates writableStates;

        private StateMutator(@NonNull final MapWritableStates states) {
            this.writableStates = states;
        }

        public <T> StateMutator withSingletonState(@NonNull final String stateKey, @NonNull final T value) {
            writableStates.getSingleton(stateKey).put(value);
            return this;
        }

        public <K, V> StateMutator withKVState(
                @NonNull final String stateKey, @NonNull final K key, @NonNull final V value) {
            writableStates.get(stateKey).put(key, value);
            return this;
        }

        public <T> StateMutator withQueueState(@NonNull final String stateKey, @NonNull final T value) {
            writableStates.getQueue(stateKey).add(value);
            return this;
        }

        public void commit() {
            writableStates.commit();
        }
    }

    public static final class TestAppBuilder {
        private SemanticVersion softwareVersion = SemanticVersion.DEFAULT;
        private SemanticVersion hapiVersion = SemanticVersion.DEFAULT;
        private Set<Service> services = new LinkedHashSet<>();
        private TestConfigBuilder configBuilder = HederaTestConfigBuilder.create();
        private NodeInfo selfNodeInfo = null;
        private Set<NodeInfo> nodes = new LinkedHashSet<>();

        private TestAppBuilder() {}

        /**
         * Specify a service to include in this test application configuration. The schemas for this service will be
         * configured.
         *
         * @param service The service to include.
         * @return a reference to this builder
         */
        public TestAppBuilder withService(@NonNull final Service service) {
            services.add(service);
            return this;
        }

        public TestAppBuilder withHapiVersion(@NonNull final SemanticVersion version) {
            this.hapiVersion = version;
            return this;
        }

        public TestAppBuilder withSoftwareVersion(@NonNull final SemanticVersion version) {
            this.softwareVersion = version;
            return this;
        }

        public TestAppBuilder withConfigSource(@NonNull final ConfigSource source) {
            configBuilder.withSource(source);
            return this;
        }

        public TestAppBuilder withConfigValue(@NonNull final String name, @Nullable final String value) {
            configBuilder.withValue(name, value);
            return this;
        }

        public TestAppBuilder withConfigValue(@NonNull final String name, final boolean value) {
            configBuilder.withValue(name, value);
            return this;
        }

        public TestAppBuilder withConfigValue(@NonNull final String name, final int value) {
            configBuilder.withValue(name, value);
            return this;
        }

        public TestAppBuilder withConfigValue(@NonNull final String name, final long value) {
            configBuilder.withValue(name, value);
            return this;
        }

        public TestAppBuilder withConfigValue(@NonNull final String name, final double value) {
            configBuilder.withValue(name, value);
            return this;
        }

        public TestAppBuilder withConfigValue(@NonNull final String name, @NonNull final Object value) {
            configBuilder.withValue(name, value);
            return this;
        }

        public TestAppBuilder withNode(@NonNull final NodeInfo nodeInfo) {
            nodes.add(nodeInfo);
            return this;
        }

        public TestAppBuilder withSelfNode(@NonNull final NodeInfo selfNodeInfo) {
            this.selfNodeInfo = selfNodeInfo;
            return this;
        }

        public App build() {
            final var hederaSoftwareVersion = new HederaSoftwareVersion(this.hapiVersion, this.softwareVersion);

            final SelfNodeInfo realSelfNodeInfo;
            if (this.selfNodeInfo == null) {
                final var nodeSelfAccountId = AccountID.newBuilder()
                        .shardNum(0)
                        .realmNum(0)
                        .accountNum(8)
                        .build();
                realSelfNodeInfo = new SelfNodeInfoImpl(
                        7,
                        nodeSelfAccountId,
                        10,
                        "127.0.0.1",
                        50211,
                        "0123456789012345678901234567890123456789012345678901234567890123",
                        "Node7",
                        hederaSoftwareVersion);
            } else {
                realSelfNodeInfo = new SelfNodeInfoImpl(
                        selfNodeInfo.nodeId(),
                        selfNodeInfo.accountId(),
                        selfNodeInfo.stake(),
                        selfNodeInfo.externalHostName(),
                        selfNodeInfo.externalPort(),
                        selfNodeInfo.hexEncodedPublicKey(),
                        selfNodeInfo.memo(),
                        hederaSoftwareVersion);
            }

            final var workingStateAccessor = new WorkingStateAccessor();

            final ConfigProvider configProvider = () -> new VersionedConfigImpl(configBuilder.getOrCreateConfig(), 1);
            final var addresses = nodes.stream()
                    .map(nodeInfo -> new Address()
                            .copySetNodeId(new NodeId(nodeInfo.nodeId()))
                            .copySetMemo(nodeInfo.memo())
                            .copySetWeight(nodeInfo.zeroStake() ? 0 : 10))
                    .toList();

            final var platform = new FakePlatform(realSelfNodeInfo.nodeId(), new AddressBook(addresses));
            final var networkInfo = new NetworkInfoImpl(realSelfNodeInfo, platform, configProvider);

            final var initialState = new FakeHederaState();
            services.forEach(svc -> {
                final var reg = new FakeSchemaRegistry();
                svc.registerSchemas(reg);
                reg.migrate(svc.getServiceName(), initialState, networkInfo);
            });
            workingStateAccessor.setHederaState(initialState);

            return new App() {
                @NonNull
                @Override
                public HederaSoftwareVersion softwareVersion() {
                    return hederaSoftwareVersion;
                }

                @NonNull
                @Override
                public WorkingStateAccessor workingStateAccessor() {
                    return workingStateAccessor;
                }

                @NonNull
                @Override
                public NetworkInfo networkInfo() {
                    return networkInfo;
                }

                @NonNull
                @Override
                public ConfigProvider configProvider() {
                    return configProvider;
                }

                @NonNull
                @Override
                public Platform platform() {
                    return platform;
                }

                @NonNull
                @Override
                public StateMutator stateMutator(@NonNull final String serviceName) {
                    final var fakeHederaState = requireNonNull(workingStateAccessor.getHederaState());
                    final var writableStates = (MapWritableStates) fakeHederaState.createWritableStates(serviceName);
                    return new StateMutator(writableStates);
                }
            };
        }
    }

    private static final class FakePlatform implements Platform {
        private final NodeId selfNodeId;
        private final AddressBook addressBook;

        private FakePlatform(long selfNodeId, AddressBook addressBook) {
            this.selfNodeId = new NodeId(selfNodeId);
            this.addressBook = addressBook;
        }

        @Override
        public PlatformContext getContext() {
            return null;
        }

        @Override
        public NotificationEngine getNotificationEngine() {
            return null;
        }

        @Override
        public Signature sign(byte[] bytes) {
            return null;
        }

        @Override
        public AddressBook getAddressBook() {
            return addressBook;
        }

        @Override
        public NodeId getSelfId() {
            return selfNodeId;
        }

        @Override
        public <T extends SwirldState> AutoCloseableWrapper<T> getLatestImmutableState(@NonNull String s) {
            return null;
        }

        @Override
        public <T extends SwirldState> AutoCloseableWrapper<T> getLatestSignedState(@NonNull String s) {
            return null;
        }

        @Override
        public boolean createTransaction(@NonNull byte[] bytes) {
            return false;
        }
    }
}<|MERGE_RESOLUTION|>--- conflicted
+++ resolved
@@ -147,10 +147,7 @@
             .key(FAKE_ED25519_KEY_INFOS[0].publicKey())
             .declineReward(true)
             .build();
-<<<<<<< HEAD
-=======
-
->>>>>>> 9002d3cf
+
     protected final SelfNodeInfo selfNodeInfo = new SelfNodeInfoImpl(
             7,
             nodeSelfAccountId,
