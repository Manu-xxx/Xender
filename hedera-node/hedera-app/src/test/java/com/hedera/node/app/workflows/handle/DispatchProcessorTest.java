/*
 * Copyright (C) 2024 Hedera Hashgraph, LLC
 *
 * Licensed under the Apache License, Version 2.0 (the "License");
 * you may not use this file except in compliance with the License.
 * You may obtain a copy of the License at
 *
 *      http://www.apache.org/licenses/LICENSE-2.0
 *
 * Unless required by applicable law or agreed to in writing, software
 * distributed under the License is distributed on an "AS IS" BASIS,
 * WITHOUT WARRANTIES OR CONDITIONS OF ANY KIND, either express or implied.
 * See the License for the specific language governing permissions and
 * limitations under the License.
 */

package com.hedera.node.app.workflows.handle;

import static com.hedera.hapi.node.base.HederaFunctionality.CONTRACT_CALL;
import static com.hedera.hapi.node.base.HederaFunctionality.CRYPTO_TRANSFER;
import static com.hedera.hapi.node.base.HederaFunctionality.ETHEREUM_TRANSACTION;
import static com.hedera.hapi.node.base.HederaFunctionality.SYSTEM_DELETE;
import static com.hedera.hapi.node.base.HederaFunctionality.SYSTEM_UNDELETE;
import static com.hedera.hapi.node.base.ResponseCodeEnum.AUTHORIZATION_FAILED;
import static com.hedera.hapi.node.base.ResponseCodeEnum.CONSENSUS_GAS_EXHAUSTED;
import static com.hedera.hapi.node.base.ResponseCodeEnum.CONTRACT_REVERT_EXECUTED;
import static com.hedera.hapi.node.base.ResponseCodeEnum.DUPLICATE_TRANSACTION;
import static com.hedera.hapi.node.base.ResponseCodeEnum.ENTITY_NOT_ALLOWED_TO_DELETE;
import static com.hedera.hapi.node.base.ResponseCodeEnum.FAIL_INVALID;
import static com.hedera.hapi.node.base.ResponseCodeEnum.INSUFFICIENT_ACCOUNT_BALANCE;
import static com.hedera.hapi.node.base.ResponseCodeEnum.INVALID_PAYER_SIGNATURE;
import static com.hedera.hapi.node.base.ResponseCodeEnum.INVALID_SIGNATURE;
import static com.hedera.hapi.node.base.ResponseCodeEnum.NOT_SUPPORTED;
import static com.hedera.hapi.node.base.ResponseCodeEnum.SUCCESS;
import static com.hedera.hapi.node.base.ResponseCodeEnum.TOKEN_NOT_ASSOCIATED_TO_ACCOUNT;
import static com.hedera.hapi.node.base.ResponseCodeEnum.UNAUTHORIZED;
import static com.hedera.node.app.spi.authorization.SystemPrivilege.UNNECESSARY;
import static com.hedera.node.app.spi.workflows.HandleContext.TransactionCategory.USER;
import static com.hedera.node.app.workflows.handle.dispatch.DispatchValidator.DuplicateStatus.NO_DUPLICATE;
import static com.hedera.node.app.workflows.handle.dispatch.DispatchValidator.ServiceFeeStatus.UNABLE_TO_PAY_SERVICE_FEE;
import static com.hedera.node.app.workflows.handle.dispatch.ValidationResult.creatorValidationReport;
import static com.hedera.node.app.workflows.handle.dispatch.ValidationResult.payerDuplicateErrorReport;
import static com.hedera.node.app.workflows.handle.dispatch.ValidationResult.payerValidationReport;
import static com.hedera.node.app.workflows.handle.dispatch.ValidationResult.successReport;
import static com.hedera.node.app.workflows.handle.throttle.DispatchUsageManager.WorkDone;
import static org.mockito.ArgumentMatchers.any;
import static org.mockito.BDDMockito.given;
import static org.mockito.Mockito.doThrow;
import static org.mockito.Mockito.never;
import static org.mockito.Mockito.times;
import static org.mockito.Mockito.verify;
import static org.mockito.Mockito.verifyNoInteractions;

import com.hedera.hapi.node.base.AccountID;
import com.hedera.hapi.node.base.Key;
import com.hedera.hapi.node.base.SignatureMap;
import com.hedera.hapi.node.base.Transaction;
import com.hedera.hapi.node.base.TransactionID;
import com.hedera.hapi.node.state.token.Account;
import com.hedera.hapi.node.transaction.ExchangeRateSet;
import com.hedera.hapi.node.transaction.TransactionBody;
import com.hedera.node.app.fees.ExchangeRateManager;
import com.hedera.node.app.fees.FeeAccumulator;
import com.hedera.node.app.service.contract.impl.handlers.EthereumTransactionHandler;
import com.hedera.node.app.signature.AppKeyVerifier;
import com.hedera.node.app.signature.impl.SignatureVerificationImpl;
import com.hedera.node.app.spi.authorization.Authorizer;
import com.hedera.node.app.spi.authorization.SystemPrivilege;
import com.hedera.node.app.spi.fees.Fees;
import com.hedera.node.app.spi.signatures.SignatureVerification;
import com.hedera.node.app.spi.workflows.HandleContext;
import com.hedera.node.app.spi.workflows.HandleException;
import com.hedera.node.app.throttle.ThrottleServiceManager;
import com.hedera.node.app.workflows.TransactionInfo;
import com.hedera.node.app.workflows.dispatcher.TransactionDispatcher;
import com.hedera.node.app.workflows.handle.dispatch.DispatchValidator;
import com.hedera.node.app.workflows.handle.dispatch.RecordFinalizer;
import com.hedera.node.app.workflows.handle.metric.HandleWorkflowMetrics;
import com.hedera.node.app.workflows.handle.record.RecordStreamBuilder;
import com.hedera.node.app.workflows.handle.stack.SavepointStackImpl;
import com.hedera.node.app.workflows.handle.steps.PlatformStateUpdates;
import com.hedera.node.app.workflows.handle.steps.SystemFileUpdates;
import com.hedera.node.app.workflows.handle.throttle.DispatchUsageManager;
import com.hedera.pbj.runtime.io.buffer.Bytes;
import com.swirlds.platform.state.PlatformState;
import com.swirlds.state.spi.info.NetworkInfo;
import edu.umd.cs.findbugs.annotations.NonNull;
import java.util.Set;
import org.junit.jupiter.api.BeforeEach;
import org.junit.jupiter.api.Test;
import org.junit.jupiter.api.extension.ExtendWith;
import org.mockito.Mock;
import org.mockito.junit.jupiter.MockitoExtension;

@ExtendWith(MockitoExtension.class)
class DispatchProcessorTest {
    private static final Fees FEES = new Fees(1L, 2L, 3L);
    private static final AccountID PAYER_ACCOUNT_ID =
            AccountID.newBuilder().accountNum(1_234).build();
    private static final Account PAYER =
            Account.newBuilder().accountId(PAYER_ACCOUNT_ID).build();
    private static final AccountID CREATOR_ACCOUNT_ID =
            AccountID.newBuilder().accountNum(3).build();
    private static final Account HOLLOW = Account.newBuilder()
            .alias(Bytes.fromHex("abcdabcdabcdabcdabcdabcdabcdabcdabcdabcd"))
            .build();
    private static final SignatureVerification PASSED_VERIFICATION =
            new SignatureVerificationImpl(Key.DEFAULT, Bytes.EMPTY, true);
    private static final SignatureVerification FAILED_VERIFICATION =
            new SignatureVerificationImpl(Key.DEFAULT, Bytes.EMPTY, false);
    private static final TransactionBody TXN_BODY = TransactionBody.newBuilder()
            .transactionID(
                    TransactionID.newBuilder().accountID(PAYER_ACCOUNT_ID).build())
            .build();
    private static final TransactionInfo CRYPTO_TRANSFER_TXN_INFO = new TransactionInfo(
            Transaction.DEFAULT, TXN_BODY, SignatureMap.DEFAULT, Bytes.EMPTY, CRYPTO_TRANSFER, null);
    private static final TransactionInfo SYS_DEL_TXN_INFO =
            new TransactionInfo(Transaction.DEFAULT, TXN_BODY, SignatureMap.DEFAULT, Bytes.EMPTY, SYSTEM_DELETE, null);
    private static final TransactionInfo SYS_UNDEL_TXN_INFO = new TransactionInfo(
            Transaction.DEFAULT, TXN_BODY, SignatureMap.DEFAULT, Bytes.EMPTY, SYSTEM_UNDELETE, null);
    private static final TransactionInfo CONTRACT_TXN_INFO =
            new TransactionInfo(Transaction.DEFAULT, TXN_BODY, SignatureMap.DEFAULT, Bytes.EMPTY, CONTRACT_CALL, null);
<<<<<<< HEAD
=======
    private static final TransactionInfo ETH_TXN_INFO = new TransactionInfo(
            Transaction.DEFAULT, TXN_BODY, SignatureMap.DEFAULT, Bytes.EMPTY, ETHEREUM_TRANSACTION, null);

    @Mock
    private EthereumTransactionHandler ethereumTransactionHandler;
>>>>>>> 00b9df62

    @Mock
    private Authorizer authorizer;

    @Mock
    private DispatchUsageManager dispatchUsageManager;

    @Mock
    private AppKeyVerifier keyVerifier;

    @Mock
    private HandleContext context;

    @Mock
    private DispatchValidator dispatchValidator;

    @Mock
    private RecordFinalizer recordFinalizer;

    @Mock
    private SystemFileUpdates systemFileUpdates;

    @Mock
    private PlatformStateUpdates platformStateUpdates;

    @Mock
    private ExchangeRateManager exchangeRateManager;

    @Mock
    private TransactionDispatcher dispatcher;

    @Mock
    private Dispatch dispatch;

    @Mock
    private SavepointStackImpl stack;

    @Mock
    private RecordStreamBuilder recordBuilder;

    @Mock
    private PlatformState platformState;

    @Mock
    private FeeAccumulator feeAccumulator;

    @Mock
    private NetworkInfo networkInfo;

    @Mock
    private ThrottleServiceManager throttleServiceManager;

    @Mock
    private HandleWorkflowMetrics handleWorkflowMetrics;

    private DispatchProcessor subject;

    @BeforeEach
    void setUp() {
        subject = new DispatchProcessor(
                authorizer,
                dispatchValidator,
                recordFinalizer,
                systemFileUpdates,
                platformStateUpdates,
                dispatchUsageManager,
                exchangeRateManager,
                dispatcher,
                ethereumTransactionHandler);
        given(dispatch.stack()).willReturn(stack);
        given(dispatch.recordBuilder()).willReturn(recordBuilder);
    }

    @Test
    void creatorErrorAsExpected() {
        given(dispatch.fees()).willReturn(FEES);
        given(dispatch.feeAccumulator()).willReturn(feeAccumulator);
        given(dispatchValidator.validationReportFor(dispatch))
                .willReturn(creatorValidationReport(CREATOR_ACCOUNT_ID, INVALID_PAYER_SIGNATURE));

        subject.processDispatch(dispatch);

        verifyTrackedFeePayments();
        verify(feeAccumulator).chargeNetworkFee(CREATOR_ACCOUNT_ID, FEES.networkFee());
        verify(recordBuilder).status(INVALID_PAYER_SIGNATURE);
        assertFinished(IsRootStack.NO);
    }

    @Test
    void waivedFeesDoesNotCharge() {
        given(dispatchValidator.validationReportFor(dispatch)).willReturn(successReport(CREATOR_ACCOUNT_ID, PAYER));
        given(dispatch.payerId()).willReturn(PAYER_ACCOUNT_ID);
        given(dispatch.txnInfo()).willReturn(CRYPTO_TRANSFER_TXN_INFO);
        given(dispatch.fees()).willReturn(FEES);
        given(authorizer.hasWaivedFees(PAYER_ACCOUNT_ID, CRYPTO_TRANSFER_TXN_INFO.functionality(), TXN_BODY))
                .willReturn(true);
        given(recordBuilder.exchangeRate(any())).willReturn(recordBuilder);
        given(dispatch.handleContext()).willReturn(context);
        given(dispatch.txnCategory()).willReturn(USER);
        givenAuthorization();
        given(dispatch.txnCategory()).willReturn(USER);

        subject.processDispatch(dispatch);

        verifyNoInteractions(feeAccumulator);
        verify(dispatcher).dispatchHandle(context);
        verify(recordBuilder).status(SUCCESS);
        assertFinished();
    }

    @Test
    void unauthorizedSystemDeleteIsNotSupported() {
        given(dispatchValidator.validationReportFor(dispatch)).willReturn(successReport(CREATOR_ACCOUNT_ID, PAYER));
        given(dispatch.payerId()).willReturn(PAYER_ACCOUNT_ID);
        given(dispatch.txnInfo()).willReturn(SYS_DEL_TXN_INFO);
        given(authorizer.isAuthorized(PAYER_ACCOUNT_ID, SYS_DEL_TXN_INFO.functionality()))
                .willReturn(false);
        given(dispatch.feeAccumulator()).willReturn(feeAccumulator);
        given(dispatch.fees()).willReturn(FEES);
        given(dispatch.txnCategory()).willReturn(USER);

        subject.processDispatch(dispatch);

        verifyTrackedFeePayments();
        verify(feeAccumulator).chargeFees(PAYER_ACCOUNT_ID, CREATOR_ACCOUNT_ID, FEES);
        verify(recordBuilder).status(NOT_SUPPORTED);
        assertFinished();
    }

    @Test
    void unauthorizedOtherIsUnauthorized() {
        given(dispatchValidator.validationReportFor(dispatch)).willReturn(successReport(CREATOR_ACCOUNT_ID, PAYER));
        given(dispatch.payerId()).willReturn(PAYER_ACCOUNT_ID);
        given(dispatch.txnInfo()).willReturn(SYS_UNDEL_TXN_INFO);
        given(authorizer.isAuthorized(PAYER_ACCOUNT_ID, SYS_UNDEL_TXN_INFO.functionality()))
                .willReturn(false);
        given(dispatch.feeAccumulator()).willReturn(feeAccumulator);
        given(dispatch.fees()).willReturn(FEES);
        given(dispatch.txnCategory()).willReturn(USER);

        subject.processDispatch(dispatch);

        verifyTrackedFeePayments();
        verify(feeAccumulator).chargeFees(PAYER_ACCOUNT_ID, CREATOR_ACCOUNT_ID, FEES);
        verify(recordBuilder).status(UNAUTHORIZED);
        assertFinished();
    }

    @Test
    void unprivilegedSystemUndeleteIsAuthorizationFailed() {
        given(dispatchValidator.validationReportFor(dispatch)).willReturn(successReport(CREATOR_ACCOUNT_ID, PAYER));
        given(dispatch.payerId()).willReturn(PAYER_ACCOUNT_ID);
        given(dispatch.txnInfo()).willReturn(SYS_DEL_TXN_INFO);
        given(authorizer.isAuthorized(PAYER_ACCOUNT_ID, SYS_DEL_TXN_INFO.functionality()))
                .willReturn(true);
        given(authorizer.hasPrivilegedAuthorization(PAYER_ACCOUNT_ID, SYS_DEL_TXN_INFO.functionality(), TXN_BODY))
                .willReturn(SystemPrivilege.UNAUTHORIZED);
        given(dispatch.feeAccumulator()).willReturn(feeAccumulator);
        given(dispatch.fees()).willReturn(FEES);
        given(dispatch.txnCategory()).willReturn(USER);

        subject.processDispatch(dispatch);

        verifyTrackedFeePayments();
        verify(feeAccumulator).chargeFees(PAYER_ACCOUNT_ID, CREATOR_ACCOUNT_ID, FEES);
        verify(recordBuilder).status(AUTHORIZATION_FAILED);
        assertFinished();
    }

    @Test
    void unprivilegedSystemDeleteIsImpermissible() {
        given(dispatchValidator.validationReportFor(dispatch)).willReturn(successReport(CREATOR_ACCOUNT_ID, PAYER));
        given(dispatch.payerId()).willReturn(PAYER_ACCOUNT_ID);
        given(dispatch.txnInfo()).willReturn(SYS_DEL_TXN_INFO);
        given(authorizer.isAuthorized(PAYER_ACCOUNT_ID, SYS_DEL_TXN_INFO.functionality()))
                .willReturn(true);
        given(authorizer.hasPrivilegedAuthorization(PAYER_ACCOUNT_ID, SYS_DEL_TXN_INFO.functionality(), TXN_BODY))
                .willReturn(SystemPrivilege.IMPERMISSIBLE);
        given(dispatch.feeAccumulator()).willReturn(feeAccumulator);
        given(dispatch.fees()).willReturn(FEES);
        given(dispatch.txnCategory()).willReturn(USER);

        subject.processDispatch(dispatch);

        verifyTrackedFeePayments();
        verify(feeAccumulator).chargeFees(PAYER_ACCOUNT_ID, CREATOR_ACCOUNT_ID, FEES);
        verify(recordBuilder).status(ENTITY_NOT_ALLOWED_TO_DELETE);
        assertFinished();
    }

    @Test
    void invalidSignatureCryptoTransferFails() {
        given(dispatchValidator.validationReportFor(dispatch)).willReturn(successReport(CREATOR_ACCOUNT_ID, PAYER));
        given(dispatch.payerId()).willReturn(PAYER_ACCOUNT_ID);
        given(dispatch.txnInfo()).willReturn(CRYPTO_TRANSFER_TXN_INFO);
        given(dispatch.txnCategory()).willReturn(USER);
        givenAuthorization();
        given(dispatch.feeAccumulator()).willReturn(feeAccumulator);
        given(dispatch.fees()).willReturn(FEES);
        given(dispatch.keyVerifier()).willReturn(keyVerifier);
        given(dispatch.requiredKeys()).willReturn(Set.of(Key.DEFAULT));
        given(keyVerifier.verificationFor(Key.DEFAULT)).willReturn(FAILED_VERIFICATION);

        subject.processDispatch(dispatch);

        verifyTrackedFeePayments();
        verify(feeAccumulator).chargeFees(PAYER_ACCOUNT_ID, CREATOR_ACCOUNT_ID, FEES);
        verify(recordBuilder).status(INVALID_SIGNATURE);
        assertFinished();
    }

    @Test
    void invalidHollowAccountCryptoTransferFails() {
        given(dispatchValidator.validationReportFor(dispatch)).willReturn(successReport(CREATOR_ACCOUNT_ID, PAYER));
        given(dispatch.payerId()).willReturn(PAYER_ACCOUNT_ID);
        given(dispatch.txnInfo()).willReturn(CRYPTO_TRANSFER_TXN_INFO);
        givenAuthorization();
        given(dispatch.feeAccumulator()).willReturn(feeAccumulator);
        given(dispatch.fees()).willReturn(FEES);
        given(dispatch.keyVerifier()).willReturn(keyVerifier);
        given(dispatch.requiredKeys()).willReturn(Set.of(Key.DEFAULT));
        given(keyVerifier.verificationFor(Key.DEFAULT)).willReturn(PASSED_VERIFICATION);
        given(dispatch.hollowAccounts()).willReturn(Set.of(HOLLOW));
        given(keyVerifier.verificationFor(HOLLOW.alias())).willReturn(FAILED_VERIFICATION);
        given(dispatch.txnCategory()).willReturn(USER);

        subject.processDispatch(dispatch);

        verifyTrackedFeePayments();
        verify(feeAccumulator).chargeFees(PAYER_ACCOUNT_ID, CREATOR_ACCOUNT_ID, FEES);
        verify(recordBuilder).status(INVALID_SIGNATURE);
        assertFinished();
    }

    @Test
    void thrownHandleExceptionRollsBackIfRequested() {
        given(dispatch.fees()).willReturn(FEES);
        given(dispatch.feeAccumulator()).willReturn(feeAccumulator);
        given(dispatchValidator.validationReportFor(dispatch)).willReturn(successReport(CREATOR_ACCOUNT_ID, PAYER));
        given(dispatch.payerId()).willReturn(PAYER_ACCOUNT_ID);
        given(dispatch.txnInfo()).willReturn(CRYPTO_TRANSFER_TXN_INFO);
        given(dispatch.handleContext()).willReturn(context);
        givenAuthorization();
        doThrow(new HandleException(TOKEN_NOT_ASSOCIATED_TO_ACCOUNT))
                .when(dispatcher)
                .dispatchHandle(context);
        given(dispatch.txnCategory()).willReturn(USER);

        subject.processDispatch(dispatch);

        verifyUtilization();
        verify(dispatcher).dispatchHandle(context);
        verify(recordBuilder).status(TOKEN_NOT_ASSOCIATED_TO_ACCOUNT);
        verify(feeAccumulator, times(2)).chargeFees(PAYER_ACCOUNT_ID, CREATOR_ACCOUNT_ID, FEES);
        assertFinished();
    }

    @Test
    void thrownHandleExceptionDoesNotRollBackIfNotRequested() {
        given(dispatch.fees()).willReturn(FEES);
        given(dispatch.feeAccumulator()).willReturn(feeAccumulator);
        given(dispatchValidator.validationReportFor(dispatch)).willReturn(successReport(CREATOR_ACCOUNT_ID, PAYER));
        given(dispatch.payerId()).willReturn(PAYER_ACCOUNT_ID);
        given(dispatch.txnInfo()).willReturn(CONTRACT_TXN_INFO);
        given(dispatch.handleContext()).willReturn(context);
        givenAuthorization(CONTRACT_TXN_INFO);
        doThrow(new HandleException(CONTRACT_REVERT_EXECUTED, HandleException.ShouldRollbackStack.NO))
                .when(dispatcher)
                .dispatchHandle(context);
        given(dispatch.txnCategory()).willReturn(USER);

        subject.processDispatch(dispatch);

        verifyUtilization();
        verify(dispatcher).dispatchHandle(context);
        verify(recordBuilder).status(CONTRACT_REVERT_EXECUTED);
        verify(feeAccumulator).chargeFees(PAYER_ACCOUNT_ID, CREATOR_ACCOUNT_ID, FEES);
        assertFinished();
    }

    @Test
    void consGasExhaustedWaivesServiceFee() throws DispatchUsageManager.ThrottleException {
        given(dispatch.fees()).willReturn(FEES);
        given(dispatch.feeAccumulator()).willReturn(feeAccumulator);
        given(dispatchValidator.validationReportFor(dispatch)).willReturn(successReport(CREATOR_ACCOUNT_ID, PAYER));
        given(dispatch.payerId()).willReturn(PAYER_ACCOUNT_ID);
        given(dispatch.txnInfo()).willReturn(CONTRACT_TXN_INFO);
        givenAuthorization(CONTRACT_TXN_INFO);
        doThrow(new DispatchUsageManager.ThrottleException(CONSENSUS_GAS_EXHAUSTED))
                .when(dispatchUsageManager)
                .screenForCapacity(dispatch);
        given(dispatch.txnCategory()).willReturn(USER);

        subject.processDispatch(dispatch);

        verifyTrackedFeePayments();
        verify(dispatcher, never()).dispatchHandle(context);
        verify(recordBuilder).status(CONSENSUS_GAS_EXHAUSTED);
        verify(feeAccumulator).chargeFees(PAYER_ACCOUNT_ID, CREATOR_ACCOUNT_ID, FEES);
        verify(feeAccumulator).chargeFees(PAYER_ACCOUNT_ID, CREATOR_ACCOUNT_ID, FEES.withoutServiceComponent());
        assertFinished();
    }

    @Test
    void consGasExhaustedForEthTxnDoesExtraWork() throws DispatchUsageManager.ThrottleException {
        given(dispatch.fees()).willReturn(FEES);
        given(dispatch.handleContext()).willReturn(context);
        given(dispatch.feeAccumulator()).willReturn(feeAccumulator);
        given(dispatchValidator.validationReportFor(dispatch)).willReturn(successReport(CREATOR_ACCOUNT_ID, PAYER));
        given(dispatch.payerId()).willReturn(PAYER_ACCOUNT_ID);
        given(dispatch.txnInfo()).willReturn(ETH_TXN_INFO);
        givenAuthorization(ETH_TXN_INFO);
        doThrow(new DispatchUsageManager.ThrottleException(CONSENSUS_GAS_EXHAUSTED))
                .when(dispatchUsageManager)
                .screenForCapacity(dispatch);
        given(dispatch.txnCategory()).willReturn(USER);

        subject.processDispatch(dispatch);

        verifyTrackedFeePayments();
        verify(dispatcher, never()).dispatchHandle(context);
        verify(recordBuilder).status(CONSENSUS_GAS_EXHAUSTED);
        verify(feeAccumulator).chargeFees(PAYER_ACCOUNT_ID, CREATOR_ACCOUNT_ID, FEES);
        verify(feeAccumulator).chargeFees(PAYER_ACCOUNT_ID, CREATOR_ACCOUNT_ID, FEES.withoutServiceComponent());
        verify(ethereumTransactionHandler).handleThrottled(context);
        assertFinished();
    }

    @Test
    void failInvalidWaivesServiceFee() {
        given(dispatch.fees()).willReturn(FEES);
        given(dispatch.feeAccumulator()).willReturn(feeAccumulator);
        given(dispatchValidator.validationReportFor(dispatch)).willReturn(successReport(CREATOR_ACCOUNT_ID, PAYER));
        given(dispatch.payerId()).willReturn(PAYER_ACCOUNT_ID);
        given(dispatch.txnInfo()).willReturn(CRYPTO_TRANSFER_TXN_INFO);
        given(dispatch.handleContext()).willReturn(context);
        givenAuthorization(CRYPTO_TRANSFER_TXN_INFO);
        doThrow(new IllegalStateException()).when(dispatcher).dispatchHandle(context);
        given(dispatch.txnCategory()).willReturn(USER);

        subject.processDispatch(dispatch);

        verifyTrackedFeePayments();
        verify(recordBuilder).status(FAIL_INVALID);
        verify(feeAccumulator).chargeFees(PAYER_ACCOUNT_ID, CREATOR_ACCOUNT_ID, FEES);
        verify(feeAccumulator).chargeFees(PAYER_ACCOUNT_ID, CREATOR_ACCOUNT_ID, FEES.withoutServiceComponent());
        assertFinished();
    }

    @Test
    void happyPathContractCallAsExpected() {
        given(dispatch.fees()).willReturn(FEES);
        given(dispatch.feeAccumulator()).willReturn(feeAccumulator);
        given(dispatchValidator.validationReportFor(dispatch)).willReturn(successReport(CREATOR_ACCOUNT_ID, PAYER));
        given(dispatch.payerId()).willReturn(PAYER_ACCOUNT_ID);
        given(dispatch.txnInfo()).willReturn(CONTRACT_TXN_INFO);
        given(dispatch.handleContext()).willReturn(context);
        given(dispatch.txnCategory()).willReturn(USER);
        given(dispatch.keyVerifier()).willReturn(keyVerifier);
        given(dispatch.requiredKeys()).willReturn(Set.of(Key.DEFAULT));
        given(keyVerifier.verificationFor(Key.DEFAULT)).willReturn(PASSED_VERIFICATION);
        given(dispatch.hollowAccounts()).willReturn(Set.of(HOLLOW));
        given(keyVerifier.verificationFor(HOLLOW.alias())).willReturn(PASSED_VERIFICATION);
        givenAuthorization(CONTRACT_TXN_INFO);
        givenSystemEffectSuccess(CONTRACT_TXN_INFO);

        subject.processDispatch(dispatch);

        verifyUtilization();
        verify(platformStateUpdates).handleTxBody(stack, platformState, CONTRACT_TXN_INFO.txBody());
        verify(recordBuilder, times(2)).status(SUCCESS);
        verify(feeAccumulator).chargeFees(PAYER_ACCOUNT_ID, CREATOR_ACCOUNT_ID, FEES);
        assertFinished();
    }

    @Test
    void happyPathChildCryptoTransferAsExpected() {
        given(dispatch.fees()).willReturn(FEES);
        given(dispatch.feeAccumulator()).willReturn(feeAccumulator);
        given(dispatchValidator.validationReportFor(dispatch)).willReturn(successReport(CREATOR_ACCOUNT_ID, PAYER));
        given(dispatch.payerId()).willReturn(PAYER_ACCOUNT_ID);
        given(dispatch.txnInfo()).willReturn(CRYPTO_TRANSFER_TXN_INFO);
        given(dispatch.txnCategory()).willReturn(HandleContext.TransactionCategory.CHILD);
        given(dispatch.handleContext()).willReturn(context);
        givenAuthorization(CRYPTO_TRANSFER_TXN_INFO);

        subject.processDispatch(dispatch);

        verify(platformStateUpdates, never()).handleTxBody(stack, platformState, CRYPTO_TRANSFER_TXN_INFO.txBody());
        verify(recordBuilder).status(SUCCESS);
        verify(feeAccumulator).chargeNetworkFee(PAYER_ACCOUNT_ID, FEES.totalFee());
        assertFinished(IsRootStack.NO);
    }

    @Test
    void happyPathFreeChildCryptoTransferAsExpected() {
        given(dispatch.fees()).willReturn(Fees.FREE);
        given(dispatchValidator.validationReportFor(dispatch)).willReturn(successReport(CREATOR_ACCOUNT_ID, PAYER));
        given(dispatch.payerId()).willReturn(PAYER_ACCOUNT_ID);
        given(dispatch.txnInfo()).willReturn(CRYPTO_TRANSFER_TXN_INFO);
        given(dispatch.txnCategory()).willReturn(HandleContext.TransactionCategory.CHILD);
        given(dispatch.handleContext()).willReturn(context);
        givenAuthorization(CRYPTO_TRANSFER_TXN_INFO);

        subject.processDispatch(dispatch);

        verify(platformStateUpdates, never()).handleTxBody(stack, platformState, CRYPTO_TRANSFER_TXN_INFO.txBody());
        verify(recordBuilder).status(SUCCESS);
        assertFinished(IsRootStack.NO);
    }

    @Test
    void unableToAffordServiceFeesChargesAccordingly() {
        given(dispatch.fees()).willReturn(FEES);
        given(dispatch.feeAccumulator()).willReturn(feeAccumulator);
        given(dispatchValidator.validationReportFor(dispatch))
                .willReturn(payerValidationReport(
                        CREATOR_ACCOUNT_ID,
                        PAYER,
                        INSUFFICIENT_ACCOUNT_BALANCE,
                        UNABLE_TO_PAY_SERVICE_FEE,
                        NO_DUPLICATE));
        given(dispatch.payerId()).willReturn(PAYER_ACCOUNT_ID);
        given(dispatch.txnInfo()).willReturn(CRYPTO_TRANSFER_TXN_INFO);
        given(dispatch.txnCategory()).willReturn(USER);

        subject.processDispatch(dispatch);

        verify(feeAccumulator).chargeFees(PAYER_ACCOUNT_ID, CREATOR_ACCOUNT_ID, FEES.withoutServiceComponent());
        verify(recordBuilder).status(INSUFFICIENT_ACCOUNT_BALANCE);
        verifyNoInteractions(dispatcher);
        assertFinished();
    }

    @Test
    void duplicateChargesAccordingly() {
        given(dispatch.fees()).willReturn(FEES);
        given(dispatch.feeAccumulator()).willReturn(feeAccumulator);
        given(dispatchValidator.validationReportFor(dispatch))
                .willReturn(payerDuplicateErrorReport(CREATOR_ACCOUNT_ID, PAYER));
        given(dispatch.payerId()).willReturn(PAYER_ACCOUNT_ID);
        given(dispatch.txnInfo()).willReturn(CRYPTO_TRANSFER_TXN_INFO);
        given(dispatch.txnCategory()).willReturn(USER);

        subject.processDispatch(dispatch);

        verifyTrackedFeePayments();
        verify(feeAccumulator).chargeFees(PAYER_ACCOUNT_ID, CREATOR_ACCOUNT_ID, FEES.withoutServiceComponent());
        verify(recordBuilder).status(DUPLICATE_TRANSACTION);
        verifyNoInteractions(dispatcher);
        assertFinished();
    }

    private void givenSystemEffectSuccess(@NonNull final TransactionInfo txnInfo) {
        given(systemFileUpdates.handleTxBody(stack, txnInfo.txBody())).willReturn(SUCCESS);
        given(exchangeRateManager.exchangeRates()).willReturn(ExchangeRateSet.DEFAULT);
        given(recordBuilder.exchangeRate(ExchangeRateSet.DEFAULT)).willReturn(recordBuilder);
        given(dispatch.platformState()).willReturn(platformState);
    }

    private void givenAuthorization() {
        givenAuthorization(CRYPTO_TRANSFER_TXN_INFO);
    }

    private void givenAuthorization(@NonNull final TransactionInfo txnInfo) {
        given(authorizer.isAuthorized(PAYER_ACCOUNT_ID, txnInfo.functionality()))
                .willReturn(true);
        given(authorizer.hasPrivilegedAuthorization(PAYER_ACCOUNT_ID, txnInfo.functionality(), TXN_BODY))
                .willReturn(UNNECESSARY);
    }

    private enum IsRootStack {
        YES,
        NO
    }

    private void assertFinished() {
        assertFinished(IsRootStack.YES);
    }

    private void assertFinished(@NonNull final IsRootStack isRootStack) {
        verify(recordFinalizer).finalizeRecord(dispatch);
        if (isRootStack == IsRootStack.YES) {
            verify(stack).commitTransaction(any());
        } else {
            verify(stack).commitFullStack();
        }
    }

    private void verifyTrackedFeePayments() {
        verify(dispatchUsageManager).trackUsage(dispatch, WorkDone.FEES_ONLY);
    }

    private void verifyUtilization() {
        verify(dispatchUsageManager).trackUsage(dispatch, WorkDone.USER_TRANSACTION);
    }
}<|MERGE_RESOLUTION|>--- conflicted
+++ resolved
@@ -120,14 +120,11 @@
             Transaction.DEFAULT, TXN_BODY, SignatureMap.DEFAULT, Bytes.EMPTY, SYSTEM_UNDELETE, null);
     private static final TransactionInfo CONTRACT_TXN_INFO =
             new TransactionInfo(Transaction.DEFAULT, TXN_BODY, SignatureMap.DEFAULT, Bytes.EMPTY, CONTRACT_CALL, null);
-<<<<<<< HEAD
-=======
     private static final TransactionInfo ETH_TXN_INFO = new TransactionInfo(
             Transaction.DEFAULT, TXN_BODY, SignatureMap.DEFAULT, Bytes.EMPTY, ETHEREUM_TRANSACTION, null);
 
     @Mock
     private EthereumTransactionHandler ethereumTransactionHandler;
->>>>>>> 00b9df62
 
     @Mock
     private Authorizer authorizer;
