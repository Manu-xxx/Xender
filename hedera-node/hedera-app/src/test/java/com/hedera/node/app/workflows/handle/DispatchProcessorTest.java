--- conflicted
+++ resolved
@@ -75,11 +75,7 @@
 import com.hedera.node.app.workflows.handle.dispatch.DispatchValidator;
 import com.hedera.node.app.workflows.handle.dispatch.RecordFinalizer;
 import com.hedera.node.app.workflows.handle.metric.HandleWorkflowMetrics;
-<<<<<<< HEAD
 import com.hedera.node.app.workflows.handle.record.RecordBuilderImpl;
-=======
-import com.hedera.node.app.workflows.handle.record.SingleTransactionRecordBuilderImpl;
->>>>>>> 7b023ff7
 import com.hedera.node.app.workflows.handle.stack.SavepointStackImpl;
 import com.hedera.node.app.workflows.handle.steps.PlatformStateUpdates;
 import com.hedera.node.app.workflows.handle.steps.SystemFileUpdates;
@@ -210,7 +206,7 @@
         verifyTrackedFeePayments();
         verify(feeAccumulator).chargeNetworkFee(CREATOR_ACCOUNT_ID, FEES.networkFee());
         verify(recordBuilder).status(INVALID_PAYER_SIGNATURE);
-        assertFinished();
+        assertFinished(IsRootStack.NO);
     }
 
     @Test
@@ -491,7 +487,7 @@
         verify(platformStateUpdates, never()).handleTxBody(stack, platformState, CRYPTO_TRANSFER_TXN_INFO.txBody());
         verify(recordBuilder).status(SUCCESS);
         verify(feeAccumulator).chargeNetworkFee(PAYER_ACCOUNT_ID, FEES.totalFee());
-        assertFinished();
+        assertFinished(IsRootStack.NO);
     }
 
     @Test
@@ -508,7 +504,7 @@
 
         verify(platformStateUpdates, never()).handleTxBody(stack, platformState, CRYPTO_TRANSFER_TXN_INFO.txBody());
         verify(recordBuilder).status(SUCCESS);
-        assertFinished();
+        assertFinished(IsRootStack.NO);
     }
 
     @Test
@@ -571,9 +567,22 @@
                 .willReturn(UNNECESSARY);
     }
 
+    private enum IsRootStack {
+        YES,
+        NO
+    }
+
     private void assertFinished() {
+        assertFinished(IsRootStack.YES);
+    }
+
+    private void assertFinished(@NonNull final IsRootStack isRootStack) {
         verify(recordFinalizer).finalizeRecord(dispatch);
-        verify(stack).commitFullStack();
+        if (isRootStack == IsRootStack.YES) {
+            verify(stack).commitTransaction(any());
+        } else {
+            verify(stack).commitFullStack();
+        }
     }
 
     private void verifyTrackedFeePayments() {
