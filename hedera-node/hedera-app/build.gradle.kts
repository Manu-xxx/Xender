--- conflicted
+++ resolved
@@ -1,5 +1,5 @@
 /*
- * Copyright (C) 2020-2024 Hedera Hashgraph, LLC
+ * Copyright (C) 2020-2022 Hedera Hashgraph, LLC
  *
  * Licensed under the Apache License, Version 2.0 (the "License");
  * you may not use this file except in compliance with the License.
@@ -13,163 +13,12 @@
  * See the License for the specific language governing permissions and
  * limitations under the License.
  */
-
 plugins {
-    id("com.hedera.gradle.services")
-    id("com.hedera.gradle.services-publish")
-    id("com.hedera.gradle.benchmark")
-    id("com.hedera.gradle.java-test-fixtures")
+    id("com.hedera.hashgraph.conventions")
 }
 
 description = "Hedera Application - Implementation"
 
-<<<<<<< HEAD
-mainModuleInfo {
-    annotationProcessor("dagger.compiler")
-    annotationProcessor("com.google.auto.service.processor")
-
-    // This is needed to pick up and include the native libraries for the netty epoll transport
-    runtimeOnly("io.netty.transport.epoll.linux.x86_64")
-    runtimeOnly("io.netty.transport.epoll.linux.aarch_64")
-}
-
-testModuleInfo {
-    requires("com.fasterxml.jackson.databind")
-    requires("com.hedera.node.app")
-    requires("com.hedera.node.app.spi.test.fixtures")
-    requires("com.hedera.node.config.test.fixtures")
-    requires("com.google.jimfs")
-    requires("com.swirlds.config.extensions.test.fixtures")
-    requires("com.swirlds.platform.core.test.fixtures")
-    requires("org.assertj.core")
-    requires("org.hamcrest")
-    requires("org.junit.jupiter.api")
-    requires("org.junit.jupiter.params")
-    requires("org.mockito")
-    requires("org.mockito.junit.jupiter")
-    requires("uk.org.webcompere.systemstubs.core")
-    requires("uk.org.webcompere.systemstubs.jupiter")
-    requiresStatic("com.github.spotbugs.annotations")
-}
-
-itestModuleInfo {
-    requires("com.hedera.node.app")
-    requires("com.hedera.node.app.spi")
-    requires("com.hedera.node.app.spi.test.fixtures")
-    requires("com.hedera.node.config")
-    requires("com.hedera.node.config.test.fixtures")
-    requires("com.github.spotbugs.annotations")
-    requires("com.hedera.pbj.runtime")
-    requires("com.swirlds.common")
-    requires("com.swirlds.config.api")
-    requires("com.swirlds.platform.core.test.fixtures")
-    requires("com.hedera.node.hapi")
-    requires("com.swirlds.metrics.api")
-    requires("grpc.netty")
-    requires("grpc.stub")
-    requires("io.grpc")
-    requires("org.apache.logging.log4j")
-    requires("org.assertj.core")
-    requires("org.bouncycastle.provider")
-    requires("org.junit.jupiter.api")
-    requires("org.junit.jupiter.params")
-    runtimeOnly("io.netty.transport.epoll.linux.x86_64")
-    runtimeOnly("io.netty.transport.epoll.linux.aarch_64")
-}
-
-xtestModuleInfo {
-    annotationProcessor("dagger.compiler")
-    requires("com.hedera.node.app")
-    requires("com.hedera.node.app.test.fixtures")
-    requires("com.hedera.node.app.hapi.fees")
-    requires("com.hedera.node.app.hapi.utils")
-    requires("com.hedera.node.app.service.consensus.impl")
-    requires("com.hedera.node.app.service.contract.impl")
-    requires("com.hedera.node.app.service.file")
-    requires("com.hedera.node.app.service.file.impl")
-    requires("com.hedera.node.app.service.mono")
-    requires("com.hedera.node.app.service.network.admin.impl")
-    requires("com.hedera.node.app.service.schedule.impl")
-    requires("com.hedera.node.app.service.token")
-    requires("com.hedera.node.app.service.token.impl")
-    requires("com.hedera.node.app.service.util.impl")
-    requires("com.hedera.node.app.spi")
-    requires("com.hedera.node.app.spi.test.fixtures")
-    requires("com.hedera.node.config")
-    requires("com.hedera.node.config.test.fixtures")
-    requires("com.hedera.node.hapi")
-    requires("com.github.spotbugs.annotations")
-    requires("com.hedera.pbj.runtime")
-    requires("com.swirlds.common")
-    requires("com.swirlds.config.api")
-    requires("com.swirlds.config.extensions.test.fixtures")
-    requires("com.swirlds.metrics.api")
-    requires("com.swirlds.platform.core")
-    requires("com.swirlds.state.api")
-    requires("dagger")
-    requires("headlong")
-    requires("javax.inject")
-    requires("org.assertj.core")
-    requires("org.hyperledger.besu.datatypes")
-    requires("org.hyperledger.besu.evm")
-    requires("org.junit.jupiter.api")
-    requires("org.mockito")
-    requires("org.mockito.junit.jupiter")
-    requires("tuweni.bytes")
-    runtimeOnly("io.netty.transport.epoll.linux.x86_64")
-    runtimeOnly("io.netty.transport.epoll.linux.aarch_64")
-}
-
-jmhModuleInfo {
-    requires("com.hedera.node.app")
-    requires("com.hedera.node.app.service.mono")
-    requires("com.hedera.node.app.spi.test.fixtures")
-    requires("com.hedera.node.app.test.fixtures")
-    requires("com.hedera.node.hapi")
-    requires("com.hedera.pbj.runtime")
-    requires("com.swirlds.common")
-    requires("jmh.core")
-}
-
-tasks.withType<Test> {
-    testLogging.exceptionFormat = org.gradle.api.tasks.testing.logging.TestExceptionFormat.FULL
-}
-
-// Add all the libs dependencies into the jar manifest!
-tasks.jar {
-    inputs.files(configurations.runtimeClasspath)
-    manifest { attributes("Main-Class" to "com.hedera.node.app.ServicesMain") }
-    doFirst {
-        manifest.attributes(
-            "Class-Path" to
-                inputs.files
-                    .filter { it.extension == "jar" }
-                    .map { "../../data/lib/" + it.name }
-                    .sorted()
-                    .joinToString(separator = " ")
-        )
-    }
-}
-
-// Copy dependencies into `data/lib`
-val copyLib =
-    tasks.register<Sync>("copyLib") {
-        from(project.configurations.getByName("runtimeClasspath"))
-        into(layout.projectDirectory.dir("../data/lib"))
-    }
-
-// Copy built jar into `data/apps` and rename HederaNode.jar
-val copyApp =
-    tasks.register<Sync>("copyApp") {
-        from(tasks.jar)
-        into(layout.projectDirectory.dir("../data/apps"))
-        rename { "HederaNode.jar" }
-        shouldRunAfter(tasks.named("copyLib"))
-    }
-
-// Working directory for 'run' tasks
-val nodeWorkingDir = layout.buildDirectory.dir("node")
-=======
 dependencies {
     implementation(project(":modules:hedera-admin-service-impl"))
     implementation(project(":modules:hedera-consensus-service-impl"))
@@ -184,102 +33,20 @@
     implementation(libs.hapi)
     implementation(libs.bundles.helidon)
     implementation(libs.bundles.swirlds)
->>>>>>> ee7ec373
 
-val copyNodeData =
-    tasks.register<Sync>("copyNodeDataAndConfig") {
-        into(nodeWorkingDir)
+    itestImplementation(libs.hapi)
+    itestImplementation(libs.bundles.helidon)
+    itestImplementation(libs.bundles.swirlds)
+    itestImplementation(testLibs.helidon.grpc.client)
+    itestImplementation(testLibs.bundles.mockito)
 
-        // Copy things from hedera-node/data
-        into("data/lib") { from(copyLib) }
-        into("data/apps") { from(copyApp) }
-        into("data/onboard") { from(layout.projectDirectory.dir("../data/onboard")) }
-        into("data/keys") { from(layout.projectDirectory.dir("../data/keys")) }
-
-        // Copy hedera-node/configuration/dev as hedera-node/hedera-app/build/node/data/config  }
-        from(layout.projectDirectory.dir("../configuration/dev")) { into("data/config") }
-        from(layout.projectDirectory.file("../config.txt"))
-        from(layout.projectDirectory.file("../log4j2.xml"))
-        from(layout.projectDirectory.file("../configuration/dev/settings.txt"))
-    }
-
-tasks.assemble {
-    dependsOn(copyLib)
-    dependsOn(copyApp)
-    dependsOn(copyNodeData)
+    testImplementation(testFixtures(project(":hedera-node:hedera-mono-service")))
+    testImplementation(testLibs.bundles.mockito)
+    testImplementation(testLibs.bundles.junit5)
 }
 
-// Create the "run" task for running a Hedera consensus node
-tasks.register<JavaExec>("run") {
-    group = "application"
-    dependsOn(tasks.assemble)
-    workingDir = nodeWorkingDir.get().asFile
-    jvmArgs = listOf("-cp", "data/lib/*")
-    mainClass.set("com.swirlds.platform.Browser")
-}
-
-tasks.register<JavaExec>("modrun") {
-    group = "build"
-    description = "Run a Hedera consensus node instance."
-    dependsOn(tasks.assemble)
-    workingDir = nodeWorkingDir.get().asFile
-    jvmArgs = listOf("-cp", "data/lib/*:data/apps/*", "-Dhedera.workflows.enabled=true")
-    mainClass.set("com.hedera.node.app.ServicesMain")
-}
-
-val cleanRun =
-    tasks.register<Delete>("cleanRun") {
-        val prjDir = layout.projectDirectory.dir("..")
-        delete(prjDir.dir("database"))
-        delete(prjDir.dir("output"))
-        delete(prjDir.dir("settingsUsed.txt"))
-        delete(prjDir.dir("swirlds.jar"))
-        delete(prjDir.asFileTree.matching { include("MainNetStats*") })
-        val dataDir = prjDir.dir("data")
-        delete(dataDir.dir("accountBalances"))
-        delete(dataDir.dir("apps"))
-        delete(dataDir.dir("lib"))
-        delete(dataDir.dir("recordstreams"))
-        delete(dataDir.dir("saved"))
-    }
-
-tasks.clean { dependsOn(cleanRun) }
-
-tasks.register("showHapiVersion") { doLast { println(libs.versions.hapi.proto.get()) } }
-
-var updateDockerEnvTask =
-    tasks.register<Exec>("updateDockerEnv") {
-        description =
-            "Creates the .env file in the docker folder that contains environment variables for docker"
-        group = "docker"
-
-        workingDir(layout.projectDirectory.dir("../docker"))
-        commandLine("./update-env.sh", project.version)
-    }
-
-tasks.register<Exec>("createDockerImage") {
-    description = "Creates the docker image of the services based on the current version"
-    group = "docker"
-
-    dependsOn(updateDockerEnvTask, tasks.assemble)
-    workingDir(layout.projectDirectory.dir("../docker"))
-    commandLine("./docker-build.sh", project.version, layout.projectDirectory.dir("..").asFile)
-}
-
-tasks.register<Exec>("startDockerContainers") {
-    description = "Starts docker containers of the services based on the current version"
-    group = "docker"
-
-    dependsOn(updateDockerEnvTask)
-    workingDir(layout.projectDirectory.dir("../docker"))
-    commandLine("docker-compose", "up")
-}
-
-tasks.register<Exec>("stopDockerContainers") {
-    description = "Stops running docker containers of the services"
-    group = "docker"
-
-    dependsOn(updateDockerEnvTask)
-    workingDir(layout.projectDirectory.dir("../docker"))
-    commandLine("docker-compose", "stop")
+configurations.all {
+    exclude("javax.annotation", "javax.annotation-api")
+    exclude("io.grpc", "grpc-core")
+    exclude("io.grpc", "grpc-api")
 }