/*
 * Copyright (C) 2020-2024 Hedera Hashgraph, LLC
 *
 * Licensed under the Apache License, Version 2.0 (the "License");
 * you may not use this file except in compliance with the License.
 * You may obtain a copy of the License at
 *
 *      http://www.apache.org/licenses/LICENSE-2.0
 *
 * Unless required by applicable law or agreed to in writing, software
 * distributed under the License is distributed on an "AS IS" BASIS,
 * WITHOUT WARRANTIES OR CONDITIONS OF ANY KIND, either express or implied.
 * See the License for the specific language governing permissions and
 * limitations under the License.
 */

plugins {
    id("com.hedera.gradle.services")
    id("com.hedera.gradle.services-publish")
    id("com.hedera.gradle.benchmark")
    id("com.hedera.gradle.java-test-fixtures")
}

description = "Hedera Application - Implementation"

// Remove the following line to enable all 'javac' lint checks that we have turned on by default
// and then fix the reported issues.
tasks.withType<JavaCompile>().configureEach {
    options.compilerArgs.add("-Xlint:-exports,-lossy-conversions,-cast")
}

mainModuleInfo {
    annotationProcessor("dagger.compiler")
    annotationProcessor("com.google.auto.service.processor")

    // This is needed to pick up and include the native libraries for the netty epoll transport
    runtimeOnly("io.netty.transport.epoll.linux.x86_64")
    runtimeOnly("io.netty.transport.epoll.linux.aarch_64")
}

testModuleInfo {
    requires("com.fasterxml.jackson.databind")
    requires("com.hedera.node.app")
    requires("com.hedera.node.app.spi.test.fixtures")
    requires("com.hedera.node.config.test.fixtures")
    requires("com.google.jimfs")
    requires("com.swirlds.config.extensions.test.fixtures")
    requires("com.swirlds.platform.core.test.fixtures")
    requires("org.assertj.core")
    requires("org.hamcrest")
    requires("org.junit.jupiter.api")
    requires("org.junit.jupiter.params")
    requires("org.mockito")
    requires("org.mockito.junit.jupiter")
    requires("uk.org.webcompere.systemstubs.core")
    requires("uk.org.webcompere.systemstubs.jupiter")
    requiresStatic("com.github.spotbugs.annotations")
}

itestModuleInfo {
    requires("com.hedera.node.app")
    requires("com.hedera.node.app.spi")
    requires("com.hedera.node.app.spi.test.fixtures")
    requires("com.hedera.node.config")
    requires("com.hedera.node.config.test.fixtures")
    requires("com.github.spotbugs.annotations")
    requires("com.hedera.pbj.runtime")
    requires("com.swirlds.common")
    requires("com.swirlds.config.api")
    requires("com.swirlds.state.api")
    requires("com.swirlds.platform.core.test.fixtures")
    requires("com.hedera.node.hapi")
    requires("com.swirlds.metrics.api")
    requires("io.grpc.netty")
    requires("io.grpc.stub")
<<<<<<< HEAD
    requires("io.grpc")
=======
>>>>>>> 6da00dc4
    requires("org.apache.logging.log4j")
    requires("org.assertj.core")
    requires("org.bouncycastle.provider")
    requires("org.junit.jupiter.api")
    requires("org.junit.jupiter.params")
    runtimeOnly("io.netty.transport.epoll.linux.x86_64")
    runtimeOnly("io.netty.transport.epoll.linux.aarch_64")
}

jmhModuleInfo {
    requires("com.hedera.node.app")
    requires("com.hedera.node.app.service.mono")
    requires("com.hedera.node.app.spi.test.fixtures")
    requires("com.hedera.node.app.test.fixtures")
    requires("com.hedera.node.hapi")
    requires("com.hedera.pbj.runtime")
    requires("com.swirlds.common")
    requires("jmh.core")
}

tasks.withType<Test> {
    testLogging.exceptionFormat = org.gradle.api.tasks.testing.logging.TestExceptionFormat.FULL
}

// Add all the libs dependencies into the jar manifest!
tasks.jar {
    inputs.files(configurations.runtimeClasspath)
    manifest { attributes("Main-Class" to "com.hedera.node.app.ServicesMain") }
    doFirst {
        manifest.attributes(
            "Class-Path" to
                inputs.files
                    .filter { it.extension == "jar" }
                    .map { "../../data/lib/" + it.name }
                    .sorted()
                    .joinToString(separator = " ")
        )
    }
}

// Copy dependencies into `data/lib`
val copyLib =
    tasks.register<Sync>("copyLib") {
        from(project.configurations.getByName("runtimeClasspath"))
        into(layout.projectDirectory.dir("../data/lib"))
    }

// Copy built jar into `data/apps` and rename HederaNode.jar
val copyApp =
    tasks.register<Sync>("copyApp") {
        from(tasks.jar)
        into(layout.projectDirectory.dir("../data/apps"))
        rename { "HederaNode.jar" }
        shouldRunAfter(tasks.named("copyLib"))
    }

// Working directory for 'run' tasks
val nodeWorkingDir = layout.buildDirectory.dir("node")

val copyNodeData =
    tasks.register<Sync>("copyNodeDataAndConfig") {
        into(nodeWorkingDir)

        // Copy things from hedera-node/data
        into("data/lib") { from(copyLib) }
        into("data/apps") { from(copyApp) }
        into("data/onboard") { from(layout.projectDirectory.dir("../data/onboard")) }
        into("data/keys") { from(layout.projectDirectory.dir("../data/keys")) }

        // Copy hedera-node/configuration/dev as hedera-node/hedera-app/build/node/data/config  }
        from(layout.projectDirectory.dir("../configuration/dev")) { into("data/config") }
        from(layout.projectDirectory.file("../config.txt"))
        from(layout.projectDirectory.file("../log4j2.xml"))
        from(layout.projectDirectory.file("../configuration/dev/settings.txt"))
    }

tasks.assemble {
    dependsOn(copyLib)
    dependsOn(copyApp)
    dependsOn(copyNodeData)
}

// Create the "run" task for running a Hedera consensus node
tasks.register<JavaExec>("run") {
    group = "application"
    dependsOn(tasks.assemble)
    workingDir = nodeWorkingDir.get().asFile
    jvmArgs = listOf("-cp", "data/lib/*")
    mainClass.set("com.swirlds.platform.Browser")
}

tasks.register<JavaExec>("modrun") {
    group = "build"
    description = "Run a Hedera consensus node instance."
    dependsOn(tasks.assemble)
    workingDir = nodeWorkingDir.get().asFile
    jvmArgs = listOf("-cp", "data/lib/*:data/apps/*", "-Dhedera.workflows.enabled=true")
    mainClass.set("com.hedera.node.app.ServicesMain")
}

val cleanRun =
    tasks.register<Delete>("cleanRun") {
        val prjDir = layout.projectDirectory.dir("..")
        delete(prjDir.dir("database"))
        delete(prjDir.dir("output"))
        delete(prjDir.dir("settingsUsed.txt"))
        delete(prjDir.dir("swirlds.jar"))
        delete(prjDir.asFileTree.matching { include("MainNetStats*") })
        val dataDir = prjDir.dir("data")
        delete(dataDir.dir("accountBalances"))
        delete(dataDir.dir("apps"))
        delete(dataDir.dir("lib"))
        delete(dataDir.dir("recordstreams"))
        delete(dataDir.dir("saved"))
    }

tasks.clean { dependsOn(cleanRun) }

tasks.register("showHapiVersion") { doLast { println(libs.versions.hapi.proto.get()) } }

var updateDockerEnvTask =
    tasks.register<Exec>("updateDockerEnv") {
        description =
            "Creates the .env file in the docker folder that contains environment variables for docker"
        group = "docker"

        workingDir(layout.projectDirectory.dir("../docker"))
        commandLine("./update-env.sh", project.version)
    }

tasks.register<Exec>("createDockerImage") {
    description = "Creates the docker image of the services based on the current version"
    group = "docker"

    dependsOn(updateDockerEnvTask, tasks.assemble)
    workingDir(layout.projectDirectory.dir("../docker"))
    commandLine("./docker-build.sh", project.version, layout.projectDirectory.dir("..").asFile)
}

tasks.register<Exec>("startDockerContainers") {
    description = "Starts docker containers of the services based on the current version"
    group = "docker"

    dependsOn(updateDockerEnvTask)
    workingDir(layout.projectDirectory.dir("../docker"))
    commandLine("docker-compose", "up")
}

tasks.register<Exec>("stopDockerContainers") {
    description = "Stops running docker containers of the services"
    group = "docker"

    dependsOn(updateDockerEnvTask)
    workingDir(layout.projectDirectory.dir("../docker"))
    commandLine("docker-compose", "stop")
}<|MERGE_RESOLUTION|>--- conflicted
+++ resolved
@@ -73,10 +73,6 @@
     requires("com.swirlds.metrics.api")
     requires("io.grpc.netty")
     requires("io.grpc.stub")
-<<<<<<< HEAD
-    requires("io.grpc")
-=======
->>>>>>> 6da00dc4
     requires("org.apache.logging.log4j")
     requires("org.assertj.core")
     requires("org.bouncycastle.provider")
