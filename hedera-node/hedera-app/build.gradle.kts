/*
 * Copyright (C) 2020-2022 Hedera Hashgraph, LLC
 *
 * Licensed under the Apache License, Version 2.0 (the "License");
 * you may not use this file except in compliance with the License.
 * You may obtain a copy of the License at
 *
 *      http://www.apache.org/licenses/LICENSE-2.0
 *
 * Unless required by applicable law or agreed to in writing, software
 * distributed under the License is distributed on an "AS IS" BASIS,
 * WITHOUT WARRANTIES OR CONDITIONS OF ANY KIND, either express or implied.
 * See the License for the specific language governing permissions and
 * limitations under the License.
 */
plugins {
    id("com.hedera.hashgraph.conventions")
}

description = "Hedera Application - Implementation"

configurations.all {
    exclude("javax.annotation", "javax.annotation-api")
    exclude("com.google.code.findbugs", "jsr305")
    exclude("org.jetbrains", "annotations")
    exclude("org.checkerframework", "checker-qual")

    exclude("io.grpc", "grpc-core")
    exclude("io.grpc", "grpc-context")
    exclude("io.grpc", "grpc-api")
    exclude("io.grpc", "grpc-testing")
}

dependencies {
    api(project(":hedera-node:hedera-app-spi"))
    implementation(project(":hedera-node:hedera-mono-service"))
    implementation(project(":hedera-node:hedera-admin-service-impl"))
    implementation(project(":hedera-node:hedera-consensus-service-impl"))
    implementation(project(":hedera-node:hedera-file-service-impl"))
    implementation(project(":hedera-node:hedera-network-service-impl"))
    implementation(project(":hedera-node:hedera-schedule-service-impl"))
    implementation(project(":hedera-node:hedera-smart-contract-service-impl"))
    implementation(project(":hedera-node:hedera-token-service-impl"))
    implementation(project(":hedera-node:hedera-util-service-impl"))

    implementation(libs.bundles.swirlds)
<<<<<<< HEAD
    implementation(libs.commons.codec)

=======
>>>>>>> bee452cf
    compileOnly(libs.spotbugs.annotations)
    implementation(libs.hapi)
    implementation(libs.bundles.helidon)
    implementation(libs.helidon.grpc.server)

    itestImplementation(libs.hapi)
    itestImplementation(libs.bundles.helidon)
    itestImplementation(libs.bundles.swirlds)
    itestImplementation(testLibs.helidon.grpc.client)
    itestImplementation(testLibs.bundles.mockito)
    itestCompileOnly(libs.spotbugs.annotations)

    testImplementation(testFixtures(project(":hedera-node:hedera-mono-service")))
    testImplementation(testLibs.bundles.testing)
    testCompileOnly(libs.spotbugs.annotations)
}<|MERGE_RESOLUTION|>--- conflicted
+++ resolved
@@ -44,11 +44,7 @@
     implementation(project(":hedera-node:hedera-util-service-impl"))
 
     implementation(libs.bundles.swirlds)
-<<<<<<< HEAD
     implementation(libs.commons.codec)
-
-=======
->>>>>>> bee452cf
     compileOnly(libs.spotbugs.annotations)
     implementation(libs.hapi)
     implementation(libs.bundles.helidon)
