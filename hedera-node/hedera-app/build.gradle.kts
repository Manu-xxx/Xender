/*
 * Copyright (C) 2020-2024 Hedera Hashgraph, LLC
 *
 * Licensed under the Apache License, Version 2.0 (the "License");
 * you may not use this file except in compliance with the License.
 * You may obtain a copy of the License at
 *
 *      http://www.apache.org/licenses/LICENSE-2.0
 *
 * Unless required by applicable law or agreed to in writing, software
 * distributed under the License is distributed on an "AS IS" BASIS,
 * WITHOUT WARRANTIES OR CONDITIONS OF ANY KIND, either express or implied.
 * See the License for the specific language governing permissions and
 * limitations under the License.
 */

plugins {
    id("com.hedera.hashgraph.conventions")
    id("com.hedera.hashgraph.benchmark-conventions")
    id("java-test-fixtures")
}

description = "Hedera Application - Implementation"

mainModuleInfo {
    annotationProcessor("dagger.compiler")

    // This is needed to pick up and include the native libraries for the netty epoll transport
    runtimeOnly("io.netty.transport.epoll.linux.x86_64")
    runtimeOnly("io.netty.transport.epoll.linux.aarch_64")
}

testModuleInfo {
    requires("com.fasterxml.jackson.databind")
    requires("com.hedera.node.app")
    requires("com.hedera.node.app.spi.test.fixtures")
    requires("com.hedera.node.config.test.fixtures")
    requires("com.google.jimfs")
    requires("com.swirlds.config.extensions.test.fixtures")
    requires("io.github.classgraph")
    requires("org.assertj.core")
    requires("org.hamcrest")
    requires("org.junit.jupiter.api")
    requires("org.junit.jupiter.params")
    requires("org.mockito")
    requires("org.mockito.junit.jupiter")
    requires("uk.org.webcompere.systemstubs.core")
    requires("uk.org.webcompere.systemstubs.jupiter")
    requiresStatic("com.github.spotbugs.annotations")
}

itestModuleInfo {
    requires("com.hedera.node.app")
    requires("com.hedera.node.app.spi")
    requires("com.hedera.node.app.spi.test.fixtures")
    requires("com.hedera.node.config")
    requires("com.hedera.node.config.test.fixtures")
    requires("com.hedera.node.hapi")
    requires("com.github.spotbugs.annotations")
    requires("com.hedera.pbj.runtime")
    requires("com.swirlds.common")
    requires("com.swirlds.config.api")
    requires("com.swirlds.metrics.api")
    requires("grpc.netty")
    requires("grpc.stub")
    requires("io.grpc")
    requires("org.apache.logging.log4j")
    requires("org.assertj.core")
    requires("org.bouncycastle.provider")
    requires("org.junit.jupiter.api")
    requires("org.junit.jupiter.params")
    runtimeOnly("io.netty.transport.epoll.linux.x86_64")
    runtimeOnly("io.netty.transport.epoll.linux.aarch_64")
}

xtestModuleInfo {
    annotationProcessor("dagger.compiler")
    requires("com.hedera.node.app")
    requires("com.hedera.node.app.test.fixtures")
    requires("com.hedera.node.app.hapi.fees")
    requires("com.hedera.node.app.hapi.utils")
    requires("com.hedera.node.app.service.consensus.impl")
    requires("com.hedera.node.app.service.contract.impl")
    requires("com.hedera.node.app.service.file.impl")
    requires("com.hedera.node.app.service.mono")
    requires("com.hedera.node.app.service.network.admin.impl")
    requires("com.hedera.node.app.service.schedule.impl")
    requires("com.hedera.node.app.service.token")
    requires("com.hedera.node.app.service.token.impl")
    requires("com.hedera.node.app.service.util.impl")
    requires("com.hedera.node.app.spi")
    requires("com.hedera.node.app.spi.test.fixtures")
    requires("com.hedera.node.config")
    requires("com.hedera.node.config.test.fixtures")
    requires("com.hedera.node.hapi")
    requires("com.github.spotbugs.annotations")
    requires("com.hedera.pbj.runtime")
    requires("com.swirlds.common")
    requires("com.swirlds.config.api")
<<<<<<< HEAD
    requires("com.swirlds.config.extensions.test.fixtures")
=======
    requires("com.swirlds.metrics.api")
    requires("com.swirlds.test.framework")
>>>>>>> 7e86dc1b
    requires("dagger")
    requires("headlong")
    requires("javax.inject")
    requires("org.assertj.core")
    requires("org.hyperledger.besu.datatypes")
    requires("org.hyperledger.besu.evm")
    requires("org.junit.jupiter.api")
    requires("org.mockito")
    requires("org.mockito.junit.jupiter")
    requires("tuweni.bytes")
    runtimeOnly("io.netty.transport.epoll.linux.x86_64")
    runtimeOnly("io.netty.transport.epoll.linux.aarch_64")
}

jmhModuleInfo {
    requires("com.hedera.node.app")
    requires("com.hedera.node.app.service.mono")
    requires("com.hedera.node.app.spi.test.fixtures")
    requires("com.hedera.node.hapi")
    requires("com.hedera.pbj.runtime")
    requires("com.swirlds.common")
    requires("jmh.core")
}

tasks.withType<Test> {
    testLogging.exceptionFormat = org.gradle.api.tasks.testing.logging.TestExceptionFormat.FULL
}

// Add all the libs dependencies into the jar manifest!
tasks.jar {
    inputs.files(configurations.runtimeClasspath)
    manifest { attributes("Main-Class" to "com.hedera.node.app.ServicesMain") }
    doFirst {
        manifest.attributes(
            "Class-Path" to
                inputs.files
                    .filter { it.extension == "jar" }
                    .map { "../../data/lib/" + it.name }
                    .sorted()
                    .joinToString(separator = " ")
        )
    }
}

// Copy dependencies into `data/lib`
val copyLib =
    tasks.register<Sync>("copyLib") {
        from(project.configurations.getByName("runtimeClasspath"))
        into(layout.projectDirectory.dir("../data/lib"))
    }

// Copy built jar into `data/apps` and rename HederaNode.jar
val copyApp =
    tasks.register<Sync>("copyApp") {
        from(tasks.jar)
        into(layout.projectDirectory.dir("../data/apps"))
        rename { "HederaNode.jar" }
        shouldRunAfter(tasks.named("copyLib"))
    }

// Working directory for 'run' tasks
val nodeWorkingDir = layout.buildDirectory.dir("node")

val copyNodeData =
    tasks.register<Sync>("copyNodeDataAndConfig") {
        into(nodeWorkingDir)

        // Copy things from hedera-node/data
        into("data/lib") { from(copyLib) }
        into("data/apps") { from(copyApp) }
        into("data/onboard") { from(layout.projectDirectory.dir("../data/onboard")) }
        into("data/keys") { from(layout.projectDirectory.dir("../data/keys")) }

        // Copy hedera-node/configuration/dev as hedera-node/hedera-app/build/node/data/config  }
        from(layout.projectDirectory.dir("../configuration/dev")) { into("data/config") }
        from(layout.projectDirectory.file("../config.txt"))
        from(layout.projectDirectory.file("../log4j2.xml"))
        from(layout.projectDirectory.file("../configuration/dev/settings.txt"))
    }

tasks.assemble {
    dependsOn(copyLib)
    dependsOn(copyApp)
    dependsOn(copyNodeData)
}

// Create the "run" task for running a Hedera consensus node
tasks.register<JavaExec>("run") {
    group = "application"
    dependsOn(tasks.assemble)
    workingDir = nodeWorkingDir.get().asFile
    jvmArgs = listOf("-cp", "data/lib/*")
    mainClass.set("com.swirlds.platform.Browser")
}

tasks.register<JavaExec>("modrun") {
    group = "application"
    dependsOn(tasks.assemble)
    workingDir = nodeWorkingDir.get().asFile
    jvmArgs = listOf("-cp", "data/lib/*:data/apps/*", "-Dhedera.workflows.enabled=true")
    mainClass.set("com.hedera.node.app.ServicesMain")
}

val cleanRun =
    tasks.register<Delete>("cleanRun") {
        val prjDir = layout.projectDirectory.dir("..")
        delete(prjDir.dir("database"))
        delete(prjDir.dir("output"))
        delete(prjDir.dir("settingsUsed.txt"))
        delete(prjDir.dir("swirlds.jar"))
        delete(prjDir.asFileTree.matching { include("MainNetStats*") })
        val dataDir = prjDir.dir("data")
        delete(dataDir.dir("accountBalances"))
        delete(dataDir.dir("apps"))
        delete(dataDir.dir("lib"))
        delete(dataDir.dir("recordstreams"))
        delete(dataDir.dir("saved"))
    }

tasks.clean { dependsOn(cleanRun) }

tasks.register("showHapiVersion") { doLast { println(libs.versions.hapi.proto.get()) } }

var updateDockerEnvTask =
    tasks.register<Exec>("updateDockerEnv") {
        description =
            "Creates the .env file in the docker folder that contains environment variables for docker"
        group = "docker"

        workingDir(layout.projectDirectory.dir("../docker"))
        commandLine("./update-env.sh", project.version)
    }

tasks.register<Exec>("createDockerImage") {
    description = "Creates the docker image of the services based on the current version"
    group = "docker"

    dependsOn(updateDockerEnvTask, tasks.assemble)
    workingDir(layout.projectDirectory.dir("../docker"))
    commandLine("./docker-build.sh", project.version, layout.projectDirectory.dir("..").asFile)
}

tasks.register<Exec>("startDockerContainers") {
    description = "Starts docker containers of the services based on the current version"
    group = "docker"

    dependsOn(updateDockerEnvTask)
    workingDir(layout.projectDirectory.dir("../docker"))
    commandLine("docker-compose", "up")
}

tasks.register<Exec>("stopDockerContainers") {
    description = "Stops running docker containers of the services"
    group = "docker"

    dependsOn(updateDockerEnvTask)
    workingDir(layout.projectDirectory.dir("../docker"))
    commandLine("docker-compose", "stop")
}<|MERGE_RESOLUTION|>--- conflicted
+++ resolved
@@ -97,12 +97,8 @@
     requires("com.hedera.pbj.runtime")
     requires("com.swirlds.common")
     requires("com.swirlds.config.api")
-<<<<<<< HEAD
+    requires("com.swirlds.metrics.api")
     requires("com.swirlds.config.extensions.test.fixtures")
-=======
-    requires("com.swirlds.metrics.api")
-    requires("com.swirlds.test.framework")
->>>>>>> 7e86dc1b
     requires("dagger")
     requires("headlong")
     requires("javax.inject")
