--- conflicted
+++ resolved
@@ -67,12 +67,6 @@
             com.swirlds.common;
 
     exports com.hedera.node.app.service.mono.state.impl;
-<<<<<<< HEAD
-    exports com.hedera.node.app.service.mono.token.impl;
-    exports com.hedera.node.app.service.mono.state.migration;
-    exports com.hedera.node.app.service.mono.config;
-=======
->>>>>>> 7a541c0c
 
     requires com.hedera.hashgraph.protobuf.java.api;
     requires com.swirlds.common;
