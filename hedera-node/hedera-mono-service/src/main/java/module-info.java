--- conflicted
+++ resolved
@@ -10,12 +10,9 @@
             com.hedera.node.app.service.schedule.impl.test,
             com.hedera.node.app.service.token.impl,
             com.hedera.node.app.service.token.impl.test,
-<<<<<<< HEAD
-            com.hedera.node.app.service.network.impl.test;
-=======
+            com.hedera.node.app.service.network.impl.test,
             com.hedera.node.app.service.consensus.impl,
             com.hedera.node.app.service.consensus.impl.test;
->>>>>>> 8d9d4c3d
     exports com.hedera.node.app.service.mono.exceptions to
             com.hedera.node.app.service.mono.testFixtures,
             com.hedera.node.app.service.schedule.impl,
@@ -40,15 +37,10 @@
             com.hedera.node.app.service.token.impl,
             com.hedera.node.app.service.contract.impl,
             com.hedera.node.app.service.contract.impl.test,
-<<<<<<< HEAD
             com.hedera.node.app.service.consensus.impl,
             com.hedera.node.app.service.network.impl,
             com.hedera.node.app.service.consensus.impl.test,
             com.hedera.node.app.service.network.impl.test;
-=======
-            com.hedera.node.app.service.consensus.impl.test,
-            com.hedera.node.app.service.consensus.impl;
->>>>>>> 8d9d4c3d
     exports com.hedera.node.app.service.mono.ledger to
             com.hedera.node.app.service.mono.testFixtures,
             com.hedera.node.app;
@@ -61,19 +53,14 @@
             com.hedera.node.app.service.token.impl.test,
             com.hedera.node.app.service.contract.impl.test,
             com.hedera.node.app.service.contract.impl,
-<<<<<<< HEAD
             com.hedera.node.app.service.network.impl,
             com.hedera.node.app.service.consensus.impl,
             com.hedera.node.app.service.file.impl,
             com.hedera.node.app,
             com.hedera.node.app.service.schedule.impl,
             com.hedera.node.app.service.network.impl.test,
-            com.hedera.node.app.service.schedule.impl.test;
-=======
-            com.hedera.node.app,
-            com.hedera.node.app.service.consensus.impl,
+            com.hedera.node.app.service.schedule.impl.test,
             com.hedera.node.app.service.consensus.impl.test;
->>>>>>> 8d9d4c3d
     exports com.hedera.node.app.service.mono.state.validation to
             com.hedera.node.app;
     exports com.hedera.node.app.service.mono.utils.accessors;
@@ -163,11 +150,9 @@
     exports com.hedera.node.app.service.mono.txns.auth;
     exports com.hedera.node.app.service.mono.state.expiry;
     exports com.hedera.node.app.service.mono.throttling.annotations;
-<<<<<<< HEAD
     exports com.hedera.node.app.service.mono.state.virtual.temporal;
     exports com.hedera.node.app.service.mono.state.logic;
     exports com.hedera.node.app.service.mono.state.merkle.internals;
-=======
     exports com.hedera.node.app.service.mono.fees.calculation;
     exports com.hedera.node.app.service.mono.context.primitives;
     exports com.hedera.node.app.service.mono.queries;
@@ -253,7 +238,6 @@
     exports com.hedera.node.app.service.mono.fees.calculation.token;
     exports com.hedera.node.app.service.mono.fees.calculation.crypto;
     exports com.hedera.node.app.service.mono.fees.calculation.ethereum;
->>>>>>> 8d9d4c3d
 
     requires com.hedera.hashgraph.protobuf.java.api;
     requires com.swirlds.common;
