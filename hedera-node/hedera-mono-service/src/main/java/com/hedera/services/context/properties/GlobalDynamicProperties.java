/*
 * Copyright (C) 2020-2022 Hedera Hashgraph, LLC
 *
 * Licensed under the Apache License, Version 2.0 (the "License");
 * you may not use this file except in compliance with the License.
 * You may obtain a copy of the License at
 *
 *      http://www.apache.org/licenses/LICENSE-2.0
 *
 * Unless required by applicable law or agreed to in writing, software
 * distributed under the License is distributed on an "AS IS" BASIS,
 * WITHOUT WARRANTIES OR CONDITIONS OF ANY KIND, either express or implied.
 * See the License for the specific language governing permissions and
 * limitations under the License.
 */
package com.hedera.services.context.properties;

import static com.hedera.services.context.properties.EntityType.ACCOUNT;
import static com.hedera.services.context.properties.EntityType.CONTRACT;
import static com.hedera.services.context.properties.PropertyNames.*;

import com.esaulpaugh.headlong.util.Integers;
import com.hedera.services.config.HederaNumbers;
import com.hedera.services.context.annotations.CompositeProps;
import com.hedera.services.evm.contracts.execution.EvmProperties;
import com.hedera.services.fees.calculation.CongestionMultipliers;
import com.hedera.services.fees.calculation.EntityScaleFactors;
import com.hedera.services.fees.charging.ContractStoragePriceTiers;
import com.hedera.services.stream.proto.SidecarType;
import com.hedera.services.sysfiles.domain.KnownBlockValues;
import com.hedera.services.sysfiles.domain.throttling.ScaleFactor;
import com.hedera.services.utils.EntityIdUtils;
import com.hederahashgraph.api.proto.java.AccountID;
import com.hederahashgraph.api.proto.java.Duration;
import com.hederahashgraph.api.proto.java.HederaFunctionality;
import java.util.Map;
import java.util.Set;
import javax.inject.Inject;
import javax.inject.Singleton;
import org.apache.tuweni.bytes.Bytes;
import org.apache.tuweni.bytes.Bytes32;
import org.hyperledger.besu.datatypes.Address;

@Singleton
public class GlobalDynamicProperties implements EvmProperties {
    private final HederaNumbers hederaNums;
    private final PropertySource properties;

    private int maxNftMetadataBytes;
    private int maxBatchSizeBurn;
    private int maxBatchSizeMint;
    private int maxNftTransfersLen;
    private int maxBatchSizeWipe;
    private long maxNftQueryRange;
    private boolean allowTreasuryToOwnNfts;
    private int maxTokensPerAccount;
    private int maxTokenRelsPerInfoQuery;
    private int maxCustomFeesAllowed;
    private int maxTokenSymbolUtf8Bytes;
    private int maxTokenNameUtf8Bytes;
    private int maxFileSizeKb;
    private int cacheRecordsTtl;
    private int balancesExportPeriodSecs;
    private int ratesIntradayChangeLimitPercent;
    private long nodeBalanceWarningThreshold;
    private String pathToBalancesExportDir;
    private boolean shouldExportBalances;
    private boolean shouldExportTokenBalances;
    private AccountID fundingAccount;
    private Address fundingAccountAddress;
    private int maxTransfersLen;
    private int maxTokenTransfersLen;
    private int maxMemoUtf8Bytes;
    private long maxTxnDuration;
    private long minTxnDuration;
    private int minValidityBuffer;
    private long maxGasPerSec;
    private byte[] chainIdBytes;
    private Bytes32 chainIdBytes32;
    private long defaultContractLifetime;
    private String evmVersion;
    private boolean dynamicEvmVersion;
    private int feesTokenTransferUsageMultiplier;
    private boolean atLeastOneAutoRenewTargetType;
    private boolean expireAccounts;
    private boolean expireContracts;
    private int autoRenewNumberOfEntitiesToScan;
    private int autoRenewMaxNumberOfEntitiesToRenewOrDelete;
    private long autoRenewGracePeriod;
    private long maxAutoRenewDuration;
    private long minAutoRenewDuration;
    private Duration grpcMinAutoRenewDuration;
    private int localCallEstRetBytes;
    private boolean schedulingLongTermEnabled;
    private long schedulingMaxTxnPerSecond;
    private long schedulingMaxExpirationFutureSeconds;
    private int scheduledTxExpiryTimeSecs;
    private int messageMaxBytesAllowed;
    private long maxPrecedingRecords;
    private long maxFollowingRecords;
    private Set<HederaFunctionality> schedulingWhitelist;
    private CongestionMultipliers congestionMultipliers;
    private int feesMinCongestionPeriod;
    private boolean areNftsEnabled;
    private long maxNftMints;
    private int maxXferBalanceChanges;
    private int maxCustomFeeDepth;
    private ScaleFactor nftMintScaleFactor;
    private String upgradeArtifactsLoc;
    private boolean throttleByGas;
    private int contractMaxRefundPercentOfGasLimit;
    private long scheduleThrottleMaxGasLimit;
    private long htsDefaultGasCost;
    private int changeHistorianMemorySecs;
    private boolean autoCreationEnabled;
    private boolean expandSigsFromImmutableState;
    private long maxAggregateContractKvPairs;
    private int maxIndividualContractKvPairs;
    private int maxMostRecentQueryableRecords;
    private int maxAllowanceLimitPerTransaction;
    private int maxAllowanceLimitPerAccount;
    private boolean exportPrecompileResults;
    private boolean create2Enabled;
    private boolean redirectTokenCalls;
    private boolean enableAllowances;
    private boolean limitTokenAssociations;
    private boolean enableHTSPrecompileCreate;
    private boolean atomicCryptoTransferEnabled;
    private KnownBlockValues knownBlockValues;
    private long exchangeRateGasReq;
    private long stakingRewardRate;
    private long stakingStartThreshold;
    private int nodeRewardPercent;
    private int stakingRewardPercent;
    private boolean contractAutoAssociationsEnabled;
    private boolean stakingEnabled;
    private long maxDailyStakeRewardThPerH;
    private int recordFileVersion;
    private int recordSignatureFileVersion;
    private long maxNumAccounts;
    private long maxNumContracts;
    private long maxNumFiles;
    private long maxNumTokens;
    private long maxNumTokenRels;
    private long maxNumTopics;
    private long maxNumSchedules;
    private boolean utilPrngEnabled;
    private Set<SidecarType> enabledSidecars;
    private boolean requireMinStakeToReward;
    private Map<Long, Long> nodeMaxMinStakeRatios;
    private int sidecarMaxSizeMb;
    private boolean itemizeStorageFees;
    private ContractStoragePriceTiers storagePriceTiers;
    private boolean compressRecordFilesOnCreation;
    private boolean tokenAutoCreationsEnabled;
    private boolean doTraceabilityExport;
    private boolean compressAccountBalanceFilesOnCreation;
    private long traceabilityMaxExportsPerConsSec;
    private long traceabilityMinFreeToUsedGasThrottleRatio;
    private boolean lazyCreationEnabled;
    private boolean cryptoCreateWithAliasEnabled;
    private boolean enforceContractCreationThrottle;
    private EntityScaleFactors entityScaleFactors;

    @Inject
    public GlobalDynamicProperties(
            HederaNumbers hederaNums, @CompositeProps PropertySource properties) {
        this.hederaNums = hederaNums;
        this.properties = properties;

        reload();
    }

    public void reload() {
        maxNftMetadataBytes = properties.getIntProperty(TOKENS_NFTS_MAX_METADATA_BYTES);
        maxBatchSizeBurn = properties.getIntProperty(TOKENS_NFTS_MAX_BATCH_SIZE_BURN);
        maxBatchSizeMint = properties.getIntProperty(TOKENS_NFTS_MAX_BATCH_SIZE_MINT);
        maxBatchSizeWipe = properties.getIntProperty(TOKENS_NFTS_MAX_BATCH_SIZE_WIPE);
        maxNftQueryRange = properties.getLongProperty(TOKENS_NFTS_MAX_QUERY_RANGE);
        allowTreasuryToOwnNfts = properties.getBooleanProperty(TOKENS_NFTS_USE_TREASURY_WILDCARDS);
        maxTokensPerAccount = properties.getIntProperty(TOKENS_MAX_PER_ACCOUNT);
        maxTokenRelsPerInfoQuery = properties.getIntProperty(TOKENS_MAX_RELS_PER_INFO_QUERY);
        maxTokenSymbolUtf8Bytes = properties.getIntProperty(TOKENS_MAX_SYMBOL_UTF8_BYTES);
        maxTokenNameUtf8Bytes = properties.getIntProperty(TOKENS_MAX_TOKEN_NAME_UTF8_BYTES);
        maxFileSizeKb = properties.getIntProperty(FILES_MAX_SIZE_KB);
        fundingAccount =
                AccountID.newBuilder()
                        .setShardNum(hederaNums.shard())
                        .setRealmNum(hederaNums.realm())
                        .setAccountNum(properties.getLongProperty(LEDGER_FUNDING_ACCOUNT))
                        .build();
        fundingAccountAddress = EntityIdUtils.asTypedEvmAddress(fundingAccount);
        cacheRecordsTtl = properties.getIntProperty(CACHE_RECORDS_TTL);
        ratesIntradayChangeLimitPercent =
                properties.getIntProperty(RATES_INTRA_DAY_CHANGE_LIMIT_PERCENT);
        balancesExportPeriodSecs = properties.getIntProperty(BALANCES_EXPORT_PERIOD_SECS);
        shouldExportBalances = properties.getBooleanProperty(BALANCES_EXPORT_ENABLED);
        nodeBalanceWarningThreshold =
                properties.getLongProperty(BALANCES_NODE_BALANCE_WARN_THRESHOLD);
        pathToBalancesExportDir = properties.getStringProperty(BALANCES_EXPORT_DIR_PATH);
        shouldExportTokenBalances = properties.getBooleanProperty(BALANCES_EXPORT_TOKEN_BALANCES);
        maxTransfersLen = properties.getIntProperty(LEDGER_TRANSFERS_MAX_LEN);
        maxTokenTransfersLen = properties.getIntProperty(LEDGER_TOKEN_TRANSFERS_MAX_LEN);
        maxNftTransfersLen = properties.getIntProperty(LEDGER_NFT_TRANSFERS_MAX_LEN);
        maxMemoUtf8Bytes = properties.getIntProperty(HEDERA_TXN_MAX_MEMO_UTF8_BYTES);
        maxTxnDuration = properties.getLongProperty(HEDERA_TXN_MAX_VALID_DURATION);
        minTxnDuration = properties.getLongProperty(HEDERA_TXN_MIN_VALID_DURATION);
        minValidityBuffer = properties.getIntProperty(HEDERA_TXN_MIN_VALIDITY_BUFFER_SECS);
        maxGasPerSec = properties.getLongProperty(CONTRACTS_MAX_GAS_PER_SEC);
        final var chainId = properties.getIntProperty(CONTRACTS_CHAIN_ID);
        chainIdBytes = Integers.toBytes(chainId);
        chainIdBytes32 = Bytes32.leftPad(Bytes.of(chainIdBytes));
        defaultContractLifetime = properties.getLongProperty(CONTRACTS_DEFAULT_LIFETIME);
        dynamicEvmVersion = properties.getBooleanProperty(CONTRACTS_DYNAMIC_EVM_VERSION);
        evmVersion = properties.getStringProperty(CONTRACTS_EVM_VERSION);
        feesTokenTransferUsageMultiplier =
                properties.getIntProperty(FEES_TOKEN_TRANSFER_USAGE_MULTIPLIER);
        autoRenewNumberOfEntitiesToScan =
                properties.getIntProperty(AUTO_RENEW_NUM_OF_ENTITIES_TO_SCAN);
        autoRenewMaxNumberOfEntitiesToRenewOrDelete =
                properties.getIntProperty(AUTO_RENEW_MAX_NUM_OF_ENTITIES_TO_RENEW_OR_DELETE);
        autoRenewGracePeriod = properties.getLongProperty(AUTO_RENEW_GRACE_PERIOD);
        maxAutoRenewDuration = properties.getLongProperty(LEDGER_AUTO_RENEW_PERIOD_MAX_DURATION);
        minAutoRenewDuration = properties.getLongProperty(LEDGER_AUTO_RENEW_PERIOD_MIN_DURATION);
        grpcMinAutoRenewDuration = Duration.newBuilder().setSeconds(minAutoRenewDuration).build();
        localCallEstRetBytes = properties.getIntProperty(CONTRACTS_LOCAL_CALL_EST_RET_BYTES);
        scheduledTxExpiryTimeSecs = properties.getIntProperty(LEDGER_SCHEDULE_TX_EXPIRY_TIME_SECS);
        schedulingLongTermEnabled = properties.getBooleanProperty(SCHEDULING_LONG_TERM_ENABLED);
        schedulingMaxTxnPerSecond = properties.getLongProperty(SCHEDULING_MAX_TXN_PER_SEC);
        schedulingMaxExpirationFutureSeconds =
                properties.getLongProperty(SCHEDULING_MAX_EXPIRATION_FUTURE_SECS);
        schedulingWhitelist = properties.getFunctionsProperty(SCHEDULING_WHITE_LIST);
        messageMaxBytesAllowed = properties.getIntProperty(CONSENSUS_MESSAGE_MAX_BYTES_ALLOWED);
        maxPrecedingRecords = properties.getLongProperty(CONSENSUS_HANDLE_MAX_PRECEDING_RECORDS);
        maxFollowingRecords = properties.getLongProperty(CONSENSUS_HANDLE_MAX_FOLLOWING_RECORDS);
        congestionMultipliers =
                properties.getCongestionMultiplierProperty(FEES_PERCENT_CONGESTION_MULTIPLIERS);
        feesMinCongestionPeriod = properties.getIntProperty(FEES_MIN_CONGESTION_PERIOD);
        maxCustomFeesAllowed = properties.getIntProperty(TOKENS_MAX_CUSTOM_FEES_ALLOWED);
        areNftsEnabled = properties.getBooleanProperty(TOKENS_NFTS_ARE_ENABLED);
        maxNftMints = properties.getLongProperty(TOKENS_NFTS_MAX_ALLOWED_MINTS);
        maxXferBalanceChanges = properties.getIntProperty(LEDGER_XFER_BAL_CHANGES_MAX_LEN);
        maxCustomFeeDepth = properties.getIntProperty(TOKENS_MAX_CUSTOM_FEE_DEPTH);
        nftMintScaleFactor =
                properties.getThrottleScaleFactor(TOKENS_NFTS_MINT_THORTTLE_SCALE_FACTOR);
        upgradeArtifactsLoc = properties.getStringProperty(UPGRADE_ARTIFACTS_PATH);
        throttleByGas = properties.getBooleanProperty(CONTRACTS_THROTTLE_THROTTLE_BY_GAS);
        contractMaxRefundPercentOfGasLimit =
                properties.getIntProperty(CONTRACTS_MAX_REFUND_PERCENT_OF_GAS_LIMIT);
        scheduleThrottleMaxGasLimit =
                properties.getLongProperty(CONTRACTS_SCHEDULE_THROTTLE_MAX_GAS_LIMIT);
        htsDefaultGasCost = properties.getLongProperty(CONTRACTS_PRECOMPILE_HTS_DEFAULT_GAS_COST);
        changeHistorianMemorySecs = properties.getIntProperty(LEDGER_CHANGE_HIST_MEM_SECS);
        autoCreationEnabled = properties.getBooleanProperty(AUTO_CREATION_ENABLED);
        expandSigsFromImmutableState =
                properties.getBooleanProperty(SIGS_EXPAND_FROM_IMMUTABLE_STATE);
        maxAggregateContractKvPairs = properties.getLongProperty(CONTRACTS_MAX_KV_PAIRS_AGGREGATE);
        maxIndividualContractKvPairs = properties.getIntProperty(CONTRACTS_MAX_KV_PAIRS_INDIVIDUAL);
        maxMostRecentQueryableRecords =
                properties.getIntProperty(LEDGER_RECORDS_MAX_QUERYABLE_BY_ACCOUNT);
        maxAllowanceLimitPerTransaction =
                properties.getIntProperty(HEDERA_ALLOWANCES_MAX_TXN_LIMIT);
        maxAllowanceLimitPerAccount =
                properties.getIntProperty(HEDERA_ALLOWANCES_MAX_ACCOUNT_LIMIT);
        exportPrecompileResults =
                properties.getBooleanProperty(CONTRACTS_PRECOMPILE_EXPORT_RECORD_RESULTS);
        create2Enabled = properties.getBooleanProperty(CONTRACTS_ALLOW_CREATE2);
        redirectTokenCalls = properties.getBooleanProperty(CONTRACTS_REDIRECT_TOKEN_CALLS);
        enabledSidecars = properties.getSidecarsProperty(CONTRACTS_SIDECARS);
        enableAllowances = properties.getBooleanProperty(HEDERA_ALLOWANCES_IS_ENABLED);
        final var autoRenewTargetTypes = properties.getTypesProperty(AUTO_RENEW_TARGET_TYPES);
        expireAccounts = autoRenewTargetTypes.contains(ACCOUNT);
        expireContracts = autoRenewTargetTypes.contains(CONTRACT);
        atLeastOneAutoRenewTargetType = !autoRenewTargetTypes.isEmpty();
        limitTokenAssociations = properties.getBooleanProperty(ENTITIES_LIMIT_TOKEN_ASSOCIATIONS);
        enableHTSPrecompileCreate =
                properties.getBooleanProperty(CONTRACTS_PRECOMPILE_HTS_ENABLE_TOKEN_CREATE);
        atomicCryptoTransferEnabled =
                properties.getBooleanProperty(CONTRACTS_PRECOMPILE_ATOMIC_CRYPTO_TRANSFER_ENABLED);
        knownBlockValues = properties.getBlockValuesProperty(CONTRACTS_KNOWN_BLOCK_HASH);
        exchangeRateGasReq =
                properties.getLongProperty(CONTRACTS_PRECOMPILE_EXCHANGE_RATE_GAS_COST);
        stakingRewardRate = properties.getLongProperty(STAKING_REWARD_RATE);
        stakingStartThreshold = properties.getLongProperty(STAKING_START_THRESH);
        nodeRewardPercent = properties.getIntProperty(STAKING_FEES_NODE_REWARD_PERCENT);
        stakingRewardPercent = properties.getIntProperty(STAKING_FEES_STAKING_REWARD_PERCENT);
        contractAutoAssociationsEnabled =
                properties.getBooleanProperty(CONTRACTS_ALLOW_AUTO_ASSOCIATIONS);
        maxDailyStakeRewardThPerH =
                properties.getLongProperty(STAKING_MAX_DAILY_STAKE_REWARD_THRESH_PER_HBAR);
        stakingEnabled = properties.getBooleanProperty(STAKING_IS_ENABLED);
        recordFileVersion = properties.getIntProperty(HEDERA_RECORD_STREAM_RECORD_FILE_VERSION);
        recordSignatureFileVersion =
                properties.getIntProperty(HEDERA_RECORD_STREAM_SIG_FILE_VERSION);
        maxNumAccounts = properties.getLongProperty(ACCOUNTS_MAX_NUM);
        maxNumContracts = properties.getLongProperty(CONTRACTS_MAX_NUM);
        maxNumFiles = properties.getLongProperty(FILES_MAX_NUM);
        maxNumSchedules = properties.getLongProperty(SCHEDULING_MAX_NUM);
        maxNumTokens = properties.getLongProperty(TOKENS_MAX_NUM);
        maxNumTokenRels = properties.getLongProperty(TOKENS_MAX_AGGREGATE_RELS);
        maxNumTopics = properties.getLongProperty(TOPICS_MAX_NUM);
        utilPrngEnabled = properties.getBooleanProperty(UTIL_PRNG_IS_ENABLED);
        requireMinStakeToReward =
                properties.getBooleanProperty(STAKING_REQUIRE_MIN_STAKE_TO_REWARD);
        nodeMaxMinStakeRatios =
                properties.getNodeStakeRatiosProperty(STAKING_NODE_MAX_TO_MIN_STAKE_RATIOS);
        sidecarMaxSizeMb = properties.getIntProperty(HEDERA_RECORD_STREAM_SIDECAR_MAX_SIZE_MB);
        storagePriceTiers =
                ContractStoragePriceTiers.from(
                        properties.getStringProperty(CONTRACTS_STORAGE_SLOT_PRICE_TIERS),
                        properties.getIntProperty(CONTRACTS_FREE_STORAGE_TIER_LIMIT),
                        maxAggregateContractKvPairs,
                        properties.getLongProperty(CONTRACTS_REFERENCE_SLOT_LIFETIME));
        itemizeStorageFees = properties.getBooleanProperty(CONTRACTS_ITEMIZE_STORAGE_FEES);
        compressRecordFilesOnCreation =
                properties.getBooleanProperty(HEDERA_RECORD_STREAM_COMPRESS_FILES_ON_CREATION);
        tokenAutoCreationsEnabled = properties.getBooleanProperty(TOKENS_AUTO_CREATIONS_ENABLED);
        compressAccountBalanceFilesOnCreation =
                properties.getBooleanProperty(BALANCES_COMPRESS_ON_CREATION);
        doTraceabilityExport =
                properties.getBooleanProperty(HEDERA_RECORD_STREAM_ENABLE_TRACEABILITY_MIGRATION);
        traceabilityMaxExportsPerConsSec =
                properties.getLongProperty(TRACEABILITY_MAX_EXPORTS_PER_CONS_SEC);
        traceabilityMinFreeToUsedGasThrottleRatio =
                properties.getLongProperty(TRACEABILITY_MIN_FREE_TO_USED_GAS_THROTTLE_RATIO);
        lazyCreationEnabled = properties.getBooleanProperty(LAZY_CREATION_ENABLED);
        cryptoCreateWithAliasEnabled =
                properties.getBooleanProperty(CRYPTO_CREATE_WITH_ALIAS_ENABLED);
        enforceContractCreationThrottle =
                properties.getBooleanProperty(CONTRACTS_ENFORCE_CREATION_THROTTLE);
        entityScaleFactors =
                properties.getEntityScaleFactorsProperty(FEES_PERCENT_UTILIZATION_SCALE_FACTORS);
    }

    public int maxTokensPerAccount() {
        return maxTokensPerAccount;
    }

    public int maxTokensRelsPerInfoQuery() {
        return maxTokenRelsPerInfoQuery;
    }

    public int maxCustomFeesAllowed() {
        return maxCustomFeesAllowed;
    }

    public int maxNftMetadataBytes() {
        return maxNftMetadataBytes;
    }

    public int maxBatchSizeBurn() {
        return maxBatchSizeBurn;
    }

    public int maxNftTransfersLen() {
        return maxNftTransfersLen;
    }

    public int maxBatchSizeWipe() {
        return maxBatchSizeWipe;
    }

    public int maxBatchSizeMint() {
        return maxBatchSizeMint;
    }

    public long maxNftQueryRange() {
        return maxNftQueryRange;
    }

    public boolean treasuryNftAllowance() {
        return allowTreasuryToOwnNfts;
    }

    public int maxTokenSymbolUtf8Bytes() {
        return maxTokenSymbolUtf8Bytes;
    }

    public int maxTokenNameUtf8Bytes() {
        return maxTokenNameUtf8Bytes;
    }

    public int maxFileSizeKb() {
        return maxFileSizeKb;
    }

    public AccountID fundingAccount() {
        return fundingAccount;
    }

    public Address fundingAccountAddress() {
        return fundingAccountAddress;
    }

    public int cacheRecordsTtl() {
        return cacheRecordsTtl;
    }

    public int ratesIntradayChangeLimitPercent() {
        return ratesIntradayChangeLimitPercent;
    }

    public int balancesExportPeriodSecs() {
        return balancesExportPeriodSecs;
    }

    public boolean shouldExportBalances() {
        return shouldExportBalances;
    }

    public long nodeBalanceWarningThreshold() {
        return nodeBalanceWarningThreshold;
    }

    public String pathToBalancesExportDir() {
        return pathToBalancesExportDir;
    }

    public boolean shouldExportTokenBalances() {
        return shouldExportTokenBalances;
    }

    public int maxTransferListSize() {
        return maxTransfersLen;
    }

    public int maxTokenTransferListSize() {
        return maxTokenTransfersLen;
    }

    public int maxMemoUtf8Bytes() {
        return maxMemoUtf8Bytes;
    }

    public long maxTxnDuration() {
        return maxTxnDuration;
    }

    public long minTxnDuration() {
        return minTxnDuration;
    }

    public int minValidityBuffer() {
        return minValidityBuffer;
    }

    public long maxGasPerSec() {
        return maxGasPerSec;
    }

    public byte[] chainIdBytes() {
        return chainIdBytes;
    }

    public Bytes32 chainIdBytes32() {
        return chainIdBytes32;
    }

    public long defaultContractLifetime() {
        return defaultContractLifetime;
    }

    public String evmVersion() {
        return evmVersion;
    }

    public boolean dynamicEvmVersion() {
        return dynamicEvmVersion;
    }

    public int feesTokenTransferUsageMultiplier() {
        return feesTokenTransferUsageMultiplier;
    }

    public boolean shouldAutoRenewSomeEntityType() {
        return atLeastOneAutoRenewTargetType;
    }

    public int autoRenewNumberOfEntitiesToScan() {
        return autoRenewNumberOfEntitiesToScan;
    }

    public int autoRenewMaxNumberOfEntitiesToRenewOrDelete() {
        return autoRenewMaxNumberOfEntitiesToRenewOrDelete;
    }

    public long autoRenewGracePeriod() {
        return autoRenewGracePeriod;
    }

    public long maxAutoRenewDuration() {
        return maxAutoRenewDuration;
    }

    public long minAutoRenewDuration() {
        return minAutoRenewDuration;
    }

    public Duration typedMinAutoRenewDuration() {
        return grpcMinAutoRenewDuration;
    }

    public int localCallEstRetBytes() {
        return localCallEstRetBytes;
    }

    public int scheduledTxExpiryTimeSecs() {
        return scheduledTxExpiryTimeSecs;
    }

    public boolean schedulingLongTermEnabled() {
        return schedulingLongTermEnabled;
    }

    public long schedulingMaxTxnPerSecond() {
        return schedulingMaxTxnPerSecond;
    }

    public long schedulingMaxExpirationFutureSeconds() {
        return schedulingMaxExpirationFutureSeconds;
    }

    public int messageMaxBytesAllowed() {
        return messageMaxBytesAllowed;
    }

    public long maxPrecedingRecords() {
        return maxPrecedingRecords;
    }

    public long maxFollowingRecords() {
        return maxFollowingRecords;
    }

    public Set<HederaFunctionality> schedulingWhitelist() {
        return schedulingWhitelist;
    }

    public CongestionMultipliers congestionMultipliers() {
        return congestionMultipliers;
    }

    public int feesMinCongestionPeriod() {
        return feesMinCongestionPeriod;
    }

    public boolean areNftsEnabled() {
        return areNftsEnabled;
    }

    public long maxNftMints() {
        return maxNftMints;
    }

    public int maxXferBalanceChanges() {
        return maxXferBalanceChanges;
    }

    public int maxCustomFeeDepth() {
        return maxCustomFeeDepth;
    }

    public ScaleFactor nftMintScaleFactor() {
        return nftMintScaleFactor;
    }

    public String upgradeArtifactsLoc() {
        return upgradeArtifactsLoc;
    }

    public boolean shouldThrottleByGas() {
        return throttleByGas;
    }

    public int maxGasRefundPercentage() {
        return contractMaxRefundPercentOfGasLimit;
    }

    public long scheduleThrottleMaxGasLimit() {
        return scheduleThrottleMaxGasLimit;
    }

    public long htsDefaultGasCost() {
        return htsDefaultGasCost;
    }

    public int changeHistorianMemorySecs() {
        return changeHistorianMemorySecs;
    }

    public boolean isAutoCreationEnabled() {
        return autoCreationEnabled;
    }

    public boolean expandSigsFromImmutableState() {
        return expandSigsFromImmutableState;
    }

    public long maxAggregateContractKvPairs() {
        return maxAggregateContractKvPairs;
    }

    public int maxIndividualContractKvPairs() {
        return maxIndividualContractKvPairs;
    }

    public int maxNumQueryableRecords() {
        return maxMostRecentQueryableRecords;
    }

    public int maxAllowanceLimitPerTransaction() {
        return maxAllowanceLimitPerTransaction;
    }

    public int maxAllowanceLimitPerAccount() {
        return maxAllowanceLimitPerAccount;
    }

    public boolean shouldExportPrecompileResults() {
        return exportPrecompileResults;
    }

    public boolean isCreate2Enabled() {
        return create2Enabled;
    }

    public boolean isRedirectTokenCallsEnabled() {
        return redirectTokenCalls;
    }

    public boolean areAllowancesEnabled() {
        return enableAllowances;
    }

    public boolean shouldAutoRenewContracts() {
        return expireContracts;
    }

    public boolean shouldAutoRenewAccounts() {
        return expireAccounts;
    }

    public boolean areTokenAssociationsLimited() {
        return limitTokenAssociations;
    }

    public boolean isHTSPrecompileCreateEnabled() {
        return enableHTSPrecompileCreate;
    }

    public boolean isAtomicCryptoTransferEnabled() {
        return atomicCryptoTransferEnabled;
    }

    public KnownBlockValues knownBlockValues() {
        return knownBlockValues;
    }

    public long exchangeRateGasReq() {
        return exchangeRateGasReq;
    }

    public long getStakingRewardRate() {
        return stakingRewardRate;
    }

    public long getStakingStartThreshold() {
        return stakingStartThreshold;
    }

    public int getNodeRewardPercent() {
        return nodeRewardPercent;
    }

    public int getStakingRewardPercent() {
        return stakingRewardPercent;
    }

    public boolean areContractAutoAssociationsEnabled() {
        return contractAutoAssociationsEnabled;
    }

    public boolean isStakingEnabled() {
        return stakingEnabled;
    }

    public long maxDailyStakeRewardThPerH() {
        return maxDailyStakeRewardThPerH;
    }

    public int recordFileVersion() {
        return recordFileVersion;
    }

    public int recordSignatureFileVersion() {
        return recordSignatureFileVersion;
    }

    public long maxNumAccounts() {
        return maxNumAccounts;
    }

    public long maxNumContracts() {
        return maxNumContracts;
    }

    public long maxNumFiles() {
        return maxNumFiles;
    }

    public long maxNumTokens() {
        return maxNumTokens;
    }

    public long maxNumTopics() {
        return maxNumTopics;
    }

    public long maxNumSchedules() {
        return maxNumSchedules;
    }

    public boolean isUtilPrngEnabled() {
        return utilPrngEnabled;
    }

    public long maxNumTokenRels() {
        return maxNumTokenRels;
    }

    public Set<SidecarType> enabledSidecars() {
        return enabledSidecars;
    }

    public boolean requireMinStakeToReward() {
        return requireMinStakeToReward;
    }

    public Map<Long, Long> nodeMaxMinStakeRatios() {
        return nodeMaxMinStakeRatios;
    }

    public int getSidecarMaxSizeMb() {
        return sidecarMaxSizeMb;
    }

    public ContractStoragePriceTiers storagePriceTiers() {
        return storagePriceTiers;
    }

    public boolean shouldItemizeStorageFees() {
        return itemizeStorageFees;
    }

    public boolean shouldCompressRecordFilesOnCreation() {
        return compressRecordFilesOnCreation;
    }

    public boolean areTokenAutoCreationsEnabled() {
        return tokenAutoCreationsEnabled;
    }

    public boolean shouldCompressAccountBalanceFilesOnCreation() {
        return compressAccountBalanceFilesOnCreation;
    }

    public boolean shouldDoTraceabilityExport() {
        return doTraceabilityExport;
    }

    public long traceabilityMinFreeToUsedGasThrottleRatio() {
        return traceabilityMinFreeToUsedGasThrottleRatio;
    }

    public long traceabilityMaxExportsPerConsSec() {
        return traceabilityMaxExportsPerConsSec;
    }

    public boolean isLazyCreationEnabled() {
        return lazyCreationEnabled;
    }

    public boolean isCryptoCreateWithAliasEnabled() {
        return cryptoCreateWithAliasEnabled;
    }

<<<<<<< HEAD
    public boolean isImplicitCreationEnabled() {
        return autoCreationEnabled && lazyCreationEnabled;
=======
    public EntityScaleFactors entityScaleFactors() {
        return entityScaleFactors;
    }

    public boolean shouldEnforceAccountCreationThrottleForContracts() {
        return enforceContractCreationThrottle;
>>>>>>> 57e7f7dc
    }
}<|MERGE_RESOLUTION|>--- conflicted
+++ resolved
@@ -784,16 +784,15 @@
         return cryptoCreateWithAliasEnabled;
     }
 
-<<<<<<< HEAD
+    public EntityScaleFactors entityScaleFactors() {
+        return entityScaleFactors;
+    }
+
+    public boolean shouldEnforceAccountCreationThrottleForContracts() {
+        return enforceContractCreationThrottle;
+    }
+
     public boolean isImplicitCreationEnabled() {
         return autoCreationEnabled && lazyCreationEnabled;
-=======
-    public EntityScaleFactors entityScaleFactors() {
-        return entityScaleFactors;
-    }
-
-    public boolean shouldEnforceAccountCreationThrottleForContracts() {
-        return enforceContractCreationThrottle;
->>>>>>> 57e7f7dc
     }
 }