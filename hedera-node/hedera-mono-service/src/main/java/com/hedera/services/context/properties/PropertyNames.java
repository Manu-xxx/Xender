/*
 * Copyright (C) 2022 Hedera Hashgraph, LLC
 *
 * Licensed under the Apache License, Version 2.0 (the "License");
 * you may not use this file except in compliance with the License.
 * You may obtain a copy of the License at
 *
 *      http://www.apache.org/licenses/LICENSE-2.0
 *
 * Unless required by applicable law or agreed to in writing, software
 * distributed under the License is distributed on an "AS IS" BASIS,
 * WITHOUT WARRANTIES OR CONDITIONS OF ANY KIND, either express or implied.
 * See the License for the specific language governing permissions and
 * limitations under the License.
 */
package com.hedera.services.context.properties;

public class PropertyNames {
    private PropertyNames() {
        /* No-Op */
    }

    /* ---- Bootstrap properties ---- */
    public static final String BOOTSTRAP_FEE_SCHEDULE_JSON_RESOURCE =
            "bootstrap.feeSchedulesJson.resource";
    public static final String BOOTSTRAP_GENESIS_PUBLIC_KEY = "bootstrap.genesisPublicKey";
    public static final String BOOTSTRAP_HAPI_PERMISSIONS_PATH = "bootstrap.hapiPermissions.path";
    public static final String BOOTSTRAP_NETWORK_PROPERTIES_PATH =
            "bootstrap.networkProperties.path";
    public static final String BOOTSTRAP_RATES_CURRENT_HBAR_EQUIV =
            "bootstrap.rates.currentHbarEquiv";
    public static final String BOOTSTRAP_RATES_CURRENT_CENT_EQUIV =
            "bootstrap.rates.currentCentEquiv";
    public static final String BOOTSTRAP_RATES_CURRENT_EXPIRY = "bootstrap.rates.currentExpiry";
    public static final String BOOTSTRAP_RATES_NEXT_HBAR_EQUIV = "bootstrap.rates.nextHbarEquiv";
    public static final String BOOTSTRAP_RATES_NEXT_CENT_EQUIV = "bootstrap.rates.nextCentEquiv";
    public static final String BOOTSTRAP_RATES_NEXT_EXPIRY = "bootstrap.rates.nextExpiry";
    public static final String BOOTSTRAP_SYSTEM_ENTITY_EXPIRY = "bootstrap.system.entityExpiry";
    public static final String BOOTSTRAP_THROTTLE_DEF_JSON_RESOURCE =
            "bootstrap.throttleDefsJson.resource";

    /* ---- Global Static properties ---- */
    public static final String ACCOUNTS_ADDRESS_BOOK_ADMIN = "accounts.addressBookAdmin";
    public static final String ACCOUNTS_EXCHANGE_RATES_ADMIN = "accounts.exchangeRatesAdmin";
    public static final String ACCOUNTS_FEE_SCHEDULE_ADMIN = "accounts.feeSchedulesAdmin";
    public static final String ACCOUNTS_FREEZE_ADMIN = "accounts.freezeAdmin";
    public static final String ACCOUNTS_LAST_THROTTLE_EXEMPT = "accounts.lastThrottleExempt";
    public static final String ACCOUNTS_NODE_REWARD_ACCOUNT = "accounts.nodeRewardAccount";
    public static final String ACCOUNTS_STAKING_REWARD_ACCOUNT = "accounts.stakingRewardAccount";
    public static final String ACCOUNTS_SYSTEM_ADMIN = "accounts.systemAdmin";
    public static final String ACCOUNTS_SYSTEM_DELETE_ADMIN = "accounts.systemDeleteAdmin";
    public static final String ACCOUNTS_SYSTEM_UNDELETE_ADMIN = "accounts.systemUndeleteAdmin";
    public static final String ACCOUNTS_TREASURY = "accounts.treasury";
    public static final String ACCOUNTS_STORE_ON_DISK = "accounts.storeOnDisk";
    public static final String ENTITIES_MAX_LIFETIME = "entities.maxLifetime";
    public static final String ENTITIES_SYSTEM_DELETABLE = "entities.systemDeletable";
    public static final String FILES_ADDRESS_BOOK = "files.addressBook";
    public static final String FILES_NETWORK_PROPERTIES = "files.networkProperties";
    public static final String FILES_EXCHANGE_RATES = "files.exchangeRates";
    public static final String FILES_FEE_SCHEDULES = "files.feeSchedules";
    public static final String FILES_HAPI_PERMISSIONS = "files.hapiPermissions";
    public static final String FILES_NODE_DETAILS = "files.nodeDetails";
    public static final String FILES_SOFTWARE_UPDATE_RANGE = "files.softwareUpdateRange";
    public static final String FILES_THROTTLE_DEFINITIONS = "files.throttleDefinitions";
    public static final String HEDERA_FIRST_USER_ENTITY = "hedera.firstUserEntity";
    public static final String HEDERA_REALM = "hedera.realm";
    public static final String HEDERA_SHARD = "hedera.shard";
    public static final String LEDGER_NUM_SYSTEM_ACCOUNTS = "ledger.numSystemAccounts";
    public static final String LEDGER_TOTAL_TINY_BAR_FLOAT = "ledger.totalTinyBarFloat";
    public static final String LEDGER_ID = "ledger.id";
    public static final String STAKING_PERIOD_MINS = "staking.periodMins";
    public static final String STAKING_REWARD_HISTORY_NUM_STORED_PERIODS =
            "staking.rewardHistory.numStoredPeriods";
    public static final String STAKING_STARTUP_HELPER_RECOMPUTE = "staking.startupHelper.recompute";

    public static final String STAKING_STARTUP_HELPER_RECOMPUTE = "staking.startupHelper.recompute";

    /* ---- Global dynamic properties ---- */
    public static final String ACCOUNTS_MAX_NUM = "accounts.maxNumber";
    public static final String AUTO_CREATION_ENABLED = "autoCreation.enabled";
    public static final String LAZY_CREATION_ENABLED = "lazyCreation.enabled";
    public static final String CRYPTO_CREATE_WITH_ALIAS_ENABLED = "cryptoCreateWithAlias.enabled";
    public static final String BALANCES_EXPORT_DIR_PATH = "balances.exportDir.path";
    public static final String BALANCES_EXPORT_ENABLED = "balances.exportEnabled";
    public static final String BALANCES_EXPORT_PERIOD_SECS = "balances.exportPeriodSecs";
    public static final String BALANCES_EXPORT_TOKEN_BALANCES = "balances.exportTokenBalances";
    public static final String BALANCES_NODE_BALANCE_WARN_THRESHOLD =
            "balances.nodeBalanceWarningThreshold";
    public static final String BALANCES_COMPRESS_ON_CREATION = "balances.compressOnCreation";
    public static final String CACHE_RECORDS_TTL = "cache.records.ttl";
    public static final String CONTRACTS_ITEMIZE_STORAGE_FEES = "contracts.itemizeStorageFees";
    public static final String CONTRACTS_REFERENCE_SLOT_LIFETIME =
            "contracts.referenceSlotLifetime";
    public static final String CONTRACTS_FREE_STORAGE_TIER_LIMIT = "contracts.freeStorageTierLimit";
    public static final String CONTRACTS_STORAGE_SLOT_PRICE_TIERS =
            "contract.storageSlotPriceTiers";
    public static final String CONTRACTS_DEFAULT_LIFETIME = "contracts.defaultLifetime";
    public static final String CONTRACTS_KNOWN_BLOCK_HASH = "contracts.knownBlockHash";
<<<<<<< HEAD
=======

>>>>>>> 25a9601b
    public static final String CONTRACTS_KEYS_LEGACY_ACTIVATIONS =
            "contracts.keys.legacyActivations";
    public static final String CONTRACTS_LOCAL_CALL_EST_RET_BYTES =
            "contracts.localCall.estRetBytes";
    public static final String CONTRACTS_ALLOW_CREATE2 = "contracts.allowCreate2";
    public static final String CONTRACTS_ALLOW_AUTO_ASSOCIATIONS =
            "contracts.allowAutoAssociations";
    public static final String CONTRACTS_ENFORCE_CREATION_THROTTLE =
            "contracts.enforceCreationThrottle";
    public static final String CONTRACTS_MAX_GAS_PER_SEC = "contracts.maxGasPerSec";
    public static final String CONTRACTS_MAX_KV_PAIRS_AGGREGATE = "contracts.maxKvPairs.aggregate";
    public static final String CONTRACTS_MAX_KV_PAIRS_INDIVIDUAL =
            "contracts.maxKvPairs.individual";
    public static final String CONTRACTS_MAX_NUM = "contracts.maxNumber";
    public static final String CONTRACTS_CHAIN_ID = "contracts.chainId";
    public static final String CONTRACTS_SIDECARS = "contracts.sidecars";
    public static final String CONTRACTS_THROTTLE_THROTTLE_BY_GAS =
            "contracts.throttle.throttleByGas";
    public static final String CONTRACTS_MAX_REFUND_PERCENT_OF_GAS_LIMIT =
            "contracts.maxRefundPercentOfGasLimit";
    public static final String CONTRACTS_SCHEDULE_THROTTLE_MAX_GAS_LIMIT =
            "contracts.scheduleThrottleMaxGasLimit";
    public static final String CONTRACTS_REDIRECT_TOKEN_CALLS = "contracts.redirectTokenCalls";
    public static final String CONTRACTS_PRECOMPILE_EXCHANGE_RATE_GAS_COST =
            "contracts.precompile.exchangeRateGasCost";
    public static final String CONTRACTS_PRECOMPILE_HTS_DEFAULT_GAS_COST =
            "contracts.precompile.htsDefaultGasCost";
    public static final String CONTRACTS_PRECOMPILE_EXPORT_RECORD_RESULTS =
            "contracts.precompile.exportRecordResults";
    public static final String CONTRACTS_PRECOMPILE_HTS_ENABLE_TOKEN_CREATE =
            "contracts.precompile.htsEnableTokenCreate";
    public static final String CONTRACTS_PRECOMPILE_ATOMIC_CRYPTO_TRANSFER_ENABLED =
            "contracts.precompile.atomicCryptoTransfer.enabled";
    public static final String CONTRACTS_DYNAMIC_EVM_VERSION = "contracts.evm.version.dynamic";
    public static final String CONTRACTS_EVM_VERSION = "contracts.evm.version";
    public static final String FILES_MAX_NUM = "files.maxNumber";
    public static final String FILES_MAX_SIZE_KB = "files.maxSizeKb";
    public static final String HEDERA_RECORD_STREAM_SIDECAR_MAX_SIZE_MB =
            "hedera.recordStream.sidecarMaxSizeMb";
    public static final String FEES_MIN_CONGESTION_PERIOD = "fees.minCongestionPeriod";
    public static final String FEES_PERCENT_CONGESTION_MULTIPLIERS =
            "fees.percentCongestionMultipliers";
    public static final String FEES_PERCENT_UTILIZATION_SCALE_FACTORS =
            "fees.percentUtilizationScaleFactors";
    public static final String FEES_TOKEN_TRANSFER_USAGE_MULTIPLIER =
            "fees.tokenTransferUsageMultiplier";
    public static final String HEDERA_TXN_MAX_MEMO_UTF8_BYTES =
            "hedera.transaction.maxMemoUtf8Bytes";
    public static final String HEDERA_TXN_MAX_VALID_DURATION =
            "hedera.transaction.maxValidDuration";
    public static final String HEDERA_TXN_MIN_VALID_DURATION =
            "hedera.transaction.minValidDuration";
    public static final String HEDERA_TXN_MIN_VALIDITY_BUFFER_SECS =
            "hedera.transaction.minValidityBufferSecs";
    public static final String HEDERA_RECORD_STREAM_RECORD_FILE_VERSION =
            "hedera.recordStream.recordFileVersion";
    public static final String HEDERA_RECORD_STREAM_SIG_FILE_VERSION =
            "hedera.recordStream.signatureFileVersion";
    public static final String AUTO_RENEW_TARGET_TYPES = "autoRenew.targetTypes";
    public static final String AUTO_RENEW_NUM_OF_ENTITIES_TO_SCAN =
            "autorenew.numberOfEntitiesToScan";
    public static final String AUTO_RENEW_MAX_NUM_OF_ENTITIES_TO_RENEW_OR_DELETE =
            "autorenew.maxNumberOfEntitiesToRenewOrDelete";
    public static final String EXPIRY_THROTTLE_RESOURCE = "expiry.throttleResource";
    public static final String EXPIRY_MIN_CYCLE_ENTRY_CAPACITY = "expiry.minCycleEntryCapacity";
    public static final String AUTO_RENEW_GRACE_PERIOD = "autorenew.gracePeriod";
    public static final String AUTO_RENEW_GRANT_FREE_RENEWALS = "autorenew.grantFreeRenewals";
    public static final String LEDGER_CHANGE_HIST_MEM_SECS = "ledger.changeHistorian.memorySecs";
    public static final String LEDGER_AUTO_RENEW_PERIOD_MAX_DURATION =
            "ledger.autoRenewPeriod.maxDuration";
    public static final String LEDGER_AUTO_RENEW_PERIOD_MIN_DURATION =
            "ledger.autoRenewPeriod.minDuration";
    public static final String LEDGER_XFER_BAL_CHANGES_MAX_LEN = "ledger.xferBalanceChanges.maxLen";
    public static final String LEDGER_FUNDING_ACCOUNT = "ledger.fundingAccount";
    public static final String LEDGER_TRANSFERS_MAX_LEN = "ledger.transfers.maxLen";
    public static final String LEDGER_TOKEN_TRANSFERS_MAX_LEN = "ledger.tokenTransfers.maxLen";
    public static final String LEDGER_NFT_TRANSFERS_MAX_LEN = "ledger.nftTransfers.maxLen";
    public static final String LEDGER_RECORDS_MAX_QUERYABLE_BY_ACCOUNT =
            "ledger.records.maxQueryableByAccount";
    public static final String LEDGER_SCHEDULE_TX_EXPIRY_TIME_SECS =
            "ledger.schedule.txExpiryTimeSecs";
    public static final String RATES_INTRA_DAY_CHANGE_LIMIT_PERCENT =
            "rates.intradayChangeLimitPercent";
    public static final String RATES_MIDNIGHT_CHECK_INTERVAL = "rates.midnightCheckInterval";
    public static final String SCHEDULING_LONG_TERM_ENABLED = "scheduling.longTermEnabled";
    public static final String SCHEDULING_MAX_TXN_PER_SEC = "scheduling.maxTxnPerSecond";
    public static final String SCHEDULING_MAX_NUM = "scheduling.maxNumber";
    public static final String SCHEDULING_MAX_EXPIRATION_FUTURE_SECS =
            "scheduling.maxExpirationFutureSeconds";
    public static final String SCHEDULING_WHITE_LIST = "scheduling.whitelist";
    public static final String SIGS_EXPAND_FROM_IMMUTABLE_STATE = "sigs.expandFromImmutableState";
    public static final String STAKING_FEES_NODE_REWARD_PERCENT =
            "staking.fees.nodeRewardPercentage";
    public static final String STAKING_FEES_STAKING_REWARD_PERCENT =
            "staking.fees.stakingRewardPercentage";
    public static final String STAKING_NODE_MAX_TO_MIN_STAKE_RATIOS =
            "staking.nodeMaxToMinStakeRatios";
    public static final String STAKING_IS_ENABLED = "staking.isEnabled";
    public static final String STAKING_MAX_DAILY_STAKE_REWARD_THRESH_PER_HBAR =
            "staking.maxDailyStakeRewardThPerH";
    public static final String STAKING_REQUIRE_MIN_STAKE_TO_REWARD =
            "staking.requireMinStakeToReward";
    public static final String STAKING_REWARD_RATE = "staking.rewardRate";
    public static final String STAKING_START_THRESH = "staking.startThreshold";
    public static final String TOKENS_MAX_AGGREGATE_RELS = "tokens.maxAggregateRels";
    public static final String TOKENS_STORE_RELS_ON_DISK = "tokens.storeRelsOnDisk";
    public static final String TOKENS_MAX_NUM = "tokens.maxNumber";
    public static final String TOKENS_MAX_RELS_PER_INFO_QUERY = "tokens.maxRelsPerInfoQuery";
    public static final String TOKENS_MAX_PER_ACCOUNT = "tokens.maxPerAccount";
    public static final String TOKENS_MAX_SYMBOL_UTF8_BYTES = "tokens.maxSymbolUtf8Bytes";
    public static final String TOKENS_MAX_TOKEN_NAME_UTF8_BYTES = "tokens.maxTokenNameUtf8Bytes";
    public static final String TOKENS_MAX_CUSTOM_FEES_ALLOWED = "tokens.maxCustomFeesAllowed";
    public static final String TOKENS_MAX_CUSTOM_FEE_DEPTH = "tokens.maxCustomFeeDepth";
    public static final String TOKENS_NFTS_ARE_ENABLED = "tokens.nfts.areEnabled";
    public static final String TOKENS_NFTS_MAX_METADATA_BYTES = "tokens.nfts.maxMetadataBytes";
    public static final String TOKENS_NFTS_MAX_BATCH_SIZE_BURN = "tokens.nfts.maxBatchSizeBurn";
    public static final String TOKENS_NFTS_MAX_BATCH_SIZE_WIPE = "tokens.nfts.maxBatchSizeWipe";
    public static final String TOKENS_NFTS_MAX_BATCH_SIZE_MINT = "tokens.nfts.maxBatchSizeMint";
    public static final String TOKENS_NFTS_MAX_ALLOWED_MINTS = "tokens.nfts.maxAllowedMints";
    public static final String TOKENS_NFTS_MAX_QUERY_RANGE = "tokens.nfts.maxQueryRange";
    public static final String TOKENS_NFTS_USE_TREASURY_WILDCARDS =
            "tokens.nfts.useTreasuryWildcards";
    public static final String TOKENS_NFTS_MINT_THORTTLE_SCALE_FACTOR =
            "tokens.nfts.mintThrottleScaleFactor";
    public static final String TOKENS_NFTS_USE_VIRTUAL_MERKLE = "tokens.nfts.useVirtualMerkle";
    public static final String TOPICS_MAX_NUM = "topics.maxNumber";
    public static final String TOKENS_NFTS_USE_TREASURY_WILD_CARDS =
            "tokens.nfts.useTreasuryWildcards";
    public static final String CONSENSUS_MESSAGE_MAX_BYTES_ALLOWED =
            "consensus.message.maxBytesAllowed";
    public static final String CONSENSUS_HANDLE_MAX_PRECEDING_RECORDS =
            "consensus.handle.maxPrecedingRecords";
    public static final String CONSENSUS_HANDLE_MAX_FOLLOWING_RECORDS =
            "consensus.handle.maxFollowingRecords";
    public static final String UPGRADE_ARTIFACTS_PATH = "upgrade.artifacts.path";
    public static final String HEDERA_ALLOWANCES_MAX_TXN_LIMIT =
            "hedera.allowances.maxTransactionLimit";
    public static final String HEDERA_ALLOWANCES_MAX_ACCOUNT_LIMIT =
            "hedera.allowances.maxAccountLimit";
    public static final String HEDERA_ALLOWANCES_IS_ENABLED = "hedera.allowances.isEnabled";
    public static final String ENTITIES_LIMIT_TOKEN_ASSOCIATIONS =
            "entities.limitTokenAssociations";
    public static final String UTIL_PRNG_IS_ENABLED = "utilPrng.isEnabled";
    public static final String HEDERA_RECORD_STREAM_ENABLE_TRACEABILITY_MIGRATION =
            "hedera.recordStream.enableTraceabilityMigration";
    public static final String TRACEABILITY_MAX_EXPORTS_PER_CONS_SEC =
            "traceability.maxExportsPerConsSec";
    public static final String TRACEABILITY_MIN_FREE_TO_USED_GAS_THROTTLE_RATIO =
            "traceability.minFreeToUsedGasThrottleRatio";
    public static final String HEDERA_RECORD_STREAM_COMPRESS_FILES_ON_CREATION =
            "hedera.recordStream.compressFilesOnCreation";

    public static final String TOKENS_AUTO_CREATIONS_ENABLED = "tokens.autoCreations.isEnabled";

    /* ---- Node properties ----- */
    public static final String DEV_ONLY_DEFAULT_NODE_LISTENS = "dev.onlyDefaultNodeListens";
    public static final String DEV_DEFAULT_LISTENING_NODE_ACCOUNT =
            "dev.defaultListeningNodeAccount";
    public static final String GRPC_PORT = "grpc.port";
    public static final String GRPC_TLS_PORT = "grpc.tlsPort";
    public static final String HEDERA_ACCOUNTS_EXPORT_PATH = "hedera.accountsExportPath";
    public static final String HEDERA_EXPORT_ACCOUNTS_ON_STARTUP = "hedera.exportAccountsOnStartup";
    public static final String HEDERA_PREFETCH_QUEUE_CAPACITY = "hedera.prefetch.queueCapacity";
    public static final String HEDERA_PREFETCH_THREAD_POOL_SIZE = "hedera.prefetch.threadPoolSize";
    public static final String HEDERA_PREFETCH_CODE_CACHE_TTL_SECS =
            "hedera.prefetch.codeCacheTtlSecs";
    public static final String HEDERA_PROFILES_ACTIVE = "hedera.profiles.active";
    public static final String HEDERA_RECORD_STREAM_IS_ENABLED = "hedera.recordStream.isEnabled";
    public static final String HEDERA_RECORD_STREAM_LOG_DIR = "hedera.recordStream.logDir";
    public static final String HEDERA_RECORD_STREAM_SIDE_CAR_DIR = "hedera.recordStream.sidecarDir";
    public static final String HEDERA_RECORD_STREAM_LOG_PERIOD = "hedera.recordStream.logPeriod";
    public static final String HEDERA_RECORD_STREAM_QUEUE_CAPACITY =
            "hedera.recordStream.queueCapacity";
    public static final String HEDERA_RECORD_STREAM_LOG_EVERY_TRANSACTION =
            "hedera.recordStream.logEveryTransaction";
    public static final String ISS_RESET_PERIOD = "iss.resetPeriod";
    public static final String ISS_ROUNDS_TO_LOG = "iss.roundsToLog";
    public static final String NETTY_MODE = "netty.mode";
    public static final String NETTY_PROD_FLOW_CONTROL_WINDOW = "netty.prod.flowControlWindow";
    public static final String NETTY_PROD_MAX_CONCURRENT_CALLS = "netty.prod.maxConcurrentCalls";
    public static final String NETTY_PROD_MAX_CONNECTION_AGE = "netty.prod.maxConnectionAge";
    public static final String NETTY_PROD_MAX_CONNECTION_AGE_GRACE =
            "netty.prod.maxConnectionAgeGrace";
    public static final String NETTY_PROD_MAX_CONNECTION_IDLE = "netty.prod.maxConnectionIdle";
    public static final String NETTY_PROD_KEEP_ALIVE_TIME = "netty.prod.keepAliveTime";
    public static final String NETTY_PROD_KEEP_ALIVE_TIMEOUT = "netty.prod.keepAliveTimeout";
    public static final String NETTY_START_RETRIES = "netty.startRetries";
    public static final String NETTY_START_RETRY_INTERVAL_MS = "netty.startRetryIntervalMs";
    public static final String NETTY_TLS_CERT_PATH = "netty.tlsCrt.path";
    public static final String NETTY_TLS_KEY_PATH = "netty.tlsKey.path";
    public static final String QUERIES_BLOB_LOOK_UP_RETRIES = "queries.blob.lookupRetries";
    public static final String STATS_CONS_THROTTLES_TO_SAMPLE = "stats.consThrottlesToSample";
    public static final String STATS_HAPI_THROTTLES_TO_SAMPLE = "stats.hapiThrottlesToSample";
    public static final String STATS_EXECUTION_TIMES_TO_TRACK = "stats.executionTimesToTrack";
    public static final String STATS_ENTITY_UTILS_GAUGE_UPDATE_INTERVAL_MS =
            "stats.entityUtils.gaugeUpdateIntervalMs";
    public static final String STATS_HAPI_OPS_SPEEDOMETER_UPDATE_INTERVAL_MS =
            "stats.hapiOps.speedometerUpdateIntervalMs";
    public static final String STATS_THROTTLE_UTILS_GAUGE_UPDATE_INTERVAL_MS =
            "stats.throttleUtils.gaugeUpdateIntervalMs";
    public static final String STATS_RUNNING_AVG_HALF_LIFE_SECS = "stats.runningAvgHalfLifeSecs";
    public static final String STATS_SPEEDOMETER_HALF_LIFE_SECS = "stats.speedometerHalfLifeSecs";
}<|MERGE_RESOLUTION|>--- conflicted
+++ resolved
@@ -71,7 +71,6 @@
     public static final String STAKING_PERIOD_MINS = "staking.periodMins";
     public static final String STAKING_REWARD_HISTORY_NUM_STORED_PERIODS =
             "staking.rewardHistory.numStoredPeriods";
-    public static final String STAKING_STARTUP_HELPER_RECOMPUTE = "staking.startupHelper.recompute";
 
     public static final String STAKING_STARTUP_HELPER_RECOMPUTE = "staking.startupHelper.recompute";
 
@@ -96,10 +95,7 @@
             "contract.storageSlotPriceTiers";
     public static final String CONTRACTS_DEFAULT_LIFETIME = "contracts.defaultLifetime";
     public static final String CONTRACTS_KNOWN_BLOCK_HASH = "contracts.knownBlockHash";
-<<<<<<< HEAD
-=======
-
->>>>>>> 25a9601b
+
     public static final String CONTRACTS_KEYS_LEGACY_ACTIVATIONS =
             "contracts.keys.legacyActivations";
     public static final String CONTRACTS_LOCAL_CALL_EST_RET_BYTES =
