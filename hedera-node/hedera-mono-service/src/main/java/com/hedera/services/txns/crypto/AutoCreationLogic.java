--- conflicted
+++ resolved
@@ -200,21 +200,12 @@
         TransactionBody.Builder syntheticCreation;
         String memo;
         HederaAccountCustomizer customizer = new HederaAccountCustomizer();
-<<<<<<< HEAD
-        if (properties.isLazyCreationEnabled() && alias.size() == EntityIdUtils.EVM_ADDRESS_SIZE) {
-            syntheticCreation = syntheticTxnFactory.createHollowAccount(alias, 0L);
-            memo = LAZY_MEMO;
-        } else {
-            // checks tokenAliasMap if the change consists of an alias that is already used in
-            // previous
-=======
         if (alias.size() == EntityIdUtils.EVM_ADDRESS_SIZE) {
             syntheticCreation = syntheticTxnFactory.createHollowAccount(alias, 0L);
             customizer.key(EMPTY_KEY);
             memo = LAZY_MEMO;
         } else {
             // checks tokenAliasMap if the change consists an alias that is already used in previous
->>>>>>> 707e310a
             // iteration of the token transfer list. This map is used to count number of
             // maxAutoAssociations needed on auto created account
             analyzeTokenTransferCreations(changes);
