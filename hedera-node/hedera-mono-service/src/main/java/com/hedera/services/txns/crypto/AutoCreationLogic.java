--- conflicted
+++ resolved
@@ -206,10 +206,6 @@
         TransactionBody.Builder syntheticCreation;
         String memo;
         HederaAccountCustomizer customizer = new HederaAccountCustomizer();
-<<<<<<< HEAD
-        final var isAliasEVMAddress = alias.size() == EntityIdUtils.EVM_ADDRESS_SIZE;
-        if (isAliasEVMAddress) {
-=======
         // checks tokenAliasMap if the change consists an alias that is already used in previous
         // iteration of the token transfer list. This map is used to count number of
         // maxAutoAssociations needed on auto created account
@@ -217,25 +213,16 @@
         final var maxAutoAssociations =
                 tokenAliasMap.getOrDefault(alias, Collections.emptySet()).size();
         customizer.maxAutomaticAssociations(maxAutoAssociations);
-        if (alias.size() == EntityIdUtils.EVM_ADDRESS_SIZE) {
->>>>>>> e56d3f5a
+        final var isAliasEVMAddress = alias.size() == EntityIdUtils.EVM_ADDRESS_SIZE;
+        if (isAliasEVMAddress) {
             syntheticCreation = syntheticTxnFactory.createHollowAccount(alias, 0L);
             customizer.key(EMPTY_KEY);
             memo = LAZY_MEMO;
         } else {
-<<<<<<< HEAD
-            // checks tokenAliasMap if the change consists an alias that is already used in previous
-            // iteration of the token transfer list. This map is used to count number of
-            // maxAutoAssociations needed on auto created account
-            analyzeTokenTransferCreations(changes);
-
-            final var maxAutoAssociations =
-                    tokenAliasMap.getOrDefault(alias, Collections.emptySet()).size();
-
             final var key = asPrimitiveKeyUnchecked(alias);
             syntheticCreation = syntheticTxnFactory.createAccount(key, 0L, maxAutoAssociations);
             JKey jKey = asFcKeyUnchecked(key);
-            customizer.key(jKey).maxAutomaticAssociations(maxAutoAssociations);
+            customizer.key(jKey);
             memo = AUTO_MEMO;
         }
 
@@ -246,24 +233,6 @@
                 .isReceiverSigRequired(false)
                 .isSmartContract(false)
                 .alias(alias);
-=======
-            final var key = asPrimitiveKeyUnchecked(alias);
-            syntheticCreation = syntheticTxnFactory.createAccount(key, 0L, maxAutoAssociations);
-            JKey jKey = asFcKeyUnchecked(key);
-            customizer.key(jKey);
-            memo = AUTO_MEMO;
-        }
-
-        customizer
-                .memo(memo)
-                .autoRenewPeriod(THREE_MONTHS_IN_SECONDS)
-                .expiry(txnCtx.consensusTime().getEpochSecond() + THREE_MONTHS_IN_SECONDS)
-                .isReceiverSigRequired(false)
-                .isSmartContract(false)
-                .alias(alias);
-
-        final var fee = autoCreationFeeFor(syntheticCreation);
->>>>>>> e56d3f5a
 
         var fee = autoCreationFeeFor(syntheticCreation);
         final var newId = ids.newAccountId(syntheticCreation.getTransactionID().getAccountID());
