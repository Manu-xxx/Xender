/*
 * Copyright (C) 2022 Hedera Hashgraph, LLC
 *
 * Licensed under the Apache License, Version 2.0 (the "License");
 * you may not use this file except in compliance with the License.
 * You may obtain a copy of the License at
 *
 *      http://www.apache.org/licenses/LICENSE-2.0
 *
 * Unless required by applicable law or agreed to in writing, software
 * distributed under the License is distributed on an "AS IS" BASIS,
 * WITHOUT WARRANTIES OR CONDITIONS OF ANY KIND, either express or implied.
 * See the License for the specific language governing permissions and
 * limitations under the License.
 */
package com.hedera.services.store.contracts.precompile.impl;

import static com.hedera.services.contracts.ParsingConstants.INT;
import static com.hedera.services.exceptions.ValidationUtils.validateTrue;
import static com.hedera.services.exceptions.ValidationUtils.validateTrueOrRevert;
import static com.hedera.services.grpc.marshalling.ImpliedTransfers.NO_ALIASES;
import static com.hedera.services.store.contracts.precompile.codec.DecodingFacade.NO_FUNGIBLE_TRANSFERS;
import static com.hedera.services.store.contracts.precompile.codec.DecodingFacade.NO_NFT_EXCHANGES;
import static com.hedera.services.store.contracts.precompile.codec.DecodingFacade.addSignedAdjustment;
import static com.hedera.services.store.contracts.precompile.codec.DecodingFacade.bindFungibleTransfersFrom;
import static com.hedera.services.store.contracts.precompile.codec.DecodingFacade.bindHBarTransfersFrom;
import static com.hedera.services.store.contracts.precompile.codec.DecodingFacade.bindNftExchangesFrom;
import static com.hedera.services.store.contracts.precompile.codec.DecodingFacade.convertAddressBytesToTokenID;
import static com.hedera.services.store.contracts.precompile.codec.DecodingFacade.convertLeftPaddedAddressToAccountId;
import static com.hedera.services.store.contracts.precompile.codec.DecodingFacade.decodeAccountIds;
import static com.hedera.services.store.contracts.precompile.codec.DecodingFacade.decodeFunctionCall;
import static com.hedera.services.txns.span.SpanMapManager.reCalculateXferMeta;
import static com.hedera.services.utils.EntityIdUtils.asTypedEvmAddress;
import static com.hederahashgraph.api.proto.java.ResponseCodeEnum.INVALID_FULL_PREFIX_SIGNATURE_FOR_PRECOMPILE;
import static com.hederahashgraph.api.proto.java.ResponseCodeEnum.NOT_SUPPORTED;
import static com.hederahashgraph.api.proto.java.ResponseCodeEnum.OK;

import com.esaulpaugh.headlong.abi.ABIType;
import com.esaulpaugh.headlong.abi.Function;
import com.esaulpaugh.headlong.abi.Tuple;
import com.esaulpaugh.headlong.abi.TypeFactory;
import com.hedera.services.context.SideEffectsTracker;
import com.hedera.services.contracts.sources.EvmSigsVerifier;
import com.hedera.services.exceptions.InvalidTransactionException;
import com.hedera.services.grpc.marshalling.ImpliedTransfers;
import com.hedera.services.grpc.marshalling.ImpliedTransfersMarshal;
import com.hedera.services.ledger.BalanceChange;
import com.hedera.services.state.submerkle.FcAssessedCustomFee;
import com.hedera.services.store.contracts.HederaStackedWorldStateUpdater;
import com.hedera.services.store.contracts.WorldLedgers;
import com.hedera.services.store.contracts.precompile.AbiConstants;
import com.hedera.services.store.contracts.precompile.InfrastructureFactory;
import com.hedera.services.store.contracts.precompile.SyntheticTxnFactory;
import com.hedera.services.store.contracts.precompile.codec.CryptoTransferWrapper;
import com.hedera.services.store.contracts.precompile.codec.TokenTransferWrapper;
import com.hedera.services.store.contracts.precompile.codec.TransferWrapper;
import com.hedera.services.store.contracts.precompile.utils.KeyActivationUtils;
import com.hedera.services.store.contracts.precompile.utils.PrecompilePricingUtils;
import com.hedera.services.store.models.Id;
import com.hedera.services.store.tokens.HederaTokenStore;
import com.hedera.services.utils.EntityIdUtils;
import com.hedera.services.utils.accessors.TxnAccessor;
import com.hederahashgraph.api.proto.java.*;
import java.util.ArrayList;
import java.util.Collections;
import java.util.List;
import java.util.Objects;
import java.util.function.UnaryOperator;
import org.apache.tuweni.bytes.Bytes;
import org.hyperledger.besu.datatypes.Address;
import org.hyperledger.besu.evm.frame.MessageFrame;

public class TransferPrecompile extends AbstractWritePrecompile {
    private static final Function CRYPTO_TRANSFER_FUNCTION =
            new Function(
                    "cryptoTransfer((address,(address,int64)[],(address,address,int64)[])[])", INT);
    private static final Bytes CRYPTO_TRANSFER_SELECTOR =
            Bytes.wrap(CRYPTO_TRANSFER_FUNCTION.selector());
    private static final ABIType<Tuple> CRYPTO_TRANSFER_DECODER =
            TypeFactory.create("((bytes32,(bytes32,int64)[],(bytes32,bytes32,int64)[])[])");
    private static final Function CRYPTO_TRANSFER_FUNCTION_V2 =
            new Function(
                    "cryptoTransfer(((address,int64,bool)[]),(address,(address,int64,bool)[],(address,address,int64,bool)[])[])",
                    INT);
    private static final Bytes CRYPTO_TRANSFER_SELECTOR_V2 =
            Bytes.wrap(CRYPTO_TRANSFER_FUNCTION_V2.selector());
    private static final ABIType<Tuple> CRYPTO_TRANSFER_DECODER_V2 =
            TypeFactory.create(
                    "(((bytes32,int64,bool)[]),(bytes32,(bytes32,int64,bool)[],(bytes32,bytes32,int64,bool)[])[])");
    private static final Function TRANSFER_TOKENS_FUNCTION =
            new Function("transferTokens(address,address[],int64[])", INT);
    private static final Bytes TRANSFER_TOKENS_SELECTOR =
            Bytes.wrap(TRANSFER_TOKENS_FUNCTION.selector());
    private static final ABIType<Tuple> TRANSFER_TOKENS_DECODER =
            TypeFactory.create("(bytes32,bytes32[],int64[])");
    private static final Function TRANSFER_TOKEN_FUNCTION =
            new Function("transferToken(address,address,address,int64)", INT);
    private static final Bytes TRANSFER_TOKEN_SELECTOR =
            Bytes.wrap(TRANSFER_TOKEN_FUNCTION.selector());
    private static final ABIType<Tuple> TRANSFER_TOKEN_DECODER =
            TypeFactory.create("(bytes32,bytes32,bytes32,int64)");
    private static final Function TRANSFER_NFTS_FUNCTION =
            new Function("transferNFTs(address,address[],address[],int64[])", INT);
    private static final Bytes TRANSFER_NFTS_SELECTOR =
            Bytes.wrap(TRANSFER_NFTS_FUNCTION.selector());
    private static final ABIType<Tuple> TRANSFER_NFTS_DECODER =
            TypeFactory.create("(bytes32,bytes32[],bytes32[],int64[])");
    private static final Function TRANSFER_NFT_FUNCTION =
            new Function("transferNFT(address,address,address,int64)", INT);
    private static final Bytes TRANSFER_NFT_SELECTOR = Bytes.wrap(TRANSFER_NFT_FUNCTION.selector());
    private static final ABIType<Tuple> TRANSFER_NFT_DECODER =
            TypeFactory.create("(bytes32,bytes32,bytes32,int64)");
    private static final String TRANSFER = String.format(FAILURE_MESSAGE, "transfer");
    private final HederaStackedWorldStateUpdater updater;
    private final EvmSigsVerifier sigsVerifier;
    private final int functionId;
    private final Address senderAddress;
    private final ImpliedTransfersMarshal impliedTransfersMarshal;
    private ResponseCodeEnum impliedValidity;
    private ImpliedTransfers impliedTransfers;
    private List<BalanceChange> explicitChanges;
    private HederaTokenStore hederaTokenStore;
    protected CryptoTransferWrapper transferOp;
    private final boolean isLazyCreationEnabled;

    public TransferPrecompile(
            final WorldLedgers ledgers,
            final HederaStackedWorldStateUpdater updater,
            final EvmSigsVerifier sigsVerifier,
            final SideEffectsTracker sideEffects,
            final SyntheticTxnFactory syntheticTxnFactory,
            final InfrastructureFactory infrastructureFactory,
            final PrecompilePricingUtils pricingUtils,
            final int functionId,
            final Address senderAddress,
            final ImpliedTransfersMarshal impliedTransfersMarshal,
            final boolean isLazyCreationEnabled) {
        super(ledgers, sideEffects, syntheticTxnFactory, infrastructureFactory, pricingUtils);
        this.updater = updater;
        this.sigsVerifier = sigsVerifier;
        this.functionId = functionId;
        this.senderAddress = senderAddress;
        this.impliedTransfersMarshal = impliedTransfersMarshal;
        this.isLazyCreationEnabled = isLazyCreationEnabled;
    }

    protected void initializeHederaTokenStore() {
        hederaTokenStore =
                infrastructureFactory.newHederaTokenStore(
                        sideEffects, ledgers.tokens(), ledgers.nfts(), ledgers.tokenRels());
    }

    @Override
    public void customizeTrackingLedgers(final WorldLedgers worldLedgers) {
        worldLedgers.customizeForAutoAssociatingOp(sideEffects);
    }

    @Override
    public TransactionBody.Builder body(
            final Bytes input, final UnaryOperator<byte[]> aliasResolver) {

        transferOp =
                switch (functionId) {
                    case AbiConstants.ABI_ID_CRYPTO_TRANSFER -> decodeCryptoTransfer(
                            input, aliasResolver);
                    case AbiConstants.ABI_ID_CRYPTO_TRANSFER_V2 -> decodeCryptoTransferV2(
                            input, aliasResolver);
                    case AbiConstants.ABI_ID_TRANSFER_TOKENS -> decodeTransferTokens(
                            input, aliasResolver);
                    case AbiConstants.ABI_ID_TRANSFER_TOKEN -> decodeTransferToken(
                            input, aliasResolver);
                    case AbiConstants.ABI_ID_TRANSFER_NFTS -> decodeTransferNFTs(
                            input, aliasResolver);
                    case AbiConstants.ABI_ID_TRANSFER_NFT -> decodeTransferNFT(
                            input, aliasResolver);
                    default -> null;
                };
        Objects.requireNonNull(transferOp, "Unable to decode function input");

        transactionBody =
                syntheticTxnFactory.createCryptoTransfer(transferOp.tokenTransferWrappers());
        if (!transferOp.transferWrapper().hbarTransfers().isEmpty()) {
            transactionBody.mergeFrom(
                    syntheticTxnFactory.createCryptoTransferForHbar(transferOp.transferWrapper()));
        }

        extrapolateDetailsFromSyntheticTxn();

        initializeHederaTokenStore();
        return transactionBody;
    }

    @Override
    public void addImplicitCostsIn(final TxnAccessor accessor) {
        if (impliedTransfers != null) {
            reCalculateXferMeta(accessor, impliedTransfers);
        }
    }

    @Override
    public void run(final MessageFrame frame) {
        if (impliedValidity == null) {
            extrapolateDetailsFromSyntheticTxn();
        }
        if (impliedValidity != ResponseCodeEnum.OK) {
            throw new InvalidTransactionException(impliedValidity);
        }

        /* We remember this size to know to ignore receiverSigRequired=true for custom fee payments */
        final var numExplicitChanges = explicitChanges.size();
        final var assessmentStatus = impliedTransfers.getMeta().code();
        validateTrue(assessmentStatus == OK, assessmentStatus);
        var changes = impliedTransfers.getAllBalanceChanges();

        hederaTokenStore.setAccountsLedger(ledgers.accounts());

        final var transferLogic =
                infrastructureFactory.newTransferLogic(
                        hederaTokenStore,
                        sideEffects,
                        ledgers.nfts(),
                        ledgers.accounts(),
                        ledgers.tokenRels());

        for (int i = 0, n = changes.size(); i < n; i++) {
            final var change = changes.get(i);
            final var units = change.getAggregatedUnits();
            if (change.isForNft() || units < 0) {
                if (change.isApprovedAllowance()) {
                    if (change.isForNft()
                            && frame.getWorldUpdater()
                                            .get(asTypedEvmAddress(change.counterPartyAccountId()))
                                    == null) {
                        validateTrueOrRevert(isLazyCreationEnabled, NOT_SUPPORTED);
                        change.changeCounterPartyToAlias();
                    }
                    // Signing requirements are skipped for changes to be authorized via an
                    // allowance
                    if (change.isForNft()
                            && !ledgers.accounts().contains(change.counterPartyAccountId()) && frame.getWorldUpdater()
                                            .get(asTypedEvmAddress(change.counterPartyAccountId()))
                                    == null) {
                        validateTrueOrRevert(isLazyCreationEnabled, NOT_SUPPORTED);
                        change.changeCounterPartyToAlias();
                    }
                    continue;
                }
                final var hasSenderSig =
                        KeyActivationUtils.validateKey(
                                frame,
                                change.getAccount().asEvmAddress(),
                                sigsVerifier::hasActiveKey,
                                ledgers,
                                updater.aliases());
                validateTrue(hasSenderSig, INVALID_FULL_PREFIX_SIGNATURE_FOR_PRECOMPILE, TRANSFER);
            }
            if (i < numExplicitChanges) {
                /* Only process receiver sig requirements for that are not custom fee payments (custom fees are never NFT exchanges) */
                var hasReceiverSigIfReq = true;
                if (change.isForNft()) {
                    final var counterPartyAddress =
                            asTypedEvmAddress(change.counterPartyAccountId());
                    hasReceiverSigIfReq =
                            KeyActivationUtils.validateKey(
                                    frame,
                                    counterPartyAddress,
                                    sigsVerifier::hasActiveKeyOrNoReceiverSigReq,
                                    ledgers,
                                    updater.aliases());
                    if (!ledgers.accounts().contains(change.counterPartyAccountId()) && frame.getWorldUpdater().get(counterPartyAddress) == null) {
                        validateTrueOrRevert(isLazyCreationEnabled, NOT_SUPPORTED);
                        change.changeCounterPartyToAlias();
                    }
                } else if (units > 0) {
                    hasReceiverSigIfReq =
                            KeyActivationUtils.validateKey(
                                    frame,
                                    change.getAccount().asEvmAddress(),
                                    sigsVerifier::hasActiveKeyOrNoReceiverSigReq,
                                    ledgers,
                                    updater.aliases());
                    if (!ledgers.accounts().contains(change.getAccount().asGrpcAccount()) && frame.getWorldUpdater().get(change.getAccount().asEvmAddress()) == null) {
                        validateTrueOrRevert(isLazyCreationEnabled, NOT_SUPPORTED);
                        change.changeAccountToAlias();
                    }
                }
                validateTrue(
                        hasReceiverSigIfReq,
                        INVALID_FULL_PREFIX_SIGNATURE_FOR_PRECOMPILE,
                        TRANSFER);
            }
        }

        transferLogic.doZeroSum(changes);
    }

    @Override
    public List<FcAssessedCustomFee> getCustomFees() {
        return impliedTransfers.getAssessedCustomFees();
    }

    protected void extrapolateDetailsFromSyntheticTxn() {
        Objects.requireNonNull(
                transferOp,
                "`body` method should be called before `extrapolateDetailsFromSyntheticTxn`");

        final var op = transactionBody.getCryptoTransfer();
        impliedValidity = impliedTransfersMarshal.validityWithCurrentProps(op);
        if (impliedValidity != ResponseCodeEnum.OK) {
            return;
        }
        explicitChanges = constructBalanceChanges();
        final var hbarOnly = transferOp.transferWrapper().hbarTransfers().size();
        impliedTransfers =
                impliedTransfersMarshal.assessCustomFeesAndValidate(
<<<<<<< HEAD
                        0,
                        0,
=======
                        hbarOnly,
>>>>>>> 7e85ad32
                        0,
                        explicitChanges,
                        NO_ALIASES,
                        impliedTransfersMarshal.currentProps());
    }

    @Override
    public long getMinimumFeeInTinybars(final Timestamp consensusTime) {
        Objects.requireNonNull(
                transferOp, "`body` method should be called before `getMinimumFeeInTinybars`");
        long accumulatedCost = 0;
        boolean customFees =
                impliedTransfers != null && !impliedTransfers.getAssessedCustomFees().isEmpty();
        // For fungible there are always at least two operations, so only charge half for each
        // operation
        long ftTxCost =
                pricingUtils.getMinimumPriceInTinybars(
                                customFees
                                        ? PrecompilePricingUtils.GasCostType
                                                .TRANSFER_FUNGIBLE_CUSTOM_FEES
                                        : PrecompilePricingUtils.GasCostType.TRANSFER_FUNGIBLE,
                                consensusTime)
                        / 2;
        // NFTs are atomic, one line can do it.
        long nonFungibleTxCost =
                pricingUtils.getMinimumPriceInTinybars(
                        customFees
                                ? PrecompilePricingUtils.GasCostType.TRANSFER_NFT_CUSTOM_FEES
                                : PrecompilePricingUtils.GasCostType.TRANSFER_NFT,
                        consensusTime);
        for (var transfer : transferOp.tokenTransferWrappers()) {
            accumulatedCost += transfer.fungibleTransfers().size() * ftTxCost;
            accumulatedCost += transfer.nftExchanges().size() * nonFungibleTxCost;
        }

        // add the cost for transferring hbars
        // Hbar transfer is similar to fungible tokens so only charge half for each operation
        long hbarTxCost =
                pricingUtils.getMinimumPriceInTinybars(
                                PrecompilePricingUtils.GasCostType.TRANSFER_HBAR, consensusTime)
                        / 2;
        accumulatedCost += transferOp.transferWrapper().hbarTransfers().size() * hbarTxCost;

        return accumulatedCost;
    }

    /**
     * Decodes the given bytes of the cryptoTransfer function parameters
     *
     * <p><b>Important: </b>This is an old version of this method and is superseded by
     * decodeCryptoTransferV2(). The selector for this function is derived from:
     * cryptoTransfer((address,(address,int64)[],(address,address,int64)[])[])
     *
     * @param input encoded bytes containing selector and input parameters
     * @param aliasResolver function used to resolve aliases
     * @return CryptoTransferWrapper codec
     */
    public static CryptoTransferWrapper decodeCryptoTransfer(
            final Bytes input, final UnaryOperator<byte[]> aliasResolver) {
        final List<SyntheticTxnFactory.HbarTransfer> hbarTransfers = Collections.emptyList();
        final Tuple decodedTuples =
                decodeFunctionCall(input, CRYPTO_TRANSFER_SELECTOR, CRYPTO_TRANSFER_DECODER);

        final List<TokenTransferWrapper> tokenTransferWrappers = new ArrayList<>();

        for (final var tuple : decodedTuples) {
            decodeTokenTransfer(aliasResolver, tokenTransferWrappers, (Tuple[]) tuple);
        }

        return new CryptoTransferWrapper(new TransferWrapper(hbarTransfers), tokenTransferWrappers);
    }

    /**
     * Decodes the given bytes of the cryptoTransfer function parameters
     *
     * <p><b>Important: </b>This is the latest version and supersedes public static
     * CryptoTransferWrapper decodeCryptoTransfer(). The selector for this function is derived from:
     * cryptoTransfer(((address,int64,bool)[]),(address,(address,int64,bool)[],(address,address,int64,bool)[])[])
     * The first parameter describes hbar transfers and the second describes token transfers
     *
     * @param input encoded bytes containing selector and input parameters
     * @param aliasResolver function used to resolve aliases
     * @return CryptoTransferWrapper codec
     */
    public static CryptoTransferWrapper decodeCryptoTransferV2(
            final Bytes input, final UnaryOperator<byte[]> aliasResolver) {
        final Tuple decodedTuples =
                decodeFunctionCall(input, CRYPTO_TRANSFER_SELECTOR_V2, CRYPTO_TRANSFER_DECODER_V2);
        List<SyntheticTxnFactory.HbarTransfer> hbarTransfers = new ArrayList<>();
        final List<TokenTransferWrapper> tokenTransferWrappers = new ArrayList<>();

        final Tuple[] hbarTransferTuples = ((Tuple) decodedTuples.get(0)).get(0);
        final var tokenTransferTuples = decodedTuples.get(1);

        hbarTransfers = decodeHbarTransfers(aliasResolver, hbarTransfers, hbarTransferTuples);

        decodeTokenTransfer(aliasResolver, tokenTransferWrappers, (Tuple[]) tokenTransferTuples);

        return new CryptoTransferWrapper(new TransferWrapper(hbarTransfers), tokenTransferWrappers);
    }

    public static List<SyntheticTxnFactory.HbarTransfer> decodeHbarTransfers(
            UnaryOperator<byte[]> aliasResolver,
            List<SyntheticTxnFactory.HbarTransfer> hbarTransfers,
            Tuple[] hbarTransferTuples) {
        if (hbarTransferTuples.length > 0) {
            hbarTransfers = bindHBarTransfersFrom(hbarTransferTuples, aliasResolver);
        }
        return hbarTransfers;
    }

    public static void decodeTokenTransfer(
            UnaryOperator<byte[]> aliasResolver,
            List<TokenTransferWrapper> tokenTransferWrappers,
            Tuple[] tokenTransferTuples) {
        for (final var tupleNested : tokenTransferTuples) {
            final var tokenType = convertAddressBytesToTokenID(tupleNested.get(0));

            var nftExchanges = NO_NFT_EXCHANGES;
            var fungibleTransfers = NO_FUNGIBLE_TRANSFERS;

            final var abiAdjustments = (Tuple[]) tupleNested.get(1);
            if (abiAdjustments.length > 0) {
                fungibleTransfers =
                        bindFungibleTransfersFrom(tokenType, abiAdjustments, aliasResolver);
            }
            final var abiNftExchanges = (Tuple[]) tupleNested.get(2);
            if (abiNftExchanges.length > 0) {
                nftExchanges = bindNftExchangesFrom(tokenType, abiNftExchanges, aliasResolver);
            }

            tokenTransferWrappers.add(new TokenTransferWrapper(nftExchanges, fungibleTransfers));
        }
    }

    public static CryptoTransferWrapper decodeTransferTokens(
            final Bytes input, final UnaryOperator<byte[]> aliasResolver) {
        final List<SyntheticTxnFactory.HbarTransfer> hbarTransfers = Collections.emptyList();
        final Tuple decodedArguments =
                decodeFunctionCall(input, TRANSFER_TOKENS_SELECTOR, TRANSFER_TOKENS_DECODER);

        final var tokenType = convertAddressBytesToTokenID(decodedArguments.get(0));
        final var accountIDs = decodeAccountIds(decodedArguments.get(1), aliasResolver);
        final var amounts = (long[]) decodedArguments.get(2);

        final List<SyntheticTxnFactory.FungibleTokenTransfer> fungibleTransfers = new ArrayList<>();
        for (int i = 0; i < accountIDs.size(); i++) {
            final var accountID = accountIDs.get(i);
            final var amount = amounts[i];

            addSignedAdjustment(fungibleTransfers, tokenType, accountID, amount, false);
        }

        final var tokenTransferWrappers =
                Collections.singletonList(
                        new TokenTransferWrapper(NO_NFT_EXCHANGES, fungibleTransfers));

        return new CryptoTransferWrapper(new TransferWrapper(hbarTransfers), tokenTransferWrappers);
    }

    public static CryptoTransferWrapper decodeTransferToken(
            final Bytes input, final UnaryOperator<byte[]> aliasResolver) {
        final List<SyntheticTxnFactory.HbarTransfer> hbarTransfers = Collections.emptyList();
        final Tuple decodedArguments =
                decodeFunctionCall(input, TRANSFER_TOKEN_SELECTOR, TRANSFER_TOKEN_DECODER);

        final var tokenID = convertAddressBytesToTokenID(decodedArguments.get(0));
        final var sender =
                convertLeftPaddedAddressToAccountId(decodedArguments.get(1), aliasResolver);
        final var receiver =
                convertLeftPaddedAddressToAccountId(decodedArguments.get(2), aliasResolver);
        final var amount = (long) decodedArguments.get(3);

        final var tokenTransferWrappers =
                Collections.singletonList(
                        new TokenTransferWrapper(
                                NO_NFT_EXCHANGES,
                                List.of(
                                        new SyntheticTxnFactory.FungibleTokenTransfer(
                                                amount, false, tokenID, sender, receiver))));
        return new CryptoTransferWrapper(new TransferWrapper(hbarTransfers), tokenTransferWrappers);
    }

    public static CryptoTransferWrapper decodeTransferNFTs(
            final Bytes input, final UnaryOperator<byte[]> aliasResolver) {
        final List<SyntheticTxnFactory.HbarTransfer> hbarTransfers = Collections.emptyList();
        final Tuple decodedArguments =
                decodeFunctionCall(input, TRANSFER_NFTS_SELECTOR, TRANSFER_NFTS_DECODER);

        final var tokenID = convertAddressBytesToTokenID(decodedArguments.get(0));
        final var senders = decodeAccountIds(decodedArguments.get(1), aliasResolver);
        final var receivers = decodeAccountIds(decodedArguments.get(2), aliasResolver);
        final var serialNumbers = ((long[]) decodedArguments.get(3));

        final List<SyntheticTxnFactory.NftExchange> nftExchanges = new ArrayList<>();
        for (var i = 0; i < senders.size(); i++) {
            final var nftExchange =
                    new SyntheticTxnFactory.NftExchange(
                            serialNumbers[i], tokenID, senders.get(i), receivers.get(i));
            nftExchanges.add(nftExchange);
        }

        final var tokenTransferWrappers =
                Collections.singletonList(
                        new TokenTransferWrapper(nftExchanges, NO_FUNGIBLE_TRANSFERS));
        return new CryptoTransferWrapper(new TransferWrapper(hbarTransfers), tokenTransferWrappers);
    }

    public static CryptoTransferWrapper decodeTransferNFT(
            final Bytes input, final UnaryOperator<byte[]> aliasResolver) {
        final List<SyntheticTxnFactory.HbarTransfer> hbarTransfers = Collections.emptyList();
        final Tuple decodedArguments =
                decodeFunctionCall(input, TRANSFER_NFT_SELECTOR, TRANSFER_NFT_DECODER);

        final var tokenID = convertAddressBytesToTokenID(decodedArguments.get(0));
        final var sender =
                convertLeftPaddedAddressToAccountId(decodedArguments.get(1), aliasResolver);
        final var receiver =
                convertLeftPaddedAddressToAccountId(decodedArguments.get(2), aliasResolver);
        final var serialNumber = (long) decodedArguments.get(3);

        final var tokenTransferWrappers =
                Collections.singletonList(
                        new TokenTransferWrapper(
                                List.of(
                                        new SyntheticTxnFactory.NftExchange(
                                                serialNumber, tokenID, sender, receiver)),
                                NO_FUNGIBLE_TRANSFERS));
        return new CryptoTransferWrapper(new TransferWrapper(hbarTransfers), tokenTransferWrappers);
    }

    private List<BalanceChange> constructBalanceChanges() {
        Objects.requireNonNull(
                transferOp, "`body` method should be called before `getMinimumFeeInTinybars`");
        final List<BalanceChange> allChanges = new ArrayList<>();
        var accountId = EntityIdUtils.accountIdFromEvmAddress(senderAddress);
        for (final TokenTransferWrapper tokenTransferWrapper : transferOp.tokenTransferWrappers()) {
            for (final var fungibleTransfer : tokenTransferWrapper.fungibleTransfers()) {
                if (fungibleTransfer.sender() != null && fungibleTransfer.receiver() != null) {
                    allChanges.addAll(
                            List.of(
                                    BalanceChange.changingFtUnits(
                                            Id.fromGrpcToken(fungibleTransfer.getDenomination()),
                                            fungibleTransfer.getDenomination(),
                                            aaWith(
                                                    fungibleTransfer.receiver(),
                                                    fungibleTransfer.amount(),
                                                    fungibleTransfer.isApproval()),
                                            accountId),
                                    BalanceChange.changingFtUnits(
                                            Id.fromGrpcToken(fungibleTransfer.getDenomination()),
                                            fungibleTransfer.getDenomination(),
                                            aaWith(
                                                    fungibleTransfer.sender(),
                                                    -fungibleTransfer.amount(),
                                                    fungibleTransfer.isApproval()),
                                            accountId)));
                } else if (fungibleTransfer.sender() == null) {
                    allChanges.add(
                            BalanceChange.changingFtUnits(
                                    Id.fromGrpcToken(fungibleTransfer.getDenomination()),
                                    fungibleTransfer.getDenomination(),
                                    aaWith(
                                            fungibleTransfer.receiver(),
                                            fungibleTransfer.amount(),
                                            fungibleTransfer.isApproval()),
                                    accountId));
                } else {
                    allChanges.add(
                            BalanceChange.changingFtUnits(
                                    Id.fromGrpcToken(fungibleTransfer.getDenomination()),
                                    fungibleTransfer.getDenomination(),
                                    aaWith(
                                            fungibleTransfer.sender(),
                                            -fungibleTransfer.amount(),
                                            fungibleTransfer.isApproval()),
                                    accountId));
                }
            }
            for (final var nftExchange : tokenTransferWrapper.nftExchanges()) {
                allChanges.add(
                        BalanceChange.changingNftOwnership(
                                Id.fromGrpcToken(nftExchange.getTokenType()),
                                nftExchange.getTokenType(),
                                nftExchange.asGrpc(),
                                accountId));
            }
        }

        for (var hbarTransfer : transferOp.transferWrapper().hbarTransfers()) {
            if (hbarTransfer.sender() != null) {
                allChanges.add(
                        BalanceChange.changingHbar(
                                aaWith(
                                        hbarTransfer.sender(),
                                        -hbarTransfer.amount(),
                                        hbarTransfer.isApproval()),
                                accountId));
            } else if (hbarTransfer.receiver() != null) {
                allChanges.add(
                        BalanceChange.changingHbar(
                                aaWith(
                                        hbarTransfer.receiver(),
                                        hbarTransfer.amount(),
                                        hbarTransfer.isApproval()),
                                accountId));
            }
        }
        return allChanges;
    }

    private AccountAmount aaWith(
            final AccountID account, final long amount, final boolean isApproval) {
        return AccountAmount.newBuilder()
                .setAccountID(account)
                .setAmount(amount)
                .setIsApproval(isApproval)
                .build();
    }
}<|MERGE_RESOLUTION|>--- conflicted
+++ resolved
@@ -313,12 +313,7 @@
         final var hbarOnly = transferOp.transferWrapper().hbarTransfers().size();
         impliedTransfers =
                 impliedTransfersMarshal.assessCustomFeesAndValidate(
-<<<<<<< HEAD
-                        0,
-                        0,
-=======
                         hbarOnly,
->>>>>>> 7e85ad32
                         0,
                         explicitChanges,
                         NO_ALIASES,
