--- conflicted
+++ resolved
@@ -149,25 +149,16 @@
             final InfrastructureFactory infrastructureFactory,
             final PrecompilePricingUtils pricingUtils,
             final int functionId,
-<<<<<<< HEAD
             final Address senderAddress,
-            final ImpliedTransfersMarshal impliedTransfersMarshal,
             final boolean isLazyCreationEnabled) {
-=======
-            final Address senderAddress) {
->>>>>>> 0e06d32e
         super(ledgers, sideEffects, syntheticTxnFactory, infrastructureFactory, pricingUtils);
         this.updater = updater;
         this.sigsVerifier = sigsVerifier;
         this.functionId = functionId;
         this.senderAddress = senderAddress;
-<<<<<<< HEAD
-        this.impliedTransfersMarshal = impliedTransfersMarshal;
-        this.isLazyCreationEnabled = isLazyCreationEnabled;
-=======
         this.impliedTransfersMarshal =
                 infrastructureFactory.newImpliedTransfersMarshal(ledgers.customFeeSchedules());
->>>>>>> 0e06d32e
+        this.isLazyCreationEnabled = isLazyCreationEnabled;
     }
 
     protected void initializeHederaTokenStore() {
