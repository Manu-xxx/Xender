/*
 * Copyright (C) 2020-2022 Hedera Hashgraph, LLC
 *
 * Licensed under the Apache License, Version 2.0 (the "License");
 * you may not use this file except in compliance with the License.
 * You may obtain a copy of the License at
 *
 *      http://www.apache.org/licenses/LICENSE-2.0
 *
 * Unless required by applicable law or agreed to in writing, software
 * distributed under the License is distributed on an "AS IS" BASIS,
 * WITHOUT WARRANTIES OR CONDITIONS OF ANY KIND, either express or implied.
 * See the License for the specific language governing permissions and
 * limitations under the License.
 */
package com.hedera.services;

import static com.hedera.services.context.AppsManager.APPS;
import static com.hedera.services.context.properties.PropertyNames.*;
import static com.hedera.services.context.properties.SemanticVersions.SEMANTIC_VERSIONS;
import static com.hedera.services.state.migration.MapMigrationToDisk.INSERTIONS_PER_COPY;
import static com.hedera.services.state.migration.StateChildIndices.NUM_025X_CHILDREN;
import static com.hedera.services.state.migration.StateChildIndices.TOKEN_ASSOCIATIONS;
import static com.hedera.services.state.migration.StateVersions.CURRENT_VERSION;
import static com.hedera.services.state.migration.StateVersions.MINIMUM_SUPPORTED_VERSION;
import static com.hedera.services.state.migration.UniqueTokensMigrator.migrateFromUniqueTokenMerkleMap;
import static com.hedera.services.utils.EntityIdUtils.parseAccount;
import static com.swirlds.common.system.InitTrigger.*;

import com.google.common.annotations.VisibleForTesting;
import com.google.protobuf.ByteString;
import com.hedera.services.context.properties.BootstrapProperties;
import com.hedera.services.state.merkle.*;
import com.hedera.services.state.migration.*;
import com.hedera.services.state.org.StateMetadata;
import com.hedera.services.state.submerkle.ExchangeRates;
import com.hedera.services.state.submerkle.SequenceNumber;
<<<<<<< HEAD
import com.hedera.services.state.virtual.ContractKey;
import com.hedera.services.state.virtual.IterableContractValue;
import com.hedera.services.state.virtual.UniqueTokenKey;
import com.hedera.services.state.virtual.UniqueTokenValue;
import com.hedera.services.state.virtual.VirtualBlobKey;
import com.hedera.services.state.virtual.VirtualBlobValue;
import com.hedera.services.state.virtual.VirtualMapFactory;
=======
import com.hedera.services.state.virtual.*;
import com.hedera.services.state.virtual.VirtualMapFactory.JasperDbBuilderFactory;
import com.hedera.services.state.virtual.entities.OnDiskAccount;
import com.hedera.services.state.virtual.entities.OnDiskTokenRel;
>>>>>>> 94285ebd
import com.hedera.services.stream.RecordsRunningHashLeaf;
import com.hedera.services.utils.EntityNum;
import com.hedera.services.utils.EntityNumPair;
import com.hederahashgraph.api.proto.java.AccountID;
import com.swirlds.common.crypto.CryptoFactory;
import com.swirlds.common.crypto.DigestType;
import com.swirlds.common.crypto.ImmutableHash;
import com.swirlds.common.crypto.RunningHash;
import com.swirlds.common.merkle.MerkleInternal;
import com.swirlds.common.merkle.MerkleNode;
import com.swirlds.common.merkle.impl.PartialNaryMerkleInternal;
import com.swirlds.common.system.*;
import com.swirlds.common.system.address.AddressBook;
import com.swirlds.common.system.events.Event;
import com.swirlds.common.threading.manager.AdHocThreadManager;
import com.swirlds.common.threading.manager.StandardThreadManager;
import com.swirlds.fchashmap.FCHashMap;
import com.swirlds.jasperdb.VirtualDataSourceJasperDB;
import com.swirlds.merkle.map.MerkleMap;
import com.swirlds.platform.gui.SwirldsGui;
import com.swirlds.platform.state.DualStateImpl;
import com.swirlds.virtualmap.VirtualKey;
import com.swirlds.virtualmap.VirtualMap;
import com.swirlds.virtualmap.VirtualMapMigration;
import java.time.Instant;
import java.util.List;
import java.util.Map;
import java.util.Objects;
<<<<<<< HEAD
import java.util.concurrent.atomic.AtomicInteger;
import java.util.concurrent.atomic.AtomicReference;
import java.util.function.Consumer;
=======
import java.util.function.Function;
>>>>>>> 94285ebd
import java.util.function.Supplier;
import javax.annotation.Nullable;

import com.swirlds.virtualmap.VirtualValue;
import com.swirlds.virtualmap.internal.merkle.VirtualLeafNode;
import com.swirlds.virtualmap.internal.merkle.VirtualRootNode;
import org.apache.logging.log4j.LogManager;
import org.apache.logging.log4j.Logger;
import org.jetbrains.annotations.NotNull;

/** The Merkle tree root of the Hedera Services world state. */
public class ServicesState extends PartialNaryMerkleInternal
        implements MerkleInternal, SwirldState2 {
    private static final VirtualMapDataAccess VIRTUAL_MAP_DATA_ACCESS =
            VirtualMapMigration::extractVirtualMapData;
    private static final Logger log = LogManager.getLogger(ServicesState.class);

    private static final long RUNTIME_CONSTRUCTABLE_ID = 0x8e300b0dfdafbb1aL;
    public static final ImmutableHash EMPTY_HASH =
            new ImmutableHash(new byte[DigestType.SHA_384.digestLength()]);

    // Only over-written when Platform deserializes a legacy version of the state
    private int deserializedStateVersion = CURRENT_VERSION;
    // All of the state that is not itself hashed or serialized, but only derived from such state
    private StateMetadata metadata;
    /* Set to true if virtual NFTs are enabled. */
    private boolean enabledVirtualNft;
    private boolean enableVirtualAccounts;
    private boolean enableVirtualTokenRels;

    private final BootstrapProperties bootstrapProperties;

    public ServicesState() {
        // RuntimeConstructable
        bootstrapProperties = null;
    }

    @VisibleForTesting
    ServicesState(final BootstrapProperties bootstrapProperties) {
        this.bootstrapProperties = bootstrapProperties;
    }

    private ServicesState(final ServicesState that) {
        // Copy the Merkle route from the source instance
        super(that);
        // Copy the non-null Merkle children from the source
        for (int childIndex = 0, n = that.getNumberOfChildren(); childIndex < n; childIndex++) {
            final var childToCopy = that.getChild(childIndex);
            if (childToCopy != null) {
                setChild(childIndex, childToCopy.copy());
            }
        }
        // Copy the non-Merkle state from the source
        this.deserializedStateVersion = that.deserializedStateVersion;
        this.metadata = (that.metadata == null) ? null : that.metadata.copy();
        this.bootstrapProperties = that.bootstrapProperties;
        this.enableVirtualAccounts = that.enableVirtualAccounts;
        this.enableVirtualTokenRels = that.enableVirtualTokenRels;
    }

    /** Log out the sizes the state children. */
    private void logStateChildrenSizes() {
        log.info(
                "  (@ {}) # NFTs               = {}",
                StateChildIndices.UNIQUE_TOKENS,
                uniqueTokens().size());
        log.info(
                "  (@ {}) # token associations = {}",
                TOKEN_ASSOCIATIONS,
                tokenAssociations().size());
        log.info("  (@ {}) # topics             = {}", StateChildIndices.TOPICS, topics().size());
        log.info("  (@ {}) # blobs              = {}", StateChildIndices.STORAGE, storage().size());
        log.info(
                "  (@ {}) # accounts/contracts = {}",
                StateChildIndices.ACCOUNTS,
                accounts().size());
        log.info("  (@ {}) # tokens             = {}", StateChildIndices.TOKENS, tokens().size());
        log.info(
                "  (@ {}) # scheduled txns     = {}",
                StateChildIndices.SCHEDULE_TXS,
                scheduleTxs().getNumSchedules());
        log.info(
                "  (@ {}) # contract K/V pairs = {}",
                StateChildIndices.CONTRACT_STORAGE,
                contractStorage().size());
    }

    // --- MerkleInternal ---
    @Override
    public long getClassId() {
        return RUNTIME_CONSTRUCTABLE_ID;
    }

    @Override
    public int getVersion() {
        return CURRENT_VERSION;
    }

    @Override
    public int getMinimumChildCount() {
        return NUM_025X_CHILDREN;
    }

    @Override
    public int getMinimumSupportedVersion() {
        return MINIMUM_SUPPORTED_VERSION;
    }

    @Override
    public void addDeserializedChildren(final List<MerkleNode> children, final int version) {
        super.addDeserializedChildren(children, version);
        deserializedStateVersion = version;
    }

    @Override
    public MerkleNode migrate(final int version) {
        final boolean enabledJasperdbToMerkleDb =
                getBootstrapProperties().getBooleanProperty(PropertyNames.VIRTUALDATASOURCE_JASPERDB_TO_MERKLEDB);
        if (enabledJasperdbToMerkleDb) {
            try {
                migrateVirtualMapsToMerkleDb(this);
            } catch (final InterruptedException e) {
                log.error("VirtualMap migration to MerkleDb is interrupted", e);
                // exit?
            }
        }
        return MerkleInternal.super.migrate(version);
    }

    // --- SwirldState ---
    @Override
    public void init(
            final Platform platform,
            final AddressBook addressBook,
            final SwirldDualState dualState,
            final InitTrigger trigger,
            @Nullable SoftwareVersion deserializedVersion) {
        if (trigger == GENESIS) {
            genesisInit(platform, addressBook, dualState);
        } else {
            if (deserializedVersion == null) {
                throw new IllegalStateException(
                        "No software version for deserialized state version "
                                + deserializedStateVersion);
            }
            // Note this returns the app in case we need to do something with it  after making
            // final changes to state (e.g. after migrating something from memory to disk)
            deserializedInit(platform, addressBook, dualState, trigger, deserializedVersion);
            final var isUpgrade =
                    SEMANTIC_VERSIONS.deployedSoftwareVersion().isAfter(deserializedVersion);
            if (isUpgrade) {
                migrateFrom(deserializedVersion);
            }

            // Because the flags below can be toggled without a software upgrade, we need to
            // check for migration regardless of versioning. This should be done after any
            // other migrations are complete.
            if (shouldMigrateNfts()) {
                migrateFromUniqueTokenMerkleMap(this);
            }
            if (shouldMigrateSomethingToDisk()) {
                mapToDiskMigration.migrateToDiskAsApropos(
                        INSERTIONS_PER_COPY,
                        this,
                        new ToDiskMigrations(enableVirtualAccounts, enableVirtualTokenRels),
                        vmFactory.apply(JasperDbBuilder::new),
                        accountMigrator,
                        tokenRelMigrator);
            }
        }
    }

    @Override
    public void handleConsensusRound(final Round round, final SwirldDualState dualState) {
        throwIfImmutable();
        final var app = metadata.app();
        app.dualStateAccessor().setDualState(dualState);
        app.logic().incorporateConsensus(round);
    }

    @Override
    public void preHandle(final Event event) {
        metadata.app().eventExpansion().expandAllSigs(event, this);
    }

    private ServicesApp deserializedInit(
            final Platform platform,
            final AddressBook addressBook,
            final SwirldDualState dualState,
            final InitTrigger trigger,
            @NotNull final SoftwareVersion deserializedVersion) {
        log.info("Init called on Services node {} WITH Merkle saved state", platform.getSelfId());

        // Immediately override the address book from the saved state
        setChild(StateChildIndices.ADDRESS_BOOK, addressBook);
        final var bootstrapProps = getBootstrapProperties();
        enableVirtualAccounts = bootstrapProps.getBooleanProperty(ACCOUNTS_STORE_ON_DISK);
        enableVirtualTokenRels = bootstrapProps.getBooleanProperty(TOKENS_STORE_RELS_ON_DISK);
        enabledVirtualNft = bootstrapProps.getBooleanProperty(TOKENS_NFTS_USE_VIRTUAL_MERKLE);
        return internalInit(platform, bootstrapProps, dualState, trigger, deserializedVersion);
    }

    private void genesisInit(
            final Platform platform,
            final AddressBook addressBook,
            final SwirldDualState dualState) {
        log.info(
                "Init called on Services node {} WITHOUT Merkle saved state", platform.getSelfId());

        // Create the top-level children in the Merkle tree
        final var bootstrapProps = getBootstrapProperties();
        final var seqStart = bootstrapProps.getLongProperty(HEDERA_FIRST_USER_ENTITY);
        enableVirtualAccounts = bootstrapProps.getBooleanProperty(ACCOUNTS_STORE_ON_DISK);
        enableVirtualTokenRels = bootstrapProps.getBooleanProperty(TOKENS_STORE_RELS_ON_DISK);
        enabledVirtualNft = bootstrapProps.getBooleanProperty(TOKENS_NFTS_USE_VIRTUAL_MERKLE);
        createGenesisChildren(addressBook, seqStart, bootstrapProps);

        internalInit(platform, bootstrapProps, dualState, GENESIS, null);
        networkCtx().markPostUpgradeScanStatus();
    }

    private ServicesApp internalInit(
            final Platform platform,
            final BootstrapProperties bootstrapProps,
            SwirldDualState dualState,
            final InitTrigger trigger,
            @Nullable final SoftwareVersion deserializedVersion) {
        final var selfId = platform.getSelfId().getId();

        final ServicesApp app;
        if (APPS.includes(selfId)) {
            app = APPS.get(selfId);
        } else {
            final var nodeAddress = addressBook().getAddress(selfId);
            final var initialHash = runningHashLeaf().getRunningHash().getHash();
            app =
                    appBuilder
                            .get()
                            .staticAccountMemo(nodeAddress.getMemo())
                            .bootstrapProps(bootstrapProps)
                            .initialHash(initialHash)
                            .platform(platform)
                            .consoleCreator(SwirldsGui::createConsole)
                            .crypto(CryptoFactory.getInstance())
                            .selfId(selfId)
                            .build();
            APPS.save(selfId, app);
        }

        if (dualState == null) {
            dualState = new DualStateImpl();
        }
        app.dualStateAccessor().setDualState(dualState);
        log.info(
                "Dual state includes freeze time={} and last frozen={}",
                dualState.getFreezeTime(),
                dualState.getLastFrozenTime());

        final var deployedVersion = SEMANTIC_VERSIONS.deployedSoftwareVersion();
        if (deployedVersion.isBefore(deserializedVersion)) {
            log.error(
                    "Fatal error, state source version {} is after node software version {}",
                    deserializedVersion,
                    deployedVersion);
            app.systemExits().fail(1);
        } else {
            final var isUpgrade = deployedVersion.isAfter(deserializedVersion);
            if (trigger == RESTART && isUpgrade) {
                dualState.setFreezeTime(null);
                networkCtx().discardPreparedUpgradeMeta();
                if (deployedVersion.hasMigrationRecordsFrom(deserializedVersion)) {
                    networkCtx().markMigrationRecordsNotYetStreamed();
                }
            }
            networkCtx().setStateVersion(CURRENT_VERSION);

            metadata = new StateMetadata(app, new FCHashMap<>());
            // Log state before migration.
            logStateChildrenSizes();
            // This updates the working state accessor with our children
            app.initializationFlow().runWith(this, bootstrapProps);

            // Ensure the prefetch queue is created and thread pool is active instead of waiting
            // for lazy-initialization to take place
            app.prefetchProcessor();
            log.info("Created prefetch processor");

            logSummary();
            log.info("  --> Context initialized accordingly on Services node {}", selfId);

            if (trigger == GENESIS) {
                app.sysAccountsCreator()
                        .ensureSystemAccounts(
                                app.backingAccounts(), app.workingState().addressBook());
                app.sysFilesManager().createManagedFilesIfMissing();
            }
            if (trigger != RECONNECT) {
                // Once we have a dynamic address book, this will run unconditionally
                app.sysFilesManager().updateStakeDetails();
            }
        }
        return app;
    }

    @Override
    public AddressBook getAddressBookCopy() {
        return addressBook().copy();
    }

    /* --- FastCopyable --- */
    @Override
    public synchronized ServicesState copy() {
        setImmutable(true);

        final var that = new ServicesState(this);
        if (metadata != null) {
            metadata.app().workingState().updateFrom(that);
        }

        return that;
    }

    /* --- Archivable --- */
    @Override
    public synchronized void archive() {
        if (metadata != null) {
            metadata.release();
        }

        topics().archive();
        tokens().archive();
        accounts().archive();
        uniqueTokens().archive();
        tokenAssociations().archive();
        stakingInfo().archive();
    }

    /* --- MerkleNode --- */
    @Override
    public synchronized void destroyNode() {
        if (metadata != null) {
            metadata.release();
        }
    }

    /* -- Getters and helpers -- */
    public AccountID getAccountFromNodeId(final NodeId nodeId) {
        final var address = addressBook().getAddress(nodeId.getId());
        final var memo = address.getMemo();
        return parseAccount(memo);
    }

    public boolean isInitialized() {
        return metadata != null;
    }

    public Instant getTimeOfLastHandledTxn() {
        return networkCtx().consensusTimeOfLastHandledTxn();
    }

    public int getStateVersion() {
        return networkCtx().getStateVersion();
    }

    public void logSummary() {
        final String ctxSummary;
        if (metadata != null) {
            final var app = metadata.app();
            app.hashLogger().logHashesFor(this);
            ctxSummary = networkCtx().summarizedWith(app.dualStateAccessor());
        } else {
            ctxSummary = networkCtx().summarized();
        }
        log.info(ctxSummary);
    }

    public Map<ByteString, EntityNum> aliases() {
        Objects.requireNonNull(metadata, "Cannot get aliases from an uninitialized state");
        return metadata.aliases();
    }

    @SuppressWarnings("unchecked")
    public AccountStorageAdapter accounts() {
        final var accountsStorage = getChild(StateChildIndices.ACCOUNTS);
        return (accountsStorage instanceof VirtualMap)
                ? AccountStorageAdapter.fromOnDisk(
                        VIRTUAL_MAP_DATA_ACCESS,
                        getChild(StateChildIndices.PAYER_RECORDS),
                        (VirtualMap<EntityNumVirtualKey, OnDiskAccount>) accountsStorage)
                : AccountStorageAdapter.fromInMemory(
                        (MerkleMap<EntityNum, MerkleAccount>) accountsStorage);
    }

    public VirtualMap<VirtualBlobKey, VirtualBlobValue> storage() {
        return getChild(StateChildIndices.STORAGE);
    }

    public MerkleMap<EntityNum, MerkleTopic> topics() {
        return getChild(StateChildIndices.TOPICS);
    }

    public MerkleMap<EntityNum, MerkleToken> tokens() {
        return getChild(StateChildIndices.TOKENS);
    }

    @SuppressWarnings("unchecked")
    public TokenRelStorageAdapter tokenAssociations() {
        final var relsStorage = getChild(TOKEN_ASSOCIATIONS);
        return (relsStorage instanceof VirtualMap)
                ? TokenRelStorageAdapter.fromOnDisk(
                        (VirtualMap<EntityNumVirtualKey, OnDiskTokenRel>) relsStorage)
                : TokenRelStorageAdapter.fromInMemory(
                        (MerkleMap<EntityNumPair, MerkleTokenRelStatus>) relsStorage);
    }

    public MerkleScheduledTransactions scheduleTxs() {
        return getChild(StateChildIndices.SCHEDULE_TXS);
    }

    public MerkleNetworkContext networkCtx() {
        return getChild(StateChildIndices.NETWORK_CTX);
    }

    public AddressBook addressBook() {
        return getChild(StateChildIndices.ADDRESS_BOOK);
    }

    public MerkleSpecialFiles specialFiles() {
        return getChild(StateChildIndices.SPECIAL_FILES);
    }

    public RecordsRunningHashLeaf runningHashLeaf() {
        return getChild(StateChildIndices.RECORD_STREAM_RUNNING_HASH);
    }

    @SuppressWarnings("unchecked")
    public UniqueTokenMapAdapter uniqueTokens() {
        final var tokensMap = getChild(StateChildIndices.UNIQUE_TOKENS);
        return tokensMap.getClass() == MerkleMap.class
                ? UniqueTokenMapAdapter.wrap(
                        (MerkleMap<EntityNumPair, MerkleUniqueToken>) tokensMap)
                : UniqueTokenMapAdapter.wrap(
                        (VirtualMap<UniqueTokenKey, UniqueTokenValue>) tokensMap);
    }

    public RecordsStorageAdapter payerRecords() {
        return getNumberOfChildren() == StateChildIndices.NUM_032X_CHILDREN
                ? RecordsStorageAdapter.fromDedicated(getChild(StateChildIndices.PAYER_RECORDS))
                : RecordsStorageAdapter.fromLegacy(getChild(StateChildIndices.ACCOUNTS));
    }

    public VirtualMap<ContractKey, IterableContractValue> contractStorage() {
        return getChild(StateChildIndices.CONTRACT_STORAGE);
    }

    public MerkleMap<EntityNum, MerkleStakingInfo> stakingInfo() {
        return getChild(StateChildIndices.STAKING_INFO);
    }

    int getDeserializedStateVersion() {
        return deserializedStateVersion;
    }

    void createGenesisChildren(
            final AddressBook addressBook,
            final long seqStart,
            final BootstrapProperties bootstrapProperties) {
        final var virtualMapFactory = new VirtualMapFactory();

        if (enabledVirtualNft) {
            setChild(StateChildIndices.UNIQUE_TOKENS, virtualMapFactory.newVirtualizedUniqueTokenStorage());
        } else {
            setChild(StateChildIndices.UNIQUE_TOKENS, new MerkleMap<>());
        }
        if (enableVirtualTokenRels) {
            setChild(TOKEN_ASSOCIATIONS, virtualMapFactory.newOnDiskTokenRels());
        } else {
            setChild(TOKEN_ASSOCIATIONS, new MerkleMap<>());
        }
        setChild(StateChildIndices.TOPICS, new MerkleMap<>());
        setChild(StateChildIndices.STORAGE, virtualMapFactory.newVirtualizedBlobs());
        if (enableVirtualAccounts) {
            setChild(StateChildIndices.ACCOUNTS, virtualMapFactory.newOnDiskAccountStorage());
        } else {
            setChild(StateChildIndices.ACCOUNTS, new MerkleMap<>());
        }
        setChild(StateChildIndices.TOKENS, new MerkleMap<>());
        setChild(StateChildIndices.NETWORK_CTX, genesisNetworkCtxWith(seqStart));
        setChild(StateChildIndices.SPECIAL_FILES, new MerkleSpecialFiles());
        setChild(StateChildIndices.SCHEDULE_TXS, new MerkleScheduledTransactions());
        setChild(StateChildIndices.RECORD_STREAM_RUNNING_HASH, genesisRunningHashLeaf());
        setChild(StateChildIndices.ADDRESS_BOOK, addressBook);
        setChild(StateChildIndices.CONTRACT_STORAGE, virtualMapFactory.newVirtualizedIterableStorage());
        setChild(
                StateChildIndices.STAKING_INFO,
                stakingInfoBuilder.buildStakingInfoMap(addressBook, bootstrapProperties));
        if (enableVirtualAccounts) {
            setChild(StateChildIndices.PAYER_RECORDS, new MerkleMap<>());
        }
    }

    private RecordsRunningHashLeaf genesisRunningHashLeaf() {
        final var genesisRunningHash = new RunningHash();
        genesisRunningHash.setHash(EMPTY_HASH);
        return new RecordsRunningHashLeaf(genesisRunningHash);
    }

    private MerkleNetworkContext genesisNetworkCtxWith(final long seqStart) {
        return new MerkleNetworkContext(
                null, new SequenceNumber(seqStart), seqStart - 1, new ExchangeRates());
    }

    private static StakingInfoBuilder stakingInfoBuilder =
<<<<<<< HEAD
            ReleaseTwentySevenMigration::buildStakingInfoMap;
=======
            StakingInfoMapBuilder::buildStakingInfoMap;
    private static Function<JasperDbBuilderFactory, VirtualMapFactory> vmFactory =
            VirtualMapFactory::new;
>>>>>>> 94285ebd
    private static Supplier<ServicesApp.Builder> appBuilder = DaggerServicesApp::builder;
    private static MapToDiskMigration mapToDiskMigration =
            MapMigrationToDisk::migrateToDiskAsApropos;
    static final Function<MerkleAccountState, OnDiskAccount> accountMigrator = OnDiskAccount::from;
    static final Function<MerkleTokenRelStatus, OnDiskTokenRel> tokenRelMigrator =
            OnDiskTokenRel::from;

    @VisibleForTesting
    void migrateFrom(@NotNull final SoftwareVersion deserializedVersion) {
<<<<<<< HEAD
        if (FIRST_026X_VERSION.isAfter(deserializedVersion)) {
            iterableStorageMigrator.makeStorageIterable(
                    this,
                    KvPairIterationMigrator::new,
                    VirtualMapMigration::extractVirtualMapData,
                    new VirtualMapFactory().newVirtualizedIterableStorage());
        }
        if (FIRST_027X_VERSION.isAfter(deserializedVersion)) {
            final var bootstrapProps = getBootstrapProperties();
            setChild(
                    StateChildIndices.STAKING_INFO,
                    stakingInfoBuilder.buildStakingInfoMap(addressBook(), bootstrapProps));
        }
        // We know for a fact that we need to migrate scheduled transactions if they are a MerkleMap
        if (getChild(StateChildIndices.SCHEDULE_TXS) instanceof MerkleMap) {
            scheduledTxnsMigrator.accept(this);
        }
        if (FIRST_028X_VERSION.isAfter(deserializedVersion)) {
            // These accounts were created with an (unnecessary) MerkleAccountTokens child
            accounts().get(EntityNum.fromLong(800L)).forgetThirdChildIfPlaceholder();
            accounts().get(EntityNum.fromLong(801L)).forgetThirdChildIfPlaceholder();
        }
        if (FIRST_030X_VERSION.isAfter(deserializedVersion)) {
            if (getBootstrapProperties().getBooleanProperty(AUTO_RENEW_GRANT_FREE_RENEWALS)) {
                autoRenewalMigrator.grantFreeAutoRenew(this, getTimeOfLastHandledTxn());
            }
            nftLinksRepair.rebuildOwnershipLists(accounts(), uniqueTokens());
        }

=======
>>>>>>> 94285ebd
        // Keep the MutableStateChildren up-to-date (no harm done if they are already are)
        final var app = getMetadata().app();
        app.workingState().updatePrimitiveChildrenFrom(this);
        log.info("Finished migrations needed for deserialized version {}", deserializedVersion);
        logStateChildrenSizes();
        networkCtx().markPostUpgradeScanStatus();
    }

    boolean shouldMigrateNfts() {
        return enabledVirtualNft && !uniqueTokens().isVirtual();
    }

<<<<<<< HEAD
    private static void migrateVirtualMapsToMerkleDb(final ServicesState state) throws InterruptedException {
        final VirtualMapFactory vmFactory = new VirtualMapFactory();

        // virtualized blobs
        final VirtualMap<VirtualBlobKey, VirtualBlobValue> storageMap =
                state.getChild(StateChildIndices.STORAGE);
        if (jasperDbBacked(storageMap)) {
            VirtualMap<VirtualBlobKey, VirtualBlobValue> merkleDbBackedMap =
                    vmFactory.newVirtualizedBlobs();
            merkleDbBackedMap = migrateVirtualMap(storageMap, merkleDbBackedMap);
            state.setChild(StateChildIndices.STORAGE, merkleDbBackedMap);
        }

        // virtualized iterable storage
        final VirtualMap<ContractKey, IterableContractValue> contractStorageMap =
                state.getChild(StateChildIndices.CONTRACT_STORAGE);
        if (jasperDbBacked(contractStorageMap)) {
            VirtualMap<ContractKey, IterableContractValue> merkleDbBackedMap =
                    vmFactory.newVirtualizedIterableStorage();
            merkleDbBackedMap = migrateVirtualMap(contractStorageMap, merkleDbBackedMap);
            state.setChild(StateChildIndices.CONTRACT_STORAGE, merkleDbBackedMap);
        }

        // virtualized unique token storage, if enabled
        if (state.enabledVirtualNft) {
            final VirtualMap<UniqueTokenKey, UniqueTokenValue> uniqueTokensMap =
                    state.getChild(StateChildIndices.UNIQUE_TOKENS);
            if (jasperDbBacked(uniqueTokensMap)) {
                VirtualMap<UniqueTokenKey, UniqueTokenValue> merkleDbBackedMap =
                        vmFactory.newVirtualizedUniqueTokenStorage();
                merkleDbBackedMap = migrateVirtualMap(uniqueTokensMap, merkleDbBackedMap);
                state.setChild(StateChildIndices.UNIQUE_TOKENS, merkleDbBackedMap);
            }
        }
    }

    private static boolean jasperDbBacked(final VirtualMap<?, ?> map) {
        final VirtualRootNode<?, ?> virtualRootNode = map.getRight();
        return virtualRootNode.getDataSource() instanceof VirtualDataSourceJasperDB;
    }

    private static <K extends VirtualKey<? super K>, V extends VirtualValue>
            VirtualMap<K, V> migrateVirtualMap(final VirtualMap<K, V> source, final VirtualMap<K, V> target
    ) throws InterruptedException {
        final int copyTargetMapEveryPuts = 10_000;
        final AtomicInteger count = new AtomicInteger(copyTargetMapEveryPuts);
        final AtomicReference<VirtualMap<K, V>> targetMapRef = new AtomicReference<>(target);
        VirtualMapMigration.extractVirtualMapData(
                AdHocThreadManager.getStaticThreadManager(),
                source,
                kvPair -> {
                    final K key = kvPair.getKey();
                    final V value = kvPair.getValue();
                    final VirtualMap<K, V> curCopy = targetMapRef.get();
                    curCopy.put(key, value);
                    // Make a map copy every X rounds to flush map cache to disk
                    if (count.decrementAndGet() == 0) {
                        targetMapRef.set(curCopy.copy());
                        curCopy.release();
                        count.set(copyTargetMapEveryPuts);
                    }
                },
                4);
        return targetMapRef.get();
    }

    private BootstrapProperties getBootstrapProperties() {
        return bootstrapProperties == null ? new BootstrapProperties() : bootstrapProperties;
=======
    boolean shouldMigrateSomethingToDisk() {
        return shouldMigrateAccountsToDisk() || shouldMigrateTokenRelsToDisk();
>>>>>>> 94285ebd
    }

    boolean shouldMigrateAccountsToDisk() {
        return enableVirtualAccounts && getNumberOfChildren() < StateChildIndices.NUM_032X_CHILDREN;
    }

    boolean shouldMigrateTokenRelsToDisk() {
        return enableVirtualTokenRels && getChild(TOKEN_ASSOCIATIONS) instanceof MerkleMap<?, ?>;
    }

    private BootstrapProperties getBootstrapProperties() {
        return bootstrapProperties == null ? new BootstrapProperties() : bootstrapProperties;
    }

    @FunctionalInterface
    interface StakingInfoBuilder {
        MerkleMap<EntityNum, MerkleStakingInfo> buildStakingInfoMap(
                AddressBook addressBook, BootstrapProperties bootstrapProperties);
    }

    @FunctionalInterface
    interface MapToDiskMigration {
        void migrateToDiskAsApropos(
                final int insertionsPerCopy,
                final ServicesState mutableState,
                final ToDiskMigrations toDiskMigrations,
                final VirtualMapFactory virtualMapFactory,
                final Function<MerkleAccountState, OnDiskAccount> accountMigrator,
                final Function<MerkleTokenRelStatus, OnDiskTokenRel> tokenRelMigrator);
    }

    @VisibleForTesting
    StateMetadata getMetadata() {
        return metadata;
    }

    @VisibleForTesting
    void setMetadata(final StateMetadata metadata) {
        this.metadata = metadata;
    }

    @VisibleForTesting
    void setDeserializedStateVersion(final int deserializedStateVersion) {
        this.deserializedStateVersion = deserializedStateVersion;
    }

    @VisibleForTesting
    static void setAppBuilder(final Supplier<ServicesApp.Builder> appBuilder) {
        ServicesState.appBuilder = appBuilder;
    }

    @VisibleForTesting
    static void setStakingInfoBuilder(final StakingInfoBuilder stakingInfoBuilder) {
        ServicesState.stakingInfoBuilder = stakingInfoBuilder;
    }

    @VisibleForTesting
<<<<<<< HEAD
    static void setIterableStorageMigrator(final IterableStorageMigrator iterableStorageMigrator) {
        ServicesState.iterableStorageMigrator = iterableStorageMigrator;
    }

    @VisibleForTesting
    static void setAutoRenewalMigrator(final ContractAutoRenewalMigrator autoRenewalMigrator) {
        ServicesState.autoRenewalMigrator = autoRenewalMigrator;
    }

    static void setScheduledTransactionsMigrator(
            final Consumer<ServicesState> scheduledTxnsMigrator) {
        ServicesState.scheduledTxnsMigrator = scheduledTxnsMigrator;
=======
    static void setVmFactory(final Function<JasperDbBuilderFactory, VirtualMapFactory> vmFactory) {
        ServicesState.vmFactory = vmFactory;
    }

    @VisibleForTesting
    public static void setMapToDiskMigration(final MapToDiskMigration mapToDiskMigration) {
        ServicesState.mapToDiskMigration = mapToDiskMigration;
>>>>>>> 94285ebd
    }
}<|MERGE_RESOLUTION|>--- conflicted
+++ resolved
@@ -16,7 +16,6 @@
 package com.hedera.services;
 
 import static com.hedera.services.context.AppsManager.APPS;
-import static com.hedera.services.context.properties.PropertyNames.*;
 import static com.hedera.services.context.properties.SemanticVersions.SEMANTIC_VERSIONS;
 import static com.hedera.services.state.migration.MapMigrationToDisk.INSERTIONS_PER_COPY;
 import static com.hedera.services.state.migration.StateChildIndices.NUM_025X_CHILDREN;
@@ -25,30 +24,29 @@
 import static com.hedera.services.state.migration.StateVersions.MINIMUM_SUPPORTED_VERSION;
 import static com.hedera.services.state.migration.UniqueTokensMigrator.migrateFromUniqueTokenMerkleMap;
 import static com.hedera.services.utils.EntityIdUtils.parseAccount;
-import static com.swirlds.common.system.InitTrigger.*;
+import static com.swirlds.common.system.InitTrigger.GENESIS;
+import static com.swirlds.common.system.InitTrigger.RECONNECT;
+import static com.swirlds.common.system.InitTrigger.RESTART;
 
 import com.google.common.annotations.VisibleForTesting;
 import com.google.protobuf.ByteString;
 import com.hedera.services.context.properties.BootstrapProperties;
+import com.hedera.services.context.properties.PropertyNames;
 import com.hedera.services.state.merkle.*;
 import com.hedera.services.state.migration.*;
 import com.hedera.services.state.org.StateMetadata;
 import com.hedera.services.state.submerkle.ExchangeRates;
 import com.hedera.services.state.submerkle.SequenceNumber;
-<<<<<<< HEAD
 import com.hedera.services.state.virtual.ContractKey;
+import com.hedera.services.state.virtual.EntityNumVirtualKey;
 import com.hedera.services.state.virtual.IterableContractValue;
 import com.hedera.services.state.virtual.UniqueTokenKey;
 import com.hedera.services.state.virtual.UniqueTokenValue;
 import com.hedera.services.state.virtual.VirtualBlobKey;
 import com.hedera.services.state.virtual.VirtualBlobValue;
 import com.hedera.services.state.virtual.VirtualMapFactory;
-=======
-import com.hedera.services.state.virtual.*;
-import com.hedera.services.state.virtual.VirtualMapFactory.JasperDbBuilderFactory;
 import com.hedera.services.state.virtual.entities.OnDiskAccount;
 import com.hedera.services.state.virtual.entities.OnDiskTokenRel;
->>>>>>> 94285ebd
 import com.hedera.services.stream.RecordsRunningHashLeaf;
 import com.hedera.services.utils.EntityNum;
 import com.hedera.services.utils.EntityNumPair;
@@ -64,7 +62,6 @@
 import com.swirlds.common.system.address.AddressBook;
 import com.swirlds.common.system.events.Event;
 import com.swirlds.common.threading.manager.AdHocThreadManager;
-import com.swirlds.common.threading.manager.StandardThreadManager;
 import com.swirlds.fchashmap.FCHashMap;
 import com.swirlds.jasperdb.VirtualDataSourceJasperDB;
 import com.swirlds.merkle.map.MerkleMap;
@@ -77,18 +74,13 @@
 import java.util.List;
 import java.util.Map;
 import java.util.Objects;
-<<<<<<< HEAD
 import java.util.concurrent.atomic.AtomicInteger;
 import java.util.concurrent.atomic.AtomicReference;
-import java.util.function.Consumer;
-=======
 import java.util.function.Function;
->>>>>>> 94285ebd
 import java.util.function.Supplier;
 import javax.annotation.Nullable;
 
 import com.swirlds.virtualmap.VirtualValue;
-import com.swirlds.virtualmap.internal.merkle.VirtualLeafNode;
 import com.swirlds.virtualmap.internal.merkle.VirtualRootNode;
 import org.apache.logging.log4j.LogManager;
 import org.apache.logging.log4j.Logger;
@@ -249,7 +241,7 @@
                         INSERTIONS_PER_COPY,
                         this,
                         new ToDiskMigrations(enableVirtualAccounts, enableVirtualTokenRels),
-                        vmFactory.apply(JasperDbBuilder::new),
+                        new VirtualMapFactory(),
                         accountMigrator,
                         tokenRelMigrator);
             }
@@ -280,9 +272,9 @@
         // Immediately override the address book from the saved state
         setChild(StateChildIndices.ADDRESS_BOOK, addressBook);
         final var bootstrapProps = getBootstrapProperties();
-        enableVirtualAccounts = bootstrapProps.getBooleanProperty(ACCOUNTS_STORE_ON_DISK);
-        enableVirtualTokenRels = bootstrapProps.getBooleanProperty(TOKENS_STORE_RELS_ON_DISK);
-        enabledVirtualNft = bootstrapProps.getBooleanProperty(TOKENS_NFTS_USE_VIRTUAL_MERKLE);
+        enableVirtualAccounts = bootstrapProps.getBooleanProperty(PropertyNames.ACCOUNTS_STORE_ON_DISK);
+        enableVirtualTokenRels = bootstrapProps.getBooleanProperty(PropertyNames.TOKENS_STORE_RELS_ON_DISK);
+        enabledVirtualNft = bootstrapProps.getBooleanProperty(PropertyNames.TOKENS_NFTS_USE_VIRTUAL_MERKLE);
         return internalInit(platform, bootstrapProps, dualState, trigger, deserializedVersion);
     }
 
@@ -295,10 +287,10 @@
 
         // Create the top-level children in the Merkle tree
         final var bootstrapProps = getBootstrapProperties();
-        final var seqStart = bootstrapProps.getLongProperty(HEDERA_FIRST_USER_ENTITY);
-        enableVirtualAccounts = bootstrapProps.getBooleanProperty(ACCOUNTS_STORE_ON_DISK);
-        enableVirtualTokenRels = bootstrapProps.getBooleanProperty(TOKENS_STORE_RELS_ON_DISK);
-        enabledVirtualNft = bootstrapProps.getBooleanProperty(TOKENS_NFTS_USE_VIRTUAL_MERKLE);
+        final var seqStart = bootstrapProps.getLongProperty(PropertyNames.HEDERA_FIRST_USER_ENTITY);
+        enableVirtualAccounts = bootstrapProps.getBooleanProperty(PropertyNames.ACCOUNTS_STORE_ON_DISK);
+        enableVirtualTokenRels = bootstrapProps.getBooleanProperty(PropertyNames.TOKENS_STORE_RELS_ON_DISK);
+        enabledVirtualNft = bootstrapProps.getBooleanProperty(PropertyNames.TOKENS_NFTS_USE_VIRTUAL_MERKLE);
         createGenesisChildren(addressBook, seqStart, bootstrapProps);
 
         internalInit(platform, bootstrapProps, dualState, GENESIS, null);
@@ -597,13 +589,7 @@
     }
 
     private static StakingInfoBuilder stakingInfoBuilder =
-<<<<<<< HEAD
-            ReleaseTwentySevenMigration::buildStakingInfoMap;
-=======
             StakingInfoMapBuilder::buildStakingInfoMap;
-    private static Function<JasperDbBuilderFactory, VirtualMapFactory> vmFactory =
-            VirtualMapFactory::new;
->>>>>>> 94285ebd
     private static Supplier<ServicesApp.Builder> appBuilder = DaggerServicesApp::builder;
     private static MapToDiskMigration mapToDiskMigration =
             MapMigrationToDisk::migrateToDiskAsApropos;
@@ -613,38 +599,6 @@
 
     @VisibleForTesting
     void migrateFrom(@NotNull final SoftwareVersion deserializedVersion) {
-<<<<<<< HEAD
-        if (FIRST_026X_VERSION.isAfter(deserializedVersion)) {
-            iterableStorageMigrator.makeStorageIterable(
-                    this,
-                    KvPairIterationMigrator::new,
-                    VirtualMapMigration::extractVirtualMapData,
-                    new VirtualMapFactory().newVirtualizedIterableStorage());
-        }
-        if (FIRST_027X_VERSION.isAfter(deserializedVersion)) {
-            final var bootstrapProps = getBootstrapProperties();
-            setChild(
-                    StateChildIndices.STAKING_INFO,
-                    stakingInfoBuilder.buildStakingInfoMap(addressBook(), bootstrapProps));
-        }
-        // We know for a fact that we need to migrate scheduled transactions if they are a MerkleMap
-        if (getChild(StateChildIndices.SCHEDULE_TXS) instanceof MerkleMap) {
-            scheduledTxnsMigrator.accept(this);
-        }
-        if (FIRST_028X_VERSION.isAfter(deserializedVersion)) {
-            // These accounts were created with an (unnecessary) MerkleAccountTokens child
-            accounts().get(EntityNum.fromLong(800L)).forgetThirdChildIfPlaceholder();
-            accounts().get(EntityNum.fromLong(801L)).forgetThirdChildIfPlaceholder();
-        }
-        if (FIRST_030X_VERSION.isAfter(deserializedVersion)) {
-            if (getBootstrapProperties().getBooleanProperty(AUTO_RENEW_GRANT_FREE_RENEWALS)) {
-                autoRenewalMigrator.grantFreeAutoRenew(this, getTimeOfLastHandledTxn());
-            }
-            nftLinksRepair.rebuildOwnershipLists(accounts(), uniqueTokens());
-        }
-
-=======
->>>>>>> 94285ebd
         // Keep the MutableStateChildren up-to-date (no harm done if they are already are)
         final var app = getMetadata().app();
         app.workingState().updatePrimitiveChildrenFrom(this);
@@ -657,7 +611,18 @@
         return enabledVirtualNft && !uniqueTokens().isVirtual();
     }
 
-<<<<<<< HEAD
+    boolean shouldMigrateSomethingToDisk() {
+        return shouldMigrateAccountsToDisk() || shouldMigrateTokenRelsToDisk();
+    }
+
+    boolean shouldMigrateAccountsToDisk() {
+        return enableVirtualAccounts && getNumberOfChildren() < StateChildIndices.NUM_032X_CHILDREN;
+    }
+
+    boolean shouldMigrateTokenRelsToDisk() {
+        return enableVirtualTokenRels && getChild(TOKEN_ASSOCIATIONS) instanceof MerkleMap<?, ?>;
+    }
+
     private static void migrateVirtualMapsToMerkleDb(final ServicesState state) throws InterruptedException {
         final VirtualMapFactory vmFactory = new VirtualMapFactory();
 
@@ -700,7 +665,7 @@
     }
 
     private static <K extends VirtualKey<? super K>, V extends VirtualValue>
-            VirtualMap<K, V> migrateVirtualMap(final VirtualMap<K, V> source, final VirtualMap<K, V> target
+    VirtualMap<K, V> migrateVirtualMap(final VirtualMap<K, V> source, final VirtualMap<K, V> target
     ) throws InterruptedException {
         final int copyTargetMapEveryPuts = 10_000;
         final AtomicInteger count = new AtomicInteger(copyTargetMapEveryPuts);
@@ -726,22 +691,6 @@
 
     private BootstrapProperties getBootstrapProperties() {
         return bootstrapProperties == null ? new BootstrapProperties() : bootstrapProperties;
-=======
-    boolean shouldMigrateSomethingToDisk() {
-        return shouldMigrateAccountsToDisk() || shouldMigrateTokenRelsToDisk();
->>>>>>> 94285ebd
-    }
-
-    boolean shouldMigrateAccountsToDisk() {
-        return enableVirtualAccounts && getNumberOfChildren() < StateChildIndices.NUM_032X_CHILDREN;
-    }
-
-    boolean shouldMigrateTokenRelsToDisk() {
-        return enableVirtualTokenRels && getChild(TOKEN_ASSOCIATIONS) instanceof MerkleMap<?, ?>;
-    }
-
-    private BootstrapProperties getBootstrapProperties() {
-        return bootstrapProperties == null ? new BootstrapProperties() : bootstrapProperties;
     }
 
     @FunctionalInterface
@@ -787,27 +736,7 @@
     }
 
     @VisibleForTesting
-<<<<<<< HEAD
-    static void setIterableStorageMigrator(final IterableStorageMigrator iterableStorageMigrator) {
-        ServicesState.iterableStorageMigrator = iterableStorageMigrator;
-    }
-
-    @VisibleForTesting
-    static void setAutoRenewalMigrator(final ContractAutoRenewalMigrator autoRenewalMigrator) {
-        ServicesState.autoRenewalMigrator = autoRenewalMigrator;
-    }
-
-    static void setScheduledTransactionsMigrator(
-            final Consumer<ServicesState> scheduledTxnsMigrator) {
-        ServicesState.scheduledTxnsMigrator = scheduledTxnsMigrator;
-=======
-    static void setVmFactory(final Function<JasperDbBuilderFactory, VirtualMapFactory> vmFactory) {
-        ServicesState.vmFactory = vmFactory;
-    }
-
-    @VisibleForTesting
     public static void setMapToDiskMigration(final MapToDiskMigration mapToDiskMigration) {
         ServicesState.mapToDiskMigration = mapToDiskMigration;
->>>>>>> 94285ebd
     }
 }