/*
 * Copyright (C) 2021-2022 Hedera Hashgraph, LLC
 *
 * Licensed under the Apache License, Version 2.0 (the "License");
 * you may not use this file except in compliance with the License.
 * You may obtain a copy of the License at
 *
 *      http://www.apache.org/licenses/LICENSE-2.0
 *
 * Unless required by applicable law or agreed to in writing, software
 * distributed under the License is distributed on an "AS IS" BASIS,
 * WITHOUT WARRANTIES OR CONDITIONS OF ANY KIND, either express or implied.
 * See the License for the specific language governing permissions and
 * limitations under the License.
 */
package com.hedera.services.ledger;

import static com.hedera.services.ledger.properties.AccountProperty.BALANCE;
import static com.hedera.services.ledger.properties.AccountProperty.CRYPTO_ALLOWANCES;
import static com.hedera.services.ledger.properties.AccountProperty.FUNGIBLE_TOKEN_ALLOWANCES;
import static com.hedera.services.ledger.properties.AccountProperty.NUM_ASSOCIATIONS;
import static com.hedera.services.ledger.properties.AccountProperty.NUM_NFTS_OWNED;
import static com.hedera.services.ledger.properties.AccountProperty.NUM_POSITIVE_BALANCES;
import static com.hedera.services.ledger.properties.AccountProperty.NUM_TREASURY_TITLES;
import static com.hedera.services.ledger.properties.AccountProperty.USED_AUTOMATIC_ASSOCIATIONS;
import static com.hedera.services.ledger.properties.NftProperty.SPENDER;
import static com.hedera.services.state.submerkle.EntityId.MISSING_ENTITY_ID;
import static com.hederahashgraph.api.proto.java.ResponseCodeEnum.INSUFFICIENT_PAYER_BALANCE;
import static com.hederahashgraph.api.proto.java.ResponseCodeEnum.OK;

import com.hedera.services.context.SideEffectsTracker;
import com.hedera.services.context.TransactionContext;
import com.hedera.services.exceptions.InvalidTransactionException;
import com.hedera.services.fees.charging.FeeDistribution;
import com.hedera.services.ledger.accounts.AliasManager;
import com.hedera.services.ledger.properties.AccountProperty;
import com.hedera.services.ledger.properties.NftProperty;
import com.hedera.services.ledger.properties.TokenRelProperty;
import com.hedera.services.records.RecordsHistorian;
import com.hedera.services.state.migration.HederaAccount;
import com.hedera.services.state.migration.HederaTokenRel;
import com.hedera.services.state.migration.UniqueTokenAdapter;
import com.hedera.services.state.submerkle.FcTokenAllowanceId;
import com.hedera.services.store.models.NftId;
import com.hedera.services.store.tokens.TokenStore;
import com.hedera.services.txns.crypto.AutoCreationLogic;
import com.hedera.services.txns.validation.OptionValidator;
import com.hedera.services.utils.EntityNum;
import com.hederahashgraph.api.proto.java.AccountID;
import com.hederahashgraph.api.proto.java.TokenID;
import java.util.List;
import java.util.Map;
import java.util.TreeMap;
import javax.annotation.Nullable;
import javax.inject.Inject;
import javax.inject.Singleton;
import org.apache.commons.lang3.tuple.Pair;

@Singleton
public class TransferLogic {
    public static final List<AccountProperty> TOKEN_TRANSFER_SIDE_EFFECTS =
            List.of(
                    NUM_POSITIVE_BALANCES,
                    NUM_ASSOCIATIONS,
                    NUM_NFTS_OWNED,
                    USED_AUTOMATIC_ASSOCIATIONS,
                    NUM_TREASURY_TITLES);

    private final TokenStore tokenStore;
    private final AutoCreationLogic autoCreationLogic;
    private final SideEffectsTracker sideEffectsTracker;
    private final RecordsHistorian recordsHistorian;
    private final MerkleAccountScopedCheck scopedCheck;
    private final TransactionalLedger<AccountID, AccountProperty, HederaAccount> accountsLedger;
    private final TransactionalLedger<NftId, NftProperty, UniqueTokenAdapter> nftsLedger;
    private final TransactionalLedger<Pair<AccountID, TokenID>, TokenRelProperty, HederaTokenRel>
            tokenRelsLedger;
    private final TransactionContext txnCtx;
    private final AliasManager aliasManager;
    private final FeeDistribution feeDistribution;

    @Inject
    public TransferLogic(
            final TransactionalLedger<AccountID, AccountProperty, HederaAccount> accountsLedger,
            final TransactionalLedger<NftId, NftProperty, UniqueTokenAdapter> nftsLedger,
            final TransactionalLedger<Pair<AccountID, TokenID>, TokenRelProperty, HederaTokenRel>
                    tokenRelsLedger,
            final TokenStore tokenStore,
            final SideEffectsTracker sideEffectsTracker,
            final OptionValidator validator,
            final @Nullable AutoCreationLogic autoCreationLogic,
            final RecordsHistorian recordsHistorian,
            final TransactionContext txnCtx,
            final AliasManager aliasManager,
            final FeeDistribution feeDistribution) {
        this.tokenStore = tokenStore;
        this.nftsLedger = nftsLedger;
        this.accountsLedger = accountsLedger;
        this.tokenRelsLedger = tokenRelsLedger;
        this.recordsHistorian = recordsHistorian;
        this.autoCreationLogic = autoCreationLogic;
        this.sideEffectsTracker = sideEffectsTracker;
        this.txnCtx = txnCtx;
        this.aliasManager = aliasManager;
        this.feeDistribution = feeDistribution;

        scopedCheck = new MerkleAccountScopedCheck(validator, nftsLedger);
    }

    public void doZeroSum(final List<BalanceChange> changes) {
        final var topLevelPayer = txnCtx.activePayer();
        var validity = OK;
        var autoCreationFee = 0L;
<<<<<<< HEAD

        final var payer = txnCtx.activePayer();
        var payerBalanceAfterAdjustments = Long.MIN_VALUE;
=======
        var updatedPayerBalance = Long.MIN_VALUE;
>>>>>>> 94285ebd
        for (var change : changes) {
            // If the change consists of any repeated aliases, replace the alias with the account
            // number
            replaceAliasWithIdIfExisting(change);

            // create a new account for alias when the no account is already created using the alias
            if (change.hasAlias()) {
                if (autoCreationLogic == null) {
                    throw new IllegalStateException(
                            "Cannot auto-create account from "
                                    + change
                                    + " with null autoCreationLogic");
                }
                final var result = autoCreationLogic.create(change, accountsLedger, changes);
                validity = result.getKey();
                autoCreationFee += result.getValue();
                if (validity == OK && (change.isForToken())) {
                    validity = tokenStore.tryTokenChange(change);
                }
            } else if (change.isForHbar()) {
                validity =
                        accountsLedger.validate(
                                change.accountId(), scopedCheck.setBalanceChange(change));
<<<<<<< HEAD
                if (change.accountId().equals(payer)) {
                    payerBalanceAfterAdjustments = change.getNewBalance();
=======
                if (change.affectsAccount(topLevelPayer)) {
                    updatedPayerBalance = change.getNewBalance();
>>>>>>> 94285ebd
                }
            } else {
                validity =
                        accountsLedger.validate(
                                change.accountId(), scopedCheck.setBalanceChange(change));

                if (validity == OK) {
                    validity = tokenStore.tryTokenChange(change);
                }
            }
            if (validity != OK) {
                break;
            }
        }

<<<<<<< HEAD
        if (validity == OK && (autoCreationFee > 0)) {
            payerBalanceAfterAdjustments =
                    (payerBalanceAfterAdjustments != Long.MIN_VALUE)
                            ? payerBalanceAfterAdjustments
                            : (long) accountsLedger.get(txnCtx.activePayer(), BALANCE);
            if (autoCreationFee > payerBalanceAfterAdjustments) {
=======
        if (validity == OK && autoCreationFee > 0) {
            updatedPayerBalance =
                    (updatedPayerBalance == Long.MIN_VALUE)
                            ? (long) accountsLedger.get(topLevelPayer, BALANCE)
                            : updatedPayerBalance;
            if (autoCreationFee > updatedPayerBalance) {
>>>>>>> 94285ebd
                validity = INSUFFICIENT_PAYER_BALANCE;
            }
        }

        if (validity == OK) {
            adjustBalancesAndAllowances(changes);
            if (autoCreationFee > 0) {
                payAutoCreationFee(autoCreationFee);
                autoCreationLogic.submitRecordsTo(recordsHistorian);
            }
        } else {
            dropTokenChanges(sideEffectsTracker, nftsLedger, accountsLedger, tokenRelsLedger);
            if (autoCreationLogic != null && autoCreationLogic.reclaimPendingAliases()) {
                accountsLedger.undoCreations();
            }
            throw new InvalidTransactionException(validity);
        }
    }

    public void payAutoCreationFee(final long autoCreationFee) {
        feeDistribution.distributeChargedFee(autoCreationFee, accountsLedger);

        // deduct the auto creation fee from payer of the transaction
        final var payerBalance = (long) accountsLedger.get(txnCtx.activePayer(), BALANCE);
        accountsLedger.set(txnCtx.activePayer(), BALANCE, payerBalance - autoCreationFee);
        txnCtx.addFeeChargedToPayer(autoCreationFee);
    }

    private void adjustBalancesAndAllowances(final List<BalanceChange> changes) {
        for (var change : changes) {
            final var accountId = change.accountId();
            if (change.isForHbar()) {
                final var newBalance = change.getNewBalance();
                accountsLedger.set(accountId, BALANCE, newBalance);
                if (change.isApprovedAllowance()) {
                    adjustCryptoAllowance(change, accountId);
                }
            } else if (change.isApprovedAllowance() && change.isForFungibleToken()) {
                adjustFungibleTokenAllowance(change, accountId);
            } else if (change.isForNft()) {
                // wipe the allowance on this uniqueToken
                nftsLedger.set(change.nftId(), SPENDER, MISSING_ENTITY_ID);
            }
        }
    }

    public static void dropTokenChanges(
            final SideEffectsTracker sideEffectsTracker,
            final TransactionalLedger<NftId, NftProperty, UniqueTokenAdapter> nftsLedger,
            final TransactionalLedger<AccountID, AccountProperty, HederaAccount> accountsLedger,
            final TransactionalLedger<Pair<AccountID, TokenID>, TokenRelProperty, HederaTokenRel>
                    tokenRelsLedger) {
        if (tokenRelsLedger.isInTransaction()) {
            tokenRelsLedger.rollback();
        }
        if (nftsLedger.isInTransaction()) {
            nftsLedger.rollback();
        }
        accountsLedger.undoChangesOfType(TOKEN_TRANSFER_SIDE_EFFECTS);
        sideEffectsTracker.resetTrackedTokenChanges();
    }

    @SuppressWarnings("unchecked")
    private void adjustCryptoAllowance(BalanceChange change, AccountID ownerID) {
        final var payerNum = EntityNum.fromAccountId(change.getPayerID());
        final var hbarAllowances =
                new TreeMap<>(
                        (Map<EntityNum, Long>) accountsLedger.get(ownerID, CRYPTO_ALLOWANCES));
        final var currentAllowance = hbarAllowances.get(payerNum);
        final var newAllowance = currentAllowance + change.getAllowanceUnits();
        if (newAllowance != 0) {
            hbarAllowances.put(payerNum, newAllowance);
        } else {
            hbarAllowances.remove(payerNum);
        }
        accountsLedger.set(ownerID, CRYPTO_ALLOWANCES, hbarAllowances);
    }

    @SuppressWarnings("unchecked")
    private void adjustFungibleTokenAllowance(final BalanceChange change, final AccountID ownerID) {
        final var allowanceId =
                FcTokenAllowanceId.from(
                        change.getToken().asEntityNum(),
                        EntityNum.fromAccountId(change.getPayerID()));
        final var fungibleAllowances =
                new TreeMap<>(
                        (Map<FcTokenAllowanceId, Long>)
                                accountsLedger.get(ownerID, FUNGIBLE_TOKEN_ALLOWANCES));
        final var currentAllowance = fungibleAllowances.get(allowanceId);
        final var newAllowance = currentAllowance + change.getAllowanceUnits();
        if (newAllowance == 0) {
            fungibleAllowances.remove(allowanceId);
        } else {
            fungibleAllowances.put(allowanceId, newAllowance);
        }
        accountsLedger.set(ownerID, FUNGIBLE_TOKEN_ALLOWANCES, fungibleAllowances);
    }

    /**
     * Checks if the alias is a known alias i.e, if the alias is already used in any cryptoTransfer
     * transaction that has led to account creation
     *
     * @param change change that contains alias
     */
    private void replaceAliasWithIdIfExisting(final BalanceChange change) {
        final var alias = change.getNonEmptyAliasIfPresent();

        if (alias != null) {
            final var aliasNum = aliasManager.lookupIdBy(alias);
            if (aliasNum != EntityNum.MISSING_NUM) {
                change.replaceNonEmptyAliasWith(aliasNum);
            }
        }
    }
}<|MERGE_RESOLUTION|>--- conflicted
+++ resolved
@@ -111,13 +111,7 @@
         final var topLevelPayer = txnCtx.activePayer();
         var validity = OK;
         var autoCreationFee = 0L;
-<<<<<<< HEAD
-
-        final var payer = txnCtx.activePayer();
-        var payerBalanceAfterAdjustments = Long.MIN_VALUE;
-=======
         var updatedPayerBalance = Long.MIN_VALUE;
->>>>>>> 94285ebd
         for (var change : changes) {
             // If the change consists of any repeated aliases, replace the alias with the account
             // number
@@ -141,13 +135,8 @@
                 validity =
                         accountsLedger.validate(
                                 change.accountId(), scopedCheck.setBalanceChange(change));
-<<<<<<< HEAD
-                if (change.accountId().equals(payer)) {
-                    payerBalanceAfterAdjustments = change.getNewBalance();
-=======
                 if (change.affectsAccount(topLevelPayer)) {
                     updatedPayerBalance = change.getNewBalance();
->>>>>>> 94285ebd
                 }
             } else {
                 validity =
@@ -163,21 +152,12 @@
             }
         }
 
-<<<<<<< HEAD
-        if (validity == OK && (autoCreationFee > 0)) {
-            payerBalanceAfterAdjustments =
-                    (payerBalanceAfterAdjustments != Long.MIN_VALUE)
-                            ? payerBalanceAfterAdjustments
-                            : (long) accountsLedger.get(txnCtx.activePayer(), BALANCE);
-            if (autoCreationFee > payerBalanceAfterAdjustments) {
-=======
         if (validity == OK && autoCreationFee > 0) {
             updatedPayerBalance =
                     (updatedPayerBalance == Long.MIN_VALUE)
                             ? (long) accountsLedger.get(topLevelPayer, BALANCE)
                             : updatedPayerBalance;
             if (autoCreationFee > updatedPayerBalance) {
->>>>>>> 94285ebd
                 validity = INSUFFICIENT_PAYER_BALANCE;
             }
         }
