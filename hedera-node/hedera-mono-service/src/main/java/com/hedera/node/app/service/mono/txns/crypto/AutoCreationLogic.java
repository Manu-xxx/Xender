/*
 * Copyright (C) 2021-2022 Hedera Hashgraph, LLC
 *
 * Licensed under the Apache License, Version 2.0 (the "License");
 * you may not use this file except in compliance with the License.
 * You may obtain a copy of the License at
 *
 *      http://www.apache.org/licenses/LICENSE-2.0
 *
 * Unless required by applicable law or agreed to in writing, software
 * distributed under the License is distributed on an "AS IS" BASIS,
 * WITHOUT WARRANTIES OR CONDITIONS OF ANY KIND, either express or implied.
 * See the License for the specific language governing permissions and
 * limitations under the License.
 */
package com.hedera.node.app.service.mono.txns.crypto;

import static com.hedera.node.app.service.mono.records.TxnAwareRecordsHistorian.DEFAULT_SOURCE_ID;
import static com.hedera.node.app.service.mono.utils.MiscUtils.asFcKeyUnchecked;
import static com.hedera.node.app.service.mono.utils.MiscUtils.asPrimitiveKeyUnchecked;

import com.google.common.annotations.VisibleForTesting;
import com.google.protobuf.ByteString;
import com.hedera.node.app.service.mono.context.TransactionContext;
import com.hedera.node.app.service.mono.context.primitives.StateView;
import com.hedera.node.app.service.mono.context.properties.GlobalDynamicProperties;
import com.hedera.node.app.service.mono.ledger.SigImpactHistorian;
import com.hedera.node.app.service.mono.ledger.accounts.AliasManager;
import com.hedera.node.app.service.mono.ledger.ids.EntityIdSource;
import com.hedera.node.app.service.mono.legacy.core.jproto.JKey;
import com.hedera.node.app.service.mono.records.InProgressChildRecord;
import com.hedera.node.app.service.mono.records.RecordsHistorian;
import com.hedera.node.app.service.mono.state.EntityCreator;
import com.hedera.node.app.service.mono.state.submerkle.ExpirableTxnRecord;
import com.hedera.node.app.service.mono.state.validation.UsageLimits;
import com.hedera.node.app.service.mono.store.contracts.precompile.SyntheticTxnFactory;
import com.hedera.node.app.service.mono.store.models.Id;
import com.hedera.node.app.service.mono.utils.EntityIdUtils;
import com.hedera.node.app.service.mono.utils.EntityNum;
import com.hederahashgraph.api.proto.java.AccountID;
<<<<<<< HEAD
import com.hederahashgraph.api.proto.java.CryptoUpdateTransactionBody;
import com.hederahashgraph.api.proto.java.Key;
import com.hederahashgraph.api.proto.java.ResponseCodeEnum;
import com.hederahashgraph.api.proto.java.SignatureMap;
import com.hederahashgraph.api.proto.java.SignedTransaction;
import com.hederahashgraph.api.proto.java.Transaction;
import com.hederahashgraph.api.proto.java.TransactionBody;
import java.util.ArrayList;
import java.util.Arrays;
import java.util.Collections;
import java.util.HashMap;
import java.util.HashSet;
=======
import com.hederahashgraph.api.proto.java.TransactionBody.Builder;
>>>>>>> 5fed7a88
import java.util.List;
import java.util.Map;
import java.util.Set;
import java.util.function.Supplier;
import javax.inject.Inject;
import javax.inject.Singleton;

/**
 * Responsible for creating accounts during a crypto transfer that sends hbar to a previously unused
 * alias.
 */
@Singleton
public class AutoCreationLogic extends AbstractAutoCreationLogic {
    private final AliasManager aliasManager;
    private final SigImpactHistorian sigImpactHistorian;

    @Inject
    public AutoCreationLogic(
            final UsageLimits usageLimits,
            final SyntheticTxnFactory syntheticTxnFactory,
            final EntityCreator creator,
            final EntityIdSource ids,
            final AliasManager aliasManager,
            final SigImpactHistorian sigImpactHistorian,
            final Supplier<StateView> currentView,
            final TransactionContext txnCtx,
            final GlobalDynamicProperties properties) {
        super(usageLimits, syntheticTxnFactory, creator, ids, currentView, txnCtx, properties);
        this.sigImpactHistorian = sigImpactHistorian;
        this.aliasManager = aliasManager;
    }

    @Override
    protected void trackAlias(final ByteString alias, final AccountID newId) {
        // If the transaction fails, we will get an opportunity to unlink this alias in
        // reclaimPendingAliases()
        aliasManager.link(alias, EntityNum.fromAccountId(newId));
        if (alias.size() > EntityIdUtils.EVM_ADDRESS_SIZE) {
            final var key = asPrimitiveKeyUnchecked(alias);
            JKey jKey = asFcKeyUnchecked(key);
            aliasManager.maybeLinkEvmAddress(jKey, EntityNum.fromAccountId(newId));
        }
    }

    /**
     * Removes any aliases added to the {@link AliasManager} map as part of provisional creations.
     *
     * @return whether any aliases were removed
     */
    @Override
    public boolean reclaimPendingAliases() {
        if (!pendingCreations.isEmpty()) {
            for (final var pendingCreation : pendingCreations) {
                final var syntheticTxnBody =
                        pendingCreation.syntheticBody().getCryptoCreateAccount();
                final var alias = syntheticTxnBody.getAlias();
                if (!alias.isEmpty()) {
                    aliasManager.unlink(alias);
                }
                final var evmAddress = syntheticTxnBody.getEvmAddress();
                if (!evmAddress.isEmpty()) {
                    aliasManager.unlink(evmAddress);
                }
            }
            return true;
        } else {
            return false;
        }
    }

    @Override
    protected void trackSigImpactIfNeeded(
            final Builder syntheticCreation, ExpirableTxnRecord.Builder childRecord) {
        final var alias = syntheticCreation.getCryptoCreateAccount().getAlias();
        if (alias != ByteString.EMPTY) {
            sigImpactHistorian.markAliasChanged(alias);
            final var maybeAddress = aliasManager.keyAliasToEVMAddress(alias);
            if (maybeAddress != null) {
                sigImpactHistorian.markAliasChanged(ByteString.copyFrom(maybeAddress));
            }
        }
        sigImpactHistorian.markEntityChanged(childRecord.getReceiptBuilder().getAccountId().num());
    }

<<<<<<< HEAD
    /**
     * Provisionally auto-creates an account in the given accounts ledger for the triggering balance
     * change.
     *
     * <p>Returns the amount deducted from the balance change as an auto-creation charge; or a
     * failure code.
     *
     * <p><b>IMPORTANT:</b> If this change was to be part of a zero-sum balance change list, then
     * after those changes are applied atomically, the returned fee must be given to the funding
     * account!
     *
     * @param change a triggering change with unique alias
     * @param accountsLedger the accounts ledger to use for the provisional creation
     * @param changes list of all changes need to construct tokenAliasMap
     * @return the fee charged for the auto-creation if ok, a failure reason otherwise
     */
    public Pair<ResponseCodeEnum, Long> create(
            final BalanceChange change,
            final TransactionalLedger<AccountID, AccountProperty, HederaAccount> accountsLedger,
            final List<BalanceChange> changes) {
        if (!usageLimits.areCreatableAccounts(1)) {
            return Pair.of(MAX_ENTITIES_IN_PRICE_REGIME_HAVE_BEEN_CREATED, 0L);
        }

        if (change.isForToken() && !properties.areTokenAutoCreationsEnabled()) {
            return Pair.of(NOT_SUPPORTED, 0L);
        }

        final var alias = change.getNonEmptyAliasIfPresent();
        if (alias == null) {
            throw new IllegalStateException(
                    "Cannot auto-create an account from unaliased change " + change);
        }

        TransactionBody.Builder syntheticCreation;
        String memo;
        HederaAccountCustomizer customizer = new HederaAccountCustomizer();
        // checks tokenAliasMap if the change consists an alias that is already used in previous
        // iteration of the token transfer list. This map is used to count number of
        // maxAutoAssociations needed on auto created account
        analyzeTokenTransferCreations(changes);
        final var maxAutoAssociations =
                tokenAliasMap.getOrDefault(alias, Collections.emptySet()).size();
        customizer.maxAutomaticAssociations(maxAutoAssociations);
        final var isAliasEVMAddress = alias.size() == EntityIdUtils.EVM_ADDRESS_SIZE;
        if (isAliasEVMAddress) {
            syntheticCreation = syntheticTxnFactory.createHollowAccount(alias, 0L);
            customizer.key(EMPTY_KEY);
            memo = LAZY_MEMO;
        } else {
            final var key = asPrimitiveKeyUnchecked(alias);
            JKey jKey = asFcKeyUnchecked(key);
            ByteString evmAddress = null;
            if (jKey.hasECDSAsecp256k1Key()) {
                evmAddress =
                        ByteStringUtils.wrapUnsafely(
                                tryAddressRecovery(jKey, EthSigsUtils::recoverAddressFromPubKey));
            }

            syntheticCreation =
                    syntheticTxnFactory.createAccount(
                            alias, key, evmAddress, 0L, maxAutoAssociations);
            customizer.key(jKey);
            memo = AUTO_MEMO;
        }

        customizer
                .memo(memo)
                .autoRenewPeriod(THREE_MONTHS_IN_SECONDS)
                .expiry(txnCtx.consensusTime().getEpochSecond() + THREE_MONTHS_IN_SECONDS)
                .isReceiverSigRequired(false)
                .isSmartContract(false)
                .alias(alias);

        var fee = autoCreationFeeFor(syntheticCreation);
        if (isAliasEVMAddress) {
            fee += getLazyCreationFinalizationFee();
        }

        final var newId = ids.newAccountId(syntheticCreation.getTransactionID().getAccountID());
        accountsLedger.create(newId);
        replaceAliasAndSetBalanceOnChange(change, newId);

        customizer.customize(newId, accountsLedger);

        final var sideEffects = new SideEffectsTracker();
        sideEffects.trackAutoCreation(newId);

        final var childRecord =
                creator.createSuccessfulSyntheticRecord(NO_CUSTOM_FEES, sideEffects, memo);
        childRecord.setFee(fee);

        final var inProgress =
                new InProgressChildRecord(
                        DEFAULT_SOURCE_ID, syntheticCreation, childRecord, Collections.emptyList());
        pendingCreations.add(inProgress);
        // If the transaction fails, we will get an opportunity to unlink this alias in
        // reclaimPendingAliases()
        aliasManager.link(alias, EntityNum.fromAccountId(newId));
        if (alias.size() > EntityIdUtils.EVM_ADDRESS_SIZE) {
            final var key = asPrimitiveKeyUnchecked(alias);
            JKey jKey = asFcKeyUnchecked(key);
            aliasManager.maybeLinkEvmAddress(jKey, EntityNum.fromAccountId(newId));
        }

        return Pair.of(OK, fee);
    }

    private void replaceAliasAndSetBalanceOnChange(
            final BalanceChange change, final AccountID newAccountId) {
        if (change.isForHbar()) {
            change.setNewBalance(change.getAggregatedUnits());
        }
        change.replaceNonEmptyAliasWith(EntityNum.fromAccountId(newAccountId));
    }

    private long autoCreationFeeFor(final TransactionBody.Builder cryptoCreateTxn) {
        final var signedTxn =
                SignedTransaction.newBuilder()
                        .setBodyBytes(cryptoCreateTxn.build().toByteString())
                        .setSigMap(SignatureMap.getDefaultInstance())
                        .build();
        final var txn =
                Transaction.newBuilder()
                        .setSignedTransactionBytes(signedTxn.toByteString())
                        .build();

        final var accessor = SignedTxnAccessor.uncheckedFrom(txn);
        final var fees =
                feeCalculator.computeFee(
                        accessor, EMPTY_KEY, currentView.get(), txnCtx.consensusTime());
        return fees.getServiceFee() + fees.getNetworkFee() + fees.getNodeFee();
    }

    public long getLazyCreationFinalizationFee() {
        // an AccountID is already accounted for in the
        // fee estimator, so we just need to pass a stub ECDSA key
        // in the synthetic crypto update body
        final var updateTxnBody =
                CryptoUpdateTransactionBody.newBuilder()
                        .setKey(Key.newBuilder().setECDSASecp256K1(ByteString.EMPTY));
        return autoCreationFeeFor(
                TransactionBody.newBuilder().setCryptoUpdateAccount(updateTxnBody));
    }

    private void analyzeTokenTransferCreations(final List<BalanceChange> changes) {
        for (final var change : changes) {
            if (change.isForHbar()) {
                continue;
            }
            var alias = change.getNonEmptyAliasIfPresent();

            if (alias != null) {
                if (tokenAliasMap.containsKey(alias)) {
                    final var oldSet = tokenAliasMap.get(alias);
                    oldSet.add(change.getToken());
                    tokenAliasMap.put(alias, oldSet);
                } else {
                    tokenAliasMap.put(alias, new HashSet<>(Arrays.asList(change.getToken())));
                }
            }
        }
=======
    public void submitRecordsTo(final RecordsHistorian recordsHistorian) {
        submitRecords(
                (syntheticBody, recordSoFar) ->
                        recordsHistorian.trackPrecedingChildRecord(
                                DEFAULT_SOURCE_ID, syntheticBody, recordSoFar));
>>>>>>> 5fed7a88
    }

    @VisibleForTesting
    public List<InProgressChildRecord> getPendingCreations() {
        return pendingCreations;
    }

    @VisibleForTesting
    public Map<ByteString, Set<Id>> getTokenAliasMap() {
        return tokenAliasMap;
    }
}<|MERGE_RESOLUTION|>--- conflicted
+++ resolved
@@ -16,6 +16,7 @@
 package com.hedera.node.app.service.mono.txns.crypto;
 
 import static com.hedera.node.app.service.mono.records.TxnAwareRecordsHistorian.DEFAULT_SOURCE_ID;
+import static com.hedera.node.app.service.mono.utils.EntityIdUtils.EVM_ADDRESS_SIZE;
 import static com.hedera.node.app.service.mono.utils.MiscUtils.asFcKeyUnchecked;
 import static com.hedera.node.app.service.mono.utils.MiscUtils.asPrimitiveKeyUnchecked;
 
@@ -38,22 +39,7 @@
 import com.hedera.node.app.service.mono.utils.EntityIdUtils;
 import com.hedera.node.app.service.mono.utils.EntityNum;
 import com.hederahashgraph.api.proto.java.AccountID;
-<<<<<<< HEAD
-import com.hederahashgraph.api.proto.java.CryptoUpdateTransactionBody;
-import com.hederahashgraph.api.proto.java.Key;
-import com.hederahashgraph.api.proto.java.ResponseCodeEnum;
-import com.hederahashgraph.api.proto.java.SignatureMap;
-import com.hederahashgraph.api.proto.java.SignedTransaction;
-import com.hederahashgraph.api.proto.java.Transaction;
-import com.hederahashgraph.api.proto.java.TransactionBody;
-import java.util.ArrayList;
-import java.util.Arrays;
-import java.util.Collections;
-import java.util.HashMap;
-import java.util.HashSet;
-=======
 import com.hederahashgraph.api.proto.java.TransactionBody.Builder;
->>>>>>> 5fed7a88
 import java.util.List;
 import java.util.Map;
 import java.util.Set;
@@ -138,176 +124,11 @@
         sigImpactHistorian.markEntityChanged(childRecord.getReceiptBuilder().getAccountId().num());
     }
 
-<<<<<<< HEAD
-    /**
-     * Provisionally auto-creates an account in the given accounts ledger for the triggering balance
-     * change.
-     *
-     * <p>Returns the amount deducted from the balance change as an auto-creation charge; or a
-     * failure code.
-     *
-     * <p><b>IMPORTANT:</b> If this change was to be part of a zero-sum balance change list, then
-     * after those changes are applied atomically, the returned fee must be given to the funding
-     * account!
-     *
-     * @param change a triggering change with unique alias
-     * @param accountsLedger the accounts ledger to use for the provisional creation
-     * @param changes list of all changes need to construct tokenAliasMap
-     * @return the fee charged for the auto-creation if ok, a failure reason otherwise
-     */
-    public Pair<ResponseCodeEnum, Long> create(
-            final BalanceChange change,
-            final TransactionalLedger<AccountID, AccountProperty, HederaAccount> accountsLedger,
-            final List<BalanceChange> changes) {
-        if (!usageLimits.areCreatableAccounts(1)) {
-            return Pair.of(MAX_ENTITIES_IN_PRICE_REGIME_HAVE_BEEN_CREATED, 0L);
-        }
-
-        if (change.isForToken() && !properties.areTokenAutoCreationsEnabled()) {
-            return Pair.of(NOT_SUPPORTED, 0L);
-        }
-
-        final var alias = change.getNonEmptyAliasIfPresent();
-        if (alias == null) {
-            throw new IllegalStateException(
-                    "Cannot auto-create an account from unaliased change " + change);
-        }
-
-        TransactionBody.Builder syntheticCreation;
-        String memo;
-        HederaAccountCustomizer customizer = new HederaAccountCustomizer();
-        // checks tokenAliasMap if the change consists an alias that is already used in previous
-        // iteration of the token transfer list. This map is used to count number of
-        // maxAutoAssociations needed on auto created account
-        analyzeTokenTransferCreations(changes);
-        final var maxAutoAssociations =
-                tokenAliasMap.getOrDefault(alias, Collections.emptySet()).size();
-        customizer.maxAutomaticAssociations(maxAutoAssociations);
-        final var isAliasEVMAddress = alias.size() == EntityIdUtils.EVM_ADDRESS_SIZE;
-        if (isAliasEVMAddress) {
-            syntheticCreation = syntheticTxnFactory.createHollowAccount(alias, 0L);
-            customizer.key(EMPTY_KEY);
-            memo = LAZY_MEMO;
-        } else {
-            final var key = asPrimitiveKeyUnchecked(alias);
-            JKey jKey = asFcKeyUnchecked(key);
-            ByteString evmAddress = null;
-            if (jKey.hasECDSAsecp256k1Key()) {
-                evmAddress =
-                        ByteStringUtils.wrapUnsafely(
-                                tryAddressRecovery(jKey, EthSigsUtils::recoverAddressFromPubKey));
-            }
-
-            syntheticCreation =
-                    syntheticTxnFactory.createAccount(
-                            alias, key, evmAddress, 0L, maxAutoAssociations);
-            customizer.key(jKey);
-            memo = AUTO_MEMO;
-        }
-
-        customizer
-                .memo(memo)
-                .autoRenewPeriod(THREE_MONTHS_IN_SECONDS)
-                .expiry(txnCtx.consensusTime().getEpochSecond() + THREE_MONTHS_IN_SECONDS)
-                .isReceiverSigRequired(false)
-                .isSmartContract(false)
-                .alias(alias);
-
-        var fee = autoCreationFeeFor(syntheticCreation);
-        if (isAliasEVMAddress) {
-            fee += getLazyCreationFinalizationFee();
-        }
-
-        final var newId = ids.newAccountId(syntheticCreation.getTransactionID().getAccountID());
-        accountsLedger.create(newId);
-        replaceAliasAndSetBalanceOnChange(change, newId);
-
-        customizer.customize(newId, accountsLedger);
-
-        final var sideEffects = new SideEffectsTracker();
-        sideEffects.trackAutoCreation(newId);
-
-        final var childRecord =
-                creator.createSuccessfulSyntheticRecord(NO_CUSTOM_FEES, sideEffects, memo);
-        childRecord.setFee(fee);
-
-        final var inProgress =
-                new InProgressChildRecord(
-                        DEFAULT_SOURCE_ID, syntheticCreation, childRecord, Collections.emptyList());
-        pendingCreations.add(inProgress);
-        // If the transaction fails, we will get an opportunity to unlink this alias in
-        // reclaimPendingAliases()
-        aliasManager.link(alias, EntityNum.fromAccountId(newId));
-        if (alias.size() > EntityIdUtils.EVM_ADDRESS_SIZE) {
-            final var key = asPrimitiveKeyUnchecked(alias);
-            JKey jKey = asFcKeyUnchecked(key);
-            aliasManager.maybeLinkEvmAddress(jKey, EntityNum.fromAccountId(newId));
-        }
-
-        return Pair.of(OK, fee);
-    }
-
-    private void replaceAliasAndSetBalanceOnChange(
-            final BalanceChange change, final AccountID newAccountId) {
-        if (change.isForHbar()) {
-            change.setNewBalance(change.getAggregatedUnits());
-        }
-        change.replaceNonEmptyAliasWith(EntityNum.fromAccountId(newAccountId));
-    }
-
-    private long autoCreationFeeFor(final TransactionBody.Builder cryptoCreateTxn) {
-        final var signedTxn =
-                SignedTransaction.newBuilder()
-                        .setBodyBytes(cryptoCreateTxn.build().toByteString())
-                        .setSigMap(SignatureMap.getDefaultInstance())
-                        .build();
-        final var txn =
-                Transaction.newBuilder()
-                        .setSignedTransactionBytes(signedTxn.toByteString())
-                        .build();
-
-        final var accessor = SignedTxnAccessor.uncheckedFrom(txn);
-        final var fees =
-                feeCalculator.computeFee(
-                        accessor, EMPTY_KEY, currentView.get(), txnCtx.consensusTime());
-        return fees.getServiceFee() + fees.getNetworkFee() + fees.getNodeFee();
-    }
-
-    public long getLazyCreationFinalizationFee() {
-        // an AccountID is already accounted for in the
-        // fee estimator, so we just need to pass a stub ECDSA key
-        // in the synthetic crypto update body
-        final var updateTxnBody =
-                CryptoUpdateTransactionBody.newBuilder()
-                        .setKey(Key.newBuilder().setECDSASecp256K1(ByteString.EMPTY));
-        return autoCreationFeeFor(
-                TransactionBody.newBuilder().setCryptoUpdateAccount(updateTxnBody));
-    }
-
-    private void analyzeTokenTransferCreations(final List<BalanceChange> changes) {
-        for (final var change : changes) {
-            if (change.isForHbar()) {
-                continue;
-            }
-            var alias = change.getNonEmptyAliasIfPresent();
-
-            if (alias != null) {
-                if (tokenAliasMap.containsKey(alias)) {
-                    final var oldSet = tokenAliasMap.get(alias);
-                    oldSet.add(change.getToken());
-                    tokenAliasMap.put(alias, oldSet);
-                } else {
-                    tokenAliasMap.put(alias, new HashSet<>(Arrays.asList(change.getToken())));
-                }
-            }
-        }
-=======
     public void submitRecordsTo(final RecordsHistorian recordsHistorian) {
         submitRecords(
                 (syntheticBody, recordSoFar) ->
                         recordsHistorian.trackPrecedingChildRecord(
                                 DEFAULT_SOURCE_ID, syntheticBody, recordSoFar));
->>>>>>> 5fed7a88
     }
 
     @VisibleForTesting
