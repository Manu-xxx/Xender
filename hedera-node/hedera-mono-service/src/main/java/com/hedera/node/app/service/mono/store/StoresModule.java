--- conflicted
+++ resolved
@@ -115,11 +115,7 @@
     @Provides
     @Singleton
     static TransactionalLedger<TokenID, TokenProperty, MerkleToken> provideTokensLedger(
-<<<<<<< HEAD
             final UsageLimits usageLimits, final Supplier<MerkleMapLike<EntityNum, MerkleToken>> tokens) {
-=======
-            final UsageLimits usageLimits, final Supplier<MerkleMap<EntityNum, MerkleToken>> tokens) {
->>>>>>> ca5e6ec2
         final var interceptor = new TokensCommitInterceptor(usageLimits);
         final var tokensLedger = new TransactionalLedger<>(
                 TokenProperty.class, MerkleToken::new, new BackingTokens(tokens), new ChangeSummaryManager<>());
