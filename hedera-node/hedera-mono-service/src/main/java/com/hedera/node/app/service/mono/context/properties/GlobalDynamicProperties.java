/*
 * Copyright (C) 2020-2022 Hedera Hashgraph, LLC
 *
 * Licensed under the Apache License, Version 2.0 (the "License");
 * you may not use this file except in compliance with the License.
 * You may obtain a copy of the License at
 *
 *      http://www.apache.org/licenses/LICENSE-2.0
 *
 * Unless required by applicable law or agreed to in writing, software
 * distributed under the License is distributed on an "AS IS" BASIS,
 * WITHOUT WARRANTIES OR CONDITIONS OF ANY KIND, either express or implied.
 * See the License for the specific language governing permissions and
 * limitations under the License.
 */
package com.hedera.node.app.service.mono.context.properties;

import static com.hedera.node.app.service.mono.context.properties.EntityType.ACCOUNT;
import static com.hedera.node.app.service.mono.context.properties.EntityType.CONTRACT;
import static com.hedera.node.app.service.mono.context.properties.PropertyNames.*;

import com.esaulpaugh.headlong.util.Integers;
import com.hedera.node.app.hapi.utils.sysfiles.domain.KnownBlockValues;
import com.hedera.node.app.hapi.utils.sysfiles.domain.throttling.ScaleFactor;
import com.hedera.node.app.service.evm.contracts.execution.EvmProperties;
import com.hedera.node.app.service.mono.config.HederaNumbers;
import com.hedera.node.app.service.mono.context.annotations.CompositeProps;
import com.hedera.node.app.service.mono.fees.calculation.CongestionMultipliers;
import com.hedera.node.app.service.mono.fees.calculation.EntityScaleFactors;
import com.hedera.node.app.service.mono.fees.charging.ContractStoragePriceTiers;
import com.hedera.node.app.service.mono.keys.LegacyContractIdActivations;
import com.hedera.node.app.service.mono.utils.EntityIdUtils;
import com.hedera.services.stream.proto.SidecarType;
import com.hederahashgraph.api.proto.java.AccountID;
import com.hederahashgraph.api.proto.java.Duration;
import com.hederahashgraph.api.proto.java.HederaFunctionality;
import java.util.Map;
import java.util.Set;
import javax.inject.Inject;
import javax.inject.Singleton;
import org.apache.tuweni.bytes.Bytes;
import org.apache.tuweni.bytes.Bytes32;
import org.hyperledger.besu.datatypes.Address;

@Singleton
public class GlobalDynamicProperties implements EvmProperties {
    private final HederaNumbers hederaNums;
    private final PropertySource properties;

    private int maxNftMetadataBytes;
    private int maxBatchSizeBurn;
    private int maxBatchSizeMint;
    private int maxNftTransfersLen;
    private int maxBatchSizeWipe;
    private long maxNftQueryRange;
    private boolean allowTreasuryToOwnNfts;
    private int maxTokensPerAccount;
    private int maxTokenRelsPerInfoQuery;
    private int maxCustomFeesAllowed;
    private int maxTokenSymbolUtf8Bytes;
    private int maxTokenNameUtf8Bytes;
    private int maxFileSizeKb;
    private int cacheRecordsTtl;
    private int balancesExportPeriodSecs;
    private int ratesIntradayChangeLimitPercent;
    private long nodeBalanceWarningThreshold;
    private String pathToBalancesExportDir;
    private boolean shouldExportBalances;
    private boolean shouldExportTokenBalances;
    private AccountID fundingAccount;
    private Address fundingAccountAddress;
    private int maxTransfersLen;
    private int maxTokenTransfersLen;
    private int maxMemoUtf8Bytes;
    private long maxTxnDuration;
    private long minTxnDuration;
    private int minValidityBuffer;
    private long maxGasPerSec;
    private byte[] chainIdBytes;
    private Bytes32 chainIdBytes32;
    private long defaultContractLifetime;
    private String evmVersion;
    private boolean dynamicEvmVersion;
    private int feesTokenTransferUsageMultiplier;
    private boolean atLeastOneAutoRenewTargetType;
    private boolean expireAccounts;
    private boolean expireContracts;
    private int autoRenewNumberOfEntitiesToScan;
    private int autoRenewMaxNumberOfEntitiesToRenewOrDelete;
    private long autoRenewGracePeriod;
    private long maxAutoRenewDuration;
    private long minAutoRenewDuration;
    private Duration grpcMinAutoRenewDuration;
    private int localCallEstRetBytes;
    private boolean schedulingLongTermEnabled;
    private long schedulingMaxTxnPerSecond;
    private long schedulingMaxExpirationFutureSeconds;
    private int scheduledTxExpiryTimeSecs;
    private int messageMaxBytesAllowed;
    private long maxPrecedingRecords;
    private long maxFollowingRecords;
    private Set<HederaFunctionality> schedulingWhitelist;
    private CongestionMultipliers congestionMultipliers;
    private int feesMinCongestionPeriod;
    private boolean areNftsEnabled;
    private long maxNftMints;
    private int maxXferBalanceChanges;
    private int maxCustomFeeDepth;
    private ScaleFactor nftMintScaleFactor;
    private String upgradeArtifactsLoc;
    private boolean throttleByGas;
    private int contractMaxRefundPercentOfGasLimit;
    private long scheduleThrottleMaxGasLimit;
    private long htsDefaultGasCost;
    private int changeHistorianMemorySecs;
    private boolean autoCreationEnabled;
    private boolean expandSigsFromImmutableState;
    private long maxAggregateContractKvPairs;
    private int maxIndividualContractKvPairs;
    private int maxMostRecentQueryableRecords;
    private int maxAllowanceLimitPerTransaction;
    private int maxAllowanceLimitPerAccount;
    private boolean exportPrecompileResults;
    private boolean create2Enabled;
    private boolean redirectTokenCalls;
    private boolean enableAllowances;
    private boolean limitTokenAssociations;
    private boolean enableHTSPrecompileCreate;
    private boolean atomicCryptoTransferEnabled;
    private KnownBlockValues knownBlockValues;
    private long exchangeRateGasReq;
    private long stakingRewardRate;
    private long stakingStartThreshold;
    private int nodeRewardPercent;
    private int stakingRewardPercent;
    private boolean contractAutoAssociationsEnabled;
    private boolean stakingEnabled;
    private long maxDailyStakeRewardThPerH;
    private int recordFileVersion;
    private int recordSignatureFileVersion;
    private long maxNumAccounts;
    private long maxNumContracts;
    private long maxNumFiles;
    private long maxNumTokens;
    private long maxNumTokenRels;
    private long maxNumTopics;
    private long maxNumSchedules;
    private boolean utilPrngEnabled;
    private Set<SidecarType> enabledSidecars;
    private boolean requireMinStakeToReward;
    private Map<Long, Long> nodeMaxMinStakeRatios;
    private int sidecarMaxSizeMb;
    private boolean itemizeStorageFees;
    private ContractStoragePriceTiers storagePriceTiers;
    private boolean compressRecordFilesOnCreation;
    private boolean tokenAutoCreationsEnabled;
    private boolean doTraceabilityExport;
    private boolean compressAccountBalanceFilesOnCreation;
    private long traceabilityMaxExportsPerConsSec;
    private long traceabilityMinFreeToUsedGasThrottleRatio;
    private boolean lazyCreationEnabled;
    private boolean cryptoCreateWithAliasEnabled;
    private boolean enforceContractCreationThrottle;
    private EntityScaleFactors entityScaleFactors;
    private LegacyContractIdActivations legacyContractIdActivations;

    @Inject
    public GlobalDynamicProperties(
            HederaNumbers hederaNums, @CompositeProps PropertySource properties) {
        this.hederaNums = hederaNums;
        this.properties = properties;

        reload();
    }

    public void reload() {
        maxNftMetadataBytes = properties.getIntProperty(TOKENS_NFTS_MAX_METADATA_BYTES);
        maxBatchSizeBurn = properties.getIntProperty(TOKENS_NFTS_MAX_BATCH_SIZE_BURN);
        maxBatchSizeMint = properties.getIntProperty(TOKENS_NFTS_MAX_BATCH_SIZE_MINT);
        maxBatchSizeWipe = properties.getIntProperty(TOKENS_NFTS_MAX_BATCH_SIZE_WIPE);
        maxNftQueryRange = properties.getLongProperty(TOKENS_NFTS_MAX_QUERY_RANGE);
        allowTreasuryToOwnNfts = properties.getBooleanProperty(TOKENS_NFTS_USE_TREASURY_WILDCARDS);
        maxTokensPerAccount = properties.getIntProperty(TOKENS_MAX_PER_ACCOUNT);
        maxTokenRelsPerInfoQuery = properties.getIntProperty(TOKENS_MAX_RELS_PER_INFO_QUERY);
        maxTokenSymbolUtf8Bytes = properties.getIntProperty(TOKENS_MAX_SYMBOL_UTF8_BYTES);
        maxTokenNameUtf8Bytes = properties.getIntProperty(TOKENS_MAX_TOKEN_NAME_UTF8_BYTES);
        maxFileSizeKb = properties.getIntProperty(FILES_MAX_SIZE_KB);
        fundingAccount =
                AccountID.newBuilder()
                        .setShardNum(hederaNums.shard())
                        .setRealmNum(hederaNums.realm())
                        .setAccountNum(properties.getLongProperty(LEDGER_FUNDING_ACCOUNT))
                        .build();
        fundingAccountAddress = EntityIdUtils.asTypedEvmAddress(fundingAccount);
        cacheRecordsTtl = properties.getIntProperty(CACHE_RECORDS_TTL);
        ratesIntradayChangeLimitPercent =
                properties.getIntProperty(RATES_INTRA_DAY_CHANGE_LIMIT_PERCENT);
        balancesExportPeriodSecs = properties.getIntProperty(BALANCES_EXPORT_PERIOD_SECS);
        shouldExportBalances = properties.getBooleanProperty(BALANCES_EXPORT_ENABLED);
        nodeBalanceWarningThreshold =
                properties.getLongProperty(BALANCES_NODE_BALANCE_WARN_THRESHOLD);
        pathToBalancesExportDir = properties.getStringProperty(BALANCES_EXPORT_DIR_PATH);
        shouldExportTokenBalances = properties.getBooleanProperty(BALANCES_EXPORT_TOKEN_BALANCES);
        maxTransfersLen = properties.getIntProperty(LEDGER_TRANSFERS_MAX_LEN);
        maxTokenTransfersLen = properties.getIntProperty(LEDGER_TOKEN_TRANSFERS_MAX_LEN);
        maxNftTransfersLen = properties.getIntProperty(LEDGER_NFT_TRANSFERS_MAX_LEN);
        maxMemoUtf8Bytes = properties.getIntProperty(HEDERA_TXN_MAX_MEMO_UTF8_BYTES);
        maxTxnDuration = properties.getLongProperty(HEDERA_TXN_MAX_VALID_DURATION);
        minTxnDuration = properties.getLongProperty(HEDERA_TXN_MIN_VALID_DURATION);
        minValidityBuffer = properties.getIntProperty(HEDERA_TXN_MIN_VALIDITY_BUFFER_SECS);
        maxGasPerSec = properties.getLongProperty(CONTRACTS_MAX_GAS_PER_SEC);
        final var chainId = properties.getIntProperty(CONTRACTS_CHAIN_ID);
        chainIdBytes = Integers.toBytes(chainId);
        chainIdBytes32 = Bytes32.leftPad(Bytes.of(chainIdBytes));
        defaultContractLifetime = properties.getLongProperty(CONTRACTS_DEFAULT_LIFETIME);
        dynamicEvmVersion = properties.getBooleanProperty(CONTRACTS_DYNAMIC_EVM_VERSION);
        evmVersion = properties.getStringProperty(CONTRACTS_EVM_VERSION);
        feesTokenTransferUsageMultiplier =
                properties.getIntProperty(FEES_TOKEN_TRANSFER_USAGE_MULTIPLIER);
        autoRenewNumberOfEntitiesToScan =
                properties.getIntProperty(AUTO_RENEW_NUM_OF_ENTITIES_TO_SCAN);
        autoRenewMaxNumberOfEntitiesToRenewOrDelete =
                properties.getIntProperty(AUTO_RENEW_MAX_NUM_OF_ENTITIES_TO_RENEW_OR_DELETE);
        autoRenewGracePeriod = properties.getLongProperty(AUTO_RENEW_GRACE_PERIOD);
        maxAutoRenewDuration = properties.getLongProperty(LEDGER_AUTO_RENEW_PERIOD_MAX_DURATION);
        minAutoRenewDuration = properties.getLongProperty(LEDGER_AUTO_RENEW_PERIOD_MIN_DURATION);
        grpcMinAutoRenewDuration = Duration.newBuilder().setSeconds(minAutoRenewDuration).build();
        localCallEstRetBytes = properties.getIntProperty(CONTRACTS_LOCAL_CALL_EST_RET_BYTES);
        scheduledTxExpiryTimeSecs = properties.getIntProperty(LEDGER_SCHEDULE_TX_EXPIRY_TIME_SECS);
        schedulingLongTermEnabled = properties.getBooleanProperty(SCHEDULING_LONG_TERM_ENABLED);
        schedulingMaxTxnPerSecond = properties.getLongProperty(SCHEDULING_MAX_TXN_PER_SEC);
        schedulingMaxExpirationFutureSeconds =
                properties.getLongProperty(SCHEDULING_MAX_EXPIRATION_FUTURE_SECS);
        schedulingWhitelist = properties.getFunctionsProperty(SCHEDULING_WHITE_LIST);
        messageMaxBytesAllowed = properties.getIntProperty(CONSENSUS_MESSAGE_MAX_BYTES_ALLOWED);
        maxPrecedingRecords = properties.getLongProperty(CONSENSUS_HANDLE_MAX_PRECEDING_RECORDS);
        maxFollowingRecords = properties.getLongProperty(CONSENSUS_HANDLE_MAX_FOLLOWING_RECORDS);
        congestionMultipliers =
                properties.getCongestionMultiplierProperty(FEES_PERCENT_CONGESTION_MULTIPLIERS);
        feesMinCongestionPeriod = properties.getIntProperty(FEES_MIN_CONGESTION_PERIOD);
        maxCustomFeesAllowed = properties.getIntProperty(TOKENS_MAX_CUSTOM_FEES_ALLOWED);
        areNftsEnabled = properties.getBooleanProperty(TOKENS_NFTS_ARE_ENABLED);
        maxNftMints = properties.getLongProperty(TOKENS_NFTS_MAX_ALLOWED_MINTS);
        maxXferBalanceChanges = properties.getIntProperty(LEDGER_XFER_BAL_CHANGES_MAX_LEN);
        maxCustomFeeDepth = properties.getIntProperty(TOKENS_MAX_CUSTOM_FEE_DEPTH);
        nftMintScaleFactor =
                properties.getThrottleScaleFactor(TOKENS_NFTS_MINT_THORTTLE_SCALE_FACTOR);
        upgradeArtifactsLoc = properties.getStringProperty(UPGRADE_ARTIFACTS_PATH);
        throttleByGas = properties.getBooleanProperty(CONTRACTS_THROTTLE_THROTTLE_BY_GAS);
        contractMaxRefundPercentOfGasLimit =
                properties.getIntProperty(CONTRACTS_MAX_REFUND_PERCENT_OF_GAS_LIMIT);
        scheduleThrottleMaxGasLimit =
                properties.getLongProperty(CONTRACTS_SCHEDULE_THROTTLE_MAX_GAS_LIMIT);
        htsDefaultGasCost = properties.getLongProperty(CONTRACTS_PRECOMPILE_HTS_DEFAULT_GAS_COST);
        changeHistorianMemorySecs = properties.getIntProperty(LEDGER_CHANGE_HIST_MEM_SECS);
        autoCreationEnabled = properties.getBooleanProperty(AUTO_CREATION_ENABLED);
        expandSigsFromImmutableState =
                properties.getBooleanProperty(SIGS_EXPAND_FROM_IMMUTABLE_STATE);
        maxAggregateContractKvPairs = properties.getLongProperty(CONTRACTS_MAX_KV_PAIRS_AGGREGATE);
        maxIndividualContractKvPairs = properties.getIntProperty(CONTRACTS_MAX_KV_PAIRS_INDIVIDUAL);
        maxMostRecentQueryableRecords =
                properties.getIntProperty(LEDGER_RECORDS_MAX_QUERYABLE_BY_ACCOUNT);
        maxAllowanceLimitPerTransaction =
                properties.getIntProperty(HEDERA_ALLOWANCES_MAX_TXN_LIMIT);
        maxAllowanceLimitPerAccount =
                properties.getIntProperty(HEDERA_ALLOWANCES_MAX_ACCOUNT_LIMIT);
        exportPrecompileResults =
                properties.getBooleanProperty(CONTRACTS_PRECOMPILE_EXPORT_RECORD_RESULTS);
        create2Enabled = properties.getBooleanProperty(CONTRACTS_ALLOW_CREATE2);
        redirectTokenCalls = properties.getBooleanProperty(CONTRACTS_REDIRECT_TOKEN_CALLS);
        enabledSidecars = properties.getSidecarsProperty(CONTRACTS_SIDECARS);
        enableAllowances = properties.getBooleanProperty(HEDERA_ALLOWANCES_IS_ENABLED);
        final var autoRenewTargetTypes = properties.getTypesProperty(AUTO_RENEW_TARGET_TYPES);
        expireAccounts = autoRenewTargetTypes.contains(ACCOUNT);
        expireContracts = autoRenewTargetTypes.contains(CONTRACT);
        atLeastOneAutoRenewTargetType = !autoRenewTargetTypes.isEmpty();
        limitTokenAssociations = properties.getBooleanProperty(ENTITIES_LIMIT_TOKEN_ASSOCIATIONS);
        enableHTSPrecompileCreate =
                properties.getBooleanProperty(CONTRACTS_PRECOMPILE_HTS_ENABLE_TOKEN_CREATE);
        atomicCryptoTransferEnabled =
                properties.getBooleanProperty(CONTRACTS_PRECOMPILE_ATOMIC_CRYPTO_TRANSFER_ENABLED);
        knownBlockValues = properties.getBlockValuesProperty(CONTRACTS_KNOWN_BLOCK_HASH);
        exchangeRateGasReq =
                properties.getLongProperty(CONTRACTS_PRECOMPILE_EXCHANGE_RATE_GAS_COST);
        stakingRewardRate = properties.getLongProperty(STAKING_REWARD_RATE);
        stakingStartThreshold = properties.getLongProperty(STAKING_START_THRESH);
        nodeRewardPercent = properties.getIntProperty(STAKING_FEES_NODE_REWARD_PERCENT);
        stakingRewardPercent = properties.getIntProperty(STAKING_FEES_STAKING_REWARD_PERCENT);
        contractAutoAssociationsEnabled =
                properties.getBooleanProperty(CONTRACTS_ALLOW_AUTO_ASSOCIATIONS);
        maxDailyStakeRewardThPerH =
                properties.getLongProperty(STAKING_MAX_DAILY_STAKE_REWARD_THRESH_PER_HBAR);
        stakingEnabled = properties.getBooleanProperty(STAKING_IS_ENABLED);
        recordFileVersion = properties.getIntProperty(HEDERA_RECORD_STREAM_RECORD_FILE_VERSION);
        recordSignatureFileVersion =
                properties.getIntProperty(HEDERA_RECORD_STREAM_SIG_FILE_VERSION);
        maxNumAccounts = properties.getLongProperty(ACCOUNTS_MAX_NUM);
        maxNumContracts = properties.getLongProperty(CONTRACTS_MAX_NUM);
        maxNumFiles = properties.getLongProperty(FILES_MAX_NUM);
        maxNumSchedules = properties.getLongProperty(SCHEDULING_MAX_NUM);
        maxNumTokens = properties.getLongProperty(TOKENS_MAX_NUM);
        maxNumTokenRels = properties.getLongProperty(TOKENS_MAX_AGGREGATE_RELS);
        maxNumTopics = properties.getLongProperty(TOPICS_MAX_NUM);
        utilPrngEnabled = properties.getBooleanProperty(UTIL_PRNG_IS_ENABLED);
        requireMinStakeToReward =
                properties.getBooleanProperty(STAKING_REQUIRE_MIN_STAKE_TO_REWARD);
        nodeMaxMinStakeRatios =
                properties.getNodeStakeRatiosProperty(STAKING_NODE_MAX_TO_MIN_STAKE_RATIOS);
        sidecarMaxSizeMb = properties.getIntProperty(HEDERA_RECORD_STREAM_SIDECAR_MAX_SIZE_MB);
        storagePriceTiers =
                ContractStoragePriceTiers.from(
                        properties.getStringProperty(CONTRACTS_STORAGE_SLOT_PRICE_TIERS),
                        properties.getIntProperty(CONTRACTS_FREE_STORAGE_TIER_LIMIT),
                        maxAggregateContractKvPairs,
                        properties.getLongProperty(CONTRACTS_REFERENCE_SLOT_LIFETIME));
        itemizeStorageFees = properties.getBooleanProperty(CONTRACTS_ITEMIZE_STORAGE_FEES);
        compressRecordFilesOnCreation =
                properties.getBooleanProperty(HEDERA_RECORD_STREAM_COMPRESS_FILES_ON_CREATION);
        tokenAutoCreationsEnabled = properties.getBooleanProperty(TOKENS_AUTO_CREATIONS_ENABLED);
        compressAccountBalanceFilesOnCreation =
                properties.getBooleanProperty(BALANCES_COMPRESS_ON_CREATION);
        doTraceabilityExport =
                properties.getBooleanProperty(HEDERA_RECORD_STREAM_ENABLE_TRACEABILITY_MIGRATION);
        traceabilityMaxExportsPerConsSec =
                properties.getLongProperty(TRACEABILITY_MAX_EXPORTS_PER_CONS_SEC);
        traceabilityMinFreeToUsedGasThrottleRatio =
                properties.getLongProperty(TRACEABILITY_MIN_FREE_TO_USED_GAS_THROTTLE_RATIO);
        lazyCreationEnabled = properties.getBooleanProperty(LAZY_CREATION_ENABLED);
        cryptoCreateWithAliasEnabled =
                properties.getBooleanProperty(CRYPTO_CREATE_WITH_ALIAS_ENABLED);
        enforceContractCreationThrottle =
                properties.getBooleanProperty(CONTRACTS_ENFORCE_CREATION_THROTTLE);
        entityScaleFactors =
                properties.getEntityScaleFactorsProperty(FEES_PERCENT_UTILIZATION_SCALE_FACTORS);
        legacyContractIdActivations =
                properties.getLegacyActivationsProperty(CONTRACTS_KEYS_LEGACY_ACTIVATIONS);
    }

    public int maxTokensPerAccount() {
        return maxTokensPerAccount;
    }

    public int maxTokensRelsPerInfoQuery() {
        return maxTokenRelsPerInfoQuery;
    }

    public int maxCustomFeesAllowed() {
        return maxCustomFeesAllowed;
    }

    public int maxNftMetadataBytes() {
        return maxNftMetadataBytes;
    }

    public int maxBatchSizeBurn() {
        return maxBatchSizeBurn;
    }

    public int maxNftTransfersLen() {
        return maxNftTransfersLen;
    }

    public int maxBatchSizeWipe() {
        return maxBatchSizeWipe;
    }

    public int maxBatchSizeMint() {
        return maxBatchSizeMint;
    }

    public long maxNftQueryRange() {
        return maxNftQueryRange;
    }

    public boolean treasuryNftAllowance() {
        return allowTreasuryToOwnNfts;
    }

    public int maxTokenSymbolUtf8Bytes() {
        return maxTokenSymbolUtf8Bytes;
    }

    public int maxTokenNameUtf8Bytes() {
        return maxTokenNameUtf8Bytes;
    }

    public int maxFileSizeKb() {
        return maxFileSizeKb;
    }

    public AccountID fundingAccount() {
        return fundingAccount;
    }

    public Address fundingAccountAddress() {
        return fundingAccountAddress;
    }

    public int cacheRecordsTtl() {
        return cacheRecordsTtl;
    }

    public int ratesIntradayChangeLimitPercent() {
        return ratesIntradayChangeLimitPercent;
    }

    public int balancesExportPeriodSecs() {
        return balancesExportPeriodSecs;
    }

    public boolean shouldExportBalances() {
        return shouldExportBalances;
    }

    public long nodeBalanceWarningThreshold() {
        return nodeBalanceWarningThreshold;
    }

    public String pathToBalancesExportDir() {
        return pathToBalancesExportDir;
    }

    public boolean shouldExportTokenBalances() {
        return shouldExportTokenBalances;
    }

    public int maxTransferListSize() {
        return maxTransfersLen;
    }

    public int maxTokenTransferListSize() {
        return maxTokenTransfersLen;
    }

    public int maxMemoUtf8Bytes() {
        return maxMemoUtf8Bytes;
    }

    public long maxTxnDuration() {
        return maxTxnDuration;
    }

    public long minTxnDuration() {
        return minTxnDuration;
    }

    public int minValidityBuffer() {
        return minValidityBuffer;
    }

    public long maxGasPerSec() {
        return maxGasPerSec;
    }

    public byte[] chainIdBytes() {
        return chainIdBytes;
    }

    public Bytes32 chainIdBytes32() {
        return chainIdBytes32;
    }

    public long defaultContractLifetime() {
        return defaultContractLifetime;
    }

    public String evmVersion() {
        return evmVersion;
    }

    public boolean dynamicEvmVersion() {
        return dynamicEvmVersion;
    }

    public int feesTokenTransferUsageMultiplier() {
        return feesTokenTransferUsageMultiplier;
    }

    public boolean shouldAutoRenewSomeEntityType() {
        return atLeastOneAutoRenewTargetType;
    }

    public int autoRenewNumberOfEntitiesToScan() {
        return autoRenewNumberOfEntitiesToScan;
    }

    public int autoRenewMaxNumberOfEntitiesToRenewOrDelete() {
        return autoRenewMaxNumberOfEntitiesToRenewOrDelete;
    }

    public long autoRenewGracePeriod() {
        return autoRenewGracePeriod;
    }

    public long maxAutoRenewDuration() {
        return maxAutoRenewDuration;
    }

    public long minAutoRenewDuration() {
        return minAutoRenewDuration;
    }

    public Duration typedMinAutoRenewDuration() {
        return grpcMinAutoRenewDuration;
    }

    public int localCallEstRetBytes() {
        return localCallEstRetBytes;
    }

    public int scheduledTxExpiryTimeSecs() {
        return scheduledTxExpiryTimeSecs;
    }

    public boolean schedulingLongTermEnabled() {
        return schedulingLongTermEnabled;
    }

    public long schedulingMaxTxnPerSecond() {
        return schedulingMaxTxnPerSecond;
    }

    public long schedulingMaxExpirationFutureSeconds() {
        return schedulingMaxExpirationFutureSeconds;
    }

    public int messageMaxBytesAllowed() {
        return messageMaxBytesAllowed;
    }

    public long maxPrecedingRecords() {
        return maxPrecedingRecords;
    }

    public long maxFollowingRecords() {
        return maxFollowingRecords;
    }

    public Set<HederaFunctionality> schedulingWhitelist() {
        return schedulingWhitelist;
    }

    public CongestionMultipliers congestionMultipliers() {
        return congestionMultipliers;
    }

    public int feesMinCongestionPeriod() {
        return feesMinCongestionPeriod;
    }

    public boolean areNftsEnabled() {
        return areNftsEnabled;
    }

    public long maxNftMints() {
        return maxNftMints;
    }

    public int maxXferBalanceChanges() {
        return maxXferBalanceChanges;
    }

    public int maxCustomFeeDepth() {
        return maxCustomFeeDepth;
    }

    public ScaleFactor nftMintScaleFactor() {
        return nftMintScaleFactor;
    }

    public String upgradeArtifactsLoc() {
        return upgradeArtifactsLoc;
    }

    public boolean shouldThrottleByGas() {
        return throttleByGas;
    }

    public int maxGasRefundPercentage() {
        return contractMaxRefundPercentOfGasLimit;
    }

    public long scheduleThrottleMaxGasLimit() {
        return scheduleThrottleMaxGasLimit;
    }

    public long htsDefaultGasCost() {
        return htsDefaultGasCost;
    }

    public int changeHistorianMemorySecs() {
        return changeHistorianMemorySecs;
    }

    public boolean isAutoCreationEnabled() {
        return autoCreationEnabled;
    }

    public boolean expandSigsFromImmutableState() {
        return expandSigsFromImmutableState;
    }

    public long maxAggregateContractKvPairs() {
        return maxAggregateContractKvPairs;
    }

    public int maxIndividualContractKvPairs() {
        return maxIndividualContractKvPairs;
    }

    public int maxNumQueryableRecords() {
        return maxMostRecentQueryableRecords;
    }

    public int maxAllowanceLimitPerTransaction() {
        return maxAllowanceLimitPerTransaction;
    }

    public int maxAllowanceLimitPerAccount() {
        return maxAllowanceLimitPerAccount;
    }

    public boolean shouldExportPrecompileResults() {
        return exportPrecompileResults;
    }

    public boolean isCreate2Enabled() {
        return create2Enabled;
    }

    public boolean isRedirectTokenCallsEnabled() {
        return redirectTokenCalls;
    }

    public boolean areAllowancesEnabled() {
        return enableAllowances;
    }

    public boolean shouldAutoRenewContracts() {
        return expireContracts;
    }

    public boolean shouldAutoRenewAccounts() {
        return expireAccounts;
    }

    public boolean areTokenAssociationsLimited() {
        return limitTokenAssociations;
    }

    public boolean isHTSPrecompileCreateEnabled() {
        return enableHTSPrecompileCreate;
    }

    public boolean isAtomicCryptoTransferEnabled() {
        return atomicCryptoTransferEnabled;
    }

    public KnownBlockValues knownBlockValues() {
        return knownBlockValues;
    }

    public long exchangeRateGasReq() {
        return exchangeRateGasReq;
    }

    public long getStakingRewardRate() {
        return stakingRewardRate;
    }

    public long getStakingStartThreshold() {
        return stakingStartThreshold;
    }

    public int getNodeRewardPercent() {
        return nodeRewardPercent;
    }

    public int getStakingRewardPercent() {
        return stakingRewardPercent;
    }

    public boolean areContractAutoAssociationsEnabled() {
        return contractAutoAssociationsEnabled;
    }

    public boolean isStakingEnabled() {
        return stakingEnabled;
    }

    public long maxDailyStakeRewardThPerH() {
        return maxDailyStakeRewardThPerH;
    }

    public int recordFileVersion() {
        return recordFileVersion;
    }

    public int recordSignatureFileVersion() {
        return recordSignatureFileVersion;
    }

    public long maxNumAccounts() {
        return maxNumAccounts;
    }

    public long maxNumContracts() {
        return maxNumContracts;
    }

    public long maxNumFiles() {
        return maxNumFiles;
    }

    public long maxNumTokens() {
        return maxNumTokens;
    }

    public long maxNumTopics() {
        return maxNumTopics;
    }

    public long maxNumSchedules() {
        return maxNumSchedules;
    }

    public boolean isUtilPrngEnabled() {
        return utilPrngEnabled;
    }

    public long maxNumTokenRels() {
        return maxNumTokenRels;
    }

    public Set<SidecarType> enabledSidecars() {
        return enabledSidecars;
    }

    public boolean requireMinStakeToReward() {
        return requireMinStakeToReward;
    }

    public Map<Long, Long> nodeMaxMinStakeRatios() {
        return nodeMaxMinStakeRatios;
    }

    public int getSidecarMaxSizeMb() {
        return sidecarMaxSizeMb;
    }

    public ContractStoragePriceTiers storagePriceTiers() {
        return storagePriceTiers;
    }

    public boolean shouldItemizeStorageFees() {
        return itemizeStorageFees;
    }

    public boolean shouldCompressRecordFilesOnCreation() {
        return compressRecordFilesOnCreation;
    }

    public boolean areTokenAutoCreationsEnabled() {
        return tokenAutoCreationsEnabled;
    }

    public boolean shouldCompressAccountBalanceFilesOnCreation() {
        return compressAccountBalanceFilesOnCreation;
    }

    public boolean shouldDoTraceabilityExport() {
        return doTraceabilityExport;
    }

    public long traceabilityMinFreeToUsedGasThrottleRatio() {
        return traceabilityMinFreeToUsedGasThrottleRatio;
    }

    public long traceabilityMaxExportsPerConsSec() {
        return traceabilityMaxExportsPerConsSec;
    }

    public boolean isLazyCreationEnabled() {
        return lazyCreationEnabled;
    }

    public boolean isCryptoCreateWithAliasEnabled() {
        return cryptoCreateWithAliasEnabled;
    }

    public EntityScaleFactors entityScaleFactors() {
        return entityScaleFactors;
    }

    public boolean shouldEnforceAccountCreationThrottleForContracts() {
        return enforceContractCreationThrottle;
    }

<<<<<<< HEAD
    public boolean isImplicitCreationEnabled() {
        return autoCreationEnabled && lazyCreationEnabled;
=======
    public LegacyContractIdActivations legacyContractIdActivations() {
        return legacyContractIdActivations;
>>>>>>> 7a541c0c
    }
}<|MERGE_RESOLUTION|>--- conflicted
+++ resolved
@@ -796,12 +796,11 @@
         return enforceContractCreationThrottle;
     }
 
-<<<<<<< HEAD
+    public LegacyContractIdActivations legacyContractIdActivations() {
+        return legacyContractIdActivations;
+    }
+
     public boolean isImplicitCreationEnabled() {
         return autoCreationEnabled && lazyCreationEnabled;
-=======
-    public LegacyContractIdActivations legacyContractIdActivations() {
-        return legacyContractIdActivations;
->>>>>>> 7a541c0c
     }
 }