/*
 * Copyright (C) 2023-2024 Hedera Hashgraph, LLC
 *
 * Licensed under the Apache License, Version 2.0 (the "License");
 * you may not use this file except in compliance with the License.
 * You may obtain a copy of the License at
 *
 *      http://www.apache.org/licenses/LICENSE-2.0
 *
 * Unless required by applicable law or agreed to in writing, software
 * distributed under the License is distributed on an "AS IS" BASIS,
 * WITHOUT WARRANTIES OR CONDITIONS OF ANY KIND, either express or implied.
 * See the License for the specific language governing permissions and
 * limitations under the License.
 */

package com.hedera.node.app.service.mono.pbj;

import static com.hedera.node.app.service.mono.Utils.asHederaKey;
import static com.hedera.node.app.service.mono.Utils.asHederaKeyUnchecked;
import static java.util.Objects.requireNonNull;

import com.google.protobuf.ByteString;
import com.google.protobuf.GeneratedMessageV3;
import com.google.protobuf.InvalidProtocolBufferException;
import com.hedera.hapi.node.base.AccountAmount;
import com.hedera.hapi.node.base.AccountID;
import com.hedera.hapi.node.base.ContractID;
import com.hedera.hapi.node.base.FeeComponents;
import com.hedera.hapi.node.base.FeeData;
import com.hedera.hapi.node.base.FileID;
import com.hedera.hapi.node.base.Fraction;
import com.hedera.hapi.node.base.HederaFunctionality;
import com.hedera.hapi.node.base.Key;
import com.hedera.hapi.node.base.KeyList;
import com.hedera.hapi.node.base.QueryHeader;
import com.hedera.hapi.node.base.ResponseCodeEnum;
import com.hedera.hapi.node.base.ResponseType;
import com.hedera.hapi.node.base.SemanticVersion;
import com.hedera.hapi.node.base.SignatureMap;
import com.hedera.hapi.node.base.SubType;
import com.hedera.hapi.node.base.Timestamp;
import com.hedera.hapi.node.base.TokenID;
import com.hedera.hapi.node.base.TopicID;
import com.hedera.hapi.node.base.Transaction;
import com.hedera.hapi.node.network.NetworkGetExecutionTimeQuery;
import com.hedera.hapi.node.scheduled.SchedulableTransactionBody;
import com.hedera.hapi.node.scheduled.ScheduleInfo;
import com.hedera.hapi.node.state.file.File;
import com.hedera.hapi.node.state.throttles.ThrottleUsageSnapshot;
import com.hedera.hapi.node.transaction.CustomFee;
import com.hedera.hapi.node.transaction.ExchangeRate;
import com.hedera.hapi.node.transaction.Query;
import com.hedera.hapi.node.transaction.TransactionBody;
import com.hedera.hapi.node.transaction.TransactionRecord;
import com.hedera.node.app.hapi.utils.throttles.DeterministicThrottle;
import com.hedera.node.app.service.mono.legacy.core.jproto.JKey;
import com.hedera.node.app.service.mono.state.submerkle.FcCustomFee;
import com.hedera.node.app.spi.HapiUtils;
import com.hedera.node.app.spi.key.HederaKey;
import com.hedera.pbj.runtime.Codec;
import com.hedera.pbj.runtime.ParseException;
import com.hedera.pbj.runtime.io.buffer.BufferedData;
import com.hedera.pbj.runtime.io.buffer.Bytes;
import com.hedera.pbj.runtime.io.stream.ReadableStreamingData;
import com.hedera.pbj.runtime.io.stream.WritableStreamingData;
import edu.umd.cs.findbugs.annotations.NonNull;
import edu.umd.cs.findbugs.annotations.Nullable;
import java.io.ByteArrayInputStream;
import java.io.ByteArrayOutputStream;
import java.io.IOException;
import java.lang.reflect.InvocationTargetException;
import java.security.InvalidKeyException;
import java.util.Optional;

public final class PbjConverter {
    public static @NonNull AccountID toPbj(@NonNull com.hederahashgraph.api.proto.java.AccountID accountID) {
        requireNonNull(accountID);
        final var builder =
                AccountID.newBuilder().shardNum(accountID.getShardNum()).realmNum(accountID.getRealmNum());
        if (accountID.getAccountCase() == com.hederahashgraph.api.proto.java.AccountID.AccountCase.ALIAS) {
            builder.alias(Bytes.wrap(accountID.getAlias().toByteArray()));
        } else {
            builder.accountNum(accountID.getAccountNum());
        }
        return builder.build();
    }

    public static @NonNull TokenID toPbj(@NonNull com.hederahashgraph.api.proto.java.TokenID tokenID) {
        requireNonNull(tokenID);
        return TokenID.newBuilder()
                .shardNum(tokenID.getShardNum())
                .realmNum(tokenID.getRealmNum())
                .tokenNum(tokenID.getTokenNum())
                .build();
    }

    public static @NonNull TransactionBody toPbj(@NonNull com.hederahashgraph.api.proto.java.TransactionBody txBody) {
        requireNonNull(txBody);
        try {
            final var bytes = txBody.toByteArray();
            return TransactionBody.PROTOBUF.parse(BufferedData.wrap(bytes));
        } catch (ParseException e) {
            throw new RuntimeException(e);
        }
    }

    public static @NonNull Key toPbj(@NonNull com.hederahashgraph.api.proto.java.Key keyValue) {
        requireNonNull(keyValue);
        try {
            final var bytes = keyValue.toByteArray();
            return Key.PROTOBUF.parse(BufferedData.wrap(bytes));
        } catch (ParseException e) {
            throw new RuntimeException(e);
        }
    }

    public static @NonNull com.hederahashgraph.api.proto.java.FeeData fromPbj(@NonNull FeeData feeData) {
        requireNonNull(feeData);
        return com.hederahashgraph.api.proto.java.FeeData.newBuilder()
                .setNodedata(fromPbj(feeData.nodedata()))
                .setNetworkdata(fromPbj(feeData.networkdata()))
                .setServicedata(fromPbj(feeData.servicedata()))
                .setSubTypeValue(feeData.subType().protoOrdinal())
                .build();
    }

    public static @NonNull com.hederahashgraph.api.proto.java.FeeComponents fromPbj(
            @NonNull FeeComponents feeComponents) {
        requireNonNull(feeComponents);
        return com.hederahashgraph.api.proto.java.FeeComponents.newBuilder()
                .setMin(feeComponents.min())
                .setMax(feeComponents.max())
                .setConstant(feeComponents.constant())
                .setBpt(feeComponents.bpt())
                .setVpt(feeComponents.vpt())
                .setRbh(feeComponents.rbh())
                .setSbh(feeComponents.sbh())
                .setGas(feeComponents.gas())
                .setTv(feeComponents.tv())
                .setBpr(feeComponents.bpr())
                .setSbpr(feeComponents.sbpr())
                .build();
    }

    public static @NonNull com.hederahashgraph.api.proto.java.ExchangeRate fromPbj(@NonNull ExchangeRate exchangeRate) {
        return com.hederahashgraph.api.proto.java.ExchangeRate.newBuilder()
                .setCentEquiv(exchangeRate.centEquiv())
                .setHbarEquiv(exchangeRate.hbarEquiv())
                .build();
    }

    public static @NonNull com.hederahashgraph.api.proto.java.Key fromPbj(@NonNull Key keyValue) {
        requireNonNull(keyValue);
        try {
            final var bytes = asBytes(Key.PROTOBUF, keyValue);
            return com.hederahashgraph.api.proto.java.Key.parseFrom(bytes);
        } catch (IOException e) {
            throw new RuntimeException(e);
        }
    }

    public static @NonNull com.hederahashgraph.api.proto.java.KeyList fromPbj(@NonNull KeyList keyValue) {
        requireNonNull(keyValue);
        try {
            final var bytes = asBytes(KeyList.PROTOBUF, keyValue);
            return com.hederahashgraph.api.proto.java.KeyList.parseFrom(bytes);
        } catch (IOException e) {
            throw new RuntimeException(e);
        }
    }

    public static @NonNull com.hederahashgraph.api.proto.java.ScheduleInfo fromPbj(@NonNull ScheduleInfo pbjValue) {
        requireNonNull(pbjValue);
        try {
            final var bytes = asBytes(ScheduleInfo.PROTOBUF, pbjValue);
            return com.hederahashgraph.api.proto.java.ScheduleInfo.parseFrom(bytes);
        } catch (IOException e) {
            throw new RuntimeException(e);
        }
    }

    public static @NonNull com.hederahashgraph.api.proto.java.AccountID fromPbj(@NonNull AccountID accountID) {
        requireNonNull(accountID);
        final var builder = com.hederahashgraph.api.proto.java.AccountID.newBuilder()
                .setShardNum(accountID.shardNum())
                .setRealmNum(accountID.realmNum());

        final var account = accountID.account();
        switch (account.kind()) {
            case ACCOUNT_NUM -> builder.setAccountNum(account.as());
            case ALIAS -> builder.setAlias(fromPbj((Bytes) account.as()));
            case UNSET -> throw new RuntimeException("Invalid account ID, no account type!");
        }

        return builder.build();
    }

    public static @NonNull com.hederahashgraph.api.proto.java.Transaction fromPbj(@NonNull Transaction tx) {
        requireNonNull(tx);
        try {
            final var bytes = asBytes(Transaction.PROTOBUF, tx);
            return com.hederahashgraph.api.proto.java.Transaction.parseFrom(bytes);
        } catch (InvalidProtocolBufferException e) {
            throw new RuntimeException(e);
        }
    }

    public static @NonNull com.hederahashgraph.api.proto.java.TransactionBody fromPbj(@NonNull TransactionBody tx) {
        requireNonNull(tx);
        try {
            final var bytes = asBytes(TransactionBody.PROTOBUF, tx);
            return com.hederahashgraph.api.proto.java.TransactionBody.parseFrom(bytes);
        } catch (InvalidProtocolBufferException e) {
            throw new RuntimeException(e);
        }
    }

    public static @NonNull com.hederahashgraph.api.proto.java.TransactionRecord fromPbj(@NonNull TransactionRecord tx) {
        requireNonNull(tx);
        try {
            final var bytes = asBytes(TransactionRecord.PROTOBUF, tx);
            return com.hederahashgraph.api.proto.java.TransactionRecord.parseFrom(bytes);
        } catch (InvalidProtocolBufferException e) {
            throw new RuntimeException(e);
        }
    }

    public static @NonNull com.hederahashgraph.api.proto.java.SubType fromPbj(@NonNull SubType subType) {
        requireNonNull(subType);
        return com.hederahashgraph.api.proto.java.SubType.valueOf(subType.name());
    }

    public static @NonNull com.hederahashgraph.api.proto.java.AccountAmount fromPbj(@NonNull AccountAmount a) {
        requireNonNull(a);
        try {
            final var bytes = asBytes(AccountAmount.PROTOBUF, a);
            return com.hederahashgraph.api.proto.java.AccountAmount.parseFrom(bytes);
        } catch (InvalidProtocolBufferException e) {
            throw new RuntimeException(e);
        }
    }

    public static @NonNull ByteString fromPbj(@NonNull Bytes bytes) {
        requireNonNull(bytes);
        final byte[] data = new byte[Math.toIntExact(bytes.length())];
        bytes.getBytes(0, data);
        return ByteString.copyFrom(data);
    }

    public static @NonNull com.hederahashgraph.api.proto.java.Query fromPbj(@NonNull Query query) {
        requireNonNull(query);
        try {
            final var bytes = asBytes(Query.PROTOBUF, query);
            return com.hederahashgraph.api.proto.java.Query.parseFrom(bytes);
        } catch (InvalidProtocolBufferException e) {
            throw new RuntimeException(e);
        }
    }

    public static @NonNull SubType toPbj(@NonNull com.hederahashgraph.api.proto.java.SubType subType) {
        requireNonNull(subType);
        return switch (subType) {
            case DEFAULT -> SubType.DEFAULT;
            case TOKEN_FUNGIBLE_COMMON -> SubType.TOKEN_FUNGIBLE_COMMON;
            case TOKEN_NON_FUNGIBLE_UNIQUE -> SubType.TOKEN_NON_FUNGIBLE_UNIQUE;
            case TOKEN_FUNGIBLE_COMMON_WITH_CUSTOM_FEES -> SubType.TOKEN_FUNGIBLE_COMMON_WITH_CUSTOM_FEES;
            case TOKEN_NON_FUNGIBLE_UNIQUE_WITH_CUSTOM_FEES -> SubType.TOKEN_NON_FUNGIBLE_UNIQUE_WITH_CUSTOM_FEES;
            case SCHEDULE_CREATE_CONTRACT_CALL -> SubType.SCHEDULE_CREATE_CONTRACT_CALL;
            case UNRECOGNIZED -> throw new IllegalArgumentException("Unknown subType UNRECOGNIZED");
        };
    }

    public static @NonNull HederaFunctionality toPbj(
            @NonNull com.hederahashgraph.api.proto.java.HederaFunctionality function) {
        requireNonNull(function);
        return switch (function) {
            case Freeze -> HederaFunctionality.FREEZE;
            case GetByKey -> HederaFunctionality.GET_BY_KEY;
            case ConsensusCreateTopic -> HederaFunctionality.CONSENSUS_CREATE_TOPIC;
            case ConsensusDeleteTopic -> HederaFunctionality.CONSENSUS_DELETE_TOPIC;
            case ConsensusGetTopicInfo -> HederaFunctionality.CONSENSUS_GET_TOPIC_INFO;
            case ConsensusSubmitMessage -> HederaFunctionality.CONSENSUS_SUBMIT_MESSAGE;
            case ConsensusUpdateTopic -> HederaFunctionality.CONSENSUS_UPDATE_TOPIC;
            case ContractAutoRenew -> HederaFunctionality.CONTRACT_AUTO_RENEW;
            case ContractCall -> HederaFunctionality.CONTRACT_CALL;
            case ContractCallLocal -> HederaFunctionality.CONTRACT_CALL_LOCAL;
            case ContractCreate -> HederaFunctionality.CONTRACT_CREATE;
            case ContractDelete -> HederaFunctionality.CONTRACT_DELETE;
            case ContractGetBytecode -> HederaFunctionality.CONTRACT_GET_BYTECODE;
            case ContractGetInfo -> HederaFunctionality.CONTRACT_GET_INFO;
            case ContractGetRecords -> HederaFunctionality.CONTRACT_GET_RECORDS;
            case ContractUpdate -> HederaFunctionality.CONTRACT_UPDATE;
            case CreateTransactionRecord -> HederaFunctionality.CREATE_TRANSACTION_RECORD;
            case CryptoAccountAutoRenew -> HederaFunctionality.CRYPTO_ACCOUNT_AUTO_RENEW;
            case CryptoAddLiveHash -> HederaFunctionality.CRYPTO_ADD_LIVE_HASH;
            case CryptoApproveAllowance -> HederaFunctionality.CRYPTO_APPROVE_ALLOWANCE;
            case CryptoCreate -> HederaFunctionality.CRYPTO_CREATE;
            case CryptoDelete -> HederaFunctionality.CRYPTO_DELETE;
            case CryptoDeleteAllowance -> HederaFunctionality.CRYPTO_DELETE_ALLOWANCE;
            case CryptoDeleteLiveHash -> HederaFunctionality.CRYPTO_DELETE_LIVE_HASH;
            case CryptoGetAccountBalance -> HederaFunctionality.CRYPTO_GET_ACCOUNT_BALANCE;
            case CryptoGetAccountRecords -> HederaFunctionality.CRYPTO_GET_ACCOUNT_RECORDS;
            case CryptoGetInfo -> HederaFunctionality.CRYPTO_GET_INFO;
            case CryptoGetLiveHash -> HederaFunctionality.CRYPTO_GET_LIVE_HASH;
            case CryptoGetStakers -> HederaFunctionality.CRYPTO_GET_STAKERS;
            case CryptoTransfer -> HederaFunctionality.CRYPTO_TRANSFER;
            case CryptoUpdate -> HederaFunctionality.CRYPTO_UPDATE;
            case EthereumTransaction -> HederaFunctionality.ETHEREUM_TRANSACTION;
            case FileAppend -> HederaFunctionality.FILE_APPEND;
            case FileCreate -> HederaFunctionality.FILE_CREATE;
            case FileDelete -> HederaFunctionality.FILE_DELETE;
            case FileGetContents -> HederaFunctionality.FILE_GET_CONTENTS;
            case FileGetInfo -> HederaFunctionality.FILE_GET_INFO;
            case FileUpdate -> HederaFunctionality.FILE_UPDATE;
            case GetAccountDetails -> HederaFunctionality.GET_ACCOUNT_DETAILS;
            case GetBySolidityID -> HederaFunctionality.GET_BY_SOLIDITY_ID;
            case GetVersionInfo -> HederaFunctionality.GET_VERSION_INFO;
            case NetworkGetExecutionTime -> HederaFunctionality.NETWORK_GET_EXECUTION_TIME;
            case NONE -> HederaFunctionality.NONE;
            case NodeStakeUpdate -> HederaFunctionality.NODE_STAKE_UPDATE;
            case ScheduleCreate -> HederaFunctionality.SCHEDULE_CREATE;
            case ScheduleDelete -> HederaFunctionality.SCHEDULE_DELETE;
            case ScheduleGetInfo -> HederaFunctionality.SCHEDULE_GET_INFO;
            case ScheduleSign -> HederaFunctionality.SCHEDULE_SIGN;
            case SystemDelete -> HederaFunctionality.SYSTEM_DELETE;
            case SystemUndelete -> HederaFunctionality.SYSTEM_UNDELETE;
            case TokenAccountWipe -> HederaFunctionality.TOKEN_ACCOUNT_WIPE;
            case TokenAssociateToAccount -> HederaFunctionality.TOKEN_ASSOCIATE_TO_ACCOUNT;
            case TokenBurn -> HederaFunctionality.TOKEN_BURN;
            case TokenCreate -> HederaFunctionality.TOKEN_CREATE;
            case TokenDelete -> HederaFunctionality.TOKEN_DELETE;
            case TokenDissociateFromAccount -> HederaFunctionality.TOKEN_DISSOCIATE_FROM_ACCOUNT;
            case TokenFeeScheduleUpdate -> HederaFunctionality.TOKEN_FEE_SCHEDULE_UPDATE;
            case TokenFreezeAccount -> HederaFunctionality.TOKEN_FREEZE_ACCOUNT;
            case TokenGetAccountNftInfos -> HederaFunctionality.TOKEN_GET_ACCOUNT_NFT_INFOS;
            case TokenGetInfo -> HederaFunctionality.TOKEN_GET_INFO;
            case TokenGetNftInfo -> HederaFunctionality.TOKEN_GET_NFT_INFO;
            case TokenGetNftInfos -> HederaFunctionality.TOKEN_GET_NFT_INFOS;
            case TokenGrantKycToAccount -> HederaFunctionality.TOKEN_GRANT_KYC_TO_ACCOUNT;
            case TokenMint -> HederaFunctionality.TOKEN_MINT;
            case TokenPause -> HederaFunctionality.TOKEN_PAUSE;
            case TokenRevokeKycFromAccount -> HederaFunctionality.TOKEN_REVOKE_KYC_FROM_ACCOUNT;
            case TokenUnfreezeAccount -> HederaFunctionality.TOKEN_UNFREEZE_ACCOUNT;
            case TokenUnpause -> HederaFunctionality.TOKEN_UNPAUSE;
            case TokenUpdate -> HederaFunctionality.TOKEN_UPDATE;
            case TransactionGetReceipt -> HederaFunctionality.TRANSACTION_GET_RECEIPT;
            case TransactionGetRecord -> HederaFunctionality.TRANSACTION_GET_RECORD;
            case TransactionGetFastRecord -> HederaFunctionality.TRANSACTION_GET_FAST_RECORD;
            case UncheckedSubmit -> HederaFunctionality.UNCHECKED_SUBMIT;
            case UtilPrng -> HederaFunctionality.UTIL_PRNG;
            case UNRECOGNIZED -> throw new RuntimeException("Unknown function UNRECOGNIZED");
        };
    }

    public static @NonNull com.hederahashgraph.api.proto.java.HederaFunctionality fromPbj(
            @NonNull HederaFunctionality function) {
        requireNonNull(function);
        return switch (function) {
            case FREEZE -> com.hederahashgraph.api.proto.java.HederaFunctionality.Freeze;
            case GET_BY_KEY -> com.hederahashgraph.api.proto.java.HederaFunctionality.GetByKey;
            case CONSENSUS_CREATE_TOPIC -> com.hederahashgraph.api.proto.java.HederaFunctionality.ConsensusCreateTopic;
            case CONSENSUS_DELETE_TOPIC -> com.hederahashgraph.api.proto.java.HederaFunctionality.ConsensusDeleteTopic;
            case CONSENSUS_GET_TOPIC_INFO -> com.hederahashgraph.api.proto.java.HederaFunctionality
                    .ConsensusGetTopicInfo;
            case CONSENSUS_SUBMIT_MESSAGE -> com.hederahashgraph.api.proto.java.HederaFunctionality
                    .ConsensusSubmitMessage;
            case CONSENSUS_UPDATE_TOPIC -> com.hederahashgraph.api.proto.java.HederaFunctionality.ConsensusUpdateTopic;
            case CONTRACT_AUTO_RENEW -> com.hederahashgraph.api.proto.java.HederaFunctionality.ContractAutoRenew;
            case CONTRACT_CALL -> com.hederahashgraph.api.proto.java.HederaFunctionality.ContractCall;
            case CONTRACT_CALL_LOCAL -> com.hederahashgraph.api.proto.java.HederaFunctionality.ContractCallLocal;
            case CONTRACT_CREATE -> com.hederahashgraph.api.proto.java.HederaFunctionality.ContractCreate;
            case CONTRACT_DELETE -> com.hederahashgraph.api.proto.java.HederaFunctionality.ContractDelete;
            case CONTRACT_GET_BYTECODE -> com.hederahashgraph.api.proto.java.HederaFunctionality.ContractGetBytecode;
            case CONTRACT_GET_INFO -> com.hederahashgraph.api.proto.java.HederaFunctionality.ContractGetInfo;
            case CONTRACT_GET_RECORDS -> com.hederahashgraph.api.proto.java.HederaFunctionality.ContractGetRecords;
            case CONTRACT_UPDATE -> com.hederahashgraph.api.proto.java.HederaFunctionality.ContractUpdate;
            case CREATE_TRANSACTION_RECORD -> com.hederahashgraph.api.proto.java.HederaFunctionality
                    .CreateTransactionRecord;
            case CRYPTO_ACCOUNT_AUTO_RENEW -> com.hederahashgraph.api.proto.java.HederaFunctionality
                    .CryptoAccountAutoRenew;
            case CRYPTO_ADD_LIVE_HASH -> com.hederahashgraph.api.proto.java.HederaFunctionality.CryptoAddLiveHash;
            case CRYPTO_APPROVE_ALLOWANCE -> com.hederahashgraph.api.proto.java.HederaFunctionality
                    .CryptoApproveAllowance;
            case CRYPTO_CREATE -> com.hederahashgraph.api.proto.java.HederaFunctionality.CryptoCreate;
            case CRYPTO_DELETE -> com.hederahashgraph.api.proto.java.HederaFunctionality.CryptoDelete;
            case CRYPTO_DELETE_ALLOWANCE -> com.hederahashgraph.api.proto.java.HederaFunctionality
                    .CryptoDeleteAllowance;
            case CRYPTO_DELETE_LIVE_HASH -> com.hederahashgraph.api.proto.java.HederaFunctionality.CryptoDeleteLiveHash;
            case CRYPTO_GET_ACCOUNT_BALANCE -> com.hederahashgraph.api.proto.java.HederaFunctionality
                    .CryptoGetAccountBalance;
            case CRYPTO_GET_ACCOUNT_RECORDS -> com.hederahashgraph.api.proto.java.HederaFunctionality
                    .CryptoGetAccountRecords;
            case CRYPTO_GET_INFO -> com.hederahashgraph.api.proto.java.HederaFunctionality.CryptoGetInfo;
            case CRYPTO_GET_LIVE_HASH -> com.hederahashgraph.api.proto.java.HederaFunctionality.CryptoGetLiveHash;
            case CRYPTO_GET_STAKERS -> com.hederahashgraph.api.proto.java.HederaFunctionality.CryptoGetStakers;
            case CRYPTO_TRANSFER -> com.hederahashgraph.api.proto.java.HederaFunctionality.CryptoTransfer;
            case CRYPTO_UPDATE -> com.hederahashgraph.api.proto.java.HederaFunctionality.CryptoUpdate;
            case ETHEREUM_TRANSACTION -> com.hederahashgraph.api.proto.java.HederaFunctionality.EthereumTransaction;
            case FILE_APPEND -> com.hederahashgraph.api.proto.java.HederaFunctionality.FileAppend;
            case FILE_CREATE -> com.hederahashgraph.api.proto.java.HederaFunctionality.FileCreate;
            case FILE_DELETE -> com.hederahashgraph.api.proto.java.HederaFunctionality.FileDelete;
            case FILE_GET_CONTENTS -> com.hederahashgraph.api.proto.java.HederaFunctionality.FileGetContents;
            case FILE_GET_INFO -> com.hederahashgraph.api.proto.java.HederaFunctionality.FileGetInfo;
            case FILE_UPDATE -> com.hederahashgraph.api.proto.java.HederaFunctionality.FileUpdate;
            case GET_ACCOUNT_DETAILS -> com.hederahashgraph.api.proto.java.HederaFunctionality.GetAccountDetails;
            case GET_BY_SOLIDITY_ID -> com.hederahashgraph.api.proto.java.HederaFunctionality.GetBySolidityID;
            case GET_VERSION_INFO -> com.hederahashgraph.api.proto.java.HederaFunctionality.GetVersionInfo;
            case NETWORK_GET_EXECUTION_TIME -> com.hederahashgraph.api.proto.java.HederaFunctionality
                    .NetworkGetExecutionTime;
            case NONE -> com.hederahashgraph.api.proto.java.HederaFunctionality.NONE;
            case NODE_STAKE_UPDATE -> com.hederahashgraph.api.proto.java.HederaFunctionality.NodeStakeUpdate;
            case SCHEDULE_CREATE -> com.hederahashgraph.api.proto.java.HederaFunctionality.ScheduleCreate;
            case SCHEDULE_DELETE -> com.hederahashgraph.api.proto.java.HederaFunctionality.ScheduleDelete;
            case SCHEDULE_GET_INFO -> com.hederahashgraph.api.proto.java.HederaFunctionality.ScheduleGetInfo;
            case SCHEDULE_SIGN -> com.hederahashgraph.api.proto.java.HederaFunctionality.ScheduleSign;
            case SYSTEM_DELETE -> com.hederahashgraph.api.proto.java.HederaFunctionality.SystemDelete;
            case SYSTEM_UNDELETE -> com.hederahashgraph.api.proto.java.HederaFunctionality.SystemUndelete;
            case TOKEN_ACCOUNT_WIPE -> com.hederahashgraph.api.proto.java.HederaFunctionality.TokenAccountWipe;
            case TOKEN_ASSOCIATE_TO_ACCOUNT -> com.hederahashgraph.api.proto.java.HederaFunctionality
                    .TokenAssociateToAccount;
            case TOKEN_BURN -> com.hederahashgraph.api.proto.java.HederaFunctionality.TokenBurn;
            case TOKEN_CREATE -> com.hederahashgraph.api.proto.java.HederaFunctionality.TokenCreate;
            case TOKEN_DELETE -> com.hederahashgraph.api.proto.java.HederaFunctionality.TokenDelete;
            case TOKEN_DISSOCIATE_FROM_ACCOUNT -> com.hederahashgraph.api.proto.java.HederaFunctionality
                    .TokenDissociateFromAccount;
            case TOKEN_FEE_SCHEDULE_UPDATE -> com.hederahashgraph.api.proto.java.HederaFunctionality
                    .TokenFeeScheduleUpdate;
            case TOKEN_FREEZE_ACCOUNT -> com.hederahashgraph.api.proto.java.HederaFunctionality.TokenFreezeAccount;
            case TOKEN_GET_ACCOUNT_NFT_INFOS -> com.hederahashgraph.api.proto.java.HederaFunctionality
                    .TokenGetAccountNftInfos;
            case TOKEN_GET_INFO -> com.hederahashgraph.api.proto.java.HederaFunctionality.TokenGetInfo;
            case TOKEN_GET_NFT_INFO -> com.hederahashgraph.api.proto.java.HederaFunctionality.TokenGetNftInfo;
            case TOKEN_GET_NFT_INFOS -> com.hederahashgraph.api.proto.java.HederaFunctionality.TokenGetNftInfos;
            case TOKEN_GRANT_KYC_TO_ACCOUNT -> com.hederahashgraph.api.proto.java.HederaFunctionality
                    .TokenGrantKycToAccount;
            case TOKEN_MINT -> com.hederahashgraph.api.proto.java.HederaFunctionality.TokenMint;
            case TOKEN_PAUSE -> com.hederahashgraph.api.proto.java.HederaFunctionality.TokenPause;
            case TOKEN_REVOKE_KYC_FROM_ACCOUNT -> com.hederahashgraph.api.proto.java.HederaFunctionality
                    .TokenRevokeKycFromAccount;
            case TOKEN_UNFREEZE_ACCOUNT -> com.hederahashgraph.api.proto.java.HederaFunctionality.TokenUnfreezeAccount;
            case TOKEN_UNPAUSE -> com.hederahashgraph.api.proto.java.HederaFunctionality.TokenUnpause;
            case TOKEN_UPDATE -> com.hederahashgraph.api.proto.java.HederaFunctionality.TokenUpdate;
            case TRANSACTION_GET_RECEIPT -> com.hederahashgraph.api.proto.java.HederaFunctionality
                    .TransactionGetReceipt;
            case TRANSACTION_GET_RECORD -> com.hederahashgraph.api.proto.java.HederaFunctionality.TransactionGetRecord;
            case TRANSACTION_GET_FAST_RECORD -> com.hederahashgraph.api.proto.java.HederaFunctionality
                    .TransactionGetFastRecord;
            case UNCHECKED_SUBMIT -> com.hederahashgraph.api.proto.java.HederaFunctionality.UncheckedSubmit;
            case UTIL_PRNG -> com.hederahashgraph.api.proto.java.HederaFunctionality.UtilPrng;
        };
    }

    public static @NonNull ResponseCodeEnum toPbj(@NonNull com.hederahashgraph.api.proto.java.ResponseCodeEnum code) {
        return switch (requireNonNull(code)) {
            case OK -> ResponseCodeEnum.OK;
            case INVALID_TRANSACTION -> ResponseCodeEnum.INVALID_TRANSACTION;
            case PAYER_ACCOUNT_NOT_FOUND -> ResponseCodeEnum.PAYER_ACCOUNT_NOT_FOUND;
            case INVALID_NODE_ACCOUNT -> ResponseCodeEnum.INVALID_NODE_ACCOUNT;
            case TRANSACTION_EXPIRED -> ResponseCodeEnum.TRANSACTION_EXPIRED;
            case INVALID_TRANSACTION_START -> ResponseCodeEnum.INVALID_TRANSACTION_START;
            case INVALID_TRANSACTION_DURATION -> ResponseCodeEnum.INVALID_TRANSACTION_DURATION;
            case INVALID_SIGNATURE -> ResponseCodeEnum.INVALID_SIGNATURE;
            case MEMO_TOO_LONG -> ResponseCodeEnum.MEMO_TOO_LONG;
            case INSUFFICIENT_TX_FEE -> ResponseCodeEnum.INSUFFICIENT_TX_FEE;
            case INSUFFICIENT_PAYER_BALANCE -> ResponseCodeEnum.INSUFFICIENT_PAYER_BALANCE;
            case DUPLICATE_TRANSACTION -> ResponseCodeEnum.DUPLICATE_TRANSACTION;
            case BUSY -> ResponseCodeEnum.BUSY;
            case NOT_SUPPORTED -> ResponseCodeEnum.NOT_SUPPORTED;
            case INVALID_FILE_ID -> ResponseCodeEnum.INVALID_FILE_ID;
            case INVALID_ACCOUNT_ID -> ResponseCodeEnum.INVALID_ACCOUNT_ID;
            case INVALID_CONTRACT_ID -> ResponseCodeEnum.INVALID_CONTRACT_ID;
            case INVALID_TRANSACTION_ID -> ResponseCodeEnum.INVALID_TRANSACTION_ID;
            case RECEIPT_NOT_FOUND -> ResponseCodeEnum.RECEIPT_NOT_FOUND;
            case RECORD_NOT_FOUND -> ResponseCodeEnum.RECORD_NOT_FOUND;
            case INVALID_SOLIDITY_ID -> ResponseCodeEnum.INVALID_SOLIDITY_ID;
            case UNKNOWN -> ResponseCodeEnum.UNKNOWN;
            case SUCCESS -> ResponseCodeEnum.SUCCESS;
            case FAIL_INVALID -> ResponseCodeEnum.FAIL_INVALID;
            case FAIL_FEE -> ResponseCodeEnum.FAIL_FEE;
            case FAIL_BALANCE -> ResponseCodeEnum.FAIL_BALANCE;
            case KEY_REQUIRED -> ResponseCodeEnum.KEY_REQUIRED;
            case BAD_ENCODING -> ResponseCodeEnum.BAD_ENCODING;
            case INSUFFICIENT_ACCOUNT_BALANCE -> ResponseCodeEnum.INSUFFICIENT_ACCOUNT_BALANCE;
            case INVALID_SOLIDITY_ADDRESS -> ResponseCodeEnum.INVALID_SOLIDITY_ADDRESS;
            case INSUFFICIENT_GAS -> ResponseCodeEnum.INSUFFICIENT_GAS;
            case CONTRACT_SIZE_LIMIT_EXCEEDED -> ResponseCodeEnum.CONTRACT_SIZE_LIMIT_EXCEEDED;
            case LOCAL_CALL_MODIFICATION_EXCEPTION -> ResponseCodeEnum.LOCAL_CALL_MODIFICATION_EXCEPTION;
            case CONTRACT_REVERT_EXECUTED -> ResponseCodeEnum.CONTRACT_REVERT_EXECUTED;
            case CONTRACT_EXECUTION_EXCEPTION -> ResponseCodeEnum.CONTRACT_EXECUTION_EXCEPTION;
            case INVALID_RECEIVING_NODE_ACCOUNT -> ResponseCodeEnum.INVALID_RECEIVING_NODE_ACCOUNT;
            case MISSING_QUERY_HEADER -> ResponseCodeEnum.MISSING_QUERY_HEADER;
            case ACCOUNT_UPDATE_FAILED -> ResponseCodeEnum.ACCOUNT_UPDATE_FAILED;
            case INVALID_KEY_ENCODING -> ResponseCodeEnum.INVALID_KEY_ENCODING;
            case NULL_SOLIDITY_ADDRESS -> ResponseCodeEnum.NULL_SOLIDITY_ADDRESS;
            case CONTRACT_UPDATE_FAILED -> ResponseCodeEnum.CONTRACT_UPDATE_FAILED;
            case INVALID_QUERY_HEADER -> ResponseCodeEnum.INVALID_QUERY_HEADER;
            case INVALID_FEE_SUBMITTED -> ResponseCodeEnum.INVALID_FEE_SUBMITTED;
            case INVALID_PAYER_SIGNATURE -> ResponseCodeEnum.INVALID_PAYER_SIGNATURE;
            case KEY_NOT_PROVIDED -> ResponseCodeEnum.KEY_NOT_PROVIDED;
            case INVALID_EXPIRATION_TIME -> ResponseCodeEnum.INVALID_EXPIRATION_TIME;
            case NO_WACL_KEY -> ResponseCodeEnum.NO_WACL_KEY;
            case FILE_CONTENT_EMPTY -> ResponseCodeEnum.FILE_CONTENT_EMPTY;
            case INVALID_ACCOUNT_AMOUNTS -> ResponseCodeEnum.INVALID_ACCOUNT_AMOUNTS;
            case EMPTY_TRANSACTION_BODY -> ResponseCodeEnum.EMPTY_TRANSACTION_BODY;
            case INVALID_TRANSACTION_BODY -> ResponseCodeEnum.INVALID_TRANSACTION_BODY;
            case INVALID_SIGNATURE_TYPE_MISMATCHING_KEY -> ResponseCodeEnum.INVALID_SIGNATURE_TYPE_MISMATCHING_KEY;
            case INVALID_SIGNATURE_COUNT_MISMATCHING_KEY -> ResponseCodeEnum.INVALID_SIGNATURE_COUNT_MISMATCHING_KEY;
            case EMPTY_LIVE_HASH_BODY -> ResponseCodeEnum.EMPTY_LIVE_HASH_BODY;
            case EMPTY_LIVE_HASH -> ResponseCodeEnum.EMPTY_LIVE_HASH;
            case EMPTY_LIVE_HASH_KEYS -> ResponseCodeEnum.EMPTY_LIVE_HASH_KEYS;
            case INVALID_LIVE_HASH_SIZE -> ResponseCodeEnum.INVALID_LIVE_HASH_SIZE;
            case EMPTY_QUERY_BODY -> ResponseCodeEnum.EMPTY_QUERY_BODY;
            case EMPTY_LIVE_HASH_QUERY -> ResponseCodeEnum.EMPTY_LIVE_HASH_QUERY;
            case LIVE_HASH_NOT_FOUND -> ResponseCodeEnum.LIVE_HASH_NOT_FOUND;
            case ACCOUNT_ID_DOES_NOT_EXIST -> ResponseCodeEnum.ACCOUNT_ID_DOES_NOT_EXIST;
            case LIVE_HASH_ALREADY_EXISTS -> ResponseCodeEnum.LIVE_HASH_ALREADY_EXISTS;
            case INVALID_FILE_WACL -> ResponseCodeEnum.INVALID_FILE_WACL;
            case SERIALIZATION_FAILED -> ResponseCodeEnum.SERIALIZATION_FAILED;
            case TRANSACTION_OVERSIZE -> ResponseCodeEnum.TRANSACTION_OVERSIZE;
            case TRANSACTION_TOO_MANY_LAYERS -> ResponseCodeEnum.TRANSACTION_TOO_MANY_LAYERS;
            case CONTRACT_DELETED -> ResponseCodeEnum.CONTRACT_DELETED;
            case PLATFORM_NOT_ACTIVE -> ResponseCodeEnum.PLATFORM_NOT_ACTIVE;
            case KEY_PREFIX_MISMATCH -> ResponseCodeEnum.KEY_PREFIX_MISMATCH;
            case PLATFORM_TRANSACTION_NOT_CREATED -> ResponseCodeEnum.PLATFORM_TRANSACTION_NOT_CREATED;
            case INVALID_RENEWAL_PERIOD -> ResponseCodeEnum.INVALID_RENEWAL_PERIOD;
            case INVALID_PAYER_ACCOUNT_ID -> ResponseCodeEnum.INVALID_PAYER_ACCOUNT_ID;
            case ACCOUNT_DELETED -> ResponseCodeEnum.ACCOUNT_DELETED;
            case FILE_DELETED -> ResponseCodeEnum.FILE_DELETED;
            case ACCOUNT_REPEATED_IN_ACCOUNT_AMOUNTS -> ResponseCodeEnum.ACCOUNT_REPEATED_IN_ACCOUNT_AMOUNTS;
            case SETTING_NEGATIVE_ACCOUNT_BALANCE -> ResponseCodeEnum.SETTING_NEGATIVE_ACCOUNT_BALANCE;
            case OBTAINER_REQUIRED -> ResponseCodeEnum.OBTAINER_REQUIRED;
            case OBTAINER_SAME_CONTRACT_ID -> ResponseCodeEnum.OBTAINER_SAME_CONTRACT_ID;
            case OBTAINER_DOES_NOT_EXIST -> ResponseCodeEnum.OBTAINER_DOES_NOT_EXIST;
            case MODIFYING_IMMUTABLE_CONTRACT -> ResponseCodeEnum.MODIFYING_IMMUTABLE_CONTRACT;
            case FILE_SYSTEM_EXCEPTION -> ResponseCodeEnum.FILE_SYSTEM_EXCEPTION;
            case AUTORENEW_DURATION_NOT_IN_RANGE -> ResponseCodeEnum.AUTORENEW_DURATION_NOT_IN_RANGE;
            case ERROR_DECODING_BYTESTRING -> ResponseCodeEnum.ERROR_DECODING_BYTESTRING;
            case CONTRACT_FILE_EMPTY -> ResponseCodeEnum.CONTRACT_FILE_EMPTY;
            case CONTRACT_BYTECODE_EMPTY -> ResponseCodeEnum.CONTRACT_BYTECODE_EMPTY;
            case INVALID_INITIAL_BALANCE -> ResponseCodeEnum.INVALID_INITIAL_BALANCE;
            case INVALID_RECEIVE_RECORD_THRESHOLD -> ResponseCodeEnum.INVALID_RECEIVE_RECORD_THRESHOLD;
            case INVALID_SEND_RECORD_THRESHOLD -> ResponseCodeEnum.INVALID_SEND_RECORD_THRESHOLD;
            case ACCOUNT_IS_NOT_GENESIS_ACCOUNT -> ResponseCodeEnum.ACCOUNT_IS_NOT_GENESIS_ACCOUNT;
            case PAYER_ACCOUNT_UNAUTHORIZED -> ResponseCodeEnum.PAYER_ACCOUNT_UNAUTHORIZED;
            case INVALID_FREEZE_TRANSACTION_BODY -> ResponseCodeEnum.INVALID_FREEZE_TRANSACTION_BODY;
            case FREEZE_TRANSACTION_BODY_NOT_FOUND -> ResponseCodeEnum.FREEZE_TRANSACTION_BODY_NOT_FOUND;
            case TRANSFER_LIST_SIZE_LIMIT_EXCEEDED -> ResponseCodeEnum.TRANSFER_LIST_SIZE_LIMIT_EXCEEDED;
            case RESULT_SIZE_LIMIT_EXCEEDED -> ResponseCodeEnum.RESULT_SIZE_LIMIT_EXCEEDED;
            case NOT_SPECIAL_ACCOUNT -> ResponseCodeEnum.NOT_SPECIAL_ACCOUNT;
            case CONTRACT_NEGATIVE_GAS -> ResponseCodeEnum.CONTRACT_NEGATIVE_GAS;
            case CONTRACT_NEGATIVE_VALUE -> ResponseCodeEnum.CONTRACT_NEGATIVE_VALUE;
            case INVALID_FEE_FILE -> ResponseCodeEnum.INVALID_FEE_FILE;
            case INVALID_EXCHANGE_RATE_FILE -> ResponseCodeEnum.INVALID_EXCHANGE_RATE_FILE;
            case INSUFFICIENT_LOCAL_CALL_GAS -> ResponseCodeEnum.INSUFFICIENT_LOCAL_CALL_GAS;
            case ENTITY_NOT_ALLOWED_TO_DELETE -> ResponseCodeEnum.ENTITY_NOT_ALLOWED_TO_DELETE;
            case AUTHORIZATION_FAILED -> ResponseCodeEnum.AUTHORIZATION_FAILED;
            case FILE_UPLOADED_PROTO_INVALID -> ResponseCodeEnum.FILE_UPLOADED_PROTO_INVALID;
            case FILE_UPLOADED_PROTO_NOT_SAVED_TO_DISK -> ResponseCodeEnum.FILE_UPLOADED_PROTO_NOT_SAVED_TO_DISK;
            case FEE_SCHEDULE_FILE_PART_UPLOADED -> ResponseCodeEnum.FEE_SCHEDULE_FILE_PART_UPLOADED;
            case EXCHANGE_RATE_CHANGE_LIMIT_EXCEEDED -> ResponseCodeEnum.EXCHANGE_RATE_CHANGE_LIMIT_EXCEEDED;
            case MAX_CONTRACT_STORAGE_EXCEEDED -> ResponseCodeEnum.MAX_CONTRACT_STORAGE_EXCEEDED;
            case TRANSFER_ACCOUNT_SAME_AS_DELETE_ACCOUNT -> ResponseCodeEnum.TRANSFER_ACCOUNT_SAME_AS_DELETE_ACCOUNT;
            case TOTAL_LEDGER_BALANCE_INVALID -> ResponseCodeEnum.TOTAL_LEDGER_BALANCE_INVALID;
            case EXPIRATION_REDUCTION_NOT_ALLOWED -> ResponseCodeEnum.EXPIRATION_REDUCTION_NOT_ALLOWED;
            case MAX_GAS_LIMIT_EXCEEDED -> ResponseCodeEnum.MAX_GAS_LIMIT_EXCEEDED;
            case MAX_FILE_SIZE_EXCEEDED -> ResponseCodeEnum.MAX_FILE_SIZE_EXCEEDED;
            case RECEIVER_SIG_REQUIRED -> ResponseCodeEnum.RECEIVER_SIG_REQUIRED;
            case INVALID_TOPIC_ID -> ResponseCodeEnum.INVALID_TOPIC_ID;
            case INVALID_ADMIN_KEY -> ResponseCodeEnum.INVALID_ADMIN_KEY;
            case INVALID_SUBMIT_KEY -> ResponseCodeEnum.INVALID_SUBMIT_KEY;
            case UNAUTHORIZED -> ResponseCodeEnum.UNAUTHORIZED;
            case INVALID_TOPIC_MESSAGE -> ResponseCodeEnum.INVALID_TOPIC_MESSAGE;
            case INVALID_AUTORENEW_ACCOUNT -> ResponseCodeEnum.INVALID_AUTORENEW_ACCOUNT;
            case AUTORENEW_ACCOUNT_NOT_ALLOWED -> ResponseCodeEnum.AUTORENEW_ACCOUNT_NOT_ALLOWED;
            case TOPIC_EXPIRED -> ResponseCodeEnum.TOPIC_EXPIRED;
            case INVALID_CHUNK_NUMBER -> ResponseCodeEnum.INVALID_CHUNK_NUMBER;
            case INVALID_CHUNK_TRANSACTION_ID -> ResponseCodeEnum.INVALID_CHUNK_TRANSACTION_ID;
            case ACCOUNT_FROZEN_FOR_TOKEN -> ResponseCodeEnum.ACCOUNT_FROZEN_FOR_TOKEN;
            case TOKENS_PER_ACCOUNT_LIMIT_EXCEEDED -> ResponseCodeEnum.TOKENS_PER_ACCOUNT_LIMIT_EXCEEDED;
            case INVALID_TOKEN_ID -> ResponseCodeEnum.INVALID_TOKEN_ID;
            case INVALID_TOKEN_DECIMALS -> ResponseCodeEnum.INVALID_TOKEN_DECIMALS;
            case INVALID_TOKEN_INITIAL_SUPPLY -> ResponseCodeEnum.INVALID_TOKEN_INITIAL_SUPPLY;
            case INVALID_TREASURY_ACCOUNT_FOR_TOKEN -> ResponseCodeEnum.INVALID_TREASURY_ACCOUNT_FOR_TOKEN;
            case INVALID_TOKEN_SYMBOL -> ResponseCodeEnum.INVALID_TOKEN_SYMBOL;
            case TOKEN_HAS_NO_FREEZE_KEY -> ResponseCodeEnum.TOKEN_HAS_NO_FREEZE_KEY;
            case TRANSFERS_NOT_ZERO_SUM_FOR_TOKEN -> ResponseCodeEnum.TRANSFERS_NOT_ZERO_SUM_FOR_TOKEN;
            case MISSING_TOKEN_SYMBOL -> ResponseCodeEnum.MISSING_TOKEN_SYMBOL;
            case TOKEN_SYMBOL_TOO_LONG -> ResponseCodeEnum.TOKEN_SYMBOL_TOO_LONG;
            case ACCOUNT_KYC_NOT_GRANTED_FOR_TOKEN -> ResponseCodeEnum.ACCOUNT_KYC_NOT_GRANTED_FOR_TOKEN;
            case TOKEN_HAS_NO_KYC_KEY -> ResponseCodeEnum.TOKEN_HAS_NO_KYC_KEY;
            case INSUFFICIENT_TOKEN_BALANCE -> ResponseCodeEnum.INSUFFICIENT_TOKEN_BALANCE;
            case TOKEN_WAS_DELETED -> ResponseCodeEnum.TOKEN_WAS_DELETED;
            case TOKEN_HAS_NO_SUPPLY_KEY -> ResponseCodeEnum.TOKEN_HAS_NO_SUPPLY_KEY;
            case TOKEN_HAS_NO_WIPE_KEY -> ResponseCodeEnum.TOKEN_HAS_NO_WIPE_KEY;
            case INVALID_TOKEN_MINT_AMOUNT -> ResponseCodeEnum.INVALID_TOKEN_MINT_AMOUNT;
            case INVALID_TOKEN_BURN_AMOUNT -> ResponseCodeEnum.INVALID_TOKEN_BURN_AMOUNT;
            case TOKEN_NOT_ASSOCIATED_TO_ACCOUNT -> ResponseCodeEnum.TOKEN_NOT_ASSOCIATED_TO_ACCOUNT;
            case CANNOT_WIPE_TOKEN_TREASURY_ACCOUNT -> ResponseCodeEnum.CANNOT_WIPE_TOKEN_TREASURY_ACCOUNT;
            case INVALID_KYC_KEY -> ResponseCodeEnum.INVALID_KYC_KEY;
            case INVALID_WIPE_KEY -> ResponseCodeEnum.INVALID_WIPE_KEY;
            case INVALID_FREEZE_KEY -> ResponseCodeEnum.INVALID_FREEZE_KEY;
            case INVALID_SUPPLY_KEY -> ResponseCodeEnum.INVALID_SUPPLY_KEY;
            case MISSING_TOKEN_NAME -> ResponseCodeEnum.MISSING_TOKEN_NAME;
            case TOKEN_NAME_TOO_LONG -> ResponseCodeEnum.TOKEN_NAME_TOO_LONG;
            case INVALID_WIPING_AMOUNT -> ResponseCodeEnum.INVALID_WIPING_AMOUNT;
            case TOKEN_IS_IMMUTABLE -> ResponseCodeEnum.TOKEN_IS_IMMUTABLE;
            case TOKEN_ALREADY_ASSOCIATED_TO_ACCOUNT -> ResponseCodeEnum.TOKEN_ALREADY_ASSOCIATED_TO_ACCOUNT;
            case TRANSACTION_REQUIRES_ZERO_TOKEN_BALANCES -> ResponseCodeEnum.TRANSACTION_REQUIRES_ZERO_TOKEN_BALANCES;
            case ACCOUNT_IS_TREASURY -> ResponseCodeEnum.ACCOUNT_IS_TREASURY;
            case TOKEN_ID_REPEATED_IN_TOKEN_LIST -> ResponseCodeEnum.TOKEN_ID_REPEATED_IN_TOKEN_LIST;
            case TOKEN_TRANSFER_LIST_SIZE_LIMIT_EXCEEDED -> ResponseCodeEnum.TOKEN_TRANSFER_LIST_SIZE_LIMIT_EXCEEDED;
            case EMPTY_TOKEN_TRANSFER_BODY -> ResponseCodeEnum.EMPTY_TOKEN_TRANSFER_BODY;
            case EMPTY_TOKEN_TRANSFER_ACCOUNT_AMOUNTS -> ResponseCodeEnum.EMPTY_TOKEN_TRANSFER_ACCOUNT_AMOUNTS;
            case INVALID_SCHEDULE_ID -> ResponseCodeEnum.INVALID_SCHEDULE_ID;
            case SCHEDULE_IS_IMMUTABLE -> ResponseCodeEnum.SCHEDULE_IS_IMMUTABLE;
            case INVALID_SCHEDULE_PAYER_ID -> ResponseCodeEnum.INVALID_SCHEDULE_PAYER_ID;
            case INVALID_SCHEDULE_ACCOUNT_ID -> ResponseCodeEnum.INVALID_SCHEDULE_ACCOUNT_ID;
            case NO_NEW_VALID_SIGNATURES -> ResponseCodeEnum.NO_NEW_VALID_SIGNATURES;
            case UNRESOLVABLE_REQUIRED_SIGNERS -> ResponseCodeEnum.UNRESOLVABLE_REQUIRED_SIGNERS;
            case SCHEDULED_TRANSACTION_NOT_IN_WHITELIST -> ResponseCodeEnum.SCHEDULED_TRANSACTION_NOT_IN_WHITELIST;
            case SOME_SIGNATURES_WERE_INVALID -> ResponseCodeEnum.SOME_SIGNATURES_WERE_INVALID;
            case TRANSACTION_ID_FIELD_NOT_ALLOWED -> ResponseCodeEnum.TRANSACTION_ID_FIELD_NOT_ALLOWED;
            case IDENTICAL_SCHEDULE_ALREADY_CREATED -> ResponseCodeEnum.IDENTICAL_SCHEDULE_ALREADY_CREATED;
            case INVALID_ZERO_BYTE_IN_STRING -> ResponseCodeEnum.INVALID_ZERO_BYTE_IN_STRING;
            case SCHEDULE_ALREADY_DELETED -> ResponseCodeEnum.SCHEDULE_ALREADY_DELETED;
            case SCHEDULE_ALREADY_EXECUTED -> ResponseCodeEnum.SCHEDULE_ALREADY_EXECUTED;
            case MESSAGE_SIZE_TOO_LARGE -> ResponseCodeEnum.MESSAGE_SIZE_TOO_LARGE;
            case OPERATION_REPEATED_IN_BUCKET_GROUPS -> ResponseCodeEnum.OPERATION_REPEATED_IN_BUCKET_GROUPS;
            case BUCKET_CAPACITY_OVERFLOW -> ResponseCodeEnum.BUCKET_CAPACITY_OVERFLOW;
            case NODE_CAPACITY_NOT_SUFFICIENT_FOR_OPERATION -> ResponseCodeEnum
                    .NODE_CAPACITY_NOT_SUFFICIENT_FOR_OPERATION;
            case BUCKET_HAS_NO_THROTTLE_GROUPS -> ResponseCodeEnum.BUCKET_HAS_NO_THROTTLE_GROUPS;
            case THROTTLE_GROUP_HAS_ZERO_OPS_PER_SEC -> ResponseCodeEnum.THROTTLE_GROUP_HAS_ZERO_OPS_PER_SEC;
            case SUCCESS_BUT_MISSING_EXPECTED_OPERATION -> ResponseCodeEnum.SUCCESS_BUT_MISSING_EXPECTED_OPERATION;
            case UNPARSEABLE_THROTTLE_DEFINITIONS -> ResponseCodeEnum.UNPARSEABLE_THROTTLE_DEFINITIONS;
            case INVALID_THROTTLE_DEFINITIONS -> ResponseCodeEnum.INVALID_THROTTLE_DEFINITIONS;
            case ACCOUNT_EXPIRED_AND_PENDING_REMOVAL -> ResponseCodeEnum.ACCOUNT_EXPIRED_AND_PENDING_REMOVAL;
            case INVALID_TOKEN_MAX_SUPPLY -> ResponseCodeEnum.INVALID_TOKEN_MAX_SUPPLY;
            case INVALID_TOKEN_NFT_SERIAL_NUMBER -> ResponseCodeEnum.INVALID_TOKEN_NFT_SERIAL_NUMBER;
            case INVALID_NFT_ID -> ResponseCodeEnum.INVALID_NFT_ID;
            case METADATA_TOO_LONG -> ResponseCodeEnum.METADATA_TOO_LONG;
            case BATCH_SIZE_LIMIT_EXCEEDED -> ResponseCodeEnum.BATCH_SIZE_LIMIT_EXCEEDED;
            case INVALID_QUERY_RANGE -> ResponseCodeEnum.INVALID_QUERY_RANGE;
            case FRACTION_DIVIDES_BY_ZERO -> ResponseCodeEnum.FRACTION_DIVIDES_BY_ZERO;
            case INSUFFICIENT_PAYER_BALANCE_FOR_CUSTOM_FEE -> ResponseCodeEnum
                    .INSUFFICIENT_PAYER_BALANCE_FOR_CUSTOM_FEE;
            case CUSTOM_FEES_LIST_TOO_LONG -> ResponseCodeEnum.CUSTOM_FEES_LIST_TOO_LONG;
            case INVALID_CUSTOM_FEE_COLLECTOR -> ResponseCodeEnum.INVALID_CUSTOM_FEE_COLLECTOR;
            case INVALID_TOKEN_ID_IN_CUSTOM_FEES -> ResponseCodeEnum.INVALID_TOKEN_ID_IN_CUSTOM_FEES;
            case TOKEN_NOT_ASSOCIATED_TO_FEE_COLLECTOR -> ResponseCodeEnum.TOKEN_NOT_ASSOCIATED_TO_FEE_COLLECTOR;
            case TOKEN_MAX_SUPPLY_REACHED -> ResponseCodeEnum.TOKEN_MAX_SUPPLY_REACHED;
            case SENDER_DOES_NOT_OWN_NFT_SERIAL_NO -> ResponseCodeEnum.SENDER_DOES_NOT_OWN_NFT_SERIAL_NO;
            case CUSTOM_FEE_NOT_FULLY_SPECIFIED -> ResponseCodeEnum.CUSTOM_FEE_NOT_FULLY_SPECIFIED;
            case CUSTOM_FEE_MUST_BE_POSITIVE -> ResponseCodeEnum.CUSTOM_FEE_MUST_BE_POSITIVE;
            case TOKEN_HAS_NO_FEE_SCHEDULE_KEY -> ResponseCodeEnum.TOKEN_HAS_NO_FEE_SCHEDULE_KEY;
            case CUSTOM_FEE_OUTSIDE_NUMERIC_RANGE -> ResponseCodeEnum.CUSTOM_FEE_OUTSIDE_NUMERIC_RANGE;
            case ROYALTY_FRACTION_CANNOT_EXCEED_ONE -> ResponseCodeEnum.ROYALTY_FRACTION_CANNOT_EXCEED_ONE;
            case FRACTIONAL_FEE_MAX_AMOUNT_LESS_THAN_MIN_AMOUNT -> ResponseCodeEnum
                    .FRACTIONAL_FEE_MAX_AMOUNT_LESS_THAN_MIN_AMOUNT;
            case CUSTOM_SCHEDULE_ALREADY_HAS_NO_FEES -> ResponseCodeEnum.CUSTOM_SCHEDULE_ALREADY_HAS_NO_FEES;
            case CUSTOM_FEE_DENOMINATION_MUST_BE_FUNGIBLE_COMMON -> ResponseCodeEnum
                    .CUSTOM_FEE_DENOMINATION_MUST_BE_FUNGIBLE_COMMON;
            case CUSTOM_FRACTIONAL_FEE_ONLY_ALLOWED_FOR_FUNGIBLE_COMMON -> ResponseCodeEnum
                    .CUSTOM_FRACTIONAL_FEE_ONLY_ALLOWED_FOR_FUNGIBLE_COMMON;
            case INVALID_CUSTOM_FEE_SCHEDULE_KEY -> ResponseCodeEnum.INVALID_CUSTOM_FEE_SCHEDULE_KEY;
            case INVALID_TOKEN_MINT_METADATA -> ResponseCodeEnum.INVALID_TOKEN_MINT_METADATA;
            case INVALID_TOKEN_BURN_METADATA -> ResponseCodeEnum.INVALID_TOKEN_BURN_METADATA;
            case CURRENT_TREASURY_STILL_OWNS_NFTS -> ResponseCodeEnum.CURRENT_TREASURY_STILL_OWNS_NFTS;
            case ACCOUNT_STILL_OWNS_NFTS -> ResponseCodeEnum.ACCOUNT_STILL_OWNS_NFTS;
            case TREASURY_MUST_OWN_BURNED_NFT -> ResponseCodeEnum.TREASURY_MUST_OWN_BURNED_NFT;
            case ACCOUNT_DOES_NOT_OWN_WIPED_NFT -> ResponseCodeEnum.ACCOUNT_DOES_NOT_OWN_WIPED_NFT;
            case ACCOUNT_AMOUNT_TRANSFERS_ONLY_ALLOWED_FOR_FUNGIBLE_COMMON -> ResponseCodeEnum
                    .ACCOUNT_AMOUNT_TRANSFERS_ONLY_ALLOWED_FOR_FUNGIBLE_COMMON;
            case MAX_NFTS_IN_PRICE_REGIME_HAVE_BEEN_MINTED -> ResponseCodeEnum
                    .MAX_NFTS_IN_PRICE_REGIME_HAVE_BEEN_MINTED;
            case PAYER_ACCOUNT_DELETED -> ResponseCodeEnum.PAYER_ACCOUNT_DELETED;
            case CUSTOM_FEE_CHARGING_EXCEEDED_MAX_RECURSION_DEPTH -> ResponseCodeEnum
                    .CUSTOM_FEE_CHARGING_EXCEEDED_MAX_RECURSION_DEPTH;
            case CUSTOM_FEE_CHARGING_EXCEEDED_MAX_ACCOUNT_AMOUNTS -> ResponseCodeEnum
                    .CUSTOM_FEE_CHARGING_EXCEEDED_MAX_ACCOUNT_AMOUNTS;
            case INSUFFICIENT_SENDER_ACCOUNT_BALANCE_FOR_CUSTOM_FEE -> ResponseCodeEnum
                    .INSUFFICIENT_SENDER_ACCOUNT_BALANCE_FOR_CUSTOM_FEE;
            case SERIAL_NUMBER_LIMIT_REACHED -> ResponseCodeEnum.SERIAL_NUMBER_LIMIT_REACHED;
            case CUSTOM_ROYALTY_FEE_ONLY_ALLOWED_FOR_NON_FUNGIBLE_UNIQUE -> ResponseCodeEnum
                    .CUSTOM_ROYALTY_FEE_ONLY_ALLOWED_FOR_NON_FUNGIBLE_UNIQUE;
            case NO_REMAINING_AUTOMATIC_ASSOCIATIONS -> ResponseCodeEnum.NO_REMAINING_AUTOMATIC_ASSOCIATIONS;
            case EXISTING_AUTOMATIC_ASSOCIATIONS_EXCEED_GIVEN_LIMIT -> ResponseCodeEnum
                    .EXISTING_AUTOMATIC_ASSOCIATIONS_EXCEED_GIVEN_LIMIT;
            case REQUESTED_NUM_AUTOMATIC_ASSOCIATIONS_EXCEEDS_ASSOCIATION_LIMIT -> ResponseCodeEnum
                    .REQUESTED_NUM_AUTOMATIC_ASSOCIATIONS_EXCEEDS_ASSOCIATION_LIMIT;
            case TOKEN_IS_PAUSED -> ResponseCodeEnum.TOKEN_IS_PAUSED;
            case TOKEN_HAS_NO_PAUSE_KEY -> ResponseCodeEnum.TOKEN_HAS_NO_PAUSE_KEY;
            case INVALID_PAUSE_KEY -> ResponseCodeEnum.INVALID_PAUSE_KEY;
            case FREEZE_UPDATE_FILE_DOES_NOT_EXIST -> ResponseCodeEnum.FREEZE_UPDATE_FILE_DOES_NOT_EXIST;
            case FREEZE_UPDATE_FILE_HASH_DOES_NOT_MATCH -> ResponseCodeEnum.FREEZE_UPDATE_FILE_HASH_DOES_NOT_MATCH;
            case NO_UPGRADE_HAS_BEEN_PREPARED -> ResponseCodeEnum.NO_UPGRADE_HAS_BEEN_PREPARED;
            case NO_FREEZE_IS_SCHEDULED -> ResponseCodeEnum.NO_FREEZE_IS_SCHEDULED;
            case UPDATE_FILE_HASH_CHANGED_SINCE_PREPARE_UPGRADE -> ResponseCodeEnum
                    .UPDATE_FILE_HASH_CHANGED_SINCE_PREPARE_UPGRADE;
            case FREEZE_START_TIME_MUST_BE_FUTURE -> ResponseCodeEnum.FREEZE_START_TIME_MUST_BE_FUTURE;
            case PREPARED_UPDATE_FILE_IS_IMMUTABLE -> ResponseCodeEnum.PREPARED_UPDATE_FILE_IS_IMMUTABLE;
            case FREEZE_ALREADY_SCHEDULED -> ResponseCodeEnum.FREEZE_ALREADY_SCHEDULED;
            case FREEZE_UPGRADE_IN_PROGRESS -> ResponseCodeEnum.FREEZE_UPGRADE_IN_PROGRESS;
            case UPDATE_FILE_ID_DOES_NOT_MATCH_PREPARED -> ResponseCodeEnum.UPDATE_FILE_ID_DOES_NOT_MATCH_PREPARED;
            case UPDATE_FILE_HASH_DOES_NOT_MATCH_PREPARED -> ResponseCodeEnum.UPDATE_FILE_HASH_DOES_NOT_MATCH_PREPARED;
            case CONSENSUS_GAS_EXHAUSTED -> ResponseCodeEnum.CONSENSUS_GAS_EXHAUSTED;
            case REVERTED_SUCCESS -> ResponseCodeEnum.REVERTED_SUCCESS;
            case MAX_STORAGE_IN_PRICE_REGIME_HAS_BEEN_USED -> ResponseCodeEnum
                    .MAX_STORAGE_IN_PRICE_REGIME_HAS_BEEN_USED;
            case INVALID_ALIAS_KEY -> ResponseCodeEnum.INVALID_ALIAS_KEY;
            case UNEXPECTED_TOKEN_DECIMALS -> ResponseCodeEnum.UNEXPECTED_TOKEN_DECIMALS;
            case INVALID_PROXY_ACCOUNT_ID -> ResponseCodeEnum.INVALID_PROXY_ACCOUNT_ID;
            case INVALID_TRANSFER_ACCOUNT_ID -> ResponseCodeEnum.INVALID_TRANSFER_ACCOUNT_ID;
            case INVALID_FEE_COLLECTOR_ACCOUNT_ID -> ResponseCodeEnum.INVALID_FEE_COLLECTOR_ACCOUNT_ID;
            case ALIAS_IS_IMMUTABLE -> ResponseCodeEnum.ALIAS_IS_IMMUTABLE;
            case SPENDER_ACCOUNT_SAME_AS_OWNER -> ResponseCodeEnum.SPENDER_ACCOUNT_SAME_AS_OWNER;
            case AMOUNT_EXCEEDS_TOKEN_MAX_SUPPLY -> ResponseCodeEnum.AMOUNT_EXCEEDS_TOKEN_MAX_SUPPLY;
            case NEGATIVE_ALLOWANCE_AMOUNT -> ResponseCodeEnum.NEGATIVE_ALLOWANCE_AMOUNT;
            case CANNOT_APPROVE_FOR_ALL_FUNGIBLE_COMMON -> ResponseCodeEnum.CANNOT_APPROVE_FOR_ALL_FUNGIBLE_COMMON;
            case SPENDER_DOES_NOT_HAVE_ALLOWANCE -> ResponseCodeEnum.SPENDER_DOES_NOT_HAVE_ALLOWANCE;
            case AMOUNT_EXCEEDS_ALLOWANCE -> ResponseCodeEnum.AMOUNT_EXCEEDS_ALLOWANCE;
            case MAX_ALLOWANCES_EXCEEDED -> ResponseCodeEnum.MAX_ALLOWANCES_EXCEEDED;
            case EMPTY_ALLOWANCES -> ResponseCodeEnum.EMPTY_ALLOWANCES;
            case SPENDER_ACCOUNT_REPEATED_IN_ALLOWANCES -> ResponseCodeEnum.SPENDER_ACCOUNT_REPEATED_IN_ALLOWANCES;
            case REPEATED_SERIAL_NUMS_IN_NFT_ALLOWANCES -> ResponseCodeEnum.REPEATED_SERIAL_NUMS_IN_NFT_ALLOWANCES;
            case FUNGIBLE_TOKEN_IN_NFT_ALLOWANCES -> ResponseCodeEnum.FUNGIBLE_TOKEN_IN_NFT_ALLOWANCES;
            case NFT_IN_FUNGIBLE_TOKEN_ALLOWANCES -> ResponseCodeEnum.NFT_IN_FUNGIBLE_TOKEN_ALLOWANCES;
            case INVALID_ALLOWANCE_OWNER_ID -> ResponseCodeEnum.INVALID_ALLOWANCE_OWNER_ID;
            case INVALID_ALLOWANCE_SPENDER_ID -> ResponseCodeEnum.INVALID_ALLOWANCE_SPENDER_ID;
            case REPEATED_ALLOWANCES_TO_DELETE -> ResponseCodeEnum.REPEATED_ALLOWANCES_TO_DELETE;
            case INVALID_DELEGATING_SPENDER -> ResponseCodeEnum.INVALID_DELEGATING_SPENDER;
            case DELEGATING_SPENDER_CANNOT_GRANT_APPROVE_FOR_ALL -> ResponseCodeEnum
                    .DELEGATING_SPENDER_CANNOT_GRANT_APPROVE_FOR_ALL;
            case DELEGATING_SPENDER_DOES_NOT_HAVE_APPROVE_FOR_ALL -> ResponseCodeEnum
                    .DELEGATING_SPENDER_DOES_NOT_HAVE_APPROVE_FOR_ALL;
            case SCHEDULE_EXPIRATION_TIME_TOO_FAR_IN_FUTURE -> ResponseCodeEnum
                    .SCHEDULE_EXPIRATION_TIME_TOO_FAR_IN_FUTURE;
            case SCHEDULE_EXPIRATION_TIME_MUST_BE_HIGHER_THAN_CONSENSUS_TIME -> ResponseCodeEnum
                    .SCHEDULE_EXPIRATION_TIME_MUST_BE_HIGHER_THAN_CONSENSUS_TIME;
            case SCHEDULE_FUTURE_THROTTLE_EXCEEDED -> ResponseCodeEnum.SCHEDULE_FUTURE_THROTTLE_EXCEEDED;
            case SCHEDULE_FUTURE_GAS_LIMIT_EXCEEDED -> ResponseCodeEnum.SCHEDULE_FUTURE_GAS_LIMIT_EXCEEDED;
            case INVALID_ETHEREUM_TRANSACTION -> ResponseCodeEnum.INVALID_ETHEREUM_TRANSACTION;
            case WRONG_CHAIN_ID -> ResponseCodeEnum.WRONG_CHAIN_ID;
            case WRONG_NONCE -> ResponseCodeEnum.WRONG_NONCE;
            case ACCESS_LIST_UNSUPPORTED -> ResponseCodeEnum.ACCESS_LIST_UNSUPPORTED;
            case SCHEDULE_PENDING_EXPIRATION -> ResponseCodeEnum.SCHEDULE_PENDING_EXPIRATION;
            case CONTRACT_IS_TOKEN_TREASURY -> ResponseCodeEnum.CONTRACT_IS_TOKEN_TREASURY;
            case CONTRACT_HAS_NON_ZERO_TOKEN_BALANCES -> ResponseCodeEnum.CONTRACT_HAS_NON_ZERO_TOKEN_BALANCES;
            case CONTRACT_EXPIRED_AND_PENDING_REMOVAL -> ResponseCodeEnum.CONTRACT_EXPIRED_AND_PENDING_REMOVAL;
            case CONTRACT_HAS_NO_AUTO_RENEW_ACCOUNT -> ResponseCodeEnum.CONTRACT_HAS_NO_AUTO_RENEW_ACCOUNT;
            case PERMANENT_REMOVAL_REQUIRES_SYSTEM_INITIATION -> ResponseCodeEnum
                    .PERMANENT_REMOVAL_REQUIRES_SYSTEM_INITIATION;
            case PROXY_ACCOUNT_ID_FIELD_IS_DEPRECATED -> ResponseCodeEnum.PROXY_ACCOUNT_ID_FIELD_IS_DEPRECATED;
            case SELF_STAKING_IS_NOT_ALLOWED -> ResponseCodeEnum.SELF_STAKING_IS_NOT_ALLOWED;
            case INVALID_STAKING_ID -> ResponseCodeEnum.INVALID_STAKING_ID;
            case STAKING_NOT_ENABLED -> ResponseCodeEnum.STAKING_NOT_ENABLED;
            case INVALID_PRNG_RANGE -> ResponseCodeEnum.INVALID_PRNG_RANGE;
            case MAX_ENTITIES_IN_PRICE_REGIME_HAVE_BEEN_CREATED -> ResponseCodeEnum
                    .MAX_ENTITIES_IN_PRICE_REGIME_HAVE_BEEN_CREATED;
            case INVALID_FULL_PREFIX_SIGNATURE_FOR_PRECOMPILE -> ResponseCodeEnum
                    .INVALID_FULL_PREFIX_SIGNATURE_FOR_PRECOMPILE;
            case INSUFFICIENT_BALANCES_FOR_STORAGE_RENT -> ResponseCodeEnum.INSUFFICIENT_BALANCES_FOR_STORAGE_RENT;
            case MAX_CHILD_RECORDS_EXCEEDED -> ResponseCodeEnum.MAX_CHILD_RECORDS_EXCEEDED;
            case INSUFFICIENT_BALANCES_FOR_RENEWAL_FEES -> ResponseCodeEnum.INSUFFICIENT_BALANCES_FOR_RENEWAL_FEES;
            case TRANSACTION_HAS_UNKNOWN_FIELDS -> ResponseCodeEnum.TRANSACTION_HAS_UNKNOWN_FIELDS;
            case ACCOUNT_IS_IMMUTABLE -> ResponseCodeEnum.ACCOUNT_IS_IMMUTABLE;
            case ALIAS_ALREADY_ASSIGNED -> ResponseCodeEnum.ALIAS_ALREADY_ASSIGNED;
            case UNRECOGNIZED -> throw new RuntimeException("UNRECOGNIZED Response code!");
        };
    }

    public static <T extends Record> Bytes asWrappedBytes(@NonNull Codec<T> codec, @NonNull T item) {
        return Bytes.wrap(asBytes(requireNonNull(codec), requireNonNull(item)));
    }

    public static <T extends Record> byte[] asBytes(@NonNull Codec<T> codec, @NonNull T tx) {
        requireNonNull(codec);
        requireNonNull(tx);
        try {
            final var bytes = new ByteArrayOutputStream();
            codec.write(tx, new WritableStreamingData(bytes));
            return bytes.toByteArray();
        } catch (IOException e) {
            throw new RuntimeException("Unable to convert from PBJ to bytes", e);
        }
    }

    public static SemanticVersion toPbj(@NonNull com.hederahashgraph.api.proto.java.SemanticVersion v) {
        requireNonNull(v);
        return SemanticVersion.newBuilder()
                .major(v.getMajor())
                .minor(v.getMinor())
                .pre(v.getPre())
                .patch(v.getPatch())
                .build(v.getBuild())
                .build();
    }

    public static @NonNull Transaction toPbj(final @NonNull com.hederahashgraph.api.proto.java.Transaction t) {
        return protoToPbj(requireNonNull(t), Transaction.class);
    }

    public static Timestamp toPbj(@NonNull com.hederahashgraph.api.proto.java.Timestamp t) {
        requireNonNull(t);
        return Timestamp.newBuilder()
                .seconds(t.getSeconds())
                .nanos(t.getNanos())
                .build();
    }

    public static com.hederahashgraph.api.proto.java.Timestamp fromPbj(@NonNull Timestamp now) {
        requireNonNull(now);
        return com.hederahashgraph.api.proto.java.Timestamp.newBuilder()
                .setSeconds(now.seconds())
                .setNanos(now.nanos())
                .build();
    }

    public static com.hederahashgraph.api.proto.java.TopicID fromPbj(@NonNull TopicID id) {
        requireNonNull(id);
        return com.hederahashgraph.api.proto.java.TopicID.newBuilder()
                .setShardNum(id.shardNum())
                .setRealmNum(id.realmNum())
                .setTopicNum(id.topicNum())
                .build();
    }

    public static com.hederahashgraph.api.proto.java.TokenID fromPbj(@NonNull TokenID id) {
        requireNonNull(id);
        return com.hederahashgraph.api.proto.java.TokenID.newBuilder()
                .setShardNum(id.shardNum())
                .setRealmNum(id.realmNum())
                .setTokenNum(id.tokenNum())
                .build();
    }

    public static com.hederahashgraph.api.proto.java.ResponseCodeEnum fromPbj(@NonNull ResponseCodeEnum status) {
        return switch (requireNonNull(status)) {
            case OK -> com.hederahashgraph.api.proto.java.ResponseCodeEnum.OK;
            case INVALID_TRANSACTION -> com.hederahashgraph.api.proto.java.ResponseCodeEnum.INVALID_TRANSACTION;
            case PAYER_ACCOUNT_NOT_FOUND -> com.hederahashgraph.api.proto.java.ResponseCodeEnum.PAYER_ACCOUNT_NOT_FOUND;
            case INVALID_NODE_ACCOUNT -> com.hederahashgraph.api.proto.java.ResponseCodeEnum.INVALID_NODE_ACCOUNT;
            case TRANSACTION_EXPIRED -> com.hederahashgraph.api.proto.java.ResponseCodeEnum.TRANSACTION_EXPIRED;
            case INVALID_TRANSACTION_START -> com.hederahashgraph.api.proto.java.ResponseCodeEnum
                    .INVALID_TRANSACTION_START;
            case INVALID_TRANSACTION_DURATION -> com.hederahashgraph.api.proto.java.ResponseCodeEnum
                    .INVALID_TRANSACTION_DURATION;
            case INVALID_SIGNATURE -> com.hederahashgraph.api.proto.java.ResponseCodeEnum.INVALID_SIGNATURE;
            case MEMO_TOO_LONG -> com.hederahashgraph.api.proto.java.ResponseCodeEnum.MEMO_TOO_LONG;
            case INSUFFICIENT_TX_FEE -> com.hederahashgraph.api.proto.java.ResponseCodeEnum.INSUFFICIENT_TX_FEE;
            case INSUFFICIENT_PAYER_BALANCE -> com.hederahashgraph.api.proto.java.ResponseCodeEnum
                    .INSUFFICIENT_PAYER_BALANCE;
            case DUPLICATE_TRANSACTION -> com.hederahashgraph.api.proto.java.ResponseCodeEnum.DUPLICATE_TRANSACTION;
            case BUSY -> com.hederahashgraph.api.proto.java.ResponseCodeEnum.BUSY;
            case NOT_SUPPORTED -> com.hederahashgraph.api.proto.java.ResponseCodeEnum.NOT_SUPPORTED;
            case INVALID_FILE_ID -> com.hederahashgraph.api.proto.java.ResponseCodeEnum.INVALID_FILE_ID;
            case INVALID_ACCOUNT_ID -> com.hederahashgraph.api.proto.java.ResponseCodeEnum.INVALID_ACCOUNT_ID;
            case INVALID_CONTRACT_ID -> com.hederahashgraph.api.proto.java.ResponseCodeEnum.INVALID_CONTRACT_ID;
            case INVALID_TRANSACTION_ID -> com.hederahashgraph.api.proto.java.ResponseCodeEnum.INVALID_TRANSACTION_ID;
            case RECEIPT_NOT_FOUND -> com.hederahashgraph.api.proto.java.ResponseCodeEnum.RECEIPT_NOT_FOUND;
            case RECORD_NOT_FOUND -> com.hederahashgraph.api.proto.java.ResponseCodeEnum.RECORD_NOT_FOUND;
            case INVALID_SOLIDITY_ID -> com.hederahashgraph.api.proto.java.ResponseCodeEnum.INVALID_SOLIDITY_ID;
            case UNKNOWN -> com.hederahashgraph.api.proto.java.ResponseCodeEnum.UNKNOWN;
            case SUCCESS -> com.hederahashgraph.api.proto.java.ResponseCodeEnum.SUCCESS;
            case FAIL_INVALID -> com.hederahashgraph.api.proto.java.ResponseCodeEnum.FAIL_INVALID;
            case FAIL_FEE -> com.hederahashgraph.api.proto.java.ResponseCodeEnum.FAIL_FEE;
            case FAIL_BALANCE -> com.hederahashgraph.api.proto.java.ResponseCodeEnum.FAIL_BALANCE;
            case KEY_REQUIRED -> com.hederahashgraph.api.proto.java.ResponseCodeEnum.KEY_REQUIRED;
            case BAD_ENCODING -> com.hederahashgraph.api.proto.java.ResponseCodeEnum.BAD_ENCODING;
            case INSUFFICIENT_ACCOUNT_BALANCE -> com.hederahashgraph.api.proto.java.ResponseCodeEnum
                    .INSUFFICIENT_ACCOUNT_BALANCE;
            case INVALID_SOLIDITY_ADDRESS -> com.hederahashgraph.api.proto.java.ResponseCodeEnum
                    .INVALID_SOLIDITY_ADDRESS;
            case INSUFFICIENT_GAS -> com.hederahashgraph.api.proto.java.ResponseCodeEnum.INSUFFICIENT_GAS;
            case CONTRACT_SIZE_LIMIT_EXCEEDED -> com.hederahashgraph.api.proto.java.ResponseCodeEnum
                    .CONTRACT_SIZE_LIMIT_EXCEEDED;
            case LOCAL_CALL_MODIFICATION_EXCEPTION -> com.hederahashgraph.api.proto.java.ResponseCodeEnum
                    .LOCAL_CALL_MODIFICATION_EXCEPTION;
            case CONTRACT_REVERT_EXECUTED -> com.hederahashgraph.api.proto.java.ResponseCodeEnum
                    .CONTRACT_REVERT_EXECUTED;
            case CONTRACT_EXECUTION_EXCEPTION -> com.hederahashgraph.api.proto.java.ResponseCodeEnum
                    .CONTRACT_EXECUTION_EXCEPTION;
            case INVALID_RECEIVING_NODE_ACCOUNT -> com.hederahashgraph.api.proto.java.ResponseCodeEnum
                    .INVALID_RECEIVING_NODE_ACCOUNT;
            case MISSING_QUERY_HEADER -> com.hederahashgraph.api.proto.java.ResponseCodeEnum.MISSING_QUERY_HEADER;
            case ACCOUNT_UPDATE_FAILED -> com.hederahashgraph.api.proto.java.ResponseCodeEnum.ACCOUNT_UPDATE_FAILED;
            case INVALID_KEY_ENCODING -> com.hederahashgraph.api.proto.java.ResponseCodeEnum.INVALID_KEY_ENCODING;
            case NULL_SOLIDITY_ADDRESS -> com.hederahashgraph.api.proto.java.ResponseCodeEnum.NULL_SOLIDITY_ADDRESS;
            case CONTRACT_UPDATE_FAILED -> com.hederahashgraph.api.proto.java.ResponseCodeEnum.CONTRACT_UPDATE_FAILED;
            case INVALID_QUERY_HEADER -> com.hederahashgraph.api.proto.java.ResponseCodeEnum.INVALID_QUERY_HEADER;
            case INVALID_FEE_SUBMITTED -> com.hederahashgraph.api.proto.java.ResponseCodeEnum.INVALID_FEE_SUBMITTED;
            case INVALID_PAYER_SIGNATURE -> com.hederahashgraph.api.proto.java.ResponseCodeEnum.INVALID_PAYER_SIGNATURE;
            case KEY_NOT_PROVIDED -> com.hederahashgraph.api.proto.java.ResponseCodeEnum.KEY_NOT_PROVIDED;
            case INVALID_EXPIRATION_TIME -> com.hederahashgraph.api.proto.java.ResponseCodeEnum.INVALID_EXPIRATION_TIME;
            case NO_WACL_KEY -> com.hederahashgraph.api.proto.java.ResponseCodeEnum.NO_WACL_KEY;
            case FILE_CONTENT_EMPTY -> com.hederahashgraph.api.proto.java.ResponseCodeEnum.FILE_CONTENT_EMPTY;
            case INVALID_ACCOUNT_AMOUNTS -> com.hederahashgraph.api.proto.java.ResponseCodeEnum.INVALID_ACCOUNT_AMOUNTS;
            case EMPTY_TRANSACTION_BODY -> com.hederahashgraph.api.proto.java.ResponseCodeEnum.EMPTY_TRANSACTION_BODY;
            case INVALID_TRANSACTION_BODY -> com.hederahashgraph.api.proto.java.ResponseCodeEnum
                    .INVALID_TRANSACTION_BODY;
            case INVALID_SIGNATURE_TYPE_MISMATCHING_KEY -> com.hederahashgraph.api.proto.java.ResponseCodeEnum
                    .INVALID_SIGNATURE_TYPE_MISMATCHING_KEY;
            case INVALID_SIGNATURE_COUNT_MISMATCHING_KEY -> com.hederahashgraph.api.proto.java.ResponseCodeEnum
                    .INVALID_SIGNATURE_COUNT_MISMATCHING_KEY;
            case EMPTY_LIVE_HASH_BODY -> com.hederahashgraph.api.proto.java.ResponseCodeEnum.EMPTY_LIVE_HASH_BODY;
            case EMPTY_LIVE_HASH -> com.hederahashgraph.api.proto.java.ResponseCodeEnum.EMPTY_LIVE_HASH;
            case EMPTY_LIVE_HASH_KEYS -> com.hederahashgraph.api.proto.java.ResponseCodeEnum.EMPTY_LIVE_HASH_KEYS;
            case INVALID_LIVE_HASH_SIZE -> com.hederahashgraph.api.proto.java.ResponseCodeEnum.INVALID_LIVE_HASH_SIZE;
            case EMPTY_QUERY_BODY -> com.hederahashgraph.api.proto.java.ResponseCodeEnum.EMPTY_QUERY_BODY;
            case EMPTY_LIVE_HASH_QUERY -> com.hederahashgraph.api.proto.java.ResponseCodeEnum.EMPTY_LIVE_HASH_QUERY;
            case LIVE_HASH_NOT_FOUND -> com.hederahashgraph.api.proto.java.ResponseCodeEnum.LIVE_HASH_NOT_FOUND;
            case ACCOUNT_ID_DOES_NOT_EXIST -> com.hederahashgraph.api.proto.java.ResponseCodeEnum
                    .ACCOUNT_ID_DOES_NOT_EXIST;
            case LIVE_HASH_ALREADY_EXISTS -> com.hederahashgraph.api.proto.java.ResponseCodeEnum
                    .LIVE_HASH_ALREADY_EXISTS;
            case INVALID_FILE_WACL -> com.hederahashgraph.api.proto.java.ResponseCodeEnum.INVALID_FILE_WACL;
            case SERIALIZATION_FAILED -> com.hederahashgraph.api.proto.java.ResponseCodeEnum.SERIALIZATION_FAILED;
            case TRANSACTION_OVERSIZE -> com.hederahashgraph.api.proto.java.ResponseCodeEnum.TRANSACTION_OVERSIZE;
            case TRANSACTION_TOO_MANY_LAYERS -> com.hederahashgraph.api.proto.java.ResponseCodeEnum
                    .TRANSACTION_TOO_MANY_LAYERS;
            case CONTRACT_DELETED -> com.hederahashgraph.api.proto.java.ResponseCodeEnum.CONTRACT_DELETED;
            case PLATFORM_NOT_ACTIVE -> com.hederahashgraph.api.proto.java.ResponseCodeEnum.PLATFORM_NOT_ACTIVE;
            case KEY_PREFIX_MISMATCH -> com.hederahashgraph.api.proto.java.ResponseCodeEnum.KEY_PREFIX_MISMATCH;
            case PLATFORM_TRANSACTION_NOT_CREATED -> com.hederahashgraph.api.proto.java.ResponseCodeEnum
                    .PLATFORM_TRANSACTION_NOT_CREATED;
            case INVALID_RENEWAL_PERIOD -> com.hederahashgraph.api.proto.java.ResponseCodeEnum.INVALID_RENEWAL_PERIOD;
            case INVALID_PAYER_ACCOUNT_ID -> com.hederahashgraph.api.proto.java.ResponseCodeEnum
                    .INVALID_PAYER_ACCOUNT_ID;
            case ACCOUNT_DELETED -> com.hederahashgraph.api.proto.java.ResponseCodeEnum.ACCOUNT_DELETED;
            case FILE_DELETED -> com.hederahashgraph.api.proto.java.ResponseCodeEnum.FILE_DELETED;
            case ACCOUNT_REPEATED_IN_ACCOUNT_AMOUNTS -> com.hederahashgraph.api.proto.java.ResponseCodeEnum
                    .ACCOUNT_REPEATED_IN_ACCOUNT_AMOUNTS;
            case SETTING_NEGATIVE_ACCOUNT_BALANCE -> com.hederahashgraph.api.proto.java.ResponseCodeEnum
                    .SETTING_NEGATIVE_ACCOUNT_BALANCE;
            case OBTAINER_REQUIRED -> com.hederahashgraph.api.proto.java.ResponseCodeEnum.OBTAINER_REQUIRED;
            case OBTAINER_SAME_CONTRACT_ID -> com.hederahashgraph.api.proto.java.ResponseCodeEnum
                    .OBTAINER_SAME_CONTRACT_ID;
            case OBTAINER_DOES_NOT_EXIST -> com.hederahashgraph.api.proto.java.ResponseCodeEnum.OBTAINER_DOES_NOT_EXIST;
            case MODIFYING_IMMUTABLE_CONTRACT -> com.hederahashgraph.api.proto.java.ResponseCodeEnum
                    .MODIFYING_IMMUTABLE_CONTRACT;
            case FILE_SYSTEM_EXCEPTION -> com.hederahashgraph.api.proto.java.ResponseCodeEnum.FILE_SYSTEM_EXCEPTION;
            case AUTORENEW_DURATION_NOT_IN_RANGE -> com.hederahashgraph.api.proto.java.ResponseCodeEnum
                    .AUTORENEW_DURATION_NOT_IN_RANGE;
            case ERROR_DECODING_BYTESTRING -> com.hederahashgraph.api.proto.java.ResponseCodeEnum
                    .ERROR_DECODING_BYTESTRING;
            case CONTRACT_FILE_EMPTY -> com.hederahashgraph.api.proto.java.ResponseCodeEnum.CONTRACT_FILE_EMPTY;
            case CONTRACT_BYTECODE_EMPTY -> com.hederahashgraph.api.proto.java.ResponseCodeEnum.CONTRACT_BYTECODE_EMPTY;
            case INVALID_INITIAL_BALANCE -> com.hederahashgraph.api.proto.java.ResponseCodeEnum.INVALID_INITIAL_BALANCE;
            case INVALID_RECEIVE_RECORD_THRESHOLD -> com.hederahashgraph.api.proto.java.ResponseCodeEnum
                    .INVALID_RECEIVE_RECORD_THRESHOLD;
            case INVALID_SEND_RECORD_THRESHOLD -> com.hederahashgraph.api.proto.java.ResponseCodeEnum
                    .INVALID_SEND_RECORD_THRESHOLD;
            case ACCOUNT_IS_NOT_GENESIS_ACCOUNT -> com.hederahashgraph.api.proto.java.ResponseCodeEnum
                    .ACCOUNT_IS_NOT_GENESIS_ACCOUNT;
            case PAYER_ACCOUNT_UNAUTHORIZED -> com.hederahashgraph.api.proto.java.ResponseCodeEnum
                    .PAYER_ACCOUNT_UNAUTHORIZED;
            case INVALID_FREEZE_TRANSACTION_BODY -> com.hederahashgraph.api.proto.java.ResponseCodeEnum
                    .INVALID_FREEZE_TRANSACTION_BODY;
            case FREEZE_TRANSACTION_BODY_NOT_FOUND -> com.hederahashgraph.api.proto.java.ResponseCodeEnum
                    .FREEZE_TRANSACTION_BODY_NOT_FOUND;
            case TRANSFER_LIST_SIZE_LIMIT_EXCEEDED -> com.hederahashgraph.api.proto.java.ResponseCodeEnum
                    .TRANSFER_LIST_SIZE_LIMIT_EXCEEDED;
            case RESULT_SIZE_LIMIT_EXCEEDED -> com.hederahashgraph.api.proto.java.ResponseCodeEnum
                    .RESULT_SIZE_LIMIT_EXCEEDED;
            case NOT_SPECIAL_ACCOUNT -> com.hederahashgraph.api.proto.java.ResponseCodeEnum.NOT_SPECIAL_ACCOUNT;
            case CONTRACT_NEGATIVE_GAS -> com.hederahashgraph.api.proto.java.ResponseCodeEnum.CONTRACT_NEGATIVE_GAS;
            case CONTRACT_NEGATIVE_VALUE -> com.hederahashgraph.api.proto.java.ResponseCodeEnum.CONTRACT_NEGATIVE_VALUE;
            case INVALID_FEE_FILE -> com.hederahashgraph.api.proto.java.ResponseCodeEnum.INVALID_FEE_FILE;
            case INVALID_EXCHANGE_RATE_FILE -> com.hederahashgraph.api.proto.java.ResponseCodeEnum
                    .INVALID_EXCHANGE_RATE_FILE;
            case INSUFFICIENT_LOCAL_CALL_GAS -> com.hederahashgraph.api.proto.java.ResponseCodeEnum
                    .INSUFFICIENT_LOCAL_CALL_GAS;
            case ENTITY_NOT_ALLOWED_TO_DELETE -> com.hederahashgraph.api.proto.java.ResponseCodeEnum
                    .ENTITY_NOT_ALLOWED_TO_DELETE;
            case AUTHORIZATION_FAILED -> com.hederahashgraph.api.proto.java.ResponseCodeEnum.AUTHORIZATION_FAILED;
            case FILE_UPLOADED_PROTO_INVALID -> com.hederahashgraph.api.proto.java.ResponseCodeEnum
                    .FILE_UPLOADED_PROTO_INVALID;
            case FILE_UPLOADED_PROTO_NOT_SAVED_TO_DISK -> com.hederahashgraph.api.proto.java.ResponseCodeEnum
                    .FILE_UPLOADED_PROTO_NOT_SAVED_TO_DISK;
            case FEE_SCHEDULE_FILE_PART_UPLOADED -> com.hederahashgraph.api.proto.java.ResponseCodeEnum
                    .FEE_SCHEDULE_FILE_PART_UPLOADED;
            case EXCHANGE_RATE_CHANGE_LIMIT_EXCEEDED -> com.hederahashgraph.api.proto.java.ResponseCodeEnum
                    .EXCHANGE_RATE_CHANGE_LIMIT_EXCEEDED;
            case MAX_CONTRACT_STORAGE_EXCEEDED -> com.hederahashgraph.api.proto.java.ResponseCodeEnum
                    .MAX_CONTRACT_STORAGE_EXCEEDED;
            case TRANSFER_ACCOUNT_SAME_AS_DELETE_ACCOUNT -> com.hederahashgraph.api.proto.java.ResponseCodeEnum
                    .TRANSFER_ACCOUNT_SAME_AS_DELETE_ACCOUNT;
            case TOTAL_LEDGER_BALANCE_INVALID -> com.hederahashgraph.api.proto.java.ResponseCodeEnum
                    .TOTAL_LEDGER_BALANCE_INVALID;
            case EXPIRATION_REDUCTION_NOT_ALLOWED -> com.hederahashgraph.api.proto.java.ResponseCodeEnum
                    .EXPIRATION_REDUCTION_NOT_ALLOWED;
            case MAX_GAS_LIMIT_EXCEEDED -> com.hederahashgraph.api.proto.java.ResponseCodeEnum.MAX_GAS_LIMIT_EXCEEDED;
            case MAX_FILE_SIZE_EXCEEDED -> com.hederahashgraph.api.proto.java.ResponseCodeEnum.MAX_FILE_SIZE_EXCEEDED;
            case RECEIVER_SIG_REQUIRED -> com.hederahashgraph.api.proto.java.ResponseCodeEnum.RECEIVER_SIG_REQUIRED;
            case INVALID_TOPIC_ID -> com.hederahashgraph.api.proto.java.ResponseCodeEnum.INVALID_TOPIC_ID;
            case INVALID_ADMIN_KEY -> com.hederahashgraph.api.proto.java.ResponseCodeEnum.INVALID_ADMIN_KEY;
            case INVALID_SUBMIT_KEY -> com.hederahashgraph.api.proto.java.ResponseCodeEnum.INVALID_SUBMIT_KEY;
            case UNAUTHORIZED -> com.hederahashgraph.api.proto.java.ResponseCodeEnum.UNAUTHORIZED;
            case INVALID_TOPIC_MESSAGE -> com.hederahashgraph.api.proto.java.ResponseCodeEnum.INVALID_TOPIC_MESSAGE;
            case INVALID_AUTORENEW_ACCOUNT -> com.hederahashgraph.api.proto.java.ResponseCodeEnum
                    .INVALID_AUTORENEW_ACCOUNT;
            case AUTORENEW_ACCOUNT_NOT_ALLOWED -> com.hederahashgraph.api.proto.java.ResponseCodeEnum
                    .AUTORENEW_ACCOUNT_NOT_ALLOWED;
            case TOPIC_EXPIRED -> com.hederahashgraph.api.proto.java.ResponseCodeEnum.TOPIC_EXPIRED;
            case INVALID_CHUNK_NUMBER -> com.hederahashgraph.api.proto.java.ResponseCodeEnum.INVALID_CHUNK_NUMBER;
            case INVALID_CHUNK_TRANSACTION_ID -> com.hederahashgraph.api.proto.java.ResponseCodeEnum
                    .INVALID_CHUNK_TRANSACTION_ID;
            case ACCOUNT_FROZEN_FOR_TOKEN -> com.hederahashgraph.api.proto.java.ResponseCodeEnum
                    .ACCOUNT_FROZEN_FOR_TOKEN;
            case TOKENS_PER_ACCOUNT_LIMIT_EXCEEDED -> com.hederahashgraph.api.proto.java.ResponseCodeEnum
                    .TOKENS_PER_ACCOUNT_LIMIT_EXCEEDED;
            case INVALID_TOKEN_ID -> com.hederahashgraph.api.proto.java.ResponseCodeEnum.INVALID_TOKEN_ID;
            case INVALID_TOKEN_DECIMALS -> com.hederahashgraph.api.proto.java.ResponseCodeEnum.INVALID_TOKEN_DECIMALS;
            case INVALID_TOKEN_INITIAL_SUPPLY -> com.hederahashgraph.api.proto.java.ResponseCodeEnum
                    .INVALID_TOKEN_INITIAL_SUPPLY;
            case INVALID_TREASURY_ACCOUNT_FOR_TOKEN -> com.hederahashgraph.api.proto.java.ResponseCodeEnum
                    .INVALID_TREASURY_ACCOUNT_FOR_TOKEN;
            case INVALID_TOKEN_SYMBOL -> com.hederahashgraph.api.proto.java.ResponseCodeEnum.INVALID_TOKEN_SYMBOL;
            case TOKEN_HAS_NO_FREEZE_KEY -> com.hederahashgraph.api.proto.java.ResponseCodeEnum.TOKEN_HAS_NO_FREEZE_KEY;
            case TRANSFERS_NOT_ZERO_SUM_FOR_TOKEN -> com.hederahashgraph.api.proto.java.ResponseCodeEnum
                    .TRANSFERS_NOT_ZERO_SUM_FOR_TOKEN;
            case MISSING_TOKEN_SYMBOL -> com.hederahashgraph.api.proto.java.ResponseCodeEnum.MISSING_TOKEN_SYMBOL;
            case TOKEN_SYMBOL_TOO_LONG -> com.hederahashgraph.api.proto.java.ResponseCodeEnum.TOKEN_SYMBOL_TOO_LONG;
            case ACCOUNT_KYC_NOT_GRANTED_FOR_TOKEN -> com.hederahashgraph.api.proto.java.ResponseCodeEnum
                    .ACCOUNT_KYC_NOT_GRANTED_FOR_TOKEN;
            case TOKEN_HAS_NO_KYC_KEY -> com.hederahashgraph.api.proto.java.ResponseCodeEnum.TOKEN_HAS_NO_KYC_KEY;
            case INSUFFICIENT_TOKEN_BALANCE -> com.hederahashgraph.api.proto.java.ResponseCodeEnum
                    .INSUFFICIENT_TOKEN_BALANCE;
            case TOKEN_WAS_DELETED -> com.hederahashgraph.api.proto.java.ResponseCodeEnum.TOKEN_WAS_DELETED;
            case TOKEN_HAS_NO_SUPPLY_KEY -> com.hederahashgraph.api.proto.java.ResponseCodeEnum.TOKEN_HAS_NO_SUPPLY_KEY;
            case TOKEN_HAS_NO_WIPE_KEY -> com.hederahashgraph.api.proto.java.ResponseCodeEnum.TOKEN_HAS_NO_WIPE_KEY;
            case INVALID_TOKEN_MINT_AMOUNT -> com.hederahashgraph.api.proto.java.ResponseCodeEnum
                    .INVALID_TOKEN_MINT_AMOUNT;
            case INVALID_TOKEN_BURN_AMOUNT -> com.hederahashgraph.api.proto.java.ResponseCodeEnum
                    .INVALID_TOKEN_BURN_AMOUNT;
            case TOKEN_NOT_ASSOCIATED_TO_ACCOUNT -> com.hederahashgraph.api.proto.java.ResponseCodeEnum
                    .TOKEN_NOT_ASSOCIATED_TO_ACCOUNT;
            case CANNOT_WIPE_TOKEN_TREASURY_ACCOUNT -> com.hederahashgraph.api.proto.java.ResponseCodeEnum
                    .CANNOT_WIPE_TOKEN_TREASURY_ACCOUNT;
            case INVALID_KYC_KEY -> com.hederahashgraph.api.proto.java.ResponseCodeEnum.INVALID_KYC_KEY;
            case INVALID_WIPE_KEY -> com.hederahashgraph.api.proto.java.ResponseCodeEnum.INVALID_WIPE_KEY;
            case INVALID_FREEZE_KEY -> com.hederahashgraph.api.proto.java.ResponseCodeEnum.INVALID_FREEZE_KEY;
            case INVALID_SUPPLY_KEY -> com.hederahashgraph.api.proto.java.ResponseCodeEnum.INVALID_SUPPLY_KEY;
            case MISSING_TOKEN_NAME -> com.hederahashgraph.api.proto.java.ResponseCodeEnum.MISSING_TOKEN_NAME;
            case TOKEN_NAME_TOO_LONG -> com.hederahashgraph.api.proto.java.ResponseCodeEnum.TOKEN_NAME_TOO_LONG;
            case INVALID_WIPING_AMOUNT -> com.hederahashgraph.api.proto.java.ResponseCodeEnum.INVALID_WIPING_AMOUNT;
            case TOKEN_IS_IMMUTABLE -> com.hederahashgraph.api.proto.java.ResponseCodeEnum.TOKEN_IS_IMMUTABLE;
            case TOKEN_ALREADY_ASSOCIATED_TO_ACCOUNT -> com.hederahashgraph.api.proto.java.ResponseCodeEnum
                    .TOKEN_ALREADY_ASSOCIATED_TO_ACCOUNT;
            case TRANSACTION_REQUIRES_ZERO_TOKEN_BALANCES -> com.hederahashgraph.api.proto.java.ResponseCodeEnum
                    .TRANSACTION_REQUIRES_ZERO_TOKEN_BALANCES;
            case ACCOUNT_IS_TREASURY -> com.hederahashgraph.api.proto.java.ResponseCodeEnum.ACCOUNT_IS_TREASURY;
            case TOKEN_ID_REPEATED_IN_TOKEN_LIST -> com.hederahashgraph.api.proto.java.ResponseCodeEnum
                    .TOKEN_ID_REPEATED_IN_TOKEN_LIST;
            case TOKEN_TRANSFER_LIST_SIZE_LIMIT_EXCEEDED -> com.hederahashgraph.api.proto.java.ResponseCodeEnum
                    .TOKEN_TRANSFER_LIST_SIZE_LIMIT_EXCEEDED;
            case EMPTY_TOKEN_TRANSFER_BODY -> com.hederahashgraph.api.proto.java.ResponseCodeEnum
                    .EMPTY_TOKEN_TRANSFER_BODY;
            case EMPTY_TOKEN_TRANSFER_ACCOUNT_AMOUNTS -> com.hederahashgraph.api.proto.java.ResponseCodeEnum
                    .EMPTY_TOKEN_TRANSFER_ACCOUNT_AMOUNTS;
            case INVALID_SCHEDULE_ID -> com.hederahashgraph.api.proto.java.ResponseCodeEnum.INVALID_SCHEDULE_ID;
            case SCHEDULE_IS_IMMUTABLE -> com.hederahashgraph.api.proto.java.ResponseCodeEnum.SCHEDULE_IS_IMMUTABLE;
            case INVALID_SCHEDULE_PAYER_ID -> com.hederahashgraph.api.proto.java.ResponseCodeEnum
                    .INVALID_SCHEDULE_PAYER_ID;
            case INVALID_SCHEDULE_ACCOUNT_ID -> com.hederahashgraph.api.proto.java.ResponseCodeEnum
                    .INVALID_SCHEDULE_ACCOUNT_ID;
            case NO_NEW_VALID_SIGNATURES -> com.hederahashgraph.api.proto.java.ResponseCodeEnum.NO_NEW_VALID_SIGNATURES;
            case UNRESOLVABLE_REQUIRED_SIGNERS -> com.hederahashgraph.api.proto.java.ResponseCodeEnum
                    .UNRESOLVABLE_REQUIRED_SIGNERS;
            case SCHEDULED_TRANSACTION_NOT_IN_WHITELIST -> com.hederahashgraph.api.proto.java.ResponseCodeEnum
                    .SCHEDULED_TRANSACTION_NOT_IN_WHITELIST;
            case SOME_SIGNATURES_WERE_INVALID -> com.hederahashgraph.api.proto.java.ResponseCodeEnum
                    .SOME_SIGNATURES_WERE_INVALID;
            case TRANSACTION_ID_FIELD_NOT_ALLOWED -> com.hederahashgraph.api.proto.java.ResponseCodeEnum
                    .TRANSACTION_ID_FIELD_NOT_ALLOWED;
            case IDENTICAL_SCHEDULE_ALREADY_CREATED -> com.hederahashgraph.api.proto.java.ResponseCodeEnum
                    .IDENTICAL_SCHEDULE_ALREADY_CREATED;
            case INVALID_ZERO_BYTE_IN_STRING -> com.hederahashgraph.api.proto.java.ResponseCodeEnum
                    .INVALID_ZERO_BYTE_IN_STRING;
            case SCHEDULE_ALREADY_DELETED -> com.hederahashgraph.api.proto.java.ResponseCodeEnum
                    .SCHEDULE_ALREADY_DELETED;
            case SCHEDULE_ALREADY_EXECUTED -> com.hederahashgraph.api.proto.java.ResponseCodeEnum
                    .SCHEDULE_ALREADY_EXECUTED;
            case MESSAGE_SIZE_TOO_LARGE -> com.hederahashgraph.api.proto.java.ResponseCodeEnum.MESSAGE_SIZE_TOO_LARGE;
            case OPERATION_REPEATED_IN_BUCKET_GROUPS -> com.hederahashgraph.api.proto.java.ResponseCodeEnum
                    .OPERATION_REPEATED_IN_BUCKET_GROUPS;
            case BUCKET_CAPACITY_OVERFLOW -> com.hederahashgraph.api.proto.java.ResponseCodeEnum
                    .BUCKET_CAPACITY_OVERFLOW;
            case NODE_CAPACITY_NOT_SUFFICIENT_FOR_OPERATION -> com.hederahashgraph.api.proto.java.ResponseCodeEnum
                    .NODE_CAPACITY_NOT_SUFFICIENT_FOR_OPERATION;
            case BUCKET_HAS_NO_THROTTLE_GROUPS -> com.hederahashgraph.api.proto.java.ResponseCodeEnum
                    .BUCKET_HAS_NO_THROTTLE_GROUPS;
            case THROTTLE_GROUP_HAS_ZERO_OPS_PER_SEC -> com.hederahashgraph.api.proto.java.ResponseCodeEnum
                    .THROTTLE_GROUP_HAS_ZERO_OPS_PER_SEC;
            case SUCCESS_BUT_MISSING_EXPECTED_OPERATION -> com.hederahashgraph.api.proto.java.ResponseCodeEnum
                    .SUCCESS_BUT_MISSING_EXPECTED_OPERATION;
            case UNPARSEABLE_THROTTLE_DEFINITIONS -> com.hederahashgraph.api.proto.java.ResponseCodeEnum
                    .UNPARSEABLE_THROTTLE_DEFINITIONS;
            case INVALID_THROTTLE_DEFINITIONS -> com.hederahashgraph.api.proto.java.ResponseCodeEnum
                    .INVALID_THROTTLE_DEFINITIONS;
            case ACCOUNT_EXPIRED_AND_PENDING_REMOVAL -> com.hederahashgraph.api.proto.java.ResponseCodeEnum
                    .ACCOUNT_EXPIRED_AND_PENDING_REMOVAL;
            case INVALID_TOKEN_MAX_SUPPLY -> com.hederahashgraph.api.proto.java.ResponseCodeEnum
                    .INVALID_TOKEN_MAX_SUPPLY;
            case INVALID_TOKEN_NFT_SERIAL_NUMBER -> com.hederahashgraph.api.proto.java.ResponseCodeEnum
                    .INVALID_TOKEN_NFT_SERIAL_NUMBER;
            case INVALID_NFT_ID -> com.hederahashgraph.api.proto.java.ResponseCodeEnum.INVALID_NFT_ID;
            case METADATA_TOO_LONG -> com.hederahashgraph.api.proto.java.ResponseCodeEnum.METADATA_TOO_LONG;
            case BATCH_SIZE_LIMIT_EXCEEDED -> com.hederahashgraph.api.proto.java.ResponseCodeEnum
                    .BATCH_SIZE_LIMIT_EXCEEDED;
            case INVALID_QUERY_RANGE -> com.hederahashgraph.api.proto.java.ResponseCodeEnum.INVALID_QUERY_RANGE;
            case FRACTION_DIVIDES_BY_ZERO -> com.hederahashgraph.api.proto.java.ResponseCodeEnum
                    .FRACTION_DIVIDES_BY_ZERO;
            case INSUFFICIENT_PAYER_BALANCE_FOR_CUSTOM_FEE -> com.hederahashgraph.api.proto.java.ResponseCodeEnum
                    .INSUFFICIENT_PAYER_BALANCE_FOR_CUSTOM_FEE;
            case CUSTOM_FEES_LIST_TOO_LONG -> com.hederahashgraph.api.proto.java.ResponseCodeEnum
                    .CUSTOM_FEES_LIST_TOO_LONG;
            case INVALID_CUSTOM_FEE_COLLECTOR -> com.hederahashgraph.api.proto.java.ResponseCodeEnum
                    .INVALID_CUSTOM_FEE_COLLECTOR;
            case INVALID_TOKEN_ID_IN_CUSTOM_FEES -> com.hederahashgraph.api.proto.java.ResponseCodeEnum
                    .INVALID_TOKEN_ID_IN_CUSTOM_FEES;
            case TOKEN_NOT_ASSOCIATED_TO_FEE_COLLECTOR -> com.hederahashgraph.api.proto.java.ResponseCodeEnum
                    .TOKEN_NOT_ASSOCIATED_TO_FEE_COLLECTOR;
            case TOKEN_MAX_SUPPLY_REACHED -> com.hederahashgraph.api.proto.java.ResponseCodeEnum
                    .TOKEN_MAX_SUPPLY_REACHED;
            case SENDER_DOES_NOT_OWN_NFT_SERIAL_NO -> com.hederahashgraph.api.proto.java.ResponseCodeEnum
                    .SENDER_DOES_NOT_OWN_NFT_SERIAL_NO;
            case CUSTOM_FEE_NOT_FULLY_SPECIFIED -> com.hederahashgraph.api.proto.java.ResponseCodeEnum
                    .CUSTOM_FEE_NOT_FULLY_SPECIFIED;
            case CUSTOM_FEE_MUST_BE_POSITIVE -> com.hederahashgraph.api.proto.java.ResponseCodeEnum
                    .CUSTOM_FEE_MUST_BE_POSITIVE;
            case TOKEN_HAS_NO_FEE_SCHEDULE_KEY -> com.hederahashgraph.api.proto.java.ResponseCodeEnum
                    .TOKEN_HAS_NO_FEE_SCHEDULE_KEY;
            case CUSTOM_FEE_OUTSIDE_NUMERIC_RANGE -> com.hederahashgraph.api.proto.java.ResponseCodeEnum
                    .CUSTOM_FEE_OUTSIDE_NUMERIC_RANGE;
            case ROYALTY_FRACTION_CANNOT_EXCEED_ONE -> com.hederahashgraph.api.proto.java.ResponseCodeEnum
                    .ROYALTY_FRACTION_CANNOT_EXCEED_ONE;
            case FRACTIONAL_FEE_MAX_AMOUNT_LESS_THAN_MIN_AMOUNT -> com.hederahashgraph.api.proto.java.ResponseCodeEnum
                    .FRACTIONAL_FEE_MAX_AMOUNT_LESS_THAN_MIN_AMOUNT;
            case CUSTOM_SCHEDULE_ALREADY_HAS_NO_FEES -> com.hederahashgraph.api.proto.java.ResponseCodeEnum
                    .CUSTOM_SCHEDULE_ALREADY_HAS_NO_FEES;
            case CUSTOM_FEE_DENOMINATION_MUST_BE_FUNGIBLE_COMMON -> com.hederahashgraph.api.proto.java.ResponseCodeEnum
                    .CUSTOM_FEE_DENOMINATION_MUST_BE_FUNGIBLE_COMMON;
            case CUSTOM_FRACTIONAL_FEE_ONLY_ALLOWED_FOR_FUNGIBLE_COMMON -> com.hederahashgraph.api.proto.java
                    .ResponseCodeEnum.CUSTOM_FRACTIONAL_FEE_ONLY_ALLOWED_FOR_FUNGIBLE_COMMON;
            case INVALID_CUSTOM_FEE_SCHEDULE_KEY -> com.hederahashgraph.api.proto.java.ResponseCodeEnum
                    .INVALID_CUSTOM_FEE_SCHEDULE_KEY;
            case INVALID_TOKEN_MINT_METADATA -> com.hederahashgraph.api.proto.java.ResponseCodeEnum
                    .INVALID_TOKEN_MINT_METADATA;
            case INVALID_TOKEN_BURN_METADATA -> com.hederahashgraph.api.proto.java.ResponseCodeEnum
                    .INVALID_TOKEN_BURN_METADATA;
            case CURRENT_TREASURY_STILL_OWNS_NFTS -> com.hederahashgraph.api.proto.java.ResponseCodeEnum
                    .CURRENT_TREASURY_STILL_OWNS_NFTS;
            case ACCOUNT_STILL_OWNS_NFTS -> com.hederahashgraph.api.proto.java.ResponseCodeEnum.ACCOUNT_STILL_OWNS_NFTS;
            case TREASURY_MUST_OWN_BURNED_NFT -> com.hederahashgraph.api.proto.java.ResponseCodeEnum
                    .TREASURY_MUST_OWN_BURNED_NFT;
            case ACCOUNT_DOES_NOT_OWN_WIPED_NFT -> com.hederahashgraph.api.proto.java.ResponseCodeEnum
                    .ACCOUNT_DOES_NOT_OWN_WIPED_NFT;
            case ACCOUNT_AMOUNT_TRANSFERS_ONLY_ALLOWED_FOR_FUNGIBLE_COMMON -> com.hederahashgraph.api.proto.java
                    .ResponseCodeEnum.ACCOUNT_AMOUNT_TRANSFERS_ONLY_ALLOWED_FOR_FUNGIBLE_COMMON;
            case MAX_NFTS_IN_PRICE_REGIME_HAVE_BEEN_MINTED -> com.hederahashgraph.api.proto.java.ResponseCodeEnum
                    .MAX_NFTS_IN_PRICE_REGIME_HAVE_BEEN_MINTED;
            case PAYER_ACCOUNT_DELETED -> com.hederahashgraph.api.proto.java.ResponseCodeEnum.PAYER_ACCOUNT_DELETED;
            case CUSTOM_FEE_CHARGING_EXCEEDED_MAX_RECURSION_DEPTH -> com.hederahashgraph.api.proto.java.ResponseCodeEnum
                    .CUSTOM_FEE_CHARGING_EXCEEDED_MAX_RECURSION_DEPTH;
            case CUSTOM_FEE_CHARGING_EXCEEDED_MAX_ACCOUNT_AMOUNTS -> com.hederahashgraph.api.proto.java.ResponseCodeEnum
                    .CUSTOM_FEE_CHARGING_EXCEEDED_MAX_ACCOUNT_AMOUNTS;
            case INSUFFICIENT_SENDER_ACCOUNT_BALANCE_FOR_CUSTOM_FEE -> com.hederahashgraph.api.proto.java
                    .ResponseCodeEnum.INSUFFICIENT_SENDER_ACCOUNT_BALANCE_FOR_CUSTOM_FEE;
            case SERIAL_NUMBER_LIMIT_REACHED -> com.hederahashgraph.api.proto.java.ResponseCodeEnum
                    .SERIAL_NUMBER_LIMIT_REACHED;
            case CUSTOM_ROYALTY_FEE_ONLY_ALLOWED_FOR_NON_FUNGIBLE_UNIQUE -> com.hederahashgraph.api.proto.java
                    .ResponseCodeEnum.CUSTOM_ROYALTY_FEE_ONLY_ALLOWED_FOR_NON_FUNGIBLE_UNIQUE;
            case NO_REMAINING_AUTOMATIC_ASSOCIATIONS -> com.hederahashgraph.api.proto.java.ResponseCodeEnum
                    .NO_REMAINING_AUTOMATIC_ASSOCIATIONS;
            case EXISTING_AUTOMATIC_ASSOCIATIONS_EXCEED_GIVEN_LIMIT -> com.hederahashgraph.api.proto.java
                    .ResponseCodeEnum.EXISTING_AUTOMATIC_ASSOCIATIONS_EXCEED_GIVEN_LIMIT;
            case REQUESTED_NUM_AUTOMATIC_ASSOCIATIONS_EXCEEDS_ASSOCIATION_LIMIT -> com.hederahashgraph.api.proto.java
                    .ResponseCodeEnum.REQUESTED_NUM_AUTOMATIC_ASSOCIATIONS_EXCEEDS_ASSOCIATION_LIMIT;
            case TOKEN_IS_PAUSED -> com.hederahashgraph.api.proto.java.ResponseCodeEnum.TOKEN_IS_PAUSED;
            case TOKEN_HAS_NO_PAUSE_KEY -> com.hederahashgraph.api.proto.java.ResponseCodeEnum.TOKEN_HAS_NO_PAUSE_KEY;
            case INVALID_PAUSE_KEY -> com.hederahashgraph.api.proto.java.ResponseCodeEnum.INVALID_PAUSE_KEY;
            case FREEZE_UPDATE_FILE_DOES_NOT_EXIST -> com.hederahashgraph.api.proto.java.ResponseCodeEnum
                    .FREEZE_UPDATE_FILE_DOES_NOT_EXIST;
            case FREEZE_UPDATE_FILE_HASH_DOES_NOT_MATCH -> com.hederahashgraph.api.proto.java.ResponseCodeEnum
                    .FREEZE_UPDATE_FILE_HASH_DOES_NOT_MATCH;
            case NO_UPGRADE_HAS_BEEN_PREPARED -> com.hederahashgraph.api.proto.java.ResponseCodeEnum
                    .NO_UPGRADE_HAS_BEEN_PREPARED;
            case NO_FREEZE_IS_SCHEDULED -> com.hederahashgraph.api.proto.java.ResponseCodeEnum.NO_FREEZE_IS_SCHEDULED;
            case UPDATE_FILE_HASH_CHANGED_SINCE_PREPARE_UPGRADE -> com.hederahashgraph.api.proto.java.ResponseCodeEnum
                    .UPDATE_FILE_HASH_CHANGED_SINCE_PREPARE_UPGRADE;
            case FREEZE_START_TIME_MUST_BE_FUTURE -> com.hederahashgraph.api.proto.java.ResponseCodeEnum
                    .FREEZE_START_TIME_MUST_BE_FUTURE;
            case PREPARED_UPDATE_FILE_IS_IMMUTABLE -> com.hederahashgraph.api.proto.java.ResponseCodeEnum
                    .PREPARED_UPDATE_FILE_IS_IMMUTABLE;
            case FREEZE_ALREADY_SCHEDULED -> com.hederahashgraph.api.proto.java.ResponseCodeEnum
                    .FREEZE_ALREADY_SCHEDULED;
            case FREEZE_UPGRADE_IN_PROGRESS -> com.hederahashgraph.api.proto.java.ResponseCodeEnum
                    .FREEZE_UPGRADE_IN_PROGRESS;
            case UPDATE_FILE_ID_DOES_NOT_MATCH_PREPARED -> com.hederahashgraph.api.proto.java.ResponseCodeEnum
                    .UPDATE_FILE_ID_DOES_NOT_MATCH_PREPARED;
            case UPDATE_FILE_HASH_DOES_NOT_MATCH_PREPARED -> com.hederahashgraph.api.proto.java.ResponseCodeEnum
                    .UPDATE_FILE_HASH_DOES_NOT_MATCH_PREPARED;
            case CONSENSUS_GAS_EXHAUSTED -> com.hederahashgraph.api.proto.java.ResponseCodeEnum.CONSENSUS_GAS_EXHAUSTED;
            case REVERTED_SUCCESS -> com.hederahashgraph.api.proto.java.ResponseCodeEnum.REVERTED_SUCCESS;
            case MAX_STORAGE_IN_PRICE_REGIME_HAS_BEEN_USED -> com.hederahashgraph.api.proto.java.ResponseCodeEnum
                    .MAX_STORAGE_IN_PRICE_REGIME_HAS_BEEN_USED;
            case INVALID_ALIAS_KEY -> com.hederahashgraph.api.proto.java.ResponseCodeEnum.INVALID_ALIAS_KEY;
            case UNEXPECTED_TOKEN_DECIMALS -> com.hederahashgraph.api.proto.java.ResponseCodeEnum
                    .UNEXPECTED_TOKEN_DECIMALS;
            case INVALID_PROXY_ACCOUNT_ID -> com.hederahashgraph.api.proto.java.ResponseCodeEnum
                    .INVALID_PROXY_ACCOUNT_ID;
            case INVALID_TRANSFER_ACCOUNT_ID -> com.hederahashgraph.api.proto.java.ResponseCodeEnum
                    .INVALID_TRANSFER_ACCOUNT_ID;
            case INVALID_FEE_COLLECTOR_ACCOUNT_ID -> com.hederahashgraph.api.proto.java.ResponseCodeEnum
                    .INVALID_FEE_COLLECTOR_ACCOUNT_ID;
            case ALIAS_IS_IMMUTABLE -> com.hederahashgraph.api.proto.java.ResponseCodeEnum.ALIAS_IS_IMMUTABLE;
            case SPENDER_ACCOUNT_SAME_AS_OWNER -> com.hederahashgraph.api.proto.java.ResponseCodeEnum
                    .SPENDER_ACCOUNT_SAME_AS_OWNER;
            case AMOUNT_EXCEEDS_TOKEN_MAX_SUPPLY -> com.hederahashgraph.api.proto.java.ResponseCodeEnum
                    .AMOUNT_EXCEEDS_TOKEN_MAX_SUPPLY;
            case NEGATIVE_ALLOWANCE_AMOUNT -> com.hederahashgraph.api.proto.java.ResponseCodeEnum
                    .NEGATIVE_ALLOWANCE_AMOUNT;
            case CANNOT_APPROVE_FOR_ALL_FUNGIBLE_COMMON -> com.hederahashgraph.api.proto.java.ResponseCodeEnum
                    .CANNOT_APPROVE_FOR_ALL_FUNGIBLE_COMMON;
            case SPENDER_DOES_NOT_HAVE_ALLOWANCE -> com.hederahashgraph.api.proto.java.ResponseCodeEnum
                    .SPENDER_DOES_NOT_HAVE_ALLOWANCE;
            case AMOUNT_EXCEEDS_ALLOWANCE -> com.hederahashgraph.api.proto.java.ResponseCodeEnum
                    .AMOUNT_EXCEEDS_ALLOWANCE;
            case MAX_ALLOWANCES_EXCEEDED -> com.hederahashgraph.api.proto.java.ResponseCodeEnum.MAX_ALLOWANCES_EXCEEDED;
            case EMPTY_ALLOWANCES -> com.hederahashgraph.api.proto.java.ResponseCodeEnum.EMPTY_ALLOWANCES;
            case SPENDER_ACCOUNT_REPEATED_IN_ALLOWANCES -> com.hederahashgraph.api.proto.java.ResponseCodeEnum
                    .SPENDER_ACCOUNT_REPEATED_IN_ALLOWANCES;
            case REPEATED_SERIAL_NUMS_IN_NFT_ALLOWANCES -> com.hederahashgraph.api.proto.java.ResponseCodeEnum
                    .REPEATED_SERIAL_NUMS_IN_NFT_ALLOWANCES;
            case FUNGIBLE_TOKEN_IN_NFT_ALLOWANCES -> com.hederahashgraph.api.proto.java.ResponseCodeEnum
                    .FUNGIBLE_TOKEN_IN_NFT_ALLOWANCES;
            case NFT_IN_FUNGIBLE_TOKEN_ALLOWANCES -> com.hederahashgraph.api.proto.java.ResponseCodeEnum
                    .NFT_IN_FUNGIBLE_TOKEN_ALLOWANCES;
            case INVALID_ALLOWANCE_OWNER_ID -> com.hederahashgraph.api.proto.java.ResponseCodeEnum
                    .INVALID_ALLOWANCE_OWNER_ID;
            case INVALID_ALLOWANCE_SPENDER_ID -> com.hederahashgraph.api.proto.java.ResponseCodeEnum
                    .INVALID_ALLOWANCE_SPENDER_ID;
            case REPEATED_ALLOWANCES_TO_DELETE -> com.hederahashgraph.api.proto.java.ResponseCodeEnum
                    .REPEATED_ALLOWANCES_TO_DELETE;
            case INVALID_DELEGATING_SPENDER -> com.hederahashgraph.api.proto.java.ResponseCodeEnum
                    .INVALID_DELEGATING_SPENDER;
            case DELEGATING_SPENDER_CANNOT_GRANT_APPROVE_FOR_ALL -> com.hederahashgraph.api.proto.java.ResponseCodeEnum
                    .DELEGATING_SPENDER_CANNOT_GRANT_APPROVE_FOR_ALL;
            case DELEGATING_SPENDER_DOES_NOT_HAVE_APPROVE_FOR_ALL -> com.hederahashgraph.api.proto.java.ResponseCodeEnum
                    .DELEGATING_SPENDER_DOES_NOT_HAVE_APPROVE_FOR_ALL;
            case SCHEDULE_EXPIRATION_TIME_TOO_FAR_IN_FUTURE -> com.hederahashgraph.api.proto.java.ResponseCodeEnum
                    .SCHEDULE_EXPIRATION_TIME_TOO_FAR_IN_FUTURE;
            case SCHEDULE_EXPIRATION_TIME_MUST_BE_HIGHER_THAN_CONSENSUS_TIME -> com.hederahashgraph.api.proto.java
                    .ResponseCodeEnum.SCHEDULE_EXPIRATION_TIME_MUST_BE_HIGHER_THAN_CONSENSUS_TIME;
            case SCHEDULE_FUTURE_THROTTLE_EXCEEDED -> com.hederahashgraph.api.proto.java.ResponseCodeEnum
                    .SCHEDULE_FUTURE_THROTTLE_EXCEEDED;
            case SCHEDULE_FUTURE_GAS_LIMIT_EXCEEDED -> com.hederahashgraph.api.proto.java.ResponseCodeEnum
                    .SCHEDULE_FUTURE_GAS_LIMIT_EXCEEDED;
            case INVALID_ETHEREUM_TRANSACTION -> com.hederahashgraph.api.proto.java.ResponseCodeEnum
                    .INVALID_ETHEREUM_TRANSACTION;
            case WRONG_CHAIN_ID -> com.hederahashgraph.api.proto.java.ResponseCodeEnum.WRONG_CHAIN_ID;
            case WRONG_NONCE -> com.hederahashgraph.api.proto.java.ResponseCodeEnum.WRONG_NONCE;
            case ACCESS_LIST_UNSUPPORTED -> com.hederahashgraph.api.proto.java.ResponseCodeEnum.ACCESS_LIST_UNSUPPORTED;
            case SCHEDULE_PENDING_EXPIRATION -> com.hederahashgraph.api.proto.java.ResponseCodeEnum
                    .SCHEDULE_PENDING_EXPIRATION;
            case CONTRACT_IS_TOKEN_TREASURY -> com.hederahashgraph.api.proto.java.ResponseCodeEnum
                    .CONTRACT_IS_TOKEN_TREASURY;
            case CONTRACT_HAS_NON_ZERO_TOKEN_BALANCES -> com.hederahashgraph.api.proto.java.ResponseCodeEnum
                    .CONTRACT_HAS_NON_ZERO_TOKEN_BALANCES;
            case CONTRACT_EXPIRED_AND_PENDING_REMOVAL -> com.hederahashgraph.api.proto.java.ResponseCodeEnum
                    .CONTRACT_EXPIRED_AND_PENDING_REMOVAL;
            case CONTRACT_HAS_NO_AUTO_RENEW_ACCOUNT -> com.hederahashgraph.api.proto.java.ResponseCodeEnum
                    .CONTRACT_HAS_NO_AUTO_RENEW_ACCOUNT;
            case PERMANENT_REMOVAL_REQUIRES_SYSTEM_INITIATION -> com.hederahashgraph.api.proto.java.ResponseCodeEnum
                    .PERMANENT_REMOVAL_REQUIRES_SYSTEM_INITIATION;
            case PROXY_ACCOUNT_ID_FIELD_IS_DEPRECATED -> com.hederahashgraph.api.proto.java.ResponseCodeEnum
                    .PROXY_ACCOUNT_ID_FIELD_IS_DEPRECATED;
            case SELF_STAKING_IS_NOT_ALLOWED -> com.hederahashgraph.api.proto.java.ResponseCodeEnum
                    .SELF_STAKING_IS_NOT_ALLOWED;
            case INVALID_STAKING_ID -> com.hederahashgraph.api.proto.java.ResponseCodeEnum.INVALID_STAKING_ID;
            case STAKING_NOT_ENABLED -> com.hederahashgraph.api.proto.java.ResponseCodeEnum.STAKING_NOT_ENABLED;
            case INVALID_PRNG_RANGE -> com.hederahashgraph.api.proto.java.ResponseCodeEnum.INVALID_PRNG_RANGE;
            case MAX_ENTITIES_IN_PRICE_REGIME_HAVE_BEEN_CREATED -> com.hederahashgraph.api.proto.java.ResponseCodeEnum
                    .MAX_ENTITIES_IN_PRICE_REGIME_HAVE_BEEN_CREATED;
            case INVALID_FULL_PREFIX_SIGNATURE_FOR_PRECOMPILE -> com.hederahashgraph.api.proto.java.ResponseCodeEnum
                    .INVALID_FULL_PREFIX_SIGNATURE_FOR_PRECOMPILE;
            case INSUFFICIENT_BALANCES_FOR_STORAGE_RENT -> com.hederahashgraph.api.proto.java.ResponseCodeEnum
                    .INSUFFICIENT_BALANCES_FOR_STORAGE_RENT;
            case MAX_CHILD_RECORDS_EXCEEDED -> com.hederahashgraph.api.proto.java.ResponseCodeEnum
                    .MAX_CHILD_RECORDS_EXCEEDED;
            case INSUFFICIENT_BALANCES_FOR_RENEWAL_FEES -> com.hederahashgraph.api.proto.java.ResponseCodeEnum
                    .INSUFFICIENT_BALANCES_FOR_RENEWAL_FEES;
            case TRANSACTION_HAS_UNKNOWN_FIELDS -> com.hederahashgraph.api.proto.java.ResponseCodeEnum
                    .TRANSACTION_HAS_UNKNOWN_FIELDS;
            case ACCOUNT_IS_IMMUTABLE -> com.hederahashgraph.api.proto.java.ResponseCodeEnum.ACCOUNT_IS_IMMUTABLE;
            case ALIAS_ALREADY_ASSIGNED -> com.hederahashgraph.api.proto.java.ResponseCodeEnum.ALIAS_ALREADY_ASSIGNED;
                //            case UNRECOGNIZED -> throw new RuntimeException("UNRECOGNIZED Response code!");
        };
    }

    public static com.hederahashgraph.api.proto.java.Query toProtoQuery(final Query query) {
        return pbjToProto(query, Query.class, com.hederahashgraph.api.proto.java.Query.class);
    }

    public static TopicID toPbjTopicId(final com.hederahashgraph.api.proto.java.TopicID topicId) {
        return protoToPbj(topicId, TopicID.class);
    }

    public static <T extends Record, R extends GeneratedMessageV3> R pbjToProto(
            final T pbj, final Class<T> pbjClass, final Class<R> protoClass) {
        try {
            final var codecField = pbjClass.getDeclaredField("PROTOBUF");
            final var codec = (Codec<T>) codecField.get(null);
            final var bytes = asBytes(codec, pbj);
            final var protocParser = protoClass.getMethod("parseFrom", byte[].class);
            return (R) protocParser.invoke(null, bytes);
        } catch (NoSuchFieldException | IllegalAccessException | NoSuchMethodException | InvocationTargetException e) {
            // Should be impossible, so just propagate an exception
            throw new RuntimeException("Invalid conversion to proto for " + pbjClass.getSimpleName(), e);
        }
    }

    private interface ProtoParser<R extends GeneratedMessageV3> {
        R parseFrom(byte[] bytes) throws InvalidProtocolBufferException;
    }

    private static <T extends Record, R extends GeneratedMessageV3> R explicitPbjToProto(
            @NonNull final T pbj, @NonNull final Codec<T> pbjCodec, @NonNull final ProtoParser<R> protoParser) {
        requireNonNull(pbj);
        requireNonNull(pbjCodec);
        requireNonNull(protoParser);
        try {
            return protoParser.parseFrom(asBytes(pbjCodec, pbj));
        } catch (InvalidProtocolBufferException e) {
            // Should be impossible
            throw new IllegalStateException("Serialization failure for " + pbj, e);
        }
    }

    @SuppressWarnings("unchecked")
    public static <T extends GeneratedMessageV3, R extends Record> @NonNull R protoToPbj(
            @NonNull final T proto, @NonNull final Class<R> pbjClass) {
        try {
            final var bytes = requireNonNull(proto).toByteArray();
            final var codecField = requireNonNull(pbjClass).getDeclaredField("PROTOBUF");
            final var codec = (Codec<R>) codecField.get(null);
            return codec.parse(BufferedData.wrap(bytes));
        } catch (NoSuchFieldException | IllegalAccessException | ParseException e) {
            // Should be impossible, so just propagate an exception
            throw new RuntimeException("Invalid conversion to PBJ for " + pbjClass.getSimpleName(), e);
        }
    }

    /**
     * Converts a gRPC {@link com.hederahashgraph.api.proto.java.Key} to a PBJ {@link Key}.
     * (We will encounter gRPC keys until the handle workflow is using PBJ objects.)
     *
     * @param grpcKey the gRPC {@link com.hederahashgraph.api.proto.java.Key} to convert
     * @return the PBJ {@link Key}
     * @throws IllegalStateException if the conversion fails
     */
    public static @NonNull Key fromGrpcKey(@NonNull final com.hederahashgraph.api.proto.java.Key grpcKey) {
<<<<<<< HEAD
        try (final var bais =
                new ByteArrayInputStream(requireNonNull(grpcKey).toByteArray())) {
=======
        try (final var bais = new ByteArrayInputStream(requireNonNull(grpcKey).toByteArray())) {
>>>>>>> 0864493d
            final var stream = new ReadableStreamingData(bais);
            stream.limit(bais.available());
            return Key.PROTOBUF.parse(stream);
        } catch (final IOException | ParseException e) {
            // Should be impossible, so just propagate an exception
            throw new IllegalStateException("Invalid conversion to PBJ for Key", e);
        }
    }

    /**
     * Tries to convert a PBJ {@link Key} to a {@link JKey} (the only {@link HederaKey} implementation);
     * returns an empty optional if the conversion succeeds, but the resulting {@link JKey} is not valid.
     *
     * @param pbjKey the PBJ {@link Key} to convert
     * @return the converted {@link JKey} if valid, or an empty optional if invalid
     * @throws IllegalStateException if the conversion fails
     */
    public static @NonNull Optional<HederaKey> fromPbjKey(@Nullable final Key pbjKey) {
        if (pbjKey == null) {
            return Optional.empty();
        }
        try (final var baos = new ByteArrayOutputStream();
                final var dos = new WritableStreamingData(baos)) {
            Key.PROTOBUF.write(pbjKey, dos);
            final var grpcKey = com.hederahashgraph.api.proto.java.Key.parseFrom(baos.toByteArray());
            return asHederaKey(grpcKey);
        } catch (final IOException e) {
            // Should be impossible, so just propagate an exception
            throw new IllegalStateException("Invalid conversion from PBJ for Key", e);
        } catch (Exception e) {
            throw new RuntimeException(e);
        }
    }

    /**
     * Tries to convert a PBJ {@link Key} to a {@link JKey} unchecked (the only {@link HederaKey} implementation);
     * returns an empty optional if the conversion succeeds, but the resulting {@link JKey} is not valid.
     * this is just for testing because some of the key generated by seeded source are not valid
     * @param pbjKey the PBJ {@link Key} to convert
     * @return the converted {@link JKey} if valid, or an empty optional if invalid
     * @throws IllegalStateException if the conversion fails
     */
    public static @NonNull Optional<HederaKey> fromPbjKeyUnchecked(@Nullable final Key pbjKey) {
        if (pbjKey == null) {
            return Optional.empty();
        }
        try (final var baos = new ByteArrayOutputStream();
                final var dos = new WritableStreamingData(baos)) {
            Key.PROTOBUF.write(pbjKey, dos);
            final var grpcKey = com.hederahashgraph.api.proto.java.Key.parseFrom(baos.toByteArray());
            return asHederaKeyUnchecked(grpcKey);
        } catch (final IOException e) {
            // Should be impossible, so just propagate an exception
            throw new IllegalStateException("Invalid conversion from PBJ for Key", e);
        } catch (Exception e) {
            throw new RuntimeException(e);
        }
    }

    /**
     * Tries to convert a PBJ {@link ResponseType} to a {@link com.hederahashgraph.api.proto.java.ResponseType}
     * @param responseType the PBJ {@link ResponseType} to convert
     * @return the converted {@link com.hederahashgraph.api.proto.java.ResponseType} if valid
     */
    public static @NonNull com.hederahashgraph.api.proto.java.ResponseType fromPbjResponseType(
            @NonNull final ResponseType responseType) {
        return switch (requireNonNull(responseType)) {
            case ANSWER_ONLY -> com.hederahashgraph.api.proto.java.ResponseType.ANSWER_ONLY;
            case ANSWER_STATE_PROOF -> com.hederahashgraph.api.proto.java.ResponseType.ANSWER_STATE_PROOF;
            case COST_ANSWER -> com.hederahashgraph.api.proto.java.ResponseType.COST_ANSWER;
            case COST_ANSWER_STATE_PROOF -> com.hederahashgraph.api.proto.java.ResponseType.COST_ANSWER_STATE_PROOF;
        };
    }

    public static @NonNull Optional<SchedulableTransactionBody> toPbj(
            @Nullable final com.hederahashgraph.api.proto.java.SchedulableTransactionBody schedulableTransactionBody) {
        if (schedulableTransactionBody == null) {
            return Optional.empty();
        }
        try (final var baos = new ByteArrayOutputStream()) {
            schedulableTransactionBody.writeTo(baos);
            return Optional.of(SchedulableTransactionBody.PROTOBUF.parse(
                    Bytes.wrap(baos.toByteArray()).toReadableSequentialData()));
        } catch (final IOException | ParseException e) {
            // Should be impossible, so just propagate an exception
            throw new IllegalStateException("Invalid conversion from PBJ for SchedulableTransactionBody", e);
        }
    }

    public static Key asPbjKey(@NonNull final JKey jKey) {
        requireNonNull(jKey);
        try {
            return toPbj(JKey.mapJKey(jKey));
        } catch (InvalidKeyException e) {
            throw new RuntimeException(e);
        }
    }

    public static @NonNull CustomFee fromFcCustomFee(@Nullable final FcCustomFee fcFee) {
        try (final var bais =
                new ByteArrayInputStream(requireNonNull(fcFee).asGrpc().toByteArray())) {
            final var stream = new ReadableStreamingData(bais);
            stream.limit(bais.available());
            return CustomFee.PROTOBUF.parse(stream);
        } catch (final IOException | ParseException e) {
            // Should be impossible, so just propagate an exception
            throw new IllegalStateException("Invalid conversion to PBJ for CustomFee", e);
        }
    }

    // Note: this method will throw an exception if <code>b</code>'s length is not representable as an int
    public static @NonNull byte[] asBytes(@NonNull Bytes b) {
        final var buf = new byte[Math.toIntExact(b.length())];
        b.getBytes(0, buf);
        return buf;
    }

    // Note: this method will throw an exception if <code>b</code>'s length is not representable as an int
    public static @NonNull byte[] asBytes(@NonNull BufferedData b) {
        final var buf = new byte[Math.toIntExact(b.position())];
        b.readBytes(buf);
        return buf;
    }

    public static @NonNull com.hederahashgraph.api.proto.java.ContractID fromPbj(final @NonNull ContractID contractID) {
        requireNonNull(contractID);
        return com.hederahashgraph.api.proto.java.ContractID.newBuilder()
                .setRealmNum(contractID.realmNum())
                .setShardNum(contractID.shardNum())
                .setContractNum(contractID.contractNumOrElse(0L))
                .setEvmAddress(ByteString.copyFrom(asBytes(contractID.evmAddressOrElse(Bytes.EMPTY))))
                .build();
    }

    public static com.hederahashgraph.api.proto.java.FileID fromPbj(final FileID someFileId) {
        return com.hederahashgraph.api.proto.java.FileID.newBuilder()
                .setRealmNum(someFileId.realmNum())
                .setShardNum(someFileId.shardNum())
                .setFileNum(someFileId.fileNum())
                .build();
    }

    @NonNull
    public static com.hederahashgraph.api.proto.java.CustomFee fromPbj(@NonNull final CustomFee customFee) {
        return explicitPbjToProto(
                customFee, CustomFee.PROTOBUF, com.hederahashgraph.api.proto.java.CustomFee::parseFrom);
    }

    @NonNull
    public static com.hederahashgraph.api.proto.java.Fraction fromPbj(@NonNull final Fraction fraction) {
        var builder = com.hederahashgraph.api.proto.java.Fraction.newBuilder();
        builder.setNumerator(fraction.numerator());
        builder.setDenominator(fraction.denominator());
        return builder.build();
    }

    @NonNull
    public static com.hederahashgraph.api.proto.java.File fromPbj(@Nullable File file) {
        var builder = com.hederahashgraph.api.proto.java.File.newBuilder();
        if (file != null) {
            builder.setFileId(fromPbj(file.fileIdOrThrow()));
            builder.setExpirationSecond(file.expirationSecond());
            builder.setKeys(pbjToProto(
                    file.keysOrElse(KeyList.DEFAULT), KeyList.class, com.hederahashgraph.api.proto.java.KeyList.class));
            builder.setContents(ByteString.copyFrom(file.contents().toByteArray()));
            builder.setMemo(file.memo());
            builder.setDeleted(file.deleted());
        }
        return builder.build();
    }

    public static TopicID toPbj(com.hederahashgraph.api.proto.java.TopicID topicId) {
        return protoToPbj(topicId, TopicID.class);
    }

    public static SignatureMap toPbj(com.hederahashgraph.api.proto.java.SignatureMap sigMap) {
        return protoToPbj(sigMap, SignatureMap.class);
    }

    public static com.hederahashgraph.api.proto.java.SignatureMap fromPbj(SignatureMap signatureMap) {
        return pbjToProto(signatureMap, SignatureMap.class, com.hederahashgraph.api.proto.java.SignatureMap.class);
    }

    public static com.hederahashgraph.api.proto.java.QueryHeader fromPbj(QueryHeader queryHeader) {
        return pbjToProto(queryHeader, QueryHeader.class, com.hederahashgraph.api.proto.java.QueryHeader.class);
    }

    public static NetworkGetExecutionTimeQuery toPbj(
            com.hederahashgraph.api.proto.java.NetworkGetExecutionTimeQuery query) {
        return protoToPbj(query, NetworkGetExecutionTimeQuery.class);
    }

    public static DeterministicThrottle.UsageSnapshot fromPbj(ThrottleUsageSnapshot snapshot) {
        final var lastDecisionTime = snapshot.lastDecisionTime();
        if (lastDecisionTime == null) {
            return new DeterministicThrottle.UsageSnapshot(snapshot.used(), null);
        } else {
            return new DeterministicThrottle.UsageSnapshot(snapshot.used(), HapiUtils.asInstant(lastDecisionTime));
        }
    }

    public static ThrottleUsageSnapshot toPbj(DeterministicThrottle.UsageSnapshot snapshot) {
        final var lastDecisionTime = snapshot.lastDecisionTime();
        if (lastDecisionTime == null) {
            return new ThrottleUsageSnapshot(snapshot.used(), null);
        } else {
            return new ThrottleUsageSnapshot(snapshot.used(), HapiUtils.asTimestamp(lastDecisionTime));
        }
    }
}<|MERGE_RESOLUTION|>--- conflicted
+++ resolved
@@ -1362,12 +1362,7 @@
      * @throws IllegalStateException if the conversion fails
      */
     public static @NonNull Key fromGrpcKey(@NonNull final com.hederahashgraph.api.proto.java.Key grpcKey) {
-<<<<<<< HEAD
-        try (final var bais =
-                new ByteArrayInputStream(requireNonNull(grpcKey).toByteArray())) {
-=======
         try (final var bais = new ByteArrayInputStream(requireNonNull(grpcKey).toByteArray())) {
->>>>>>> 0864493d
             final var stream = new ReadableStreamingData(bais);
             stream.limit(bais.available());
             return Key.PROTOBUF.parse(stream);
