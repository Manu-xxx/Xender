/*
 * Copyright (C) 2023 Hedera Hashgraph, LLC
 *
 * Licensed under the Apache License, Version 2.0 (the "License");
 * you may not use this file except in compliance with the License.
 * You may obtain a copy of the License at
 *
 *      http://www.apache.org/licenses/LICENSE-2.0
 *
 * Unless required by applicable law or agreed to in writing, software
 * distributed under the License is distributed on an "AS IS" BASIS,
 * WITHOUT WARRANTIES OR CONDITIONS OF ANY KIND, either express or implied.
 * See the License for the specific language governing permissions and
 * limitations under the License.
 */

package com.hedera.node.app.service.mono.pbj;

import static com.hedera.node.app.service.mono.Utils.asHederaKey;
import static java.util.Objects.requireNonNull;

import com.google.protobuf.ByteString;
import com.google.protobuf.GeneratedMessageV3;
import com.google.protobuf.InvalidProtocolBufferException;
import com.hedera.hapi.node.base.AccountAmount;
import com.hedera.hapi.node.base.AccountID;
import com.hedera.hapi.node.base.ContractID;
import com.hedera.hapi.node.base.FileID;
import com.hedera.hapi.node.base.HederaFunctionality;
import com.hedera.hapi.node.base.Key;
import com.hedera.hapi.node.base.ResponseCodeEnum;
import com.hedera.hapi.node.base.SemanticVersion;
import com.hedera.hapi.node.base.Timestamp;
import com.hedera.hapi.node.base.TokenID;
import com.hedera.hapi.node.base.TopicID;
import com.hedera.hapi.node.base.Transaction;
import com.hedera.hapi.node.transaction.Query;
import com.hedera.hapi.node.transaction.TransactionBody;
import com.hedera.node.app.service.mono.legacy.core.jproto.JKey;
import com.hedera.node.app.spi.key.HederaKey;
import com.hedera.pbj.runtime.Codec;
<<<<<<< HEAD
import com.hedera.pbj.runtime.io.Bytes;
import com.hedera.pbj.runtime.io.DataBuffer;
import com.hedera.pbj.runtime.io.DataInputStream;
import com.hedera.pbj.runtime.io.DataOutputStream;
=======
import com.hedera.pbj.runtime.io.buffer.BufferedData;
import com.hedera.pbj.runtime.io.buffer.Bytes;
import com.hedera.pbj.runtime.io.stream.WritableStreamingData;
>>>>>>> b7f10757
import edu.umd.cs.findbugs.annotations.NonNull;
import edu.umd.cs.findbugs.annotations.Nullable;
import java.io.ByteArrayInputStream;
import java.io.ByteArrayOutputStream;
import java.io.IOException;
import java.lang.reflect.InvocationTargetException;
import java.util.Objects;
import java.util.Optional;

public final class PbjConverter {
    public static @NonNull AccountID toPbj(@NonNull com.hederahashgraph.api.proto.java.AccountID accountID) {
        requireNonNull(accountID);
        return AccountID.newBuilder()
                .shardNum(accountID.getShardNum())
                .realmNum(accountID.getRealmNum())
                .accountNum(accountID.getAccountNum())
                .alias(Bytes.wrap(accountID.getAlias().toByteArray()))
                .build();
    }

    public static @NonNull TokenID toPbj(@NonNull com.hederahashgraph.api.proto.java.TokenID tokenID) {
        requireNonNull(tokenID);
        return TokenID.newBuilder()
                .shardNum(tokenID.getShardNum())
                .realmNum(tokenID.getRealmNum())
                .tokenNum(tokenID.getTokenNum())
                .build();
    }

    public static @NonNull TransactionBody toPbj(@NonNull com.hederahashgraph.api.proto.java.TransactionBody txBody) {
        requireNonNull(txBody);
        try {
            final var bytes = txBody.toByteArray();
            final var ret = TransactionBody.PROTOBUF.parse(BufferedData.wrap(bytes));
            return ret;
        } catch (IOException e) {
            throw new RuntimeException(e);
        }
    }

    public static @NonNull Key toPbj(@NonNull com.hederahashgraph.api.proto.java.Key keyValue) {
        requireNonNull(keyValue);
        try {
            final var bytes = keyValue.toByteArray();
            return Key.PROTOBUF.parse(BufferedData.wrap(bytes));
        } catch (IOException e) {
            throw new RuntimeException(e);
        }
    }

    public static @NonNull com.hederahashgraph.api.proto.java.Key fromPbj(@NonNull Key keyValue) {
        requireNonNull(keyValue);
        try {
            final var bytes = asBytes(Key.PROTOBUF, keyValue);
            return com.hederahashgraph.api.proto.java.Key.parseFrom(bytes);
        } catch (IOException e) {
            throw new RuntimeException(e);
        }
    }

    public static @NonNull com.hederahashgraph.api.proto.java.AccountID fromPbj(@NonNull AccountID accountID) {
        requireNonNull(accountID);
        final var builder = com.hederahashgraph.api.proto.java.AccountID.newBuilder()
                .setShardNum(accountID.shardNum())
                .setRealmNum(accountID.realmNum());

        final var account = accountID.account();
        switch (account.kind()) {
            case ACCOUNT_NUM -> builder.setAccountNum(account.as());
            case ALIAS -> builder.setAlias(fromPbj((Bytes) account.as()));
            case UNSET -> throw new RuntimeException("Invalid account ID, no account type!");
        }

        return builder.build();
    }

    public static @NonNull com.hederahashgraph.api.proto.java.Transaction fromPbj(@NonNull Transaction tx) {
        requireNonNull(tx);
        try {
            final var bytes = asBytes(Transaction.PROTOBUF, tx);
            return com.hederahashgraph.api.proto.java.Transaction.parseFrom(bytes);
        } catch (InvalidProtocolBufferException e) {
            throw new RuntimeException(e);
        }
    }

    public static @NonNull com.hederahashgraph.api.proto.java.TransactionBody fromPbj(@NonNull TransactionBody tx) {
        requireNonNull(tx);
        try {
            final var bytes = asBytes(TransactionBody.PROTOBUF, tx);
            return com.hederahashgraph.api.proto.java.TransactionBody.parseFrom(bytes);
        } catch (InvalidProtocolBufferException e) {
            throw new RuntimeException(e);
        }
    }

    public static @NonNull com.hederahashgraph.api.proto.java.AccountAmount fromPbj(@NonNull AccountAmount a) {
        requireNonNull(a);
        try {
            final var bytes = asBytes(AccountAmount.PROTOBUF, a);
            return com.hederahashgraph.api.proto.java.AccountAmount.parseFrom(bytes);
        } catch (InvalidProtocolBufferException e) {
            throw new RuntimeException(e);
        }
    }

    public static @NonNull ByteString fromPbj(@NonNull Bytes bytes) {
        requireNonNull(bytes);
        final byte[] data = new byte[Math.toIntExact(bytes.length())];
        bytes.getBytes(0, data);
        return ByteString.copyFrom(data);
    }

    public static @NonNull com.hederahashgraph.api.proto.java.Query fromPbj(@NonNull Query query) {
        requireNonNull(query);
        try {
            final var bytes = asBytes(Query.PROTOBUF, query);
            return com.hederahashgraph.api.proto.java.Query.parseFrom(bytes);
        } catch (InvalidProtocolBufferException e) {
            throw new RuntimeException(e);
        }
    }

    public static @NonNull HederaFunctionality toPbj(
            @NonNull com.hederahashgraph.api.proto.java.HederaFunctionality function) {
        requireNonNull(function);
        return switch (function) {
            case Freeze -> HederaFunctionality.FREEZE;
            case GetByKey -> HederaFunctionality.GET_BY_KEY;
            case ConsensusCreateTopic -> HederaFunctionality.CONSENSUS_CREATE_TOPIC;
            case ConsensusDeleteTopic -> HederaFunctionality.CONSENSUS_DELETE_TOPIC;
            case ConsensusGetTopicInfo -> HederaFunctionality.CONSENSUS_GET_TOPIC_INFO;
            case ConsensusSubmitMessage -> HederaFunctionality.CONSENSUS_SUBMIT_MESSAGE;
            case ConsensusUpdateTopic -> HederaFunctionality.CONSENSUS_UPDATE_TOPIC;
            case ContractAutoRenew -> HederaFunctionality.CONTRACT_AUTO_RENEW;
            case ContractCall -> HederaFunctionality.CONTRACT_CALL;
            case ContractCallLocal -> HederaFunctionality.CONTRACT_CALL_LOCAL;
            case ContractCreate -> HederaFunctionality.CONTRACT_CREATE;
            case ContractDelete -> HederaFunctionality.CONTRACT_DELETE;
            case ContractGetBytecode -> HederaFunctionality.CONTRACT_GET_BYTECODE;
            case ContractGetInfo -> HederaFunctionality.CONTRACT_GET_INFO;
            case ContractGetRecords -> HederaFunctionality.CONTRACT_GET_RECORDS;
            case ContractUpdate -> HederaFunctionality.CONTRACT_UPDATE;
            case CreateTransactionRecord -> HederaFunctionality.CREATE_TRANSACTION_RECORD;
            case CryptoAccountAutoRenew -> HederaFunctionality.CRYPTO_ACCOUNT_AUTO_RENEW;
            case CryptoAddLiveHash -> HederaFunctionality.CRYPTO_ADD_LIVE_HASH;
            case CryptoApproveAllowance -> HederaFunctionality.CRYPTO_APPROVE_ALLOWANCE;
            case CryptoCreate -> HederaFunctionality.CRYPTO_CREATE;
            case CryptoDelete -> HederaFunctionality.CRYPTO_DELETE;
            case CryptoDeleteAllowance -> HederaFunctionality.CRYPTO_DELETE_ALLOWANCE;
            case CryptoDeleteLiveHash -> HederaFunctionality.CRYPTO_DELETE_LIVE_HASH;
            case CryptoGetAccountBalance -> HederaFunctionality.CRYPTO_GET_ACCOUNT_BALANCE;
            case CryptoGetAccountRecords -> HederaFunctionality.CRYPTO_GET_ACCOUNT_RECORDS;
            case CryptoGetInfo -> HederaFunctionality.CRYPTO_GET_INFO;
            case CryptoGetLiveHash -> HederaFunctionality.CRYPTO_GET_LIVE_HASH;
            case CryptoGetStakers -> HederaFunctionality.CRYPTO_GET_STAKERS;
            case CryptoTransfer -> HederaFunctionality.CRYPTO_TRANSFER;
            case CryptoUpdate -> HederaFunctionality.CRYPTO_UPDATE;
            case EthereumTransaction -> HederaFunctionality.ETHEREUM_TRANSACTION;
            case FileAppend -> HederaFunctionality.FILE_APPEND;
            case FileCreate -> HederaFunctionality.FILE_CREATE;
            case FileDelete -> HederaFunctionality.FILE_DELETE;
            case FileGetContents -> HederaFunctionality.FILE_GET_CONTENTS;
            case FileGetInfo -> HederaFunctionality.FILE_GET_INFO;
            case FileUpdate -> HederaFunctionality.FILE_UPDATE;
            case GetAccountDetails -> HederaFunctionality.GET_ACCOUNT_DETAILS;
            case GetBySolidityID -> HederaFunctionality.GET_BY_SOLIDITY_ID;
            case GetVersionInfo -> HederaFunctionality.GET_VERSION_INFO;
            case NetworkGetExecutionTime -> HederaFunctionality.NETWORK_GET_EXECUTION_TIME;
            case NONE -> HederaFunctionality.NONE;
            case NodeStakeUpdate -> HederaFunctionality.NODE_STAKE_UPDATE;
            case ScheduleCreate -> HederaFunctionality.SCHEDULE_CREATE;
            case ScheduleDelete -> HederaFunctionality.SCHEDULE_DELETE;
            case ScheduleGetInfo -> HederaFunctionality.SCHEDULE_GET_INFO;
            case ScheduleSign -> HederaFunctionality.SCHEDULE_SIGN;
            case SystemDelete -> HederaFunctionality.SYSTEM_DELETE;
            case SystemUndelete -> HederaFunctionality.SYSTEM_UNDELETE;
            case TokenAccountWipe -> HederaFunctionality.TOKEN_ACCOUNT_WIPE;
            case TokenAssociateToAccount -> HederaFunctionality.TOKEN_ASSOCIATE_TO_ACCOUNT;
            case TokenBurn -> HederaFunctionality.TOKEN_BURN;
            case TokenCreate -> HederaFunctionality.TOKEN_CREATE;
            case TokenDelete -> HederaFunctionality.TOKEN_DELETE;
            case TokenDissociateFromAccount -> HederaFunctionality.TOKEN_DISSOCIATE_FROM_ACCOUNT;
            case TokenFeeScheduleUpdate -> HederaFunctionality.TOKEN_FEE_SCHEDULE_UPDATE;
            case TokenFreezeAccount -> HederaFunctionality.TOKEN_FREEZE_ACCOUNT;
            case TokenGetAccountNftInfos -> HederaFunctionality.TOKEN_GET_ACCOUNT_NFT_INFOS;
            case TokenGetInfo -> HederaFunctionality.TOKEN_GET_INFO;
            case TokenGetNftInfo -> HederaFunctionality.TOKEN_GET_NFT_INFO;
            case TokenGetNftInfos -> HederaFunctionality.TOKEN_GET_NFT_INFOS;
            case TokenGrantKycToAccount -> HederaFunctionality.TOKEN_GRANT_KYC_TO_ACCOUNT;
            case TokenMint -> HederaFunctionality.TOKEN_MINT;
            case TokenPause -> HederaFunctionality.TOKEN_PAUSE;
            case TokenRevokeKycFromAccount -> HederaFunctionality.TOKEN_REVOKE_KYC_FROM_ACCOUNT;
            case TokenUnfreezeAccount -> HederaFunctionality.TOKEN_UNFREEZE_ACCOUNT;
            case TokenUnpause -> HederaFunctionality.TOKEN_UNPAUSE;
            case TokenUpdate -> HederaFunctionality.TOKEN_UPDATE;
            case TransactionGetReceipt -> HederaFunctionality.TRANSACTION_GET_RECEIPT;
            case TransactionGetRecord -> HederaFunctionality.TRANSACTION_GET_RECORD;
            case UncheckedSubmit -> HederaFunctionality.UNCHECKED_SUBMIT;
            case UtilPrng -> HederaFunctionality.UTIL_PRNG;
            case UNRECOGNIZED -> throw new RuntimeException("Unknown function UNRECOGNIZED");
        };
    }

    public static @NonNull com.hederahashgraph.api.proto.java.HederaFunctionality fromPbj(
            @NonNull HederaFunctionality function) {
        requireNonNull(function);
        return switch (function) {
            case FREEZE -> com.hederahashgraph.api.proto.java.HederaFunctionality.Freeze;
            case GET_BY_KEY -> com.hederahashgraph.api.proto.java.HederaFunctionality.GetByKey;
            case CONSENSUS_CREATE_TOPIC -> com.hederahashgraph.api.proto.java.HederaFunctionality.ConsensusCreateTopic;
            case CONSENSUS_DELETE_TOPIC -> com.hederahashgraph.api.proto.java.HederaFunctionality.ConsensusDeleteTopic;
            case CONSENSUS_GET_TOPIC_INFO -> com.hederahashgraph.api.proto.java.HederaFunctionality
                    .ConsensusGetTopicInfo;
            case CONSENSUS_SUBMIT_MESSAGE -> com.hederahashgraph.api.proto.java.HederaFunctionality
                    .ConsensusSubmitMessage;
            case CONSENSUS_UPDATE_TOPIC -> com.hederahashgraph.api.proto.java.HederaFunctionality.ConsensusUpdateTopic;
            case CONTRACT_AUTO_RENEW -> com.hederahashgraph.api.proto.java.HederaFunctionality.ContractAutoRenew;
            case CONTRACT_CALL -> com.hederahashgraph.api.proto.java.HederaFunctionality.ContractCall;
            case CONTRACT_CALL_LOCAL -> com.hederahashgraph.api.proto.java.HederaFunctionality.ContractCallLocal;
            case CONTRACT_CREATE -> com.hederahashgraph.api.proto.java.HederaFunctionality.ContractCreate;
            case CONTRACT_DELETE -> com.hederahashgraph.api.proto.java.HederaFunctionality.ContractDelete;
            case CONTRACT_GET_BYTECODE -> com.hederahashgraph.api.proto.java.HederaFunctionality.ContractGetBytecode;
            case CONTRACT_GET_INFO -> com.hederahashgraph.api.proto.java.HederaFunctionality.ContractGetInfo;
            case CONTRACT_GET_RECORDS -> com.hederahashgraph.api.proto.java.HederaFunctionality.ContractGetRecords;
            case CONTRACT_UPDATE -> com.hederahashgraph.api.proto.java.HederaFunctionality.ContractUpdate;
            case CREATE_TRANSACTION_RECORD -> com.hederahashgraph.api.proto.java.HederaFunctionality
                    .CreateTransactionRecord;
            case CRYPTO_ACCOUNT_AUTO_RENEW -> com.hederahashgraph.api.proto.java.HederaFunctionality
                    .CryptoAccountAutoRenew;
            case CRYPTO_ADD_LIVE_HASH -> com.hederahashgraph.api.proto.java.HederaFunctionality.CryptoAddLiveHash;
            case CRYPTO_APPROVE_ALLOWANCE -> com.hederahashgraph.api.proto.java.HederaFunctionality
                    .CryptoApproveAllowance;
            case CRYPTO_CREATE -> com.hederahashgraph.api.proto.java.HederaFunctionality.CryptoCreate;
            case CRYPTO_DELETE -> com.hederahashgraph.api.proto.java.HederaFunctionality.CryptoDelete;
            case CRYPTO_DELETE_ALLOWANCE -> com.hederahashgraph.api.proto.java.HederaFunctionality
                    .CryptoDeleteAllowance;
            case CRYPTO_DELETE_LIVE_HASH -> com.hederahashgraph.api.proto.java.HederaFunctionality.CryptoDeleteLiveHash;
            case CRYPTO_GET_ACCOUNT_BALANCE -> com.hederahashgraph.api.proto.java.HederaFunctionality
                    .CryptoGetAccountBalance;
            case CRYPTO_GET_ACCOUNT_RECORDS -> com.hederahashgraph.api.proto.java.HederaFunctionality
                    .CryptoGetAccountRecords;
            case CRYPTO_GET_INFO -> com.hederahashgraph.api.proto.java.HederaFunctionality.CryptoGetInfo;
            case CRYPTO_GET_LIVE_HASH -> com.hederahashgraph.api.proto.java.HederaFunctionality.CryptoGetLiveHash;
            case CRYPTO_GET_STAKERS -> com.hederahashgraph.api.proto.java.HederaFunctionality.CryptoGetStakers;
            case CRYPTO_TRANSFER -> com.hederahashgraph.api.proto.java.HederaFunctionality.CryptoTransfer;
            case CRYPTO_UPDATE -> com.hederahashgraph.api.proto.java.HederaFunctionality.CryptoUpdate;
            case ETHEREUM_TRANSACTION -> com.hederahashgraph.api.proto.java.HederaFunctionality.EthereumTransaction;
            case FILE_APPEND -> com.hederahashgraph.api.proto.java.HederaFunctionality.FileAppend;
            case FILE_CREATE -> com.hederahashgraph.api.proto.java.HederaFunctionality.FileCreate;
            case FILE_DELETE -> com.hederahashgraph.api.proto.java.HederaFunctionality.FileDelete;
            case FILE_GET_CONTENTS -> com.hederahashgraph.api.proto.java.HederaFunctionality.FileGetContents;
            case FILE_GET_INFO -> com.hederahashgraph.api.proto.java.HederaFunctionality.FileGetInfo;
            case FILE_UPDATE -> com.hederahashgraph.api.proto.java.HederaFunctionality.FileUpdate;
            case GET_ACCOUNT_DETAILS -> com.hederahashgraph.api.proto.java.HederaFunctionality.GetAccountDetails;
            case GET_BY_SOLIDITY_ID -> com.hederahashgraph.api.proto.java.HederaFunctionality.GetBySolidityID;
            case GET_VERSION_INFO -> com.hederahashgraph.api.proto.java.HederaFunctionality.GetVersionInfo;
            case NETWORK_GET_EXECUTION_TIME -> com.hederahashgraph.api.proto.java.HederaFunctionality
                    .NetworkGetExecutionTime;
            case NONE -> com.hederahashgraph.api.proto.java.HederaFunctionality.NONE;
            case NODE_STAKE_UPDATE -> com.hederahashgraph.api.proto.java.HederaFunctionality.NodeStakeUpdate;
            case SCHEDULE_CREATE -> com.hederahashgraph.api.proto.java.HederaFunctionality.ScheduleCreate;
            case SCHEDULE_DELETE -> com.hederahashgraph.api.proto.java.HederaFunctionality.ScheduleDelete;
            case SCHEDULE_GET_INFO -> com.hederahashgraph.api.proto.java.HederaFunctionality.ScheduleGetInfo;
            case SCHEDULE_SIGN -> com.hederahashgraph.api.proto.java.HederaFunctionality.ScheduleSign;
            case SYSTEM_DELETE -> com.hederahashgraph.api.proto.java.HederaFunctionality.SystemDelete;
            case SYSTEM_UNDELETE -> com.hederahashgraph.api.proto.java.HederaFunctionality.SystemUndelete;
            case TOKEN_ACCOUNT_WIPE -> com.hederahashgraph.api.proto.java.HederaFunctionality.TokenAccountWipe;
            case TOKEN_ASSOCIATE_TO_ACCOUNT -> com.hederahashgraph.api.proto.java.HederaFunctionality
                    .TokenAssociateToAccount;
            case TOKEN_BURN -> com.hederahashgraph.api.proto.java.HederaFunctionality.TokenBurn;
            case TOKEN_CREATE -> com.hederahashgraph.api.proto.java.HederaFunctionality.TokenCreate;
            case TOKEN_DELETE -> com.hederahashgraph.api.proto.java.HederaFunctionality.TokenDelete;
            case TOKEN_DISSOCIATE_FROM_ACCOUNT -> com.hederahashgraph.api.proto.java.HederaFunctionality
                    .TokenDissociateFromAccount;
            case TOKEN_FEE_SCHEDULE_UPDATE -> com.hederahashgraph.api.proto.java.HederaFunctionality
                    .TokenFeeScheduleUpdate;
            case TOKEN_FREEZE_ACCOUNT -> com.hederahashgraph.api.proto.java.HederaFunctionality.TokenFreezeAccount;
            case TOKEN_GET_ACCOUNT_NFT_INFOS -> com.hederahashgraph.api.proto.java.HederaFunctionality
                    .TokenGetAccountNftInfos;
            case TOKEN_GET_INFO -> com.hederahashgraph.api.proto.java.HederaFunctionality.TokenGetInfo;
            case TOKEN_GET_NFT_INFO -> com.hederahashgraph.api.proto.java.HederaFunctionality.TokenGetNftInfo;
            case TOKEN_GET_NFT_INFOS -> com.hederahashgraph.api.proto.java.HederaFunctionality.TokenGetNftInfos;
            case TOKEN_GRANT_KYC_TO_ACCOUNT -> com.hederahashgraph.api.proto.java.HederaFunctionality
                    .TokenGrantKycToAccount;
            case TOKEN_MINT -> com.hederahashgraph.api.proto.java.HederaFunctionality.TokenMint;
            case TOKEN_PAUSE -> com.hederahashgraph.api.proto.java.HederaFunctionality.TokenPause;
            case TOKEN_REVOKE_KYC_FROM_ACCOUNT -> com.hederahashgraph.api.proto.java.HederaFunctionality
                    .TokenRevokeKycFromAccount;
            case TOKEN_UNFREEZE_ACCOUNT -> com.hederahashgraph.api.proto.java.HederaFunctionality.TokenUnfreezeAccount;
            case TOKEN_UNPAUSE -> com.hederahashgraph.api.proto.java.HederaFunctionality.TokenUnpause;
            case TOKEN_UPDATE -> com.hederahashgraph.api.proto.java.HederaFunctionality.TokenUpdate;
            case TRANSACTION_GET_RECEIPT -> com.hederahashgraph.api.proto.java.HederaFunctionality
                    .TransactionGetReceipt;
            case TRANSACTION_GET_RECORD -> com.hederahashgraph.api.proto.java.HederaFunctionality.TransactionGetRecord;
            case UNCHECKED_SUBMIT -> com.hederahashgraph.api.proto.java.HederaFunctionality.UncheckedSubmit;
            case UTIL_PRNG -> com.hederahashgraph.api.proto.java.HederaFunctionality.UtilPrng;
        };
    }

    public static @NonNull ResponseCodeEnum toPbj(@NonNull com.hederahashgraph.api.proto.java.ResponseCodeEnum code) {
        return switch (requireNonNull(code)) {
            case OK -> ResponseCodeEnum.OK;
            case INVALID_TRANSACTION -> ResponseCodeEnum.INVALID_TRANSACTION;
            case PAYER_ACCOUNT_NOT_FOUND -> ResponseCodeEnum.PAYER_ACCOUNT_NOT_FOUND;
            case INVALID_NODE_ACCOUNT -> ResponseCodeEnum.INVALID_NODE_ACCOUNT;
            case TRANSACTION_EXPIRED -> ResponseCodeEnum.TRANSACTION_EXPIRED;
            case INVALID_TRANSACTION_START -> ResponseCodeEnum.INVALID_TRANSACTION_START;
            case INVALID_TRANSACTION_DURATION -> ResponseCodeEnum.INVALID_TRANSACTION_DURATION;
            case INVALID_SIGNATURE -> ResponseCodeEnum.INVALID_SIGNATURE;
            case MEMO_TOO_LONG -> ResponseCodeEnum.MEMO_TOO_LONG;
            case INSUFFICIENT_TX_FEE -> ResponseCodeEnum.INSUFFICIENT_TX_FEE;
            case INSUFFICIENT_PAYER_BALANCE -> ResponseCodeEnum.INSUFFICIENT_PAYER_BALANCE;
            case DUPLICATE_TRANSACTION -> ResponseCodeEnum.DUPLICATE_TRANSACTION;
            case BUSY -> ResponseCodeEnum.BUSY;
            case NOT_SUPPORTED -> ResponseCodeEnum.NOT_SUPPORTED;
            case INVALID_FILE_ID -> ResponseCodeEnum.INVALID_FILE_ID;
            case INVALID_ACCOUNT_ID -> ResponseCodeEnum.INVALID_ACCOUNT_ID;
            case INVALID_CONTRACT_ID -> ResponseCodeEnum.INVALID_CONTRACT_ID;
            case INVALID_TRANSACTION_ID -> ResponseCodeEnum.INVALID_TRANSACTION_ID;
            case RECEIPT_NOT_FOUND -> ResponseCodeEnum.RECEIPT_NOT_FOUND;
            case RECORD_NOT_FOUND -> ResponseCodeEnum.RECORD_NOT_FOUND;
            case INVALID_SOLIDITY_ID -> ResponseCodeEnum.INVALID_SOLIDITY_ID;
            case UNKNOWN -> ResponseCodeEnum.UNKNOWN;
            case SUCCESS -> ResponseCodeEnum.SUCCESS;
            case FAIL_INVALID -> ResponseCodeEnum.FAIL_INVALID;
            case FAIL_FEE -> ResponseCodeEnum.FAIL_FEE;
            case FAIL_BALANCE -> ResponseCodeEnum.FAIL_BALANCE;
            case KEY_REQUIRED -> ResponseCodeEnum.KEY_REQUIRED;
            case BAD_ENCODING -> ResponseCodeEnum.BAD_ENCODING;
            case INSUFFICIENT_ACCOUNT_BALANCE -> ResponseCodeEnum.INSUFFICIENT_ACCOUNT_BALANCE;
            case INVALID_SOLIDITY_ADDRESS -> ResponseCodeEnum.INVALID_SOLIDITY_ADDRESS;
            case INSUFFICIENT_GAS -> ResponseCodeEnum.INSUFFICIENT_GAS;
            case CONTRACT_SIZE_LIMIT_EXCEEDED -> ResponseCodeEnum.CONTRACT_SIZE_LIMIT_EXCEEDED;
            case LOCAL_CALL_MODIFICATION_EXCEPTION -> ResponseCodeEnum.LOCAL_CALL_MODIFICATION_EXCEPTION;
            case CONTRACT_REVERT_EXECUTED -> ResponseCodeEnum.CONTRACT_REVERT_EXECUTED;
            case CONTRACT_EXECUTION_EXCEPTION -> ResponseCodeEnum.CONTRACT_EXECUTION_EXCEPTION;
            case INVALID_RECEIVING_NODE_ACCOUNT -> ResponseCodeEnum.INVALID_RECEIVING_NODE_ACCOUNT;
            case MISSING_QUERY_HEADER -> ResponseCodeEnum.MISSING_QUERY_HEADER;
            case ACCOUNT_UPDATE_FAILED -> ResponseCodeEnum.ACCOUNT_UPDATE_FAILED;
            case INVALID_KEY_ENCODING -> ResponseCodeEnum.INVALID_KEY_ENCODING;
            case NULL_SOLIDITY_ADDRESS -> ResponseCodeEnum.NULL_SOLIDITY_ADDRESS;
            case CONTRACT_UPDATE_FAILED -> ResponseCodeEnum.CONTRACT_UPDATE_FAILED;
            case INVALID_QUERY_HEADER -> ResponseCodeEnum.INVALID_QUERY_HEADER;
            case INVALID_FEE_SUBMITTED -> ResponseCodeEnum.INVALID_FEE_SUBMITTED;
            case INVALID_PAYER_SIGNATURE -> ResponseCodeEnum.INVALID_PAYER_SIGNATURE;
            case KEY_NOT_PROVIDED -> ResponseCodeEnum.KEY_NOT_PROVIDED;
            case INVALID_EXPIRATION_TIME -> ResponseCodeEnum.INVALID_EXPIRATION_TIME;
            case NO_WACL_KEY -> ResponseCodeEnum.NO_WACL_KEY;
            case FILE_CONTENT_EMPTY -> ResponseCodeEnum.FILE_CONTENT_EMPTY;
            case INVALID_ACCOUNT_AMOUNTS -> ResponseCodeEnum.INVALID_ACCOUNT_AMOUNTS;
            case EMPTY_TRANSACTION_BODY -> ResponseCodeEnum.EMPTY_TRANSACTION_BODY;
            case INVALID_TRANSACTION_BODY -> ResponseCodeEnum.INVALID_TRANSACTION_BODY;
            case INVALID_SIGNATURE_TYPE_MISMATCHING_KEY -> ResponseCodeEnum.INVALID_SIGNATURE_TYPE_MISMATCHING_KEY;
            case INVALID_SIGNATURE_COUNT_MISMATCHING_KEY -> ResponseCodeEnum.INVALID_SIGNATURE_COUNT_MISMATCHING_KEY;
            case EMPTY_LIVE_HASH_BODY -> ResponseCodeEnum.EMPTY_LIVE_HASH_BODY;
            case EMPTY_LIVE_HASH -> ResponseCodeEnum.EMPTY_LIVE_HASH;
            case EMPTY_LIVE_HASH_KEYS -> ResponseCodeEnum.EMPTY_LIVE_HASH_KEYS;
            case INVALID_LIVE_HASH_SIZE -> ResponseCodeEnum.INVALID_LIVE_HASH_SIZE;
            case EMPTY_QUERY_BODY -> ResponseCodeEnum.EMPTY_QUERY_BODY;
            case EMPTY_LIVE_HASH_QUERY -> ResponseCodeEnum.EMPTY_LIVE_HASH_QUERY;
            case LIVE_HASH_NOT_FOUND -> ResponseCodeEnum.LIVE_HASH_NOT_FOUND;
            case ACCOUNT_ID_DOES_NOT_EXIST -> ResponseCodeEnum.ACCOUNT_ID_DOES_NOT_EXIST;
            case LIVE_HASH_ALREADY_EXISTS -> ResponseCodeEnum.LIVE_HASH_ALREADY_EXISTS;
            case INVALID_FILE_WACL -> ResponseCodeEnum.INVALID_FILE_WACL;
            case SERIALIZATION_FAILED -> ResponseCodeEnum.SERIALIZATION_FAILED;
            case TRANSACTION_OVERSIZE -> ResponseCodeEnum.TRANSACTION_OVERSIZE;
            case TRANSACTION_TOO_MANY_LAYERS -> ResponseCodeEnum.TRANSACTION_TOO_MANY_LAYERS;
            case CONTRACT_DELETED -> ResponseCodeEnum.CONTRACT_DELETED;
            case PLATFORM_NOT_ACTIVE -> ResponseCodeEnum.PLATFORM_NOT_ACTIVE;
            case KEY_PREFIX_MISMATCH -> ResponseCodeEnum.KEY_PREFIX_MISMATCH;
            case PLATFORM_TRANSACTION_NOT_CREATED -> ResponseCodeEnum.PLATFORM_TRANSACTION_NOT_CREATED;
            case INVALID_RENEWAL_PERIOD -> ResponseCodeEnum.INVALID_RENEWAL_PERIOD;
            case INVALID_PAYER_ACCOUNT_ID -> ResponseCodeEnum.INVALID_PAYER_ACCOUNT_ID;
            case ACCOUNT_DELETED -> ResponseCodeEnum.ACCOUNT_DELETED;
            case FILE_DELETED -> ResponseCodeEnum.FILE_DELETED;
            case ACCOUNT_REPEATED_IN_ACCOUNT_AMOUNTS -> ResponseCodeEnum.ACCOUNT_REPEATED_IN_ACCOUNT_AMOUNTS;
            case SETTING_NEGATIVE_ACCOUNT_BALANCE -> ResponseCodeEnum.SETTING_NEGATIVE_ACCOUNT_BALANCE;
            case OBTAINER_REQUIRED -> ResponseCodeEnum.OBTAINER_REQUIRED;
            case OBTAINER_SAME_CONTRACT_ID -> ResponseCodeEnum.OBTAINER_SAME_CONTRACT_ID;
            case OBTAINER_DOES_NOT_EXIST -> ResponseCodeEnum.OBTAINER_DOES_NOT_EXIST;
            case MODIFYING_IMMUTABLE_CONTRACT -> ResponseCodeEnum.MODIFYING_IMMUTABLE_CONTRACT;
            case FILE_SYSTEM_EXCEPTION -> ResponseCodeEnum.FILE_SYSTEM_EXCEPTION;
            case AUTORENEW_DURATION_NOT_IN_RANGE -> ResponseCodeEnum.AUTORENEW_DURATION_NOT_IN_RANGE;
            case ERROR_DECODING_BYTESTRING -> ResponseCodeEnum.ERROR_DECODING_BYTESTRING;
            case CONTRACT_FILE_EMPTY -> ResponseCodeEnum.CONTRACT_FILE_EMPTY;
            case CONTRACT_BYTECODE_EMPTY -> ResponseCodeEnum.CONTRACT_BYTECODE_EMPTY;
            case INVALID_INITIAL_BALANCE -> ResponseCodeEnum.INVALID_INITIAL_BALANCE;
            case INVALID_RECEIVE_RECORD_THRESHOLD -> ResponseCodeEnum.INVALID_RECEIVE_RECORD_THRESHOLD;
            case INVALID_SEND_RECORD_THRESHOLD -> ResponseCodeEnum.INVALID_SEND_RECORD_THRESHOLD;
            case ACCOUNT_IS_NOT_GENESIS_ACCOUNT -> ResponseCodeEnum.ACCOUNT_IS_NOT_GENESIS_ACCOUNT;
            case PAYER_ACCOUNT_UNAUTHORIZED -> ResponseCodeEnum.PAYER_ACCOUNT_UNAUTHORIZED;
            case INVALID_FREEZE_TRANSACTION_BODY -> ResponseCodeEnum.INVALID_FREEZE_TRANSACTION_BODY;
            case FREEZE_TRANSACTION_BODY_NOT_FOUND -> ResponseCodeEnum.FREEZE_TRANSACTION_BODY_NOT_FOUND;
            case TRANSFER_LIST_SIZE_LIMIT_EXCEEDED -> ResponseCodeEnum.TRANSFER_LIST_SIZE_LIMIT_EXCEEDED;
            case RESULT_SIZE_LIMIT_EXCEEDED -> ResponseCodeEnum.RESULT_SIZE_LIMIT_EXCEEDED;
            case NOT_SPECIAL_ACCOUNT -> ResponseCodeEnum.NOT_SPECIAL_ACCOUNT;
            case CONTRACT_NEGATIVE_GAS -> ResponseCodeEnum.CONTRACT_NEGATIVE_GAS;
            case CONTRACT_NEGATIVE_VALUE -> ResponseCodeEnum.CONTRACT_NEGATIVE_VALUE;
            case INVALID_FEE_FILE -> ResponseCodeEnum.INVALID_FEE_FILE;
            case INVALID_EXCHANGE_RATE_FILE -> ResponseCodeEnum.INVALID_EXCHANGE_RATE_FILE;
            case INSUFFICIENT_LOCAL_CALL_GAS -> ResponseCodeEnum.INSUFFICIENT_LOCAL_CALL_GAS;
            case ENTITY_NOT_ALLOWED_TO_DELETE -> ResponseCodeEnum.ENTITY_NOT_ALLOWED_TO_DELETE;
            case AUTHORIZATION_FAILED -> ResponseCodeEnum.AUTHORIZATION_FAILED;
            case FILE_UPLOADED_PROTO_INVALID -> ResponseCodeEnum.FILE_UPLOADED_PROTO_INVALID;
            case FILE_UPLOADED_PROTO_NOT_SAVED_TO_DISK -> ResponseCodeEnum.FILE_UPLOADED_PROTO_NOT_SAVED_TO_DISK;
            case FEE_SCHEDULE_FILE_PART_UPLOADED -> ResponseCodeEnum.FEE_SCHEDULE_FILE_PART_UPLOADED;
            case EXCHANGE_RATE_CHANGE_LIMIT_EXCEEDED -> ResponseCodeEnum.EXCHANGE_RATE_CHANGE_LIMIT_EXCEEDED;
            case MAX_CONTRACT_STORAGE_EXCEEDED -> ResponseCodeEnum.MAX_CONTRACT_STORAGE_EXCEEDED;
            case TRANSFER_ACCOUNT_SAME_AS_DELETE_ACCOUNT -> ResponseCodeEnum.TRANSFER_ACCOUNT_SAME_AS_DELETE_ACCOUNT;
            case TOTAL_LEDGER_BALANCE_INVALID -> ResponseCodeEnum.TOTAL_LEDGER_BALANCE_INVALID;
            case EXPIRATION_REDUCTION_NOT_ALLOWED -> ResponseCodeEnum.EXPIRATION_REDUCTION_NOT_ALLOWED;
            case MAX_GAS_LIMIT_EXCEEDED -> ResponseCodeEnum.MAX_GAS_LIMIT_EXCEEDED;
            case MAX_FILE_SIZE_EXCEEDED -> ResponseCodeEnum.MAX_FILE_SIZE_EXCEEDED;
            case RECEIVER_SIG_REQUIRED -> ResponseCodeEnum.RECEIVER_SIG_REQUIRED;
            case INVALID_TOPIC_ID -> ResponseCodeEnum.INVALID_TOPIC_ID;
            case INVALID_ADMIN_KEY -> ResponseCodeEnum.INVALID_ADMIN_KEY;
            case INVALID_SUBMIT_KEY -> ResponseCodeEnum.INVALID_SUBMIT_KEY;
            case UNAUTHORIZED -> ResponseCodeEnum.UNAUTHORIZED;
            case INVALID_TOPIC_MESSAGE -> ResponseCodeEnum.INVALID_TOPIC_MESSAGE;
            case INVALID_AUTORENEW_ACCOUNT -> ResponseCodeEnum.INVALID_AUTORENEW_ACCOUNT;
            case AUTORENEW_ACCOUNT_NOT_ALLOWED -> ResponseCodeEnum.AUTORENEW_ACCOUNT_NOT_ALLOWED;
            case TOPIC_EXPIRED -> ResponseCodeEnum.TOPIC_EXPIRED;
            case INVALID_CHUNK_NUMBER -> ResponseCodeEnum.INVALID_CHUNK_NUMBER;
            case INVALID_CHUNK_TRANSACTION_ID -> ResponseCodeEnum.INVALID_CHUNK_TRANSACTION_ID;
            case ACCOUNT_FROZEN_FOR_TOKEN -> ResponseCodeEnum.ACCOUNT_FROZEN_FOR_TOKEN;
            case TOKENS_PER_ACCOUNT_LIMIT_EXCEEDED -> ResponseCodeEnum.TOKENS_PER_ACCOUNT_LIMIT_EXCEEDED;
            case INVALID_TOKEN_ID -> ResponseCodeEnum.INVALID_TOKEN_ID;
            case INVALID_TOKEN_DECIMALS -> ResponseCodeEnum.INVALID_TOKEN_DECIMALS;
            case INVALID_TOKEN_INITIAL_SUPPLY -> ResponseCodeEnum.INVALID_TOKEN_INITIAL_SUPPLY;
            case INVALID_TREASURY_ACCOUNT_FOR_TOKEN -> ResponseCodeEnum.INVALID_TREASURY_ACCOUNT_FOR_TOKEN;
            case INVALID_TOKEN_SYMBOL -> ResponseCodeEnum.INVALID_TOKEN_SYMBOL;
            case TOKEN_HAS_NO_FREEZE_KEY -> ResponseCodeEnum.TOKEN_HAS_NO_FREEZE_KEY;
            case TRANSFERS_NOT_ZERO_SUM_FOR_TOKEN -> ResponseCodeEnum.TRANSFERS_NOT_ZERO_SUM_FOR_TOKEN;
            case MISSING_TOKEN_SYMBOL -> ResponseCodeEnum.MISSING_TOKEN_SYMBOL;
            case TOKEN_SYMBOL_TOO_LONG -> ResponseCodeEnum.TOKEN_SYMBOL_TOO_LONG;
            case ACCOUNT_KYC_NOT_GRANTED_FOR_TOKEN -> ResponseCodeEnum.ACCOUNT_KYC_NOT_GRANTED_FOR_TOKEN;
            case TOKEN_HAS_NO_KYC_KEY -> ResponseCodeEnum.TOKEN_HAS_NO_KYC_KEY;
            case INSUFFICIENT_TOKEN_BALANCE -> ResponseCodeEnum.INSUFFICIENT_TOKEN_BALANCE;
            case TOKEN_WAS_DELETED -> ResponseCodeEnum.TOKEN_WAS_DELETED;
            case TOKEN_HAS_NO_SUPPLY_KEY -> ResponseCodeEnum.TOKEN_HAS_NO_SUPPLY_KEY;
            case TOKEN_HAS_NO_WIPE_KEY -> ResponseCodeEnum.TOKEN_HAS_NO_WIPE_KEY;
            case INVALID_TOKEN_MINT_AMOUNT -> ResponseCodeEnum.INVALID_TOKEN_MINT_AMOUNT;
            case INVALID_TOKEN_BURN_AMOUNT -> ResponseCodeEnum.INVALID_TOKEN_BURN_AMOUNT;
            case TOKEN_NOT_ASSOCIATED_TO_ACCOUNT -> ResponseCodeEnum.TOKEN_NOT_ASSOCIATED_TO_ACCOUNT;
            case CANNOT_WIPE_TOKEN_TREASURY_ACCOUNT -> ResponseCodeEnum.CANNOT_WIPE_TOKEN_TREASURY_ACCOUNT;
            case INVALID_KYC_KEY -> ResponseCodeEnum.INVALID_KYC_KEY;
            case INVALID_WIPE_KEY -> ResponseCodeEnum.INVALID_WIPE_KEY;
            case INVALID_FREEZE_KEY -> ResponseCodeEnum.INVALID_FREEZE_KEY;
            case INVALID_SUPPLY_KEY -> ResponseCodeEnum.INVALID_SUPPLY_KEY;
            case MISSING_TOKEN_NAME -> ResponseCodeEnum.MISSING_TOKEN_NAME;
            case TOKEN_NAME_TOO_LONG -> ResponseCodeEnum.TOKEN_NAME_TOO_LONG;
            case INVALID_WIPING_AMOUNT -> ResponseCodeEnum.INVALID_WIPING_AMOUNT;
            case TOKEN_IS_IMMUTABLE -> ResponseCodeEnum.TOKEN_IS_IMMUTABLE;
            case TOKEN_ALREADY_ASSOCIATED_TO_ACCOUNT -> ResponseCodeEnum.TOKEN_ALREADY_ASSOCIATED_TO_ACCOUNT;
            case TRANSACTION_REQUIRES_ZERO_TOKEN_BALANCES -> ResponseCodeEnum.TRANSACTION_REQUIRES_ZERO_TOKEN_BALANCES;
            case ACCOUNT_IS_TREASURY -> ResponseCodeEnum.ACCOUNT_IS_TREASURY;
            case TOKEN_ID_REPEATED_IN_TOKEN_LIST -> ResponseCodeEnum.TOKEN_ID_REPEATED_IN_TOKEN_LIST;
            case TOKEN_TRANSFER_LIST_SIZE_LIMIT_EXCEEDED -> ResponseCodeEnum.TOKEN_TRANSFER_LIST_SIZE_LIMIT_EXCEEDED;
            case EMPTY_TOKEN_TRANSFER_BODY -> ResponseCodeEnum.EMPTY_TOKEN_TRANSFER_BODY;
            case EMPTY_TOKEN_TRANSFER_ACCOUNT_AMOUNTS -> ResponseCodeEnum.EMPTY_TOKEN_TRANSFER_ACCOUNT_AMOUNTS;
            case INVALID_SCHEDULE_ID -> ResponseCodeEnum.INVALID_SCHEDULE_ID;
            case SCHEDULE_IS_IMMUTABLE -> ResponseCodeEnum.SCHEDULE_IS_IMMUTABLE;
            case INVALID_SCHEDULE_PAYER_ID -> ResponseCodeEnum.INVALID_SCHEDULE_PAYER_ID;
            case INVALID_SCHEDULE_ACCOUNT_ID -> ResponseCodeEnum.INVALID_SCHEDULE_ACCOUNT_ID;
            case NO_NEW_VALID_SIGNATURES -> ResponseCodeEnum.NO_NEW_VALID_SIGNATURES;
            case UNRESOLVABLE_REQUIRED_SIGNERS -> ResponseCodeEnum.UNRESOLVABLE_REQUIRED_SIGNERS;
            case SCHEDULED_TRANSACTION_NOT_IN_WHITELIST -> ResponseCodeEnum.SCHEDULED_TRANSACTION_NOT_IN_WHITELIST;
            case SOME_SIGNATURES_WERE_INVALID -> ResponseCodeEnum.SOME_SIGNATURES_WERE_INVALID;
            case TRANSACTION_ID_FIELD_NOT_ALLOWED -> ResponseCodeEnum.TRANSACTION_ID_FIELD_NOT_ALLOWED;
            case IDENTICAL_SCHEDULE_ALREADY_CREATED -> ResponseCodeEnum.IDENTICAL_SCHEDULE_ALREADY_CREATED;
            case INVALID_ZERO_BYTE_IN_STRING -> ResponseCodeEnum.INVALID_ZERO_BYTE_IN_STRING;
            case SCHEDULE_ALREADY_DELETED -> ResponseCodeEnum.SCHEDULE_ALREADY_DELETED;
            case SCHEDULE_ALREADY_EXECUTED -> ResponseCodeEnum.SCHEDULE_ALREADY_EXECUTED;
            case MESSAGE_SIZE_TOO_LARGE -> ResponseCodeEnum.MESSAGE_SIZE_TOO_LARGE;
            case OPERATION_REPEATED_IN_BUCKET_GROUPS -> ResponseCodeEnum.OPERATION_REPEATED_IN_BUCKET_GROUPS;
            case BUCKET_CAPACITY_OVERFLOW -> ResponseCodeEnum.BUCKET_CAPACITY_OVERFLOW;
            case NODE_CAPACITY_NOT_SUFFICIENT_FOR_OPERATION -> ResponseCodeEnum
                    .NODE_CAPACITY_NOT_SUFFICIENT_FOR_OPERATION;
            case BUCKET_HAS_NO_THROTTLE_GROUPS -> ResponseCodeEnum.BUCKET_HAS_NO_THROTTLE_GROUPS;
            case THROTTLE_GROUP_HAS_ZERO_OPS_PER_SEC -> ResponseCodeEnum.THROTTLE_GROUP_HAS_ZERO_OPS_PER_SEC;
            case SUCCESS_BUT_MISSING_EXPECTED_OPERATION -> ResponseCodeEnum.SUCCESS_BUT_MISSING_EXPECTED_OPERATION;
            case UNPARSEABLE_THROTTLE_DEFINITIONS -> ResponseCodeEnum.UNPARSEABLE_THROTTLE_DEFINITIONS;
            case INVALID_THROTTLE_DEFINITIONS -> ResponseCodeEnum.INVALID_THROTTLE_DEFINITIONS;
            case ACCOUNT_EXPIRED_AND_PENDING_REMOVAL -> ResponseCodeEnum.ACCOUNT_EXPIRED_AND_PENDING_REMOVAL;
            case INVALID_TOKEN_MAX_SUPPLY -> ResponseCodeEnum.INVALID_TOKEN_MAX_SUPPLY;
            case INVALID_TOKEN_NFT_SERIAL_NUMBER -> ResponseCodeEnum.INVALID_TOKEN_NFT_SERIAL_NUMBER;
            case INVALID_NFT_ID -> ResponseCodeEnum.INVALID_NFT_ID;
            case METADATA_TOO_LONG -> ResponseCodeEnum.METADATA_TOO_LONG;
            case BATCH_SIZE_LIMIT_EXCEEDED -> ResponseCodeEnum.BATCH_SIZE_LIMIT_EXCEEDED;
            case INVALID_QUERY_RANGE -> ResponseCodeEnum.INVALID_QUERY_RANGE;
            case FRACTION_DIVIDES_BY_ZERO -> ResponseCodeEnum.FRACTION_DIVIDES_BY_ZERO;
            case INSUFFICIENT_PAYER_BALANCE_FOR_CUSTOM_FEE -> ResponseCodeEnum
                    .INSUFFICIENT_PAYER_BALANCE_FOR_CUSTOM_FEE;
            case CUSTOM_FEES_LIST_TOO_LONG -> ResponseCodeEnum.CUSTOM_FEES_LIST_TOO_LONG;
            case INVALID_CUSTOM_FEE_COLLECTOR -> ResponseCodeEnum.INVALID_CUSTOM_FEE_COLLECTOR;
            case INVALID_TOKEN_ID_IN_CUSTOM_FEES -> ResponseCodeEnum.INVALID_TOKEN_ID_IN_CUSTOM_FEES;
            case TOKEN_NOT_ASSOCIATED_TO_FEE_COLLECTOR -> ResponseCodeEnum.TOKEN_NOT_ASSOCIATED_TO_FEE_COLLECTOR;
            case TOKEN_MAX_SUPPLY_REACHED -> ResponseCodeEnum.TOKEN_MAX_SUPPLY_REACHED;
            case SENDER_DOES_NOT_OWN_NFT_SERIAL_NO -> ResponseCodeEnum.SENDER_DOES_NOT_OWN_NFT_SERIAL_NO;
            case CUSTOM_FEE_NOT_FULLY_SPECIFIED -> ResponseCodeEnum.CUSTOM_FEE_NOT_FULLY_SPECIFIED;
            case CUSTOM_FEE_MUST_BE_POSITIVE -> ResponseCodeEnum.CUSTOM_FEE_MUST_BE_POSITIVE;
            case TOKEN_HAS_NO_FEE_SCHEDULE_KEY -> ResponseCodeEnum.TOKEN_HAS_NO_FEE_SCHEDULE_KEY;
            case CUSTOM_FEE_OUTSIDE_NUMERIC_RANGE -> ResponseCodeEnum.CUSTOM_FEE_OUTSIDE_NUMERIC_RANGE;
            case ROYALTY_FRACTION_CANNOT_EXCEED_ONE -> ResponseCodeEnum.ROYALTY_FRACTION_CANNOT_EXCEED_ONE;
            case FRACTIONAL_FEE_MAX_AMOUNT_LESS_THAN_MIN_AMOUNT -> ResponseCodeEnum
                    .FRACTIONAL_FEE_MAX_AMOUNT_LESS_THAN_MIN_AMOUNT;
            case CUSTOM_SCHEDULE_ALREADY_HAS_NO_FEES -> ResponseCodeEnum.CUSTOM_SCHEDULE_ALREADY_HAS_NO_FEES;
            case CUSTOM_FEE_DENOMINATION_MUST_BE_FUNGIBLE_COMMON -> ResponseCodeEnum
                    .CUSTOM_FEE_DENOMINATION_MUST_BE_FUNGIBLE_COMMON;
            case CUSTOM_FRACTIONAL_FEE_ONLY_ALLOWED_FOR_FUNGIBLE_COMMON -> ResponseCodeEnum
                    .CUSTOM_FRACTIONAL_FEE_ONLY_ALLOWED_FOR_FUNGIBLE_COMMON;
            case INVALID_CUSTOM_FEE_SCHEDULE_KEY -> ResponseCodeEnum.INVALID_CUSTOM_FEE_SCHEDULE_KEY;
            case INVALID_TOKEN_MINT_METADATA -> ResponseCodeEnum.INVALID_TOKEN_MINT_METADATA;
            case INVALID_TOKEN_BURN_METADATA -> ResponseCodeEnum.INVALID_TOKEN_BURN_METADATA;
            case CURRENT_TREASURY_STILL_OWNS_NFTS -> ResponseCodeEnum.CURRENT_TREASURY_STILL_OWNS_NFTS;
            case ACCOUNT_STILL_OWNS_NFTS -> ResponseCodeEnum.ACCOUNT_STILL_OWNS_NFTS;
            case TREASURY_MUST_OWN_BURNED_NFT -> ResponseCodeEnum.TREASURY_MUST_OWN_BURNED_NFT;
            case ACCOUNT_DOES_NOT_OWN_WIPED_NFT -> ResponseCodeEnum.ACCOUNT_DOES_NOT_OWN_WIPED_NFT;
            case ACCOUNT_AMOUNT_TRANSFERS_ONLY_ALLOWED_FOR_FUNGIBLE_COMMON -> ResponseCodeEnum
                    .ACCOUNT_AMOUNT_TRANSFERS_ONLY_ALLOWED_FOR_FUNGIBLE_COMMON;
            case MAX_NFTS_IN_PRICE_REGIME_HAVE_BEEN_MINTED -> ResponseCodeEnum
                    .MAX_NFTS_IN_PRICE_REGIME_HAVE_BEEN_MINTED;
            case PAYER_ACCOUNT_DELETED -> ResponseCodeEnum.PAYER_ACCOUNT_DELETED;
            case CUSTOM_FEE_CHARGING_EXCEEDED_MAX_RECURSION_DEPTH -> ResponseCodeEnum
                    .CUSTOM_FEE_CHARGING_EXCEEDED_MAX_RECURSION_DEPTH;
            case CUSTOM_FEE_CHARGING_EXCEEDED_MAX_ACCOUNT_AMOUNTS -> ResponseCodeEnum
                    .CUSTOM_FEE_CHARGING_EXCEEDED_MAX_ACCOUNT_AMOUNTS;
            case INSUFFICIENT_SENDER_ACCOUNT_BALANCE_FOR_CUSTOM_FEE -> ResponseCodeEnum
                    .INSUFFICIENT_SENDER_ACCOUNT_BALANCE_FOR_CUSTOM_FEE;
            case SERIAL_NUMBER_LIMIT_REACHED -> ResponseCodeEnum.SERIAL_NUMBER_LIMIT_REACHED;
            case CUSTOM_ROYALTY_FEE_ONLY_ALLOWED_FOR_NON_FUNGIBLE_UNIQUE -> ResponseCodeEnum
                    .CUSTOM_ROYALTY_FEE_ONLY_ALLOWED_FOR_NON_FUNGIBLE_UNIQUE;
            case NO_REMAINING_AUTOMATIC_ASSOCIATIONS -> ResponseCodeEnum.NO_REMAINING_AUTOMATIC_ASSOCIATIONS;
            case EXISTING_AUTOMATIC_ASSOCIATIONS_EXCEED_GIVEN_LIMIT -> ResponseCodeEnum
                    .EXISTING_AUTOMATIC_ASSOCIATIONS_EXCEED_GIVEN_LIMIT;
            case REQUESTED_NUM_AUTOMATIC_ASSOCIATIONS_EXCEEDS_ASSOCIATION_LIMIT -> ResponseCodeEnum
                    .REQUESTED_NUM_AUTOMATIC_ASSOCIATIONS_EXCEEDS_ASSOCIATION_LIMIT;
            case TOKEN_IS_PAUSED -> ResponseCodeEnum.TOKEN_IS_PAUSED;
            case TOKEN_HAS_NO_PAUSE_KEY -> ResponseCodeEnum.TOKEN_HAS_NO_PAUSE_KEY;
            case INVALID_PAUSE_KEY -> ResponseCodeEnum.INVALID_PAUSE_KEY;
            case FREEZE_UPDATE_FILE_DOES_NOT_EXIST -> ResponseCodeEnum.FREEZE_UPDATE_FILE_DOES_NOT_EXIST;
            case FREEZE_UPDATE_FILE_HASH_DOES_NOT_MATCH -> ResponseCodeEnum.FREEZE_UPDATE_FILE_HASH_DOES_NOT_MATCH;
            case NO_UPGRADE_HAS_BEEN_PREPARED -> ResponseCodeEnum.NO_UPGRADE_HAS_BEEN_PREPARED;
            case NO_FREEZE_IS_SCHEDULED -> ResponseCodeEnum.NO_FREEZE_IS_SCHEDULED;
            case UPDATE_FILE_HASH_CHANGED_SINCE_PREPARE_UPGRADE -> ResponseCodeEnum
                    .UPDATE_FILE_HASH_CHANGED_SINCE_PREPARE_UPGRADE;
            case FREEZE_START_TIME_MUST_BE_FUTURE -> ResponseCodeEnum.FREEZE_START_TIME_MUST_BE_FUTURE;
            case PREPARED_UPDATE_FILE_IS_IMMUTABLE -> ResponseCodeEnum.PREPARED_UPDATE_FILE_IS_IMMUTABLE;
            case FREEZE_ALREADY_SCHEDULED -> ResponseCodeEnum.FREEZE_ALREADY_SCHEDULED;
            case FREEZE_UPGRADE_IN_PROGRESS -> ResponseCodeEnum.FREEZE_UPGRADE_IN_PROGRESS;
            case UPDATE_FILE_ID_DOES_NOT_MATCH_PREPARED -> ResponseCodeEnum.UPDATE_FILE_ID_DOES_NOT_MATCH_PREPARED;
            case UPDATE_FILE_HASH_DOES_NOT_MATCH_PREPARED -> ResponseCodeEnum.UPDATE_FILE_HASH_DOES_NOT_MATCH_PREPARED;
            case CONSENSUS_GAS_EXHAUSTED -> ResponseCodeEnum.CONSENSUS_GAS_EXHAUSTED;
            case REVERTED_SUCCESS -> ResponseCodeEnum.REVERTED_SUCCESS;
            case MAX_STORAGE_IN_PRICE_REGIME_HAS_BEEN_USED -> ResponseCodeEnum
                    .MAX_STORAGE_IN_PRICE_REGIME_HAS_BEEN_USED;
            case INVALID_ALIAS_KEY -> ResponseCodeEnum.INVALID_ALIAS_KEY;
            case UNEXPECTED_TOKEN_DECIMALS -> ResponseCodeEnum.UNEXPECTED_TOKEN_DECIMALS;
            case INVALID_PROXY_ACCOUNT_ID -> ResponseCodeEnum.INVALID_PROXY_ACCOUNT_ID;
            case INVALID_TRANSFER_ACCOUNT_ID -> ResponseCodeEnum.INVALID_TRANSFER_ACCOUNT_ID;
            case INVALID_FEE_COLLECTOR_ACCOUNT_ID -> ResponseCodeEnum.INVALID_FEE_COLLECTOR_ACCOUNT_ID;
            case ALIAS_IS_IMMUTABLE -> ResponseCodeEnum.ALIAS_IS_IMMUTABLE;
            case SPENDER_ACCOUNT_SAME_AS_OWNER -> ResponseCodeEnum.SPENDER_ACCOUNT_SAME_AS_OWNER;
            case AMOUNT_EXCEEDS_TOKEN_MAX_SUPPLY -> ResponseCodeEnum.AMOUNT_EXCEEDS_TOKEN_MAX_SUPPLY;
            case NEGATIVE_ALLOWANCE_AMOUNT -> ResponseCodeEnum.NEGATIVE_ALLOWANCE_AMOUNT;
            case CANNOT_APPROVE_FOR_ALL_FUNGIBLE_COMMON -> ResponseCodeEnum.CANNOT_APPROVE_FOR_ALL_FUNGIBLE_COMMON;
            case SPENDER_DOES_NOT_HAVE_ALLOWANCE -> ResponseCodeEnum.SPENDER_DOES_NOT_HAVE_ALLOWANCE;
            case AMOUNT_EXCEEDS_ALLOWANCE -> ResponseCodeEnum.AMOUNT_EXCEEDS_ALLOWANCE;
            case MAX_ALLOWANCES_EXCEEDED -> ResponseCodeEnum.MAX_ALLOWANCES_EXCEEDED;
            case EMPTY_ALLOWANCES -> ResponseCodeEnum.EMPTY_ALLOWANCES;
            case SPENDER_ACCOUNT_REPEATED_IN_ALLOWANCES -> ResponseCodeEnum.SPENDER_ACCOUNT_REPEATED_IN_ALLOWANCES;
            case REPEATED_SERIAL_NUMS_IN_NFT_ALLOWANCES -> ResponseCodeEnum.REPEATED_SERIAL_NUMS_IN_NFT_ALLOWANCES;
            case FUNGIBLE_TOKEN_IN_NFT_ALLOWANCES -> ResponseCodeEnum.FUNGIBLE_TOKEN_IN_NFT_ALLOWANCES;
            case NFT_IN_FUNGIBLE_TOKEN_ALLOWANCES -> ResponseCodeEnum.NFT_IN_FUNGIBLE_TOKEN_ALLOWANCES;
            case INVALID_ALLOWANCE_OWNER_ID -> ResponseCodeEnum.INVALID_ALLOWANCE_OWNER_ID;
            case INVALID_ALLOWANCE_SPENDER_ID -> ResponseCodeEnum.INVALID_ALLOWANCE_SPENDER_ID;
            case REPEATED_ALLOWANCES_TO_DELETE -> ResponseCodeEnum.REPEATED_ALLOWANCES_TO_DELETE;
            case INVALID_DELEGATING_SPENDER -> ResponseCodeEnum.INVALID_DELEGATING_SPENDER;
            case DELEGATING_SPENDER_CANNOT_GRANT_APPROVE_FOR_ALL -> ResponseCodeEnum
                    .DELEGATING_SPENDER_CANNOT_GRANT_APPROVE_FOR_ALL;
            case DELEGATING_SPENDER_DOES_NOT_HAVE_APPROVE_FOR_ALL -> ResponseCodeEnum
                    .DELEGATING_SPENDER_DOES_NOT_HAVE_APPROVE_FOR_ALL;
            case SCHEDULE_EXPIRATION_TIME_TOO_FAR_IN_FUTURE -> ResponseCodeEnum
                    .SCHEDULE_EXPIRATION_TIME_TOO_FAR_IN_FUTURE;
            case SCHEDULE_EXPIRATION_TIME_MUST_BE_HIGHER_THAN_CONSENSUS_TIME -> ResponseCodeEnum
                    .SCHEDULE_EXPIRATION_TIME_MUST_BE_HIGHER_THAN_CONSENSUS_TIME;
            case SCHEDULE_FUTURE_THROTTLE_EXCEEDED -> ResponseCodeEnum.SCHEDULE_FUTURE_THROTTLE_EXCEEDED;
            case SCHEDULE_FUTURE_GAS_LIMIT_EXCEEDED -> ResponseCodeEnum.SCHEDULE_FUTURE_GAS_LIMIT_EXCEEDED;
            case INVALID_ETHEREUM_TRANSACTION -> ResponseCodeEnum.INVALID_ETHEREUM_TRANSACTION;
            case WRONG_CHAIN_ID -> ResponseCodeEnum.WRONG_CHAIN_ID;
            case WRONG_NONCE -> ResponseCodeEnum.WRONG_NONCE;
            case ACCESS_LIST_UNSUPPORTED -> ResponseCodeEnum.ACCESS_LIST_UNSUPPORTED;
            case SCHEDULE_PENDING_EXPIRATION -> ResponseCodeEnum.SCHEDULE_PENDING_EXPIRATION;
            case CONTRACT_IS_TOKEN_TREASURY -> ResponseCodeEnum.CONTRACT_IS_TOKEN_TREASURY;
            case CONTRACT_HAS_NON_ZERO_TOKEN_BALANCES -> ResponseCodeEnum.CONTRACT_HAS_NON_ZERO_TOKEN_BALANCES;
            case CONTRACT_EXPIRED_AND_PENDING_REMOVAL -> ResponseCodeEnum.CONTRACT_EXPIRED_AND_PENDING_REMOVAL;
            case CONTRACT_HAS_NO_AUTO_RENEW_ACCOUNT -> ResponseCodeEnum.CONTRACT_HAS_NO_AUTO_RENEW_ACCOUNT;
            case PERMANENT_REMOVAL_REQUIRES_SYSTEM_INITIATION -> ResponseCodeEnum
                    .PERMANENT_REMOVAL_REQUIRES_SYSTEM_INITIATION;
            case PROXY_ACCOUNT_ID_FIELD_IS_DEPRECATED -> ResponseCodeEnum.PROXY_ACCOUNT_ID_FIELD_IS_DEPRECATED;
            case SELF_STAKING_IS_NOT_ALLOWED -> ResponseCodeEnum.SELF_STAKING_IS_NOT_ALLOWED;
            case INVALID_STAKING_ID -> ResponseCodeEnum.INVALID_STAKING_ID;
            case STAKING_NOT_ENABLED -> ResponseCodeEnum.STAKING_NOT_ENABLED;
            case INVALID_PRNG_RANGE -> ResponseCodeEnum.INVALID_PRNG_RANGE;
            case MAX_ENTITIES_IN_PRICE_REGIME_HAVE_BEEN_CREATED -> ResponseCodeEnum
                    .MAX_ENTITIES_IN_PRICE_REGIME_HAVE_BEEN_CREATED;
            case INVALID_FULL_PREFIX_SIGNATURE_FOR_PRECOMPILE -> ResponseCodeEnum
                    .INVALID_FULL_PREFIX_SIGNATURE_FOR_PRECOMPILE;
            case INSUFFICIENT_BALANCES_FOR_STORAGE_RENT -> ResponseCodeEnum.INSUFFICIENT_BALANCES_FOR_STORAGE_RENT;
            case MAX_CHILD_RECORDS_EXCEEDED -> ResponseCodeEnum.MAX_CHILD_RECORDS_EXCEEDED;
            case INSUFFICIENT_BALANCES_FOR_RENEWAL_FEES -> ResponseCodeEnum.INSUFFICIENT_BALANCES_FOR_RENEWAL_FEES;
            case TRANSACTION_HAS_UNKNOWN_FIELDS -> ResponseCodeEnum.TRANSACTION_HAS_UNKNOWN_FIELDS;
            case ACCOUNT_IS_IMMUTABLE -> ResponseCodeEnum.ACCOUNT_IS_IMMUTABLE;
            case ALIAS_ALREADY_ASSIGNED -> ResponseCodeEnum.ALIAS_ALREADY_ASSIGNED;
            case UNRECOGNIZED -> throw new RuntimeException("UNRECOGNIZED Response code!");
        };
    }

    public static <T extends Record> Bytes asWrappedBytes(@NonNull Codec<T> codec, @NonNull T item) {
        return Bytes.wrap(asBytes(requireNonNull(codec), requireNonNull(item)));
    }

    public static <T extends Record> byte[] asBytes(@NonNull Codec<T> codec, @NonNull T tx) {
        requireNonNull(codec);
        requireNonNull(tx);
        try {
            final var bytes = new ByteArrayOutputStream();
            codec.write(tx, new WritableStreamingData(bytes));
            return bytes.toByteArray();
        } catch (IOException e) {
            throw new RuntimeException("Unable to convert from PBJ to bytes", e);
        }
    }

    public static SemanticVersion toPbj(@NonNull com.hederahashgraph.api.proto.java.SemanticVersion v) {
        requireNonNull(v);
        return SemanticVersion.newBuilder()
                .major(v.getMajor())
                .minor(v.getMinor())
                .patch(v.getPatch())
                .build();
    }

    public static @NonNull Transaction toPbj(final @NonNull com.hederahashgraph.api.proto.java.Transaction t) {
        return protoToPbj(Objects.requireNonNull(t), Transaction.class);
    }

    public static Timestamp toPbj(@NonNull com.hederahashgraph.api.proto.java.Timestamp t) {
        requireNonNull(t);
        return Timestamp.newBuilder()
                .seconds(t.getSeconds())
                .nanos(t.getNanos())
                .build();
    }

    public static com.hederahashgraph.api.proto.java.Timestamp fromPbj(@NonNull Timestamp now) {
        requireNonNull(now);
        return com.hederahashgraph.api.proto.java.Timestamp.newBuilder()
                .setSeconds(now.seconds())
                .setNanos(now.nanos())
                .build();
    }

    public static com.hederahashgraph.api.proto.java.TopicID fromPbj(@NonNull TopicID id) {
        requireNonNull(id);
        return com.hederahashgraph.api.proto.java.TopicID.newBuilder()
                .setShardNum(id.shardNum())
                .setRealmNum(id.realmNum())
                .setTopicNum(id.topicNum())
                .build();
    }

    public static com.hederahashgraph.api.proto.java.TokenID fromPbj(@NonNull TokenID id) {
        requireNonNull(id);
        return com.hederahashgraph.api.proto.java.TokenID.newBuilder()
                .setShardNum(id.shardNum())
                .setRealmNum(id.realmNum())
                .setTokenNum(id.tokenNum())
                .build();
    }

    public static com.hederahashgraph.api.proto.java.ResponseCodeEnum fromPbj(@NonNull ResponseCodeEnum status) {
        return switch (requireNonNull(status)) {
            case OK -> com.hederahashgraph.api.proto.java.ResponseCodeEnum.OK;
            case INVALID_TRANSACTION -> com.hederahashgraph.api.proto.java.ResponseCodeEnum.INVALID_TRANSACTION;
            case PAYER_ACCOUNT_NOT_FOUND -> com.hederahashgraph.api.proto.java.ResponseCodeEnum.PAYER_ACCOUNT_NOT_FOUND;
            case INVALID_NODE_ACCOUNT -> com.hederahashgraph.api.proto.java.ResponseCodeEnum.INVALID_NODE_ACCOUNT;
            case TRANSACTION_EXPIRED -> com.hederahashgraph.api.proto.java.ResponseCodeEnum.TRANSACTION_EXPIRED;
            case INVALID_TRANSACTION_START -> com.hederahashgraph.api.proto.java.ResponseCodeEnum
                    .INVALID_TRANSACTION_START;
            case INVALID_TRANSACTION_DURATION -> com.hederahashgraph.api.proto.java.ResponseCodeEnum
                    .INVALID_TRANSACTION_DURATION;
            case INVALID_SIGNATURE -> com.hederahashgraph.api.proto.java.ResponseCodeEnum.INVALID_SIGNATURE;
            case MEMO_TOO_LONG -> com.hederahashgraph.api.proto.java.ResponseCodeEnum.MEMO_TOO_LONG;
            case INSUFFICIENT_TX_FEE -> com.hederahashgraph.api.proto.java.ResponseCodeEnum.INSUFFICIENT_TX_FEE;
            case INSUFFICIENT_PAYER_BALANCE -> com.hederahashgraph.api.proto.java.ResponseCodeEnum
                    .INSUFFICIENT_PAYER_BALANCE;
            case DUPLICATE_TRANSACTION -> com.hederahashgraph.api.proto.java.ResponseCodeEnum.DUPLICATE_TRANSACTION;
            case BUSY -> com.hederahashgraph.api.proto.java.ResponseCodeEnum.BUSY;
            case NOT_SUPPORTED -> com.hederahashgraph.api.proto.java.ResponseCodeEnum.NOT_SUPPORTED;
            case INVALID_FILE_ID -> com.hederahashgraph.api.proto.java.ResponseCodeEnum.INVALID_FILE_ID;
            case INVALID_ACCOUNT_ID -> com.hederahashgraph.api.proto.java.ResponseCodeEnum.INVALID_ACCOUNT_ID;
            case INVALID_CONTRACT_ID -> com.hederahashgraph.api.proto.java.ResponseCodeEnum.INVALID_CONTRACT_ID;
            case INVALID_TRANSACTION_ID -> com.hederahashgraph.api.proto.java.ResponseCodeEnum.INVALID_TRANSACTION_ID;
            case RECEIPT_NOT_FOUND -> com.hederahashgraph.api.proto.java.ResponseCodeEnum.RECEIPT_NOT_FOUND;
            case RECORD_NOT_FOUND -> com.hederahashgraph.api.proto.java.ResponseCodeEnum.RECORD_NOT_FOUND;
            case INVALID_SOLIDITY_ID -> com.hederahashgraph.api.proto.java.ResponseCodeEnum.INVALID_SOLIDITY_ID;
            case UNKNOWN -> com.hederahashgraph.api.proto.java.ResponseCodeEnum.UNKNOWN;
            case SUCCESS -> com.hederahashgraph.api.proto.java.ResponseCodeEnum.SUCCESS;
            case FAIL_INVALID -> com.hederahashgraph.api.proto.java.ResponseCodeEnum.FAIL_INVALID;
            case FAIL_FEE -> com.hederahashgraph.api.proto.java.ResponseCodeEnum.FAIL_FEE;
            case FAIL_BALANCE -> com.hederahashgraph.api.proto.java.ResponseCodeEnum.FAIL_BALANCE;
            case KEY_REQUIRED -> com.hederahashgraph.api.proto.java.ResponseCodeEnum.KEY_REQUIRED;
            case BAD_ENCODING -> com.hederahashgraph.api.proto.java.ResponseCodeEnum.BAD_ENCODING;
            case INSUFFICIENT_ACCOUNT_BALANCE -> com.hederahashgraph.api.proto.java.ResponseCodeEnum
                    .INSUFFICIENT_ACCOUNT_BALANCE;
            case INVALID_SOLIDITY_ADDRESS -> com.hederahashgraph.api.proto.java.ResponseCodeEnum
                    .INVALID_SOLIDITY_ADDRESS;
            case INSUFFICIENT_GAS -> com.hederahashgraph.api.proto.java.ResponseCodeEnum.INSUFFICIENT_GAS;
            case CONTRACT_SIZE_LIMIT_EXCEEDED -> com.hederahashgraph.api.proto.java.ResponseCodeEnum
                    .CONTRACT_SIZE_LIMIT_EXCEEDED;
            case LOCAL_CALL_MODIFICATION_EXCEPTION -> com.hederahashgraph.api.proto.java.ResponseCodeEnum
                    .LOCAL_CALL_MODIFICATION_EXCEPTION;
            case CONTRACT_REVERT_EXECUTED -> com.hederahashgraph.api.proto.java.ResponseCodeEnum
                    .CONTRACT_REVERT_EXECUTED;
            case CONTRACT_EXECUTION_EXCEPTION -> com.hederahashgraph.api.proto.java.ResponseCodeEnum
                    .CONTRACT_EXECUTION_EXCEPTION;
            case INVALID_RECEIVING_NODE_ACCOUNT -> com.hederahashgraph.api.proto.java.ResponseCodeEnum
                    .INVALID_RECEIVING_NODE_ACCOUNT;
            case MISSING_QUERY_HEADER -> com.hederahashgraph.api.proto.java.ResponseCodeEnum.MISSING_QUERY_HEADER;
            case ACCOUNT_UPDATE_FAILED -> com.hederahashgraph.api.proto.java.ResponseCodeEnum.ACCOUNT_UPDATE_FAILED;
            case INVALID_KEY_ENCODING -> com.hederahashgraph.api.proto.java.ResponseCodeEnum.INVALID_KEY_ENCODING;
            case NULL_SOLIDITY_ADDRESS -> com.hederahashgraph.api.proto.java.ResponseCodeEnum.NULL_SOLIDITY_ADDRESS;
            case CONTRACT_UPDATE_FAILED -> com.hederahashgraph.api.proto.java.ResponseCodeEnum.CONTRACT_UPDATE_FAILED;
            case INVALID_QUERY_HEADER -> com.hederahashgraph.api.proto.java.ResponseCodeEnum.INVALID_QUERY_HEADER;
            case INVALID_FEE_SUBMITTED -> com.hederahashgraph.api.proto.java.ResponseCodeEnum.INVALID_FEE_SUBMITTED;
            case INVALID_PAYER_SIGNATURE -> com.hederahashgraph.api.proto.java.ResponseCodeEnum.INVALID_PAYER_SIGNATURE;
            case KEY_NOT_PROVIDED -> com.hederahashgraph.api.proto.java.ResponseCodeEnum.KEY_NOT_PROVIDED;
            case INVALID_EXPIRATION_TIME -> com.hederahashgraph.api.proto.java.ResponseCodeEnum.INVALID_EXPIRATION_TIME;
            case NO_WACL_KEY -> com.hederahashgraph.api.proto.java.ResponseCodeEnum.NO_WACL_KEY;
            case FILE_CONTENT_EMPTY -> com.hederahashgraph.api.proto.java.ResponseCodeEnum.FILE_CONTENT_EMPTY;
            case INVALID_ACCOUNT_AMOUNTS -> com.hederahashgraph.api.proto.java.ResponseCodeEnum.INVALID_ACCOUNT_AMOUNTS;
            case EMPTY_TRANSACTION_BODY -> com.hederahashgraph.api.proto.java.ResponseCodeEnum.EMPTY_TRANSACTION_BODY;
            case INVALID_TRANSACTION_BODY -> com.hederahashgraph.api.proto.java.ResponseCodeEnum
                    .INVALID_TRANSACTION_BODY;
            case INVALID_SIGNATURE_TYPE_MISMATCHING_KEY -> com.hederahashgraph.api.proto.java.ResponseCodeEnum
                    .INVALID_SIGNATURE_TYPE_MISMATCHING_KEY;
            case INVALID_SIGNATURE_COUNT_MISMATCHING_KEY -> com.hederahashgraph.api.proto.java.ResponseCodeEnum
                    .INVALID_SIGNATURE_COUNT_MISMATCHING_KEY;
            case EMPTY_LIVE_HASH_BODY -> com.hederahashgraph.api.proto.java.ResponseCodeEnum.EMPTY_LIVE_HASH_BODY;
            case EMPTY_LIVE_HASH -> com.hederahashgraph.api.proto.java.ResponseCodeEnum.EMPTY_LIVE_HASH;
            case EMPTY_LIVE_HASH_KEYS -> com.hederahashgraph.api.proto.java.ResponseCodeEnum.EMPTY_LIVE_HASH_KEYS;
            case INVALID_LIVE_HASH_SIZE -> com.hederahashgraph.api.proto.java.ResponseCodeEnum.INVALID_LIVE_HASH_SIZE;
            case EMPTY_QUERY_BODY -> com.hederahashgraph.api.proto.java.ResponseCodeEnum.EMPTY_QUERY_BODY;
            case EMPTY_LIVE_HASH_QUERY -> com.hederahashgraph.api.proto.java.ResponseCodeEnum.EMPTY_LIVE_HASH_QUERY;
            case LIVE_HASH_NOT_FOUND -> com.hederahashgraph.api.proto.java.ResponseCodeEnum.LIVE_HASH_NOT_FOUND;
            case ACCOUNT_ID_DOES_NOT_EXIST -> com.hederahashgraph.api.proto.java.ResponseCodeEnum
                    .ACCOUNT_ID_DOES_NOT_EXIST;
            case LIVE_HASH_ALREADY_EXISTS -> com.hederahashgraph.api.proto.java.ResponseCodeEnum
                    .LIVE_HASH_ALREADY_EXISTS;
            case INVALID_FILE_WACL -> com.hederahashgraph.api.proto.java.ResponseCodeEnum.INVALID_FILE_WACL;
            case SERIALIZATION_FAILED -> com.hederahashgraph.api.proto.java.ResponseCodeEnum.SERIALIZATION_FAILED;
            case TRANSACTION_OVERSIZE -> com.hederahashgraph.api.proto.java.ResponseCodeEnum.TRANSACTION_OVERSIZE;
            case TRANSACTION_TOO_MANY_LAYERS -> com.hederahashgraph.api.proto.java.ResponseCodeEnum
                    .TRANSACTION_TOO_MANY_LAYERS;
            case CONTRACT_DELETED -> com.hederahashgraph.api.proto.java.ResponseCodeEnum.CONTRACT_DELETED;
            case PLATFORM_NOT_ACTIVE -> com.hederahashgraph.api.proto.java.ResponseCodeEnum.PLATFORM_NOT_ACTIVE;
            case KEY_PREFIX_MISMATCH -> com.hederahashgraph.api.proto.java.ResponseCodeEnum.KEY_PREFIX_MISMATCH;
            case PLATFORM_TRANSACTION_NOT_CREATED -> com.hederahashgraph.api.proto.java.ResponseCodeEnum
                    .PLATFORM_TRANSACTION_NOT_CREATED;
            case INVALID_RENEWAL_PERIOD -> com.hederahashgraph.api.proto.java.ResponseCodeEnum.INVALID_RENEWAL_PERIOD;
            case INVALID_PAYER_ACCOUNT_ID -> com.hederahashgraph.api.proto.java.ResponseCodeEnum
                    .INVALID_PAYER_ACCOUNT_ID;
            case ACCOUNT_DELETED -> com.hederahashgraph.api.proto.java.ResponseCodeEnum.ACCOUNT_DELETED;
            case FILE_DELETED -> com.hederahashgraph.api.proto.java.ResponseCodeEnum.FILE_DELETED;
            case ACCOUNT_REPEATED_IN_ACCOUNT_AMOUNTS -> com.hederahashgraph.api.proto.java.ResponseCodeEnum
                    .ACCOUNT_REPEATED_IN_ACCOUNT_AMOUNTS;
            case SETTING_NEGATIVE_ACCOUNT_BALANCE -> com.hederahashgraph.api.proto.java.ResponseCodeEnum
                    .SETTING_NEGATIVE_ACCOUNT_BALANCE;
            case OBTAINER_REQUIRED -> com.hederahashgraph.api.proto.java.ResponseCodeEnum.OBTAINER_REQUIRED;
            case OBTAINER_SAME_CONTRACT_ID -> com.hederahashgraph.api.proto.java.ResponseCodeEnum
                    .OBTAINER_SAME_CONTRACT_ID;
            case OBTAINER_DOES_NOT_EXIST -> com.hederahashgraph.api.proto.java.ResponseCodeEnum.OBTAINER_DOES_NOT_EXIST;
            case MODIFYING_IMMUTABLE_CONTRACT -> com.hederahashgraph.api.proto.java.ResponseCodeEnum
                    .MODIFYING_IMMUTABLE_CONTRACT;
            case FILE_SYSTEM_EXCEPTION -> com.hederahashgraph.api.proto.java.ResponseCodeEnum.FILE_SYSTEM_EXCEPTION;
            case AUTORENEW_DURATION_NOT_IN_RANGE -> com.hederahashgraph.api.proto.java.ResponseCodeEnum
                    .AUTORENEW_DURATION_NOT_IN_RANGE;
            case ERROR_DECODING_BYTESTRING -> com.hederahashgraph.api.proto.java.ResponseCodeEnum
                    .ERROR_DECODING_BYTESTRING;
            case CONTRACT_FILE_EMPTY -> com.hederahashgraph.api.proto.java.ResponseCodeEnum.CONTRACT_FILE_EMPTY;
            case CONTRACT_BYTECODE_EMPTY -> com.hederahashgraph.api.proto.java.ResponseCodeEnum.CONTRACT_BYTECODE_EMPTY;
            case INVALID_INITIAL_BALANCE -> com.hederahashgraph.api.proto.java.ResponseCodeEnum.INVALID_INITIAL_BALANCE;
            case INVALID_RECEIVE_RECORD_THRESHOLD -> com.hederahashgraph.api.proto.java.ResponseCodeEnum
                    .INVALID_RECEIVE_RECORD_THRESHOLD;
            case INVALID_SEND_RECORD_THRESHOLD -> com.hederahashgraph.api.proto.java.ResponseCodeEnum
                    .INVALID_SEND_RECORD_THRESHOLD;
            case ACCOUNT_IS_NOT_GENESIS_ACCOUNT -> com.hederahashgraph.api.proto.java.ResponseCodeEnum
                    .ACCOUNT_IS_NOT_GENESIS_ACCOUNT;
            case PAYER_ACCOUNT_UNAUTHORIZED -> com.hederahashgraph.api.proto.java.ResponseCodeEnum
                    .PAYER_ACCOUNT_UNAUTHORIZED;
            case INVALID_FREEZE_TRANSACTION_BODY -> com.hederahashgraph.api.proto.java.ResponseCodeEnum
                    .INVALID_FREEZE_TRANSACTION_BODY;
            case FREEZE_TRANSACTION_BODY_NOT_FOUND -> com.hederahashgraph.api.proto.java.ResponseCodeEnum
                    .FREEZE_TRANSACTION_BODY_NOT_FOUND;
            case TRANSFER_LIST_SIZE_LIMIT_EXCEEDED -> com.hederahashgraph.api.proto.java.ResponseCodeEnum
                    .TRANSFER_LIST_SIZE_LIMIT_EXCEEDED;
            case RESULT_SIZE_LIMIT_EXCEEDED -> com.hederahashgraph.api.proto.java.ResponseCodeEnum
                    .RESULT_SIZE_LIMIT_EXCEEDED;
            case NOT_SPECIAL_ACCOUNT -> com.hederahashgraph.api.proto.java.ResponseCodeEnum.NOT_SPECIAL_ACCOUNT;
            case CONTRACT_NEGATIVE_GAS -> com.hederahashgraph.api.proto.java.ResponseCodeEnum.CONTRACT_NEGATIVE_GAS;
            case CONTRACT_NEGATIVE_VALUE -> com.hederahashgraph.api.proto.java.ResponseCodeEnum.CONTRACT_NEGATIVE_VALUE;
            case INVALID_FEE_FILE -> com.hederahashgraph.api.proto.java.ResponseCodeEnum.INVALID_FEE_FILE;
            case INVALID_EXCHANGE_RATE_FILE -> com.hederahashgraph.api.proto.java.ResponseCodeEnum
                    .INVALID_EXCHANGE_RATE_FILE;
            case INSUFFICIENT_LOCAL_CALL_GAS -> com.hederahashgraph.api.proto.java.ResponseCodeEnum
                    .INSUFFICIENT_LOCAL_CALL_GAS;
            case ENTITY_NOT_ALLOWED_TO_DELETE -> com.hederahashgraph.api.proto.java.ResponseCodeEnum
                    .ENTITY_NOT_ALLOWED_TO_DELETE;
            case AUTHORIZATION_FAILED -> com.hederahashgraph.api.proto.java.ResponseCodeEnum.AUTHORIZATION_FAILED;
            case FILE_UPLOADED_PROTO_INVALID -> com.hederahashgraph.api.proto.java.ResponseCodeEnum
                    .FILE_UPLOADED_PROTO_INVALID;
            case FILE_UPLOADED_PROTO_NOT_SAVED_TO_DISK -> com.hederahashgraph.api.proto.java.ResponseCodeEnum
                    .FILE_UPLOADED_PROTO_NOT_SAVED_TO_DISK;
            case FEE_SCHEDULE_FILE_PART_UPLOADED -> com.hederahashgraph.api.proto.java.ResponseCodeEnum
                    .FEE_SCHEDULE_FILE_PART_UPLOADED;
            case EXCHANGE_RATE_CHANGE_LIMIT_EXCEEDED -> com.hederahashgraph.api.proto.java.ResponseCodeEnum
                    .EXCHANGE_RATE_CHANGE_LIMIT_EXCEEDED;
            case MAX_CONTRACT_STORAGE_EXCEEDED -> com.hederahashgraph.api.proto.java.ResponseCodeEnum
                    .MAX_CONTRACT_STORAGE_EXCEEDED;
            case TRANSFER_ACCOUNT_SAME_AS_DELETE_ACCOUNT -> com.hederahashgraph.api.proto.java.ResponseCodeEnum
                    .TRANSFER_ACCOUNT_SAME_AS_DELETE_ACCOUNT;
            case TOTAL_LEDGER_BALANCE_INVALID -> com.hederahashgraph.api.proto.java.ResponseCodeEnum
                    .TOTAL_LEDGER_BALANCE_INVALID;
            case EXPIRATION_REDUCTION_NOT_ALLOWED -> com.hederahashgraph.api.proto.java.ResponseCodeEnum
                    .EXPIRATION_REDUCTION_NOT_ALLOWED;
            case MAX_GAS_LIMIT_EXCEEDED -> com.hederahashgraph.api.proto.java.ResponseCodeEnum.MAX_GAS_LIMIT_EXCEEDED;
            case MAX_FILE_SIZE_EXCEEDED -> com.hederahashgraph.api.proto.java.ResponseCodeEnum.MAX_FILE_SIZE_EXCEEDED;
            case RECEIVER_SIG_REQUIRED -> com.hederahashgraph.api.proto.java.ResponseCodeEnum.RECEIVER_SIG_REQUIRED;
            case INVALID_TOPIC_ID -> com.hederahashgraph.api.proto.java.ResponseCodeEnum.INVALID_TOPIC_ID;
            case INVALID_ADMIN_KEY -> com.hederahashgraph.api.proto.java.ResponseCodeEnum.INVALID_ADMIN_KEY;
            case INVALID_SUBMIT_KEY -> com.hederahashgraph.api.proto.java.ResponseCodeEnum.INVALID_SUBMIT_KEY;
            case UNAUTHORIZED -> com.hederahashgraph.api.proto.java.ResponseCodeEnum.UNAUTHORIZED;
            case INVALID_TOPIC_MESSAGE -> com.hederahashgraph.api.proto.java.ResponseCodeEnum.INVALID_TOPIC_MESSAGE;
            case INVALID_AUTORENEW_ACCOUNT -> com.hederahashgraph.api.proto.java.ResponseCodeEnum
                    .INVALID_AUTORENEW_ACCOUNT;
            case AUTORENEW_ACCOUNT_NOT_ALLOWED -> com.hederahashgraph.api.proto.java.ResponseCodeEnum
                    .AUTORENEW_ACCOUNT_NOT_ALLOWED;
            case TOPIC_EXPIRED -> com.hederahashgraph.api.proto.java.ResponseCodeEnum.TOPIC_EXPIRED;
            case INVALID_CHUNK_NUMBER -> com.hederahashgraph.api.proto.java.ResponseCodeEnum.INVALID_CHUNK_NUMBER;
            case INVALID_CHUNK_TRANSACTION_ID -> com.hederahashgraph.api.proto.java.ResponseCodeEnum
                    .INVALID_CHUNK_TRANSACTION_ID;
            case ACCOUNT_FROZEN_FOR_TOKEN -> com.hederahashgraph.api.proto.java.ResponseCodeEnum
                    .ACCOUNT_FROZEN_FOR_TOKEN;
            case TOKENS_PER_ACCOUNT_LIMIT_EXCEEDED -> com.hederahashgraph.api.proto.java.ResponseCodeEnum
                    .TOKENS_PER_ACCOUNT_LIMIT_EXCEEDED;
            case INVALID_TOKEN_ID -> com.hederahashgraph.api.proto.java.ResponseCodeEnum.INVALID_TOKEN_ID;
            case INVALID_TOKEN_DECIMALS -> com.hederahashgraph.api.proto.java.ResponseCodeEnum.INVALID_TOKEN_DECIMALS;
            case INVALID_TOKEN_INITIAL_SUPPLY -> com.hederahashgraph.api.proto.java.ResponseCodeEnum
                    .INVALID_TOKEN_INITIAL_SUPPLY;
            case INVALID_TREASURY_ACCOUNT_FOR_TOKEN -> com.hederahashgraph.api.proto.java.ResponseCodeEnum
                    .INVALID_TREASURY_ACCOUNT_FOR_TOKEN;
            case INVALID_TOKEN_SYMBOL -> com.hederahashgraph.api.proto.java.ResponseCodeEnum.INVALID_TOKEN_SYMBOL;
            case TOKEN_HAS_NO_FREEZE_KEY -> com.hederahashgraph.api.proto.java.ResponseCodeEnum.TOKEN_HAS_NO_FREEZE_KEY;
            case TRANSFERS_NOT_ZERO_SUM_FOR_TOKEN -> com.hederahashgraph.api.proto.java.ResponseCodeEnum
                    .TRANSFERS_NOT_ZERO_SUM_FOR_TOKEN;
            case MISSING_TOKEN_SYMBOL -> com.hederahashgraph.api.proto.java.ResponseCodeEnum.MISSING_TOKEN_SYMBOL;
            case TOKEN_SYMBOL_TOO_LONG -> com.hederahashgraph.api.proto.java.ResponseCodeEnum.TOKEN_SYMBOL_TOO_LONG;
            case ACCOUNT_KYC_NOT_GRANTED_FOR_TOKEN -> com.hederahashgraph.api.proto.java.ResponseCodeEnum
                    .ACCOUNT_KYC_NOT_GRANTED_FOR_TOKEN;
            case TOKEN_HAS_NO_KYC_KEY -> com.hederahashgraph.api.proto.java.ResponseCodeEnum.TOKEN_HAS_NO_KYC_KEY;
            case INSUFFICIENT_TOKEN_BALANCE -> com.hederahashgraph.api.proto.java.ResponseCodeEnum
                    .INSUFFICIENT_TOKEN_BALANCE;
            case TOKEN_WAS_DELETED -> com.hederahashgraph.api.proto.java.ResponseCodeEnum.TOKEN_WAS_DELETED;
            case TOKEN_HAS_NO_SUPPLY_KEY -> com.hederahashgraph.api.proto.java.ResponseCodeEnum.TOKEN_HAS_NO_SUPPLY_KEY;
            case TOKEN_HAS_NO_WIPE_KEY -> com.hederahashgraph.api.proto.java.ResponseCodeEnum.TOKEN_HAS_NO_WIPE_KEY;
            case INVALID_TOKEN_MINT_AMOUNT -> com.hederahashgraph.api.proto.java.ResponseCodeEnum
                    .INVALID_TOKEN_MINT_AMOUNT;
            case INVALID_TOKEN_BURN_AMOUNT -> com.hederahashgraph.api.proto.java.ResponseCodeEnum
                    .INVALID_TOKEN_BURN_AMOUNT;
            case TOKEN_NOT_ASSOCIATED_TO_ACCOUNT -> com.hederahashgraph.api.proto.java.ResponseCodeEnum
                    .TOKEN_NOT_ASSOCIATED_TO_ACCOUNT;
            case CANNOT_WIPE_TOKEN_TREASURY_ACCOUNT -> com.hederahashgraph.api.proto.java.ResponseCodeEnum
                    .CANNOT_WIPE_TOKEN_TREASURY_ACCOUNT;
            case INVALID_KYC_KEY -> com.hederahashgraph.api.proto.java.ResponseCodeEnum.INVALID_KYC_KEY;
            case INVALID_WIPE_KEY -> com.hederahashgraph.api.proto.java.ResponseCodeEnum.INVALID_WIPE_KEY;
            case INVALID_FREEZE_KEY -> com.hederahashgraph.api.proto.java.ResponseCodeEnum.INVALID_FREEZE_KEY;
            case INVALID_SUPPLY_KEY -> com.hederahashgraph.api.proto.java.ResponseCodeEnum.INVALID_SUPPLY_KEY;
            case MISSING_TOKEN_NAME -> com.hederahashgraph.api.proto.java.ResponseCodeEnum.MISSING_TOKEN_NAME;
            case TOKEN_NAME_TOO_LONG -> com.hederahashgraph.api.proto.java.ResponseCodeEnum.TOKEN_NAME_TOO_LONG;
            case INVALID_WIPING_AMOUNT -> com.hederahashgraph.api.proto.java.ResponseCodeEnum.INVALID_WIPING_AMOUNT;
            case TOKEN_IS_IMMUTABLE -> com.hederahashgraph.api.proto.java.ResponseCodeEnum.TOKEN_IS_IMMUTABLE;
            case TOKEN_ALREADY_ASSOCIATED_TO_ACCOUNT -> com.hederahashgraph.api.proto.java.ResponseCodeEnum
                    .TOKEN_ALREADY_ASSOCIATED_TO_ACCOUNT;
            case TRANSACTION_REQUIRES_ZERO_TOKEN_BALANCES -> com.hederahashgraph.api.proto.java.ResponseCodeEnum
                    .TRANSACTION_REQUIRES_ZERO_TOKEN_BALANCES;
            case ACCOUNT_IS_TREASURY -> com.hederahashgraph.api.proto.java.ResponseCodeEnum.ACCOUNT_IS_TREASURY;
            case TOKEN_ID_REPEATED_IN_TOKEN_LIST -> com.hederahashgraph.api.proto.java.ResponseCodeEnum
                    .TOKEN_ID_REPEATED_IN_TOKEN_LIST;
            case TOKEN_TRANSFER_LIST_SIZE_LIMIT_EXCEEDED -> com.hederahashgraph.api.proto.java.ResponseCodeEnum
                    .TOKEN_TRANSFER_LIST_SIZE_LIMIT_EXCEEDED;
            case EMPTY_TOKEN_TRANSFER_BODY -> com.hederahashgraph.api.proto.java.ResponseCodeEnum
                    .EMPTY_TOKEN_TRANSFER_BODY;
            case EMPTY_TOKEN_TRANSFER_ACCOUNT_AMOUNTS -> com.hederahashgraph.api.proto.java.ResponseCodeEnum
                    .EMPTY_TOKEN_TRANSFER_ACCOUNT_AMOUNTS;
            case INVALID_SCHEDULE_ID -> com.hederahashgraph.api.proto.java.ResponseCodeEnum.INVALID_SCHEDULE_ID;
            case SCHEDULE_IS_IMMUTABLE -> com.hederahashgraph.api.proto.java.ResponseCodeEnum.SCHEDULE_IS_IMMUTABLE;
            case INVALID_SCHEDULE_PAYER_ID -> com.hederahashgraph.api.proto.java.ResponseCodeEnum
                    .INVALID_SCHEDULE_PAYER_ID;
            case INVALID_SCHEDULE_ACCOUNT_ID -> com.hederahashgraph.api.proto.java.ResponseCodeEnum
                    .INVALID_SCHEDULE_ACCOUNT_ID;
            case NO_NEW_VALID_SIGNATURES -> com.hederahashgraph.api.proto.java.ResponseCodeEnum.NO_NEW_VALID_SIGNATURES;
            case UNRESOLVABLE_REQUIRED_SIGNERS -> com.hederahashgraph.api.proto.java.ResponseCodeEnum
                    .UNRESOLVABLE_REQUIRED_SIGNERS;
            case SCHEDULED_TRANSACTION_NOT_IN_WHITELIST -> com.hederahashgraph.api.proto.java.ResponseCodeEnum
                    .SCHEDULED_TRANSACTION_NOT_IN_WHITELIST;
            case SOME_SIGNATURES_WERE_INVALID -> com.hederahashgraph.api.proto.java.ResponseCodeEnum
                    .SOME_SIGNATURES_WERE_INVALID;
            case TRANSACTION_ID_FIELD_NOT_ALLOWED -> com.hederahashgraph.api.proto.java.ResponseCodeEnum
                    .TRANSACTION_ID_FIELD_NOT_ALLOWED;
            case IDENTICAL_SCHEDULE_ALREADY_CREATED -> com.hederahashgraph.api.proto.java.ResponseCodeEnum
                    .IDENTICAL_SCHEDULE_ALREADY_CREATED;
            case INVALID_ZERO_BYTE_IN_STRING -> com.hederahashgraph.api.proto.java.ResponseCodeEnum
                    .INVALID_ZERO_BYTE_IN_STRING;
            case SCHEDULE_ALREADY_DELETED -> com.hederahashgraph.api.proto.java.ResponseCodeEnum
                    .SCHEDULE_ALREADY_DELETED;
            case SCHEDULE_ALREADY_EXECUTED -> com.hederahashgraph.api.proto.java.ResponseCodeEnum
                    .SCHEDULE_ALREADY_EXECUTED;
            case MESSAGE_SIZE_TOO_LARGE -> com.hederahashgraph.api.proto.java.ResponseCodeEnum.MESSAGE_SIZE_TOO_LARGE;
            case OPERATION_REPEATED_IN_BUCKET_GROUPS -> com.hederahashgraph.api.proto.java.ResponseCodeEnum
                    .OPERATION_REPEATED_IN_BUCKET_GROUPS;
            case BUCKET_CAPACITY_OVERFLOW -> com.hederahashgraph.api.proto.java.ResponseCodeEnum
                    .BUCKET_CAPACITY_OVERFLOW;
            case NODE_CAPACITY_NOT_SUFFICIENT_FOR_OPERATION -> com.hederahashgraph.api.proto.java.ResponseCodeEnum
                    .NODE_CAPACITY_NOT_SUFFICIENT_FOR_OPERATION;
            case BUCKET_HAS_NO_THROTTLE_GROUPS -> com.hederahashgraph.api.proto.java.ResponseCodeEnum
                    .BUCKET_HAS_NO_THROTTLE_GROUPS;
            case THROTTLE_GROUP_HAS_ZERO_OPS_PER_SEC -> com.hederahashgraph.api.proto.java.ResponseCodeEnum
                    .THROTTLE_GROUP_HAS_ZERO_OPS_PER_SEC;
            case SUCCESS_BUT_MISSING_EXPECTED_OPERATION -> com.hederahashgraph.api.proto.java.ResponseCodeEnum
                    .SUCCESS_BUT_MISSING_EXPECTED_OPERATION;
            case UNPARSEABLE_THROTTLE_DEFINITIONS -> com.hederahashgraph.api.proto.java.ResponseCodeEnum
                    .UNPARSEABLE_THROTTLE_DEFINITIONS;
            case INVALID_THROTTLE_DEFINITIONS -> com.hederahashgraph.api.proto.java.ResponseCodeEnum
                    .INVALID_THROTTLE_DEFINITIONS;
            case ACCOUNT_EXPIRED_AND_PENDING_REMOVAL -> com.hederahashgraph.api.proto.java.ResponseCodeEnum
                    .ACCOUNT_EXPIRED_AND_PENDING_REMOVAL;
            case INVALID_TOKEN_MAX_SUPPLY -> com.hederahashgraph.api.proto.java.ResponseCodeEnum
                    .INVALID_TOKEN_MAX_SUPPLY;
            case INVALID_TOKEN_NFT_SERIAL_NUMBER -> com.hederahashgraph.api.proto.java.ResponseCodeEnum
                    .INVALID_TOKEN_NFT_SERIAL_NUMBER;
            case INVALID_NFT_ID -> com.hederahashgraph.api.proto.java.ResponseCodeEnum.INVALID_NFT_ID;
            case METADATA_TOO_LONG -> com.hederahashgraph.api.proto.java.ResponseCodeEnum.METADATA_TOO_LONG;
            case BATCH_SIZE_LIMIT_EXCEEDED -> com.hederahashgraph.api.proto.java.ResponseCodeEnum
                    .BATCH_SIZE_LIMIT_EXCEEDED;
            case INVALID_QUERY_RANGE -> com.hederahashgraph.api.proto.java.ResponseCodeEnum.INVALID_QUERY_RANGE;
            case FRACTION_DIVIDES_BY_ZERO -> com.hederahashgraph.api.proto.java.ResponseCodeEnum
                    .FRACTION_DIVIDES_BY_ZERO;
            case INSUFFICIENT_PAYER_BALANCE_FOR_CUSTOM_FEE -> com.hederahashgraph.api.proto.java.ResponseCodeEnum
                    .INSUFFICIENT_PAYER_BALANCE_FOR_CUSTOM_FEE;
            case CUSTOM_FEES_LIST_TOO_LONG -> com.hederahashgraph.api.proto.java.ResponseCodeEnum
                    .CUSTOM_FEES_LIST_TOO_LONG;
            case INVALID_CUSTOM_FEE_COLLECTOR -> com.hederahashgraph.api.proto.java.ResponseCodeEnum
                    .INVALID_CUSTOM_FEE_COLLECTOR;
            case INVALID_TOKEN_ID_IN_CUSTOM_FEES -> com.hederahashgraph.api.proto.java.ResponseCodeEnum
                    .INVALID_TOKEN_ID_IN_CUSTOM_FEES;
            case TOKEN_NOT_ASSOCIATED_TO_FEE_COLLECTOR -> com.hederahashgraph.api.proto.java.ResponseCodeEnum
                    .TOKEN_NOT_ASSOCIATED_TO_FEE_COLLECTOR;
            case TOKEN_MAX_SUPPLY_REACHED -> com.hederahashgraph.api.proto.java.ResponseCodeEnum
                    .TOKEN_MAX_SUPPLY_REACHED;
            case SENDER_DOES_NOT_OWN_NFT_SERIAL_NO -> com.hederahashgraph.api.proto.java.ResponseCodeEnum
                    .SENDER_DOES_NOT_OWN_NFT_SERIAL_NO;
            case CUSTOM_FEE_NOT_FULLY_SPECIFIED -> com.hederahashgraph.api.proto.java.ResponseCodeEnum
                    .CUSTOM_FEE_NOT_FULLY_SPECIFIED;
            case CUSTOM_FEE_MUST_BE_POSITIVE -> com.hederahashgraph.api.proto.java.ResponseCodeEnum
                    .CUSTOM_FEE_MUST_BE_POSITIVE;
            case TOKEN_HAS_NO_FEE_SCHEDULE_KEY -> com.hederahashgraph.api.proto.java.ResponseCodeEnum
                    .TOKEN_HAS_NO_FEE_SCHEDULE_KEY;
            case CUSTOM_FEE_OUTSIDE_NUMERIC_RANGE -> com.hederahashgraph.api.proto.java.ResponseCodeEnum
                    .CUSTOM_FEE_OUTSIDE_NUMERIC_RANGE;
            case ROYALTY_FRACTION_CANNOT_EXCEED_ONE -> com.hederahashgraph.api.proto.java.ResponseCodeEnum
                    .ROYALTY_FRACTION_CANNOT_EXCEED_ONE;
            case FRACTIONAL_FEE_MAX_AMOUNT_LESS_THAN_MIN_AMOUNT -> com.hederahashgraph.api.proto.java.ResponseCodeEnum
                    .FRACTIONAL_FEE_MAX_AMOUNT_LESS_THAN_MIN_AMOUNT;
            case CUSTOM_SCHEDULE_ALREADY_HAS_NO_FEES -> com.hederahashgraph.api.proto.java.ResponseCodeEnum
                    .CUSTOM_SCHEDULE_ALREADY_HAS_NO_FEES;
            case CUSTOM_FEE_DENOMINATION_MUST_BE_FUNGIBLE_COMMON -> com.hederahashgraph.api.proto.java.ResponseCodeEnum
                    .CUSTOM_FEE_DENOMINATION_MUST_BE_FUNGIBLE_COMMON;
            case CUSTOM_FRACTIONAL_FEE_ONLY_ALLOWED_FOR_FUNGIBLE_COMMON -> com.hederahashgraph.api.proto.java
                    .ResponseCodeEnum.CUSTOM_FRACTIONAL_FEE_ONLY_ALLOWED_FOR_FUNGIBLE_COMMON;
            case INVALID_CUSTOM_FEE_SCHEDULE_KEY -> com.hederahashgraph.api.proto.java.ResponseCodeEnum
                    .INVALID_CUSTOM_FEE_SCHEDULE_KEY;
            case INVALID_TOKEN_MINT_METADATA -> com.hederahashgraph.api.proto.java.ResponseCodeEnum
                    .INVALID_TOKEN_MINT_METADATA;
            case INVALID_TOKEN_BURN_METADATA -> com.hederahashgraph.api.proto.java.ResponseCodeEnum
                    .INVALID_TOKEN_BURN_METADATA;
            case CURRENT_TREASURY_STILL_OWNS_NFTS -> com.hederahashgraph.api.proto.java.ResponseCodeEnum
                    .CURRENT_TREASURY_STILL_OWNS_NFTS;
            case ACCOUNT_STILL_OWNS_NFTS -> com.hederahashgraph.api.proto.java.ResponseCodeEnum.ACCOUNT_STILL_OWNS_NFTS;
            case TREASURY_MUST_OWN_BURNED_NFT -> com.hederahashgraph.api.proto.java.ResponseCodeEnum
                    .TREASURY_MUST_OWN_BURNED_NFT;
            case ACCOUNT_DOES_NOT_OWN_WIPED_NFT -> com.hederahashgraph.api.proto.java.ResponseCodeEnum
                    .ACCOUNT_DOES_NOT_OWN_WIPED_NFT;
            case ACCOUNT_AMOUNT_TRANSFERS_ONLY_ALLOWED_FOR_FUNGIBLE_COMMON -> com.hederahashgraph.api.proto.java
                    .ResponseCodeEnum.ACCOUNT_AMOUNT_TRANSFERS_ONLY_ALLOWED_FOR_FUNGIBLE_COMMON;
            case MAX_NFTS_IN_PRICE_REGIME_HAVE_BEEN_MINTED -> com.hederahashgraph.api.proto.java.ResponseCodeEnum
                    .MAX_NFTS_IN_PRICE_REGIME_HAVE_BEEN_MINTED;
            case PAYER_ACCOUNT_DELETED -> com.hederahashgraph.api.proto.java.ResponseCodeEnum.PAYER_ACCOUNT_DELETED;
            case CUSTOM_FEE_CHARGING_EXCEEDED_MAX_RECURSION_DEPTH -> com.hederahashgraph.api.proto.java.ResponseCodeEnum
                    .CUSTOM_FEE_CHARGING_EXCEEDED_MAX_RECURSION_DEPTH;
            case CUSTOM_FEE_CHARGING_EXCEEDED_MAX_ACCOUNT_AMOUNTS -> com.hederahashgraph.api.proto.java.ResponseCodeEnum
                    .CUSTOM_FEE_CHARGING_EXCEEDED_MAX_ACCOUNT_AMOUNTS;
            case INSUFFICIENT_SENDER_ACCOUNT_BALANCE_FOR_CUSTOM_FEE -> com.hederahashgraph.api.proto.java
                    .ResponseCodeEnum.INSUFFICIENT_SENDER_ACCOUNT_BALANCE_FOR_CUSTOM_FEE;
            case SERIAL_NUMBER_LIMIT_REACHED -> com.hederahashgraph.api.proto.java.ResponseCodeEnum
                    .SERIAL_NUMBER_LIMIT_REACHED;
            case CUSTOM_ROYALTY_FEE_ONLY_ALLOWED_FOR_NON_FUNGIBLE_UNIQUE -> com.hederahashgraph.api.proto.java
                    .ResponseCodeEnum.CUSTOM_ROYALTY_FEE_ONLY_ALLOWED_FOR_NON_FUNGIBLE_UNIQUE;
            case NO_REMAINING_AUTOMATIC_ASSOCIATIONS -> com.hederahashgraph.api.proto.java.ResponseCodeEnum
                    .NO_REMAINING_AUTOMATIC_ASSOCIATIONS;
            case EXISTING_AUTOMATIC_ASSOCIATIONS_EXCEED_GIVEN_LIMIT -> com.hederahashgraph.api.proto.java
                    .ResponseCodeEnum.EXISTING_AUTOMATIC_ASSOCIATIONS_EXCEED_GIVEN_LIMIT;
            case REQUESTED_NUM_AUTOMATIC_ASSOCIATIONS_EXCEEDS_ASSOCIATION_LIMIT -> com.hederahashgraph.api.proto.java
                    .ResponseCodeEnum.REQUESTED_NUM_AUTOMATIC_ASSOCIATIONS_EXCEEDS_ASSOCIATION_LIMIT;
            case TOKEN_IS_PAUSED -> com.hederahashgraph.api.proto.java.ResponseCodeEnum.TOKEN_IS_PAUSED;
            case TOKEN_HAS_NO_PAUSE_KEY -> com.hederahashgraph.api.proto.java.ResponseCodeEnum.TOKEN_HAS_NO_PAUSE_KEY;
            case INVALID_PAUSE_KEY -> com.hederahashgraph.api.proto.java.ResponseCodeEnum.INVALID_PAUSE_KEY;
            case FREEZE_UPDATE_FILE_DOES_NOT_EXIST -> com.hederahashgraph.api.proto.java.ResponseCodeEnum
                    .FREEZE_UPDATE_FILE_DOES_NOT_EXIST;
            case FREEZE_UPDATE_FILE_HASH_DOES_NOT_MATCH -> com.hederahashgraph.api.proto.java.ResponseCodeEnum
                    .FREEZE_UPDATE_FILE_HASH_DOES_NOT_MATCH;
            case NO_UPGRADE_HAS_BEEN_PREPARED -> com.hederahashgraph.api.proto.java.ResponseCodeEnum
                    .NO_UPGRADE_HAS_BEEN_PREPARED;
            case NO_FREEZE_IS_SCHEDULED -> com.hederahashgraph.api.proto.java.ResponseCodeEnum.NO_FREEZE_IS_SCHEDULED;
            case UPDATE_FILE_HASH_CHANGED_SINCE_PREPARE_UPGRADE -> com.hederahashgraph.api.proto.java.ResponseCodeEnum
                    .UPDATE_FILE_HASH_CHANGED_SINCE_PREPARE_UPGRADE;
            case FREEZE_START_TIME_MUST_BE_FUTURE -> com.hederahashgraph.api.proto.java.ResponseCodeEnum
                    .FREEZE_START_TIME_MUST_BE_FUTURE;
            case PREPARED_UPDATE_FILE_IS_IMMUTABLE -> com.hederahashgraph.api.proto.java.ResponseCodeEnum
                    .PREPARED_UPDATE_FILE_IS_IMMUTABLE;
            case FREEZE_ALREADY_SCHEDULED -> com.hederahashgraph.api.proto.java.ResponseCodeEnum
                    .FREEZE_ALREADY_SCHEDULED;
            case FREEZE_UPGRADE_IN_PROGRESS -> com.hederahashgraph.api.proto.java.ResponseCodeEnum
                    .FREEZE_UPGRADE_IN_PROGRESS;
            case UPDATE_FILE_ID_DOES_NOT_MATCH_PREPARED -> com.hederahashgraph.api.proto.java.ResponseCodeEnum
                    .UPDATE_FILE_ID_DOES_NOT_MATCH_PREPARED;
            case UPDATE_FILE_HASH_DOES_NOT_MATCH_PREPARED -> com.hederahashgraph.api.proto.java.ResponseCodeEnum
                    .UPDATE_FILE_HASH_DOES_NOT_MATCH_PREPARED;
            case CONSENSUS_GAS_EXHAUSTED -> com.hederahashgraph.api.proto.java.ResponseCodeEnum.CONSENSUS_GAS_EXHAUSTED;
            case REVERTED_SUCCESS -> com.hederahashgraph.api.proto.java.ResponseCodeEnum.REVERTED_SUCCESS;
            case MAX_STORAGE_IN_PRICE_REGIME_HAS_BEEN_USED -> com.hederahashgraph.api.proto.java.ResponseCodeEnum
                    .MAX_STORAGE_IN_PRICE_REGIME_HAS_BEEN_USED;
            case INVALID_ALIAS_KEY -> com.hederahashgraph.api.proto.java.ResponseCodeEnum.INVALID_ALIAS_KEY;
            case UNEXPECTED_TOKEN_DECIMALS -> com.hederahashgraph.api.proto.java.ResponseCodeEnum
                    .UNEXPECTED_TOKEN_DECIMALS;
            case INVALID_PROXY_ACCOUNT_ID -> com.hederahashgraph.api.proto.java.ResponseCodeEnum
                    .INVALID_PROXY_ACCOUNT_ID;
            case INVALID_TRANSFER_ACCOUNT_ID -> com.hederahashgraph.api.proto.java.ResponseCodeEnum
                    .INVALID_TRANSFER_ACCOUNT_ID;
            case INVALID_FEE_COLLECTOR_ACCOUNT_ID -> com.hederahashgraph.api.proto.java.ResponseCodeEnum
                    .INVALID_FEE_COLLECTOR_ACCOUNT_ID;
            case ALIAS_IS_IMMUTABLE -> com.hederahashgraph.api.proto.java.ResponseCodeEnum.ALIAS_IS_IMMUTABLE;
            case SPENDER_ACCOUNT_SAME_AS_OWNER -> com.hederahashgraph.api.proto.java.ResponseCodeEnum
                    .SPENDER_ACCOUNT_SAME_AS_OWNER;
            case AMOUNT_EXCEEDS_TOKEN_MAX_SUPPLY -> com.hederahashgraph.api.proto.java.ResponseCodeEnum
                    .AMOUNT_EXCEEDS_TOKEN_MAX_SUPPLY;
            case NEGATIVE_ALLOWANCE_AMOUNT -> com.hederahashgraph.api.proto.java.ResponseCodeEnum
                    .NEGATIVE_ALLOWANCE_AMOUNT;
            case CANNOT_APPROVE_FOR_ALL_FUNGIBLE_COMMON -> com.hederahashgraph.api.proto.java.ResponseCodeEnum
                    .CANNOT_APPROVE_FOR_ALL_FUNGIBLE_COMMON;
            case SPENDER_DOES_NOT_HAVE_ALLOWANCE -> com.hederahashgraph.api.proto.java.ResponseCodeEnum
                    .SPENDER_DOES_NOT_HAVE_ALLOWANCE;
            case AMOUNT_EXCEEDS_ALLOWANCE -> com.hederahashgraph.api.proto.java.ResponseCodeEnum
                    .AMOUNT_EXCEEDS_ALLOWANCE;
            case MAX_ALLOWANCES_EXCEEDED -> com.hederahashgraph.api.proto.java.ResponseCodeEnum.MAX_ALLOWANCES_EXCEEDED;
            case EMPTY_ALLOWANCES -> com.hederahashgraph.api.proto.java.ResponseCodeEnum.EMPTY_ALLOWANCES;
            case SPENDER_ACCOUNT_REPEATED_IN_ALLOWANCES -> com.hederahashgraph.api.proto.java.ResponseCodeEnum
                    .SPENDER_ACCOUNT_REPEATED_IN_ALLOWANCES;
            case REPEATED_SERIAL_NUMS_IN_NFT_ALLOWANCES -> com.hederahashgraph.api.proto.java.ResponseCodeEnum
                    .REPEATED_SERIAL_NUMS_IN_NFT_ALLOWANCES;
            case FUNGIBLE_TOKEN_IN_NFT_ALLOWANCES -> com.hederahashgraph.api.proto.java.ResponseCodeEnum
                    .FUNGIBLE_TOKEN_IN_NFT_ALLOWANCES;
            case NFT_IN_FUNGIBLE_TOKEN_ALLOWANCES -> com.hederahashgraph.api.proto.java.ResponseCodeEnum
                    .NFT_IN_FUNGIBLE_TOKEN_ALLOWANCES;
            case INVALID_ALLOWANCE_OWNER_ID -> com.hederahashgraph.api.proto.java.ResponseCodeEnum
                    .INVALID_ALLOWANCE_OWNER_ID;
            case INVALID_ALLOWANCE_SPENDER_ID -> com.hederahashgraph.api.proto.java.ResponseCodeEnum
                    .INVALID_ALLOWANCE_SPENDER_ID;
            case REPEATED_ALLOWANCES_TO_DELETE -> com.hederahashgraph.api.proto.java.ResponseCodeEnum
                    .REPEATED_ALLOWANCES_TO_DELETE;
            case INVALID_DELEGATING_SPENDER -> com.hederahashgraph.api.proto.java.ResponseCodeEnum
                    .INVALID_DELEGATING_SPENDER;
            case DELEGATING_SPENDER_CANNOT_GRANT_APPROVE_FOR_ALL -> com.hederahashgraph.api.proto.java.ResponseCodeEnum
                    .DELEGATING_SPENDER_CANNOT_GRANT_APPROVE_FOR_ALL;
            case DELEGATING_SPENDER_DOES_NOT_HAVE_APPROVE_FOR_ALL -> com.hederahashgraph.api.proto.java.ResponseCodeEnum
                    .DELEGATING_SPENDER_DOES_NOT_HAVE_APPROVE_FOR_ALL;
            case SCHEDULE_EXPIRATION_TIME_TOO_FAR_IN_FUTURE -> com.hederahashgraph.api.proto.java.ResponseCodeEnum
                    .SCHEDULE_EXPIRATION_TIME_TOO_FAR_IN_FUTURE;
            case SCHEDULE_EXPIRATION_TIME_MUST_BE_HIGHER_THAN_CONSENSUS_TIME -> com.hederahashgraph.api.proto.java
                    .ResponseCodeEnum.SCHEDULE_EXPIRATION_TIME_MUST_BE_HIGHER_THAN_CONSENSUS_TIME;
            case SCHEDULE_FUTURE_THROTTLE_EXCEEDED -> com.hederahashgraph.api.proto.java.ResponseCodeEnum
                    .SCHEDULE_FUTURE_THROTTLE_EXCEEDED;
            case SCHEDULE_FUTURE_GAS_LIMIT_EXCEEDED -> com.hederahashgraph.api.proto.java.ResponseCodeEnum
                    .SCHEDULE_FUTURE_GAS_LIMIT_EXCEEDED;
            case INVALID_ETHEREUM_TRANSACTION -> com.hederahashgraph.api.proto.java.ResponseCodeEnum
                    .INVALID_ETHEREUM_TRANSACTION;
            case WRONG_CHAIN_ID -> com.hederahashgraph.api.proto.java.ResponseCodeEnum.WRONG_CHAIN_ID;
            case WRONG_NONCE -> com.hederahashgraph.api.proto.java.ResponseCodeEnum.WRONG_NONCE;
            case ACCESS_LIST_UNSUPPORTED -> com.hederahashgraph.api.proto.java.ResponseCodeEnum.ACCESS_LIST_UNSUPPORTED;
            case SCHEDULE_PENDING_EXPIRATION -> com.hederahashgraph.api.proto.java.ResponseCodeEnum
                    .SCHEDULE_PENDING_EXPIRATION;
            case CONTRACT_IS_TOKEN_TREASURY -> com.hederahashgraph.api.proto.java.ResponseCodeEnum
                    .CONTRACT_IS_TOKEN_TREASURY;
            case CONTRACT_HAS_NON_ZERO_TOKEN_BALANCES -> com.hederahashgraph.api.proto.java.ResponseCodeEnum
                    .CONTRACT_HAS_NON_ZERO_TOKEN_BALANCES;
            case CONTRACT_EXPIRED_AND_PENDING_REMOVAL -> com.hederahashgraph.api.proto.java.ResponseCodeEnum
                    .CONTRACT_EXPIRED_AND_PENDING_REMOVAL;
            case CONTRACT_HAS_NO_AUTO_RENEW_ACCOUNT -> com.hederahashgraph.api.proto.java.ResponseCodeEnum
                    .CONTRACT_HAS_NO_AUTO_RENEW_ACCOUNT;
            case PERMANENT_REMOVAL_REQUIRES_SYSTEM_INITIATION -> com.hederahashgraph.api.proto.java.ResponseCodeEnum
                    .PERMANENT_REMOVAL_REQUIRES_SYSTEM_INITIATION;
            case PROXY_ACCOUNT_ID_FIELD_IS_DEPRECATED -> com.hederahashgraph.api.proto.java.ResponseCodeEnum
                    .PROXY_ACCOUNT_ID_FIELD_IS_DEPRECATED;
            case SELF_STAKING_IS_NOT_ALLOWED -> com.hederahashgraph.api.proto.java.ResponseCodeEnum
                    .SELF_STAKING_IS_NOT_ALLOWED;
            case INVALID_STAKING_ID -> com.hederahashgraph.api.proto.java.ResponseCodeEnum.INVALID_STAKING_ID;
            case STAKING_NOT_ENABLED -> com.hederahashgraph.api.proto.java.ResponseCodeEnum.STAKING_NOT_ENABLED;
            case INVALID_PRNG_RANGE -> com.hederahashgraph.api.proto.java.ResponseCodeEnum.INVALID_PRNG_RANGE;
            case MAX_ENTITIES_IN_PRICE_REGIME_HAVE_BEEN_CREATED -> com.hederahashgraph.api.proto.java.ResponseCodeEnum
                    .MAX_ENTITIES_IN_PRICE_REGIME_HAVE_BEEN_CREATED;
            case INVALID_FULL_PREFIX_SIGNATURE_FOR_PRECOMPILE -> com.hederahashgraph.api.proto.java.ResponseCodeEnum
                    .INVALID_FULL_PREFIX_SIGNATURE_FOR_PRECOMPILE;
            case INSUFFICIENT_BALANCES_FOR_STORAGE_RENT -> com.hederahashgraph.api.proto.java.ResponseCodeEnum
                    .INSUFFICIENT_BALANCES_FOR_STORAGE_RENT;
            case MAX_CHILD_RECORDS_EXCEEDED -> com.hederahashgraph.api.proto.java.ResponseCodeEnum
                    .MAX_CHILD_RECORDS_EXCEEDED;
            case INSUFFICIENT_BALANCES_FOR_RENEWAL_FEES -> com.hederahashgraph.api.proto.java.ResponseCodeEnum
                    .INSUFFICIENT_BALANCES_FOR_RENEWAL_FEES;
            case TRANSACTION_HAS_UNKNOWN_FIELDS -> com.hederahashgraph.api.proto.java.ResponseCodeEnum
                    .TRANSACTION_HAS_UNKNOWN_FIELDS;
            case ACCOUNT_IS_IMMUTABLE -> com.hederahashgraph.api.proto.java.ResponseCodeEnum.ACCOUNT_IS_IMMUTABLE;
            case ALIAS_ALREADY_ASSIGNED -> com.hederahashgraph.api.proto.java.ResponseCodeEnum.ALIAS_ALREADY_ASSIGNED;
                //            case UNRECOGNIZED -> throw new RuntimeException("UNRECOGNIZED Response code!");
        };
    }

<<<<<<< HEAD
    public static com.hederahashgraph.api.proto.java.Query toProtoQuery(final Query query) {
        return pbjToProto(query, Query.class, com.hederahashgraph.api.proto.java.Query.class);
    }

    public static TopicID toPbjTopicId(final com.hederahashgraph.api.proto.java.TopicID topicId) {
        return protoToPbj(topicId, TopicID.class);
    }

    public static <T extends Record, R extends GeneratedMessageV3> R pbjToProto(
            final T pbj, final Class<T> pbjClass, final Class<R> protoClass) {
        try {
            final var codecField = pbjClass.getDeclaredField("PROTOBUF");
            final var codec = (Codec<T>) codecField.get(null);
            final var bytes = asBytes(codec, pbj);
            final var protocParser = protoClass.getMethod("parseFrom", byte[].class);
            return (R) protocParser.invoke(null, bytes);
        } catch (NoSuchFieldException | IllegalAccessException | NoSuchMethodException | InvocationTargetException e) {
            // Should be impossible, so just propagate an exception
            throw new RuntimeException("Invalid conversion to proto for " + pbjClass.getSimpleName(), e);
        }
    }

    @SuppressWarnings("unchecked")
    public static <T extends GeneratedMessageV3, R extends Record> @NonNull R protoToPbj(
            @NonNull final T proto, @NonNull final Class<R> pbjClass) {
        try {
            final var bytes = Objects.requireNonNull(proto).toByteArray();
            final var codecField = Objects.requireNonNull(pbjClass).getDeclaredField("PROTOBUF");
            final var codec = (Codec<R>) codecField.get(null);
            return codec.parse(DataBuffer.wrap(bytes));
        } catch (NoSuchFieldException | IllegalAccessException | IOException e) {
            // Should be impossible, so just propagate an exception
            throw new RuntimeException("Invalid conversion to PBJ for " + pbjClass.getSimpleName(), e);
        }
    }

    /**
     * Convenience method to do an unchecked conversion from a PBJ {@link Bytes} to a byte array.
     *
     * @param bytes the PBJ {@link Bytes} to convert
     * @return the byte array
     * @throws IllegalStateException if the conversion fails
     */
    public static @NonNull byte[] unwrapPbj(@NonNull final Bytes bytes) {
        final var ret = new byte[Objects.requireNonNull(bytes).getLength()];
        bytes.getBytes(0, ret);
        return ret;
    }

    /**
     * Converts a gRPC {@link com.hederahashgraph.api.proto.java.Key} to a PBJ {@link Key}.
     * (We will encounter gRPC keys until the handle workflow is using PBJ objects.)
     *
     * @param grpcKey the gRPC {@link com.hederahashgraph.api.proto.java.Key} to convert
     * @return the PBJ {@link Key}
     * @throws IllegalStateException if the conversion fails
     */
    public static @NonNull Key fromGrpcKey(@NonNull final com.hederahashgraph.api.proto.java.Key grpcKey) {
        try (final var bais =
                new ByteArrayInputStream(Objects.requireNonNull(grpcKey).toByteArray())) {
            return Key.PROTOBUF.parse(new DataInputStream(bais));
        } catch (final IOException e) {
            // Should be impossible, so just propagate an exception
            throw new IllegalStateException("Invalid conversion to PBJ for Key", e);
        }
    }

    /**
     * Tries to convert a PBJ {@link Key} to a {@link JKey} (the only {@link HederaKey} implementation);
     * returns an empty optional if the conversion succeeds, but the resulting {@link JKey} is not valid.
     *
     * @param pbjKey the PBJ {@link Key} to convert
     * @return the converted {@link JKey} if valid, or an empty optional if invalid
     * @throws IllegalStateException if the conversion fails
     */
    public static @NonNull Optional<HederaKey> fromPbjKey(@Nullable final Key pbjKey) {
        if (pbjKey == null) {
            return Optional.empty();
        }
        try (final var baos = new ByteArrayOutputStream();
                final var dos = new DataOutputStream(baos)) {
            Key.PROTOBUF.write(pbjKey, dos);
            dos.flush();
            final var grpcKey = com.hederahashgraph.api.proto.java.Key.parseFrom(baos.toByteArray());
            return asHederaKey(grpcKey);
        } catch (final IOException e) {
            // Should be impossible, so just propagate an exception
            throw new IllegalStateException("Invalid conversion from PBJ for Key", e);
        }
    }

    public static @NonNull byte[] asBytes(@NonNull Bytes b) {
        final var buf = new byte[b.getLength()];
=======
    public static byte[] asBytes(Bytes b) {
        final var buf = new byte[Math.toIntExact(b.length())];
>>>>>>> b7f10757
        b.getBytes(0, buf);
        return buf;
    }

    public static @NonNull com.hederahashgraph.api.proto.java.ContractID fromPbj(final @NonNull ContractID contractID) {
        requireNonNull(contractID);
        return com.hederahashgraph.api.proto.java.ContractID.newBuilder()
                .setRealmNum(contractID.realmNum())
                .setShardNum(contractID.shardNum())
                .setContractNum(contractID.contractNumOrElse(0L))
                .setEvmAddress(ByteString.copyFrom(asBytes(contractID.evmAddressOrElse(Bytes.EMPTY))))
                .build();
    }

    public static com.hederahashgraph.api.proto.java.FileID fromPbj(FileID someFileId) {
        return com.hederahashgraph.api.proto.java.FileID.newBuilder()
                .setRealmNum(someFileId.realmNum())
                .setShardNum(someFileId.shardNum())
                .setFileNum(someFileId.fileNum())
                .build();
    }
}<|MERGE_RESOLUTION|>--- conflicted
+++ resolved
@@ -39,20 +39,18 @@
 import com.hedera.node.app.service.mono.legacy.core.jproto.JKey;
 import com.hedera.node.app.spi.key.HederaKey;
 import com.hedera.pbj.runtime.Codec;
-<<<<<<< HEAD
-import com.hedera.pbj.runtime.io.Bytes;
-import com.hedera.pbj.runtime.io.DataBuffer;
-import com.hedera.pbj.runtime.io.DataInputStream;
-import com.hedera.pbj.runtime.io.DataOutputStream;
-=======
+import com.hedera.pbj.runtime.io.SequentialData;
 import com.hedera.pbj.runtime.io.buffer.BufferedData;
 import com.hedera.pbj.runtime.io.buffer.Bytes;
+import com.hedera.pbj.runtime.io.stream.ReadableStreamingData;
 import com.hedera.pbj.runtime.io.stream.WritableStreamingData;
->>>>>>> b7f10757
+import com.swirlds.common.io.streams.SerializableDataOutputStream;
 import edu.umd.cs.findbugs.annotations.NonNull;
 import edu.umd.cs.findbugs.annotations.Nullable;
 import java.io.ByteArrayInputStream;
 import java.io.ByteArrayOutputStream;
+import java.io.DataInputStream;
+import java.io.DataOutputStream;
 import java.io.IOException;
 import java.lang.reflect.InvocationTargetException;
 import java.util.Objects;
@@ -1196,7 +1194,6 @@
         };
     }
 
-<<<<<<< HEAD
     public static com.hederahashgraph.api.proto.java.Query toProtoQuery(final Query query) {
         return pbjToProto(query, Query.class, com.hederahashgraph.api.proto.java.Query.class);
     }
@@ -1226,7 +1223,7 @@
             final var bytes = Objects.requireNonNull(proto).toByteArray();
             final var codecField = Objects.requireNonNull(pbjClass).getDeclaredField("PROTOBUF");
             final var codec = (Codec<R>) codecField.get(null);
-            return codec.parse(DataBuffer.wrap(bytes));
+            return codec.parse(BufferedData.wrap(bytes));
         } catch (NoSuchFieldException | IllegalAccessException | IOException e) {
             // Should be impossible, so just propagate an exception
             throw new RuntimeException("Invalid conversion to PBJ for " + pbjClass.getSimpleName(), e);
@@ -1241,7 +1238,7 @@
      * @throws IllegalStateException if the conversion fails
      */
     public static @NonNull byte[] unwrapPbj(@NonNull final Bytes bytes) {
-        final var ret = new byte[Objects.requireNonNull(bytes).getLength()];
+        final var ret = new byte[Math.toIntExact(Objects.requireNonNull(bytes).length())];
         bytes.getBytes(0, ret);
         return ret;
     }
@@ -1257,7 +1254,7 @@
     public static @NonNull Key fromGrpcKey(@NonNull final com.hederahashgraph.api.proto.java.Key grpcKey) {
         try (final var bais =
                 new ByteArrayInputStream(Objects.requireNonNull(grpcKey).toByteArray())) {
-            return Key.PROTOBUF.parse(new DataInputStream(bais));
+            return Key.PROTOBUF.parse(new ReadableStreamingData(bais));
         } catch (final IOException e) {
             // Should be impossible, so just propagate an exception
             throw new IllegalStateException("Invalid conversion to PBJ for Key", e);
@@ -1277,7 +1274,7 @@
             return Optional.empty();
         }
         try (final var baos = new ByteArrayOutputStream();
-                final var dos = new DataOutputStream(baos)) {
+                final var dos = new WritableStreamingData(baos)) {
             Key.PROTOBUF.write(pbjKey, dos);
             dos.flush();
             final var grpcKey = com.hederahashgraph.api.proto.java.Key.parseFrom(baos.toByteArray());
@@ -1289,11 +1286,7 @@
     }
 
     public static @NonNull byte[] asBytes(@NonNull Bytes b) {
-        final var buf = new byte[b.getLength()];
-=======
-    public static byte[] asBytes(Bytes b) {
         final var buf = new byte[Math.toIntExact(b.length())];
->>>>>>> b7f10757
         b.getBytes(0, buf);
         return buf;
     }
