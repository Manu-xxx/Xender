--- conflicted
+++ resolved
@@ -185,6 +185,7 @@
 import static com.hedera.node.app.spi.config.PropertyNames.STAKING_REWARD_RATE;
 import static com.hedera.node.app.spi.config.PropertyNames.STAKING_STARTUP_HELPER_RECOMPUTE;
 import static com.hedera.node.app.spi.config.PropertyNames.STAKING_START_THRESH;
+import static com.hedera.node.app.spi.config.PropertyNames.STATES_ENABLED;
 import static com.hedera.node.app.spi.config.PropertyNames.STATS_CONS_THROTTLES_TO_SAMPLE;
 import static com.hedera.node.app.spi.config.PropertyNames.STATS_ENTITY_UTILS_GAUGE_UPDATE_INTERVAL_MS;
 import static com.hedera.node.app.spi.config.PropertyNames.STATS_EXECUTION_TIMES_TO_TRACK;
@@ -259,15 +260,11 @@
         }
         return in;
     };
-<<<<<<< HEAD
     private static ThrowingStreamProvider fileStreamProvider = loc -> Files.newInputStream(Paths.get(loc));
 
     private final boolean logEnabled;
-=======
-    private static final ThrowingStreamProvider fileStreamProvider = loc -> Files.newInputStream(Paths.get(loc));
 
     private final Properties rawProperties = new Properties();
->>>>>>> ca5e6ec2
 
     @Inject
     public BootstrapProperties() {
@@ -318,7 +315,6 @@
         BOOTSTRAP_PROP_NAMES.forEach(
                 prop -> bootstrapProps.put(prop, transformFor(prop).apply(resourceProps.getProperty(prop))));
 
-<<<<<<< HEAD
         if (logEnabled) {
             final var msg = "Resolved bootstrap properties:\n  "
                     + BOOTSTRAP_PROP_NAMES.stream()
@@ -327,24 +323,12 @@
                             .collect(Collectors.joining("\n  "));
             log.info(msg);
         }
-=======
-        final var msg = "Resolved bootstrap properties:\n  "
-                + BOOTSTRAP_PROP_NAMES.stream()
-                        .sorted()
-                        .map(name -> String.format("%s=%s", name, bootstrapProps.get(name)))
-                        .collect(Collectors.joining("\n  "));
-        log.info(msg);
->>>>>>> ca5e6ec2
     }
 
     private void load(final String resource, final Properties intoProps) throws IllegalStateException {
         try (final var fin = resourceStreamProvider.newInputStream(resource)) {
             intoProps.load(fin);
-<<<<<<< HEAD
-        } catch (IOException e) {
-=======
         } catch (final IOException e) {
->>>>>>> ca5e6ec2
             throw new IllegalStateException(String.format("'%s' could not be loaded!", resource), e);
         }
     }
@@ -375,8 +359,6 @@
         return BOOTSTRAP_PROP_NAMES;
     }
 
-<<<<<<< HEAD
-=======
     @Override
     public String getRawValue(final String name) {
         ensureProps();
@@ -386,7 +368,6 @@
         throw new NoSuchElementException("Property of name '" + name + "' can not be found!");
     }
 
->>>>>>> ca5e6ec2
     private static final Set<String> BOOTSTRAP_PROPS = Set.of(
             BOOTSTRAP_FEE_SCHEDULE_JSON_RESOURCE,
             BOOTSTRAP_GENESIS_PUBLIC_KEY,
@@ -434,12 +415,8 @@
             STAKING_PERIOD_MINS,
             STAKING_REWARD_HISTORY_NUM_STORED_PERIODS,
             STAKING_STARTUP_HELPER_RECOMPUTE,
-<<<<<<< HEAD
             WORKFLOWS_ENABLED,
             STATES_ENABLED);
-=======
-            WORKFLOWS_ENABLED);
->>>>>>> ca5e6ec2
 
     static final Set<String> GLOBAL_DYNAMIC_PROPS = Set.of(
             ACCOUNTS_MAX_NUM,
@@ -799,9 +776,6 @@
             entry(UTIL_PRNG_IS_ENABLED, AS_BOOLEAN),
             entry(TOKENS_AUTO_CREATIONS_ENABLED, AS_BOOLEAN),
             entry(WORKFLOWS_ENABLED, AS_BOOLEAN),
-<<<<<<< HEAD
             entry(STATES_ENABLED, AS_BOOLEAN),
-=======
->>>>>>> ca5e6ec2
             entry(VIRTUALDATASOURCE_JASPERDB_TO_MERKLEDB, AS_BOOLEAN));
 }