/*
 * Copyright (C) 2022 Hedera Hashgraph, LLC
 *
 * Licensed under the Apache License, Version 2.0 (the "License");
 * you may not use this file except in compliance with the License.
 * You may obtain a copy of the License at
 *
 *      http://www.apache.org/licenses/LICENSE-2.0
 *
 * Unless required by applicable law or agreed to in writing, software
 * distributed under the License is distributed on an "AS IS" BASIS,
 * WITHOUT WARRANTIES OR CONDITIONS OF ANY KIND, either express or implied.
 * See the License for the specific language governing permissions and
 * limitations under the License.
 */
package com.hedera.node.app.service.token.impl;

import static com.hedera.node.app.Utils.asHederaKey;
import static com.hederahashgraph.api.proto.java.ResponseCodeEnum.INVALID_ALLOWANCE_OWNER_ID;
import static com.hederahashgraph.api.proto.java.ResponseCodeEnum.INVALID_DELEGATING_SPENDER;
import static com.hederahashgraph.api.proto.java.ResponseCodeEnum.INVALID_TRANSFER_ACCOUNT_ID;

import com.google.common.annotations.VisibleForTesting;
import com.hedera.node.app.SigTransactionMetadata;
import com.hedera.node.app.service.token.CryptoPreTransactionHandler;
import com.hedera.node.app.spi.PreHandleContext;
import com.hedera.node.app.spi.key.HederaKey;
import com.hedera.node.app.spi.meta.TransactionMetadata;
import com.hederahashgraph.api.proto.java.AccountAmount;
import com.hederahashgraph.api.proto.java.AccountID;
import com.hederahashgraph.api.proto.java.CryptoTransferTransactionBody;
import com.hederahashgraph.api.proto.java.NftTransfer;
import com.hederahashgraph.api.proto.java.TokenTransferList;
import com.hederahashgraph.api.proto.java.TransactionBody;
import edu.umd.cs.findbugs.annotations.NonNull;
import java.util.Objects;
import java.util.Optional;
import org.apache.commons.lang3.NotImplementedException;

/**
 * A {@code CryptoPreTransactionHandler} implementation that pre-computes the required signing keys
 * (but not the candidate signatures) for each crypto operation.
 */
public final class CryptoPreTransactionHandlerImpl implements CryptoPreTransactionHandler {
    private final AccountStore accountStore;
    private final PreHandleContext preHandleContext;
    private CryptoSignatureWaiversImpl waivers;
    private final TokenStore tokenStore;

    public CryptoPreTransactionHandlerImpl(
<<<<<<< HEAD
            @Nonnull final AccountStore accountStore,
            @Nonnull final TokenStore tokenStore,
            @Nonnull final PreHandleContext ctx) {
=======
            @NonNull final AccountStore accountStore, @NonNull final PreHandleContext ctx) {
>>>>>>> 27d40f29
        this.accountStore = Objects.requireNonNull(accountStore);
        this.tokenStore = Objects.requireNonNull(tokenStore);
        this.preHandleContext = Objects.requireNonNull(ctx);
        this.waivers = new CryptoSignatureWaiversImpl(preHandleContext.accountNumbers());
    }

    @Override
    /** {@inheritDoc} */
    public TransactionMetadata preHandleCryptoCreate(@Nonnull final TransactionBody txn) {
        Objects.requireNonNull(txn);
        final var op = txn.getCryptoCreateAccount();
        final var key = asHederaKey(op.getKey());
        final var receiverSigReq = op.getReceiverSigRequired();
        final var payer = txn.getTransactionID().getAccountID();
        return createAccountSigningMetadata(txn, key, receiverSigReq, payer);
    }

    @Override
    /** {@inheritDoc} */
<<<<<<< HEAD
    public TransactionMetadata preHandleCryptoDelete(@Nonnull final TransactionBody txn) {
        Objects.requireNonNull(txn);
=======
    public TransactionMetadata preHandleCryptoDelete(final TransactionBody txn) {
>>>>>>> 27d40f29
        final var op = txn.getCryptoDelete();
        final var payer = txn.getTransactionID().getAccountID();
        final var deleteAccountId = op.getDeleteAccountID();
        final var transferAccountId = op.getTransferAccountID();
        final var meta = new SigTransactionMetadata(accountStore, txn, payer);
        meta.addNonPayerKey(deleteAccountId);
        meta.addNonPayerKeyIfReceiverSigRequired(transferAccountId, INVALID_TRANSFER_ACCOUNT_ID);
        return meta;
    }

    @Override
    /** {@inheritDoc} */
<<<<<<< HEAD
    public TransactionMetadata preHandleApproveAllowances(@Nonnull final TransactionBody txn) {
        Objects.requireNonNull(txn);
=======
    public TransactionMetadata preHandleApproveAllowances(final TransactionBody txn) {
>>>>>>> 27d40f29
        final var op = txn.getCryptoApproveAllowance();
        final var payer = txn.getTransactionID().getAccountID();
        final var meta = new SigTransactionMetadata(accountStore, txn, payer);
        var failureStatus = INVALID_ALLOWANCE_OWNER_ID;

        for (final var allowance : op.getCryptoAllowancesList()) {
            meta.addNonPayerKey(allowance.getOwner(), failureStatus);
        }
        for (final var allowance : op.getTokenAllowancesList()) {
            meta.addNonPayerKey(allowance.getOwner(), failureStatus);
        }
        for (final var allowance : op.getNftAllowancesList()) {
            final var ownerId = allowance.getOwner();
            // If a spender who is granted approveForAll from owner and is granting
            // allowance for a serial to another spender, need signature from the approveForAll
            // spender
            var operatorId =
                    allowance.hasDelegatingSpender() ? allowance.getDelegatingSpender() : ownerId;
            // If approveForAll is set to true, need signature from owner
            // since only the owner can grant approveForAll
            if (allowance.getApprovedForAll().getValue()) {
                operatorId = ownerId;
            }
            if (operatorId != ownerId) {
                failureStatus = INVALID_DELEGATING_SPENDER;
            }
            meta.addNonPayerKey(operatorId, failureStatus);
        }
        return meta;
    }

    @Override
    /** {@inheritDoc} */
<<<<<<< HEAD
    public TransactionMetadata preHandleDeleteAllowances(@Nonnull final TransactionBody txn) {
        Objects.requireNonNull(txn);
=======
    public TransactionMetadata preHandleDeleteAllowances(final TransactionBody txn) {
>>>>>>> 27d40f29
        final var op = txn.getCryptoDeleteAllowance();
        final var payer = txn.getTransactionID().getAccountID();
        final var meta = new SigTransactionMetadata(accountStore, txn, payer);
        // Every owner whose allowances are being removed should sign, if the owner is not payer
        for (final var allowance : op.getNftAllowancesList()) {
            meta.addNonPayerKey(allowance.getOwner(), INVALID_ALLOWANCE_OWNER_ID);
        }
        return meta;
    }

    @Override
    /** {@inheritDoc} */
<<<<<<< HEAD
    public TransactionMetadata preHandleUpdateAccount(@Nonnull final TransactionBody txn) {
=======
    public TransactionMetadata preHandleUpdateAccount(final TransactionBody txn) {
>>>>>>> 27d40f29
        final var op = txn.getCryptoUpdateAccount();
        final var payer = txn.getTransactionID().getAccountID();
        final var updateAccountId = op.getAccountIDToUpdate();
        final var meta = new SigTransactionMetadata(accountStore, txn, payer);

        final var newAccountKeyMustSign = !waivers.isNewKeySignatureWaived(txn, payer);
        final var targetAccountKeyMustSign = !waivers.isTargetAccountSignatureWaived(txn, payer);
        if (targetAccountKeyMustSign) {
            meta.addNonPayerKey(updateAccountId);
        }
        if (newAccountKeyMustSign && op.hasKey()) {
            final var candidate = asHederaKey(op.getKey());
            candidate.ifPresent(meta::addToReqKeys);
        }
        return meta;
    }

    @Override
    /** {@inheritDoc} */
<<<<<<< HEAD
    public TransactionMetadata preHandleCryptoTransfer(@Nonnull final TransactionBody txn) {
        Objects.requireNonNull(txn);
        final var op = txn.getCryptoTransfer();
        final var payer = txn.getTransactionID().getAccountID();
        final var meta = new SigTransactionMetadata(accountStore, txn, payer);

        for (TokenTransferList transfers : op.getTokenTransfersList()) {
            final var tokenMeta = tokenStore.getTokenMeta(transfers.getToken());

            for (AccountAmount accountAmount : transfers.getTransfersList()) {
                if (!tokenMeta.failed()) {
                    final var isUnapprovedDebit =
                            accountAmount.getAmount() < 0 && !accountAmount.getIsApproval();
                    if (isUnapprovedDebit) {
                        meta.addNonPayerKey(accountAmount.getAccountID());
                    } else {
                        meta.addNonPayerKeyIfReceiverSigRequired(
                                accountAmount.getAccountID(), INVALID_TRANSFER_ACCOUNT_ID);
                    }
                }
            }

            for (NftTransfer nftTransfer : transfers.getNftTransfersList()) {
                if (!tokenMeta.failed() && nftTransfer.hasSenderAccountID()) {
                    if (!nftTransfer.getIsApproval()) {
                        meta.addNonPayerKey(nftTransfer.getSenderAccountID());
                    }

                    final var result = accountStore.getKeyIfReceiverSigRequired(nftTransfer.getReceiverAccountID());
                    if (!result.equals(KeyOrLookupFailureReason.PRESENT_BUT_NOT_REQUIRED)) {
                        meta.addNonPayerKeyIfReceiverSigRequired(
                                nftTransfer.getReceiverAccountID(), INVALID_TRANSFER_ACCOUNT_ID);
                    } else if (tokenMeta.metadata().hasRoyaltyWithFallback()
                            && nftTransfer.hasReceiverAccountID()
                            && !receivesFungibleValue(nftTransfer.getReceiverAccountID(), op)) {
                        // Fallback situation; but we still need to check if the treasury is
                        // the sender or receiver, since in neither case will the fallback fee
                        // actually be charged
                        final var treasury = tokenMeta.metadata().treasury().toGrpcAccountId();
                        if (!treasury.equals(nftTransfer.getSenderAccountID())
                                && !treasury.equals(nftTransfer.getReceiverAccountID())) {
                            meta.addNonPayerKey(nftTransfer.getReceiverAccountID());
                        }
                    }
                }
            }
        }

        for (AccountAmount accountAmount : op.getTransfers().getAccountAmountsList()) {
            final var isUnapprovedDebit =
                    accountAmount.getAmount() < 0 && !accountAmount.getIsApproval();
            if (isUnapprovedDebit) {
                meta.addNonPayerKey(accountAmount.getAccountID());
            } else {
                meta.addNonPayerKeyIfReceiverSigRequired(
                        accountAmount.getAccountID(), INVALID_TRANSFER_ACCOUNT_ID);
            }
        }

        return meta;
    }

    private boolean receivesFungibleValue(AccountID target, CryptoTransferTransactionBody op) {
        for (var adjust : op.getTransfers().getAccountAmountsList()) {
            if (adjust.getAmount() > 0 && adjust.getAccountID().equals(target)) {
                return true;
            }
        }
        for (var transfers : op.getTokenTransfersList()) {
            for (var adjust : transfers.getTransfersList()) {
                if (adjust.getAmount() > 0 && adjust.getAccountID().equals(target)) {
                    return true;
                }
            }
        }
        return false;
=======
    public TransactionMetadata preHandleCryptoTransfer(final TransactionBody txn) {
        throw new NotImplementedException();
>>>>>>> 27d40f29
    }

    @Override
    /** {@inheritDoc} */
<<<<<<< HEAD
    public TransactionMetadata preHandleAddLiveHash(@Nonnull final TransactionBody txn) {
        Objects.requireNonNull(txn);
=======
    public TransactionMetadata preHandleAddLiveHash(final TransactionBody txn) {
>>>>>>> 27d40f29
        throw new NotImplementedException();
    }

    @Override
    /** {@inheritDoc} */
<<<<<<< HEAD
    public TransactionMetadata preHandleDeleteLiveHash(@Nonnull final TransactionBody txn) {
        Objects.requireNonNull(txn);
=======
    public TransactionMetadata preHandleDeleteLiveHash(final TransactionBody txn) {
>>>>>>> 27d40f29
        throw new NotImplementedException();
    }

    /* --------------- Helper methods --------------- */

    /**
     * Returns metadata for {@code CryptoCreate} transaction needed to validate signatures needed
     * for signing the transaction
     *
     * @param txn given transaction body
     * @param key key provided in the transaction body
     * @param receiverSigReq flag for receiverSigReq on the given transaction body
     * @param payer payer for the transaction
     * @return transaction's metadata needed to validate signatures
     */
    private TransactionMetadata createAccountSigningMetadata(
            final TransactionBody txn,
            final Optional<HederaKey> key,
            final boolean receiverSigReq,
            final AccountID payer) {
        final var meta = new SigTransactionMetadata(accountStore, txn, payer);
        if (receiverSigReq && key.isPresent()) {
            meta.addToReqKeys(key.get());
        }
        return meta;
    }

    /**
     * @param waivers signature waivers for crypto service
     * @deprecated This method is needed for testing until {@link CryptoSignatureWaiversImpl} is
     *     implemented. FUTURE: This method should be removed once {@link
     *     CryptoSignatureWaiversImpl} is implemented.
     */
    @Deprecated(forRemoval = true)
    @VisibleForTesting
    void setWaivers(final CryptoSignatureWaiversImpl waivers) {
        this.waivers = waivers;
    }
}<|MERGE_RESOLUTION|>--- conflicted
+++ resolved
@@ -48,13 +48,9 @@
     private final TokenStore tokenStore;
 
     public CryptoPreTransactionHandlerImpl(
-<<<<<<< HEAD
-            @Nonnull final AccountStore accountStore,
-            @Nonnull final TokenStore tokenStore,
-            @Nonnull final PreHandleContext ctx) {
-=======
-            @NonNull final AccountStore accountStore, @NonNull final PreHandleContext ctx) {
->>>>>>> 27d40f29
+            @NonNull final AccountStore accountStore,
+            @NonNull final TokenStore tokenStore,
+            @NonNull final PreHandleContext ctx) {
         this.accountStore = Objects.requireNonNull(accountStore);
         this.tokenStore = Objects.requireNonNull(tokenStore);
         this.preHandleContext = Objects.requireNonNull(ctx);
@@ -63,7 +59,7 @@
 
     @Override
     /** {@inheritDoc} */
-    public TransactionMetadata preHandleCryptoCreate(@Nonnull final TransactionBody txn) {
+    public TransactionMetadata preHandleCryptoCreate(@NonNull final TransactionBody txn) {
         Objects.requireNonNull(txn);
         final var op = txn.getCryptoCreateAccount();
         final var key = asHederaKey(op.getKey());
@@ -74,12 +70,8 @@
 
     @Override
     /** {@inheritDoc} */
-<<<<<<< HEAD
-    public TransactionMetadata preHandleCryptoDelete(@Nonnull final TransactionBody txn) {
-        Objects.requireNonNull(txn);
-=======
-    public TransactionMetadata preHandleCryptoDelete(final TransactionBody txn) {
->>>>>>> 27d40f29
+    public TransactionMetadata preHandleCryptoDelete(@NonNull final TransactionBody txn) {
+        Objects.requireNonNull(txn);
         final var op = txn.getCryptoDelete();
         final var payer = txn.getTransactionID().getAccountID();
         final var deleteAccountId = op.getDeleteAccountID();
@@ -92,12 +84,8 @@
 
     @Override
     /** {@inheritDoc} */
-<<<<<<< HEAD
-    public TransactionMetadata preHandleApproveAllowances(@Nonnull final TransactionBody txn) {
-        Objects.requireNonNull(txn);
-=======
-    public TransactionMetadata preHandleApproveAllowances(final TransactionBody txn) {
->>>>>>> 27d40f29
+    public TransactionMetadata preHandleApproveAllowances(@NonNull final TransactionBody txn) {
+        Objects.requireNonNull(txn);
         final var op = txn.getCryptoApproveAllowance();
         final var payer = txn.getTransactionID().getAccountID();
         final var meta = new SigTransactionMetadata(accountStore, txn, payer);
@@ -131,12 +119,8 @@
 
     @Override
     /** {@inheritDoc} */
-<<<<<<< HEAD
-    public TransactionMetadata preHandleDeleteAllowances(@Nonnull final TransactionBody txn) {
-        Objects.requireNonNull(txn);
-=======
-    public TransactionMetadata preHandleDeleteAllowances(final TransactionBody txn) {
->>>>>>> 27d40f29
+    public TransactionMetadata preHandleDeleteAllowances(@NonNull final TransactionBody txn) {
+        Objects.requireNonNull(txn);
         final var op = txn.getCryptoDeleteAllowance();
         final var payer = txn.getTransactionID().getAccountID();
         final var meta = new SigTransactionMetadata(accountStore, txn, payer);
@@ -149,11 +133,7 @@
 
     @Override
     /** {@inheritDoc} */
-<<<<<<< HEAD
-    public TransactionMetadata preHandleUpdateAccount(@Nonnull final TransactionBody txn) {
-=======
-    public TransactionMetadata preHandleUpdateAccount(final TransactionBody txn) {
->>>>>>> 27d40f29
+    public TransactionMetadata preHandleUpdateAccount(@NonNull final TransactionBody txn) {
         final var op = txn.getCryptoUpdateAccount();
         final var payer = txn.getTransactionID().getAccountID();
         final var updateAccountId = op.getAccountIDToUpdate();
@@ -173,8 +153,7 @@
 
     @Override
     /** {@inheritDoc} */
-<<<<<<< HEAD
-    public TransactionMetadata preHandleCryptoTransfer(@Nonnull final TransactionBody txn) {
+    public TransactionMetadata preHandleCryptoTransfer(@NonNull final TransactionBody txn) {
         Objects.requireNonNull(txn);
         final var op = txn.getCryptoTransfer();
         final var payer = txn.getTransactionID().getAccountID();
@@ -250,31 +229,19 @@
             }
         }
         return false;
-=======
-    public TransactionMetadata preHandleCryptoTransfer(final TransactionBody txn) {
+    }
+
+    @Override
+    /** {@inheritDoc} */
+    public TransactionMetadata preHandleAddLiveHash(@NonNull final TransactionBody txn) {
+        Objects.requireNonNull(txn);
         throw new NotImplementedException();
->>>>>>> 27d40f29
-    }
-
-    @Override
-    /** {@inheritDoc} */
-<<<<<<< HEAD
-    public TransactionMetadata preHandleAddLiveHash(@Nonnull final TransactionBody txn) {
-        Objects.requireNonNull(txn);
-=======
-    public TransactionMetadata preHandleAddLiveHash(final TransactionBody txn) {
->>>>>>> 27d40f29
-        throw new NotImplementedException();
-    }
-
-    @Override
-    /** {@inheritDoc} */
-<<<<<<< HEAD
-    public TransactionMetadata preHandleDeleteLiveHash(@Nonnull final TransactionBody txn) {
-        Objects.requireNonNull(txn);
-=======
-    public TransactionMetadata preHandleDeleteLiveHash(final TransactionBody txn) {
->>>>>>> 27d40f29
+    }
+
+    @Override
+    /** {@inheritDoc} */
+    public TransactionMetadata preHandleDeleteLiveHash(@NonNull final TransactionBody txn) {
+        Objects.requireNonNull(txn);
         throw new NotImplementedException();
     }
 
