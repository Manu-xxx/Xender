--- conflicted
+++ resolved
@@ -17,7 +17,8 @@
 
 import static com.hedera.node.app.service.evm.utils.EthSigsUtils.recoverAddressFromPubKey;
 import static com.hedera.node.app.service.mono.ledger.accounts.HederaAccountCustomizer.hasStakedId;
-<<<<<<< HEAD
+import static com.hedera.node.app.service.mono.ledger.properties.AccountProperty.BALANCE;
+import static com.hedera.node.app.service.mono.utils.EntityIdUtils.EVM_ADDRESS_SIZE;
 import static com.hedera.node.app.service.mono.txns.crypto.validators.CryptoCreateChecks.aliasAndEvmAddressProvided;
 import static com.hedera.node.app.service.mono.txns.crypto.validators.CryptoCreateChecks.keyAndAliasAndEvmAddressProvided;
 import static com.hedera.node.app.service.mono.txns.crypto.validators.CryptoCreateChecks.keyAndAliasProvided;
@@ -25,10 +26,6 @@
 import static com.hedera.node.app.service.mono.txns.crypto.validators.CryptoCreateChecks.onlyAliasProvided;
 import static com.hedera.node.app.service.mono.txns.crypto.validators.CryptoCreateChecks.onlyEvmAddressProvided;
 import static com.hedera.node.app.service.mono.txns.crypto.validators.CryptoCreateChecks.onlyKeyProvided;
-=======
-import static com.hedera.node.app.service.mono.ledger.properties.AccountProperty.BALANCE;
-import static com.hedera.node.app.service.mono.utils.EntityIdUtils.EVM_ADDRESS_SIZE;
->>>>>>> 33adfed2
 import static com.hedera.node.app.service.mono.utils.EntityNum.MISSING_NUM;
 import static com.hedera.node.app.service.mono.utils.MiscUtils.asFcKeyUnchecked;
 import static com.hedera.node.app.service.mono.utils.MiscUtils.asPrimitiveKeyUnchecked;
@@ -81,12 +78,9 @@
     private final TransactionContext txnCtx;
     private final GlobalDynamicProperties dynamicProperties;
     private final AliasManager aliasManager;
-<<<<<<< HEAD
-    private final CryptoCreateChecks cryptoCreateChecks;
-=======
     private final AutoCreationLogic autoCreationLogic;
     private final TransferLogic transferLogic;
->>>>>>> 33adfed2
+    private final CryptoCreateChecks cryptoCreateChecks;
 
     @Inject
     public CryptoCreateTransitionLogic(
@@ -95,28 +89,19 @@
             final SigImpactHistorian sigImpactHistorian,
             final TransactionContext txnCtx,
             final GlobalDynamicProperties dynamicProperties,
-<<<<<<< HEAD
-            final AliasManager aliasManager,
-            final CryptoCreateChecks cryptoCreateChecks) {
-=======
-            final Supplier<AccountStorageAdapter> accounts,
-            final NodeInfo nodeInfo,
             final AliasManager aliasManager,
             final AutoCreationLogic autoCreationLogic,
-            final TransferLogic transferLogic) {
->>>>>>> 33adfed2
+            final TransferLogic transferLogic,
+        final CryptoCreateChecks cryptoCreateChecks) {
         this.ledger = ledger;
         this.txnCtx = txnCtx;
         this.usageLimits = usageLimits;
         this.sigImpactHistorian = sigImpactHistorian;
         this.dynamicProperties = dynamicProperties;
         this.aliasManager = aliasManager;
-<<<<<<< HEAD
-        this.cryptoCreateChecks = cryptoCreateChecks;
-=======
         this.autoCreationLogic = autoCreationLogic;
         this.transferLogic = transferLogic;
->>>>>>> 33adfed2
+        this.cryptoCreateChecks = cryptoCreateChecks;
     }
 
     @Override
