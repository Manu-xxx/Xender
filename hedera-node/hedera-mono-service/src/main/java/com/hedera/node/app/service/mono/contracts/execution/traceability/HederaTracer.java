/*
 * Copyright (C) 2022-2023 Hedera Hashgraph, LLC
 *
 * Licensed under the Apache License, Version 2.0 (the "License");
 * you may not use this file except in compliance with the License.
 * You may obtain a copy of the License at
 *
 *      http://www.apache.org/licenses/LICENSE-2.0
 *
 * Unless required by applicable law or agreed to in writing, software
 * distributed under the License is distributed on an "AS IS" BASIS,
 * WITHOUT WARRANTIES OR CONDITIONS OF ANY KIND, either express or implied.
 * See the License for the specific language governing permissions and
 * limitations under the License.
 */

package com.hedera.node.app.service.mono.contracts.execution.traceability;

// import static
// com.hedera.node.app.service.evm.contracts.operations.HederaExceptionalHaltReason.INVALID_SOLIDITY_ADDRESS;
import static com.hedera.node.app.service.mono.contracts.execution.traceability.CallOperationType.OP_CALL;
import static com.hedera.node.app.service.mono.contracts.execution.traceability.CallOperationType.OP_CALLCODE;
import static com.hedera.node.app.service.mono.contracts.execution.traceability.CallOperationType.OP_CREATE;
import static com.hedera.node.app.service.mono.contracts.execution.traceability.CallOperationType.OP_CREATE2;
import static com.hedera.node.app.service.mono.contracts.execution.traceability.CallOperationType.OP_DELEGATECALL;
import static com.hedera.node.app.service.mono.contracts.execution.traceability.CallOperationType.OP_STATICCALL;
import static com.hedera.node.app.service.mono.contracts.execution.traceability.CallOperationType.OP_UNKNOWN;
import static com.hedera.node.app.service.mono.contracts.execution.traceability.ContractActionType.CALL;
import static com.hedera.node.app.service.mono.contracts.execution.traceability.ContractActionType.CREATE;
import static com.hedera.node.app.service.mono.contracts.execution.traceability.ContractActionType.PRECOMPILE;
import static org.hyperledger.besu.evm.frame.MessageFrame.Type.CONTRACT_CREATION;

import com.google.common.annotations.VisibleForTesting;
import com.hedera.node.app.service.mono.state.submerkle.EntityId;
import com.hedera.node.app.service.mono.store.contracts.HederaStackedWorldStateUpdater;
import java.nio.charset.StandardCharsets;
import java.util.ArrayDeque;
import java.util.ArrayList;
import java.util.Deque;
import java.util.List;
import java.util.Optional;
import java.util.function.Consumer;
import java.util.function.Function;
import org.apache.logging.log4j.Level;
import org.apache.logging.log4j.LogManager;
import org.apache.logging.log4j.Logger;
import org.apache.tuweni.bytes.Bytes;
import org.hyperledger.besu.datatypes.Address;
import org.hyperledger.besu.evm.code.CodeV0;
import org.hyperledger.besu.evm.frame.MessageFrame;
import org.hyperledger.besu.evm.frame.MessageFrame.State;
import org.hyperledger.besu.evm.frame.MessageFrame.Type;
import org.hyperledger.besu.evm.operation.Operation.OperationResult;

public class HederaTracer implements HederaOperationTracer {

    private static final Logger log = LogManager.getLogger(HederaTracer.class);

    @VisibleForTesting
    protected Level logLevel = Level.WARN;

    @VisibleForTesting
    protected List<SolidityAction> allActions;

    @VisibleForTesting
    protected List<SolidityAction> invalidActions;

    @VisibleForTesting
    protected final Deque<SolidityAction> currentActionsStack;

    private final EmitActionSidecars doEmitActionSidecars;
    private final ValidateActionSidecars doValidateActionSidecars;

    private static final int OP_CODE_CREATE = 0xF0;
    private static final int OP_CODE_CALL = 0xF1;
    private static final int OP_CODE_CALLCODE = 0xF2;
    private static final int OP_CODE_DELEGATECALL = 0xF4;
    private static final int OP_CODE_CREATE2 = 0xF5;
    private static final int OP_CODE_STATICCALL = 0xFA;

    public enum EmitActionSidecars {
        DISABLED,
        ENABLED
    }

    public enum ValidateActionSidecars {
        DISABLED,
        ENABLED
    }

    public HederaTracer(
            final EmitActionSidecars emitActionSidecars, final ValidateActionSidecars validateActionSidecars) {
        this.currentActionsStack = new ArrayDeque<>();
        this.allActions = new ArrayList<>();
        this.invalidActions = new ArrayList<>();
        this.doEmitActionSidecars = emitActionSidecars;
        this.doValidateActionSidecars = validateActionSidecars;
    }

    @Override
    public void init(final MessageFrame initialFrame) {
        if (areActionSidecarsEnabled()) {
            trackTopLevelActionFor(initialFrame);
        }
    }

    @Override
    public void finalizeOperation(final MessageFrame initialFrame) {
        if (areActionSidecarsEnabled() && isActionSidecarValidationEnabled()) {
            // Two possible error conditions are that invalid actions (mainly `oneof` fields that
            // don't have _exactly_ one alternative set) are added to the set of actions (which can
            // cause problems when ingesting sidecar records elsewhere) and that the current actions
            // stack is out-of-sync (due to some error elsewhere).  (The latter condition has not yet
            // been observed outside deliberate fault injection and probably doesn't happen in a
            // running system.)
            if (!currentActionsStack.isEmpty() || !invalidActions.isEmpty()) {
                log.atLevel(logLevel)
                        .log(
                                "Invalid at end of EVM run: {} ({})",
                                () -> formatAnomaliesAtFinalizationForLog(invalidActions),
                                () -> formatFrameContextForLog(initialFrame));
            }

            // Keep only _valid_ actions (this avoids problems when _ingesting_ action sidecars)
            if (!invalidActions.isEmpty()) {
                allActions.removeAll(invalidActions);
                invalidActions.clear();
            }
        }
    }

    @Override
    public void tracePostExecution(final MessageFrame currentFrame, final OperationResult operationResult) {
        if (areActionSidecarsEnabled()) {
            final var frameState = currentFrame.getState();
            if (frameState != State.CODE_EXECUTING) {
                if (frameState == State.CODE_SUSPENDED) {
                    final var nextFrame = currentFrame.getMessageFrameStack().peek();
                    trackInnerActionFor(nextFrame, currentFrame);
                } else {
                    popActionStack(currentFrame)
                            .ifPresent(action -> finalizeActionFor(action, currentFrame, frameState));
                }
            }
        }
    }

    private void trackTopLevelActionFor(final MessageFrame initialFrame) {
        trackNewAction(initialFrame, action -> {
            action.setCallOperationType(toCallOperationType(initialFrame.getType()));
            action.setCallingAccount(
                    EntityId.fromAddress(asMirrorAddress(initialFrame.getOriginatorAddress(), initialFrame)));
        });
    }

    private void trackInnerActionFor(final MessageFrame nextFrame, final MessageFrame parentFrame) {
        trackNewAction(nextFrame, action -> {
            action.setCallOperationType(
                    toCallOperationType(parentFrame.getCurrentOperation().getOpcode()));
            action.setCallingContract(
                    EntityId.fromAddress(asMirrorAddress(parentFrame.getContractAddress(), parentFrame)));
        });
    }

    private void trackNewAction(final MessageFrame messageFrame, final Consumer<SolidityAction> actionConfig) {
        final var action = new SolidityAction(
                toContractActionType(messageFrame.getType()),
                messageFrame.getRemainingGas(),
                messageFrame.getInputData().toArray(),
                messageFrame.getValue().toLong(),
                messageFrame.getDepth());
        final var contractAddress = messageFrame.getContractAddress();
        if (messageFrame.getType() != Type.CONTRACT_CREATION
                && messageFrame.getWorldUpdater().getAccount(contractAddress) == null) {
            action.setTargetedAddress(contractAddress.toArray());
        } else {
<<<<<<< HEAD
            try {
                final var recipient = EntityId.fromAddress(asMirrorAddress(contractAddress, messageFrame));
                if (CodeV0.EMPTY_CODE.equals(messageFrame.getCode())) {
                    // code can be empty when calling precompiles too, but we handle
                    // that in tracePrecompileCall, after precompile execution is completed
                    action.setRecipientAccount(recipient);
                } else {
                    action.setRecipientContract(recipient);
                }
            } catch (IllegalArgumentException e) {
                // handle non-existing to/receiver address
                action.setRecipientAccount(null);
                action.setRecipientContract(null);
=======
            final var recipient = getEntityIdOrNullByAddressAndMessageFrame(contractAddress, messageFrame);
            if (CodeV0.EMPTY_CODE.equals(messageFrame.getCode())) {
                // code can be empty when calling precompiles too, but we handle
                // that in tracePrecompileCall, after precompile execution is completed
                action.setRecipientAccount(recipient);
            } else {
                action.setRecipientContract(recipient);
>>>>>>> 3c5873dd
            }
        }
        actionConfig.accept(action);

        allActions.add(action);
        currentActionsStack.push(action);
    }

    private void finalizeActionFor(final SolidityAction action, final MessageFrame frame, final State frameState) {

        switch (frameState) {
            case NOT_STARTED, CODE_EXECUTING, CODE_SUSPENDED:
                // these states are not "final" states needing to finalize the actions
                break;

            case CODE_SUCCESS, COMPLETED_SUCCESS:
                action.setGasUsed(action.getGas() - frame.getRemainingGas());
                // externalize output for calls only - create output is externalized in bytecode sidecar
                if (action.getCallType() != CREATE) {
                    action.setOutput(frame.getOutputData().toArrayUnsafe());
                    if (action.getInvalidSolidityAddress() != null) {
<<<<<<< HEAD
                        try {
                            // we had a successful lazy create, replace targeted address with its new Hedera id
                            final var recipientAsHederaId = EntityId.fromAddress(
                                    asMirrorAddress(Address.wrap(Bytes.of(action.getInvalidSolidityAddress())), frame));
                            action.setTargetedAddress(null);
                            action.setRecipientAccount(recipientAsHederaId);
                        } catch (IllegalArgumentException e) {
                            action.setTargetedAddress(null);
                            action.setRecipientAccount(null);
                        }
=======
                        // we had a successful lazy create, replace targeted address with its new Hedera id
                        // or set it to null if it's noop for non existing account
                        Address recipientAddress = Address.wrap(Bytes.of(action.getInvalidSolidityAddress()));
                        final var recipientAsHederaId =
                                getEntityIdOrNullByAddressAndMessageFrame(recipientAddress, frame);
                        action.setTargetedAddress(null);
                        action.setRecipientAccount(recipientAsHederaId);
>>>>>>> 3c5873dd
                    }
                } else {
                    action.setOutput(new byte[0]);
                }
                break;

            case REVERT:
                // deliberate failures do not burn extra gas
                action.setGasUsed(action.getGas() - frame.getRemainingGas());
                frame.getRevertReason()
                        .ifPresentOrElse(
                                bytes -> action.setRevertReason(bytes.toArrayUnsafe()),
                                () -> action.setRevertReason(new byte[0]));
                if (frame.getType().equals(CONTRACT_CREATION)) {
                    action.setRecipientContract(null);
                }
                break;

            case EXCEPTIONAL_HALT, COMPLETED_FAILED:
                // exceptional exits always burn all gas
                action.setGasUsed(action.getGas());
                final var exceptionalHaltReasonOptional = frame.getExceptionalHaltReason();
                if (exceptionalHaltReasonOptional.isPresent()) {
                    final var exceptionalHaltReason = exceptionalHaltReasonOptional.get();
                    action.setError(exceptionalHaltReason.name().getBytes(StandardCharsets.UTF_8));
                    // when a contract tries to call a non-existing address (resulting in a INVALID_SOLIDITY_ADDRESS
                    // failure), we have to create a synthetic action recording this, otherwise the details of the
                    // intended call (e.g. the targeted invalid address) and sequence of events leading to the failure
                    // are lost
                    //                    if (action.getCallType().equals(CALL) &&
                    // exceptionalHaltReason.equals(INVALID_SOLIDITY_ADDRESS)) {
                    //                        final var syntheticInvalidAction =
                    //                                new SolidityAction(CALL, frame.getRemainingGas(), null, 0,
                    // frame.getDepth() + 1);
                    //                        syntheticInvalidAction.setCallingContract(
                    //                                EntityId.fromAddress(asMirrorAddress(frame.getContractAddress(),
                    // frame)));
                    //                        syntheticInvalidAction.setTargetedAddress(
                    //                                Words.toAddress(frame.getStackItem(1)).toArray());
                    //                        syntheticInvalidAction.setError(
                    //                                INVALID_SOLIDITY_ADDRESS.name().getBytes(StandardCharsets.UTF_8));
                    //                        syntheticInvalidAction.setCallOperationType(
                    //                                toCallOperationType(frame.getCurrentOperation().getOpcode()));
                    //                        allActions.add(syntheticInvalidAction);
                    //                    }
                } else {
                    action.setError(new byte[0]);
                }
                if (frame.getType().equals(CONTRACT_CREATION)) {
                    action.setRecipientContract(null);
                }
                break;
        }

        if (isActionSidecarValidationEnabled() && !action.isValid()) {
            invalidActions.add(action);
        }
    }

    @Override
    public void tracePrecompileResult(final MessageFrame frame, final ContractActionType type) {
        if (!areActionSidecarsEnabled()) {
            return;
        }
        if (type.equals(PRECOMPILE) && frame.getState().equals(State.EXCEPTIONAL_HALT)) {
            // if a precompile call exceptional halted, the action is already finalized
            return;
        }
        popActionStack(frame).ifPresent(lastAction -> {
            lastAction.setCallType(type);
            lastAction.setRecipientAccount(null);
            lastAction.setTargetedAddress(null);
            lastAction.setRecipientContract(EntityId.fromAddress(frame.getContractAddress()));
            finalizeActionFor(lastAction, frame, frame.getState());
        });
    }

    public List<SolidityAction> getActions() {
        return allActions;
    }

    private boolean areActionSidecarsEnabled() {
        return EmitActionSidecars.ENABLED == doEmitActionSidecars;
    }

    private boolean isActionSidecarValidationEnabled() {
        return ValidateActionSidecars.ENABLED == doValidateActionSidecars;
    }

    private ContractActionType toContractActionType(final MessageFrame.Type type) {
        return switch (type) {
            case CONTRACT_CREATION -> CREATE;
            case MESSAGE_CALL -> CALL;
        };
    }

    private CallOperationType toCallOperationType(final int opCode) {
        return switch (opCode) {
            case OP_CODE_CREATE -> OP_CREATE;
            case OP_CODE_CALL -> OP_CALL;
            case OP_CODE_CALLCODE -> OP_CALLCODE;
            case OP_CODE_DELEGATECALL -> OP_DELEGATECALL;
            case OP_CODE_CREATE2 -> OP_CREATE2;
            case OP_CODE_STATICCALL -> OP_STATICCALL;
            default -> OP_UNKNOWN;
        };
    }

    private CallOperationType toCallOperationType(final Type type) {
        return type == CONTRACT_CREATION ? OP_CREATE : OP_CALL;
    }

    private Address asMirrorAddress(final Address addressOrAlias, final MessageFrame messageFrame) {
        final var aliases = ((HederaStackedWorldStateUpdater) messageFrame.getWorldUpdater()).aliases();
        return aliases.resolveForEvm(addressOrAlias);
    }

    private Optional<SolidityAction> popActionStack(final MessageFrame frame) {
        if (!currentActionsStack.isEmpty()) {
            return Optional.of(currentActionsStack.pop());
        } else {
            log.atLevel(logLevel).log("Action stack prematurely empty ({})", () -> formatFrameContextForLog(frame));
            return Optional.empty();
        }
    }

    private String formatAnomaliesAtFinalizationForLog(final List<SolidityAction> invalidActions) {
        final var msgs = new ArrayList<String>();
        if (!this.currentActionsStack.isEmpty())
            msgs.add("currentActionsStack not empty, has %d elements left".formatted(this.currentActionsStack.size()));
        if (!invalidActions.isEmpty()) {
            msgs.add("of %d actions given, %d were invalid".formatted(this.allActions.size(), invalidActions.size()));
            for (final var ia : invalidActions) {
                msgs.add("invalid: %s".formatted(ia.toFullString()));
            }
        }
        return String.join("; ", msgs);
    }

    private static String formatFrameContextForLog(final MessageFrame frame) {
        if (null == frame) return "<no frame for context>";

        final Function<Address, String> addressToString = Address::toUnprefixedHexString;

        final var originator = get(frame, MessageFrame::getOriginatorAddress, addressToString);
        final var sender = get(frame, MessageFrame::getSenderAddress, addressToString);
        final var recipient = get(frame, MessageFrame::getRecipientAddress, addressToString);
        final var contract = get(frame, MessageFrame::getContractAddress, addressToString);
        final var type = get(frame, MessageFrame::getType, Object::toString);
        final var state = get(frame, MessageFrame::getState, Object::toString);

        return "originator %s sender %s recipient %s contract %s type %s state %s"
                .formatted(originator, sender, recipient, contract, type, state);
    }

    private static <E, I> String get(
            final E subject, final Function<E, I> getter, final Function<I, String> processor) {
        return null != subject ? processor.compose(getter).apply(subject) : "null";
    }

    private EntityId getEntityIdOrNullByAddressAndMessageFrame(Address address, MessageFrame frame) {
        try {
            return EntityId.fromAddress(asMirrorAddress(address, frame));
        } catch (Exception e) {
            return null;
        }
    }
}<|MERGE_RESOLUTION|>--- conflicted
+++ resolved
@@ -16,8 +16,7 @@
 
 package com.hedera.node.app.service.mono.contracts.execution.traceability;
 
-// import static
-// com.hedera.node.app.service.evm.contracts.operations.HederaExceptionalHaltReason.INVALID_SOLIDITY_ADDRESS;
+import static com.hedera.node.app.service.evm.contracts.operations.HederaExceptionalHaltReason.INVALID_SOLIDITY_ADDRESS;
 import static com.hedera.node.app.service.mono.contracts.execution.traceability.CallOperationType.OP_CALL;
 import static com.hedera.node.app.service.mono.contracts.execution.traceability.CallOperationType.OP_CALLCODE;
 import static com.hedera.node.app.service.mono.contracts.execution.traceability.CallOperationType.OP_CREATE;
@@ -50,6 +49,7 @@
 import org.hyperledger.besu.evm.frame.MessageFrame;
 import org.hyperledger.besu.evm.frame.MessageFrame.State;
 import org.hyperledger.besu.evm.frame.MessageFrame.Type;
+import org.hyperledger.besu.evm.internal.Words;
 import org.hyperledger.besu.evm.operation.Operation.OperationResult;
 
 public class HederaTracer implements HederaOperationTracer {
@@ -174,21 +174,6 @@
                 && messageFrame.getWorldUpdater().getAccount(contractAddress) == null) {
             action.setTargetedAddress(contractAddress.toArray());
         } else {
-<<<<<<< HEAD
-            try {
-                final var recipient = EntityId.fromAddress(asMirrorAddress(contractAddress, messageFrame));
-                if (CodeV0.EMPTY_CODE.equals(messageFrame.getCode())) {
-                    // code can be empty when calling precompiles too, but we handle
-                    // that in tracePrecompileCall, after precompile execution is completed
-                    action.setRecipientAccount(recipient);
-                } else {
-                    action.setRecipientContract(recipient);
-                }
-            } catch (IllegalArgumentException e) {
-                // handle non-existing to/receiver address
-                action.setRecipientAccount(null);
-                action.setRecipientContract(null);
-=======
             final var recipient = getEntityIdOrNullByAddressAndMessageFrame(contractAddress, messageFrame);
             if (CodeV0.EMPTY_CODE.equals(messageFrame.getCode())) {
                 // code can be empty when calling precompiles too, but we handle
@@ -196,7 +181,6 @@
                 action.setRecipientAccount(recipient);
             } else {
                 action.setRecipientContract(recipient);
->>>>>>> 3c5873dd
             }
         }
         actionConfig.accept(action);
@@ -218,18 +202,6 @@
                 if (action.getCallType() != CREATE) {
                     action.setOutput(frame.getOutputData().toArrayUnsafe());
                     if (action.getInvalidSolidityAddress() != null) {
-<<<<<<< HEAD
-                        try {
-                            // we had a successful lazy create, replace targeted address with its new Hedera id
-                            final var recipientAsHederaId = EntityId.fromAddress(
-                                    asMirrorAddress(Address.wrap(Bytes.of(action.getInvalidSolidityAddress())), frame));
-                            action.setTargetedAddress(null);
-                            action.setRecipientAccount(recipientAsHederaId);
-                        } catch (IllegalArgumentException e) {
-                            action.setTargetedAddress(null);
-                            action.setRecipientAccount(null);
-                        }
-=======
                         // we had a successful lazy create, replace targeted address with its new Hedera id
                         // or set it to null if it's noop for non existing account
                         Address recipientAddress = Address.wrap(Bytes.of(action.getInvalidSolidityAddress()));
@@ -237,7 +209,6 @@
                                 getEntityIdOrNullByAddressAndMessageFrame(recipientAddress, frame);
                         action.setTargetedAddress(null);
                         action.setRecipientAccount(recipientAsHederaId);
->>>>>>> 3c5873dd
                     }
                 } else {
                     action.setOutput(new byte[0]);
@@ -267,22 +238,19 @@
                     // failure), we have to create a synthetic action recording this, otherwise the details of the
                     // intended call (e.g. the targeted invalid address) and sequence of events leading to the failure
                     // are lost
-                    //                    if (action.getCallType().equals(CALL) &&
-                    // exceptionalHaltReason.equals(INVALID_SOLIDITY_ADDRESS)) {
-                    //                        final var syntheticInvalidAction =
-                    //                                new SolidityAction(CALL, frame.getRemainingGas(), null, 0,
-                    // frame.getDepth() + 1);
-                    //                        syntheticInvalidAction.setCallingContract(
-                    //                                EntityId.fromAddress(asMirrorAddress(frame.getContractAddress(),
-                    // frame)));
-                    //                        syntheticInvalidAction.setTargetedAddress(
-                    //                                Words.toAddress(frame.getStackItem(1)).toArray());
-                    //                        syntheticInvalidAction.setError(
-                    //                                INVALID_SOLIDITY_ADDRESS.name().getBytes(StandardCharsets.UTF_8));
-                    //                        syntheticInvalidAction.setCallOperationType(
-                    //                                toCallOperationType(frame.getCurrentOperation().getOpcode()));
-                    //                        allActions.add(syntheticInvalidAction);
-                    //                    }
+                    if (action.getCallType().equals(CALL) && exceptionalHaltReason.equals(INVALID_SOLIDITY_ADDRESS)) {
+                        final var syntheticInvalidAction =
+                                new SolidityAction(CALL, frame.getRemainingGas(), null, 0, frame.getDepth() + 1);
+                        syntheticInvalidAction.setCallingContract(
+                                EntityId.fromAddress(asMirrorAddress(frame.getContractAddress(), frame)));
+                        syntheticInvalidAction.setTargetedAddress(
+                                Words.toAddress(frame.getStackItem(1)).toArray());
+                        syntheticInvalidAction.setError(
+                                INVALID_SOLIDITY_ADDRESS.name().getBytes(StandardCharsets.UTF_8));
+                        syntheticInvalidAction.setCallOperationType(
+                                toCallOperationType(frame.getCurrentOperation().getOpcode()));
+                        allActions.add(syntheticInvalidAction);
+                    }
                 } else {
                     action.setError(new byte[0]);
                 }
