--- conflicted
+++ resolved
@@ -174,11 +174,7 @@
                 && messageFrame.getWorldUpdater().getAccount(contractAddress) == null) {
             action.setTargetedAddress(contractAddress.toArray());
         } else {
-<<<<<<< HEAD
-            final var recipient = getEntityIdOrNullByAddressAndMessageFrame(contractAddress, messageFrame);
-=======
             final var recipient = getEntityIdOrNullByAddressAndMessageFrame(contractAddress, messageFrame, action);
->>>>>>> d2f59e4d
             if (CodeV0.EMPTY_CODE.equals(messageFrame.getCode())) {
                 // code can be empty when calling precompiles too, but we handle
                 // that in tracePrecompileCall, after precompile execution is completed
@@ -210,11 +206,7 @@
                         // or set it to null if it's noop for non existing account
                         Address recipientAddress = Address.wrap(Bytes.of(action.getInvalidSolidityAddress()));
                         final var recipientAsHederaId =
-<<<<<<< HEAD
-                                getEntityIdOrNullByAddressAndMessageFrame(recipientAddress, frame);
-=======
                                 getEntityIdOrNullByAddressAndMessageFrame(recipientAddress, frame, action);
->>>>>>> d2f59e4d
                         action.setTargetedAddress(null);
                         action.setRecipientAccount(recipientAsHederaId);
                     }
@@ -374,19 +366,12 @@
         return null != subject ? processor.compose(getter).apply(subject) : "null";
     }
 
-<<<<<<< HEAD
-    private EntityId getEntityIdOrNullByAddressAndMessageFrame(Address address, MessageFrame frame) {
-        try {
-            return EntityId.fromAddress(asMirrorAddress(address, frame));
-        } catch (Exception e) {
-=======
     private EntityId getEntityIdOrNullByAddressAndMessageFrame(
             Address address, MessageFrame frame, SolidityAction action) {
         try {
             return EntityId.fromAddress(asMirrorAddress(address, frame));
         } catch (IllegalArgumentException e) {
             action.setTargetedAddress(address.toArray());
->>>>>>> d2f59e4d
             return null;
         }
     }
