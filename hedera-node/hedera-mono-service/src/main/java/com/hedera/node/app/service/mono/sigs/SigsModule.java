/*
 * Copyright (C) 2021-2022 Hedera Hashgraph, LLC
 *
 * Licensed under the Apache License, Version 2.0 (the "License");
 * you may not use this file except in compliance with the License.
 * You may obtain a copy of the License at
 *
 *      http://www.apache.org/licenses/LICENSE-2.0
 *
 * Unless required by applicable law or agreed to in writing, software
 * distributed under the License is distributed on an "AS IS" BASIS,
 * WITHOUT WARRANTIES OR CONDITIONS OF ANY KIND, either express or implied.
 * See the License for the specific language governing permissions and
 * limitations under the License.
 */
package com.hedera.node.app.service.mono.sigs;

import com.hedera.node.app.service.mono.config.FileNumbers;
import com.hedera.node.app.service.mono.context.MutableStateChildren;
import com.hedera.node.app.service.mono.context.NodeInfo;
import com.hedera.node.app.service.mono.context.properties.GlobalDynamicProperties;
import com.hedera.node.app.service.mono.contracts.sources.EvmSigsVerifier;
import com.hedera.node.app.service.mono.contracts.sources.TxnAwareEvmSigsVerifier;
import com.hedera.node.app.service.mono.keys.HederaKeyActivation;
import com.hedera.node.app.service.mono.keys.OnlyIfSigVerifiableValid;
import com.hedera.node.app.service.mono.legacy.core.jproto.JKey;
import com.hedera.node.app.service.mono.sigs.annotations.WorkingStateSigReqs;
import com.hedera.node.app.service.mono.sigs.metadata.StateChildrenSigMetadataLookup;
import com.hedera.node.app.service.mono.sigs.metadata.TokenMetaUtils;
import com.hedera.node.app.service.mono.sigs.order.MapWarmer;
import com.hedera.node.app.service.mono.sigs.order.PolicyBasedSigWaivers;
import com.hedera.node.app.service.mono.sigs.order.SigRequirements;
import com.hedera.node.app.service.mono.sigs.order.SignatureWaivers;
import com.hedera.node.app.service.mono.sigs.utils.PrecheckUtils;
import com.hedera.node.app.service.mono.sigs.verification.SyncVerifier;
import com.hedera.node.app.service.mono.state.logic.PayerSigValidity;
import com.hedera.node.app.service.mono.state.migration.AccountStorageAdapter;
import com.hedera.node.app.service.mono.state.migration.TokenRelStorageAdapter;
import com.hedera.node.app.service.mono.state.migration.UniqueTokenMapAdapter;
import com.hederahashgraph.api.proto.java.TransactionBody;
import com.swirlds.common.crypto.TransactionSignature;
import com.swirlds.common.system.Platform;
import dagger.Binds;
import dagger.Module;
import dagger.Provides;
import java.util.function.BiPredicate;
import java.util.function.Predicate;
import java.util.function.Supplier;
import javax.inject.Singleton;

@Module
public interface SigsModule {
    @Binds
    @Singleton
    EvmSigsVerifier provideSoliditySigsVerifier(TxnAwareEvmSigsVerifier txnAwareEvmSigsVerifier);

    @Binds
    @Singleton
    SignatureWaivers provideSignatureWaivers(PolicyBasedSigWaivers policyBasedSigWaivers);

    @Provides
    @Singleton
    static SyncVerifier provideSyncVerifier(Platform platform) {
        return platform.getCryptography()::verifySync;
    }

    @Provides
    @Singleton
    static BiPredicate<JKey, TransactionSignature> provideValidityTest() {
        return new OnlyIfSigVerifiableValid();
    }

    @Provides
    static Supplier<MapWarmer> provideMapWarmer(
            Supplier<AccountStorageAdapter> accountStorageSupp,
            Supplier<UniqueTokenMapAdapter> nftStorageSupp,
            Supplier<TokenRelStorageAdapter> tokenRelStorageSupp,
            GlobalDynamicProperties dynamicProps) {
        return () ->
                new MapWarmer(
                        accountStorageSupp, nftStorageSupp, tokenRelStorageSupp, dynamicProps);
    }

    @Provides
    @Singleton
    @WorkingStateSigReqs
    static SigRequirements provideWorkingStateSigReqs(
            final FileNumbers fileNumbers,
            final SignatureWaivers signatureWaivers,
            final MutableStateChildren workingState,
<<<<<<< HEAD
            final Supplier<MapWarmer> mapWarmer) {
        final var sigMetaLookup =
                new StateChildrenSigMetadataLookup(
                        fileNumbers, workingState, TokenMetaUtils::signingMetaFrom);
        return new SigRequirements(sigMetaLookup, signatureWaivers, mapWarmer);
=======
            final GlobalDynamicProperties properties) {
        final var sigMetaLookup =
                new StateChildrenSigMetadataLookup(
                        fileNumbers, workingState, TokenMetaUtils::signingMetaFrom, properties);
        return new SigRequirements(sigMetaLookup, signatureWaivers);
>>>>>>> 3d5df2b5
    }

    @Provides
    @Singleton
    static Predicate<TransactionBody> provideQueryPaymentTest(final NodeInfo nodeInfo) {
        return PrecheckUtils.queryPaymentTestFor(nodeInfo);
    }

    @Provides
    @Singleton
    static PayerSigValidity providePayerSigValidity() {
        return HederaKeyActivation::payerSigIsActive;
    }

    @Provides
    @Singleton
    static ExpansionHelper provideExpansionHelper() {
        return HederaToPlatformSigOps::expandIn;
    }
}<|MERGE_RESOLUTION|>--- conflicted
+++ resolved
@@ -88,19 +88,12 @@
             final FileNumbers fileNumbers,
             final SignatureWaivers signatureWaivers,
             final MutableStateChildren workingState,
-<<<<<<< HEAD
+            final GlobalDynamicProperties properties,
             final Supplier<MapWarmer> mapWarmer) {
         final var sigMetaLookup =
                 new StateChildrenSigMetadataLookup(
-                        fileNumbers, workingState, TokenMetaUtils::signingMetaFrom);
+                        fileNumbers, workingState, TokenMetaUtils::signingMetaFrom, properties);
         return new SigRequirements(sigMetaLookup, signatureWaivers, mapWarmer);
-=======
-            final GlobalDynamicProperties properties) {
-        final var sigMetaLookup =
-                new StateChildrenSigMetadataLookup(
-                        fileNumbers, workingState, TokenMetaUtils::signingMetaFrom, properties);
-        return new SigRequirements(sigMetaLookup, signatureWaivers);
->>>>>>> 3d5df2b5
     }
 
     @Provides
