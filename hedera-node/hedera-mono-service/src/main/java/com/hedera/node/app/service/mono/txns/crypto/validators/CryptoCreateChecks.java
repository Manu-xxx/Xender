--- conflicted
+++ resolved
@@ -21,12 +21,9 @@
 import static com.hedera.node.app.service.mono.utils.EntityIdUtils.EVM_ADDRESS_SIZE;
 import static com.hedera.node.app.service.mono.utils.EntityNum.MISSING_NUM;
 import static com.hedera.node.app.service.mono.utils.MiscUtils.asFcKeyUnchecked;
-<<<<<<< HEAD
 import static com.hedera.node.app.service.mono.utils.MiscUtils.asPrimitiveKeyUnchecked;
 import static com.hedera.node.app.service.mono.utils.MiscUtils.isSerializedProtoKey;
 import static com.hederahashgraph.api.proto.java.ResponseCodeEnum.ALIAS_ALREADY_ASSIGNED;
-=======
->>>>>>> 67e70a0e
 import static com.hederahashgraph.api.proto.java.ResponseCodeEnum.AUTORENEW_DURATION_NOT_IN_RANGE;
 import static com.hederahashgraph.api.proto.java.ResponseCodeEnum.BAD_ENCODING;
 import static com.hederahashgraph.api.proto.java.ResponseCodeEnum.INVALID_ADMIN_KEY;
@@ -170,86 +167,24 @@
     }
 
     private ResponseCodeEnum validateKeyAndAliasProvidedCase(final CryptoCreateTransactionBody op) {
-<<<<<<< HEAD
         if (!dynamicProperties.isCryptoCreateWithAliasEnabled()) {
             return NOT_SUPPORTED;
         }
-=======
->>>>>>> 67e70a0e
         final var keyValidity = validateKey(op);
         if (keyValidity != OK) {
             return keyValidity;
         }
-        final var alias = op.getAlias();
-        if (alias.size() == EVM_ADDRESS_SIZE) {
-            return validateEvmAddressAlias(alias);
-        } else {
-            return validatePublicKeyAlias(alias);
-        }
-    }
-
-<<<<<<< HEAD
-    private ResponseCodeEnum validateOnlyAliasProvidedCase(final CryptoCreateTransactionBody op) {
-        if (!dynamicProperties.isCryptoCreateWithAliasEnabled()) {
-            return NOT_SUPPORTED;
-        }
-        final var alias = op.getAlias();
-        if (alias.size() == EVM_ADDRESS_SIZE) {
-            return INVALID_ALIAS_KEY;
-        } else {
-            return validatePublicKeyAlias(alias);
-        }
-    }
-
-    private ResponseCodeEnum validatePublicKeyAlias(@NonNull final ByteString alias) {
-        if (!isSerializedProtoKey(alias)) {
-            return INVALID_ALIAS_KEY;
-        }
-        final var isAliasUsedCheck = isUsedAsAliasCheck(alias);
-        if (isAliasUsedCheck != OK) {
-            return isAliasUsedCheck;
-        }
-        final var keyFromAlias = asPrimitiveKeyUnchecked(alias);
-        if (!keyFromAlias.getECDSASecp256K1().isEmpty()) {
-            return tryToRecoverEVMAddressAndCheckValidity(
-                    keyFromAlias.getECDSASecp256K1().toByteArray());
-        }
-        return OK;
-    }
-
-    public ResponseCodeEnum validateEvmAddressAlias(@NonNull final ByteString alias) {
-        if (HederaEvmContractAliases.isMirror(alias.toByteArray())) {
-=======
         if (op.getAlias().size() != EVM_ADDRESS_SIZE) {
             return INVALID_ALIAS_KEY;
         }
-
-        if (!dynamicProperties.isCryptoCreateWithAliasEnabled()) {
-            return NOT_SUPPORTED;
-        }
-
         if (HederaEvmContractAliases.isMirror(op.getAlias().toByteArray())) {
->>>>>>> 67e70a0e
             return INVALID_ALIAS_KEY;
         }
-        return isUsedAsAliasCheck(alias);
-    }
-
-<<<<<<< HEAD
-    private ResponseCodeEnum isUsedAsAliasCheck(@NonNull final ByteString alias) {
-        return MISSING_NUM.equals(aliasManager.lookupIdBy(alias)) ? OK : ALIAS_ALREADY_ASSIGNED;
-    }
-
-    private ResponseCodeEnum tryToRecoverEVMAddressAndCheckValidity(@NonNull final byte[] key) {
-        final var recoveredEVMAddress = recoverAddressFromPubKey(key);
-        return isUsedAsAliasCheck(ByteString.copyFrom(recoveredEVMAddress));
-=======
         var isEvmAddressUsedCheck = isUsedAsAliasCheck(op.getAlias());
         if (isEvmAddressUsedCheck != OK) {
             return isEvmAddressUsedCheck;
         }
 
         return validateEcdsaKey(op.getKey().getECDSASecp256K1(), op.getAlias().toByteArray());
->>>>>>> 67e70a0e
     }
 }