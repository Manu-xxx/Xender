/*
 * Copyright (C) 2022-2023 Hedera Hashgraph, LLC
 *
 * Licensed under the Apache License, Version 2.0 (the "License");
 * you may not use this file except in compliance with the License.
 * You may obtain a copy of the License at
 *
 *      http://www.apache.org/licenses/LICENSE-2.0
 *
 * Unless required by applicable law or agreed to in writing, software
 * distributed under the License is distributed on an "AS IS" BASIS,
 * WITHOUT WARRANTIES OR CONDITIONS OF ANY KIND, either express or implied.
 * See the License for the specific language governing permissions and
 * limitations under the License.
 */

package com.hedera.node.app.service.mono.state.merkle;

/*
 * ‌
 * Hedera Services Node
 * ​
 * Copyright (C) 2018 - 2020 Hedera Hashgraph, LLC
 * ​
 * Licensed under the Apache License, Version 2.0 (the "License");
 * you may not use this file except in compliance with the License.
 * You may obtain a copy of the License at
 *
 *     http://www.apache.org/licenses/LICENSE-2.0
 *
 * Unless required by applicable law or agreed to in writing, software
 * distributed under the License is distributed on an "AS IS" BASIS,
 * WITHOUT WARRANTIES OR CONDITIONS OF ANY KIND, either express or implied.
 * See the License for the specific language governing permissions and
 * limitations under the License.
 * ‍
 */

import static com.hedera.node.app.hapi.utils.CommonUtils.noThrowSha384HashOf;
import static com.hedera.node.app.service.mono.ServicesState.EMPTY_HASH;
import static com.hedera.node.app.service.mono.state.merkle.internals.ByteUtils.getHashBytes;
import static com.hedera.node.app.spi.config.PropertyNames.STAKING_REWARD_HISTORY_NUM_STORED_PERIODS;

import com.google.common.annotations.VisibleForTesting;
import com.google.common.base.MoreObjects;
import com.hedera.node.app.service.mono.context.properties.BootstrapProperties;
import com.hedera.node.app.service.mono.utils.EntityNum;
import com.swirlds.base.state.MutabilityException;
import com.swirlds.common.crypto.DigestType;
import com.swirlds.common.crypto.Hash;
import com.swirlds.common.io.streams.SerializableDataInputStream;
import com.swirlds.common.io.streams.SerializableDataOutputStream;
import com.swirlds.common.merkle.MerkleLeaf;
import com.swirlds.common.merkle.impl.PartialMerkleLeaf;
import com.swirlds.common.merkle.utility.Keyed;
import edu.umd.cs.findbugs.annotations.Nullable;
import java.io.ByteArrayOutputStream;
import java.io.IOException;
import java.io.UncheckedIOException;
import java.math.BigInteger;
import java.util.Arrays;
import java.util.Objects;
import org.apache.logging.log4j.LogManager;
import org.apache.logging.log4j.Logger;

public class MerkleStakingInfo extends PartialMerkleLeaf implements Keyed<EntityNum>, MerkleLeaf {

    private static final Logger log = LogManager.getLogger(MerkleStakingInfo.class);

    static final int RELEASE_0270_VERSION = 1;
<<<<<<< HEAD
    static final int RELEASE_0380_VERSION = 2;
    public static final int CURRENT_VERSION = RELEASE_0380_VERSION;
=======
    static final int RELEASE_0371_VERSION = 2;
    public static final int CURRENT_VERSION = RELEASE_0371_VERSION;
>>>>>>> f5353ab3
    static final long RUNTIME_CONSTRUCTABLE_ID = 0xb8b383ccd3caed5bL;

    private int number;
    private long minStake;
    private long maxStake;
    private long stakeToReward;
    private long stakeToNotReward;
    private long stakeRewardStart;
    // Tracks how much stake from stakeRewardStart will have unclaimed rewards due to
    // accounts changing their staking metadata in a way that disqualifies them for the
    // current period; reset at the beginning of every period
    private long unclaimedStakeRewardStart;
    private long stake;
    private long[] rewardSumHistory;
    // The consensus weight of this node in the network. This is computed based on the stake of this node
    // at midnight UTC of the current day. If the stake of this node is less than minStake, then the
<<<<<<< HEAD
    // weight is 0. Sum of all weights of nodes in the network should be less than or equal to 500.
    // If the stake of this node A is greater than minStake, then A's weight is computed based
    // on EndOfStakingPeriodCalculator.calculateWeightFromStake method
=======
    // weight is 0. Sum of all weights of nodes in the network should be less than 500.
    // If the stake of this node A is greater than minStake,
    // then A's weight is computed as (node A stake * 500/ total stake of all nodes).
>>>>>>> f5353ab3
    private int weight;

    @Nullable
    private byte[] historyHash;

    public MerkleStakingInfo() {
        // RuntimeConstructable
    }

    public MerkleStakingInfo(final BootstrapProperties properties) {
        this(properties.getIntProperty(STAKING_REWARD_HISTORY_NUM_STORED_PERIODS));
    }

    public MerkleStakingInfo(final int numRewardablePeriods) {
        rewardSumHistory = new long[numRewardablePeriods + 1];
    }

    public MerkleStakingInfo(final MerkleStakingInfo that) {
        this.number = that.number;
        this.minStake = that.minStake;
        this.maxStake = that.maxStake;
        this.stakeToReward = that.stakeToReward;
        this.stakeToNotReward = that.stakeToNotReward;
        this.stakeRewardStart = that.stakeRewardStart;
        this.stake = that.stake;
        this.rewardSumHistory = that.rewardSumHistory;
        this.historyHash = that.historyHash;
        this.unclaimedStakeRewardStart = that.unclaimedStakeRewardStart;
        this.weight = that.weight;
    }

    /**
     * Given up-to-date values for this node's stake to reward both at the start of this period, and
     * now; and its stake to not reward now, updates this staking info to reflect the new values.
     *
     * <p>Ideally, we would be able to recompute and fix {@code stakeRewardStart} here. But we
     * cannot since an account might have changed its staking metadata since the beginning of the
     * period, meaning the state has "forgotten" everything about its metadata at the start of the
     * period.
     *
     * @param stakeToReward the node's current stake to reward
     * @param stakeToNotReward the node's current stake to not reward
     */
    public void syncRecomputedStakeValues(final long stakeToReward, final long stakeToNotReward) {
        if (stakeToReward != this.stakeToReward) {
            log.warn(
                    "Stake to reward for node {} was recomputed from {} to {}",
                    number,
                    this.stakeToReward,
                    stakeToReward);
        }
        if (stakeToNotReward != this.stakeToNotReward) {
            log.warn(
                    "Stake to not reward for node {} was recomputed from {} to {}",
                    number,
                    this.stakeToNotReward,
                    stakeToNotReward);
        }
        this.stakeToReward = stakeToReward;
        this.stakeToNotReward = stakeToNotReward;
    }

    public void removeRewardStake(final long amount, final boolean declinedReward) {
        if (declinedReward) {
            this.stakeToNotReward -= amount;
        } else {
            this.stakeToReward -= amount;
        }
    }

    public void addRewardStake(final long amount, final boolean declinedReward) {
        if (declinedReward) {
            this.stakeToNotReward += amount;
        } else {
            this.stakeToReward += amount;
        }
    }

    /**
     * Clamps the stake value. If the stake is less than minStake, then it is set to 0. If the stake
     * is greater than maxStake, then it is set to maxStake. Otherwise, it is set to the given
     * value.
     * @return the clamped stake value
     */
    public long reviewElectionsAndRecomputeStakes() {
        final var totalStake = stakeToReward + stakeToNotReward;
        if (totalStake > maxStake) {
            setStake(maxStake);
        } else if (totalStake < minStake) {
            setStake(0);
        } else {
            setStake(totalStake);
        }
        stakeRewardStart = stakeToReward;
        return stakeRewardStart;
    }

    public long updateRewardSumHistory(
            final long perHbarRate, final long maxPerHbarRate, final boolean requireMinStakeToReward) {
        assertMutableRewardSumHistory();
        rewardSumHistory = Arrays.copyOf(rewardSumHistory, rewardSumHistory.length);
        final var droppedRewardSum = rewardSumHistory[rewardSumHistory.length - 1];
        for (int i = rewardSumHistory.length - 1; i > 0; i--) {
            rewardSumHistory[i] = rewardSumHistory[i - 1] - droppedRewardSum;
        }
        rewardSumHistory[0] -= droppedRewardSum;

        long perHbarRateThisNode = 0;
        // If this node was "active"---i.e., node.numRoundsWithJudge / numRoundsInPeriod >=
        // activeThreshold---and
        // it had non-zero stakedReward at the start of the ending staking period, then it should
        // give rewards
        // for this staking period, unless its effective stake was less than minStake, and hence
        // zero here (note
        // the active condition will only be checked in a later release)
        final var rewardableStake = requireMinStakeToReward ? Math.min(stakeRewardStart, stake) : stakeRewardStart;
        if (rewardableStake > 0) {
            perHbarRateThisNode = perHbarRate;
            // But if the node had more the maximum stakeRewardStart, "down-scale" its reward rate
            // to
            // ensure the accounts staking to this node will receive a fraction of the total rewards
            // that
            // does not exceed node.stakedRewardStart / totalStakedRewardedStart; use
            // arbitrary-precision
            // arithmetic because there is no inherent bound on (maxStake * perHbarRateThisNode)
            if (stakeRewardStart > maxStake) {
                perHbarRateThisNode = BigInteger.valueOf(perHbarRateThisNode)
                        .multiply(BigInteger.valueOf(maxStake))
                        .divide(BigInteger.valueOf(stakeRewardStart))
                        .longValueExact();
            }
        }
        perHbarRateThisNode = Math.min(perHbarRateThisNode, maxPerHbarRate);
        rewardSumHistory[0] += perHbarRateThisNode;

        log.info("   > Non-zero reward sum history is now {}", () -> readableNonZeroHistory(rewardSumHistory));
        // reset the historyHash
        historyHash = null;
        return perHbarRateThisNode;
    }

    public void clearRewardSumHistory() {
        assertMutableRewardSumHistory();
        rewardSumHistory = Arrays.copyOf(rewardSumHistory, rewardSumHistory.length);
        // reset rewardSumHistory array.
        Arrays.fill(rewardSumHistory, 0);
        // reset the historyHash
        historyHash = null;
    }

    public long getUnclaimedStakeRewardStart() {
        return unclaimedStakeRewardStart;
    }

    public void resetUnclaimedStakeRewardStart() {
        unclaimedStakeRewardStart = 0;
    }

    public void increaseUnclaimedStakeRewardStart(final long amount) {
        unclaimedStakeRewardStart += amount;
        if (unclaimedStakeRewardStart > stakeRewardStart) {
            log.warn(
                    "Asked to release {} more rewards for node{} (now {}), but only {} was staked",
                    amount,
                    number,
                    unclaimedStakeRewardStart,
                    stakeRewardStart);
            unclaimedStakeRewardStart = stakeRewardStart;
        }
    }

    public long stakeRewardStartMinusUnclaimed() {
        return stakeRewardStart - unclaimedStakeRewardStart;
    }

    public long getMinStake() {
        return minStake;
    }

    public void setMinStake(final long minStake) {
        assertMutable("minStake");
        this.minStake = minStake;
    }

    public long getMaxStake() {
        return maxStake;
    }

    public void setMaxStake(final long maxStake) {
        assertMutable("maxStake");
        this.maxStake = maxStake;
    }

    public long getStakeToReward() {
        return stakeToReward;
    }

    public void setStakeToReward(final long stakeToReward) {
        assertMutable("stakeToReward");
        this.stakeToReward = stakeToReward;
    }

    public long getStakeToNotReward() {
        return stakeToNotReward;
    }

    public void setStakeToNotReward(final long stakeToNotReward) {
        assertMutable("stakeToNotReward");
        this.stakeToNotReward = stakeToNotReward;
    }

    public long getStakeRewardStart() {
        return stakeRewardStart;
    }

    public void setStakeRewardStart(final long stakeRewardStart) {
        assertMutable("stakeRewardStart");
        this.stakeRewardStart = stakeRewardStart;
    }

    public long getStake() {
        return stake;
    }

    public void setStake(final long stake) {
        assertMutable("stake");
        this.stake = stake;
    }

    public long[] getRewardSumHistory() {
        return rewardSumHistory;
    }

    public void setRewardSumHistory(final long[] rewardSumHistory) {
        assertMutableRewardSumHistory();
        this.rewardSumHistory = rewardSumHistory;
    }

    public int getWeight() {
        return weight;
    }

    public void setWeight(final int weight) {
        assertMutable("weight");
        this.weight = weight;
    }

    @Override
    public MerkleStakingInfo copy() {
        setImmutable(true);
        return new MerkleStakingInfo(this);
    }

    @Override
    public void deserialize(final SerializableDataInputStream in, final int version) throws IOException {
        number = in.readInt();
        minStake = in.readLong();
        maxStake = in.readLong();
        stakeToReward = in.readLong();
        stakeToNotReward = in.readLong();
        stakeRewardStart = in.readLong();
        unclaimedStakeRewardStart = in.readLong();
        stake = in.readLong();
<<<<<<< HEAD
        if (version >= RELEASE_0380_VERSION) {
=======
        if (version >= RELEASE_0371_VERSION) {
>>>>>>> f5353ab3
            weight = in.readInt();
        }
        rewardSumHistory = in.readLongArray(Integer.MAX_VALUE);
    }

    @Override
    public void serialize(final SerializableDataOutputStream out) throws IOException {
        serializeNonHistoryData(out);
        out.writeLongArray(rewardSumHistory);
    }

    @Override
    public long getClassId() {
        return RUNTIME_CONSTRUCTABLE_ID;
    }

    @Override
    public int getVersion() {
        return CURRENT_VERSION;
    }

    @Override
    public EntityNum getKey() {
        return EntityNum.fromInt(number);
    }

    @Override
    public void setKey(final EntityNum entityNum) {
        this.number = entityNum.intValue();
    }

    @Override
    public boolean equals(final Object o) {
        if (this == o) {
            return true;
        }
        if (o == null || MerkleStakingInfo.class != o.getClass()) {
            return false;
        }

        final var that = (MerkleStakingInfo) o;
        return this.number == that.number
                && this.minStake == that.minStake
                && this.maxStake == that.maxStake
                && this.stakeToReward == that.stakeToReward
                && this.stakeToNotReward == that.stakeToNotReward
                && this.stakeRewardStart == that.stakeRewardStart
                && this.unclaimedStakeRewardStart == that.unclaimedStakeRewardStart
                && this.stake == that.stake
                && Arrays.equals(this.rewardSumHistory, that.rewardSumHistory)
                && this.weight == that.weight;
    }

    @Override
    public int hashCode() {
        return Objects.hash(
                minStake,
                maxStake,
                stakeToReward,
                stakeToNotReward,
                stakeRewardStart,
                unclaimedStakeRewardStart,
                stake,
                Arrays.hashCode(rewardSumHistory),
                weight);
    }

    @Override
    public String toString() {
        return MoreObjects.toStringHelper(MerkleStakingInfo.class)
                .add("id", number)
                .add("minStake", minStake)
                .add("maxStake", maxStake)
                .add("stakeToReward", stakeToReward)
                .add("stakeToNotReward", stakeToNotReward)
                .add("stakeRewardStart", stakeRewardStart)
                .add("unclaimedStakeRewardStart", unclaimedStakeRewardStart)
                .add("stake", stake)
                .add("rewardSumHistory", rewardSumHistory)
                .add("weight", weight)
                .toString();
    }

    @Override
    public boolean isSelfHashing() {
        return true;
    }

    @Override
    public Hash getHash() {
        final var baos = new ByteArrayOutputStream();
        try (final var out = new SerializableDataOutputStream(baos)) {
            ensureHistoryHashIsKnown();
            serializeNonHistoryData(out);
            out.write(historyHash);
        } catch (final IOException | UncheckedIOException e) {
            log.error(String.format("Hash computation failed on node %d", number), e);
            return EMPTY_HASH;
        }
        return new Hash(noThrowSha384HashOf(baos.toByteArray()), DigestType.SHA_384);
    }

    // Internal helpers
    private void assertMutable(final String proximalField) {
        if (isImmutable()) {
            throw new MutabilityException("Cannot set " + proximalField + " on an immutable StakingInfo!");
        }
    }

    private void assertMutableRewardSumHistory() {
        assertMutable("rewardSumHistory");
    }

    private void serializeNonHistoryData(final SerializableDataOutputStream out) throws IOException {
        out.writeInt(number);
        out.writeLong(minStake);
        out.writeLong(maxStake);
        out.writeLong(stakeToReward);
        out.writeLong(stakeToNotReward);
        out.writeLong(stakeRewardStart);
        out.writeLong(unclaimedStakeRewardStart);
        out.writeLong(stake);
        out.writeInt(weight);
    }

    private void ensureHistoryHashIsKnown() {
        if (historyHash == null) {
            historyHash = getHashBytes(rewardSumHistory);
        }
    }

    @VisibleForTesting
    static String readableNonZeroHistory(final long[] rewardSumHistory) {
        int firstZero = -1;
        for (int i = 0; i < rewardSumHistory.length; i++) {
            if (rewardSumHistory[i] == 0) {
                firstZero = i;
                break;
            }
        }
        return Arrays.toString(
                (firstZero == -1) ? rewardSumHistory : Arrays.copyOfRange(rewardSumHistory, 0, firstZero));
    }

    @VisibleForTesting
    public MerkleStakingInfo(
            final long minStake,
            final long maxStake,
            final long stakeToReward,
            final long stakeToNotReward,
            final long stakeRewardStart,
            final long unclaimedStakeRewardStart,
            final long stake,
            final long[] rewardSumHistory,
            final int weight) {
        this.minStake = minStake;
        this.maxStake = maxStake;
        this.stakeToReward = stakeToReward;
        this.stakeToNotReward = stakeToNotReward;
        this.stakeRewardStart = stakeRewardStart;
        this.unclaimedStakeRewardStart = unclaimedStakeRewardStart;
        this.stake = stake;
        this.rewardSumHistory = rewardSumHistory;
        this.weight = weight;
    }

    @Nullable
    @VisibleForTesting
    byte[] getHistoryHash() {
        return historyHash;
    }

    @VisibleForTesting
    public int numRewardablePeriods() {
        return rewardSumHistory.length;
    }
}<|MERGE_RESOLUTION|>--- conflicted
+++ resolved
@@ -68,13 +68,8 @@
     private static final Logger log = LogManager.getLogger(MerkleStakingInfo.class);
 
     static final int RELEASE_0270_VERSION = 1;
-<<<<<<< HEAD
-    static final int RELEASE_0380_VERSION = 2;
-    public static final int CURRENT_VERSION = RELEASE_0380_VERSION;
-=======
     static final int RELEASE_0371_VERSION = 2;
     public static final int CURRENT_VERSION = RELEASE_0371_VERSION;
->>>>>>> f5353ab3
     static final long RUNTIME_CONSTRUCTABLE_ID = 0xb8b383ccd3caed5bL;
 
     private int number;
@@ -91,15 +86,9 @@
     private long[] rewardSumHistory;
     // The consensus weight of this node in the network. This is computed based on the stake of this node
     // at midnight UTC of the current day. If the stake of this node is less than minStake, then the
-<<<<<<< HEAD
-    // weight is 0. Sum of all weights of nodes in the network should be less than or equal to 500.
-    // If the stake of this node A is greater than minStake, then A's weight is computed based
-    // on EndOfStakingPeriodCalculator.calculateWeightFromStake method
-=======
     // weight is 0. Sum of all weights of nodes in the network should be less than 500.
     // If the stake of this node A is greater than minStake,
     // then A's weight is computed as (node A stake * 500/ total stake of all nodes).
->>>>>>> f5353ab3
     private int weight;
 
     @Nullable
@@ -363,11 +352,7 @@
         stakeRewardStart = in.readLong();
         unclaimedStakeRewardStart = in.readLong();
         stake = in.readLong();
-<<<<<<< HEAD
-        if (version >= RELEASE_0380_VERSION) {
-=======
         if (version >= RELEASE_0371_VERSION) {
->>>>>>> f5353ab3
             weight = in.readInt();
         }
         rewardSumHistory = in.readLongArray(Integer.MAX_VALUE);
