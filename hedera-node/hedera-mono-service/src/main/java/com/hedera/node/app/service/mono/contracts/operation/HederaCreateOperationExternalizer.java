--- conflicted
+++ resolved
@@ -31,7 +31,6 @@
 import com.hedera.node.app.service.mono.context.properties.GlobalDynamicProperties;
 import com.hedera.node.app.service.mono.legacy.core.jproto.JKey;
 import com.hedera.node.app.service.mono.records.RecordsHistorian;
-import com.hedera.node.app.service.mono.records.TxnAwareRecordsHistorian;
 import com.hedera.node.app.service.mono.state.EntityCreator;
 import com.hedera.node.app.service.mono.store.contracts.HederaStackedWorldStateUpdater;
 import com.hedera.node.app.service.mono.store.contracts.precompile.SyntheticTxnFactory;
@@ -56,19 +55,15 @@
     private final SyntheticTxnFactory syntheticTxnFactory;
     private final RecordsHistorian recordsHistorian;
 
-    private final TxnAwareRecordsHistorian txnAwareRecordsHistorian;
-
     @Inject
     public HederaCreateOperationExternalizer(
             final EntityCreator creator,
             final SyntheticTxnFactory syntheticTxnFactory,
             final RecordsHistorian recordsHistorian,
-            final TxnAwareRecordsHistorian txnAwareRecordsHistorian,
             final GlobalDynamicProperties dynamicProperties) {
         super();
         this.creator = creator;
         this.recordsHistorian = recordsHistorian;
-        this.txnAwareRecordsHistorian = txnAwareRecordsHistorian;
         this.syntheticTxnFactory = syntheticTxnFactory;
         this.dynamicProperties = dynamicProperties;
     }
@@ -179,10 +174,6 @@
     }
 
     private void updateContractNonces(ContractID contractID, Long nonce) {
-<<<<<<< HEAD
-        txnAwareRecordsHistorian.setContractNonces(contractID, nonce);
-=======
         recordsHistorian.updateContractNonces(contractID, nonce);
->>>>>>> 11ec6dfe
     }
 }