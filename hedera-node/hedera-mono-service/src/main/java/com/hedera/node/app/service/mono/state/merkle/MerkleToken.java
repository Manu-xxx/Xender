/*
 * Copyright (C) 2020-2023 Hedera Hashgraph, LLC
 *
 * Licensed under the Apache License, Version 2.0 (the "License");
 * you may not use this file except in compliance with the License.
 * You may obtain a copy of the License at
 *
 *      http://www.apache.org/licenses/LICENSE-2.0
 *
 * Unless required by applicable law or agreed to in writing, software
 * distributed under the License is distributed on an "AS IS" BASIS,
 * WITHOUT WARRANTIES OR CONDITIONS OF ANY KIND, either express or implied.
 * See the License for the specific language governing permissions and
 * limitations under the License.
 */
package com.hedera.node.app.service.mono.state.merkle;

import static com.hedera.node.app.service.mono.context.primitives.StateView.tokenFreeStatusFor;
import static com.hedera.node.app.service.mono.context.primitives.StateView.tokenKycStatusFor;
import static com.hedera.node.app.service.mono.context.primitives.StateView.tokenPauseStatusOf;
import static com.hedera.node.app.service.mono.legacy.core.jproto.JKey.equalUpToDecodability;
import static com.hedera.node.app.service.mono.state.serdes.IoUtils.readNullable;
import static com.hedera.node.app.service.mono.state.serdes.IoUtils.readNullableSerializable;
import static com.hedera.node.app.service.mono.state.serdes.IoUtils.writeNullable;
import static com.hedera.node.app.service.mono.state.serdes.IoUtils.writeNullableSerializable;
import static com.hedera.node.app.service.mono.utils.MiscUtils.asKeyUnchecked;
import static com.hedera.node.app.service.mono.utils.MiscUtils.describe;
import static java.util.Collections.unmodifiableList;

import com.google.common.annotations.VisibleForTesting;
import com.google.common.base.MoreObjects;
import com.google.protobuf.ByteString;
import com.hedera.node.app.service.evm.store.contracts.precompile.codec.EvmKey;
import com.hedera.node.app.service.evm.store.contracts.precompile.codec.EvmTokenInfo;
import com.hedera.node.app.service.evm.store.contracts.precompile.codec.FixedFee;
import com.hedera.node.app.service.evm.store.contracts.precompile.codec.FractionalFee;
import com.hedera.node.app.service.evm.store.contracts.precompile.codec.RoyaltyFee;
<<<<<<< HEAD
import com.hedera.node.app.service.evm.store.tokens.TokenType;
=======
>>>>>>> 73459651
import com.hedera.node.app.service.mono.context.properties.StaticPropertiesHolder;
import com.hedera.node.app.service.mono.legacy.core.jproto.JKey;
import com.hedera.node.app.service.mono.legacy.core.jproto.JKeySerializer;
import com.hedera.node.app.service.mono.state.enums.TokenSupplyType;
import com.hedera.node.app.service.mono.state.merkle.internals.BitPackUtils;
import com.hedera.node.app.service.mono.state.serdes.IoUtils;
import com.hedera.node.app.service.mono.state.submerkle.EntityId;
import com.hedera.node.app.service.mono.state.submerkle.FcCustomFee;
import com.hedera.node.app.service.mono.utils.EntityIdUtils;
import com.hedera.node.app.service.mono.utils.EntityNum;
import com.hederahashgraph.api.proto.java.ContractID;
import com.hederahashgraph.api.proto.java.CustomFee;
import com.hederahashgraph.api.proto.java.Duration;
import com.hederahashgraph.api.proto.java.Key;
import com.hederahashgraph.api.proto.java.Timestamp;
import com.hederahashgraph.api.proto.java.TokenFreezeStatus;
import com.hederahashgraph.api.proto.java.TokenID;
import com.hederahashgraph.api.proto.java.TokenInfo;
import com.hederahashgraph.api.proto.java.TokenKycStatus;
import com.hederahashgraph.api.proto.java.TokenPauseStatus;
import com.swirlds.common.io.streams.SerializableDataInputStream;
import com.swirlds.common.io.streams.SerializableDataOutputStream;
import com.swirlds.common.merkle.MerkleLeaf;
import com.swirlds.common.merkle.impl.PartialMerkleLeaf;
import com.swirlds.common.merkle.utility.Keyed;
import edu.umd.cs.findbugs.annotations.Nullable;
import java.io.IOException;
import java.util.ArrayList;
import java.util.Collections;
import java.util.List;
import java.util.Objects;
import java.util.Optional;
import org.hyperledger.besu.datatypes.Address;

public class MerkleToken extends PartialMerkleLeaf implements Keyed<EntityNum>, MerkleLeaf {
    static final int RELEASE_0160_VERSION = 3;
    static final int RELEASE_0180_VERSION = 4;
    static final int RELEASE_0190_VERSION = 5;

    static final int CURRENT_VERSION = RELEASE_0190_VERSION;
    static final long RUNTIME_CONSTRUCTABLE_ID = 0xd23ce8814b35fc2fL;

    private static final long UNUSED_AUTO_RENEW_PERIOD = -1L;
    private static final int UPPER_BOUND_MEMO_UTF8_BYTES = 1024;

    public static final JKey UNUSED_KEY = null;
    public static final int UPPER_BOUND_SYMBOL_UTF8_BYTES = 1024;
    public static final int UPPER_BOUND_TOKEN_NAME_UTF8_BYTES = 1024;

    private TokenType tokenType;
    private TokenSupplyType supplyType;
    private int decimals;
    private long lastUsedSerialNumber;
    private long expiry;
    private long maxSupply;
    private long totalSupply;
    private long autoRenewPeriod = UNUSED_AUTO_RENEW_PERIOD;
    private JKey adminKey = UNUSED_KEY;
    private JKey kycKey = UNUSED_KEY;
    private JKey wipeKey = UNUSED_KEY;
    private JKey supplyKey = UNUSED_KEY;
    private JKey freezeKey = UNUSED_KEY;
    private JKey feeScheduleKey = UNUSED_KEY;
    private JKey pauseKey = UNUSED_KEY;
    private String symbol;
    private String name;
    private String memo = MerkleAccountState.DEFAULT_MEMO;
    private boolean deleted;
    private boolean accountsFrozenByDefault;
    private boolean accountsKycGrantedByDefault;
    private boolean paused;
    private EntityId treasury;
    private EntityId autoRenewAccount = null;
    private List<FcCustomFee> feeSchedule = Collections.emptyList();
    private int number;

    public MerkleToken() {
        /* No-op. */
    }

    public MerkleToken(
            final long expiry,
            final long totalSupply,
            final int decimals,
            final String symbol,
            final String name,
            final boolean accountsFrozenByDefault,
            final boolean accountKycGrantedByDefault,
            final EntityId treasury) {
        this.expiry = expiry;
        this.totalSupply = totalSupply;
        this.decimals = decimals;
        this.symbol = symbol;
        this.name = name;
        this.accountsFrozenByDefault = accountsFrozenByDefault;
        this.accountsKycGrantedByDefault = accountKycGrantedByDefault;
        this.treasury = treasury;
    }

    public MerkleToken(
            final long expiry,
            final long totalSupply,
            final int decimals,
            final String symbol,
            final String name,
            final boolean accountsFrozenByDefault,
            final boolean accountKycGrantedByDefault,
            final EntityId treasury,
            final int number) {
        this.expiry = expiry;
        this.totalSupply = totalSupply;
        this.decimals = decimals;
        this.symbol = symbol;
        this.name = name;
        this.accountsFrozenByDefault = accountsFrozenByDefault;
        this.accountsKycGrantedByDefault = accountKycGrantedByDefault;
        this.treasury = treasury;
        this.number = number;
    }

    /* Object */
    @Override
    public boolean equals(final Object o) {
        if (this == o) {
            return true;
        }
        if (o == null || MerkleToken.class != o.getClass()) {
            return false;
        }

        final var that = (MerkleToken) o;
        return this.tokenType == that.tokenType
                && this.supplyType == that.supplyType
                && this.expiry == that.expiry
                && this.autoRenewPeriod == that.autoRenewPeriod
                && this.deleted == that.deleted
                && this.maxSupply == that.maxSupply
                && this.totalSupply == that.totalSupply
                && this.decimals == that.decimals
                && this.lastUsedSerialNumber == that.lastUsedSerialNumber
                && this.accountsFrozenByDefault == that.accountsFrozenByDefault
                && this.accountsKycGrantedByDefault == that.accountsKycGrantedByDefault
                && this.number == that.number
                && this.paused == that.paused
                && Objects.equals(this.symbol, that.symbol)
                && Objects.equals(this.name, that.name)
                && Objects.equals(this.memo, that.memo)
                && Objects.equals(this.treasury, that.treasury)
                && Objects.equals(this.autoRenewAccount, that.autoRenewAccount)
                && equalUpToDecodability(this.wipeKey, that.wipeKey)
                && equalUpToDecodability(this.supplyKey, that.supplyKey)
                && equalUpToDecodability(this.adminKey, that.adminKey)
                && equalUpToDecodability(this.freezeKey, that.freezeKey)
                && equalUpToDecodability(this.kycKey, that.kycKey)
                && equalUpToDecodability(this.feeScheduleKey, that.feeScheduleKey)
                && equalUpToDecodability(this.pauseKey, that.pauseKey)
                && Objects.equals(this.feeSchedule, that.feeSchedule);
    }

    @Override
    public int hashCode() {
        return Objects.hash(
                tokenType,
                supplyType,
                expiry,
                deleted,
                maxSupply,
                totalSupply,
                decimals,
                lastUsedSerialNumber,
                number,
                adminKey,
                freezeKey,
                kycKey,
                wipeKey,
                supplyKey,
                pauseKey,
                symbol,
                name,
                memo,
                accountsFrozenByDefault,
                accountsKycGrantedByDefault,
                paused,
                treasury,
                autoRenewAccount,
                autoRenewPeriod,
                feeSchedule,
                feeScheduleKey);
    }

    /* --- Bean --- */
    @Override
    public String toString() {
        return MoreObjects.toStringHelper(MerkleToken.class)
                .omitNullValues()
                .add("number", number + " <-> " + EntityIdUtils.asIdLiteral(number))
                .add("tokenType", tokenType)
                .add("supplyType", supplyType)
                .add("deleted", deleted)
                .add("expiry", expiry)
                .add("symbol", symbol)
                .add("name", name)
                .add("memo", memo)
                .add("treasury", readableEntityId(treasury))
                .add("maxSupply", maxSupply)
                .add("totalSupply", totalSupply)
                .add("decimals", decimals)
                .add("lastUsedSerialNumber", lastUsedSerialNumber)
                .add("autoRenewAccount", readableEntityId(autoRenewAccount))
                .add("autoRenewPeriod", autoRenewPeriod)
                .add("adminKey", describe(adminKey))
                .add("kycKey", describe(kycKey))
                .add("wipeKey", describe(wipeKey))
                .add("supplyKey", describe(supplyKey))
                .add("freezeKey", describe(freezeKey))
                .add("pauseKey", describe(pauseKey))
                .add("accountsKycGrantedByDefault", accountsKycGrantedByDefault)
                .add("accountsFrozenByDefault", accountsFrozenByDefault)
                .add("pauseStatus", paused)
                .add("feeSchedules", feeSchedule)
                .add("feeScheduleKey", feeScheduleKey)
                .toString();
    }

    private String readableEntityId(@Nullable final EntityId id) {
        return Optional.ofNullable(id).map(EntityId::toAbbrevString).orElse("<N/A>");
    }

    /* --- MerkleLeaf --- */
    @Override
    public long getClassId() {
        return RUNTIME_CONSTRUCTABLE_ID;
    }

    @Override
    public int getVersion() {
        return CURRENT_VERSION;
    }

    @Override
    public int getMinimumSupportedVersion() {
        return CURRENT_VERSION;
    }

    @Override
    public void deserialize(final SerializableDataInputStream in, final int version)
            throws IOException {
        deleted = in.readBoolean();
        expiry = in.readLong();
        autoRenewAccount = readNullableSerializable(in);
        autoRenewPeriod = in.readLong();
        symbol = in.readNormalisedString(UPPER_BOUND_SYMBOL_UTF8_BYTES);
        name = in.readNormalisedString(UPPER_BOUND_TOKEN_NAME_UTF8_BYTES);
        treasury = in.readSerializable();
        totalSupply = in.readLong();
        decimals = in.readInt();
        accountsFrozenByDefault = in.readBoolean();
        accountsKycGrantedByDefault = in.readBoolean();
        adminKey = readNullable(in, JKeySerializer::deserialize);
        freezeKey = readNullable(in, JKeySerializer::deserialize);
        kycKey = readNullable(in, JKeySerializer::deserialize);
        supplyKey = readNullable(in, JKeySerializer::deserialize);
        wipeKey = readNullable(in, JKeySerializer::deserialize);
        /* Memo present since 0.12.0 */
        memo = in.readNormalisedString(UPPER_BOUND_MEMO_UTF8_BYTES);
        // Added in 0.16
        tokenType = TokenType.values()[in.readInt()];
        supplyType = TokenSupplyType.values()[in.readInt()];
        maxSupply = in.readLong();
        lastUsedSerialNumber = in.readLong();
        feeSchedule =
                unmodifiableList(
                        in.readSerializableList(Integer.MAX_VALUE, true, FcCustomFee::new));
        feeScheduleKey = readNullable(in, JKeySerializer::deserialize);
        // Added in 0.18
        number = in.readInt();
        // Added in 0.19
        pauseKey = readNullable(in, JKeySerializer::deserialize);
        paused = in.readBoolean();
        if (tokenType == null) {
            tokenType = TokenType.FUNGIBLE_COMMON;
        }
        if (supplyType == null) {
            supplyType = TokenSupplyType.INFINITE;
        }
    }

    @Override
    public void serialize(final SerializableDataOutputStream out) throws IOException {
        out.writeBoolean(deleted);
        out.writeLong(expiry);
        writeNullableSerializable(autoRenewAccount, out);
        out.writeLong(autoRenewPeriod);
        out.writeNormalisedString(symbol);
        out.writeNormalisedString(name);
        out.writeSerializable(treasury, true);
        out.writeLong(totalSupply);
        out.writeInt(decimals);
        out.writeBoolean(accountsFrozenByDefault);
        out.writeBoolean(accountsKycGrantedByDefault);
        writeNullable(adminKey, out, IoUtils::serializeKey);
        writeNullable(freezeKey, out, IoUtils::serializeKey);
        writeNullable(kycKey, out, IoUtils::serializeKey);
        writeNullable(supplyKey, out, IoUtils::serializeKey);
        writeNullable(wipeKey, out, IoUtils::serializeKey);
        out.writeNormalisedString(memo);
        out.writeInt(tokenType.ordinal());
        out.writeInt(supplyType.ordinal());
        out.writeLong(maxSupply);
        out.writeLong(lastUsedSerialNumber);
        out.writeSerializableList(feeSchedule, true, true);
        writeNullable(feeScheduleKey, out, IoUtils::serializeKey);
        out.writeInt(number);
        writeNullable(pauseKey, out, IoUtils::serializeKey);
        out.writeBoolean(paused);
    }

    /* --- FastCopyable --- */
    @Override
    public MerkleToken copy() {
        setImmutable(true);
        final var fc =
                new MerkleToken(
                        expiry,
                        totalSupply,
                        decimals,
                        symbol,
                        name,
                        accountsFrozenByDefault,
                        accountsKycGrantedByDefault,
                        treasury,
                        number);
        fc.setMemo(memo);
        fc.setDeleted(deleted);
        fc.setFeeSchedule(feeSchedule);
        fc.setAutoRenewPeriod(autoRenewPeriod);
        fc.setAutoRenewAccount(autoRenewAccount);
        fc.lastUsedSerialNumber = lastUsedSerialNumber;
        fc.setTokenType(tokenType);
        fc.setSupplyType(supplyType);
        fc.setMaxSupply(maxSupply);
        fc.setPaused(paused);
        if (adminKey != UNUSED_KEY) {
            fc.setAdminKey(adminKey);
        }
        if (freezeKey != UNUSED_KEY) {
            fc.setFreezeKey(freezeKey);
        }
        if (kycKey != UNUSED_KEY) {
            fc.setKycKey(kycKey);
        }
        if (wipeKey != UNUSED_KEY) {
            fc.setWipeKey(wipeKey);
        }
        if (supplyKey != UNUSED_KEY) {
            fc.setSupplyKey(supplyKey);
        }
        if (feeScheduleKey != UNUSED_KEY) {
            fc.setFeeScheduleKey(feeScheduleKey);
        }
        if (pauseKey != UNUSED_KEY) {
            fc.setPauseKey(pauseKey);
        }
        return fc;
    }

    /* --- Bean --- */
    public long totalSupply() {
        return totalSupply;
    }

    public int decimals() {
        return decimals;
    }

    public boolean hasAdminKey() {
        return adminKey != UNUSED_KEY;
    }

    public Optional<JKey> adminKey() {
        return Optional.ofNullable(adminKey);
    }

    public Optional<JKey> freezeKey() {
        return Optional.ofNullable(freezeKey);
    }

    public JKey freezeKeyUnsafe() {
        return freezeKey;
    }

    public boolean hasFreezeKey() {
        return freezeKey != UNUSED_KEY;
    }

    public Optional<JKey> kycKey() {
        return Optional.ofNullable(kycKey);
    }

    public boolean hasKycKey() {
        return kycKey != UNUSED_KEY;
    }

    public Optional<JKey> pauseKey() {
        return Optional.ofNullable(pauseKey);
    }

    public boolean hasPauseKey() {
        return pauseKey != UNUSED_KEY;
    }

    public void setPauseKey(final JKey pauseKey) {
        throwIfImmutable("Cannot change this token's pause key if it's immutable.");
        this.pauseKey = pauseKey;
    }

    public void setFreezeKey(final JKey freezeKey) {
        throwIfImmutable("Cannot change this token's freeze key if it's immutable.");
        this.freezeKey = freezeKey;
    }

    public void setKycKey(final JKey kycKey) {
        throwIfImmutable("Cannot change this token's kyc key if it's immutable.");
        this.kycKey = kycKey;
    }

    public Optional<JKey> supplyKey() {
        return Optional.ofNullable(supplyKey);
    }

    public Optional<JKey> feeScheduleKey() {
        return Optional.ofNullable(feeScheduleKey);
    }

    public boolean hasSupplyKey() {
        return supplyKey != UNUSED_KEY;
    }

    public void setSupplyKey(final JKey supplyKey) {
        throwIfImmutable("Cannot change this token's supply key if it's immutable.");
        this.supplyKey = supplyKey;
    }

    public Optional<JKey> wipeKey() {
        return Optional.ofNullable(wipeKey);
    }

    public boolean hasWipeKey() {
        return wipeKey != UNUSED_KEY;
    }

    public void setWipeKey(final JKey wipeKey) {
        throwIfImmutable("Cannot change this token's wipe key if it's immutable.");
        this.wipeKey = wipeKey;
    }

    public boolean isDeleted() {
        return deleted;
    }

    public void setDeleted(final boolean deleted) {
        throwIfImmutable("Cannot change this token's to be deleted if it's immutable.");
        this.deleted = deleted;
    }

    public boolean isPaused() {
        return paused;
    }

    public void setPaused(final boolean paused) {
        throwIfImmutable("Cannot change this token's freeze key if it's immutable.");
        this.paused = paused;
    }

    public String symbol() {
        return symbol;
    }

    public void setSymbol(final String symbol) {
        throwIfImmutable("Cannot change this token's symbol if it's immutable.");
        this.symbol = symbol;
    }

    public String name() {
        return name;
    }

    public void setName(final String name) {
        throwIfImmutable("Cannot change this token's name if it's immutable.");
        this.name = name;
    }

    public void setDecimals(final int decimals) {
        throwIfImmutable("Cannot change this token's decimals if it's immutable.");
        this.decimals = decimals;
    }

    public void setTreasury(final EntityId treasury) {
        throwIfImmutable("Cannot change this token's treasure account if it's immutable.");
        this.treasury = treasury;
    }

    public void setAdminKey(final JKey adminKey) {
        throwIfImmutable("Cannot change this token's admin key if it's immutable.");
        this.adminKey = adminKey;
    }

    public boolean accountsAreFrozenByDefault() {
        return accountsFrozenByDefault;
    }

    public boolean accountsKycGrantedByDefault() {
        return accountsKycGrantedByDefault;
    }

    public EntityId treasury() {
        return treasury;
    }

    public EntityNum treasuryNum() {
        return treasury.asNum();
    }

    public long expiry() {
        return expiry;
    }

    public void setExpiry(final long expiry) {
        throwIfImmutable("Cannot change this token's expiry time if it's immutable.");
        this.expiry = expiry;
    }

    public long autoRenewPeriod() {
        return autoRenewPeriod;
    }

    public void setAutoRenewPeriod(final long autoRenewPeriod) {
        throwIfImmutable("Cannot change this token's auto renewal period if it's immutable.");
        this.autoRenewPeriod = autoRenewPeriod;
    }

    public EntityId autoRenewAccount() {
        return autoRenewAccount;
    }

    public boolean hasAutoRenewAccount() {
        return autoRenewAccount != null;
    }

    public void setAutoRenewAccount(final EntityId autoRenewAccount) {
        throwIfImmutable("Cannot change this token's auto renewal account if it's immutable.");
        this.autoRenewAccount = autoRenewAccount;
    }

    public void adjustTotalSupplyBy(final long amount) {
        throwIfImmutable("Cannot adjust this token's total supply if it's immutable.");
        final var newTotalSupply = totalSupply + amount;
        if (newTotalSupply < 0) {
            throw new IllegalArgumentException(
                    String.format(
                            "Argument 'amount=%d' would negate totalSupply=%d!",
                            amount, totalSupply));
        }
        if (maxSupply != 0 && maxSupply < newTotalSupply) {
            throw new IllegalArgumentException(
                    String.format(
                            "Argument 'amount=%d' would exceed maxSupply=%d!", amount, maxSupply));
        }
        totalSupply += amount;
    }

    public long entityNum() {
        return BitPackUtils.numFromCode(number);
    }

    public TokenID grpcId() {
        return StaticPropertiesHolder.STATIC_PROPERTIES.scopedTokenWith(entityNum());
    }

    public JKey getSupplyKey() {
        return supplyKey;
    }

    public JKey getWipeKey() {
        return wipeKey;
    }

    public JKey getAdminKey() {
        return adminKey;
    }

    public JKey getKycKey() {
        return kycKey;
    }

    public JKey getFreezeKey() {
        return freezeKey;
    }

    public JKey getPauseKey() {
        return pauseKey;
    }

    public void setTotalSupply(final long totalSupply) {
        throwIfImmutable("Cannot change this token's total supply if it's immutable.");
        this.totalSupply = totalSupply;
    }

    public String memo() {
        return memo;
    }

    public void setMemo(final String memo) {
        throwIfImmutable("Cannot change this token's memo if it's immutable.");
        this.memo = memo;
    }

    public void setAccountsFrozenByDefault(final boolean accountsFrozenByDefault) {
        throwIfImmutable("Cannot change this token's default frozen status if it's immutable.");
        this.accountsFrozenByDefault = accountsFrozenByDefault;
    }

    public void setAccountsKycGrantedByDefault(final boolean accountsKycGrantedByDefault) {
        throwIfImmutable("Cannot change this token's default Kyc status if it's immutable.");
        this.accountsKycGrantedByDefault = accountsKycGrantedByDefault;
    }

    public long getLastUsedSerialNumber() {
        return lastUsedSerialNumber;
    }

    public void setLastUsedSerialNumber(final long serialNum) {
        throwIfImmutable("Cannot change this token's last used serial number if it's immutable.");
        this.lastUsedSerialNumber = serialNum;
    }

    public TokenType tokenType() {
        return tokenType;
    }

    public void setTokenType(final TokenType tokenType) {
        throwIfImmutable("Cannot change this token's token type if it's immutable.");
        this.tokenType = tokenType;
    }

    public void setTokenType(final int tokenTypeInt) {
        throwIfImmutable("Cannot change this token's token type through value if it's immutable.");
        this.tokenType = TokenType.values()[tokenTypeInt];
    }

    public TokenSupplyType supplyType() {
        return supplyType;
    }

    public void setSupplyType(final TokenSupplyType supplyType) {
        throwIfImmutable("Cannot change this token's supply type if it's immutable.");
        this.supplyType = supplyType;
    }

    public void setSupplyType(final int supplyTypeInt) {
        throwIfImmutable("Cannot change this token's supply type through value if it's immutable.");
        this.supplyType = TokenSupplyType.values()[supplyTypeInt];
    }

    public long maxSupply() {
        return maxSupply;
    }

    public void setMaxSupply(final long maxSupply) {
        throwIfImmutable("Cannot change this token's max supply if it's immutable.");
        this.maxSupply = maxSupply;
    }

    public List<FcCustomFee> customFeeSchedule() {
        return feeSchedule;
    }

    public void setFeeSchedule(final List<FcCustomFee> feeSchedule) {
        throwIfImmutable("Cannot change this token's fee schedule if it's immutable.");
        this.feeSchedule = feeSchedule;
    }

    public List<CustomFee> grpcFeeSchedule() {
        final List<CustomFee> grpcList = new ArrayList<>();
        for (final var customFee : feeSchedule) {
            grpcList.add(customFee.asGrpc());
        }
        return grpcList;
    }

    public EvmTokenInfo asEvmTokenInfo(final ByteString ledgerId) {
        final var info =
                new EvmTokenInfo(
                        ledgerId.toByteArray(),
                        supplyType().ordinal(),
                        isDeleted(),
                        symbol(),
                        name(),
                        memo(),
                        EntityIdUtils.asTypedEvmAddress(treasury()),
                        totalSupply(),
                        maxSupply(),
                        decimals(),
                        expiry());

        final var adminCandidate = adminKey();
<<<<<<< HEAD
        adminCandidate.ifPresent(
                k -> {
                    final var key = asKeyUnchecked(k);
                    info.setAdminKey(convertToEvmKey(key));
                });
=======
        adminCandidate.ifPresentOrElse(
                k -> {
                    final var key = asKeyUnchecked(k);
                    info.setAdminKey(convertToEvmKey(key));
                },
                () -> info.setAdminKey(new EvmKey()));
>>>>>>> 73459651

        final var freezeCandidate = freezeKey();
        freezeCandidate.ifPresentOrElse(
                k -> {
                    info.setDefaultFreezeStatus(
                            tokenFreeStatusFor(accountsAreFrozenByDefault()).getNumber() == 1);
                    final var key = asKeyUnchecked(k);
                    info.setFreezeKey(convertToEvmKey(key));
                },
<<<<<<< HEAD
                () ->
                        info.setDefaultFreezeStatus(
                                TokenFreezeStatus.FreezeNotApplicable.getNumber() == 1));
=======
                () -> {
                    info.setFreezeKey(new EvmKey());
                    info.setDefaultFreezeStatus(
                            TokenFreezeStatus.FreezeNotApplicable.getNumber() == 1);
                });
>>>>>>> 73459651

        final var kycCandidate = kycKey();
        kycCandidate.ifPresentOrElse(
                k -> {
                    info.setDefaultKycStatus(
                            tokenKycStatusFor(accountsKycGrantedByDefault()).getNumber() == 1);
                    final var key = asKeyUnchecked(k);
                    info.setKycKey(convertToEvmKey(key));
                },
<<<<<<< HEAD
                () -> info.setDefaultKycStatus(TokenKycStatus.KycNotApplicable.getNumber() == 1));

        final var supplyCandidate = supplyKey();
        supplyCandidate.ifPresent(
                k -> {
                    final var key = asKeyUnchecked(k);
                    info.setSupplyKey(convertToEvmKey(key));
                });

        final var wipeCandidate = wipeKey();
        wipeCandidate.ifPresent(
                k -> {
                    final var key = asKeyUnchecked(k);
                    info.setWipeKey(convertToEvmKey(key));
                });

        final var feeScheduleCandidate = feeScheduleKey();
        feeScheduleCandidate.ifPresent(
                k -> {
                    final var key = asKeyUnchecked(k);
                    info.setFeeScheduleKey(convertToEvmKey(key));
                });
=======
                () -> {
                    info.setKycKey(new EvmKey());
                    info.setDefaultKycStatus(TokenKycStatus.KycNotApplicable.getNumber() == 1);
                });

        final var supplyCandidate = supplyKey();
        supplyCandidate.ifPresentOrElse(
                k -> {
                    final var key = asKeyUnchecked(k);
                    info.setSupplyKey(convertToEvmKey(key));
                },
                () -> info.setSupplyKey(new EvmKey()));

        final var wipeCandidate = wipeKey();
        wipeCandidate.ifPresentOrElse(
                k -> {
                    final var key = asKeyUnchecked(k);
                    info.setWipeKey(convertToEvmKey(key));
                },
                () -> info.setWipeKey(new EvmKey()));

        final var feeScheduleCandidate = feeScheduleKey();
        feeScheduleCandidate.ifPresentOrElse(
                k -> {
                    final var key = asKeyUnchecked(k);
                    info.setFeeScheduleKey(convertToEvmKey(key));
                },
                () -> info.setFeeScheduleKey(new EvmKey()));
>>>>>>> 73459651

        final var pauseCandidate = pauseKey();
        pauseCandidate.ifPresentOrElse(
                k -> {
                    final var key = asKeyUnchecked(k);
                    info.setPauseKey(convertToEvmKey(key));
                    info.setIsPaused(tokenPauseStatusOf(isPaused()).getNumber() == 1);
                },
<<<<<<< HEAD
                () -> info.setIsPaused(TokenPauseStatus.PauseNotApplicable.getNumber() == 1));
=======
                () -> {
                    info.setPauseKey(new EvmKey());
                    info.setIsPaused(TokenPauseStatus.PauseNotApplicable.getNumber() == 1);
                });
>>>>>>> 73459651

        if (hasAutoRenewAccount()) {
            info.setAutoRenewAccount(EntityIdUtils.asTypedEvmAddress(autoRenewAccount()));
            info.setAutoRenewPeriod(autoRenewPeriod());
        }

        info.setCustomFees(evmCustomFees());

        return info;
    }

    public List<com.hedera.node.app.service.evm.store.contracts.precompile.codec.CustomFee>
            evmCustomFees() {
        final var customFees = grpcFeeSchedule();

        List<com.hedera.node.app.service.evm.store.contracts.precompile.codec.CustomFee>
                evmCustomFees = new ArrayList<>();
        for (final var customFee : customFees) {
            extractFees(customFee, evmCustomFees);
        }

        return evmCustomFees;
    }

    public void extractFees(
            CustomFee customFee,
            List<com.hedera.node.app.service.evm.store.contracts.precompile.codec.CustomFee>
                    evmCustomFees) {
        final var feeCollector =
                EntityIdUtils.asTypedEvmAddress(customFee.getFeeCollectorAccountId());
        var evmCustomFee =
                new com.hedera.node.app.service.evm.store.contracts.precompile.codec.CustomFee();

        if (customFee.getFixedFee().getAmount() > 0) {
            var fixedFee = getFixedFee(customFee.getFixedFee(), feeCollector);

            evmCustomFee.setFixedFee(fixedFee);
            evmCustomFees.add(evmCustomFee);
        } else if (customFee.getFractionalFee().getMinimumAmount() > 0) {
            var fractionalFee = getFractionalFee(customFee.getFractionalFee(), feeCollector);

            evmCustomFee.setFractionalFee(fractionalFee);
            evmCustomFees.add(evmCustomFee);
        } else if (customFee.getRoyaltyFee().getExchangeValueFraction().getNumerator() > 0) {
            var royaltyFee = getRoyaltyFee(customFee.getRoyaltyFee(), feeCollector);

            evmCustomFee.setRoyaltyFee(royaltyFee);
            evmCustomFees.add(evmCustomFee);
        }
    }

    private RoyaltyFee getRoyaltyFee(
            com.hederahashgraph.api.proto.java.RoyaltyFee royaltyFee, Address feeCollector) {
        return new RoyaltyFee(
                royaltyFee.getExchangeValueFraction().getNumerator(),
                royaltyFee.getExchangeValueFraction().getDenominator(),
                royaltyFee.getFallbackFee().getAmount(),
                EntityIdUtils.asTypedEvmAddress(
                        royaltyFee.getFallbackFee().getDenominatingTokenId()),
                royaltyFee.getFallbackFee().getDenominatingTokenId().getTokenNum() == 0,
                feeCollector);
    }

    private FractionalFee getFractionalFee(
            com.hederahashgraph.api.proto.java.FractionalFee fractionalFee, Address feeCollector) {
        return new FractionalFee(
                fractionalFee.getFractionalAmount().getNumerator(),
                fractionalFee.getFractionalAmount().getDenominator(),
                fractionalFee.getMinimumAmount(),
                fractionalFee.getMaximumAmount(),
                fractionalFee.getNetOfTransfers(),
                feeCollector);
    }

    public FixedFee getFixedFee(
            com.hederahashgraph.api.proto.java.FixedFee fixedFee, Address feeCollector) {
        return new FixedFee(
                fixedFee.getAmount(),
                EntityIdUtils.asTypedEvmAddress(fixedFee.getDenominatingTokenId()),
                fixedFee.getDenominatingTokenId().getTokenNum() == 0,
                false,
                feeCollector);
    }

    public static EvmKey convertToEvmKey(Key key) {
        final var contractId =
                key.getContractID().getContractNum() > 0
                        ? EntityIdUtils.asTypedEvmAddress(key.getContractID())
                        : EntityIdUtils.asTypedEvmAddress(
                                ContractID.newBuilder()
                                        .setShardNum(0L)
                                        .setRealmNum(0L)
                                        .setContractNum(0L)
                                        .build());
        final var ed25519 = key.getEd25519().toByteArray();
        final var ecdsaSecp256K1 = key.getECDSASecp256K1().toByteArray();
        final var delegatableContractId =
                key.getDelegatableContractId().getContractNum() > 0
                        ? EntityIdUtils.asTypedEvmAddress(key.getDelegatableContractId())
                        : EntityIdUtils.asTypedEvmAddress(
                                ContractID.newBuilder()
                                        .setShardNum(0L)
                                        .setRealmNum(0L)
                                        .setContractNum(0L)
                                        .build());

        return new EvmKey(contractId, ed25519, ecdsaSecp256K1, delegatableContractId);
    }

    public TokenInfo asTokenInfo(final TokenID tokenId, final ByteString ledgerId) {
        final var info =
                TokenInfo.newBuilder()
                        .setLedgerId(ledgerId)
                        .setTokenTypeValue(tokenType().ordinal())
                        .setSupplyTypeValue(supplyType().ordinal())
                        .setTokenId(tokenId)
                        .setDeleted(isDeleted())
                        .setSymbol(symbol())
                        .setName(name())
                        .setMemo(memo())
                        .setTreasury(treasury().toGrpcAccountId())
                        .setTotalSupply(totalSupply())
                        .setMaxSupply(maxSupply())
                        .setDecimals(decimals())
                        .setExpiry(Timestamp.newBuilder().setSeconds(expiry()));

        final var adminCandidate = adminKey();
        adminCandidate.ifPresent(k -> info.setAdminKey(asKeyUnchecked(k)));

        final var freezeCandidate = freezeKey();
        freezeCandidate.ifPresentOrElse(
                k -> {
                    info.setDefaultFreezeStatus(tokenFreeStatusFor(accountsAreFrozenByDefault()));
                    info.setFreezeKey(asKeyUnchecked(k));
                },
                () -> info.setDefaultFreezeStatus(TokenFreezeStatus.FreezeNotApplicable));

        final var kycCandidate = kycKey();
        kycCandidate.ifPresentOrElse(
                k -> {
                    info.setDefaultKycStatus(tokenKycStatusFor(accountsKycGrantedByDefault()));
                    info.setKycKey(asKeyUnchecked(k));
                },
                () -> info.setDefaultKycStatus(TokenKycStatus.KycNotApplicable));

        final var supplyCandidate = supplyKey();
        supplyCandidate.ifPresent(k -> info.setSupplyKey(asKeyUnchecked(k)));
        final var wipeCandidate = wipeKey();
        wipeCandidate.ifPresent(k -> info.setWipeKey(asKeyUnchecked(k)));
        final var feeScheduleCandidate = feeScheduleKey();
        feeScheduleCandidate.ifPresent(k -> info.setFeeScheduleKey(asKeyUnchecked(k)));

        final var pauseCandidate = pauseKey();
        pauseCandidate.ifPresentOrElse(
                k -> {
                    info.setPauseKey(asKeyUnchecked(k));
                    info.setPauseStatus(tokenPauseStatusOf(isPaused()));
                },
                () -> info.setPauseStatus(TokenPauseStatus.PauseNotApplicable));

        if (hasAutoRenewAccount()) {
            info.setAutoRenewAccount(autoRenewAccount().toGrpcAccountId());
            info.setAutoRenewPeriod(Duration.newBuilder().setSeconds(autoRenewPeriod()));
        }

        info.addAllCustomFees(grpcFeeSchedule());

        return info.build();
    }

    @VisibleForTesting
    public void setFeeScheduleFrom(final List<CustomFee> grpcFeeSchedule) {
        throwIfImmutable("Cannot change this token's fee schedule from grpc if it's immutable.");
        feeSchedule = grpcFeeSchedule.stream().map(FcCustomFee::fromGrpc).toList();
    }

    public void setFeeScheduleKey(final JKey feeScheduleKey) {
        throwIfImmutable("Cannot change this token's fee schedule key if it's immutable.");
        this.feeScheduleKey = feeScheduleKey;
    }

    public JKey getFeeScheduleKey() {
        return feeScheduleKey;
    }

    public boolean hasFeeScheduleKey() {
        return feeScheduleKey != UNUSED_KEY;
    }

    @Override
    public EntityNum getKey() {
        return new EntityNum(number);
    }

    @Override
    public void setKey(final EntityNum phi) {
        this.number = phi.intValue();
    }
}<|MERGE_RESOLUTION|>--- conflicted
+++ resolved
@@ -35,10 +35,7 @@
 import com.hedera.node.app.service.evm.store.contracts.precompile.codec.FixedFee;
 import com.hedera.node.app.service.evm.store.contracts.precompile.codec.FractionalFee;
 import com.hedera.node.app.service.evm.store.contracts.precompile.codec.RoyaltyFee;
-<<<<<<< HEAD
 import com.hedera.node.app.service.evm.store.tokens.TokenType;
-=======
->>>>>>> 73459651
 import com.hedera.node.app.service.mono.context.properties.StaticPropertiesHolder;
 import com.hedera.node.app.service.mono.legacy.core.jproto.JKey;
 import com.hedera.node.app.service.mono.legacy.core.jproto.JKeySerializer;
@@ -745,20 +742,12 @@
                         expiry());
 
         final var adminCandidate = adminKey();
-<<<<<<< HEAD
-        adminCandidate.ifPresent(
-                k -> {
-                    final var key = asKeyUnchecked(k);
-                    info.setAdminKey(convertToEvmKey(key));
-                });
-=======
         adminCandidate.ifPresentOrElse(
                 k -> {
                     final var key = asKeyUnchecked(k);
                     info.setAdminKey(convertToEvmKey(key));
                 },
                 () -> info.setAdminKey(new EvmKey()));
->>>>>>> 73459651
 
         final var freezeCandidate = freezeKey();
         freezeCandidate.ifPresentOrElse(
@@ -768,17 +757,11 @@
                     final var key = asKeyUnchecked(k);
                     info.setFreezeKey(convertToEvmKey(key));
                 },
-<<<<<<< HEAD
-                () ->
-                        info.setDefaultFreezeStatus(
-                                TokenFreezeStatus.FreezeNotApplicable.getNumber() == 1));
-=======
                 () -> {
                     info.setFreezeKey(new EvmKey());
                     info.setDefaultFreezeStatus(
                             TokenFreezeStatus.FreezeNotApplicable.getNumber() == 1);
                 });
->>>>>>> 73459651
 
         final var kycCandidate = kycKey();
         kycCandidate.ifPresentOrElse(
@@ -788,30 +771,6 @@
                     final var key = asKeyUnchecked(k);
                     info.setKycKey(convertToEvmKey(key));
                 },
-<<<<<<< HEAD
-                () -> info.setDefaultKycStatus(TokenKycStatus.KycNotApplicable.getNumber() == 1));
-
-        final var supplyCandidate = supplyKey();
-        supplyCandidate.ifPresent(
-                k -> {
-                    final var key = asKeyUnchecked(k);
-                    info.setSupplyKey(convertToEvmKey(key));
-                });
-
-        final var wipeCandidate = wipeKey();
-        wipeCandidate.ifPresent(
-                k -> {
-                    final var key = asKeyUnchecked(k);
-                    info.setWipeKey(convertToEvmKey(key));
-                });
-
-        final var feeScheduleCandidate = feeScheduleKey();
-        feeScheduleCandidate.ifPresent(
-                k -> {
-                    final var key = asKeyUnchecked(k);
-                    info.setFeeScheduleKey(convertToEvmKey(key));
-                });
-=======
                 () -> {
                     info.setKycKey(new EvmKey());
                     info.setDefaultKycStatus(TokenKycStatus.KycNotApplicable.getNumber() == 1);
@@ -840,7 +799,6 @@
                     info.setFeeScheduleKey(convertToEvmKey(key));
                 },
                 () -> info.setFeeScheduleKey(new EvmKey()));
->>>>>>> 73459651
 
         final var pauseCandidate = pauseKey();
         pauseCandidate.ifPresentOrElse(
@@ -849,14 +807,10 @@
                     info.setPauseKey(convertToEvmKey(key));
                     info.setIsPaused(tokenPauseStatusOf(isPaused()).getNumber() == 1);
                 },
-<<<<<<< HEAD
-                () -> info.setIsPaused(TokenPauseStatus.PauseNotApplicable.getNumber() == 1));
-=======
                 () -> {
                     info.setPauseKey(new EvmKey());
                     info.setIsPaused(TokenPauseStatus.PauseNotApplicable.getNumber() == 1);
                 });
->>>>>>> 73459651
 
         if (hasAutoRenewAccount()) {
             info.setAutoRenewAccount(EntityIdUtils.asTypedEvmAddress(autoRenewAccount()));
