/*
 * Copyright (C) 2021-2023 Hedera Hashgraph, LLC
 *
 * Licensed under the Apache License, Version 2.0 (the "License");
 * you may not use this file except in compliance with the License.
 * You may obtain a copy of the License at
 *
 *      http://www.apache.org/licenses/LICENSE-2.0
 *
 * Unless required by applicable law or agreed to in writing, software
 * distributed under the License is distributed on an "AS IS" BASIS,
 * WITHOUT WARRANTIES OR CONDITIONS OF ANY KIND, either express or implied.
 * See the License for the specific language governing permissions and
 * limitations under the License.
 */
package com.hedera.node.app.service.mono.state;

import static com.hedera.node.app.service.mono.context.properties.PropertyNames.BOOTSTRAP_GENESIS_PUBLIC_KEY;

import com.google.protobuf.ByteString;
import com.hedera.node.app.hapi.utils.ethereum.EthTxData;
import com.hedera.node.app.hapi.utils.ethereum.EthTxSigs;
import com.hedera.node.app.service.mono.config.NetworkInfo;
import com.hedera.node.app.service.mono.context.MutableStateChildren;
import com.hedera.node.app.service.mono.context.annotations.CompositeProps;
import com.hedera.node.app.service.mono.context.primitives.StateView;
import com.hedera.node.app.service.mono.context.properties.GlobalDynamicProperties;
import com.hedera.node.app.service.mono.context.properties.PropertySource;
import com.hedera.node.app.service.mono.ledger.ids.EntityIdSource;
import com.hedera.node.app.service.mono.ledger.ids.SeqNoEntityIdSource;
import com.hedera.node.app.service.mono.legacy.core.jproto.JEd25519Key;
import com.hedera.node.app.service.mono.state.adapters.MerkleMapLike;
import com.hedera.node.app.service.mono.state.adapters.VirtualMapLike;
import com.hedera.node.app.service.mono.state.expiry.ExpiringCreations;
import com.hedera.node.app.service.mono.state.exports.AccountsExporter;
import com.hedera.node.app.service.mono.state.exports.BalancesExporter;
import com.hedera.node.app.service.mono.state.exports.ServicesSignedStateListener;
import com.hedera.node.app.service.mono.state.exports.SignedStateBalancesExporter;
import com.hedera.node.app.service.mono.state.exports.ToStringAccountsExporter;
import com.hedera.node.app.service.mono.state.forensics.ServicesIssListener;
import com.hedera.node.app.service.mono.state.initialization.BackedSystemAccountsCreator;
import com.hedera.node.app.service.mono.state.initialization.HfsSystemFilesManager;
import com.hedera.node.app.service.mono.state.initialization.SystemAccountsCreator;
import com.hedera.node.app.service.mono.state.initialization.SystemFilesManager;
import com.hedera.node.app.service.mono.state.logic.HandleLogicModule;
import com.hedera.node.app.service.mono.state.logic.ReconnectListener;
import com.hedera.node.app.service.mono.state.logic.StateWriteToDiskListener;
import com.hedera.node.app.service.mono.state.logic.StatusChangeListener;
import com.hedera.node.app.service.mono.state.merkle.MerkleNetworkContext;
import com.hedera.node.app.service.mono.state.merkle.MerkleScheduledTransactions;
import com.hedera.node.app.service.mono.state.merkle.MerkleSpecialFiles;
import com.hedera.node.app.service.mono.state.merkle.MerkleStakingInfo;
import com.hedera.node.app.service.mono.state.merkle.MerkleToken;
import com.hedera.node.app.service.mono.state.merkle.MerkleTopic;
import com.hedera.node.app.service.mono.state.migration.AccountStorageAdapter;
import com.hedera.node.app.service.mono.state.migration.RecordsStorageAdapter;
import com.hedera.node.app.service.mono.state.migration.TokenRelStorageAdapter;
import com.hedera.node.app.service.mono.state.migration.UniqueTokenMapAdapter;
import com.hedera.node.app.service.mono.state.submerkle.ExchangeRates;
import com.hedera.node.app.service.mono.state.submerkle.SequenceNumber;
import com.hedera.node.app.service.mono.state.validation.BasedLedgerValidator;
import com.hedera.node.app.service.mono.state.validation.LedgerValidator;
import com.hedera.node.app.service.mono.state.virtual.ContractKey;
import com.hedera.node.app.service.mono.state.virtual.IterableContractValue;
import com.hedera.node.app.service.mono.state.virtual.VirtualBlobKey;
import com.hedera.node.app.service.mono.state.virtual.VirtualBlobValue;
import com.hedera.node.app.service.mono.state.virtual.VirtualMapFactory;
import com.hedera.node.app.service.mono.store.schedule.ScheduleStore;
import com.hedera.node.app.service.mono.stream.RecordsRunningHashLeaf;
import com.hedera.node.app.service.mono.utils.EntityNum;
import com.hedera.node.app.service.mono.utils.JvmSystemExits;
import com.hedera.node.app.service.mono.utils.NamedDigestFactory;
import com.hedera.node.app.service.mono.utils.Pause;
import com.hedera.node.app.service.mono.utils.SleepingPause;
import com.hedera.node.app.service.mono.utils.SystemExits;
import com.swirlds.common.Console;
import com.swirlds.common.crypto.Signature;
import com.swirlds.common.notification.NotificationEngine;
import com.swirlds.common.notification.listeners.PlatformStatusChangeListener;
import com.swirlds.common.notification.listeners.ReconnectCompleteListener;
import com.swirlds.common.notification.listeners.StateWriteToDiskCompleteListener;
import com.swirlds.common.system.NodeId;
import com.swirlds.common.system.Platform;
import com.swirlds.common.system.address.AddressBook;
import com.swirlds.common.system.state.notifications.IssListener;
import com.swirlds.common.system.state.notifications.NewSignedStateListener;
import com.swirlds.common.utility.CommonUtils;
<<<<<<< HEAD
import com.swirlds.jasperdb.JasperDbBuilder;
=======
import com.swirlds.merkle.map.MerkleMap;
import com.swirlds.virtualmap.VirtualMap;
>>>>>>> 0caf223d
import dagger.Binds;
import dagger.Module;
import dagger.Provides;
import edu.umd.cs.findbugs.annotations.Nullable;
import java.io.PrintStream;
import java.nio.charset.Charset;
import java.security.MessageDigest;
import java.security.NoSuchAlgorithmException;
import java.util.Map;
import java.util.Optional;
import java.util.function.Function;
import java.util.function.Supplier;
import javax.inject.Singleton;

@Module(includes = HandleLogicModule.class)
public interface StateModule {
    interface ConsoleCreator {
        @Nullable
        Console createConsole(Platform platform, boolean visible);
    }

    @Binds
    @Singleton
    IssListener bindIssListener(ServicesIssListener servicesIssListener);

    @Binds
    @Singleton
    NewSignedStateListener bindNewSignedStateListener(
            ServicesSignedStateListener servicesSignedStateListener);

    @Binds
    @Singleton
    SystemExits bindSystemExits(JvmSystemExits systemExits);

    @Binds
    @Singleton
    ReconnectCompleteListener bindReconnectListener(ReconnectListener reconnectListener);

    @Binds
    @Singleton
    StateWriteToDiskCompleteListener bindStateWrittenToDiskListener(
            StateWriteToDiskListener stateWriteToDiskListener);

    @Binds
    @Singleton
    PlatformStatusChangeListener bindStatusChangeListener(
            StatusChangeListener statusChangeListener);

    @Binds
    @Singleton
    LedgerValidator bindLedgerValidator(BasedLedgerValidator basedLedgerValidator);

    @Binds
    @Singleton
    EntityCreator bindEntityCreator(ExpiringCreations creator);

    @Provides
    @Singleton
    static BalancesExporter bindBalancesExporter(
            final SystemExits systemExits,
            final @CompositeProps PropertySource properties,
            final Function<byte[], Signature> signer,
            final GlobalDynamicProperties dynamicProperties) {
        try {
            return new SignedStateBalancesExporter(
                    systemExits, properties, signer, dynamicProperties);
        } catch (final NoSuchAlgorithmException fatal) {
            throw new IllegalStateException(
                    "Could not construct signed state balances exporter", fatal);
        }
    }

    @Binds
    @Singleton
    SystemFilesManager bindSysFilesManager(HfsSystemFilesManager hfsSystemFilesManager);

    @Binds
    @Singleton
    AccountsExporter bindAccountsExporter(ToStringAccountsExporter toStringAccountsExporter);

    @Binds
    @Singleton
    SystemAccountsCreator bindSystemAccountsCreator(BackedSystemAccountsCreator backedCreator);

    @Provides
    @Singleton
    static VirtualMapFactory provideVirtualMapFactory() {
        return new VirtualMapFactory();
    }

    @Provides
    @Singleton
    static Pause providePause() {
        return SleepingPause.SLEEPING_PAUSE;
    }

    @Provides
    @Singleton
    static Supplier<Charset> provideNativeCharset() {
        return Charset::defaultCharset;
    }

    @Provides
    @Singleton
    static NamedDigestFactory provideDigestFactory() {
        return MessageDigest::getInstance;
    }

    @Provides
    @Singleton
    static Supplier<NotificationEngine> provideNotificationEngine(final Platform platform) {
        return platform::getNotificationEngine;
    }

    @Provides
    @Singleton
    static Function<EthTxData, EthTxSigs> provideSigsFunction() {
        return EthTxSigs::extractSignatures;
    }

    @Provides
    @Singleton
    static Optional<PrintStream> providePrintStream(
            final ConsoleCreator consoleCreator, final Platform platform) {
        return Optional.ofNullable(consoleCreator.createConsole(platform, true)).map(c -> c.out);
    }

    @Provides
    @Singleton
    static Function<byte[], Signature> provideSigner(final Platform platform) {
        return platform::sign;
    }

    @Provides
    @Singleton
    static NodeId provideNodeId(final Platform platform) {
        return platform.getSelfId();
    }

    @Provides
    @Singleton
    static StateView provideCurrentView(
            final ScheduleStore scheduleStore,
            final MutableStateChildren workingState,
            final NetworkInfo networkInfo) {
        return new StateView(scheduleStore, workingState, networkInfo);
    }

    @Provides
    @Singleton
    static Supplier<StateView> provideStateViews(
            final ScheduleStore scheduleStore,
            final MutableStateChildren workingState,
            final NetworkInfo networkInfo) {
        return () -> new StateView(scheduleStore, workingState, networkInfo);
    }

    @Provides
    @Singleton
    static MutableStateChildren provideWorkingState() {
        return new MutableStateChildren();
    }

    @Provides
    @Singleton
    static Supplier<AccountStorageAdapter> provideWorkingAccounts(
            final MutableStateChildren workingState) {
        return workingState::accounts;
    }

    @Provides
    @Singleton
    static Supplier<RecordsStorageAdapter> providePayerRecords(
            final MutableStateChildren workingState) {
        return workingState::payerRecords;
    }

    @Provides
    @Singleton
    static Supplier<MerkleMapLike<EntityNum, MerkleStakingInfo>> provideWorkingStakingInfo(
            final MutableStateChildren workingState) {
        return workingState::stakingInfo;
    }

    @Provides
    @Singleton
    static Supplier<VirtualMapLike<VirtualBlobKey, VirtualBlobValue>> provideWorkingStorage(
            final MutableStateChildren workingState) {
        return workingState::storage;
    }

    @Provides
    @Singleton
    static Supplier<MerkleMapLike<EntityNum, MerkleTopic>> provideWorkingTopics(
            final MutableStateChildren workingState) {
        return workingState::topics;
    }

    @Provides
    @Singleton
    static Supplier<MerkleMapLike<EntityNum, MerkleToken>> provideWorkingTokens(
            final MutableStateChildren workingState) {
        return workingState::tokens;
    }

    @Provides
    @Singleton
    static Supplier<TokenRelStorageAdapter> provideWorkingTokenAssociations(
            final MutableStateChildren workingState) {
        return workingState::tokenAssociations;
    }

    @Provides
    @Singleton
    static Supplier<MerkleScheduledTransactions> provideWorkingSchedules(
            final MutableStateChildren workingState) {
        return workingState::schedules;
    }

    @Provides
    @Singleton
    static Supplier<UniqueTokenMapAdapter> provideWorkingNfts(
            final MutableStateChildren workingState) {
        return workingState::uniqueTokens;
    }

    @Provides
    @Singleton
    static Supplier<MerkleSpecialFiles> provideWorkingSpecialFiles(
            final MutableStateChildren workingState) {
        return workingState::specialFiles;
    }

    @Provides
    @Singleton
    static Supplier<VirtualMapLike<ContractKey, IterableContractValue>>
            provideWorkingContractStorage(final MutableStateChildren workingState) {
        return workingState::contractStorage;
    }

    @Provides
    @Singleton
    static Supplier<MerkleNetworkContext> provideWorkingNetworkCtx(
            final MutableStateChildren workingState) {
        return workingState::networkCtx;
    }

    @Provides
    @Singleton
    static Supplier<RecordsRunningHashLeaf> provideRecordsRunningHashLeaf(
            final MutableStateChildren workingState) {
        return workingState::runningHashLeaf;
    }

    @Provides
    @Singleton
    static Supplier<AddressBook> provideWorkingAddressBook(
            final MutableStateChildren workingState) {
        return workingState::addressBook;
    }

    @Provides
    @Singleton
    static EntityIdSource provideWorkingEntityIdSource(final MutableStateChildren workingState) {
        return new SeqNoEntityIdSource(() -> workingState.networkCtx().seqNo());
    }

    @Provides
    @Singleton
    static Supplier<ExchangeRates> provideWorkingMidnightRates(
            final MutableStateChildren workingState) {
        return () -> workingState.networkCtx().midnightRates();
    }

    @Provides
    @Singleton
    static Supplier<SequenceNumber> provideWorkingSeqNo(final MutableStateChildren workingState) {
        return () -> workingState.networkCtx().seqNo();
    }

    @Provides
    @Singleton
    static Supplier<Map<ByteString, EntityNum>> provideWorkingAliases(
            final MutableStateChildren workingState) {
        return workingState::aliases;
    }

    @Provides
    @Singleton
    static Supplier<JEd25519Key> provideSystemFileKey(
            @CompositeProps final PropertySource properties) {
        return () -> {
            final var hexedEd25519Key = properties.getStringProperty(BOOTSTRAP_GENESIS_PUBLIC_KEY);
            final var ed25519Key = new JEd25519Key(CommonUtils.unhex(hexedEd25519Key));
            if (!ed25519Key.isValid()) {
                throw new IllegalStateException(
                        "'" + hexedEd25519Key + "' is not a possible Ed25519 public key");
            }
            return ed25519Key;
        };
    }
}<|MERGE_RESOLUTION|>--- conflicted
+++ resolved
@@ -13,6 +13,7 @@
  * See the License for the specific language governing permissions and
  * limitations under the License.
  */
+
 package com.hedera.node.app.service.mono.state;
 
 import static com.hedera.node.app.service.mono.context.properties.PropertyNames.BOOTSTRAP_GENESIS_PUBLIC_KEY;
@@ -85,12 +86,6 @@
 import com.swirlds.common.system.state.notifications.IssListener;
 import com.swirlds.common.system.state.notifications.NewSignedStateListener;
 import com.swirlds.common.utility.CommonUtils;
-<<<<<<< HEAD
-import com.swirlds.jasperdb.JasperDbBuilder;
-=======
-import com.swirlds.merkle.map.MerkleMap;
-import com.swirlds.virtualmap.VirtualMap;
->>>>>>> 0caf223d
 import dagger.Binds;
 import dagger.Module;
 import dagger.Provides;
@@ -118,8 +113,7 @@
 
     @Binds
     @Singleton
-    NewSignedStateListener bindNewSignedStateListener(
-            ServicesSignedStateListener servicesSignedStateListener);
+    NewSignedStateListener bindNewSignedStateListener(ServicesSignedStateListener servicesSignedStateListener);
 
     @Binds
     @Singleton
@@ -131,13 +125,11 @@
 
     @Binds
     @Singleton
-    StateWriteToDiskCompleteListener bindStateWrittenToDiskListener(
-            StateWriteToDiskListener stateWriteToDiskListener);
-
-    @Binds
-    @Singleton
-    PlatformStatusChangeListener bindStatusChangeListener(
-            StatusChangeListener statusChangeListener);
+    StateWriteToDiskCompleteListener bindStateWrittenToDiskListener(StateWriteToDiskListener stateWriteToDiskListener);
+
+    @Binds
+    @Singleton
+    PlatformStatusChangeListener bindStatusChangeListener(StatusChangeListener statusChangeListener);
 
     @Binds
     @Singleton
@@ -155,11 +147,9 @@
             final Function<byte[], Signature> signer,
             final GlobalDynamicProperties dynamicProperties) {
         try {
-            return new SignedStateBalancesExporter(
-                    systemExits, properties, signer, dynamicProperties);
+            return new SignedStateBalancesExporter(systemExits, properties, signer, dynamicProperties);
         } catch (final NoSuchAlgorithmException fatal) {
-            throw new IllegalStateException(
-                    "Could not construct signed state balances exporter", fatal);
+            throw new IllegalStateException("Could not construct signed state balances exporter", fatal);
         }
     }
 
@@ -213,8 +203,7 @@
 
     @Provides
     @Singleton
-    static Optional<PrintStream> providePrintStream(
-            final ConsoleCreator consoleCreator, final Platform platform) {
+    static Optional<PrintStream> providePrintStream(final ConsoleCreator consoleCreator, final Platform platform) {
         return Optional.ofNullable(consoleCreator.createConsole(platform, true)).map(c -> c.out);
     }
 
@@ -233,18 +222,14 @@
     @Provides
     @Singleton
     static StateView provideCurrentView(
-            final ScheduleStore scheduleStore,
-            final MutableStateChildren workingState,
-            final NetworkInfo networkInfo) {
+            final ScheduleStore scheduleStore, final MutableStateChildren workingState, final NetworkInfo networkInfo) {
         return new StateView(scheduleStore, workingState, networkInfo);
     }
 
     @Provides
     @Singleton
     static Supplier<StateView> provideStateViews(
-            final ScheduleStore scheduleStore,
-            final MutableStateChildren workingState,
-            final NetworkInfo networkInfo) {
+            final ScheduleStore scheduleStore, final MutableStateChildren workingState, final NetworkInfo networkInfo) {
         return () -> new StateView(scheduleStore, workingState, networkInfo);
     }
 
@@ -256,15 +241,13 @@
 
     @Provides
     @Singleton
-    static Supplier<AccountStorageAdapter> provideWorkingAccounts(
-            final MutableStateChildren workingState) {
+    static Supplier<AccountStorageAdapter> provideWorkingAccounts(final MutableStateChildren workingState) {
         return workingState::accounts;
     }
 
     @Provides
     @Singleton
-    static Supplier<RecordsStorageAdapter> providePayerRecords(
-            final MutableStateChildren workingState) {
+    static Supplier<RecordsStorageAdapter> providePayerRecords(final MutableStateChildren workingState) {
         return workingState::payerRecords;
     }
 
@@ -298,57 +281,50 @@
 
     @Provides
     @Singleton
-    static Supplier<TokenRelStorageAdapter> provideWorkingTokenAssociations(
-            final MutableStateChildren workingState) {
+    static Supplier<TokenRelStorageAdapter> provideWorkingTokenAssociations(final MutableStateChildren workingState) {
         return workingState::tokenAssociations;
     }
 
     @Provides
     @Singleton
-    static Supplier<MerkleScheduledTransactions> provideWorkingSchedules(
-            final MutableStateChildren workingState) {
+    static Supplier<MerkleScheduledTransactions> provideWorkingSchedules(final MutableStateChildren workingState) {
         return workingState::schedules;
     }
 
     @Provides
     @Singleton
-    static Supplier<UniqueTokenMapAdapter> provideWorkingNfts(
-            final MutableStateChildren workingState) {
+    static Supplier<UniqueTokenMapAdapter> provideWorkingNfts(final MutableStateChildren workingState) {
         return workingState::uniqueTokens;
     }
 
     @Provides
     @Singleton
-    static Supplier<MerkleSpecialFiles> provideWorkingSpecialFiles(
-            final MutableStateChildren workingState) {
+    static Supplier<MerkleSpecialFiles> provideWorkingSpecialFiles(final MutableStateChildren workingState) {
         return workingState::specialFiles;
     }
 
     @Provides
     @Singleton
-    static Supplier<VirtualMapLike<ContractKey, IterableContractValue>>
-            provideWorkingContractStorage(final MutableStateChildren workingState) {
+    static Supplier<VirtualMapLike<ContractKey, IterableContractValue>> provideWorkingContractStorage(
+            final MutableStateChildren workingState) {
         return workingState::contractStorage;
     }
 
     @Provides
     @Singleton
-    static Supplier<MerkleNetworkContext> provideWorkingNetworkCtx(
-            final MutableStateChildren workingState) {
+    static Supplier<MerkleNetworkContext> provideWorkingNetworkCtx(final MutableStateChildren workingState) {
         return workingState::networkCtx;
     }
 
     @Provides
     @Singleton
-    static Supplier<RecordsRunningHashLeaf> provideRecordsRunningHashLeaf(
-            final MutableStateChildren workingState) {
+    static Supplier<RecordsRunningHashLeaf> provideRecordsRunningHashLeaf(final MutableStateChildren workingState) {
         return workingState::runningHashLeaf;
     }
 
     @Provides
     @Singleton
-    static Supplier<AddressBook> provideWorkingAddressBook(
-            final MutableStateChildren workingState) {
+    static Supplier<AddressBook> provideWorkingAddressBook(final MutableStateChildren workingState) {
         return workingState::addressBook;
     }
 
@@ -360,8 +336,7 @@
 
     @Provides
     @Singleton
-    static Supplier<ExchangeRates> provideWorkingMidnightRates(
-            final MutableStateChildren workingState) {
+    static Supplier<ExchangeRates> provideWorkingMidnightRates(final MutableStateChildren workingState) {
         return () -> workingState.networkCtx().midnightRates();
     }
 
@@ -373,21 +348,18 @@
 
     @Provides
     @Singleton
-    static Supplier<Map<ByteString, EntityNum>> provideWorkingAliases(
-            final MutableStateChildren workingState) {
+    static Supplier<Map<ByteString, EntityNum>> provideWorkingAliases(final MutableStateChildren workingState) {
         return workingState::aliases;
     }
 
     @Provides
     @Singleton
-    static Supplier<JEd25519Key> provideSystemFileKey(
-            @CompositeProps final PropertySource properties) {
+    static Supplier<JEd25519Key> provideSystemFileKey(@CompositeProps final PropertySource properties) {
         return () -> {
             final var hexedEd25519Key = properties.getStringProperty(BOOTSTRAP_GENESIS_PUBLIC_KEY);
             final var ed25519Key = new JEd25519Key(CommonUtils.unhex(hexedEd25519Key));
             if (!ed25519Key.isValid()) {
-                throw new IllegalStateException(
-                        "'" + hexedEd25519Key + "' is not a possible Ed25519 public key");
+                throw new IllegalStateException("'" + hexedEd25519Key + "' is not a possible Ed25519 public key");
             }
             return ed25519Key;
         };
