--- conflicted
+++ resolved
@@ -87,25 +87,8 @@
             @Override
             public T parse(final @NonNull DataInput input) throws IOException {
                 final var item = factory.get();
-<<<<<<< HEAD
                 final var in = new SerializableDataInputStream(PbjInputStream.wrapping(input));
                 item.deserialize(in, version);
-=======
-                if (input instanceof DataInputStream in) {
-                    item.deserialize(new SerializableDataInputStream(in), version);
-                } else if (input instanceof DataBuffer dataBuffer) {
-                    // TODO: Is it possible to get direct access to the underlying ByteBuffer here?
-                    final var byteBuffer = ByteBuffer.allocate(dataBuffer.getCapacity());
-                    dataBuffer.readBytes(byteBuffer);
-                    // TODO: Remove the following line once this was fixed in DataBuffer
-                    dataBuffer.skip(dataBuffer.getRemaining());
-                    byteBuffer.rewind();
-                    item.deserialize(byteBuffer, version);
-                } else {
-                    throw new IllegalArgumentException(
-                            "Unsupported DataInput type: " + input.getClass().getName());
-                }
->>>>>>> 479292cc
                 return item;
             }
 
@@ -117,23 +100,8 @@
 
             @Override
             public void write(final @NonNull T item, final @NonNull DataOutput output) throws IOException {
-<<<<<<< HEAD
                 final var out = new SerializableDataOutputStream(PbjOutputStream.wrapping(output));
                 item.serialize(out);
-=======
-                if (output instanceof DataOutputStream out) {
-                    item.serialize(new SerializableDataOutputStream(out));
-                } else if (output instanceof DataBuffer dataBuffer) {
-                    // TODO: Is it possible to get direct access to the underlying ByteBuffer here?
-                    final var byteBuffer = ByteBuffer.allocate(dataBuffer.getCapacity());
-                    item.serialize(byteBuffer);
-                    byteBuffer.rewind();
-                    dataBuffer.writeBytes(byteBuffer);
-                } else {
-                    throw new IllegalArgumentException(
-                            "Unsupported DataOutput type: " + output.getClass().getName());
-                }
->>>>>>> 479292cc
             }
 
             @Override
@@ -160,25 +128,8 @@
             @Override
             public T parse(final @NonNull DataInput input) throws IOException {
                 final var item = factory.get();
-<<<<<<< HEAD
                 final var in = new SerializableDataInputStream(PbjInputStream.wrapping(input));
                 item.deserialize(in, version);
-=======
-                if (input instanceof DataInputStream in) {
-                    item.deserialize(new SerializableDataInputStream(in), version);
-                } else if (input instanceof DataBuffer dataBuffer) {
-                    // TODO: Is it possible to get direct access to the underlying ByteBuffer here?
-                    final var byteBuffer = ByteBuffer.allocate(dataBuffer.getCapacity());
-                    dataBuffer.readBytes(byteBuffer);
-                    // TODO: Remove the following line once this was fixed in DataBuffer
-                    dataBuffer.skip(dataBuffer.getRemaining());
-                    byteBuffer.rewind();
-                    item.deserialize(byteBuffer, version);
-                } else {
-                    throw new IllegalArgumentException(
-                            "Unsupported DataInput type: " + input.getClass().getName());
-                }
->>>>>>> 479292cc
                 return item;
             }
 
@@ -190,23 +141,8 @@
 
             @Override
             public void write(final @NonNull T item, final @NonNull DataOutput output) throws IOException {
-<<<<<<< HEAD
                 final var out = new SerializableDataOutputStream(PbjOutputStream.wrapping(output));
                 item.serialize(out);
-=======
-                if (output instanceof DataOutputStream out) {
-                    item.serialize(new SerializableDataOutputStream(out));
-                } else if (output instanceof DataBuffer dataBuffer) {
-                    // TODO: Is it possible to get direct access to the underlying ByteBuffer here?
-                    final var byteBuffer = ByteBuffer.allocate(dataBuffer.getCapacity());
-                    item.serialize(byteBuffer);
-                    byteBuffer.rewind();
-                    dataBuffer.writeBytes(byteBuffer);
-                } else {
-                    throw new IllegalArgumentException(
-                            "Unsupported DataOutput type: " + output.getClass().getName());
-                }
->>>>>>> 479292cc
             }
 
             @Override
