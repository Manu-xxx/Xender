--- conflicted
+++ resolved
@@ -88,13 +88,8 @@
                 // TODO - this will never be true, we need the filtered stream from (DataInputStream) in
                 if (input instanceof SerializableDataInputStream in) {
                     item.deserialize(in, version);
-<<<<<<< HEAD
-                } else if (input instanceof DataBuffer bb) {
-//                    item.deserialize(bb.getBuffer(), version);
-=======
                 } else if (input instanceof DataBuffer db) {
                     // TODO - need to have access to the wrapped ByteBuffer here
->>>>>>> 882a7be6
                 } else {
                     throw new IllegalArgumentException(
                             "Unsupported DataInput type: " + input.getClass().getName());
@@ -113,13 +108,8 @@
                 // TODO - this will never be true, we need the filtered stream from (DataOutputStream) out
                 if (output instanceof SerializableDataOutputStream out) {
                     item.serialize(out);
-<<<<<<< HEAD
-                } else if (output instanceof DataBuffer bb) {
-//                    item.serialize(bb.getBuffer());
-=======
                 } else if (output instanceof DataBuffer db) {
                     // TODO - need to have access to the wrapped ByteBuffer here
->>>>>>> 882a7be6
                 } else {
                     throw new IllegalArgumentException(
                             "Unsupported DataOutput type: " + output.getClass().getName());
@@ -153,13 +143,8 @@
                 // TODO - this will never be true, we need the filtered stream from (DataInputStream) in
                 if (input instanceof SerializableDataInputStream in) {
                     item.deserialize(in, version);
-<<<<<<< HEAD
-//                } else if (input instanceof ByteBufferDataInput bb) {
-//                    item.deserialize(bb.getBuffer(), version);
-=======
                 } else if (input instanceof DataBuffer db) {
                     // TODO - need to have access to the wrapped ByteBuffer here
->>>>>>> 882a7be6
                 } else {
                     throw new IllegalArgumentException(
                             "Unsupported DataInput type: " + input.getClass().getName());
@@ -178,13 +163,8 @@
                 // TODO - this will never be true, we need the filtered stream from (DataOutputStream) out
                 if (output instanceof SerializableDataOutputStream out) {
                     item.serialize(out);
-<<<<<<< HEAD
-//                } else if (output instanceof ByteBufferDataOutput bb) {
-//                    item.serialize(bb.getBuffer());
-=======
                 } else if (output instanceof DataBuffer db) {
                     // TODO - need to have access to the wrapped ByteBuffer here
->>>>>>> 882a7be6
                 } else {
                     throw new IllegalArgumentException(
                             "Unsupported DataOutput type: " + output.getClass().getName());
