/*
 * Copyright (C) 2020-2023 Hedera Hashgraph, LLC
 *
 * Licensed under the Apache License, Version 2.0 (the "License");
 * you may not use this file except in compliance with the License.
 * You may obtain a copy of the License at
 *
 *      http://www.apache.org/licenses/LICENSE-2.0
 *
 * Unless required by applicable law or agreed to in writing, software
 * distributed under the License is distributed on an "AS IS" BASIS,
 * WITHOUT WARRANTIES OR CONDITIONS OF ANY KIND, either express or implied.
 * See the License for the specific language governing permissions and
 * limitations under the License.
 */

package com.hedera.node.app.service.mono.state.submerkle;

import static com.hedera.node.app.service.mono.state.serdes.IoUtils.readNullableSerializable;
import static com.hedera.node.app.service.mono.state.serdes.IoUtils.readNullableString;
import static com.hedera.node.app.service.mono.state.serdes.IoUtils.writeNullableSerializable;
import static com.hedera.node.app.service.mono.state.serdes.IoUtils.writeNullableString;
import static com.swirlds.common.utility.CommonUtils.hex;
import static org.apache.commons.collections4.CollectionUtils.isNotEmpty;

import com.google.common.base.MoreObjects;
import com.google.protobuf.ByteString;
import com.google.protobuf.BytesValue;
import com.hedera.node.app.hapi.utils.ethereum.EthTxData;
import com.hedera.node.app.service.mono.contracts.execution.TransactionProcessingResult;
import com.hederahashgraph.api.proto.java.ContractFunctionResult;
import com.hederahashgraph.api.proto.java.ContractID;
import com.hederahashgraph.api.proto.java.ContractNonceInfo;
import com.swirlds.common.io.SelfSerializable;
import com.swirlds.common.io.streams.SerializableDataInputStream;
import com.swirlds.common.io.streams.SerializableDataOutputStream;
import java.io.IOException;
import java.util.ArrayList;
import java.util.Arrays;
import java.util.Collections;
import java.util.List;
import java.util.Map;
import java.util.Objects;
import org.apache.tuweni.bytes.Bytes;
import org.hyperledger.besu.datatypes.Address;
import org.hyperledger.besu.evm.log.Log;
import org.hyperledger.besu.evm.log.LogsBloomFilter;

public class EvmFnResult implements SelfSerializable {
    public static final byte[] EMPTY = new byte[0];

    static final int RELEASE_0240_VERSION = 3;
    static final int RELEASE_0250_VERSION = 4;
    static final int RELEASE_0260_VERSION = 5;
    static final int RELEASE_0290_VERSION = 6;
    static final int CURRENT_VERSION = RELEASE_0290_VERSION;

    static final long RUNTIME_CONSTRUCTABLE_ID = 0x2055c5c03ff84eb4L;

    public static final int MAX_LOGS = 1_024;
    public static final int MAX_CREATED_IDS = 32;
    public static final int MAX_ERROR_BYTES = Integer.MAX_VALUE;
    public static final int MAX_RESULT_BYTES = Integer.MAX_VALUE;
    public static final int MAX_ADDRESS_BYTES = 20;
    public static final int MAX_FUNCTION_PARAMETERS_BYTES = Integer.MAX_VALUE;

    private long gasUsed;
    private byte[] bloom = EMPTY;
    private byte[] result = EMPTY;
    private byte[] evmAddress = EMPTY;
    private String error;
    private EntityId contractId;
    private List<EntityId> createdContractIds = Collections.emptyList();
    private List<EvmLog> logs = Collections.emptyList();
    private long gas;
    private long amount;
    private byte[] functionParameters = EMPTY;
    private EntityId senderId;
    private Map<ContractID, Long> contractNonces = Collections.emptyMap();

    public EvmFnResult() {
        // RuntimeConstructable
    }

    public static EvmFnResult fromCall(final TransactionProcessingResult result) {
        return from(result, EMPTY);
    }

    public static EvmFnResult fromCreate(final TransactionProcessingResult result, final byte[] evmAddress) {
        return from(result, evmAddress);
    }

    private static EvmFnResult from(final TransactionProcessingResult result, final byte[] evmAddress) {
        if (result.isSuccessful()) {
            final var recipient = result.getRecipient().orElse(Address.ZERO);
            if (Address.ZERO == recipient) {
                throw new IllegalArgumentException("Successful processing result had no recipient");
            }
            return success(
                    result.getLogs(),
                    result.getGasUsed(),
                    result.getOutput(),
                    recipient,
                    serializableIdsFrom(result.getCreatedContracts()),
                    evmAddress);
        } else {
            final var error = result.getRevertReason()
                    .map(Object::toString)
                    .orElse(result.getHaltReason().map(Object::toString).orElse(null));
            return failure(result.getGasUsed(), error);
        }
    }

    public EvmFnResult(
            final EntityId contractId,
            final byte[] result,
            final String error,
            final byte[] bloom,
            final long gasUsed,
            final List<EvmLog> logs,
            final List<EntityId> createdContractIds,
            final byte[] evmAddress,
            final long gas,
            final long amount,
            final byte[] functionParameters,
            final EntityId senderId) {
        this.contractId = contractId;
        this.result = result;
        this.error = error;
        this.bloom = bloom;
        this.gasUsed = gasUsed;
        this.logs = logs;
        this.createdContractIds = createdContractIds;
        this.evmAddress = evmAddress;
        this.gas = gas;
        this.amount = amount;
        this.functionParameters = functionParameters;
        this.senderId = senderId;
    }

    /* --- SelfSerializable --- */
    @Override
    public long getClassId() {
        return RUNTIME_CONSTRUCTABLE_ID;
    }

    @Override
    public int getVersion() {
        return CURRENT_VERSION;
    }

    @Override
    public int getMinimumSupportedVersion() {
        return RELEASE_0240_VERSION;
    }

    @Override
    public void deserialize(final SerializableDataInputStream in, final int version) throws IOException {
        gasUsed = in.readLong();
        bloom = in.readByteArray(EvmLog.MAX_BLOOM_BYTES);
        result = in.readByteArray(MAX_RESULT_BYTES);
        error = readNullableString(in, MAX_ERROR_BYTES);
        contractId = readNullableSerializable(in);
        logs = in.readSerializableList(MAX_LOGS, true, EvmLog::new);
        createdContractIds = in.readSerializableList(MAX_CREATED_IDS, true, EntityId::new);
        // Added in 0.23
        evmAddress = in.readByteArray(MAX_ADDRESS_BYTES);
        // Added in 0.24
        if (version < RELEASE_0290_VERSION) {
            int numAffectedContracts = in.readInt();
            while (numAffectedContracts-- > 0) {
                in.readByteArray(MAX_ADDRESS_BYTES);
                int numAffectedSlots = in.readInt();
                while (numAffectedSlots-- > 0) {
                    in.readByteArray(32);
                    in.readByteArray(32);
                    final var hasRight = in.readBoolean();
                    if (hasRight) {
                        in.readByteArray(32);
                    }
                }
            }
        }
        if (version >= RELEASE_0250_VERSION) {
            gas = in.readLong();
            amount = in.readLong();
            functionParameters = in.readByteArray(MAX_FUNCTION_PARAMETERS_BYTES);
        }
        if (version >= RELEASE_0260_VERSION) {
            senderId = readNullableSerializable(in);
        }
    }

    @Override
    public void serialize(final SerializableDataOutputStream out) throws IOException {
        out.writeLong(gasUsed);
        out.writeByteArray(bloom);
        out.writeByteArray(result);
        writeNullableString(error, out);
        writeNullableSerializable(contractId, out);
        out.writeSerializableList(logs, true, true);
        out.writeSerializableList(createdContractIds, true, true);
        out.writeByteArray(evmAddress);
        out.writeLong(gas);
        out.writeLong(amount);
        out.writeByteArray(functionParameters);
        writeNullableSerializable(senderId, out);
    }

    /* --- Object --- */
    @Override
    public boolean equals(final Object o) {
        if (this == o) {
            return true;
        }
        if (o == null || EvmFnResult.class != o.getClass()) {
            return false;
        }
        final var that = (EvmFnResult) o;
        return gasUsed == that.gasUsed
                && Objects.equals(contractId, that.contractId)
                && Arrays.equals(result, that.result)
                && Objects.equals(error, that.error)
                && Arrays.equals(bloom, that.bloom)
                && Objects.equals(logs, that.logs)
                && Objects.equals(createdContractIds, that.createdContractIds)
                && Arrays.equals(evmAddress, that.evmAddress)
                && gas == that.gas
                && amount == that.amount
                && Arrays.equals(functionParameters, that.functionParameters)
                && Objects.equals(senderId, that.senderId);
    }

    @Override
    public int hashCode() {
        var code = Objects.hash(contractId, error, gasUsed, logs, createdContractIds);
        code = code * 31 + Arrays.hashCode(result);
        code = code * 31 + Arrays.hashCode(bloom);
        return code * 31 + Arrays.hashCode(evmAddress);
    }

    @Override
    public String toString() {
        return MoreObjects.toStringHelper(this)
                .add("gasUsed", gasUsed)
                .add("bloom", hex(bloom))
                .add("result", hex(result))
                .add("error", error)
                .add("contractId", contractId)
                .add("createdContractIds", createdContractIds)
                .add("logs", logs)
                .add("evmAddress", hex(evmAddress))
                .add("gas", gas)
                .add("amount", amount)
                .add("functionParameters", hex(functionParameters))
                .add("senderId", senderId)
                .toString();
    }

    /* --- Bean --- */
    public void setContractId(final EntityId contractId) {
        this.contractId = contractId;
    }

    public EntityId getContractId() {
        return contractId;
    }

    public byte[] getResult() {
        return result;
    }

    public String getError() {
        return error;
    }

    public byte[] getBloom() {
        return bloom;
    }

    public long getGasUsed() {
        return gasUsed;
    }

    public List<EvmLog> getLogs() {
        return logs;
    }

    public List<EntityId> getCreatedContractIds() {
        return createdContractIds;
    }

    public Map<ContractID, Long> getContractNonces() {
        return contractNonces;
    }

    public byte[] getEvmAddress() {
        return evmAddress;
    }

    public long getGas() {
        return gas;
    }

    public long getAmount() {
        return amount;
    }

    public byte[] getFunctionParameters() {
        return functionParameters;
    }

    public EntityId getSenderId() {
        return senderId;
    }

    public void setEvmAddress(final byte[] evmAddress) {
        this.evmAddress = evmAddress;
    }

    public void setGas(final long gas) {
        this.gas = gas;
    }

    public void setAmount(final long amount) {
        this.amount = amount;
    }

    public void setFunctionParameters(final byte[] functionParameters) {
        this.functionParameters = functionParameters;
    }

    public void setSenderId(final EntityId senderId) {
        this.senderId = senderId;
    }

    public void setContractNonces(Map<ContractID, Long> contractNonces) {
        this.contractNonces = contractNonces;
    }

    public void updateForEvmCall(final EthTxData callContext, final EntityId senderId) {
        setGas(callContext.gasLimit());
        setAmount(callContext.getAmount());
        setFunctionParameters(callContext.callData());
        setSenderId(senderId);
    }

    public ContractFunctionResult toGrpc() {
        final var grpc = ContractFunctionResult.newBuilder();
        grpc.setGasUsed(gasUsed);
        grpc.setBloom(ByteString.copyFrom(bloom));
        grpc.setContractCallResult(ByteString.copyFrom(result));
        if (error != null) {
            grpc.setErrorMessage(error);
        }
        if (contractId != null) {
            grpc.setContractID(contractId.toGrpcContractId());
        }
        if (isNotEmpty(logs)) {
            for (final var evmLog : logs) {
                grpc.addLogInfo(evmLog.toGrpc());
            }
        }
        if (isNotEmpty(createdContractIds)) {
            for (final var createdId : createdContractIds) {
                grpc.addCreatedContractIDs(createdId.toGrpcContractId());
            }
        }
        if (!contractNonces.isEmpty()) {
            for (final var contractNonce : contractNonces.entrySet()) {
<<<<<<< HEAD
                ContractNonceInfo contractNonceInfo = ContractNonceInfo.newBuilder()
                        .setContractId(contractNonce.getKey())
                        .setNonce(contractNonce.getValue())
                        .build();
                grpc.addContractNonces(contractNonceInfo);
=======
                grpc.addContractNonces(ContractNonceInfo.newBuilder()
                        .setContractId(contractNonce.getKey())
                        .setNonce(contractNonce.getValue())
                        .build());
>>>>>>> 11ec6dfe
            }
        }
        if (evmAddress.length > 0) {
            grpc.setEvmAddress(BytesValue.newBuilder().setValue(ByteString.copyFrom(evmAddress)));
        }
        grpc.setGas(gas);
        grpc.setAmount(amount);
        grpc.setFunctionParameters(ByteString.copyFrom(functionParameters));
        if (senderId != null) {
            grpc.setSenderId(senderId.toGrpcAccountId());
        }
        return grpc.build();
    }

    private static byte[] bloomFor(final List<Log> logs) {
        return LogsBloomFilter.builder().insertLogs(logs).build().toArray();
    }

    private static List<EntityId> serializableIdsFrom(final List<ContractID> grpcCreations) {
        final var n = grpcCreations.size();
        if (n > 0) {
            final List<EntityId> createdContractIds = new ArrayList<>();
            for (final ContractID grpcCreation : grpcCreations) {
                createdContractIds.add(EntityId.fromGrpcContractId(grpcCreation));
            }
            return createdContractIds;
        } else {
            return Collections.emptyList();
        }
    }

    private static EvmFnResult success(
            final List<Log> logs,
            final long gasUsed,
            final Bytes output,
            final Address recipient,
            final List<EntityId> createdContractIds,
            final byte[] evmAddress) {
        return new EvmFnResult(
                EntityId.fromAddress(recipient),
                output.toArrayUnsafe(),
                null,
                bloomFor(logs),
                gasUsed,
                EvmLog.fromBesu(logs),
                createdContractIds,
                evmAddress,
                0L,
                0L,
                EMPTY,
                null);
    }

    private static EvmFnResult failure(final long gasUsed, final String error) {
        return new EvmFnResult(
                null,
                EMPTY,
                error,
                EMPTY,
                gasUsed,
                Collections.emptyList(),
                Collections.emptyList(),
                EMPTY,
                0L,
                0L,
                EMPTY,
                null);
    }
}<|MERGE_RESOLUTION|>--- conflicted
+++ resolved
@@ -368,18 +368,10 @@
         }
         if (!contractNonces.isEmpty()) {
             for (final var contractNonce : contractNonces.entrySet()) {
-<<<<<<< HEAD
-                ContractNonceInfo contractNonceInfo = ContractNonceInfo.newBuilder()
-                        .setContractId(contractNonce.getKey())
-                        .setNonce(contractNonce.getValue())
-                        .build();
-                grpc.addContractNonces(contractNonceInfo);
-=======
                 grpc.addContractNonces(ContractNonceInfo.newBuilder()
                         .setContractId(contractNonce.getKey())
                         .setNonce(contractNonce.getValue())
                         .build());
->>>>>>> 11ec6dfe
             }
         }
         if (evmAddress.length > 0) {
