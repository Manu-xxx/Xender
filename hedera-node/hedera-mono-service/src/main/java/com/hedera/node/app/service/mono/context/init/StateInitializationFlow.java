/*
 * Copyright (C) 2021-2023 Hedera Hashgraph, LLC
 *
 * Licensed under the Apache License, Version 2.0 (the "License");
 * you may not use this file except in compliance with the License.
 * You may obtain a copy of the License at
 *
 *      http://www.apache.org/licenses/LICENSE-2.0
 *
 * Unless required by applicable law or agreed to in writing, software
 * distributed under the License is distributed on an "AS IS" BASIS,
 * WITHOUT WARRANTIES OR CONDITIONS OF ANY KIND, either express or implied.
 * See the License for the specific language governing permissions and
 * limitations under the License.
 */

package com.hedera.node.app.service.mono.context.init;

import static com.hedera.node.app.spi.config.PropertyNames.ACCOUNTS_LAST_THROTTLE_EXEMPT;

import com.google.common.annotations.VisibleForTesting;
import com.hedera.node.app.service.mono.config.HederaNumbers;
import com.hedera.node.app.service.mono.context.MutableStateChildren;
import com.hedera.node.app.service.mono.context.StateChildrenProvider;
import com.hedera.node.app.service.mono.context.properties.BootstrapProperties;
import com.hedera.node.app.service.mono.context.properties.StaticPropertiesHolder;
import com.hedera.node.app.service.mono.files.FileUpdateInterceptor;
import com.hedera.node.app.service.mono.files.HederaFs;
import com.hedera.node.app.service.mono.stream.RecordStreamManager;
import java.util.Set;
import javax.inject.Inject;
import javax.inject.Singleton;
import org.apache.logging.log4j.LogManager;
import org.apache.logging.log4j.Logger;

@Singleton
public class StateInitializationFlow {

    private static final Logger log = LogManager.getLogger(StateInitializationFlow.class);

    private final HederaFs hfs;
    private final HederaNumbers hederaNums;
    private final RecordStreamManager recordStreamManager;
    private final MutableStateChildren workingState;
    private final Set<FileUpdateInterceptor> fileUpdateInterceptors;

    @Inject
    public StateInitializationFlow(
            final HederaFs hfs,
            final HederaNumbers hederaNums,
            final RecordStreamManager recordStreamManager,
            final MutableStateChildren workingState,
            final Set<FileUpdateInterceptor> fileUpdateInterceptors) {
        this.hfs = hfs;
        this.hederaNums = hederaNums;
        this.workingState = workingState;
        this.recordStreamManager = recordStreamManager;
        this.fileUpdateInterceptors = fileUpdateInterceptors;
    }

<<<<<<< HEAD
    public void runWith(final StateChildrenProvider activeState, final BootstrapProperties bootstrapProperties) {
=======
    public void runWith(final ServicesState activeState, final BootstrapProperties bootstrapProperties) {
>>>>>>> ca5e6ec2
        final var lastThrottleExempt = bootstrapProperties.getLongProperty(ACCOUNTS_LAST_THROTTLE_EXEMPT);
        // The last throttle-exempt account is configurable to make it easy to start dev networks
        // without throttling
        numberConfigurer.configureNumbers(hederaNums, lastThrottleExempt);

        workingState.updateFrom(activeState);
        log.info("Context updated with working state");

        final var activeHash = activeState.runningHashLeaf().getRunningHash().getHash();
        recordStreamManager.setInitialHash(activeHash);
        log.info("Record running hash initialized");

        if (hfs.numRegisteredInterceptors() == 0) {
            fileUpdateInterceptors.forEach(hfs::register);
            log.info("Registered {} file update interceptors", fileUpdateInterceptors.size());
        }
    }

    interface NumberConfigurer {

        void configureNumbers(HederaNumbers numbers, long lastThrottleExempt);
    }

    private static NumberConfigurer numberConfigurer = StaticPropertiesHolder::configureNumbers;

    /* --- Only used by unit tests --- */
    @VisibleForTesting
    static void setNumberConfigurer(final NumberConfigurer numberConfigurer) {
        StateInitializationFlow.numberConfigurer = numberConfigurer;
    }
}<|MERGE_RESOLUTION|>--- conflicted
+++ resolved
@@ -58,11 +58,7 @@
         this.fileUpdateInterceptors = fileUpdateInterceptors;
     }
 
-<<<<<<< HEAD
     public void runWith(final StateChildrenProvider activeState, final BootstrapProperties bootstrapProperties) {
-=======
-    public void runWith(final ServicesState activeState, final BootstrapProperties bootstrapProperties) {
->>>>>>> ca5e6ec2
         final var lastThrottleExempt = bootstrapProperties.getLongProperty(ACCOUNTS_LAST_THROTTLE_EXEMPT);
         // The last throttle-exempt account is configurable to make it easy to start dev networks
         // without throttling
