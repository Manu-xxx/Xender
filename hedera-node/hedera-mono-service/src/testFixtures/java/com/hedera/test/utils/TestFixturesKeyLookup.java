--- conflicted
+++ resolved
@@ -89,8 +89,11 @@
     }
 
     private AccountID asAccount(final ContractID idOrAlias) {
-        return new AccountID.Builder().realmNum(idOrAlias.realmNum()).shardNum(
-                idOrAlias.shardNum()).accountNum(idOrAlias.contractNum().orElse(0L)).build();
+        return new AccountID.Builder()
+                .realmNum(idOrAlias.realmNum())
+                .shardNum(idOrAlias.shardNum())
+                .accountNum(idOrAlias.contractNum().orElse(0L))
+                .build();
     }
 
     @Override
@@ -132,22 +135,15 @@
     private EntityNumVirtualKey accountNumOf(final AccountID id) {
         if (isAlias(PbjConverter.fromPbj(id))) {
             final var alias = id.alias().orElse(null);
-<<<<<<< HEAD
-            if (alias.getLength() == EVM_ADDRESS_SIZE) {
-                final var evmAddress = PbjConverter.fromPbj(alias).toByteArray();
-                if (isMirror(evmAddress)) {
-                    return EntityNumVirtualKey.fromLong(numFromEvmAddress(evmAddress));
-=======
             if (alias != null) {
                 if (alias.getLength() == EVM_ADDRESS_SIZE) {
                     final var evmAddress = PbjConverter.fromPbj(alias).toByteArray();
                     if (isMirror(evmAddress)) {
                         return EntityNumVirtualKey.fromLong(numFromEvmAddress(evmAddress));
                     }
->>>>>>> 61076c0d
                 }
                 final var value = aliases.get(alias.asUtf8String());
-                return EntityNumVirtualKey.fromLong(value != null? value : 0L);
+                return EntityNumVirtualKey.fromLong(value != null ? value : 0L);
             }
         }
         return EntityNumVirtualKey.fromLong(id.accountNum().orElse(0L));
