module com.hedera.node.app.service.mono.testFixtures {
<<<<<<< HEAD
    exports com.hedera.test.utils;
=======
    exports com.hedera.test.factories.txns;
>>>>>>> 7a541c0c

    requires org.junit.jupiter.api;
    requires com.google.protobuf;
    requires com.hedera.node.app.hapi.utils;
    requires com.hedera.hashgraph.protobuf.java.api;
    requires com.swirlds.common;
    requires com.hedera.node.app.service.mono;
    requires com.swirlds.virtualmap;
    requires org.mockito;
    requires com.swirlds.merkle;
    requires net.i2p.crypto.eddsa;
    requires org.bouncycastle.provider;
    requires org.apache.commons.codec;
}<|MERGE_RESOLUTION|>--- conflicted
+++ resolved
@@ -1,9 +1,6 @@
 module com.hedera.node.app.service.mono.testFixtures {
-<<<<<<< HEAD
     exports com.hedera.test.utils;
-=======
     exports com.hedera.test.factories.txns;
->>>>>>> 7a541c0c
 
     requires org.junit.jupiter.api;
     requires com.google.protobuf;
