--- conflicted
+++ resolved
@@ -81,10 +81,8 @@
 import java.util.List;
 import java.util.function.Function;
 import java.util.function.Predicate;
-import org.junit.jupiter.api.Disabled;
 import org.junit.jupiter.api.Test;
 
-@Disabled
 class SigOpsRegressionTest {
     private HederaFs hfs;
     private AliasManager aliasManager;
@@ -109,23 +107,13 @@
     }
 
     static boolean otherPartySigsAreActive(
-<<<<<<< HEAD
             final PlatformTxnAccessor accessor,
             final SigRequirements keyOrder,
             final SigningOrderResultFactory<ResponseCodeEnum> summaryFactory,
             final KeyActivationCharacteristics characteristics) {
         final TransactionBody txn = accessor.getTxn();
         final Function<byte[], TransactionSignature> sigsFn =
-                HederaKeyActivation.pkToSigMapFrom(accessor.getPlatformTxn().getSignatures());
-=======
-            PlatformTxnAccessor accessor,
-            SigRequirements keyOrder,
-            SigningOrderResultFactory<ResponseCodeEnum> summaryFactory,
-            KeyActivationCharacteristics characteristics) {
-        TransactionBody txn = accessor.getTxn();
-        Function<byte[], TransactionSignature> sigsFn =
                 HederaKeyActivation.pkToSigMapFrom(accessor.getCryptoSigs());
->>>>>>> 3f5b747b
 
         final var othersResult = keyOrder.keysForOtherParties(txn, summaryFactory);
         for (final JKey otherKey : othersResult.getOrderedKeys()) {
@@ -207,15 +195,8 @@
         // given:
         setupFor(CRYPTO_CREATE_RECEIVER_SIG_SCENARIO);
         // and:
-<<<<<<< HEAD
         final List<TransactionSignature> expectedSigs = expectedCryptoCreateScenarioSigs();
-        platformTxn
-                .getPlatformTxn()
-                .addAll(asValid(expectedSigs).toArray(new TransactionSignature[0]));
-=======
-        List<TransactionSignature> expectedSigs = expectedCryptoCreateScenarioSigs();
         platformTxn.addAllCryptoSigs(asValid(expectedSigs));
->>>>>>> 3f5b747b
 
         // when:
         final var ans = invokeRationalizationScenario();
@@ -422,16 +403,10 @@
         return payerSigIsActive(platformTxn, ONLY_IF_SIG_IS_VALID);
     }
 
-<<<<<<< HEAD
     private boolean invokeOtherPartySigActivationScenario(
             final List<TransactionSignature> knownSigs) {
-        platformTxn.getPlatformTxn().clearSignatures();
-        platformTxn.getPlatformTxn().addAll(knownSigs.toArray(new TransactionSignature[0]));
-=======
-    private boolean invokeOtherPartySigActivationScenario(List<TransactionSignature> knownSigs) {
         platformTxn.clearCryptoSigs();
         platformTxn.addAllCryptoSigs(knownSigs);
->>>>>>> 3f5b747b
         final var hfsSigMetaLookup = new HfsSigMetaLookup(hfs, fileNumbers);
         final SigRequirements keysOrder =
                 new SigRequirements(
