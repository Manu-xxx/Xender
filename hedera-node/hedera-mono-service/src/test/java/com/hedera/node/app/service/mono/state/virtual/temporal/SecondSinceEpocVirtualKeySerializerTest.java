/*
 * Copyright (C) 2020-2023 Hedera Hashgraph, LLC
 *
 * Licensed under the Apache License, Version 2.0 (the "License");
 * you may not use this file except in compliance with the License.
 * You may obtain a copy of the License at
 *
 *      http://www.apache.org/licenses/LICENSE-2.0
 *
 * Unless required by applicable law or agreed to in writing, software
 * distributed under the License is distributed on an "AS IS" BASIS,
 * WITHOUT WARRANTIES OR CONDITIONS OF ANY KIND, either express or implied.
 * See the License for the specific language governing permissions and
 * limitations under the License.
 */

package com.hedera.node.app.service.mono.state.virtual.temporal;

import static com.hedera.node.app.service.mono.state.virtual.temporal.SecondSinceEpocVirtualKey.BYTES_IN_SERIALIZED_FORM;
import static org.junit.jupiter.api.Assertions.assertDoesNotThrow;
import static org.junit.jupiter.api.Assertions.assertEquals;
import static org.junit.jupiter.api.Assertions.assertFalse;
import static org.junit.jupiter.api.Assertions.assertTrue;
<<<<<<< HEAD
import static org.mockito.BDDMockito.given;
import static org.mockito.Mockito.mock;
=======
>>>>>>> 670823a6

import com.swirlds.common.io.streams.SerializableDataInputStream;
import java.io.IOException;
import java.nio.ByteBuffer;
import org.junit.jupiter.api.Test;

class SecondSinceEpocVirtualKeySerializerTest {
    private final long longKey = 2;
    private final long otherLongKey = 3;

    private final SecondSinceEpocVirtualKeySerializer subject = new SecondSinceEpocVirtualKeySerializer();

    @Test
    void gettersWork() {
        final ByteBuffer bin = ByteBuffer.allocate(subject.getSerializedSize());

        assertEquals(BYTES_IN_SERIALIZED_FORM, subject.getSerializedSize());
        assertEquals(SecondSinceEpocVirtualKeySerializer.DATA_VERSION, subject.getCurrentDataVersion());
        assertEquals(SecondSinceEpocVirtualKeySerializer.CLASS_ID, subject.getClassId());
        assertEquals(SecondSinceEpocVirtualKeySerializer.CURRENT_VERSION, subject.getVersion());
    }

    @Test
    void deserializeWorks() throws IOException {
        final ByteBuffer bin = ByteBuffer.allocate(100);
        bin.putLong(longKey).rewind();
        final var expectedKey = new SecondSinceEpocVirtualKey(longKey);

        assertEquals(expectedKey, subject.deserialize(bin, 1));
    }

    @Test
    void serializeWorks() throws IOException {
<<<<<<< HEAD
        final var out = ByteBuffer.allocate(8);
        final var virtualKey = new SecondSinceEpocVirtualKey(longKey);

        subject.serialize(virtualKey, out);
        assertEquals(BYTES_IN_SERIALIZED_FORM, out.position());
        assertEquals(longKey, out.getLong(0));
=======
        final ByteBuffer out = ByteBuffer.allocate(100);

        final var virtualKey = new SecondSinceEpocVirtualKey(longKey);

        assertEquals(BYTES_IN_SERIALIZED_FORM, subject.serialize(virtualKey, out));

        out.putLong(longKey);
>>>>>>> 670823a6
    }

    @Test
    void equalsUsingByteBufferWorks() throws IOException {
        final var someKey = new SecondSinceEpocVirtualKey(longKey);
        final var diffNum = new SecondSinceEpocVirtualKey(otherLongKey);

        final ByteBuffer bin = ByteBuffer.allocate(Long.SIZE);
        bin.putLong(someKey.getKeyAsLong()).rewind();

        assertTrue(subject.equals(bin, 1, someKey));

        bin.rewind();
        assertFalse(subject.equals(bin, 1, diffNum));
    }

    @Test
    void serdesAreNoop() {
        assertDoesNotThrow(() -> subject.deserialize((SerializableDataInputStream) null, 1));
        assertDoesNotThrow(() -> subject.serialize(null));
    }
}<|MERGE_RESOLUTION|>--- conflicted
+++ resolved
@@ -1,5 +1,5 @@
 /*
- * Copyright (C) 2020-2023 Hedera Hashgraph, LLC
+ * Copyright (C) 2020-2024 Hedera Hashgraph, LLC
  *
  * Licensed under the Apache License, Version 2.0 (the "License");
  * you may not use this file except in compliance with the License.
@@ -21,11 +21,6 @@
 import static org.junit.jupiter.api.Assertions.assertEquals;
 import static org.junit.jupiter.api.Assertions.assertFalse;
 import static org.junit.jupiter.api.Assertions.assertTrue;
-<<<<<<< HEAD
-import static org.mockito.BDDMockito.given;
-import static org.mockito.Mockito.mock;
-=======
->>>>>>> 670823a6
 
 import com.swirlds.common.io.streams.SerializableDataInputStream;
 import java.io.IOException;
@@ -59,22 +54,12 @@
 
     @Test
     void serializeWorks() throws IOException {
-<<<<<<< HEAD
-        final var out = ByteBuffer.allocate(8);
+        final ByteBuffer out = ByteBuffer.allocate(100);
+
         final var virtualKey = new SecondSinceEpocVirtualKey(longKey);
 
         subject.serialize(virtualKey, out);
         assertEquals(BYTES_IN_SERIALIZED_FORM, out.position());
-        assertEquals(longKey, out.getLong(0));
-=======
-        final ByteBuffer out = ByteBuffer.allocate(100);
-
-        final var virtualKey = new SecondSinceEpocVirtualKey(longKey);
-
-        assertEquals(BYTES_IN_SERIALIZED_FORM, subject.serialize(virtualKey, out));
-
-        out.putLong(longKey);
->>>>>>> 670823a6
     }
 
     @Test
