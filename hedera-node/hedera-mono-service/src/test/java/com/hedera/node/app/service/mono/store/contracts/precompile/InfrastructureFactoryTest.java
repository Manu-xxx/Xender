/*
 * Copyright (C) 2022 Hedera Hashgraph, LLC
 *
 * Licensed under the Apache License, Version 2.0 (the "License");
 * you may not use this file except in compliance with the License.
 * You may obtain a copy of the License at
 *
 *      http://www.apache.org/licenses/LICENSE-2.0
 *
 * Unless required by applicable law or agreed to in writing, software
 * distributed under the License is distributed on an "AS IS" BASIS,
 * WITHOUT WARRANTIES OR CONDITIONS OF ANY KIND, either express or implied.
 * See the License for the specific language governing permissions and
 * limitations under the License.
 */
package com.hedera.node.app.service.mono.store.contracts.precompile;

import static org.junit.jupiter.api.Assertions.assertInstanceOf;
import static org.mockito.BDDMockito.given;
import static org.mockito.Mockito.mock;
import static org.mockito.Mockito.verify;

import com.hedera.node.app.service.evm.store.contracts.precompile.codec.EvmEncodingFacade;
import com.hedera.node.app.service.mono.context.SideEffectsTracker;
import com.hedera.node.app.service.mono.context.TransactionContext;
import com.hedera.node.app.service.mono.context.primitives.StateView;
import com.hedera.node.app.service.mono.context.properties.GlobalDynamicProperties;
import com.hedera.node.app.service.mono.fees.FeeCalculator;
import com.hedera.node.app.service.mono.fees.charging.FeeDistribution;
import com.hedera.node.app.service.mono.grpc.marshalling.FeeAssessor;
import com.hedera.node.app.service.mono.grpc.marshalling.ImpliedTransfersMarshal;
import com.hedera.node.app.service.mono.ledger.PureTransferSemanticChecks;
import com.hedera.node.app.service.mono.ledger.SigImpactHistorian;
import com.hedera.node.app.service.mono.ledger.TransactionalLedger;
import com.hedera.node.app.service.mono.ledger.TransferLogic;
import com.hedera.node.app.service.mono.ledger.accounts.AliasManager;
import com.hedera.node.app.service.mono.ledger.backing.BackingStore;
import com.hedera.node.app.service.mono.ledger.ids.EntityIdSource;
import com.hedera.node.app.service.mono.ledger.properties.AccountProperty;
import com.hedera.node.app.service.mono.ledger.properties.NftProperty;
import com.hedera.node.app.service.mono.ledger.properties.TokenRelProperty;
import com.hedera.node.app.service.mono.records.RecordsHistorian;
import com.hedera.node.app.service.mono.state.EntityCreator;
import com.hedera.node.app.service.mono.state.merkle.MerkleToken;
import com.hedera.node.app.service.mono.state.migration.HederaAccount;
import com.hedera.node.app.service.mono.state.migration.HederaTokenRel;
import com.hedera.node.app.service.mono.state.migration.UniqueTokenAdapter;
import com.hedera.node.app.service.mono.state.submerkle.ExpirableTxnRecord;
import com.hedera.node.app.service.mono.state.validation.UsageLimits;
import com.hedera.node.app.service.mono.store.AccountStore;
import com.hedera.node.app.service.mono.store.TypedTokenStore;
import com.hedera.node.app.service.mono.store.contracts.HederaStackedWorldStateUpdater;
import com.hedera.node.app.service.mono.store.contracts.WorldLedgers;
import com.hedera.node.app.service.mono.store.contracts.precompile.codec.EncodingFacade;
import com.hedera.node.app.service.mono.store.contracts.precompile.proxy.RedirectViewExecutor;
import com.hedera.node.app.service.mono.store.contracts.precompile.proxy.ViewExecutor;
import com.hedera.node.app.service.mono.store.contracts.precompile.proxy.ViewGasCalculator;
import com.hedera.node.app.service.mono.store.models.NftId;
import com.hedera.node.app.service.mono.store.tokens.HederaTokenStore;
import com.hedera.node.app.service.mono.txns.crypto.ApproveAllowanceLogic;
import com.hedera.node.app.service.mono.txns.crypto.DeleteAllowanceLogic;
import com.hedera.node.app.service.mono.txns.crypto.EvmAutoCreationLogic;
import com.hedera.node.app.service.mono.txns.crypto.validators.ApproveAllowanceChecks;
import com.hedera.node.app.service.mono.txns.crypto.validators.DeleteAllowanceChecks;
import com.hedera.node.app.service.mono.txns.customfees.CustomFeeSchedules;
import com.hedera.node.app.service.mono.txns.token.AssociateLogic;
import com.hedera.node.app.service.mono.txns.token.BurnLogic;
import com.hedera.node.app.service.mono.txns.token.CreateLogic;
import com.hedera.node.app.service.mono.txns.token.DeleteLogic;
import com.hedera.node.app.service.mono.txns.token.DissociateLogic;
import com.hedera.node.app.service.mono.txns.token.FreezeLogic;
import com.hedera.node.app.service.mono.txns.token.GrantKycLogic;
import com.hedera.node.app.service.mono.txns.token.MintLogic;
import com.hedera.node.app.service.mono.txns.token.PauseLogic;
import com.hedera.node.app.service.mono.txns.token.RevokeKycLogic;
import com.hedera.node.app.service.mono.txns.token.UnfreezeLogic;
import com.hedera.node.app.service.mono.txns.token.UnpauseLogic;
import com.hedera.node.app.service.mono.txns.token.WipeLogic;
import com.hedera.node.app.service.mono.txns.token.process.DissociationFactory;
import com.hedera.node.app.service.mono.txns.token.validators.CreateChecks;
import com.hedera.node.app.service.mono.txns.validation.OptionValidator;
import com.hederahashgraph.api.proto.java.AccountID;
import com.hederahashgraph.api.proto.java.TokenID;
import com.hederahashgraph.api.proto.java.TransactionBody.Builder;
import javax.inject.Provider;
import org.apache.commons.lang3.tuple.Pair;
import org.apache.tuweni.bytes.Bytes;
import org.hyperledger.besu.evm.frame.MessageFrame;
import org.junit.jupiter.api.BeforeEach;
import org.junit.jupiter.api.Test;
import org.junit.jupiter.api.extension.ExtendWith;
import org.mockito.Mock;
import org.mockito.junit.jupiter.MockitoExtension;

@ExtendWith(MockitoExtension.class)
class InfrastructureFactoryTest {
    @Mock private UsageLimits usageLimits;
    @Mock private EntityIdSource ids;
    @Mock private EncodingFacade encoder;
    @Mock private EvmEncodingFacade evmEncoder;
    @Mock private OptionValidator validator;
    @Mock private RecordsHistorian recordsHistorian;
    @Mock private SigImpactHistorian sigImpactHistorian;
    @Mock private DissociationFactory dissociationFactory;
    @Mock private GlobalDynamicProperties dynamicProperties;
    @Mock private TransactionalLedger<NftId, NftProperty, UniqueTokenAdapter> nftsLedger;

    @Mock
    private TransactionalLedger<Pair<AccountID, TokenID>, TokenRelProperty, HederaTokenRel>
            tokenRelsLedger;

    @Mock private TransactionalLedger<AccountID, AccountProperty, HederaAccount> accounts;
    @Mock private BackingStore<TokenID, MerkleToken> tokens;
    @Mock private BackingStore<NftId, UniqueTokenAdapter> uniqueTokens;
    @Mock private BackingStore<Pair<AccountID, TokenID>, HederaTokenRel> tokenRels;
    @Mock private MessageFrame frame;
    @Mock private ViewGasCalculator gasCalculator;
    @Mock private HederaStackedWorldStateUpdater worldStateUpdater;
    @Mock private WorldLedgers ledgers;
    @Mock private TransactionContext txnCtx;
    @Mock private AliasManager aliasManager;
    @Mock private FeeDistribution feeDistribution;
    @Mock private FeeAssessor feeAssessor;
    @Mock private PureTransferSemanticChecks checks;
    @Mock private CustomFeeSchedules customFeeSchedules;
    @Mock private Provider<FeeCalculator> feeCalculator;
    @Mock private SyntheticTxnFactory syntheticTxnFactory;
    @Mock private StateView view;
    @Mock private EntityCreator entityCreator;

    private InfrastructureFactory subject;

    @BeforeEach
    void setUp() {
        subject =
                new InfrastructureFactory(
                        usageLimits,
                        ids,
                        encoder,
                        evmEncoder,
                        validator,
                        recordsHistorian,
                        sigImpactHistorian,
                        dissociationFactory,
                        dynamicProperties,
                        txnCtx,
                        aliasManager,
                        feeDistribution,
                        feeAssessor,
                        checks,
                        feeCalculator,
                        syntheticTxnFactory,
                        view,
                        entityCreator);
<<<<<<< HEAD
=======
    }

    @Test
    void canCreateViewExecutor() {
        final var fakeInput = Bytes.of(1, 2, 3);
        given(frame.getWorldUpdater()).willReturn(worldStateUpdater);
        given(worldStateUpdater.trackingLedgers()).willReturn(ledgers);
        assertInstanceOf(
                ViewExecutor.class, subject.newViewExecutor(fakeInput, frame, gasCalculator, view));
>>>>>>> 3d5df2b5
    }

    @Test
    void canCreateSideEffects() {
        assertInstanceOf(SideEffectsTracker.class, subject.newSideEffects());
    }

    @Test
    void canCreateImpliedTransfersMarshal() {
        assertInstanceOf(
                ImpliedTransfersMarshal.class,
                subject.newImpliedTransfersMarshal(customFeeSchedules));
    }

    @Test
    void canCreateAccountStore() {
        assertInstanceOf(AccountStore.class, subject.newAccountStore(accounts));
    }

    @Test
    void canCreateNewTokenStore() {
        assertInstanceOf(
                TypedTokenStore.class,
                subject.newTokenStore(
                        subject.newAccountStore(accounts),
                        subject.newSideEffects(),
                        tokens,
                        uniqueTokens,
                        tokenRels));
    }

    @Test
    void canCreateNewAutoCreationLogc() {
        assertInstanceOf(
                EvmAutoCreationLogic.class,
                subject.newAutoCreationLogicScopedTo(mock(HederaStackedWorldStateUpdater.class)));
    }

    @Test
    void canCreateNewHederaTokenStore() {
        assertInstanceOf(
                HederaTokenStore.class,
                subject.newHederaTokenStore(
                        subject.newSideEffects(), tokens, nftsLedger, tokenRelsLedger));
    }

    @Test
    void canCreateNewBurnLogic() {
        final var accountStore = subject.newAccountStore(accounts);
        assertInstanceOf(
                BurnLogic.class,
                subject.newBurnLogic(
                        accountStore,
                        subject.newTokenStore(
                                accountStore,
                                subject.newSideEffects(),
                                tokens,
                                uniqueTokens,
                                tokenRels)));
    }

    @Test
    void canCreateNewDeleteLogic() {
        final var accountStore = subject.newAccountStore(accounts);
        final var tokenStore =
                subject.newTokenStore(
                        accountStore, subject.newSideEffects(), tokens, uniqueTokens, tokenRels);
        assertInstanceOf(DeleteLogic.class, subject.newDeleteLogic(accountStore, tokenStore));
    }

    @Test
    void canCreateNewMintLogic() {
        final var accountStore = subject.newAccountStore(accounts);
        assertInstanceOf(
                MintLogic.class,
                subject.newMintLogic(
                        accountStore,
                        subject.newTokenStore(
                                accountStore,
                                subject.newSideEffects(),
                                tokens,
                                uniqueTokens,
                                tokenRels)));
    }

    @Test
    void canCreateNewAssociateLogic() {
        final var accountStore = subject.newAccountStore(accounts);
        assertInstanceOf(
                AssociateLogic.class,
                subject.newAssociateLogic(
                        accountStore,
                        subject.newTokenStore(
                                accountStore,
                                subject.newSideEffects(),
                                tokens,
                                uniqueTokens,
                                tokenRels)));
    }

    @Test
    void canCreateNewDissociateLogic() {
        final var accountStore = subject.newAccountStore(accounts);
        assertInstanceOf(
                DissociateLogic.class,
                subject.newDissociateLogic(
                        accountStore,
                        subject.newTokenStore(
                                accountStore,
                                subject.newSideEffects(),
                                tokens,
                                uniqueTokens,
                                tokenRels)));
    }

    @Test
    void canCreateNewTokenCreateLogic() {
        final var accountStore = subject.newAccountStore(accounts);
        assertInstanceOf(
                CreateLogic.class,
                subject.newTokenCreateLogic(
                        accountStore,
                        subject.newTokenStore(
                                accountStore,
                                subject.newSideEffects(),
                                tokens,
                                uniqueTokens,
                                tokenRels)));
    }

    @Test
    void canCreateNewTransferLogic() {
        final var sideEffects = subject.newSideEffects();
        assertInstanceOf(
                TransferLogic.class,
                subject.newTransferLogic(
                        subject.newHederaTokenStore(
                                sideEffects, tokens, nftsLedger, tokenRelsLedger),
                        sideEffects,
                        nftsLedger,
                        accounts,
                        tokenRelsLedger));
    }

    @Test
    void canCreateNewRedirectExecutor() {
        given(frame.getWorldUpdater()).willReturn(worldStateUpdater);

        assertInstanceOf(
                RedirectViewExecutor.class,
                subject.newRedirectExecutor(Bytes.EMPTY, frame, gasCalculator));
    }

    @Test
    void canCreateNewApproveAllowanceLogic() {
        final var accountStore = subject.newAccountStore(accounts);
        final var tokenStore =
                subject.newTokenStore(
                        accountStore, subject.newSideEffects(), tokens, uniqueTokens, tokenRels);
        assertInstanceOf(
                ApproveAllowanceLogic.class,
                subject.newApproveAllowanceLogic(accountStore, tokenStore));
    }

    @Test
    void canCreateNewDeleteAllowanceLogic() {
        final var accountStore = subject.newAccountStore(accounts);
        final var tokenStore =
                subject.newTokenStore(
                        accountStore, subject.newSideEffects(), tokens, uniqueTokens, tokenRels);
        assertInstanceOf(
                DeleteAllowanceLogic.class,
                subject.newDeleteAllowanceLogic(accountStore, tokenStore));
    }

    @Test
    void canCreateNewCreateChecks() {
        assertInstanceOf(CreateChecks.class, subject.newCreateChecks());
    }

    @Test
    void canCreateNewApproveAllowanceChecks() {
        assertInstanceOf(ApproveAllowanceChecks.class, subject.newApproveAllowanceChecks());
    }

    @Test
    void canCreateNewDeleteAllowanceChecks() {
        assertInstanceOf(DeleteAllowanceChecks.class, subject.newDeleteAllowanceChecks());
    }

    @Test
    void canCreateNewGrantKycLogic() {
        final var accountStore = subject.newAccountStore(accounts);
        final var tokenStore =
                subject.newTokenStore(
                        accountStore, subject.newSideEffects(), tokens, uniqueTokens, tokenRels);
        assertInstanceOf(GrantKycLogic.class, subject.newGrantKycLogic(accountStore, tokenStore));
    }

    @Test
    void canCreateNewRevokeKycLogic() {
        final var accountStore = subject.newAccountStore(accounts);
        final var tokenStore =
                subject.newTokenStore(
                        accountStore, subject.newSideEffects(), tokens, uniqueTokens, tokenRels);
        assertInstanceOf(RevokeKycLogic.class, subject.newRevokeKycLogic(accountStore, tokenStore));
    }

    @Test
    void canCreateNewPauseLogic() {
        final var accountStore = subject.newAccountStore(accounts);
        final var tokenStore =
                subject.newTokenStore(
                        accountStore, subject.newSideEffects(), tokens, uniqueTokens, tokenRels);
        assertInstanceOf(PauseLogic.class, subject.newPauseLogic(tokenStore));
    }

    @Test
    void canCreateNewUnpauseLogic() {
        final var accountStore = subject.newAccountStore(accounts);
        final var tokenStore =
                subject.newTokenStore(
                        accountStore, subject.newSideEffects(), tokens, uniqueTokens, tokenRels);
        assertInstanceOf(UnpauseLogic.class, subject.newUnpauseLogic(tokenStore));
    }

    @Test
    void canCreateNewWipeLogic() {
        final var accountStore = subject.newAccountStore(accounts);
        final var tokenStore =
                subject.newTokenStore(
                        accountStore, subject.newSideEffects(), tokens, uniqueTokens, tokenRels);
        assertInstanceOf(WipeLogic.class, subject.newWipeLogic(accountStore, tokenStore));
    }

    @Test
    void canCreateNewFreezeLogic() {
        final var accountStore = subject.newAccountStore(accounts);
        final var tokenStore =
                subject.newTokenStore(
                        accountStore, subject.newSideEffects(), tokens, uniqueTokens, tokenRels);
        assertInstanceOf(FreezeLogic.class, subject.newFreezeLogic(accountStore, tokenStore));
    }

    @Test
    void canCreateNewUnfreezeLogic() {
        final var accountStore = subject.newAccountStore(accounts);
        final var tokenStore =
                subject.newTokenStore(
                        accountStore, subject.newSideEffects(), tokens, uniqueTokens, tokenRels);
        assertInstanceOf(UnfreezeLogic.class, subject.newUnfreezeLogic(accountStore, tokenStore));
    }

    @Test
    void canCreateNewUpdateLogic() {
        final var sideEffects = subject.newSideEffects();
        assertInstanceOf(
                TokenUpdateLogic.class,
                subject.newTokenUpdateLogic(
                        subject.newHederaTokenStore(
                                sideEffects, tokens, nftsLedger, tokenRelsLedger),
                        ledgers,
                        sideEffects));
    }

    @Test
    void canCreateNewRecordSubmissions() {
        final var updater = mock(HederaStackedWorldStateUpdater.class);
        final var recordSubmissions = subject.newRecordSubmissionsScopedTo(updater);
        final var expirableTxnRecord = mock(ExpirableTxnRecord.Builder.class);
        final var txnBodyBuilder = mock(Builder.class);

        recordSubmissions.submitForTracking(txnBodyBuilder, expirableTxnRecord);

        verify(expirableTxnRecord).onlyExternalizeIfSuccessful();
        verify(updater)
                .manageInProgressPrecedingRecord(
                        recordsHistorian, expirableTxnRecord, txnBodyBuilder);
    }
}<|MERGE_RESOLUTION|>--- conflicted
+++ resolved
@@ -152,8 +152,6 @@
                         syntheticTxnFactory,
                         view,
                         entityCreator);
-<<<<<<< HEAD
-=======
     }
 
     @Test
@@ -163,7 +161,6 @@
         given(worldStateUpdater.trackingLedgers()).willReturn(ledgers);
         assertInstanceOf(
                 ViewExecutor.class, subject.newViewExecutor(fakeInput, frame, gasCalculator, view));
->>>>>>> 3d5df2b5
     }
 
     @Test
