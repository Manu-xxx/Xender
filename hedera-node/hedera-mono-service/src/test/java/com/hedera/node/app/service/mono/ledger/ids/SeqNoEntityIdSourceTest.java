/*
 * Copyright (C) 2020-2023 Hedera Hashgraph, LLC
 *
 * Licensed under the Apache License, Version 2.0 (the "License");
 * you may not use this file except in compliance with the License.
 * You may obtain a copy of the License at
 *
 *      http://www.apache.org/licenses/LICENSE-2.0
 *
 * Unless required by applicable law or agreed to in writing, software
 * distributed under the License is distributed on an "AS IS" BASIS,
 * WITHOUT WARRANTIES OR CONDITIONS OF ANY KIND, either express or implied.
 * See the License for the specific language governing permissions and
 * limitations under the License.
 */

package com.hedera.node.app.service.mono.ledger.ids;

import static com.hedera.node.app.service.mono.ledger.ids.ExceptionalEntityIdSource.NOOP_ID_SOURCE;
import static com.hedera.test.utils.IdUtils.asAccount;
import static com.hedera.test.utils.IdUtils.asFile;
import static com.hedera.test.utils.IdUtils.asToken;
import static com.hedera.test.utils.IdUtils.asTopic;
import static org.junit.jupiter.api.Assertions.assertEquals;
import static org.junit.jupiter.api.Assertions.assertNotNull;
import static org.junit.jupiter.api.Assertions.assertThrows;
import static org.mockito.BDDMockito.given;
import static org.mockito.BDDMockito.mock;
import static org.mockito.BDDMockito.verify;
import static org.mockito.internal.verification.VerificationModeFactory.times;

import com.hedera.node.app.service.mono.state.submerkle.SequenceNumber;
import com.hederahashgraph.api.proto.java.AccountID;
import com.hederahashgraph.api.proto.java.FileID;
import com.hederahashgraph.api.proto.java.TokenID;
import com.hederahashgraph.api.proto.java.TopicID;
import org.junit.jupiter.api.BeforeEach;
import org.junit.jupiter.api.Test;

class SeqNoEntityIdSourceTest {
    final AccountID sponsor = asAccount("1.2.3");
    SequenceNumber seqNo;
    SeqNoEntityIdSource subject;

    @BeforeEach
    void setup() {
        seqNo = mock(SequenceNumber.class);
        subject = new SeqNoEntityIdSource(() -> seqNo);
    }

    @Test
    void resetsToZero() {
        // given:
        subject.newTokenId(sponsor);
        subject.newTokenId(sponsor);

        // when:
        subject.resetProvisionalIds();

        // then:
        assertEquals(0, subject.getProvisionalIds());
    }

    @Test
    void reclaimsAsExpected() {
        // given:
        subject.newTokenId(sponsor);
        subject.newTokenId(sponsor);

        // when:
        subject.reclaimProvisionalIds();

        // then:
        assertEquals(0, subject.getProvisionalIds());
        verify(seqNo, times(2)).decrement();
    }

    @Test
    void returnsExpectedAccountId() {
        given(seqNo.getAndIncrement()).willReturn(555L);

        // when:
<<<<<<< HEAD
        AccountID newId = subject.newAccountId();
=======
        AccountID newId = AccountID.newBuilder()
                .setRealmNum(0)
                .setShardNum(0)
                .setAccountNum(subject.newAccountNumber())
                .build();
>>>>>>> 1687954a

        // then:
        assertEquals(asAccount("0.0.555"), newId);
    }

    @Test
    void returnsExpectedFileId() {
        given(seqNo.getAndIncrement()).willReturn(555L);

        // when:
        FileID newId = subject.newFileId(sponsor);

        // then:
        assertEquals(asFile("1.2.555"), newId);
    }

    @Test
    void returnsExpectedTokenId() {
        given(seqNo.getAndIncrement()).willReturn(555L);

        // when:
        TokenID newId = subject.newTokenId(sponsor);

        // then:
        assertEquals(asToken("1.2.555"), newId);
    }

    @Test
    void returnsExpectedTopicId() {
        given(seqNo.getAndIncrement()).willReturn(222L);
        TopicID id = subject.newTopicId(sponsor);
        assertEquals(asTopic("1.2.222"), id);
    }

    @Test
    void reclaimDecrementsId() {
        // when:
        subject.reclaimLastId();

        // then:
        verify(seqNo).decrement();
    }

    @Test
    void exceptionalSourceAlwaysThrows() {
        var defaultAccountId = AccountID.getDefaultInstance();
        // expect:
<<<<<<< HEAD
        assertThrows(UnsupportedOperationException.class, () -> NOOP_ID_SOURCE.newAccountId());
=======
        assertThrows(UnsupportedOperationException.class, NOOP_ID_SOURCE::newAccountId);
>>>>>>> 1687954a
        assertThrows(UnsupportedOperationException.class, () -> NOOP_ID_SOURCE.newFileId(defaultAccountId));
        assertThrows(UnsupportedOperationException.class, () -> NOOP_ID_SOURCE.newTokenId(defaultAccountId));
        assertThrows(UnsupportedOperationException.class, () -> NOOP_ID_SOURCE.newScheduleId(defaultAccountId));
        assertThrows(UnsupportedOperationException.class, () -> NOOP_ID_SOURCE.newTopicId(defaultAccountId));
        assertThrows(UnsupportedOperationException.class, () -> NOOP_ID_SOURCE.newContractId(defaultAccountId));
        assertThrows(UnsupportedOperationException.class, NOOP_ID_SOURCE::reclaimLastId);
        assertThrows(UnsupportedOperationException.class, NOOP_ID_SOURCE::reclaimProvisionalIds);
        assertThrows(UnsupportedOperationException.class, NOOP_ID_SOURCE::resetProvisionalIds);
    }

    @Test
    void newScheduleId() {
        given(seqNo.getAndIncrement()).willReturn(3L);
        var scheduleId = subject.newScheduleId(AccountID.newBuilder()
                .setRealmNum(1)
                .setShardNum(2)
                .setAccountNum(3)
                .build());
        assertNotNull(scheduleId);
        assertEquals(3, scheduleId.getScheduleNum());
        assertEquals(1, scheduleId.getRealmNum());
        assertEquals(2, scheduleId.getShardNum());
    }

    @Test
    void newContractId() {
        given(seqNo.getAndIncrement()).willReturn(3L);
        var contractId = subject.newContractId(AccountID.newBuilder()
                .setRealmNum(1)
                .setShardNum(2)
                .setAccountNum(3)
                .build());
        assertNotNull(contractId);
        assertEquals(3, contractId.getContractNum());
        assertEquals(1, contractId.getRealmNum());
        assertEquals(2, contractId.getShardNum());
    }
}<|MERGE_RESOLUTION|>--- conflicted
+++ resolved
@@ -80,15 +80,7 @@
         given(seqNo.getAndIncrement()).willReturn(555L);
 
         // when:
-<<<<<<< HEAD
         AccountID newId = subject.newAccountId();
-=======
-        AccountID newId = AccountID.newBuilder()
-                .setRealmNum(0)
-                .setShardNum(0)
-                .setAccountNum(subject.newAccountNumber())
-                .build();
->>>>>>> 1687954a
 
         // then:
         assertEquals(asAccount("0.0.555"), newId);
@@ -136,11 +128,7 @@
     void exceptionalSourceAlwaysThrows() {
         var defaultAccountId = AccountID.getDefaultInstance();
         // expect:
-<<<<<<< HEAD
-        assertThrows(UnsupportedOperationException.class, () -> NOOP_ID_SOURCE.newAccountId());
-=======
         assertThrows(UnsupportedOperationException.class, NOOP_ID_SOURCE::newAccountId);
->>>>>>> 1687954a
         assertThrows(UnsupportedOperationException.class, () -> NOOP_ID_SOURCE.newFileId(defaultAccountId));
         assertThrows(UnsupportedOperationException.class, () -> NOOP_ID_SOURCE.newTokenId(defaultAccountId));
         assertThrows(UnsupportedOperationException.class, () -> NOOP_ID_SOURCE.newScheduleId(defaultAccountId));
