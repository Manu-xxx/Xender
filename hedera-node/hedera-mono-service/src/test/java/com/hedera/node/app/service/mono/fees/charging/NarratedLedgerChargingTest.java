/*
 * Copyright (C) 2021-2023 Hedera Hashgraph, LLC
 *
 * Licensed under the Apache License, Version 2.0 (the "License");
 * you may not use this file except in compliance with the License.
 * You may obtain a copy of the License at
 *
 *      http://www.apache.org/licenses/LICENSE-2.0
 *
 * Unless required by applicable law or agreed to in writing, software
 * distributed under the License is distributed on an "AS IS" BASIS,
 * WITHOUT WARRANTIES OR CONDITIONS OF ANY KIND, either express or implied.
 * See the License for the specific language governing permissions and
 * limitations under the License.
 */

package com.hedera.node.app.service.mono.fees.charging;

import static org.junit.jupiter.api.Assertions.assertEquals;
import static org.junit.jupiter.api.Assertions.assertFalse;
import static org.junit.jupiter.api.Assertions.assertThrows;
import static org.junit.jupiter.api.Assertions.assertTrue;
import static org.mockito.BDDMockito.given;
import static org.mockito.Mockito.verify;
import static org.mockito.Mockito.verifyNoInteractions;

import com.hedera.node.app.hapi.utils.fee.FeeObject;
import com.hedera.node.app.service.mono.context.NodeInfo;
import com.hedera.node.app.service.mono.fees.FeeExemptions;
import com.hedera.node.app.service.mono.ledger.HederaLedger;
import com.hedera.node.app.service.mono.ledger.TransactionalLedger;
import com.hedera.node.app.service.mono.ledger.properties.AccountProperty;
import com.hedera.node.app.service.mono.state.adapters.MerkleMapLike;
import com.hedera.node.app.service.mono.state.merkle.MerkleAccount;
import com.hedera.node.app.service.mono.state.migration.AccountStorageAdapter;
import com.hedera.node.app.service.mono.state.migration.HederaAccount;
import com.hedera.node.app.service.mono.utils.EntityNum;
import com.hedera.node.app.service.mono.utils.accessors.TxnAccessor;
import com.hedera.test.factories.accounts.MerkleAccountFactory;
import com.hedera.test.utils.IdUtils;
import com.hederahashgraph.api.proto.java.AccountID;
import com.swirlds.merkle.map.MerkleMap;
import org.junit.jupiter.api.BeforeEach;
import org.junit.jupiter.api.Test;
import org.junit.jupiter.api.extension.ExtendWith;
import org.mockito.Mock;
import org.mockito.Mockito;
import org.mockito.junit.jupiter.MockitoExtension;

@ExtendWith(MockitoExtension.class)
class NarratedLedgerChargingTest {
    private final long submittingNodeId = 0L;
    private final long nodeFee = 200L, networkFee = 400L, serviceFee = 600L;
    private final FeeObject fees = new FeeObject(nodeFee, networkFee, serviceFee);
    private final AccountID grpcNodeId = IdUtils.asAccount("0.0.3");
    private final AccountID grpcPayerId = IdUtils.asAccount("0.0.1234");
    private final EntityNum nodeId = EntityNum.fromLong(3L);
    private final EntityNum payerId = EntityNum.fromLong(1_234L);

    @Mock
    private NodeInfo nodeInfo;

    @Mock
    private TxnAccessor accessor;

    @Mock
    private HederaLedger ledger;

    @Mock
    private FeeExemptions feeExemptions;

    @Mock
    private MerkleMap<EntityNum, MerkleAccount> accounts;

    @Mock
    private FeeDistribution feeDistribution;

    @Mock
    private TransactionalLedger<AccountID, AccountProperty, HederaAccount> accountsLedger;

    private NarratedLedgerCharging subject;

    @BeforeEach
    void setUp() {
        subject = new NarratedLedgerCharging(
<<<<<<< HEAD
                nodeInfo,
                feeDistribution,
                feeExemptions,
                () -> AccountStorageAdapter.fromInMemory(MerkleMapLike.from(accounts)));
=======
                nodeInfo, feeDistribution, feeExemptions, () -> AccountStorageAdapter.fromInMemory(accounts));
>>>>>>> ca5e6ec2
        subject.setLedger(ledger);
    }

    @Test
    void chargesNoFeesToExemptPayer() {
        given(feeExemptions.hasExemptPayer(accessor)).willReturn(true);
        given(accessor.getPayer()).willReturn(grpcPayerId);
        subject.resetForTxn(accessor, submittingNodeId);

        // when:
        subject.chargePayerAllFees();
        subject.chargePayerServiceFee();
        subject.chargePayerNetworkAndUpToNodeFee();

        // then:
        verifyNoInteractions(ledger);
    }

    @Test
    void chargesExpectedFeesWithStakingRecipientsWhenEnabled() {
        givenSetupToChargePayer(nodeFee + networkFee + serviceFee, nodeFee + networkFee + serviceFee);

        // expect:
        assertTrue(subject.canPayerAffordAllFees());
        assertTrue(subject.isPayerWillingToCoverAllFees());

        // when:
        subject.chargePayerAllFees();

        verify(ledger).adjustBalance(grpcPayerId, -(nodeFee + networkFee + serviceFee));
        verify(ledger).adjustBalance(grpcNodeId, +nodeFee);
        verify(feeDistribution).distributeChargedFee(networkFee + serviceFee, accountsLedger);
        assertEquals(nodeFee + networkFee + serviceFee, subject.totalFeesChargedToPayer());
    }

    @Test
    void chargesExpectedFeesWithNoStakingRecipientsWhenNotEnabled() {
        givenSetupToChargePayer(nodeFee + networkFee + serviceFee, nodeFee + networkFee + serviceFee);

        // expect:
        assertTrue(subject.canPayerAffordAllFees());
        assertTrue(subject.isPayerWillingToCoverAllFees());

        // when:
        subject.chargePayerAllFees();

        // then:
        verify(ledger).adjustBalance(grpcPayerId, -(nodeFee + networkFee + serviceFee));
        verify(ledger).adjustBalance(grpcNodeId, +nodeFee);
        verify(feeDistribution).distributeChargedFee(networkFee + serviceFee, accountsLedger);
        assertEquals(nodeFee + networkFee + serviceFee, subject.totalFeesChargedToPayer());
    }

    @Test
    void chargesServiceFeeToPayerAsExpected() {
        givenSetupToChargePayer(serviceFee, serviceFee);

        // expect:
        assertTrue(subject.canPayerAffordServiceFee());
        assertTrue(subject.isPayerWillingToCoverServiceFee());

        // when:
        subject.chargePayerServiceFee();

        verify(ledger).adjustBalance(grpcPayerId, -serviceFee);
        verify(feeDistribution).distributeChargedFee(serviceFee, accountsLedger);
        assertEquals(serviceFee, subject.totalFeesChargedToPayer());
    }

    @Test
    void refundsServiceFeeToPayerAsExpected() {
        final var inOrder = Mockito.inOrder(ledger, feeDistribution);

        final var allFees = nodeFee + networkFee + serviceFee;
        givenSetupToChargePayer(allFees, allFees);

        assertTrue(subject.canPayerAffordAllFees());
        subject.chargePayerAllFees();
        subject.refundPayerServiceFee();

        inOrder.verify(ledger).adjustBalance(grpcNodeId, +nodeFee);
        verify(feeDistribution).distributeChargedFee(networkFee + serviceFee, accountsLedger);
        inOrder.verify(ledger).adjustBalance(grpcPayerId, -(allFees));

        inOrder.verify(feeDistribution).distributeChargedFee(-networkFee - nodeFee, accountsLedger);
        inOrder.verify(ledger).adjustBalance(grpcPayerId, +serviceFee);

        assertEquals(networkFee + nodeFee, subject.totalFeesChargedToPayer());
    }

    @Test
    void refundingToExemptPayerIsNoop() {
        given(accessor.getPayer()).willReturn(grpcPayerId);
        given(feeExemptions.hasExemptPayer(accessor)).willReturn(true);

        subject.resetForTxn(accessor, submittingNodeId);

        subject.refundPayerServiceFee();

        verifyNoInteractions(ledger);
    }

    @Test
    void failsFastIfTryingToRefundToUnchargedPayer() {
        assertThrows(IllegalStateException.class, subject::refundPayerServiceFee);
    }

    @Test
    void chargesNetworkAndUpToNodeFeeToPayerAsExpected() {
        givenSetupToChargePayer(networkFee + nodeFee / 2, nodeFee + networkFee + serviceFee);

        // when:
        subject.chargePayerNetworkAndUpToNodeFee();

        verify(ledger).adjustBalance(grpcPayerId, -(networkFee + nodeFee / 2));
        verify(ledger).adjustBalance(grpcNodeId, nodeFee / 2);
        verify(feeDistribution).distributeChargedFee(networkFee, accountsLedger);
        assertEquals(networkFee + nodeFee / 2, subject.totalFeesChargedToPayer());
    }

    @Test
    void chargesNodeUpToNetworkFeeAsExpected() {
        givenSetupToChargeNode(networkFee - 1);

        // when:
        subject.chargeSubmittingNodeUpToNetworkFee();

        verify(ledger).adjustBalance(grpcNodeId, -networkFee + 1);
        verify(feeDistribution).distributeChargedFee(networkFee - 1, accountsLedger);

        assertEquals(0, subject.totalFeesChargedToPayer());
    }

    @Test
    void throwsIseIfPayerNotActuallyExtant() {
        // expect:
        assertThrows(IllegalStateException.class, subject::canPayerAffordAllFees);
        assertThrows(IllegalStateException.class, subject::canPayerAffordNetworkFee);

        given(accessor.getPayer()).willReturn(grpcPayerId);
        // and given:
        subject.resetForTxn(accessor, submittingNodeId);
        subject.setFees(fees);

        // still expect:
        assertThrows(IllegalStateException.class, subject::canPayerAffordAllFees);
        assertThrows(IllegalStateException.class, subject::canPayerAffordNetworkFee);
    }

    @Test
    void detectsLackOfWillingness() {
        given(accessor.getPayer()).willReturn(grpcPayerId);

        subject.resetForTxn(accessor, submittingNodeId);
        subject.setFees(fees);

        // expect:
        assertFalse(subject.isPayerWillingToCoverAllFees());
        assertFalse(subject.isPayerWillingToCoverNetworkFee());
        assertFalse(subject.isPayerWillingToCoverServiceFee());
    }

    @Test
    void exemptPayerNeedsNoAbility() {
        given(accessor.getPayer()).willReturn(grpcPayerId);
        given(feeExemptions.hasExemptPayer(accessor)).willReturn(true);

        subject.resetForTxn(accessor, submittingNodeId);
        subject.setFees(fees);

        // expect:
        assertTrue(subject.canPayerAffordAllFees());
        assertTrue(subject.canPayerAffordServiceFee());
        assertTrue(subject.canPayerAffordNetworkFee());
    }

    @Test
    void exemptPayerNeedsNoWillingness() {
        given(accessor.getPayer()).willReturn(grpcPayerId);
        given(feeExemptions.hasExemptPayer(accessor)).willReturn(true);

        subject.resetForTxn(accessor, submittingNodeId);
        subject.setFees(fees);

        // expect:
        assertTrue(subject.isPayerWillingToCoverAllFees());
        assertTrue(subject.isPayerWillingToCoverNetworkFee());
        assertTrue(subject.isPayerWillingToCoverServiceFee());
    }

    private void givenSetupToChargePayer(final long payerBalance, final long totalOfferedFee) {
        final var payerAccount =
                MerkleAccountFactory.newAccount().balance(payerBalance).get();
        given(accounts.get(payerId)).willReturn(payerAccount);
        given(ledger.getAccountsLedger()).willReturn(accountsLedger);

        given(nodeInfo.accountOf(submittingNodeId)).willReturn(grpcNodeId);
        given(nodeInfo.accountKeyOf(submittingNodeId)).willReturn(nodeId);

        given(accessor.getPayer()).willReturn(grpcPayerId);
        given(accessor.getOfferedFee()).willReturn(totalOfferedFee);
        subject.resetForTxn(accessor, submittingNodeId);
        subject.setFees(fees);
    }

    private void givenSetupToChargeNode(final long nodeBalance) {
        final var nodeAccount =
                MerkleAccountFactory.newAccount().balance(nodeBalance).get();
        given(accounts.get(nodeId)).willReturn(nodeAccount);
        given(ledger.getAccountsLedger()).willReturn(accountsLedger);

        given(nodeInfo.accountOf(submittingNodeId)).willReturn(nodeId.toGrpcAccountId());
        given(nodeInfo.accountKeyOf(submittingNodeId)).willReturn(nodeId);

        given(accessor.getPayer()).willReturn(grpcPayerId);
        subject.resetForTxn(accessor, submittingNodeId);
        subject.setFees(fees);
    }
}<|MERGE_RESOLUTION|>--- conflicted
+++ resolved
@@ -83,14 +83,10 @@
     @BeforeEach
     void setUp() {
         subject = new NarratedLedgerCharging(
-<<<<<<< HEAD
                 nodeInfo,
                 feeDistribution,
                 feeExemptions,
                 () -> AccountStorageAdapter.fromInMemory(MerkleMapLike.from(accounts)));
-=======
-                nodeInfo, feeDistribution, feeExemptions, () -> AccountStorageAdapter.fromInMemory(accounts));
->>>>>>> ca5e6ec2
         subject.setLedger(ledger);
     }
 
