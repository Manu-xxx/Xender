--- conflicted
+++ resolved
@@ -174,11 +174,7 @@
         cryptoCreateChecks = new CryptoCreateChecks(
                 dynamicProperties,
                 validator,
-<<<<<<< HEAD
                 () -> AccountStorageAdapter.fromInMemory(MerkleMapLike.from(accounts)),
-=======
-                () -> AccountStorageAdapter.fromInMemory(accounts),
->>>>>>> ca5e6ec2
                 nodeInfo,
                 aliasManager);
         subject = new CryptoCreateTransitionLogic(
@@ -186,10 +182,6 @@
                 ledger,
                 sigImpactHistorian,
                 txnCtx,
-<<<<<<< HEAD
-                dynamicProperties,
-=======
->>>>>>> ca5e6ec2
                 aliasManager,
                 autoCreationLogic,
                 transferLogic,
@@ -1137,8 +1129,6 @@
         subject.doStateTransition();
 
         verify(ledger).create(argThat(PAYER::equals), longThat(ZERO_BALANCE::equals), captor.capture());
-<<<<<<< HEAD
-=======
         verify(txnCtx).setCreated(CREATED);
         verify(txnCtx).setStatus(SUCCESS);
         verify(sigImpactHistorian).markEntityChanged(CREATED.getAccountNum());
@@ -1179,7 +1169,6 @@
         subject.doStateTransition();
 
         verify(ledger).create(argThat(PAYER::equals), longThat(ZERO_BALANCE::equals), captor.capture());
->>>>>>> ca5e6ec2
         verify(txnCtx).setCreated(CREATED);
         verify(txnCtx).setStatus(SUCCESS);
         verify(sigImpactHistorian).markEntityChanged(CREATED.getAccountNum());
