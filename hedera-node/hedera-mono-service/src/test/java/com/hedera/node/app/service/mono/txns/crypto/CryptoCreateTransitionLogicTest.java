/*
 * Copyright (C) 2020-2023 Hedera Hashgraph, LLC
 *
 * Licensed under the Apache License, Version 2.0 (the "License");
 * you may not use this file except in compliance with the License.
 * You may obtain a copy of the License at
 *
 *      http://www.apache.org/licenses/LICENSE-2.0
 *
 * Unless required by applicable law or agreed to in writing, software
 * distributed under the License is distributed on an "AS IS" BASIS,
 * WITHOUT WARRANTIES OR CONDITIONS OF ANY KIND, either express or implied.
 * See the License for the specific language governing permissions and
 * limitations under the License.
 */

package com.hedera.node.app.service.mono.txns.crypto;

import static com.hedera.node.app.service.mono.context.BasicTransactionContext.EMPTY_KEY;
import static com.hedera.node.app.service.mono.ledger.properties.AccountProperty.AUTO_RENEW_PERIOD;
import static com.hedera.node.app.service.mono.ledger.properties.AccountProperty.DECLINE_REWARD;
import static com.hedera.node.app.service.mono.ledger.properties.AccountProperty.EXPIRY;
import static com.hedera.node.app.service.mono.ledger.properties.AccountProperty.IS_RECEIVER_SIG_REQUIRED;
import static com.hedera.node.app.service.mono.ledger.properties.AccountProperty.MAX_AUTOMATIC_ASSOCIATIONS;
import static com.hedera.node.app.service.mono.ledger.properties.AccountProperty.STAKED_ID;
import static com.hedera.node.app.service.mono.legacy.core.jproto.JEd25519Key.ED25519_BYTE_LENGTH;
import static com.hedera.node.app.service.mono.txns.crypto.validators.CryptoCreateChecks.MAX_CHARGEABLE_AUTO_ASSOCIATIONS;
import static com.hedera.node.app.service.mono.utils.EntityNum.MISSING_NUM;
import static com.hedera.node.app.service.mono.utils.MiscUtils.asKeyUnchecked;
import static com.hederahashgraph.api.proto.java.ResponseCodeEnum.AUTORENEW_DURATION_NOT_IN_RANGE;
import static com.hederahashgraph.api.proto.java.ResponseCodeEnum.BAD_ENCODING;
import static com.hederahashgraph.api.proto.java.ResponseCodeEnum.FAIL_INVALID;
import static com.hederahashgraph.api.proto.java.ResponseCodeEnum.INSUFFICIENT_PAYER_BALANCE;
import static com.hederahashgraph.api.proto.java.ResponseCodeEnum.INVALID_ADMIN_KEY;
import static com.hederahashgraph.api.proto.java.ResponseCodeEnum.INVALID_ALIAS_KEY;
import static com.hederahashgraph.api.proto.java.ResponseCodeEnum.INVALID_INITIAL_BALANCE;
import static com.hederahashgraph.api.proto.java.ResponseCodeEnum.INVALID_RECEIVE_RECORD_THRESHOLD;
import static com.hederahashgraph.api.proto.java.ResponseCodeEnum.INVALID_RENEWAL_PERIOD;
import static com.hederahashgraph.api.proto.java.ResponseCodeEnum.INVALID_SEND_RECORD_THRESHOLD;
import static com.hederahashgraph.api.proto.java.ResponseCodeEnum.INVALID_STAKING_ID;
import static com.hederahashgraph.api.proto.java.ResponseCodeEnum.KEY_REQUIRED;
import static com.hederahashgraph.api.proto.java.ResponseCodeEnum.MAX_ENTITIES_IN_PRICE_REGIME_HAVE_BEEN_CREATED;
import static com.hederahashgraph.api.proto.java.ResponseCodeEnum.MEMO_TOO_LONG;
import static com.hederahashgraph.api.proto.java.ResponseCodeEnum.NOT_SUPPORTED;
import static com.hederahashgraph.api.proto.java.ResponseCodeEnum.OK;
import static com.hederahashgraph.api.proto.java.ResponseCodeEnum.PROXY_ACCOUNT_ID_FIELD_IS_DEPRECATED;
import static com.hederahashgraph.api.proto.java.ResponseCodeEnum.REQUESTED_NUM_AUTOMATIC_ASSOCIATIONS_EXCEEDS_ASSOCIATION_LIMIT;
import static com.hederahashgraph.api.proto.java.ResponseCodeEnum.STAKING_NOT_ENABLED;
import static com.hederahashgraph.api.proto.java.ResponseCodeEnum.SUCCESS;
import static com.swirlds.common.utility.CommonUtils.unhex;
import static org.junit.jupiter.api.Assertions.assertEquals;
import static org.junit.jupiter.api.Assertions.assertFalse;
import static org.junit.jupiter.api.Assertions.assertNotEquals;
import static org.junit.jupiter.api.Assertions.assertNull;
import static org.junit.jupiter.api.Assertions.assertTrue;
import static org.mockito.BDDMockito.any;
import static org.mockito.BDDMockito.anyLong;
import static org.mockito.BDDMockito.argThat;
import static org.mockito.BDDMockito.given;
import static org.mockito.BDDMockito.longThat;
import static org.mockito.BDDMockito.mock;
import static org.mockito.BDDMockito.verify;
import static org.mockito.Mockito.never;

import com.google.protobuf.ByteString;
import com.hedera.node.app.hapi.utils.ByteStringUtils;
import com.hedera.node.app.service.mono.context.NodeInfo;
import com.hedera.node.app.service.mono.context.TransactionContext;
import com.hedera.node.app.service.mono.context.properties.GlobalDynamicProperties;
import com.hedera.node.app.service.mono.exceptions.InsufficientFundsException;
import com.hedera.node.app.service.mono.ledger.HederaLedger;
import com.hedera.node.app.service.mono.ledger.SigImpactHistorian;
import com.hedera.node.app.service.mono.ledger.TransactionalLedger;
import com.hedera.node.app.service.mono.ledger.TransferLogic;
import com.hedera.node.app.service.mono.ledger.accounts.AliasManager;
import com.hedera.node.app.service.mono.ledger.accounts.HederaAccountCustomizer;
import com.hedera.node.app.service.mono.ledger.properties.AccountProperty;
import com.hedera.node.app.service.mono.legacy.core.jproto.JEd25519Key;
import com.hedera.node.app.service.mono.legacy.core.jproto.JKey;
import com.hedera.node.app.service.mono.state.merkle.MerkleAccount;
import com.hedera.node.app.service.mono.state.migration.AccountStorageAdapter;
import com.hedera.node.app.service.mono.state.migration.HederaAccount;
import com.hedera.node.app.service.mono.state.submerkle.EntityId;
import com.hedera.node.app.service.mono.state.validation.UsageLimits;
import com.hedera.node.app.service.mono.txns.crypto.validators.CryptoCreateChecks;
import com.hedera.node.app.service.mono.txns.validation.OptionValidator;
import com.hedera.node.app.service.mono.utils.EntityNum;
import com.hedera.node.app.service.mono.utils.accessors.SignedTxnAccessor;
import com.hedera.test.factories.txns.SignedTxnFactory;
import com.hederahashgraph.api.proto.java.AccountID;
import com.hederahashgraph.api.proto.java.CryptoCreateTransactionBody;
import com.hederahashgraph.api.proto.java.Duration;
import com.hederahashgraph.api.proto.java.Key;
import com.hederahashgraph.api.proto.java.KeyList;
import com.hederahashgraph.api.proto.java.Timestamp;
import com.hederahashgraph.api.proto.java.TransactionBody;
import com.hederahashgraph.api.proto.java.TransactionID;
import com.swirlds.common.utility.CommonUtils;
import com.swirlds.merkle.map.MerkleMap;
import java.time.Instant;
import org.apache.commons.codec.DecoderException;
import org.junit.jupiter.api.BeforeEach;
import org.junit.jupiter.api.Test;
import org.mockito.ArgumentCaptor;

class CryptoCreateTransitionLogicTest {
    private static final Key KEY = SignedTxnFactory.DEFAULT_PAYER_KT.asKey();
    private static final long CUSTOM_AUTO_RENEW_PERIOD = 100_001L;
    private static final long CUSTOM_SEND_THRESHOLD = 49_000L;
    private static final long CUSTOM_RECEIVE_THRESHOLD = 51_001L;
    private static final Long BALANCE = 1_234L;
    private static final Long ZERO_BALANCE = 0L;
    private static final String MEMO = "The particular is pounded til it is man";
    private static final int MAX_AUTO_ASSOCIATIONS = 1234;
    private static final int MAX_TOKEN_ASSOCIATIONS = 2345;
    private static final AccountID PROXY =
            AccountID.newBuilder().setAccountNum(4_321L).build();
    private static final AccountID PAYER =
            AccountID.newBuilder().setAccountNum(1_234L).build();
    private static final AccountID CREATED =
            AccountID.newBuilder().setAccountNum(9_999L).build();
    private static final AccountID STAKED_ACCOUNT_ID =
            AccountID.newBuilder().setAccountNum(1000L).build();
    private static final Key aPrimitiveEDKey = Key.newBuilder()
            .setEd25519(ByteString.copyFromUtf8("01234567890123456789012345678901"))
            .build();
    private static final Instant consensusTime = Instant.now();
    private static final long pretendMaxAccounts = 10;
    private static final byte[] ECDSA_KEY_BYTES =
            unhex("03af80b90d25145da28c583359beb47b21796b2fe1a23c1511e443e7a64dfdb27d");
    private static final byte[] EVM_ADDRESS_BYTES = unhex("627306090abaB3A6e1400e9345bC60c78a8BEf57");
    private static final byte[] ANOTHER_EVM_ADDRESS_BYTES = unhex("627306090abaB3A6e1400e9345bC60c78a8BEf58");
    private static final Key ECDSA_KEY = Key.newBuilder()
            .setECDSASecp256K1(ByteString.copyFrom(ECDSA_KEY_BYTES))
            .build();

    private HederaLedger ledger;
    private OptionValidator validator;
    private TransactionBody cryptoCreateTxn;
    private SigImpactHistorian sigImpactHistorian;
    private TransactionContext txnCtx;
    private SignedTxnAccessor accessor;
    private GlobalDynamicProperties dynamicProperties;
    private CryptoCreateTransitionLogic subject;
    private MerkleMap<EntityNum, MerkleAccount> accounts;
    private TransactionalLedger<AccountID, AccountProperty, HederaAccount> accountsLedger;
    private NodeInfo nodeInfo;
    private UsageLimits usageLimits;
    private AliasManager aliasManager;
    private AutoCreationLogic autoCreationLogic;
    private TransferLogic transferLogic;
    private CryptoCreateChecks cryptoCreateChecks;

    @BeforeEach
    void setup() {
        txnCtx = mock(TransactionContext.class);
        usageLimits = mock(UsageLimits.class);
        aliasManager = mock(AliasManager.class);
        given(txnCtx.consensusTime()).willReturn(consensusTime);
        ledger = mock(HederaLedger.class);
        accessor = mock(SignedTxnAccessor.class);
        validator = mock(OptionValidator.class);
        sigImpactHistorian = mock(SigImpactHistorian.class);
        dynamicProperties = mock(GlobalDynamicProperties.class);
        accounts = mock(MerkleMap.class);
        accountsLedger = mock(TransactionalLedger.class);
        nodeInfo = mock(NodeInfo.class);
        autoCreationLogic = mock(AutoCreationLogic.class);
        transferLogic = mock(TransferLogic.class);
        given(dynamicProperties.maxTokensPerAccount()).willReturn(MAX_TOKEN_ASSOCIATIONS);
        withRubberstampingValidator();

        cryptoCreateChecks = new CryptoCreateChecks(
                dynamicProperties,
                validator,
                () -> AccountStorageAdapter.fromInMemory(accounts),
                nodeInfo,
                aliasManager);
        subject = new CryptoCreateTransitionLogic(
                usageLimits,
                ledger,
                sigImpactHistorian,
                txnCtx,
<<<<<<< HEAD
                dynamicProperties,
=======
>>>>>>> ca5e6ec2
                aliasManager,
                autoCreationLogic,
                transferLogic,
                cryptoCreateChecks);
    }

    @Test
    void hasCorrectApplicability() {
        givenValidTxnCtx();

        assertTrue(subject.applicability().test(cryptoCreateTxn));
        assertFalse(subject.applicability().test(TransactionBody.getDefaultInstance()));
    }

    @Test
    void returnsMemoTooLongWhenValidatorSays() {
        givenValidTxnCtx();
        given(validator.memoCheck(MEMO)).willReturn(MEMO_TOO_LONG);

        assertEquals(MEMO_TOO_LONG, subject.semanticCheck().apply(cryptoCreateTxn));
    }

    @Test
    void returnsKeyRequiredOnEmptyKey() {
        givenValidTxnCtx(
                Key.newBuilder().setKeyList(KeyList.getDefaultInstance()).build());

        assertEquals(KEY_REQUIRED, subject.semanticCheck().apply(cryptoCreateTxn));
    }

    @Test
    void requiresKey() {
        givenMissingKey();

        assertEquals(KEY_REQUIRED, subject.semanticCheck().apply(cryptoCreateTxn));
    }

    @Test
    void rejectsInvalidKey() {
        givenEmptyKey();

        assertEquals(INVALID_ADMIN_KEY, subject.semanticCheck().apply(cryptoCreateTxn));
    }

    @Test
    void rejectsMissingAutoRenewPeriod() {
        givenMissingAutoRenewPeriod();

        assertEquals(INVALID_RENEWAL_PERIOD, subject.semanticCheck().apply(cryptoCreateTxn));
    }

    @Test
    void rejectsNegativeBalance() {
        givenAbsurdInitialBalance();

        assertEquals(INVALID_INITIAL_BALANCE, subject.semanticCheck().apply(cryptoCreateTxn));
    }

    @Test
    void rejectsKeyAndEvmAddressSizeUnder20Bytes() {
        final var opBuilder =
                CryptoCreateTransactionBody.newBuilder().setKey(aPrimitiveEDKey).setAlias(ByteString.copyFromUtf8("0"));
        cryptoCreateTxn =
                TransactionBody.newBuilder().setCryptoCreateAccount(opBuilder).build();

        assertEquals(NOT_SUPPORTED, subject.semanticCheck().apply(cryptoCreateTxn));
    }

    @Test
    void rejectsWhenEDKeyAndAliasDoesNotMatch() {
        final var opBuilder =
                CryptoCreateTransactionBody.newBuilder().setKey(aPrimitiveEDKey).setAlias(ECDSA_KEY.toByteString());
        cryptoCreateTxn =
                TransactionBody.newBuilder().setCryptoCreateAccount(opBuilder).build();
        given(dynamicProperties.isCryptoCreateWithAliasAndEvmAddressEnabled()).willReturn(true);
        given(aliasManager.lookupIdBy(ECDSA_KEY.toByteString())).willReturn(MISSING_NUM);

        assertEquals(INVALID_ALIAS_KEY, subject.semanticCheck().apply(cryptoCreateTxn));
    }

    @Test
    void rejectsWhenECKeyAndAliasDoesNotMatch() {
        final var opBuilder =
                CryptoCreateTransactionBody.newBuilder().setKey(ECDSA_KEY).setAlias(aPrimitiveEDKey.toByteString());
        cryptoCreateTxn =
                TransactionBody.newBuilder().setCryptoCreateAccount(opBuilder).build();

        given(dynamicProperties.isCryptoCreateWithAliasAndEvmAddressEnabled()).willReturn(true);
        given(aliasManager.lookupIdBy(ECDSA_KEY.getECDSASecp256K1())).willReturn(MISSING_NUM);
        given(aliasManager.lookupIdBy(ByteString.copyFrom(EVM_ADDRESS_BYTES))).willReturn(MISSING_NUM);
        given(aliasManager.lookupIdBy(aPrimitiveEDKey.toByteString())).willReturn(MISSING_NUM);

        assertEquals(INVALID_ALIAS_KEY, subject.semanticCheck().apply(cryptoCreateTxn));
    }

    @Test
    void rejectsWhenEVMAddressDoesNotMatchToTheKey() {
        final var opBuilder = CryptoCreateTransactionBody.newBuilder()
                .setKey(ECDSA_KEY)
                .setAlias(ByteString.copyFrom(ANOTHER_EVM_ADDRESS_BYTES));
        given(dynamicProperties.isCryptoCreateWithAliasAndEvmAddressEnabled()).willReturn(true);
        given(dynamicProperties.isLazyCreationEnabled()).willReturn(true);
        cryptoCreateTxn =
                TransactionBody.newBuilder().setCryptoCreateAccount(opBuilder).build();
        given(aliasManager.lookupIdBy(ECDSA_KEY.getECDSASecp256K1())).willReturn(MISSING_NUM);
        given(aliasManager.lookupIdBy(ByteString.copyFrom(EVM_ADDRESS_BYTES))).willReturn(MISSING_NUM);
        given(aliasManager.lookupIdBy(ByteString.copyFrom(ANOTHER_EVM_ADDRESS_BYTES)))
                .willReturn(MISSING_NUM);

        assertEquals(INVALID_ALIAS_KEY, subject.semanticCheck().apply(cryptoCreateTxn));
    }

    @Test
    void acceptsTxnWithECDSAKeyAndEvmAddressAliasWhenOnlyCryptoCreateWithAliasFlagIsEnabled() {
        final var opBuilder = CryptoCreateTransactionBody.newBuilder()
                .setKey(ECDSA_KEY)
                .setAutoRenewPeriod(Duration.newBuilder().setSeconds(CUSTOM_AUTO_RENEW_PERIOD))
                .setAlias(ByteStringUtils.wrapUnsafely(EVM_ADDRESS_BYTES));
        cryptoCreateTxn =
                TransactionBody.newBuilder().setCryptoCreateAccount(opBuilder).build();
        given(aliasManager.lookupIdBy(any())).willReturn(MISSING_NUM);
        given(dynamicProperties.isCryptoCreateWithAliasAndEvmAddressEnabled()).willReturn(true);
        given(dynamicProperties.isLazyCreationEnabled()).willReturn(false);

        assertEquals(OK, subject.semanticCheck().apply(cryptoCreateTxn));
    }

    @Test
    void acceptsTxnWithECDSAKeyAndEvmAddressAliasWhenBothCryptoCreateWithAliasAndLazyCreateFlagsAreEnabled() {
        final var opBuilder = CryptoCreateTransactionBody.newBuilder()
                .setKey(ECDSA_KEY)
                .setAutoRenewPeriod(Duration.newBuilder().setSeconds(CUSTOM_AUTO_RENEW_PERIOD))
                .setAlias(ByteStringUtils.wrapUnsafely(EVM_ADDRESS_BYTES));
        cryptoCreateTxn =
                TransactionBody.newBuilder().setCryptoCreateAccount(opBuilder).build();
        given(aliasManager.lookupIdBy(any())).willReturn(MISSING_NUM);
        given(dynamicProperties.isCryptoCreateWithAliasAndEvmAddressEnabled()).willReturn(true);
        given(dynamicProperties.isLazyCreationEnabled()).willReturn(true);

        assertEquals(OK, subject.semanticCheck().apply(cryptoCreateTxn));
    }

    @Test
    void acceptsTxnWithEDKeyAliasWhenCryptoCreateWithAliasIsEnabled() {
        final var opBuilder = CryptoCreateTransactionBody.newBuilder()
                .setAlias(aPrimitiveEDKey.toByteString())
                .setAutoRenewPeriod(Duration.newBuilder().setSeconds(CUSTOM_AUTO_RENEW_PERIOD));
        cryptoCreateTxn =
                TransactionBody.newBuilder().setCryptoCreateAccount(opBuilder).build();
        given(aliasManager.lookupIdBy(any())).willReturn(MISSING_NUM);
        given(dynamicProperties.isCryptoCreateWithAliasAndEvmAddressEnabled()).willReturn(true);

        assertEquals(OK, subject.semanticCheck().apply(cryptoCreateTxn));
    }

    @Test
    void acceptsTxnWithEDKeyAndEDKeyAliasWhenCryptoCreateWithAliasIsEnabled() {
        final var opBuilder = CryptoCreateTransactionBody.newBuilder()
                .setKey(aPrimitiveEDKey)
                .setAlias(aPrimitiveEDKey.toByteString())
                .setAutoRenewPeriod(Duration.newBuilder().setSeconds(CUSTOM_AUTO_RENEW_PERIOD));
        cryptoCreateTxn =
                TransactionBody.newBuilder().setCryptoCreateAccount(opBuilder).build();
        given(aliasManager.lookupIdBy(any())).willReturn(MISSING_NUM);
        given(dynamicProperties.isCryptoCreateWithAliasAndEvmAddressEnabled()).willReturn(true);

        assertEquals(OK, subject.semanticCheck().apply(cryptoCreateTxn));
    }

    @Test
<<<<<<< HEAD
    void rejectsTxnWithEvmAddressWhenBothFlagsAreEnabled() {
=======
    void acceptsTxnWithEvmAddressWhenBothFlagsAreEnabled() {
>>>>>>> ca5e6ec2
        final var opBuilder = CryptoCreateTransactionBody.newBuilder()
                .setAutoRenewPeriod(Duration.newBuilder().setSeconds(CUSTOM_AUTO_RENEW_PERIOD))
                .setAlias(ByteStringUtils.wrapUnsafely(EVM_ADDRESS_BYTES));
        cryptoCreateTxn =
                TransactionBody.newBuilder().setCryptoCreateAccount(opBuilder).build();
        given(aliasManager.lookupIdBy(any())).willReturn(MISSING_NUM);
        given(dynamicProperties.isCryptoCreateWithAliasAndEvmAddressEnabled()).willReturn(true);
        given(dynamicProperties.isLazyCreationEnabled()).willReturn(true);

        assertEquals(INVALID_ALIAS_KEY, subject.semanticCheck().apply(cryptoCreateTxn));
    }

    @Test
    void rejectsEvmAddressAliasWhenCryptoCreateWithAliasIsDisabled() {
        final var opBuilder = CryptoCreateTransactionBody.newBuilder()
                .setAlias(ByteStringUtils.wrapUnsafely(EVM_ADDRESS_BYTES))
                .setAutoRenewPeriod(Duration.newBuilder().setSeconds(CUSTOM_AUTO_RENEW_PERIOD));
        cryptoCreateTxn =
                TransactionBody.newBuilder().setCryptoCreateAccount(opBuilder).build();
        given(aliasManager.lookupIdBy(any())).willReturn(MISSING_NUM);
        given(dynamicProperties.isCryptoCreateWithAliasAndEvmAddressEnabled()).willReturn(false);

        assertEquals(NOT_SUPPORTED, subject.semanticCheck().apply(cryptoCreateTxn));
    }

    @Test
    void rejectsEvmAddressAliasWhenEvmAddressNotUnique() {
        final var opBuilder = CryptoCreateTransactionBody.newBuilder()
                .setAlias(ByteStringUtils.wrapUnsafely(EVM_ADDRESS_BYTES))
                .setAutoRenewPeriod(Duration.newBuilder().setSeconds(CUSTOM_AUTO_RENEW_PERIOD));
        cryptoCreateTxn =
                TransactionBody.newBuilder().setCryptoCreateAccount(opBuilder).build();
        given(aliasManager.lookupIdBy(ByteString.copyFrom(EVM_ADDRESS_BYTES)))
                .willReturn(EntityNum.fromAccountId(PROXY));
        given(dynamicProperties.isCryptoCreateWithAliasAndEvmAddressEnabled()).willReturn(true);
        given(dynamicProperties.isLazyCreationEnabled()).willReturn(true);

        assertEquals(INVALID_ALIAS_KEY, subject.semanticCheck().apply(cryptoCreateTxn));
    }

    @Test
    void rejectsNoKeyNoAlias() {
        final var opBuilder = CryptoCreateTransactionBody.newBuilder()
                .setAutoRenewPeriod(Duration.newBuilder().setSeconds(CUSTOM_AUTO_RENEW_PERIOD));
        cryptoCreateTxn =
                TransactionBody.newBuilder().setCryptoCreateAccount(opBuilder).build();

        assertEquals(KEY_REQUIRED, subject.semanticCheck().apply(cryptoCreateTxn));
    }

    @Test
    void rejectsECKeyAndECKeyAliasWhenCryptoCreateWithAliasIsDisabled() {
        final var opBuilder = CryptoCreateTransactionBody.newBuilder()
                .setKey(ECDSA_KEY)
                .setAlias(ECDSA_KEY.toByteString())
                .setAutoRenewPeriod(Duration.newBuilder().setSeconds(CUSTOM_AUTO_RENEW_PERIOD));
        cryptoCreateTxn =
                TransactionBody.newBuilder().setCryptoCreateAccount(opBuilder).build();
        given(aliasManager.lookupIdBy(any())).willReturn(MISSING_NUM);
        given(dynamicProperties.isCryptoCreateWithAliasAndEvmAddressEnabled()).willReturn(false);

        assertEquals(NOT_SUPPORTED, subject.semanticCheck().apply(cryptoCreateTxn));
    }

    @Test
    void rejectsECKeyAndEvmAddressAliasWhenCryptoCreateWithAliasIsDisabled() {
        final var opBuilder = CryptoCreateTransactionBody.newBuilder()
                .setKey(ECDSA_KEY)
                .setAlias(ByteStringUtils.wrapUnsafely(EVM_ADDRESS_BYTES))
                .setAutoRenewPeriod(Duration.newBuilder().setSeconds(CUSTOM_AUTO_RENEW_PERIOD));
        cryptoCreateTxn =
                TransactionBody.newBuilder().setCryptoCreateAccount(opBuilder).build();
        given(aliasManager.lookupIdBy(any())).willReturn(MISSING_NUM);
        given(dynamicProperties.isCryptoCreateWithAliasAndEvmAddressEnabled()).willReturn(false);

        assertEquals(NOT_SUPPORTED, subject.semanticCheck().apply(cryptoCreateTxn));
    }

    @Test
    void rejectsECKeyAndLongZeroAddressAlias() {
        final var opBuilder = CryptoCreateTransactionBody.newBuilder()
                .setKey(ECDSA_KEY)
                .setAlias(ByteString.copyFrom(CommonUtils.unhex("0000000000000000000000000000000fffffffff")))
                .setAutoRenewPeriod(Duration.newBuilder().setSeconds(CUSTOM_AUTO_RENEW_PERIOD));
        cryptoCreateTxn =
                TransactionBody.newBuilder().setCryptoCreateAccount(opBuilder).build();
        given(aliasManager.lookupIdBy(any())).willReturn(MISSING_NUM);
        given(dynamicProperties.isCryptoCreateWithAliasAndEvmAddressEnabled()).willReturn(true);

        assertEquals(INVALID_ALIAS_KEY, subject.semanticCheck().apply(cryptoCreateTxn));
    }

    @Test
    void rejectsEmptyECKeyAndEmptyECKeyAlias() {
        final var opBuilder = CryptoCreateTransactionBody.newBuilder()
                .setKey(asKeyUnchecked(new JEd25519Key(new byte[ED25519_BYTE_LENGTH - 1])))
                .setAlias(asKeyUnchecked(new JEd25519Key(new byte[ED25519_BYTE_LENGTH - 1]))
                        .toByteString())
                .setAutoRenewPeriod(Duration.newBuilder().setSeconds(CUSTOM_AUTO_RENEW_PERIOD));
        cryptoCreateTxn =
                TransactionBody.newBuilder().setCryptoCreateAccount(opBuilder).build();
        given(aliasManager.lookupIdBy(any())).willReturn(MISSING_NUM);
        given(dynamicProperties.isCryptoCreateWithAliasAndEvmAddressEnabled()).willReturn(true);

        assertEquals(INVALID_ADMIN_KEY, subject.semanticCheck().apply(cryptoCreateTxn));
    }

    @Test
    void rejectsECKeyAndEmptyECKeyAlias() {
        final var opBuilder = CryptoCreateTransactionBody.newBuilder()
                .setKey(ECDSA_KEY)
                .setAlias(asKeyUnchecked(new JEd25519Key(new byte[ED25519_BYTE_LENGTH - 1]))
                        .toByteString())
                .setAutoRenewPeriod(Duration.newBuilder().setSeconds(CUSTOM_AUTO_RENEW_PERIOD));
        cryptoCreateTxn =
                TransactionBody.newBuilder().setCryptoCreateAccount(opBuilder).build();
        given(aliasManager.lookupIdBy(any())).willReturn(MISSING_NUM);
        given(dynamicProperties.isCryptoCreateWithAliasAndEvmAddressEnabled()).willReturn(true);

        assertEquals(INVALID_ALIAS_KEY, subject.semanticCheck().apply(cryptoCreateTxn));
    }

    @Test
    void rejectsECKeyAndEvmAddressAliasWhenEvmAddressNotUnique() {
        final var opBuilder = CryptoCreateTransactionBody.newBuilder()
                .setKey(ECDSA_KEY)
                .setAutoRenewPeriod(Duration.newBuilder().setSeconds(CUSTOM_AUTO_RENEW_PERIOD))
                .setAlias(ByteStringUtils.wrapUnsafely(EVM_ADDRESS_BYTES));
        cryptoCreateTxn =
                TransactionBody.newBuilder().setCryptoCreateAccount(opBuilder).build();
        given(aliasManager.lookupIdBy(ECDSA_KEY.toByteString())).willReturn(MISSING_NUM);
        given(aliasManager.lookupIdBy(ByteString.copyFrom(EVM_ADDRESS_BYTES)))
                .willReturn(EntityNum.fromAccountId(PROXY));
        given(dynamicProperties.isCryptoCreateWithAliasAndEvmAddressEnabled()).willReturn(true);

        assertEquals(INVALID_ALIAS_KEY, subject.semanticCheck().apply(cryptoCreateTxn));
    }

    @Test
    void rejectsEmptyECKeyAlias() {
        final var opBuilder = CryptoCreateTransactionBody.newBuilder()
                .setAlias(asKeyUnchecked(new JEd25519Key(new byte[ED25519_BYTE_LENGTH - 1]))
                        .toByteString())
                .setAutoRenewPeriod(Duration.newBuilder().setSeconds(CUSTOM_AUTO_RENEW_PERIOD));
        cryptoCreateTxn =
                TransactionBody.newBuilder().setCryptoCreateAccount(opBuilder).build();
        given(aliasManager.lookupIdBy(any())).willReturn(MISSING_NUM);
        given(dynamicProperties.isCryptoCreateWithAliasAndEvmAddressEnabled()).willReturn(true);

        assertEquals(INVALID_ALIAS_KEY, subject.semanticCheck().apply(cryptoCreateTxn));
    }

    @Test
    void rejectsLongZeroAddressAlias() {
        final var opBuilder = CryptoCreateTransactionBody.newBuilder()
                .setAlias(ByteString.copyFrom(CommonUtils.unhex("0000000000000000000000000000000fffffffff")))
                .setAutoRenewPeriod(Duration.newBuilder().setSeconds(CUSTOM_AUTO_RENEW_PERIOD));
        cryptoCreateTxn =
                TransactionBody.newBuilder().setCryptoCreateAccount(opBuilder).build();
        given(aliasManager.lookupIdBy(any())).willReturn(MISSING_NUM);
        given(dynamicProperties.isCryptoCreateWithAliasAndEvmAddressEnabled()).willReturn(true);
        given(dynamicProperties.isLazyCreationEnabled()).willReturn(true);

        assertEquals(INVALID_ALIAS_KEY, subject.semanticCheck().apply(cryptoCreateTxn));
    }

    @Test
    void rejectsWhenEmptyKeyAndEVMAddressAlias() {
        final var opBuilder = CryptoCreateTransactionBody.newBuilder()
                .setKey(asKeyUnchecked(new JEd25519Key(new byte[ED25519_BYTE_LENGTH - 1])))
                .setAlias(ByteString.copyFrom(ANOTHER_EVM_ADDRESS_BYTES));
        given(dynamicProperties.isCryptoCreateWithAliasAndEvmAddressEnabled()).willReturn(true);
        cryptoCreateTxn =
                TransactionBody.newBuilder().setCryptoCreateAccount(opBuilder).build();

        assertEquals(INVALID_ADMIN_KEY, subject.semanticCheck().apply(cryptoCreateTxn));
    }

    @Test
    void rejectsWhenEDKeyAndEVMAddressAlias() {
        final var opBuilder = CryptoCreateTransactionBody.newBuilder()
                .setKey(aPrimitiveEDKey)
                .setAlias(ByteString.copyFrom(EVM_ADDRESS_BYTES));
        cryptoCreateTxn =
                TransactionBody.newBuilder().setCryptoCreateAccount(opBuilder).build();
        given(dynamicProperties.isCryptoCreateWithAliasAndEvmAddressEnabled()).willReturn(true);
        given(dynamicProperties.isLazyCreationEnabled()).willReturn(true);
        given(aliasManager.lookupIdBy(ByteString.copyFrom(EVM_ADDRESS_BYTES))).willReturn(MISSING_NUM);

        assertEquals(INVALID_ADMIN_KEY, subject.semanticCheck().apply(cryptoCreateTxn));
    }

    @Test
    void rejectsWhenEVMAddressAliasIsNotUnique() {
        final var opBuilder = CryptoCreateTransactionBody.newBuilder().setAlias(ByteString.copyFrom(EVM_ADDRESS_BYTES));
        cryptoCreateTxn =
                TransactionBody.newBuilder().setCryptoCreateAccount(opBuilder).build();
        given(dynamicProperties.isCryptoCreateWithAliasAndEvmAddressEnabled()).willReturn(true);
        given(dynamicProperties.isLazyCreationEnabled()).willReturn(true);
        given(aliasManager.lookupIdBy(any())).willReturn(EntityNum.fromAccountId(PROXY));

        assertEquals(INVALID_ALIAS_KEY, subject.semanticCheck().apply(cryptoCreateTxn));
    }

    @Test
    void rejectsEVMAddressAliasWhenCreateWithAliasIsDisabled() {
        final var opBuilder = CryptoCreateTransactionBody.newBuilder().setAlias(ByteString.copyFrom(EVM_ADDRESS_BYTES));
        cryptoCreateTxn =
                TransactionBody.newBuilder().setCryptoCreateAccount(opBuilder).build();
        given(dynamicProperties.isCryptoCreateWithAliasAndEvmAddressEnabled()).willReturn(false);
        given(dynamicProperties.isLazyCreationEnabled()).willReturn(true);

        assertEquals(NOT_SUPPORTED, subject.semanticCheck().apply(cryptoCreateTxn));
    }

    @Test
    void rejectsEVMAddressALiasWhenLazyCreateIsDisabled() {
        final var opBuilder = CryptoCreateTransactionBody.newBuilder().setAlias(ByteString.copyFrom(EVM_ADDRESS_BYTES));
        cryptoCreateTxn =
                TransactionBody.newBuilder().setCryptoCreateAccount(opBuilder).build();
        given(dynamicProperties.isCryptoCreateWithAliasAndEvmAddressEnabled()).willReturn(true);
        given(dynamicProperties.isLazyCreationEnabled()).willReturn(false);
        given(aliasManager.lookupIdBy(any())).willReturn(MISSING_NUM);

        assertEquals(NOT_SUPPORTED, subject.semanticCheck().apply(cryptoCreateTxn));
    }

    @Test
    void rejectsECKeyAsAliasWhenCreateWithAliasIsDisabled() {
        final var opBuilder = CryptoCreateTransactionBody.newBuilder().setAlias(ECDSA_KEY.toByteString());
        cryptoCreateTxn =
                TransactionBody.newBuilder().setCryptoCreateAccount(opBuilder).build();
        given(dynamicProperties.isCryptoCreateWithAliasAndEvmAddressEnabled()).willReturn(false);

        assertEquals(NOT_SUPPORTED, subject.semanticCheck().apply(cryptoCreateTxn));
    }

    @Test
    void rejectsECKeyAsAliasWhenExtractedEVMAddressIsNotUnique() {
        final var opBuilder = CryptoCreateTransactionBody.newBuilder().setAlias(ECDSA_KEY.toByteString());
        cryptoCreateTxn =
                TransactionBody.newBuilder().setCryptoCreateAccount(opBuilder).build();
        given(dynamicProperties.isCryptoCreateWithAliasAndEvmAddressEnabled()).willReturn(true);
        given(aliasManager.lookupIdBy(ECDSA_KEY.toByteString())).willReturn(MISSING_NUM);
        given(aliasManager.lookupIdBy(ByteString.copyFrom(EVM_ADDRESS_BYTES)))
                .willReturn(EntityNum.fromAccountId(PROXY));

        assertEquals(INVALID_ALIAS_KEY, subject.semanticCheck().apply(cryptoCreateTxn));
    }

    @Test
    void rejectsECKeyAsAliasWhenKeyIsNotUnique() {
        final var opBuilder = CryptoCreateTransactionBody.newBuilder().setAlias(ECDSA_KEY.toByteString());
        cryptoCreateTxn =
                TransactionBody.newBuilder().setCryptoCreateAccount(opBuilder).build();
        given(dynamicProperties.isCryptoCreateWithAliasAndEvmAddressEnabled()).willReturn(true);
        given(aliasManager.lookupIdBy(ECDSA_KEY.toByteString())).willReturn(EntityNum.fromAccountId(PROXY));

        assertEquals(INVALID_ALIAS_KEY, subject.semanticCheck().apply(cryptoCreateTxn));
    }

    @Test
    void rejectsECKeyAndECKeyAsAliasWhenEcKeyIsNotUnique() {
        final var opBuilder =
                CryptoCreateTransactionBody.newBuilder().setKey(ECDSA_KEY).setAlias(ECDSA_KEY.toByteString());
        cryptoCreateTxn =
                TransactionBody.newBuilder().setCryptoCreateAccount(opBuilder).build();
        given(dynamicProperties.isCryptoCreateWithAliasAndEvmAddressEnabled()).willReturn(true);
        given(aliasManager.lookupIdBy(ECDSA_KEY.toByteString())).willReturn(EntityNum.fromAccountId(PROXY));
        given(aliasManager.lookupIdBy(ByteString.copyFrom(EVM_ADDRESS_BYTES))).willReturn(MISSING_NUM);

        assertEquals(INVALID_ALIAS_KEY, subject.semanticCheck().apply(cryptoCreateTxn));
    }

    @Test
    void rejectsECKeyAndECKeyAsAliasWhenExtractedEVMAddressIsNotUnique() {
        final var opBuilder =
                CryptoCreateTransactionBody.newBuilder().setKey(ECDSA_KEY).setAlias(ECDSA_KEY.toByteString());
        cryptoCreateTxn =
                TransactionBody.newBuilder().setCryptoCreateAccount(opBuilder).build();
        given(dynamicProperties.isCryptoCreateWithAliasAndEvmAddressEnabled()).willReturn(true);
        given(aliasManager.lookupIdBy(ECDSA_KEY.toByteString())).willReturn(MISSING_NUM);
        given(aliasManager.lookupIdBy(ByteString.copyFrom(EVM_ADDRESS_BYTES)))
                .willReturn(EntityNum.fromAccountId(PROXY));

        assertEquals(INVALID_ALIAS_KEY, subject.semanticCheck().apply(cryptoCreateTxn));
    }

    @Test
    void acceptsECKeyWhenECKeyAndExtractedEVMAddressAreNotUnique() throws DecoderException {
        final var captor = ArgumentCaptor.forClass(HederaAccountCustomizer.class);

        final var opBuilder = CryptoCreateTransactionBody.newBuilder().setKey(ECDSA_KEY);
        cryptoCreateTxn =
                TransactionBody.newBuilder().setCryptoCreateAccount(opBuilder).build();
        given(accessor.getTxn()).willReturn(cryptoCreateTxn);
        given(txnCtx.activePayer()).willReturn(ourAccount());
        given(txnCtx.accessor()).willReturn(accessor);
        given(aliasManager.lookupIdBy(ECDSA_KEY.getECDSASecp256K1())).willReturn(EntityNum.fromAccountId(PROXY));
        given(aliasManager.lookupIdBy(ByteString.copyFrom(EVM_ADDRESS_BYTES)))
                .willReturn(EntityNum.fromAccountId(PROXY));
        given(ledger.getAccountsLedger()).willReturn(accountsLedger);
        given(dynamicProperties.isCryptoCreateWithAliasAndEvmAddressEnabled()).willReturn(true);
        given(dynamicProperties.isLazyCreationEnabled()).willReturn(true);

        given(ledger.create(any(), anyLong(), any())).willReturn(CREATED);
        given(validator.isValidStakedId(any(), any(), anyLong(), any(), any())).willReturn(true);
        given(usageLimits.areCreatableAccounts(1)).willReturn(true);
        final var lazyCreationFinalizationFee = 100L;
        given(autoCreationLogic.getLazyCreationFinalizationFee()).willReturn(lazyCreationFinalizationFee);
        given(accountsLedger.get(ourAccount(), AccountProperty.BALANCE)).willReturn(lazyCreationFinalizationFee + 1);

        subject.doStateTransition();

        verify(ledger).create(argThat(PAYER::equals), longThat(ZERO_BALANCE::equals), captor.capture());
        verify(txnCtx).setCreated(CREATED);
        verify(txnCtx).setStatus(SUCCESS);
        verify(sigImpactHistorian).markEntityChanged(CREATED.getAccountNum());

        final var changes = captor.getValue().getChanges();
        assertEquals(7, changes.size());
        assertEquals(ECDSA_KEY, JKey.mapJKey((JKey) changes.get(AccountProperty.KEY)));
        assertEquals(0L, (long) changes.get(AUTO_RENEW_PERIOD));
        assertEquals(consensusTime.getEpochSecond(), (long) changes.get(EXPIRY));
        assertEquals(false, changes.get(IS_RECEIVER_SIG_REQUIRED));
        assertEquals(false, changes.get(DECLINE_REWARD));
        assertEquals("", changes.get(AccountProperty.MEMO));
        assertEquals(0, changes.get(MAX_AUTOMATIC_ASSOCIATIONS));
    }

    @Test
    void cantExtractEVMAddressFromInvalidECDSAKey() {
        final var captor = ArgumentCaptor.forClass(HederaAccountCustomizer.class);
        final var invalidEcdsaBytes = unhex("03af80b11d25145da28c583359beb47b21796b2fe1a23c1511e443e7a64dfdb27d");
        final var invalidEcdsaKey = Key.newBuilder()
                .setECDSASecp256K1(ByteString.copyFrom(invalidEcdsaBytes))
                .build();
        final var opBuilder = CryptoCreateTransactionBody.newBuilder().setKey(invalidEcdsaKey);
        cryptoCreateTxn =
                TransactionBody.newBuilder().setCryptoCreateAccount(opBuilder).build();
        given(usageLimits.areCreatableAccounts(1)).willReturn(true);
        given(accessor.getTxn()).willReturn(cryptoCreateTxn);
        given(txnCtx.activePayer()).willReturn(ourAccount());
        given(txnCtx.accessor()).willReturn(accessor);
        given(ledger.create(any(), anyLong(), any())).willReturn(CREATED);
        given(validator.isValidStakedId(any(), any(), anyLong(), any(), any())).willReturn(true);
        given(usageLimits.areCreatableAccounts(1)).willReturn(true);
        given(dynamicProperties.isCryptoCreateWithAliasAndEvmAddressEnabled()).willReturn(true);
        given(ledger.getAccountsLedger()).willReturn(accountsLedger);
        given(accountsLedger.get(ourAccount(), AccountProperty.BALANCE)).willReturn(BALANCE);

        subject.doStateTransition();

        verify(ledger).create(argThat(PAYER::equals), longThat(ZERO_BALANCE::equals), captor.capture());

        final var changes = captor.getValue().getChanges();
        assertNull(changes.get(AccountProperty.ALIAS));
    }

    @Test
    void rejectsNegativeSendThreshold() {
        givenAbsurdSendThreshold();

        assertEquals(INVALID_SEND_RECORD_THRESHOLD, subject.semanticCheck().apply(cryptoCreateTxn));
    }

    @Test
    void rejectsNegativeReceiveThreshold() {
        givenAbsurdReceiveThreshold();

        assertEquals(INVALID_RECEIVE_RECORD_THRESHOLD, subject.semanticCheck().apply(cryptoCreateTxn));
    }

    @Test
    void rejectsKeyWithBadEncoding() {
        givenValidTxnCtx();
        given(validator.hasGoodEncoding(any())).willReturn(false);

        assertEquals(BAD_ENCODING, subject.semanticCheck().apply(cryptoCreateTxn));
    }

    @Test
    void rejectsInvalidAutoRenewPeriod() {
        givenValidTxnCtx();
        given(validator.isValidAutoRenewPeriod(any())).willReturn(false);

        assertEquals(AUTORENEW_DURATION_NOT_IN_RANGE, subject.semanticCheck().apply(cryptoCreateTxn));
    }

    @Test
    void acceptsValidTxn() {
        givenValidTxnCtx();
        given(dynamicProperties.isStakingEnabled()).willReturn(true);
        given(dynamicProperties.maxTokensPerAccount()).willReturn(MAX_TOKEN_ASSOCIATIONS);
        given(dynamicProperties.areTokenAssociationsLimited()).willReturn(true);
        given(validator.isValidStakedId(any(), any(), anyLong(), any(), any())).willReturn(true);

        assertEquals(OK, subject.semanticCheck().apply(cryptoCreateTxn));
    }

    @Test
    void rejectsInvalidMaxAutomaticAssociations() {
        givenInvalidMaxAutoAssociations(MAX_TOKEN_ASSOCIATIONS + 1);
        given(dynamicProperties.maxTokensPerAccount()).willReturn(MAX_TOKEN_ASSOCIATIONS);
        given(dynamicProperties.areTokenAssociationsLimited()).willReturn(true);

        assertEquals(
                REQUESTED_NUM_AUTOMATIC_ASSOCIATIONS_EXCEEDS_ASSOCIATION_LIMIT,
                subject.semanticCheck().apply(cryptoCreateTxn));
    }

    @Test
    void rejectsTooManyMaxAutomaticAssociations() {
        givenInvalidMaxAutoAssociations(MAX_CHARGEABLE_AUTO_ASSOCIATIONS + 1);

        assertEquals(
                REQUESTED_NUM_AUTOMATIC_ASSOCIATIONS_EXCEEDS_ASSOCIATION_LIMIT,
                subject.semanticCheck().apply(cryptoCreateTxn));
    }

    @Test
    void followsHappyPathWithOverrides() throws Throwable {
        final var expiry = consensusTime.getEpochSecond() + CUSTOM_AUTO_RENEW_PERIOD;
        final var captor = ArgumentCaptor.forClass(HederaAccountCustomizer.class);
        givenValidTxnCtx();
        given(ledger.create(any(), anyLong(), any())).willReturn(CREATED);
        given(validator.isValidStakedId(any(), any(), anyLong(), any(), any())).willReturn(true);
        given(usageLimits.areCreatableAccounts(1)).willReturn(true);
        given(ledger.getAccountsLedger()).willReturn(accountsLedger);
        given(accountsLedger.get(ourAccount(), AccountProperty.BALANCE)).willReturn(BALANCE);

        subject.doStateTransition();

        verify(ledger).create(argThat(PAYER::equals), longThat(BALANCE::equals), captor.capture());
        verify(txnCtx).setCreated(CREATED);
        verify(txnCtx).setStatus(SUCCESS);
        verify(sigImpactHistorian).markEntityChanged(CREATED.getAccountNum());

        final var changes = captor.getValue().getChanges();
        assertEquals(8, changes.size());
        assertEquals(CUSTOM_AUTO_RENEW_PERIOD, (long) changes.get(AUTO_RENEW_PERIOD));
        assertEquals(expiry, (long) changes.get(EXPIRY));
        assertEquals(KEY, JKey.mapJKey((JKey) changes.get(AccountProperty.KEY)));
        assertEquals(true, changes.get(IS_RECEIVER_SIG_REQUIRED));
        assertNull(changes.get(AccountProperty.PROXY));
        assertEquals(EntityId.fromGrpcAccountId(STAKED_ACCOUNT_ID).num(), changes.get(STAKED_ID));
        assertEquals(false, changes.get(DECLINE_REWARD));
        assertEquals(MEMO, changes.get(AccountProperty.MEMO));
        assertEquals(MAX_AUTO_ASSOCIATIONS, changes.get(MAX_AUTOMATIC_ASSOCIATIONS));
    }

    @Test
    void followsHappyPathEVMAddress() throws DecoderException {
        final var captor = ArgumentCaptor.forClass(HederaAccountCustomizer.class);
        final var opBuilder = CryptoCreateTransactionBody.newBuilder()
                .setMemo(MEMO)
                .setReceiverSigRequired(false)
                .setDeclineReward(false)
                .setMaxAutomaticTokenAssociations(MAX_AUTO_ASSOCIATIONS)
                .setAlias(ByteString.copyFrom(EVM_ADDRESS_BYTES));
        cryptoCreateTxn =
                TransactionBody.newBuilder().setCryptoCreateAccount(opBuilder).build();
        given(accessor.getTxn()).willReturn(cryptoCreateTxn);
        given(txnCtx.activePayer()).willReturn(ourAccount());
        given(txnCtx.accessor()).willReturn(accessor);
        given(aliasManager.lookupIdBy(any())).willReturn(MISSING_NUM);

        given(ledger.create(any(), anyLong(), any())).willReturn(CREATED);
        given(ledger.getAccountsLedger()).willReturn(accountsLedger);
        given(validator.isValidStakedId(any(), any(), anyLong(), any(), any())).willReturn(true);
        given(usageLimits.areCreatableAccounts(1)).willReturn(true);
        given(dynamicProperties.isCryptoCreateWithAliasAndEvmAddressEnabled()).willReturn(true);
        given(dynamicProperties.isLazyCreationEnabled()).willReturn(true);
        final var lazyCreationFinalizationFee = 100L;
        given(autoCreationLogic.getLazyCreationFinalizationFee()).willReturn(lazyCreationFinalizationFee);
        given(accountsLedger.get(ourAccount(), AccountProperty.BALANCE)).willReturn(lazyCreationFinalizationFee + 1);

        subject.doStateTransition();

        verify(ledger).create(argThat(PAYER::equals), longThat(ZERO_BALANCE::equals), captor.capture());
        verify(txnCtx).setCreated(CREATED);
        verify(txnCtx).setStatus(SUCCESS);
        verify(sigImpactHistorian).markEntityChanged(CREATED.getAccountNum());

        final var changes = captor.getValue().getChanges();
        assertEquals(8, changes.size());
        assertEquals(0, (long) changes.get(AUTO_RENEW_PERIOD));
        assertEquals(txnCtx.consensusTime().getEpochSecond(), (long) changes.get(EXPIRY));
        assertEquals(ByteString.copyFrom(EVM_ADDRESS_BYTES), changes.get(AccountProperty.ALIAS));
        assertEquals(EMPTY_KEY, changes.get(AccountProperty.KEY));
        assertEquals(false, changes.get(IS_RECEIVER_SIG_REQUIRED));
        assertEquals(MEMO, changes.get(AccountProperty.MEMO));
        assertEquals(MAX_AUTO_ASSOCIATIONS, changes.get(MAX_AUTOMATIC_ASSOCIATIONS));
        assertEquals(false, changes.get(DECLINE_REWARD));
    }

    @Test
    void followsHappyPathECKeyAndEVMAddressAlias() throws DecoderException {
        final var captor = ArgumentCaptor.forClass(HederaAccountCustomizer.class);
        final var opBuilder = CryptoCreateTransactionBody.newBuilder()
                .setMemo(MEMO)
                .setKey(ECDSA_KEY)
                .setReceiverSigRequired(false)
                .setDeclineReward(false)
                .setMaxAutomaticTokenAssociations(MAX_AUTO_ASSOCIATIONS)
                .setAlias(ByteString.copyFrom(EVM_ADDRESS_BYTES));
        cryptoCreateTxn =
                TransactionBody.newBuilder().setCryptoCreateAccount(opBuilder).build();
        given(accessor.getTxn()).willReturn(cryptoCreateTxn);
        given(txnCtx.activePayer()).willReturn(ourAccount());
        given(txnCtx.accessor()).willReturn(accessor);
        given(aliasManager.lookupIdBy(any())).willReturn(MISSING_NUM);

        given(ledger.create(any(), anyLong(), any())).willReturn(CREATED);
        given(ledger.getAccountsLedger()).willReturn(accountsLedger);
        given(validator.isValidStakedId(any(), any(), anyLong(), any(), any())).willReturn(true);
        given(usageLimits.areCreatableAccounts(1)).willReturn(true);
        given(dynamicProperties.isCryptoCreateWithAliasAndEvmAddressEnabled()).willReturn(true);
        given(dynamicProperties.isLazyCreationEnabled()).willReturn(true);
        final var lazyCreationFinalizationFee = 100L;
        given(autoCreationLogic.getLazyCreationFinalizationFee()).willReturn(lazyCreationFinalizationFee);
        given(accountsLedger.get(ourAccount(), AccountProperty.BALANCE)).willReturn(lazyCreationFinalizationFee + 1);

        subject.doStateTransition();

        verify(ledger).create(argThat(PAYER::equals), longThat(ZERO_BALANCE::equals), captor.capture());
        verify(txnCtx).setCreated(CREATED);
        verify(txnCtx).setStatus(SUCCESS);
        verify(sigImpactHistorian).markEntityChanged(CREATED.getAccountNum());

        final var changes = captor.getValue().getChanges();
        assertEquals(8, changes.size());
        assertEquals(ECDSA_KEY, JKey.mapJKey((JKey) changes.get(AccountProperty.KEY)));
        assertEquals(0, (long) changes.get(AUTO_RENEW_PERIOD));
        assertEquals(txnCtx.consensusTime().getEpochSecond(), (long) changes.get(EXPIRY));
        assertEquals(ByteString.copyFrom(EVM_ADDRESS_BYTES), changes.get(AccountProperty.ALIAS));
        assertEquals(false, changes.get(IS_RECEIVER_SIG_REQUIRED));
        assertEquals(MEMO, changes.get(AccountProperty.MEMO));
        assertEquals(MAX_AUTO_ASSOCIATIONS, changes.get(MAX_AUTOMATIC_ASSOCIATIONS));
        assertEquals(false, changes.get(DECLINE_REWARD));
    }

    @Test
    void followsEVMAddressAsAliasInsufficientBalanceForFinalizationFee() {
        final var opBuilder = CryptoCreateTransactionBody.newBuilder()
                .setMemo(MEMO)
                .setReceiverSigRequired(false)
                .setDeclineReward(false)
                .setMaxAutomaticTokenAssociations(MAX_AUTO_ASSOCIATIONS)
                .setAlias(ByteString.copyFrom(EVM_ADDRESS_BYTES));
        cryptoCreateTxn =
                TransactionBody.newBuilder().setCryptoCreateAccount(opBuilder).build();
        given(accessor.getTxn()).willReturn(cryptoCreateTxn);
        given(txnCtx.activePayer()).willReturn(ourAccount());
        given(txnCtx.accessor()).willReturn(accessor);
        given(aliasManager.lookupIdBy(any())).willReturn(MISSING_NUM);

        given(ledger.create(any(), anyLong(), any())).willReturn(CREATED);
        given(ledger.getAccountsLedger()).willReturn(accountsLedger);
        given(validator.isValidStakedId(any(), any(), anyLong(), any(), any())).willReturn(true);
        given(usageLimits.areCreatableAccounts(1)).willReturn(true);
        given(dynamicProperties.isCryptoCreateWithAliasAndEvmAddressEnabled()).willReturn(true);
        given(dynamicProperties.isLazyCreationEnabled()).willReturn(true);
        final var lazyCreationFinalizationFee = 100L;
        given(autoCreationLogic.getLazyCreationFinalizationFee()).willReturn(lazyCreationFinalizationFee);
        given(accountsLedger.get(ourAccount(), AccountProperty.BALANCE)).willReturn(lazyCreationFinalizationFee - 1);
        given(ledger.getAccountsLedger()).willReturn(accountsLedger);
        given(accountsLedger.get(ourAccount(), AccountProperty.BALANCE)).willReturn(lazyCreationFinalizationFee - 5);

        subject.doStateTransition();

        verify(ledger, never()).create(any(), anyLong(), any());
        verify(txnCtx, never()).setCreated(CREATED);
        verify(txnCtx).setStatus(INSUFFICIENT_PAYER_BALANCE);
        verify(sigImpactHistorian, never()).markEntityChanged(CREATED.getAccountNum());
        verify(transferLogic, never()).payAutoCreationFee(lazyCreationFinalizationFee);
    }

    @Test
    void followsHappyPathECKeyAsAlias() throws DecoderException {
        final var captor = ArgumentCaptor.forClass(HederaAccountCustomizer.class);

        final var opBuilder = CryptoCreateTransactionBody.newBuilder()
                .setMemo(MEMO)
                .setReceiverSigRequired(false)
                .setDeclineReward(false)
                .setMaxAutomaticTokenAssociations(MAX_AUTO_ASSOCIATIONS)
                .setAlias(ECDSA_KEY.toByteString());
        cryptoCreateTxn =
                TransactionBody.newBuilder().setCryptoCreateAccount(opBuilder).build();
        given(accessor.getTxn()).willReturn(cryptoCreateTxn);
        given(txnCtx.activePayer()).willReturn(ourAccount());
        given(txnCtx.accessor()).willReturn(accessor);
        given(aliasManager.lookupIdBy(ECDSA_KEY.toByteString())).willReturn(MISSING_NUM);
        given(aliasManager.lookupIdBy(ByteString.copyFrom(EVM_ADDRESS_BYTES))).willReturn(MISSING_NUM);

        given(ledger.create(any(), anyLong(), any())).willReturn(CREATED);
        given(validator.isValidStakedId(any(), any(), anyLong(), any(), any())).willReturn(true);
        given(usageLimits.areCreatableAccounts(1)).willReturn(true);
        given(ledger.getAccountsLedger()).willReturn(accountsLedger);
        given(accountsLedger.get(ourAccount(), AccountProperty.BALANCE)).willReturn(BALANCE);

        subject.doStateTransition();

        verify(ledger).create(argThat(PAYER::equals), longThat(ZERO_BALANCE::equals), captor.capture());
        verify(txnCtx).setCreated(CREATED);
        verify(txnCtx).setStatus(SUCCESS);
        verify(sigImpactHistorian).markEntityChanged(CREATED.getAccountNum());

        final var changes = captor.getValue().getChanges();
        assertEquals(8, changes.size());
        assertEquals(ECDSA_KEY, JKey.mapJKey((JKey) changes.get(AccountProperty.KEY)));
        assertEquals(0, (long) changes.get(AUTO_RENEW_PERIOD));
        assertEquals(txnCtx.consensusTime().getEpochSecond(), (long) changes.get(EXPIRY));
        assertEquals(false, changes.get(IS_RECEIVER_SIG_REQUIRED));
        assertEquals(MEMO, changes.get(AccountProperty.MEMO));
        assertEquals(MAX_AUTO_ASSOCIATIONS, changes.get(MAX_AUTOMATIC_ASSOCIATIONS));
        assertEquals(false, changes.get(DECLINE_REWARD));
        assertEquals(ECDSA_KEY.toByteString(), changes.get(AccountProperty.ALIAS));
    }

    @Test
    void followsHappyPathEDKeyAsAlias() throws DecoderException {
        final var captor = ArgumentCaptor.forClass(HederaAccountCustomizer.class);

        final var opBuilder = CryptoCreateTransactionBody.newBuilder()
                .setMemo(MEMO)
                .setReceiverSigRequired(false)
                .setDeclineReward(false)
                .setMaxAutomaticTokenAssociations(MAX_AUTO_ASSOCIATIONS)
                .setAlias(aPrimitiveEDKey.toByteString());
        cryptoCreateTxn =
                TransactionBody.newBuilder().setCryptoCreateAccount(opBuilder).build();
        given(accessor.getTxn()).willReturn(cryptoCreateTxn);
        given(txnCtx.activePayer()).willReturn(ourAccount());
        given(txnCtx.accessor()).willReturn(accessor);
        given(aliasManager.lookupIdBy(aPrimitiveEDKey.toByteString())).willReturn(MISSING_NUM);

        given(ledger.create(any(), anyLong(), any())).willReturn(CREATED);
        given(validator.isValidStakedId(any(), any(), anyLong(), any(), any())).willReturn(true);
        given(usageLimits.areCreatableAccounts(1)).willReturn(true);
        given(ledger.getAccountsLedger()).willReturn(accountsLedger);
        given(accountsLedger.get(ourAccount(), AccountProperty.BALANCE)).willReturn(BALANCE);

        subject.doStateTransition();

        verify(ledger).create(argThat(PAYER::equals), longThat(ZERO_BALANCE::equals), captor.capture());
        verify(txnCtx).setCreated(CREATED);
        verify(txnCtx).setStatus(SUCCESS);
        verify(sigImpactHistorian).markEntityChanged(CREATED.getAccountNum());

        final var changes = captor.getValue().getChanges();
        assertEquals(8, changes.size());
        assertEquals(aPrimitiveEDKey, JKey.mapJKey((JKey) changes.get(AccountProperty.KEY)));
        assertEquals(0, (long) changes.get(AUTO_RENEW_PERIOD));
        assertEquals(txnCtx.consensusTime().getEpochSecond(), (long) changes.get(EXPIRY));
        assertEquals(false, changes.get(IS_RECEIVER_SIG_REQUIRED));
        assertEquals(MEMO, changes.get(AccountProperty.MEMO));
        assertEquals(MAX_AUTO_ASSOCIATIONS, changes.get(MAX_AUTOMATIC_ASSOCIATIONS));
        assertEquals(false, changes.get(DECLINE_REWARD));
        assertEquals(aPrimitiveEDKey.toByteString(), changes.get(AccountProperty.ALIAS));
    }

    @Test
    void followsHappyPathECKeyAndECKeyAsAlias() throws DecoderException {
        final var captor = ArgumentCaptor.forClass(HederaAccountCustomizer.class);

        final var opBuilder = CryptoCreateTransactionBody.newBuilder()
                .setMemo(MEMO)
                .setReceiverSigRequired(false)
                .setDeclineReward(false)
                .setMaxAutomaticTokenAssociations(MAX_AUTO_ASSOCIATIONS)
                .setKey(ECDSA_KEY)
                .setAlias(ECDSA_KEY.toByteString());
        cryptoCreateTxn =
                TransactionBody.newBuilder().setCryptoCreateAccount(opBuilder).build();
        given(accessor.getTxn()).willReturn(cryptoCreateTxn);
        given(txnCtx.activePayer()).willReturn(ourAccount());
        given(txnCtx.accessor()).willReturn(accessor);
        given(aliasManager.lookupIdBy(ECDSA_KEY.toByteString())).willReturn(MISSING_NUM);
        given(aliasManager.lookupIdBy(ByteString.copyFrom(EVM_ADDRESS_BYTES))).willReturn(MISSING_NUM);
        given(dynamicProperties.isCryptoCreateWithAliasAndEvmAddressEnabled()).willReturn(true);
        given(dynamicProperties.isLazyCreationEnabled()).willReturn(true);

        given(ledger.create(any(), anyLong(), any())).willReturn(CREATED);
        given(validator.isValidStakedId(any(), any(), anyLong(), any(), any())).willReturn(true);
        given(usageLimits.areCreatableAccounts(1)).willReturn(true);
        given(ledger.getAccountsLedger()).willReturn(accountsLedger);
        given(accountsLedger.get(ourAccount(), AccountProperty.BALANCE)).willReturn(BALANCE);

        subject.doStateTransition();

        verify(ledger).create(argThat(PAYER::equals), longThat(ZERO_BALANCE::equals), captor.capture());
        verify(txnCtx).setCreated(CREATED);
        verify(txnCtx).setStatus(SUCCESS);
        verify(sigImpactHistorian).markEntityChanged(CREATED.getAccountNum());

        final var changes = captor.getValue().getChanges();
        assertEquals(8, changes.size());
        assertEquals(ECDSA_KEY, JKey.mapJKey((JKey) changes.get(AccountProperty.KEY)));
        assertEquals(0, (long) changes.get(AUTO_RENEW_PERIOD));
        assertEquals(txnCtx.consensusTime().getEpochSecond(), (long) changes.get(EXPIRY));
        assertEquals(false, changes.get(IS_RECEIVER_SIG_REQUIRED));
        assertEquals(MEMO, changes.get(AccountProperty.MEMO));
        assertEquals(MAX_AUTO_ASSOCIATIONS, changes.get(MAX_AUTOMATIC_ASSOCIATIONS));
        assertEquals(false, changes.get(DECLINE_REWARD));
        assertEquals(ECDSA_KEY.toByteString(), changes.get(AccountProperty.ALIAS));
    }

    @Test
    void followsHappyPathEDKeyAndEDKeyAsAlias() throws DecoderException {
        final var captor = ArgumentCaptor.forClass(HederaAccountCustomizer.class);

        final var opBuilder = CryptoCreateTransactionBody.newBuilder()
                .setMemo(MEMO)
                .setReceiverSigRequired(false)
                .setDeclineReward(false)
                .setMaxAutomaticTokenAssociations(MAX_AUTO_ASSOCIATIONS)
                .setKey(aPrimitiveEDKey)
                .setAlias(aPrimitiveEDKey.toByteString());
        cryptoCreateTxn =
                TransactionBody.newBuilder().setCryptoCreateAccount(opBuilder).build();
        given(accessor.getTxn()).willReturn(cryptoCreateTxn);
        given(txnCtx.activePayer()).willReturn(ourAccount());
        given(txnCtx.accessor()).willReturn(accessor);
        given(aliasManager.lookupIdBy(aPrimitiveEDKey.toByteString())).willReturn(MISSING_NUM);

        given(ledger.create(any(), anyLong(), any())).willReturn(CREATED);
        given(validator.isValidStakedId(any(), any(), anyLong(), any(), any())).willReturn(true);
        given(usageLimits.areCreatableAccounts(1)).willReturn(true);
        given(ledger.getAccountsLedger()).willReturn(accountsLedger);
        given(accountsLedger.get(ourAccount(), AccountProperty.BALANCE)).willReturn(BALANCE);

        subject.doStateTransition();

        verify(ledger).create(argThat(PAYER::equals), longThat(ZERO_BALANCE::equals), captor.capture());
        verify(txnCtx).setCreated(CREATED);
        verify(txnCtx).setStatus(SUCCESS);
        verify(sigImpactHistorian).markEntityChanged(CREATED.getAccountNum());

        final var changes = captor.getValue().getChanges();
        assertEquals(8, changes.size());
        assertEquals(aPrimitiveEDKey, JKey.mapJKey((JKey) changes.get(AccountProperty.KEY)));
        assertEquals(0, (long) changes.get(AUTO_RENEW_PERIOD));
        assertEquals(txnCtx.consensusTime().getEpochSecond(), (long) changes.get(EXPIRY));
        assertEquals(false, changes.get(IS_RECEIVER_SIG_REQUIRED));
        assertEquals(MEMO, changes.get(AccountProperty.MEMO));
        assertEquals(MAX_AUTO_ASSOCIATIONS, changes.get(MAX_AUTOMATIC_ASSOCIATIONS));
        assertEquals(false, changes.get(DECLINE_REWARD));
        assertEquals(aPrimitiveEDKey.toByteString(), changes.get(AccountProperty.ALIAS));
    }

    @Test
    void followsHappyPathECKey() throws DecoderException {
        final var captor = ArgumentCaptor.forClass(HederaAccountCustomizer.class);

        final var opBuilder = CryptoCreateTransactionBody.newBuilder().setKey(ECDSA_KEY);
        cryptoCreateTxn =
                TransactionBody.newBuilder().setCryptoCreateAccount(opBuilder).build();
        given(accessor.getTxn()).willReturn(cryptoCreateTxn);
        given(txnCtx.activePayer()).willReturn(ourAccount());
        given(txnCtx.accessor()).willReturn(accessor);
        given(aliasManager.lookupIdBy(ECDSA_KEY.getECDSASecp256K1())).willReturn(MISSING_NUM);
        given(aliasManager.lookupIdBy(ByteString.copyFrom(EVM_ADDRESS_BYTES))).willReturn(MISSING_NUM);
        given(ledger.getAccountsLedger()).willReturn(accountsLedger);
        given(dynamicProperties.isCryptoCreateWithAliasAndEvmAddressEnabled()).willReturn(false);
        given(dynamicProperties.isLazyCreationEnabled()).willReturn(true);

        given(ledger.create(any(), anyLong(), any())).willReturn(CREATED);
        given(validator.isValidStakedId(any(), any(), anyLong(), any(), any())).willReturn(true);
        given(usageLimits.areCreatableAccounts(1)).willReturn(true);
        given(accountsLedger.get(ourAccount(), AccountProperty.BALANCE)).willReturn(BALANCE);

        subject.doStateTransition();

        verify(ledger).create(argThat(PAYER::equals), longThat(ZERO_BALANCE::equals), captor.capture());
<<<<<<< HEAD
=======
        verify(txnCtx).setCreated(CREATED);
        verify(txnCtx).setStatus(SUCCESS);
        verify(sigImpactHistorian).markEntityChanged(CREATED.getAccountNum());

        final var changes = captor.getValue().getChanges();
        assertEquals(7, changes.size());
        assertEquals(ECDSA_KEY, JKey.mapJKey((JKey) changes.get(AccountProperty.KEY)));
        assertEquals(0L, (long) changes.get(AUTO_RENEW_PERIOD));
        assertEquals(consensusTime.getEpochSecond(), (long) changes.get(EXPIRY));
        assertNull(changes.get(AccountProperty.ALIAS));
        assertEquals(false, changes.get(IS_RECEIVER_SIG_REQUIRED));
        assertEquals(false, changes.get(DECLINE_REWARD));
        assertEquals("", changes.get(AccountProperty.MEMO));
        assertEquals(0, changes.get(MAX_AUTOMATIC_ASSOCIATIONS));
    }

    @Test
    void followsHappyPathECKeyWithBothFlagsAreEnabled() throws DecoderException {
        final var captor = ArgumentCaptor.forClass(HederaAccountCustomizer.class);

        final var opBuilder = CryptoCreateTransactionBody.newBuilder().setKey(ECDSA_KEY);
        cryptoCreateTxn =
                TransactionBody.newBuilder().setCryptoCreateAccount(opBuilder).build();
        given(accessor.getTxn()).willReturn(cryptoCreateTxn);
        given(txnCtx.activePayer()).willReturn(ourAccount());
        given(txnCtx.accessor()).willReturn(accessor);
        given(aliasManager.lookupIdBy(ECDSA_KEY.getECDSASecp256K1())).willReturn(MISSING_NUM);
        given(aliasManager.lookupIdBy(ByteString.copyFrom(EVM_ADDRESS_BYTES))).willReturn(MISSING_NUM);
        given(ledger.getAccountsLedger()).willReturn(accountsLedger);
        given(dynamicProperties.isCryptoCreateWithAliasAndEvmAddressEnabled()).willReturn(true);
        given(dynamicProperties.isLazyCreationEnabled()).willReturn(true);

        given(ledger.create(any(), anyLong(), any())).willReturn(CREATED);
        given(validator.isValidStakedId(any(), any(), anyLong(), any(), any())).willReturn(true);
        given(usageLimits.areCreatableAccounts(1)).willReturn(true);
        given(accountsLedger.get(ourAccount(), AccountProperty.BALANCE)).willReturn(BALANCE);

        subject.doStateTransition();

        verify(ledger).create(argThat(PAYER::equals), longThat(ZERO_BALANCE::equals), captor.capture());
>>>>>>> ca5e6ec2
        verify(txnCtx).setCreated(CREATED);
        verify(txnCtx).setStatus(SUCCESS);
        verify(sigImpactHistorian).markEntityChanged(CREATED.getAccountNum());

        final var changes = captor.getValue().getChanges();
        assertEquals(7, changes.size());
        assertEquals(ECDSA_KEY, JKey.mapJKey((JKey) changes.get(AccountProperty.KEY)));
        assertEquals(0L, (long) changes.get(AUTO_RENEW_PERIOD));
        assertEquals(consensusTime.getEpochSecond(), (long) changes.get(EXPIRY));
        assertNull(changes.get(AccountProperty.ALIAS));
        assertEquals(false, changes.get(IS_RECEIVER_SIG_REQUIRED));
        assertEquals(false, changes.get(DECLINE_REWARD));
        assertEquals("", changes.get(AccountProperty.MEMO));
        assertEquals(0, changes.get(MAX_AUTOMATIC_ASSOCIATIONS));
    }

    @Test
    void followsHappyPathECKeyAndCreateWithAliasAndLazyCreateDisabled() throws DecoderException {
        final var captor = ArgumentCaptor.forClass(HederaAccountCustomizer.class);

        final var opBuilder = CryptoCreateTransactionBody.newBuilder().setKey(ECDSA_KEY);
        cryptoCreateTxn =
                TransactionBody.newBuilder().setCryptoCreateAccount(opBuilder).build();
        given(accessor.getTxn()).willReturn(cryptoCreateTxn);
        given(txnCtx.activePayer()).willReturn(ourAccount());
        given(txnCtx.accessor()).willReturn(accessor);
        given(aliasManager.lookupIdBy(ECDSA_KEY.getECDSASecp256K1())).willReturn(MISSING_NUM);
        given(aliasManager.lookupIdBy(ByteString.copyFrom(EVM_ADDRESS_BYTES))).willReturn(MISSING_NUM);
        given(ledger.getAccountsLedger()).willReturn(accountsLedger);
        given(dynamicProperties.isCryptoCreateWithAliasAndEvmAddressEnabled()).willReturn(false);
        given(dynamicProperties.isLazyCreationEnabled()).willReturn(false);

        given(ledger.create(any(), anyLong(), any())).willReturn(CREATED);
        given(validator.isValidStakedId(any(), any(), anyLong(), any(), any())).willReturn(true);
        given(usageLimits.areCreatableAccounts(1)).willReturn(true);
        given(accountsLedger.get(ourAccount(), AccountProperty.BALANCE)).willReturn(BALANCE);

        subject.doStateTransition();

        verify(ledger).create(argThat(PAYER::equals), longThat(ZERO_BALANCE::equals), captor.capture());
        verify(txnCtx).setCreated(CREATED);
        verify(txnCtx).setStatus(SUCCESS);
        verify(sigImpactHistorian).markEntityChanged(CREATED.getAccountNum());

        final var changes = captor.getValue().getChanges();
        assertEquals(7, changes.size());
        assertEquals(ECDSA_KEY, JKey.mapJKey((JKey) changes.get(AccountProperty.KEY)));
        assertEquals(0L, (long) changes.get(AUTO_RENEW_PERIOD));
        assertEquals(consensusTime.getEpochSecond(), (long) changes.get(EXPIRY));
        assertEquals(false, changes.get(IS_RECEIVER_SIG_REQUIRED));
        assertEquals(false, changes.get(DECLINE_REWARD));
        assertEquals("", changes.get(AccountProperty.MEMO));
        assertEquals(0, changes.get(MAX_AUTOMATIC_ASSOCIATIONS));
    }

    @Test
    void followsHappyPathEDKey() throws DecoderException {
        final var captor = ArgumentCaptor.forClass(HederaAccountCustomizer.class);

        final var opBuilder = CryptoCreateTransactionBody.newBuilder().setKey(aPrimitiveEDKey);
        cryptoCreateTxn =
                TransactionBody.newBuilder().setCryptoCreateAccount(opBuilder).build();
        given(accessor.getTxn()).willReturn(cryptoCreateTxn);
        given(txnCtx.activePayer()).willReturn(ourAccount());
        given(txnCtx.accessor()).willReturn(accessor);
        given(aliasManager.lookupIdBy(aPrimitiveEDKey.getECDSASecp256K1())).willReturn(MISSING_NUM);
        given(ledger.getAccountsLedger()).willReturn(accountsLedger);

        given(ledger.create(any(), anyLong(), any())).willReturn(CREATED);
        given(validator.isValidStakedId(any(), any(), anyLong(), any(), any())).willReturn(true);
        given(usageLimits.areCreatableAccounts(1)).willReturn(true);
        given(dynamicProperties.isCryptoCreateWithAliasAndEvmAddressEnabled()).willReturn(true);
        given(dynamicProperties.isLazyCreationEnabled()).willReturn(true);
        given(accountsLedger.get(ourAccount(), AccountProperty.BALANCE)).willReturn(BALANCE);

        subject.doStateTransition();

        verify(ledger).create(argThat(PAYER::equals), longThat(ZERO_BALANCE::equals), captor.capture());
        verify(txnCtx).setCreated(CREATED);
        verify(txnCtx).setStatus(SUCCESS);
        verify(sigImpactHistorian).markEntityChanged(CREATED.getAccountNum());

        final var changes = captor.getValue().getChanges();
        assertEquals(7, changes.size());
        assertEquals(aPrimitiveEDKey, JKey.mapJKey((JKey) changes.get(AccountProperty.KEY)));
        assertEquals(0L, (long) changes.get(AUTO_RENEW_PERIOD));
        assertEquals(consensusTime.getEpochSecond(), (long) changes.get(EXPIRY));
        assertEquals(false, changes.get(IS_RECEIVER_SIG_REQUIRED));
        assertEquals(false, changes.get(DECLINE_REWARD));
        assertEquals("", changes.get(AccountProperty.MEMO));
        assertEquals(0, changes.get(MAX_AUTOMATIC_ASSOCIATIONS));
    }

    @Test
    void failsIfMaxAccountsReached() {
        givenValidTxnCtx();
        given(dynamicProperties.maxNumAccounts()).willReturn(pretendMaxAccounts);
        given(accounts.size()).willReturn((int) pretendMaxAccounts + 1);

        subject.doStateTransition();

        verify(txnCtx).setStatus(MAX_ENTITIES_IN_PRICE_REGIME_HAVE_BEEN_CREATED);
    }

    @Test
    void translatesInsufficientPayerBalance() {
        givenValidTxnCtx();
        given(usageLimits.areCreatableAccounts(1)).willReturn(true);
        given(ledger.create(any(), anyLong(), any())).willThrow(InsufficientFundsException.class);
        given(ledger.getAccountsLedger()).willReturn(accountsLedger);
        given(accountsLedger.get(ourAccount(), AccountProperty.BALANCE)).willReturn(BALANCE);

        subject.doStateTransition();

        verify(txnCtx).setStatus(INSUFFICIENT_PAYER_BALANCE);
    }

    @Test
    void translatesUnknownException() {
        givenValidTxnCtx();
        given(usageLimits.areCreatableAccounts(1)).willReturn(true);
        cryptoCreateTxn = cryptoCreateTxn.toBuilder()
                .setCryptoCreateAccount(
                        cryptoCreateTxn.getCryptoCreateAccount().toBuilder().setKey(unmappableKey()))
                .build();
        given(accessor.getTxn()).willReturn(cryptoCreateTxn);
        given(txnCtx.activePayer()).willReturn(ourAccount());
        given(txnCtx.accessor()).willReturn(accessor);

        subject.doStateTransition();

        verify(txnCtx).setStatus(FAIL_INVALID);
    }

    @Test
    void validatesStakedId() {
        givenValidTxnCtx();
        given(dynamicProperties.isStakingEnabled()).willReturn(true);

        given(validator.isValidStakedId(any(), any(), anyLong(), any(), any())).willReturn(false);

        assertEquals(INVALID_STAKING_ID, subject.semanticCheck().apply(cryptoCreateTxn));
    }

    @Test
    void rejectsStakedIdIfStakingDisabled() {
        givenValidTxnCtx();

        assertEquals(STAKING_NOT_ENABLED, subject.semanticCheck().apply(cryptoCreateTxn));
    }

    @Test
    void rejectsDeclineRewardIfStakingDisabled() {
        givenValidTxnCtx(KEY, false, true);

        assertEquals(STAKING_NOT_ENABLED, subject.semanticCheck().apply(cryptoCreateTxn));
    }

    @Test
    void usingProxyAccountFails() {
        cryptoCreateTxn = TransactionBody.newBuilder()
                .setTransactionID(ourTxnId())
                .setCryptoCreateAccount(CryptoCreateTransactionBody.newBuilder()
                        .setMemo(MEMO)
                        .setInitialBalance(BALANCE)
                        .setProxyAccountID(PROXY)
                        .setReceiverSigRequired(true)
                        .setAutoRenewPeriod(Duration.newBuilder().setSeconds(CUSTOM_AUTO_RENEW_PERIOD))
                        .setReceiveRecordThreshold(CUSTOM_RECEIVE_THRESHOLD)
                        .setSendRecordThreshold(CUSTOM_SEND_THRESHOLD)
                        .setKey(KEY)
                        .setMaxAutomaticTokenAssociations(MAX_TOKEN_ASSOCIATIONS + 1))
                .build();

        assertEquals(
                PROXY_ACCOUNT_ID_FIELD_IS_DEPRECATED, subject.semanticCheck().apply(cryptoCreateTxn));

        cryptoCreateTxn = TransactionBody.newBuilder()
                .setTransactionID(ourTxnId())
                .setCryptoCreateAccount(CryptoCreateTransactionBody.newBuilder()
                        .setMemo(MEMO)
                        .setInitialBalance(BALANCE)
                        .setProxyAccountID(AccountID.getDefaultInstance())
                        .setReceiverSigRequired(true)
                        .setAutoRenewPeriod(Duration.newBuilder().setSeconds(CUSTOM_AUTO_RENEW_PERIOD))
                        .setReceiveRecordThreshold(CUSTOM_RECEIVE_THRESHOLD)
                        .setSendRecordThreshold(CUSTOM_SEND_THRESHOLD)
                        .setKey(KEY)
                        .setMaxAutomaticTokenAssociations(MAX_TOKEN_ASSOCIATIONS + 1))
                .build();
        given(validator.isValidStakedId(any(), any(), anyLong(), any(), any())).willReturn(true);
        assertNotEquals(
                PROXY_ACCOUNT_ID_FIELD_IS_DEPRECATED, subject.semanticCheck().apply(cryptoCreateTxn));
    }

    private Key unmappableKey() {
        return Key.getDefaultInstance();
    }

    private void givenMissingKey() {
        cryptoCreateTxn = TransactionBody.newBuilder()
                .setCryptoCreateAccount(CryptoCreateTransactionBody.newBuilder().setInitialBalance(BALANCE))
                .build();
    }

    private void givenEmptyKey() {
        cryptoCreateTxn = TransactionBody.newBuilder()
                .setTransactionID(ourTxnId())
                .setCryptoCreateAccount(CryptoCreateTransactionBody.newBuilder()
                        .setKey(asKeyUnchecked(new JEd25519Key(new byte[ED25519_BYTE_LENGTH - 1])))
                        .setInitialBalance(BALANCE))
                .build();
    }

    private void givenMissingAutoRenewPeriod() {
        cryptoCreateTxn = TransactionBody.newBuilder()
                .setCryptoCreateAccount(
                        CryptoCreateTransactionBody.newBuilder().setKey(KEY).setInitialBalance(BALANCE))
                .build();
    }

    private void givenAbsurdSendThreshold() {
        cryptoCreateTxn = TransactionBody.newBuilder()
                .setCryptoCreateAccount(CryptoCreateTransactionBody.newBuilder()
                        .setAutoRenewPeriod(Duration.newBuilder().setSeconds(1L))
                        .setKey(KEY)
                        .setSendRecordThreshold(-1L))
                .build();
    }

    private void givenAbsurdReceiveThreshold() {
        cryptoCreateTxn = TransactionBody.newBuilder()
                .setCryptoCreateAccount(CryptoCreateTransactionBody.newBuilder()
                        .setAutoRenewPeriod(Duration.newBuilder().setSeconds(1L))
                        .setKey(KEY)
                        .setReceiveRecordThreshold(-1L))
                .build();
    }

    private void givenAbsurdInitialBalance() {
        cryptoCreateTxn = TransactionBody.newBuilder()
                .setCryptoCreateAccount(CryptoCreateTransactionBody.newBuilder()
                        .setAutoRenewPeriod(Duration.newBuilder().setSeconds(1L))
                        .setKey(KEY)
                        .setInitialBalance(-1L))
                .build();
    }

    private void givenInvalidMaxAutoAssociations(final int n) {
        cryptoCreateTxn = TransactionBody.newBuilder()
                .setCryptoCreateAccount(CryptoCreateTransactionBody.newBuilder()
                        .setMemo(MEMO)
                        .setInitialBalance(BALANCE)
                        .setStakedAccountId(STAKED_ACCOUNT_ID)
                        .setReceiverSigRequired(true)
                        .setAutoRenewPeriod(Duration.newBuilder().setSeconds(CUSTOM_AUTO_RENEW_PERIOD))
                        .setReceiveRecordThreshold(CUSTOM_RECEIVE_THRESHOLD)
                        .setSendRecordThreshold(CUSTOM_SEND_THRESHOLD)
                        .setKey(KEY)
                        .setMaxAutomaticTokenAssociations(n))
                .build();
    }

    private void givenValidTxnCtx() {
        givenValidTxnCtx(KEY);
    }

    private void givenValidTxnCtx(final Key toUse) {
        givenValidTxnCtx(toUse, true, false);
    }

    private void givenValidTxnCtx(final Key toUse, final boolean setStakingId, final boolean declineReward) {
        final var opBuilder = CryptoCreateTransactionBody.newBuilder()
                .setMemo(MEMO)
                .setInitialBalance(BALANCE)
                .setDeclineReward(declineReward)
                .setReceiverSigRequired(true)
                .setAutoRenewPeriod(Duration.newBuilder().setSeconds(CUSTOM_AUTO_RENEW_PERIOD))
                .setReceiveRecordThreshold(CUSTOM_RECEIVE_THRESHOLD)
                .setSendRecordThreshold(CUSTOM_SEND_THRESHOLD)
                .setKey(toUse)
                .setMaxAutomaticTokenAssociations(MAX_AUTO_ASSOCIATIONS);
        if (setStakingId) {
            opBuilder.setStakedAccountId(STAKED_ACCOUNT_ID);
        }
        cryptoCreateTxn =
                TransactionBody.newBuilder().setCryptoCreateAccount(opBuilder).build();
        given(accessor.getTxn()).willReturn(cryptoCreateTxn);
        given(txnCtx.activePayer()).willReturn(ourAccount());
        given(txnCtx.accessor()).willReturn(accessor);
    }

    private AccountID ourAccount() {
        return PAYER;
    }

    private TransactionID ourTxnId() {
        return TransactionID.newBuilder()
                .setAccountID(PAYER)
                .setTransactionValidStart(Timestamp.newBuilder().setSeconds(consensusTime.getEpochSecond()))
                .build();
    }

    private void withRubberstampingValidator() {
        given(validator.isValidAutoRenewPeriod(any())).willReturn(true);
        given(validator.hasGoodEncoding(any())).willReturn(true);
        given(validator.memoCheck(any())).willReturn(OK);
    }
}<|MERGE_RESOLUTION|>--- conflicted
+++ resolved
@@ -181,10 +181,6 @@
                 ledger,
                 sigImpactHistorian,
                 txnCtx,
-<<<<<<< HEAD
-                dynamicProperties,
-=======
->>>>>>> ca5e6ec2
                 aliasManager,
                 autoCreationLogic,
                 transferLogic,
@@ -355,11 +351,7 @@
     }
 
     @Test
-<<<<<<< HEAD
     void rejectsTxnWithEvmAddressWhenBothFlagsAreEnabled() {
-=======
-    void acceptsTxnWithEvmAddressWhenBothFlagsAreEnabled() {
->>>>>>> ca5e6ec2
         final var opBuilder = CryptoCreateTransactionBody.newBuilder()
                 .setAutoRenewPeriod(Duration.newBuilder().setSeconds(CUSTOM_AUTO_RENEW_PERIOD))
                 .setAlias(ByteStringUtils.wrapUnsafely(EVM_ADDRESS_BYTES));
@@ -1136,8 +1128,6 @@
         subject.doStateTransition();
 
         verify(ledger).create(argThat(PAYER::equals), longThat(ZERO_BALANCE::equals), captor.capture());
-<<<<<<< HEAD
-=======
         verify(txnCtx).setCreated(CREATED);
         verify(txnCtx).setStatus(SUCCESS);
         verify(sigImpactHistorian).markEntityChanged(CREATED.getAccountNum());
@@ -1178,7 +1168,6 @@
         subject.doStateTransition();
 
         verify(ledger).create(argThat(PAYER::equals), longThat(ZERO_BALANCE::equals), captor.capture());
->>>>>>> ca5e6ec2
         verify(txnCtx).setCreated(CREATED);
         verify(txnCtx).setStatus(SUCCESS);
         verify(sigImpactHistorian).markEntityChanged(CREATED.getAccountNum());
