--- conflicted
+++ resolved
@@ -1,5 +1,5 @@
 /*
- * Copyright (C) 2021-2023 Hedera Hashgraph, LLC
+ * Copyright (C) 2021-2024 Hedera Hashgraph, LLC
  *
  * Licensed under the Apache License, Version 2.0 (the "License");
  * you may not use this file except in compliance with the License.
@@ -210,12 +210,8 @@
         bin.put(subject.getUint256Byte(0));
         bin.rewind();
 
-<<<<<<< HEAD
         testSubject.deserialize(bin);
-=======
-        testSubject.deserialize(bin, 1);
         bin.rewind();
->>>>>>> 670823a6
 
         assertEquals(subject, testSubject);
     }
