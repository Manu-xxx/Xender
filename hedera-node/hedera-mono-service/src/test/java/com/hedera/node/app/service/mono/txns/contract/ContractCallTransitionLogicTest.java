--- conflicted
+++ resolved
@@ -329,11 +329,6 @@
 
         // when:
         assertFailsWith(
-<<<<<<< HEAD
-                () -> subject.doStateTransitionOperation(
-                        accessor.getTxn(), senderAccount.getId(), relayerAccount.getId(), maxGas, biOfferedGasPrice),
-                INVALID_ACCOUNT_ID);
-=======
                 () ->
                         subject.doStateTransitionOperation(
                                 accessor.getTxn(),
@@ -342,7 +337,6 @@
                                 maxGas,
                                 biOfferedGasPrice),
                 INVALID_CONTRACT_ID);
->>>>>>> 6c8fb622
     }
 
     @Test
