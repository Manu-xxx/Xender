--- conflicted
+++ resolved
@@ -538,11 +538,8 @@
             entry(VIRTUALDATASOURCE_JASPERDB_TO_MERKLEDB, true),
             entry(ACCOUNTS_BLOCKLIST_ENABLED, true),
             entry(ACCOUNTS_BLOCKLIST_RESOURCE, "evm-addresses-blocklist.csv"),
-<<<<<<< HEAD
+            entry(STAKING_SUM_OF_CONSENSUS_WEIGHTS, 500),
             entry(CACHE_CRYPTO_TRANSFER_WARM_THREADS, 30));
-=======
-            entry(STAKING_SUM_OF_CONSENSUS_WEIGHTS, 500));
->>>>>>> ec0701ed
 
     @Test
     void containsProperty() {
