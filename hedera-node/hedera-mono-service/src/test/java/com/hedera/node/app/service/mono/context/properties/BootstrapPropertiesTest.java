--- conflicted
+++ resolved
@@ -309,11 +309,8 @@
                     entry(HEDERA_RECORD_STREAM_LOG_EVERY_TRANSACTION, false),
                     entry(HEDERA_RECORD_STREAM_COMPRESS_FILES_ON_CREATION, true),
                     entry(TOKENS_AUTO_CREATIONS_ENABLED, true),
-<<<<<<< HEAD
+                    entry(WORKFLOWS_ENABLED, false),
                     entry(VIRTUALDATASOURCE_JASPERDB_TO_MERKLEDB, false));
-=======
-                    entry(WORKFLOWS_ENABLED, false));
->>>>>>> 34b6b9fc
 
     @Test
     void containsProperty() {
