--- conflicted
+++ resolved
@@ -385,7 +385,6 @@
         }
     }
 
-<<<<<<< HEAD
 //    @Test
 //    void throwsWhenSenderCannotCoverUpfrontCost() {
 //        givenInvalidMock();
@@ -446,113 +445,6 @@
 //                                consensusTime),
 //                INSUFFICIENT_GAS);
 //    }
-=======
-    @Test
-    void throwsWhenSenderCannotCoverUpfrontCost() {
-        givenInvalidMock();
-
-        given(blockMetaSource.computeBlockValues(anyLong())).willReturn(hederaBlockValues);
-        given(globalDynamicProperties.fundingAccountAddress())
-            .willReturn(new Id(0, 0, 1010).asEvmAddress());
-        final var wrappedSenderAccount = mock(EvmAccount.class);
-        final var mutableSenderAccount = mock(MutableAccount.class);
-        given(stackedUpdater.getSenderAccount(any())).willReturn(wrappedSenderAccount);
-        given(stackedUpdater.getSenderAccount(any()).getMutable()).willReturn(mutableSenderAccount);
-        given(gasCalculator.getSelfDestructRefundAmount()).willReturn(0L);
-        given(gasCalculator.getMaxRefundQuotient()).willReturn(2L);
-        given(gasCalculator.transactionIntrinsicGasCost(Bytes.EMPTY, false)).willReturn(100_000L);
-
-        final var wrappedRecipientAccount = mock(EvmAccount.class);
-        final var mutableRecipientAccount = mock(MutableAccount.class);
-
-        given(stackedUpdater.getOrCreate(any())).willReturn(wrappedRecipientAccount);
-        given(stackedUpdater.getOrCreate(any()).getMutable()).willReturn(mutableRecipientAccount);
-        given(updater.updater()).willReturn(stackedUpdater);
-        given(aliasManager.resolveForEvm(receiverAddress)).willReturn(receiverAddress);
-
-        givenSenderWithBalance(123);
-
-        assertFailsWith(
-                () ->
-                        callEvmTxProcessor.execute(
-                                sender,
-                                receiverAddress,
-                                333_333L,
-                                1234L,
-                                Bytes.EMPTY,
-                                consensusTime),
-                ResponseCodeEnum.INSUFFICIENT_PAYER_BALANCE);
-    }
-
-    @Test
-    void throwsWhenIntrinsicGasCostExceedsGasLimit() {
-        given(worldState.updater()).willReturn(updater);
-        given(updater.updater()).willReturn(stackedUpdater);
-        given(globalDynamicProperties.fundingAccountAddress())
-            .willReturn(new Id(0, 0, 1010).asEvmAddress());
-        given(blockMetaSource.computeBlockValues(anyLong())).willReturn(hederaBlockValues);
-
-
-        var evmAccount = mock(EvmAccount.class);
-        given(updater.getOrCreateSenderAccount(sender.getId().asEvmAddress()))
-            .willReturn(evmAccount);
-        given(codeCache.getIfPresent(any())).willReturn(Code.EMPTY);
-
-        given(gasCalculator.getSelfDestructRefundAmount()).willReturn(0L);
-        given(gasCalculator.getMaxRefundQuotient()).willReturn(2L);
-
-        var senderMutableAccount = mock(MutableAccount.class);
-        given(senderMutableAccount.decrementBalance(any())).willReturn(Wei.of(1234L));
-        given(senderMutableAccount.incrementBalance(any())).willReturn(Wei.of(1500L));
-        given(evmAccount.getMutable()).willReturn(senderMutableAccount);
-
-        given(stackedUpdater.getSenderAccount(any())).willReturn(evmAccount);
-        given(stackedUpdater.getSenderAccount(any()).getMutable()).willReturn(senderMutableAccount);
-        given(stackedUpdater.getOrCreate(any())).willReturn(evmAccount);
-        given(stackedUpdater.getOrCreate(any()).getMutable()).willReturn(senderMutableAccount);
-
-        givenInvalidMock();
-        final var wrappedSenderAccount = mock(EvmAccount.class);
-        final var mutableSenderAccount = mock(MutableAccount.class);
-        given(wrappedSenderAccount.getMutable()).willReturn(mutableSenderAccount);
-        given(updater.getOrCreateSenderAccount(sender.getId().asEvmAddress()))
-                .willReturn(wrappedSenderAccount);
-
-        assertFailsWith(
-                () ->
-                        callEvmTxProcessor.execute(
-                                sender,
-                                receiverAddress,
-                                33_333L,
-                                1234L,
-                                Bytes.EMPTY,
-                                consensusTime),
-                INSUFFICIENT_GAS);
-    }
-
-    @Test
-    void throwsWhenIntrinsicGasCostExceedsGasLimitAndGasLimitIsEqualToMaxGasLimit() {
-        givenValidMockWithoutGetOrCreate(100_000L);
-        final var wrappedSenderAccount = mock(EvmAccount.class);
-        final var mutableSenderAccount = mock(MutableAccount.class);
-        given(wrappedSenderAccount.getMutable()).willReturn(mutableSenderAccount);
-        given(updater.getOrCreateSenderAccount(sender.getId().asEvmAddress()))
-                .willReturn(wrappedSenderAccount);
-        given(gasCalculator.transactionIntrinsicGasCost(Bytes.EMPTY, false))
-                .willReturn(MAX_GAS_LIMIT + 1L);
-
-        assertFailsWith(
-                () ->
-                        callEvmTxProcessor.execute(
-                                sender,
-                                receiverAddress,
-                                MAX_GAS_LIMIT,
-                                1234L,
-                                Bytes.EMPTY,
-                                consensusTime),
-                INSUFFICIENT_GAS);
-    }
->>>>>>> 598a9998
 
     @Test
     void assertIsContractCallFunctionality() {
@@ -808,7 +700,7 @@
         verify(mutableSenderAccount, never()).incrementBalance(any());
     }
 
-<<<<<<< HEAD
+
 //    @Test
 //    void assertThrowsEthereumTransactionWhenSenderBalanceNotEnoughToCoverFeeWhenBothPay() {
 //        given(worldState.updater()).willReturn(updater);
@@ -938,157 +830,6 @@
 //                                relayer,
 //                                10 * ONE_HBAR));
 //    }
-=======
-    @Test
-    void assertThrowsEthereumTransactionWhenSenderBalanceNotEnoughToCoverFeeWhenBothPay() {
-        given(worldState.updater()).willReturn(updater);
-        given(blockMetaSource.computeBlockValues(anyLong())).willReturn(hederaBlockValues);
-        given(globalDynamicProperties.fundingAccountAddress())
-            .willReturn(new Id(0, 0, 1010).asEvmAddress());
-
-        final var wrappedSenderAccount = mock(EvmAccount.class);
-        final var mutableSenderAccount = mock(MutableAccount.class);
-        given(stackedUpdater.getSenderAccount(any())).willReturn(wrappedSenderAccount);
-        given(stackedUpdater.getSenderAccount(any()).getMutable()).willReturn(mutableSenderAccount);
-        given(mutableSenderAccount.getBalance()).willReturn(Wei.of(100 * ONE_HBAR));
-        given(mutableSenderAccount.getBalance()).willReturn(Wei.ONE);
-
-        given(updater.getOrCreateSenderAccount(any()))
-            .willReturn(wrappedSenderAccount);
-
-        given(codeCache.getIfPresent(any())).willReturn(Code.EMPTY);
-
-        given(gasCalculator.getSelfDestructRefundAmount()).willReturn(0L);
-        given(gasCalculator.getMaxRefundQuotient()).willReturn(2L);
-
-        given(gasCalculator.transactionIntrinsicGasCost(Bytes.EMPTY, false)).willReturn(0L);
-        given(updater.updater()).willReturn(stackedUpdater);
-
-        given(wrappedSenderAccount.getMutable()).willReturn(mutableSenderAccount);
-
-        final var wrappedRelayerAccount = mock(EvmAccount.class);
-        final var mutableRelayerAccount = mock(MutableAccount.class);
-
-        given(stackedUpdater.getOrCreate(any())).willReturn(wrappedRelayerAccount);
-        given(stackedUpdater.getOrCreate(any()).getMutable()).willReturn(mutableRelayerAccount);
-
-        given(wrappedRelayerAccount.getMutable()).willReturn(mutableRelayerAccount);
-        final long gasPrice = 40L;
-        given(
-                        livePricesSource.currentGasPrice(
-                                consensusTime, HederaFunctionality.EthereumTransaction))
-                .willReturn(gasPrice);
-        final var receiverAddress = receiver.getId().asEvmAddress();
-        given(aliasManager.resolveForEvm(receiverAddress)).willReturn(receiverAddress);
-        final long offeredGasPrice = 10L;
-        final int gasLimit = 1000;
-        final var userOfferedGasPrice =
-                BigInteger.valueOf(offeredGasPrice).multiply(WEIBARS_TO_TINYBARS);
-
-        assertThrows(
-                InvalidTransactionException.class,
-                () ->
-                        callEvmTxProcessor.executeEth(
-                                sender,
-                                receiverAddress,
-                                gasLimit,
-                                1234L,
-                                Bytes.EMPTY,
-                                consensusTime,
-                                userOfferedGasPrice,
-                                relayer,
-                                10 * ONE_HBAR));
-    }
-
-    @Test
-    void assertThrowsEthereumTransactionWhenGasAllowanceNotEnoughWhenBothPay() {
-        givenValidMockWithoutGetOrCreateEth();
-        given(worldState.updater()).willReturn(updater);
-        given(gasCalculator.transactionIntrinsicGasCost(Bytes.EMPTY, false)).willReturn(0L);
-        given(worldState.updater()).willReturn(updater);
-        final var wrappedSenderAccount = mock(EvmAccount.class);
-        final var mutableSenderAccount = mock(MutableAccount.class);
-        given(wrappedSenderAccount.getMutable()).willReturn(mutableSenderAccount);
-        given(updater.getOrCreateSenderAccount(sender.getId().asEvmAddress()))
-                .willReturn(wrappedSenderAccount);
-        given(mutableSenderAccount.getBalance()).willReturn(Wei.of(100 * ONE_HBAR));
-        final var wrappedRelayerAccount = mock(EvmAccount.class);
-        final var mutableRelayerAccount = mock(MutableAccount.class);
-        given(wrappedRelayerAccount.getMutable()).willReturn(mutableRelayerAccount);
-        given(updater.getOrCreateSenderAccount(relayer.getId().asEvmAddress()))
-                .willReturn(wrappedRelayerAccount);
-        final long gasPrice = 40L;
-        given(
-                        livePricesSource.currentGasPrice(
-                                consensusTime, HederaFunctionality.EthereumTransaction))
-                .willReturn(gasPrice);
-        final var receiverAddress = receiver.getId().asEvmAddress();
-        given(aliasManager.resolveForEvm(receiverAddress)).willReturn(receiverAddress);
-        final long offeredGasPrice = 10L;
-        final int gasLimit = 1000;
-        final var userOfferedGasPrice =
-                BigInteger.valueOf(offeredGasPrice).multiply(WEIBARS_TO_TINYBARS);
-
-        assertThrows(
-                InvalidTransactionException.class,
-                () ->
-                        callEvmTxProcessor.executeEth(
-                                sender,
-                                receiverAddress,
-                                gasLimit,
-                                1234L,
-                                Bytes.EMPTY,
-                                consensusTime,
-                                userOfferedGasPrice,
-                                relayer,
-                                100));
-    }
-
-    @Test
-    void assertThrowsEthereumTransactionWhenRelayerBalanceNotEnoughToCoverAllowanceWhenBothPay() {
-        givenValidMockWithoutGetOrCreateEth();
-        given(worldState.updater()).willReturn(updater);
-        given(gasCalculator.transactionIntrinsicGasCost(Bytes.EMPTY, false)).willReturn(0L);
-        given(worldState.updater()).willReturn(updater);
-        final var wrappedSenderAccount = mock(EvmAccount.class);
-        final var mutableSenderAccount = mock(MutableAccount.class);
-        given(wrappedSenderAccount.getMutable()).willReturn(mutableSenderAccount);
-        given(updater.getOrCreateSenderAccount(sender.getId().asEvmAddress()))
-                .willReturn(wrappedSenderAccount);
-        given(mutableSenderAccount.getBalance()).willReturn(Wei.of(ONE_HBAR * 100));
-        final var wrappedRelayerAccount = mock(EvmAccount.class);
-        final var mutableRelayerAccount = mock(MutableAccount.class);
-        given(wrappedRelayerAccount.getMutable()).willReturn(mutableRelayerAccount);
-        given(updater.getOrCreateSenderAccount(relayer.getId().asEvmAddress()))
-                .willReturn(wrappedRelayerAccount);
-        given(mutableRelayerAccount.getBalance()).willReturn(Wei.ONE);
-        final long gasPrice = 40L;
-        given(
-                        livePricesSource.currentGasPrice(
-                                consensusTime, HederaFunctionality.EthereumTransaction))
-                .willReturn(gasPrice);
-        final var receiverAddress = receiver.getId().asEvmAddress();
-        given(aliasManager.resolveForEvm(receiverAddress)).willReturn(receiverAddress);
-        final long offeredGasPrice = 10L;
-        final int gasLimit = 1000;
-        final var userOfferedGasPrice =
-                BigInteger.valueOf(offeredGasPrice).multiply(WEIBARS_TO_TINYBARS);
-
-        assertThrows(
-                InvalidTransactionException.class,
-                () ->
-                        callEvmTxProcessor.executeEth(
-                                sender,
-                                receiverAddress,
-                                gasLimit,
-                                1234L,
-                                Bytes.EMPTY,
-                                consensusTime,
-                                userOfferedGasPrice,
-                                relayer,
-                                10 * ONE_HBAR));
-    }
->>>>>>> 598a9998
 
     @Test
     void assertSuccessEthereumTransactionExecutionChargesRelayerWhenSenderGasPriceIs0() {
@@ -1138,7 +879,6 @@
         verify(mutableRelayerAccount).decrementBalance(Wei.of(gasPrice * gasLimit));
     }
 
-<<<<<<< HEAD
 //    @Test
 //    void assertThrowsEthereumTransactionWhenSenderGasPriceIs0AndAllowanceCannotCoverFees() {
 //        given(worldState.updater()).willReturn(updater);
@@ -1227,113 +967,6 @@
 //                                relayer,
 //                                10 * ONE_HBAR));
 //    }
-=======
-    @Test
-    void assertThrowsEthereumTransactionWhenSenderGasPriceIs0AndAllowanceCannotCoverFees() {
-        givenValidMockWithoutGetOrCreate(0L);
-        given(worldState.updater()).willReturn(updater);
-
-        given(gasCalculator.transactionIntrinsicGasCost(Bytes.EMPTY, false)).willReturn(0L);
-        given(worldState.updater()).willReturn(updater);
-        final var wrappedSenderAccount = mock(EvmAccount.class);
-        final var mutableSenderAccount = mock(MutableAccount.class);
-        given(wrappedSenderAccount.getMutable()).willReturn(mutableSenderAccount);
-        given(updater.getOrCreateSenderAccount(sender.getId().asEvmAddress()))
-                .willReturn(wrappedSenderAccount);
-        final var wrappedRelayerAccount = mock(EvmAccount.class);
-        final var mutableRelayerAccount = mock(MutableAccount.class);
-        given(wrappedRelayerAccount.getMutable()).willReturn(mutableRelayerAccount);
-        given(updater.getOrCreateSenderAccount(relayer.getId().asEvmAddress()))
-                .willReturn(wrappedRelayerAccount);
-        final long gasPrice = 40L;
-        given(
-                        livePricesSource.currentGasPrice(
-                                consensusTime, HederaFunctionality.EthereumTransaction))
-                .willReturn(gasPrice);
-        final var receiverAddress = receiver.getId().asEvmAddress();
-        given(aliasManager.resolveForEvm(receiverAddress)).willReturn(receiverAddress);
-        final long offeredGasPrice = 0L;
-        final int gasLimit = 1000;
-        final var userOfferedGasPrice =
-                BigInteger.valueOf(offeredGasPrice).multiply(WEIBARS_TO_TINYBARS);
-
-        assertThrows(
-                InvalidTransactionException.class,
-                () ->
-                        callEvmTxProcessor.executeEth(
-                                sender,
-                                receiverAddress,
-                                gasLimit,
-                                1234L,
-                                Bytes.EMPTY,
-                                consensusTime,
-                                userOfferedGasPrice,
-                                relayer,
-                                100));
-    }
-
-    @Test
-    void
-            assertThrowsEthereumTransactionWhenSenderGasPriceIs0AndRelayerDoesNotHaveBalanceForAllowance() {
-        given(worldState.updater()).willReturn(updater);
-        given(blockMetaSource.computeBlockValues(anyLong())).willReturn(hederaBlockValues);
-        given(globalDynamicProperties.fundingAccountAddress())
-            .willReturn(new Id(0, 0, 1010).asEvmAddress());
-
-        final var wrappedSenderAccount = mock(EvmAccount.class);
-        final var mutableSenderAccount = mock(MutableAccount.class);
-        given(stackedUpdater.getSenderAccount(any())).willReturn(wrappedSenderAccount);
-        given(stackedUpdater.getSenderAccount(any()).getMutable()).willReturn(mutableSenderAccount);
-        given(mutableSenderAccount.getBalance()).willReturn(Wei.of(100 * ONE_HBAR));
-        given(mutableSenderAccount.getBalance()).willReturn(Wei.ONE);
-
-        given(updater.getOrCreateSenderAccount(any()))
-            .willReturn(wrappedSenderAccount);
-
-        given(codeCache.getIfPresent(any())).willReturn(Code.EMPTY);
-
-        given(gasCalculator.getSelfDestructRefundAmount()).willReturn(0L);
-        given(gasCalculator.getMaxRefundQuotient()).willReturn(2L);
-
-        given(gasCalculator.transactionIntrinsicGasCost(Bytes.EMPTY, false)).willReturn(0L);
-        given(updater.updater()).willReturn(stackedUpdater);
-
-        given(wrappedSenderAccount.getMutable()).willReturn(mutableSenderAccount);
-
-        final var wrappedRelayerAccount = mock(EvmAccount.class);
-        final var mutableRelayerAccount = mock(MutableAccount.class);
-
-        given(stackedUpdater.getOrCreate(any())).willReturn(wrappedRelayerAccount);
-        given(stackedUpdater.getOrCreate(any()).getMutable()).willReturn(mutableRelayerAccount);
-
-        given(wrappedRelayerAccount.getMutable()).willReturn(mutableRelayerAccount);
-        final long gasPrice = 40L;
-        given(
-                        livePricesSource.currentGasPrice(
-                                consensusTime, HederaFunctionality.EthereumTransaction))
-                .willReturn(gasPrice);
-        final var receiverAddress = receiver.getId().asEvmAddress();
-        given(aliasManager.resolveForEvm(receiverAddress)).willReturn(receiverAddress);
-        final long offeredGasPrice = 0L;
-        final int gasLimit = 1000;
-        final var userOfferedGasPrice =
-                BigInteger.valueOf(offeredGasPrice).multiply(WEIBARS_TO_TINYBARS);
-
-        assertThrows(
-                InvalidTransactionException.class,
-                () ->
-                        callEvmTxProcessor.executeEth(
-                                sender,
-                                receiverAddress,
-                                gasLimit,
-                                1234L,
-                                Bytes.EMPTY,
-                                consensusTime,
-                                userOfferedGasPrice,
-                                relayer,
-                                10 * ONE_HBAR));
-    }
->>>>>>> 598a9998
 
     @Test
     void
@@ -1384,7 +1017,6 @@
         verify(mutableRelayerAccount, never()).decrementBalance(Wei.of(gasPrice * gasLimit));
     }
 
-<<<<<<< HEAD
 //    @Test
 //    void assertThrowsEthereumTransactionWhenSenderGasPriceBiggerThanGasPriceButBalanceNotEnough() {
 //        given(worldState.updater()).willReturn(updater);
@@ -1428,52 +1060,6 @@
 //                                relayer,
 //                                10 * ONE_HBAR));
 //    }
-=======
-    @Test
-    void assertThrowsEthereumTransactionWhenSenderGasPriceBiggerThanGasPriceButBalanceNotEnough() {
-        givenValidMockWithoutGetOrCreate(0L);
-        given(worldState.updater()).willReturn(updater);
-
-        given(gasCalculator.transactionIntrinsicGasCost(Bytes.EMPTY, false)).willReturn(0L);
-        given(worldState.updater()).willReturn(updater);
-        final var wrappedSenderAccount = mock(EvmAccount.class);
-        final var mutableSenderAccount = mock(MutableAccount.class);
-        given(wrappedSenderAccount.getMutable()).willReturn(mutableSenderAccount);
-        given(updater.getOrCreateSenderAccount(sender.getId().asEvmAddress()))
-                .willReturn(wrappedSenderAccount);
-        given(mutableSenderAccount.getBalance()).willReturn(Wei.ONE);
-        final var wrappedRelayerAccount = mock(EvmAccount.class);
-        final var mutableRelayerAccount = mock(MutableAccount.class);
-        given(wrappedRelayerAccount.getMutable()).willReturn(mutableRelayerAccount);
-        given(updater.getOrCreateSenderAccount(relayer.getId().asEvmAddress()))
-                .willReturn(wrappedRelayerAccount);
-        final long gasPrice = 40L;
-        given(
-                        livePricesSource.currentGasPrice(
-                                consensusTime, HederaFunctionality.EthereumTransaction))
-                .willReturn(gasPrice);
-        final var receiverAddress = receiver.getId().asEvmAddress();
-        given(aliasManager.resolveForEvm(receiverAddress)).willReturn(receiverAddress);
-        final long offeredGasPrice = 50L;
-        final int gasLimit = 1000;
-        final var userOfferedGasPrice =
-                BigInteger.valueOf(offeredGasPrice).multiply(WEIBARS_TO_TINYBARS);
-
-        assertThrows(
-                InvalidTransactionException.class,
-                () ->
-                        callEvmTxProcessor.executeEth(
-                                sender,
-                                receiverAddress,
-                                gasLimit,
-                                1234L,
-                                Bytes.EMPTY,
-                                consensusTime,
-                                userOfferedGasPrice,
-                                relayer,
-                                10 * ONE_HBAR));
-    }
->>>>>>> 598a9998
 
     @Test
     void assertSuccessExecutionWithRefund() {
