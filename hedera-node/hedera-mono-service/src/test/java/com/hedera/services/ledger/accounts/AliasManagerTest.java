--- conflicted
+++ resolved
@@ -29,11 +29,7 @@
 
 import com.google.protobuf.ByteString;
 import com.google.protobuf.InvalidProtocolBufferException;
-<<<<<<< HEAD
-=======
 import com.hedera.node.app.hapi.utils.ByteStringUtils;
-import com.hedera.node.app.hapi.utils.ethereum.EthTxSigs;
->>>>>>> 128038b9
 import com.hedera.services.legacy.core.jproto.JKey;
 import com.hedera.services.state.merkle.MerkleAccount;
 import com.hedera.services.state.migration.AccountStorageAdapter;
@@ -176,19 +172,11 @@
 
     @Test
     void wontLinkOrUnlinked25519Key() throws DecoderException {
-<<<<<<< HEAD
-        var keyData = ByteString.copyFrom("aaaaaaaaaaaaaaaaaaaaaaaaaaaaaaaa".getBytes());
-        Key key = Key.newBuilder().setEd25519(keyData).build();
-        JKey jKey = JKey.mapKey(key);
-        boolean added =
-                subject.maybeLinkEvmAddress(jKey, num, EthSigsUtils::recoverAddressFromPubKey);
-=======
         final var keyData = ByteString.copyFrom("aaaaaaaaaaaaaaaaaaaaaaaaaaaaaaaa".getBytes());
         final Key key = Key.newBuilder().setEd25519(keyData).build();
         final JKey jKey = JKey.mapKey(key);
         final boolean added =
-                subject.maybeLinkEvmAddress(jKey, num, EthTxSigs::recoverAddressFromPubKey);
->>>>>>> 128038b9
+                subject.maybeLinkEvmAddress(jKey, num, EthSigsUtils::recoverAddressFromPubKey);
         assertFalse(added);
         assertEquals(Map.of(), subject.getAliases());
 
