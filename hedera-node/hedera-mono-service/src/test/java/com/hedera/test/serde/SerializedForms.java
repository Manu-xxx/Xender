/*
 * Copyright (C) 2022 Hedera Hashgraph, LLC
 *
 * Licensed under the Apache License, Version 2.0 (the "License");
 * you may not use this file except in compliance with the License.
 * You may obtain a copy of the License at
 *
 *      http://www.apache.org/licenses/LICENSE-2.0
 *
 * Unless required by applicable law or agreed to in writing, software
 * distributed under the License is distributed on an "AS IS" BASIS,
 * WITHOUT WARRANTIES OR CONDITIONS OF ANY KIND, either express or implied.
 * See the License for the specific language governing permissions and
 * limitations under the License.
 */
package com.hedera.test.serde;

import static com.hedera.services.state.virtual.entities.OnDiskAccountSerdeTest.NUM_ON_DISK_ACCOUNT_TEST_CASES;
import static com.hedera.test.serde.SelfSerializableDataTest.MIN_TEST_CASES_PER_VERSION;
import static com.hedera.test.utils.SerdeUtils.serializeToHex;
import static org.junit.jupiter.api.Assertions.assertArrayEquals;

import com.hedera.services.context.properties.SerializableSemVers;
import com.hedera.services.legacy.core.jproto.TxnReceipt;
import com.hedera.services.legacy.core.jproto.TxnReceiptSerdeTest;
import com.hedera.services.state.merkle.MerkleAccountState;
import com.hedera.services.state.merkle.MerkleAccountStateSerdeTest;
import com.hedera.services.state.merkle.MerkleEntityId;
import com.hedera.services.state.merkle.MerkleNetworkContext;
import com.hedera.services.state.merkle.MerkleNetworkContextSerdeTest;
import com.hedera.services.state.merkle.MerklePayerRecords;
import com.hedera.services.state.merkle.MerkleSchedule;
import com.hedera.services.state.merkle.MerkleScheduleSerdeTest;
import com.hedera.services.state.merkle.MerkleScheduledTransactionsState;
import com.hedera.services.state.merkle.MerkleScheduledTransactionsStateSerdeTest;
import com.hedera.services.state.merkle.MerkleSpecialFiles;
import com.hedera.services.state.merkle.MerkleStakingInfo;
import com.hedera.services.state.merkle.MerkleStakingInfoSerdeTest;
import com.hedera.services.state.merkle.MerkleToken;
import com.hedera.services.state.merkle.MerkleTokenRelStatus;
import com.hedera.services.state.merkle.MerkleTokenSerdeTest;
import com.hedera.services.state.merkle.MerkleTopic;
import com.hedera.services.state.merkle.MerkleTopicSerdeTest;
import com.hedera.services.state.merkle.MerkleUniqueToken;
import com.hedera.services.state.merkle.internals.BytesElement;
import com.hedera.services.state.submerkle.CurrencyAdjustments;
import com.hedera.services.state.submerkle.EntityId;
import com.hedera.services.state.submerkle.EvmFnResult;
import com.hedera.services.state.submerkle.EvmFnResultSerdeTest;
import com.hedera.services.state.submerkle.EvmLog;
import com.hedera.services.state.submerkle.EvmLogSerdeTest;
import com.hedera.services.state.submerkle.ExchangeRates;
import com.hedera.services.state.submerkle.ExpirableTxnRecord;
import com.hedera.services.state.submerkle.ExpirableTxnRecordSerdeTest;
import com.hedera.services.state.submerkle.FcAssessedCustomFee;
import com.hedera.services.state.submerkle.FcCustomFee;
import com.hedera.services.state.submerkle.FcTokenAllowance;
import com.hedera.services.state.submerkle.FcTokenAllowanceId;
import com.hedera.services.state.submerkle.FcTokenAssociation;
import com.hedera.services.state.submerkle.NftAdjustments;
import com.hedera.services.state.submerkle.TxnId;
import com.hedera.services.state.submerkle.TxnIdSerdeTest;
import com.hedera.services.state.virtual.ContractKey;
import com.hedera.services.state.virtual.ContractValue;
import com.hedera.services.state.virtual.VirtualBlobKey;
import com.hedera.services.state.virtual.VirtualBlobValue;
import com.hedera.services.state.virtual.entities.OnDiskAccount;
import com.hedera.services.state.virtual.entities.OnDiskTokenRel;
import com.hedera.services.stream.RecordsRunningHashLeaf;
import com.hedera.test.utils.SeededPropertySource;
import com.hedera.test.utils.SerdeUtils;
import com.swirlds.common.io.SelfSerializable;
import com.swirlds.common.utility.CommonUtils;
import com.swirlds.virtualmap.VirtualValue;
import java.io.File;
import java.io.IOException;
import java.io.UncheckedIOException;
import java.nio.file.Files;
import java.nio.file.Path;
import java.nio.file.Paths;
import java.util.Map;
import java.util.function.Function;

/**
 * The purpose of this executable is to generate the latest serialized bytes for the
 * serialization-deserialization (serde) tests for serializable classes. Please DO NOT remove
 * classes from being serialized unless you are absolutely sure they are no longer in saved signed
 * state data.
 *
 * <p>When running this class, be sure to set <i>hedera-services/hedera-node/hedera-mono-service</i>
 * as the working directory before running.
 */
public class SerializedForms {
    private static final int MAX_SERIALIAZED_LEN = 4096;
    private static final String SERIALIZED_FORMS_LOC = "src/test/resources/serdes";
    private static final String FORM_TPL = "%s-v%d-sn%d.hex";

    public static void main(String... args) {
        generateSerializedData();
    }

    public static <T extends SelfSerializable> byte[] loadForm(
            final Class<T> type, final int version, final int testCaseNo) {
        final var path = pathFor(type, version, testCaseNo);
        try {
            return CommonUtils.unhex(Files.readString(path));
        } catch (IOException e) {
            throw new UncheckedIOException(e);
        }
    }

    public static <T extends SelfSerializable> void assertSameSerialization(
            final Class<T> type,
            final Function<SeededPropertySource, T> factory,
            final int version,
            final int testCaseNo) {
        final var propertySource = SeededPropertySource.forSerdeTest(version, testCaseNo);
        final var example = factory.apply(propertySource);
        final var actual = SerdeUtils.serialize(example);
        final var expected = loadForm(type, version, testCaseNo);
        assertArrayEquals(expected, actual, "Regression in serializing test case #" + testCaseNo);
    }

    public static <T extends VirtualValue> void assertSameBufferSerialization(
            final Class<T> type,
            final Function<SeededPropertySource, T> factory,
            final int version,
            final int testCaseNo) {
        final var propertySource = SeededPropertySource.forSerdeTest(version, testCaseNo);
        final var example = factory.apply(propertySource);
        final var actual = SerdeUtils.serializeToBuffer(example, MAX_SERIALIAZED_LEN);
        final var expected = loadForm(type, version, testCaseNo);
        assertArrayEquals(expected, actual, "Regression in serializing test case #" + testCaseNo);
    }

    private static void generateSerializedData() {
<<<<<<< HEAD
        GENERATOR_MAPPING.get(OnDiskTokenRel.class).run();
=======
        GENERATOR_MAPPING.get(MerkleNetworkContext.class).run();
>>>>>>> b74fc7fd
        //        for (var entry : GENERATOR_MAPPING.entrySet()) {
        //            entry.getValue().run();
        //        }
    }

    private static <T extends SelfSerializable> Map.Entry<Class<T>, Runnable> entry(
            Class<T> classType, Function<SeededPropertySource, T> factoryFn, int numTests) {
        return Map.entry(classType, () -> saveForCurrentVersion(classType, factoryFn, numTests));
    }

    /**
     * The entries in this map will be used to construct serializable object classes and generate
     * serialized bytes that can be used for testing. The entries consist of: - the serializable
     * class type (e.g., SomeSerializableObject.class) - function that takes a SeededPropertySource
     * instance and generates an instance of the class filled with random data - an integer
     * specifying the number of test cases to generate.
     */
    private static final Map<Class<? extends SelfSerializable>, Runnable> GENERATOR_MAPPING =
            Map.ofEntries(
                    entry(
                            MerklePayerRecords.class,
                            SeededPropertySource::nextPayerRecords,
                            MIN_TEST_CASES_PER_VERSION),
                    entry(
                            OnDiskAccount.class,
                            SeededPropertySource::nextOnDiskAccount,
                            NUM_ON_DISK_ACCOUNT_TEST_CASES),
                    entry(
                            OnDiskTokenRel.class,
                            SeededPropertySource::nextOnDiskTokenRel,
                            MIN_TEST_CASES_PER_VERSION),
                    entry(
                            CurrencyAdjustments.class,
                            SeededPropertySource::nextCurrencyAdjustments,
                            MIN_TEST_CASES_PER_VERSION),
                    entry(
                            EntityId.class,
                            SeededPropertySource::nextEntityId,
                            MIN_TEST_CASES_PER_VERSION),
                    entry(
                            EvmFnResult.class,
                            SeededPropertySource::nextEvmResult,
                            EvmFnResultSerdeTest.NUM_TEST_CASES),
                    entry(
                            EvmLog.class,
                            SeededPropertySource::nextEvmLog,
                            EvmLogSerdeTest.NUM_TEST_CASES),
                    entry(
                            ExchangeRates.class,
                            SeededPropertySource::nextExchangeRates,
                            MIN_TEST_CASES_PER_VERSION),
                    entry(
                            ExpirableTxnRecord.class,
                            SeededPropertySource::nextRecord,
                            ExpirableTxnRecordSerdeTest.NUM_TEST_CASES),
                    entry(
                            FcAssessedCustomFee.class,
                            SeededPropertySource::nextAssessedFee,
                            MIN_TEST_CASES_PER_VERSION),
                    entry(
                            FcCustomFee.class,
                            SeededPropertySource::nextCustomFee,
                            MIN_TEST_CASES_PER_VERSION),
                    entry(
                            FcTokenAllowance.class,
                            SeededPropertySource::nextFcTokenAllowance,
                            MIN_TEST_CASES_PER_VERSION),
                    entry(
                            FcTokenAllowanceId.class,
                            SeededPropertySource::nextAllowanceId,
                            MIN_TEST_CASES_PER_VERSION),
                    entry(
                            FcTokenAssociation.class,
                            SeededPropertySource::nextTokenAssociation,
                            MIN_TEST_CASES_PER_VERSION),
                    entry(
                            BytesElement.class,
                            SeededPropertySource::nextFilePart,
                            MIN_TEST_CASES_PER_VERSION),
                    entry(
                            MerkleAccountState.class,
                            SeededPropertySource::nextAccountState,
                            MerkleAccountStateSerdeTest.NUM_TEST_CASES),
                    entry(
                            MerkleEntityId.class,
                            SeededPropertySource::nextMerkleEntityId,
                            MIN_TEST_CASES_PER_VERSION),
                    entry(
                            MerkleNetworkContext.class,
                            SeededPropertySource::next0320NetworkContext,
                            MerkleNetworkContextSerdeTest.NUM_TEST_CASES),
                    entry(
                            MerkleScheduledTransactionsState.class,
                            SeededPropertySource::nextScheduledTransactionsState,
                            MerkleScheduledTransactionsStateSerdeTest.NUM_TEST_CASES),
                    entry(
                            MerkleSchedule.class,
                            MerkleScheduleSerdeTest::nextSchedule,
                            MerkleScheduleSerdeTest.NUM_TEST_CASES),
                    entry(
                            MerkleSpecialFiles.class,
                            SeededPropertySource::nextMerkleSpecialFiles,
                            MIN_TEST_CASES_PER_VERSION),
                    entry(
                            MerkleToken.class,
                            SeededPropertySource::nextToken,
                            MerkleTokenSerdeTest.NUM_TEST_CASES),
                    entry(
                            MerkleTokenRelStatus.class,
                            SeededPropertySource::nextMerkleTokenRelStatus,
                            MIN_TEST_CASES_PER_VERSION),
                    entry(
                            MerkleTopic.class,
                            SeededPropertySource::nextTopic,
                            MerkleTopicSerdeTest.NUM_TEST_CASES),
                    entry(
                            MerkleUniqueToken.class,
                            SeededPropertySource::next0260UniqueToken,
                            MIN_TEST_CASES_PER_VERSION),
                    entry(
                            NftAdjustments.class,
                            SeededPropertySource::nextOwnershipChanges,
                            MIN_TEST_CASES_PER_VERSION),
                    entry(
                            RecordsRunningHashLeaf.class,
                            SeededPropertySource::nextRecordsRunningHashLeaf,
                            MIN_TEST_CASES_PER_VERSION),
                    entry(
                            TxnId.class,
                            SeededPropertySource::nextTxnId,
                            TxnIdSerdeTest.NUM_TEST_CASES),
                    entry(
                            TxnReceipt.class,
                            TxnReceiptSerdeTest::receiptFactory,
                            2 * MIN_TEST_CASES_PER_VERSION),
                    entry(
                            ContractKey.class,
                            SeededPropertySource::nextContractKey,
                            MIN_TEST_CASES_PER_VERSION),
                    entry(
                            ContractValue.class,
                            SeededPropertySource::nextContractValue,
                            MIN_TEST_CASES_PER_VERSION),
                    entry(
                            VirtualBlobKey.class,
                            SeededPropertySource::nextVirtualBlobKey,
                            MIN_TEST_CASES_PER_VERSION),
                    entry(
                            VirtualBlobValue.class,
                            SeededPropertySource::nextVirtualBlobValue,
                            MIN_TEST_CASES_PER_VERSION),
                    entry(
                            MerkleStakingInfo.class,
                            SeededPropertySource::nextStakingInfo,
                            MerkleStakingInfoSerdeTest.NUM_TEST_CASES),
                    entry(
                            SerializableSemVers.class,
                            SeededPropertySource::nextSerializableSemVers,
                            2 * MIN_TEST_CASES_PER_VERSION));

    private static <T extends SelfSerializable> void saveForCurrentVersion(
            final Class<T> type,
            final Function<SeededPropertySource, T> factory,
            final int numTestCases) {
        final var instance = SelfSerializableDataTest.instantiate(type);
        final var currentVersion = instance.getVersion();
        for (int i = 0; i < numTestCases; i++) {
            final var propertySource = SeededPropertySource.forSerdeTest(currentVersion, i);
            final var example = factory.apply(propertySource);
            saveForm(example, type, currentVersion, i);
        }
    }

    private static <T extends SelfSerializable> void saveForm(
            final T example, final Class<T> type, final int version, final int testCaseNo) {
        final var hexed = serializeToHex(example);
        final var path = pathFor(type, version, testCaseNo);
        try {
            Files.writeString(path, hexed);
            System.out.println("Please ensure " + path + " is tracked in git");
        } catch (IOException e) {
            throw new UncheckedIOException(e);
        }
    }

    private static <T extends SelfSerializable> Path pathFor(
            final Class<T> type, final int version, final int testCaseNo) {
        return Paths.get(
                SERIALIZED_FORMS_LOC
                        + File.separator
                        + String.format(FORM_TPL, type.getSimpleName(), version, testCaseNo));
    }
}<|MERGE_RESOLUTION|>--- conflicted
+++ resolved
@@ -134,11 +134,7 @@
     }
 
     private static void generateSerializedData() {
-<<<<<<< HEAD
-        GENERATOR_MAPPING.get(OnDiskTokenRel.class).run();
-=======
         GENERATOR_MAPPING.get(MerkleNetworkContext.class).run();
->>>>>>> b74fc7fd
         //        for (var entry : GENERATOR_MAPPING.entrySet()) {
         //            entry.getValue().run();
         //        }
