--- conflicted
+++ resolved
@@ -152,11 +152,7 @@
     }
 
     private static void generateSerializedData() {
-<<<<<<< HEAD
-        GENERATOR_MAPPING.get(EvmFnResult.class).run();
-=======
         GENERATOR_MAPPING.get(MerkleToken.class).run();
->>>>>>> 96ac267a
         //        for (var entry : GENERATOR_MAPPING.entrySet()) {
         //            entry.getValue().run();
         //        }
