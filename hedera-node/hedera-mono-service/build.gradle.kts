--- conflicted
+++ resolved
@@ -74,11 +74,7 @@
 
     testImplementation(testLibs.bundles.testing)
     testImplementation(testLibs.classgraph)
-<<<<<<< HEAD
-    testImplementation(testLibs.google.truth)
-=======
     testCompileOnly(libs.spotbugs.annotations)
->>>>>>> bc7b65b4
 
     testFixturesApi(project(":hedera-node:hedera-app-spi"))
     testFixturesApi(project(":hedera-node:hapi-utils"))
