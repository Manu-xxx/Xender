--- conflicted
+++ resolved
@@ -6,6 +6,8 @@
 doUpnp,                                        false
 maxOutgoingSyncs,                              4                          # differs from mainnet
 numConnections,                                1000
+sync.syncAsProtocolEnabled,                    true
+sync.syncProtocolPermitCount,                  17
 useLoopbackIp,                                 false
 
                                           #############################
@@ -18,13 +20,6 @@
 state.saveStatePeriod,                         900
 state.signedStateDisk,                         5
 state.mainClassNameOverride,                   com.hedera.services.ServicesMain
-<<<<<<< HEAD
-prometheusEndpointEnabled,                     true
-chatter.useChatter,                            false
-transThrottle,                                 false
-sync.syncAsProtocolEnabled,                    true
-sync.syncProtocolPermitCount,                  17
-=======
 virtualMap.preferredFlushQueueSize,            10000
 
                                           #############################
@@ -50,5 +45,4 @@
 metrics.csvFileName,                           MainNetStats
 metrics.csvOutputFolder,                       data/stats
 showInternalStats,                             true
-prometheus.endpointEnabled,                    true
->>>>>>> a7aedf09
+prometheus.endpointEnabled,                    true