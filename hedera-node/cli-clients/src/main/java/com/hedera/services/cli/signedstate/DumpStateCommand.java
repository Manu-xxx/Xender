/*
 * Copyright (C) 2023-2024 Hedera Hashgraph, LLC
 *
 * Licensed under the Apache License, Version 2.0 (the "License");
 * you may not use this file except in compliance with the License.
 * You may obtain a copy of the License at
 *
 *      http://www.apache.org/licenses/LICENSE-2.0
 *
 * Unless required by applicable law or agreed to in writing, software
 * distributed under the License is distributed on an "AS IS" BASIS,
 * WITHOUT WARRANTIES OR CONDITIONS OF ANY KIND, either express or implied.
 * See the License for the specific language governing permissions and
 * limitations under the License.
 */

package com.hedera.services.cli.signedstate;

import com.swirlds.cli.PlatformCli;
import com.swirlds.cli.utility.AbstractCommand;
import com.swirlds.cli.utility.SubcommandOf;
import edu.umd.cs.findbugs.annotations.NonNull;
import picocli.CommandLine;
import picocli.CommandLine.Command;
import picocli.CommandLine.Option;
import picocli.CommandLine.ParentCommand;

import java.nio.file.Path;
import java.util.EnumSet;
import java.util.Objects;
import java.util.Set;

@SuppressWarnings("java:S106") // "use of system.out/system.err instead of logger" - not needed/desirable for CLI tool
@Command(
        name = "dump",
        subcommandsRepeatable = true,
        mixinStandardHelpOptions = true,
        description = "Dump state from signed state file (to stdout)")
@SubcommandOf(SignedStateCommand.class)
public class DumpStateCommand extends AbstractCommand {

    @ParentCommand
    SignedStateCommand parent;

    enum EmitSummary {
        NO,
        YES
    }

    enum Uniqify {
        NO,
        YES
    }

    enum WithIds {
        NO,
        YES
    }

    enum WithSlots {
        NO,
        YES
    }

    enum WithFeeSummary {
        NO,
        YES
    }

    enum WithMigration {
        NO,
        YES
    }

    enum WithValidation {
        NO,
        YES
    }

    enum OmitContents {
        NO,
        YES
    }

    enum Format {
        CSV,
        ELIDED_DEFAULT_FIELDS
    }

    enum KeyDetails {
        STRUCTURE,
        STRUCTURE_WITH_IDS,
        NONE
    }

    // We want to open the signed state file only once but run a bunch of dumps against it
    // (because it takes a long time to open the signed state file).  So we can specify
    // more than one of these subcommands on the single command line.  But we don't get
    // any hook at the beginning of the entire set of subcommands or after either.  So
    // that we have to track ourselves, via `init` and `finish` methods that _each_
    // subcommand is responsible for calling.

    @Command(name = "contract-bytecodes", description = "Dump all contract (runtime) bytecodes")
    void contractBytecodes(
            @Option(
                            names = {"-o", "--bytecode", "--contract-bytecode"},
                            required = true,
                            arity = "1",
                            description = "Output file for contracts bytecode dump")
                    @NonNull
                    final Path bytecodePath,
            @Option(
                            names = {"-s", "--summary"},
                            description = "Emit a summary line")
                    final boolean emitSummary,
            @Option(
                            names = {"-u", "--unique"},
                            description = "Emit each unique contract bytecode only once")
                    final boolean uniqify,
            @Option(
                            names = {"-#", "--with-ids"},
                            description = "Emit contract ids")
                    final boolean withIds) {
        Objects.requireNonNull(bytecodePath);
        init();
        System.out.println("=== contract bytecodes ===");
        DumpContractBytecodesSubcommand.doit(
                parent.signedState,
                bytecodePath,
                emitSummary ? EmitSummary.YES : EmitSummary.NO,
                uniqify ? Uniqify.YES : Uniqify.NO,
                withIds ? WithIds.YES : WithIds.NO,
                parent.verbosity);
        finish();
    }

    @Command(name = "contract-stores", description = "Dump all contract stores (all of their slots)")
    void contractStores(
            @Option(
                            names = {"-o", "--store"},
                            required = true,
                            arity = "1",
                            description = "Output file for contracts store dump")
                    @NonNull
                    final Path storePath,
            @Option(
                            names = {"-s", "--summary"},
                            description = "Emit a summary line")
                    final boolean emitSummary,
            @Option(
                            names = {"-k", "--slots"},
                            description = "Emit the slot/value pairs for each contract's store")
                    final boolean withSlots,
            @Option(
                            names = {"--migrate"},
                            description =
                                    "migrate from mono-service representation to modular-service representation (before dump)")
                    final boolean withMigration,
            @Option(
                            names = {"--validate-migration"},
                            description = "validate the migrated contract store")
                    final boolean withValidationOfMigration) {
        Objects.requireNonNull(storePath);
        init();
        System.out.println("=== contract stores ===");
        DumpContractStoresSubcommand.doit(
                parent.signedState,
                storePath,
                emitSummary ? EmitSummary.YES : EmitSummary.NO,
                withSlots ? WithSlots.YES : WithSlots.NO,
                withMigration ? WithMigration.YES : WithMigration.NO,
                withValidationOfMigration ? WithValidation.YES : WithValidation.NO,
                parent.verbosity);
        finish();
    }

    @Command(name = "accounts", description = "Dump all accounts (EOA + smart contract)")
    void accounts(
            @Option(
                            names = {"--account"},
                            required = true,
                            arity = "1",
                            description = "Output file for accounts dump")
                    @NonNull
                    final Path accountPath,
            @Option(
                            names = {"--csv"},
                            arity = "0..1",
                            description = "If present output is in pure csv form")
                    final boolean doCsv,
            @Option(
                            names = {"--low"},
                            arity = "0..1",
                            defaultValue = "0",
                            description = "Lowest account number (inclusive) to dump")
                    int lowLimit,
            @Option(
                            names = {"--high"},
                            arity = "0..1",
                            defaultValue = "2147483647",
                            description = "highest account number (inclusive) to dump")
                    int highLimit,
            @Option(
                            names = {"--keys"},
                            arity = "0..*",
                            description = "How to dump key summaries")
                    final EnumSet<KeyDetails> keyDetails) {
        Objects.requireNonNull(accountPath);
        if (lowLimit > highLimit)
            throw new CommandLine.ParameterException(
                    parent.getSpec().commandLine(), "--highLimit must be >= --lowLimit");

        init();
        System.out.println("=== accounts ===");
        DumpAccountsSubcommand.doit(
                parent.signedState,
                accountPath,
                lowLimit,
                highLimit,
                null != keyDetails ? keyDetails : EnumSet.noneOf(KeyDetails.class),
                doCsv ? Format.CSV : Format.ELIDED_DEFAULT_FIELDS,
                parent.verbosity);
        finish();
    }

    @Command(name = "files", description = "Dump data files (no special files, no contracts)")
    void files(
            @Option(
                            names = {"--file"},
                            required = true,
                            arity = "1",
                            description = "Output file for files dump")
                    @NonNull
                    final Path filesPath,
            @Option(
                            names = {"--keys"},
                            arity = "0..*",
                            description = "How to dump key summaries")
                    final EnumSet<KeyDetails> keyDetails,
            @Option(
                            names = {"--omit-contents"},
                            description = "Omit the contents (bytes) of the file")
                    final boolean omitContents,
            @Option(
                            names = {"-s", "--summary"},
                            description = "Emit summary information")
                    final boolean emitSummary) {
        Objects.requireNonNull(filesPath);
        init();
        System.out.println("=== files ===");
        DumpFilesSubcommand.doit(
                parent.signedState,
                filesPath,
                null != keyDetails ? keyDetails : EnumSet.noneOf(KeyDetails.class),
                emitSummary ? EmitSummary.YES : EmitSummary.NO,
                omitContents ? OmitContents.YES : OmitContents.NO,
                parent.verbosity);
        finish();
    }

    @Command(name = "tokens", description = "Dump fungible token types")
    void tokens(
            @Option(
                            names = {"--token"},
                            required = true,
                            arity = "1",
                            description = "Output file for fungibles dump")
                    @NonNull
                    final Path tokensPath,
            @Option(
                            names = {"--keys"},
                            arity = "0..*",
                            description = "How to dump key summaries")
                    final EnumSet<KeyDetails> keyDetails,
            @Option(
                            names = {"--fees"},
                            description = "Emit a summary of the types of fees")
                    final boolean doFeeSummary,
            @Option(
                            names = {"-s", "--summary"},
                            description = "Emit summary information")
                    final boolean emitSummary) {
        Objects.requireNonNull(tokensPath);
        init();
        System.out.println("=== tokens ===");
        DumpTokensSubcommand.doit(
                parent.signedState,
                tokensPath,
                null != keyDetails ? keyDetails : EnumSet.noneOf(KeyDetails.class),
                doFeeSummary ? WithFeeSummary.YES : WithFeeSummary.NO,
                emitSummary ? EmitSummary.YES : EmitSummary.NO,
                parent.verbosity);
        finish();
    }

    @Command(name = "uniques", description = "Dump unique (serial-numbered) tokens")
    void uniques(
            @Option(
                            names = {"--unique"},
                            required = true,
                            arity = "1",
                            description = "Output file for unique tokens dump")
                    @NonNull
                    final Path uniquesPath,
            @Option(
                            names = {"-s", "--summary"},
                            description = "Emit a summary information")
                    final boolean emitSummary) {
        Objects.requireNonNull(uniquesPath);
        init();
        System.out.println("=== unique NFTs ===");
        DumpUniqueTokensSubcommand.doit(
                parent.signedState, uniquesPath, emitSummary ? EmitSummary.YES : EmitSummary.NO, parent.verbosity);
        finish();
    }

    @Command(name = "associations", description = "Dump token associations (tokenrels)")
    void associations(
            @Option(
                            names = {"--associations"},
                            required = true,
                            arity = "1",
                            description = "Output file for token associations dump")
                    @NonNull
                    final Path associationsPath,
            @Option(
                            names = {"-s", "--summary"},
                            description = "Emit summary information")
                    final boolean emitSummary) {
        Objects.requireNonNull(associationsPath);
        init();
        System.out.println("=== token associations ===");
        DumpTokenAssociationsSubcommand.doit(
                parent.signedState, associationsPath, emitSummary ? EmitSummary.YES : EmitSummary.NO, parent.verbosity);
        finish();
    }

<<<<<<< HEAD
    @Command(name = "associations", description = "Dump block info")
    void blockInfo(
            @Option(
                            names = {"--block-info"},
                            required = true,
                            arity = "1",
                            description = "Output file for block info dump")
                    @NonNull
                    final Path blockInfoPath,
=======
    @Command(name = "topics", description = "Dump topics")
    void topics(
            @Option(
                            names = {"--topic"},
                            required = true,
                            arity = "1",
                            description = "Output file for topics dump")
                    @NonNull
                    final Path topicsPath,
>>>>>>> 83333db0
            @Option(
                            names = {"-s", "--summary"},
                            description = "Emit summary information")
                    final boolean emitSummary) {
<<<<<<< HEAD
        Objects.requireNonNull(blockInfoPath);
        init();
        System.out.println("=== Block info ===");
        DumpTokenAssociationsSubcommand.doit(
                parent.signedState, blockInfoPath, emitSummary ? EmitSummary.YES : EmitSummary.NO, parent.verbosity);
=======
        Objects.requireNonNull(topicsPath);
        init();
        System.out.println("=== Topics ===");
        DumpTopicsSubcommand.doit(
                parent.signedState, topicsPath, emitSummary ? EmitSummary.YES : EmitSummary.NO, parent.verbosity);
>>>>>>> 83333db0
        finish();
    }

    /** Setup to run a dump subcommand: If _first_ subcommand being run then open signed state file */
    void init() {
        if (thisSubcommandsNumber == null) {
            thisSubcommandsNumber = 0;
            subcommandsToRun = getSubcommandsToRun();
            parent.openSignedState();
        } else {
            thisSubcommandsNumber++;
        }
    }

    /** Cleanup after running a dump subcommand: If _last_ subcommand being run then close signed state file */
    void finish() {
        if (thisSubcommandsNumber == subcommandsToRun.size() - 1) {
            parent.closeSignedState();
        }
    }

    Integer thisSubcommandsNumber;
    Set<String> subcommandsToRun;

    /** We need to find out how many subcommands we're going to run, so that we can manage the signed state file.
     * Here we grovel around in picocli's parsed command line to find that information, returning the set of subcommand
     * names.
     *
     * Rather fragile if the subcommands are ever reorganized ... but maybe that won't happen soon ...
     */
    @SuppressWarnings("java:S1488") // "immediately return expr" - Sonar doesn't understand value of parallel constructs
    @NonNull
    Set<String> getSubcommandsToRun() {
        final SignedStateCommand signedStateCommand = this.parent;
        final PlatformCli platformCli = signedStateCommand.parent;
        final var pcliCommandSpec = platformCli.getSpec();
        final var signedStateCommandLine = pcliCommandSpec.subcommands().get("signed-state");
        final var dumpCommandLine = signedStateCommandLine.getSubcommands().get("dump");
        final var dumpSubcommands = dumpCommandLine.getSubcommands().keySet();
        return dumpSubcommands;
    }

    private DumpStateCommand() {}
}<|MERGE_RESOLUTION|>--- conflicted
+++ resolved
@@ -20,15 +20,14 @@
 import com.swirlds.cli.utility.AbstractCommand;
 import com.swirlds.cli.utility.SubcommandOf;
 import edu.umd.cs.findbugs.annotations.NonNull;
+import java.nio.file.Path;
+import java.util.EnumSet;
+import java.util.Objects;
+import java.util.Set;
 import picocli.CommandLine;
 import picocli.CommandLine.Command;
 import picocli.CommandLine.Option;
 import picocli.CommandLine.ParentCommand;
-
-import java.nio.file.Path;
-import java.util.EnumSet;
-import java.util.Objects;
-import java.util.Set;
 
 @SuppressWarnings("java:S106") // "use of system.out/system.err instead of logger" - not needed/desirable for CLI tool
 @Command(
@@ -335,8 +334,7 @@
         finish();
     }
 
-<<<<<<< HEAD
-    @Command(name = "associations", description = "Dump block info")
+    @Command(name = "block-info", description = "Dump block info")
     void blockInfo(
             @Option(
                             names = {"--block-info"},
@@ -345,34 +343,36 @@
                             description = "Output file for block info dump")
                     @NonNull
                     final Path blockInfoPath,
-=======
-    @Command(name = "topics", description = "Dump topics")
-    void topics(
-            @Option(
-                            names = {"--topic"},
-                            required = true,
-                            arity = "1",
-                            description = "Output file for topics dump")
-                    @NonNull
-                    final Path topicsPath,
->>>>>>> 83333db0
             @Option(
                             names = {"-s", "--summary"},
                             description = "Emit summary information")
                     final boolean emitSummary) {
-<<<<<<< HEAD
         Objects.requireNonNull(blockInfoPath);
         init();
         System.out.println("=== Block info ===");
         DumpTokenAssociationsSubcommand.doit(
                 parent.signedState, blockInfoPath, emitSummary ? EmitSummary.YES : EmitSummary.NO, parent.verbosity);
-=======
+        finish();
+    }
+
+    @Command(name = "topics", description = "Dump topics")
+    void topics(
+            @Option(
+                            names = {"--topic"},
+                            required = true,
+                            arity = "1",
+                            description = "Output file for topics dump")
+                    @NonNull
+                    final Path topicsPath,
+            @Option(
+                            names = {"-s", "--summary"},
+                            description = "Emit summary information")
+                    final boolean emitSummary) {
         Objects.requireNonNull(topicsPath);
         init();
         System.out.println("=== Topics ===");
         DumpTopicsSubcommand.doit(
                 parent.signedState, topicsPath, emitSummary ? EmitSummary.YES : EmitSummary.NO, parent.verbosity);
->>>>>>> 83333db0
         finish();
     }
 
