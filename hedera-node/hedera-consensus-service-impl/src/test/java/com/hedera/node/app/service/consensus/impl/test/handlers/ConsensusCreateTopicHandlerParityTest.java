--- conflicted
+++ resolved
@@ -71,12 +71,7 @@
         final var txn = CONSENSUS_CREATE_TOPIC_NO_ADDITIONAL_KEYS_SCENARIO.pbjTxnBody();
 
         // when:
-<<<<<<< HEAD
-        final var context = new PreHandleContext(keyLookup, txn, PARITY_CUSTOM_PAYER);
-=======
-        final var context =
-                new PreHandleContext(keyLookup, PbjConverter.toPbj(txn), PbjConverter.toPbj(CUSTOM_PAYER_ACCOUNT));
->>>>>>> 4c7a510d
+        final var context = new PreHandleContext(keyLookup, txn, PARITY_CUSTOM_PAYER);
         subject.preHandle(context);
 
         // then:
@@ -107,12 +102,7 @@
         final var txn = CONSENSUS_CREATE_TOPIC_ADMIN_KEY_SCENARIO.pbjTxnBody();
 
         // when:
-<<<<<<< HEAD
-        final var context = new PreHandleContext(keyLookup, txn, PARITY_CUSTOM_PAYER);
-=======
-        final var context =
-                new PreHandleContext(keyLookup, PbjConverter.toPbj(txn), PbjConverter.toPbj(CUSTOM_PAYER_ACCOUNT));
->>>>>>> 4c7a510d
+        final var context = new PreHandleContext(keyLookup, txn, PARITY_CUSTOM_PAYER);
         subject.preHandle(context);
 
         // then:
@@ -144,13 +134,7 @@
         final var txn = CONSENSUS_CREATE_TOPIC_ADMIN_KEY_AND_AUTORENEW_ACCOUNT_SCENARIO.pbjTxnBody();
 
         // when:
-<<<<<<< HEAD
-        final var context = new PreHandleContext(keyLookup, txn, PARITY_CUSTOM_PAYER);
-
-=======
-        final var context =
-                new PreHandleContext(keyLookup, PbjConverter.toPbj(txn), PbjConverter.toPbj(CUSTOM_PAYER_ACCOUNT));
->>>>>>> 4c7a510d
+        final var context = new PreHandleContext(keyLookup, txn, PARITY_CUSTOM_PAYER);
         subject.preHandle(context);
 
         // then:
@@ -166,12 +150,7 @@
         final var txn = CONSENSUS_CREATE_TOPIC_ADMIN_KEY_AND_AUTORENEW_ACCOUNT_AS_CUSTOM_PAYER_SCENARIO.pbjTxnBody();
 
         // when:
-<<<<<<< HEAD
-        final var context = new PreHandleContext(keyLookup, txn, PARITY_CUSTOM_PAYER);
-=======
-        final var context =
-                new PreHandleContext(keyLookup, PbjConverter.toPbj(txn), PbjConverter.toPbj(CUSTOM_PAYER_ACCOUNT));
->>>>>>> 4c7a510d
+        final var context = new PreHandleContext(keyLookup, txn, PARITY_CUSTOM_PAYER);
         subject.preHandle(context);
 
         // then:
@@ -187,12 +166,7 @@
         final var txn = CONSENSUS_CREATE_TOPIC_ADMIN_KEY_AND_AUTORENEW_ACCOUNT_AS_PAYER_SCENARIO.pbjTxnBody();
 
         // when:
-<<<<<<< HEAD
-        final var context = new PreHandleContext(keyLookup, txn, PARITY_CUSTOM_PAYER);
-=======
-        final var context =
-                new PreHandleContext(keyLookup, PbjConverter.toPbj(txn), PbjConverter.toPbj(CUSTOM_PAYER_ACCOUNT));
->>>>>>> 4c7a510d
+        final var context = new PreHandleContext(keyLookup, txn, PARITY_CUSTOM_PAYER);
         subject.preHandle(context);
 
         // then:
@@ -211,12 +185,7 @@
         final var txn = CONSENSUS_CREATE_TOPIC_ADMIN_KEY_AND_AUTORENEW_ACCOUNT_AS_CUSTOM_PAYER_SCENARIO.pbjTxnBody();
 
         // when:
-<<<<<<< HEAD
-        final var context = new PreHandleContext(keyLookup, txn, PARITY_CUSTOM_PAYER);
-=======
-        final var context =
-                new PreHandleContext(keyLookup, PbjConverter.toPbj(txn), PbjConverter.toPbj(CUSTOM_PAYER_ACCOUNT));
->>>>>>> 4c7a510d
+        final var context = new PreHandleContext(keyLookup, txn, PARITY_CUSTOM_PAYER);
         subject.preHandle(context);
 
         // then:
@@ -232,12 +201,7 @@
         final var txn = CONSENSUS_CREATE_TOPIC_ADMIN_KEY_AND_AUTORENEW_ACCOUNT_AS_CUSTOM_PAYER_SCENARIO.pbjTxnBody();
 
         // when:
-<<<<<<< HEAD
         final var result = new PreHandleContext(keyLookup, txn, PARITY_CUSTOM_PAYER);
-=======
-        final var result =
-                new PreHandleContext(keyLookup, PbjConverter.toPbj(txn), PbjConverter.toPbj(CUSTOM_PAYER_ACCOUNT));
->>>>>>> 4c7a510d
         subject.preHandle(result);
 
         // then:
@@ -267,12 +231,7 @@
         final var txn = CONSENSUS_CREATE_TOPIC_MISSING_AUTORENEW_ACCOUNT_SCENARIO.pbjTxnBody();
 
         // when:
-<<<<<<< HEAD
-        final var context = new PreHandleContext(keyLookup, txn, PARITY_CUSTOM_PAYER);
-=======
-        final var context =
-                new PreHandleContext(keyLookup, PbjConverter.toPbj(txn), PbjConverter.toPbj(CUSTOM_PAYER_ACCOUNT));
->>>>>>> 4c7a510d
+        final var context = new PreHandleContext(keyLookup, txn, PARITY_CUSTOM_PAYER);
         subject.preHandle(context);
 
         // then:
