/*
 * Copyright (C) 2023 Hedera Hashgraph, LLC
 *
 * Licensed under the Apache License, Version 2.0 (the "License");
 * you may not use this file except in compliance with the License.
 * You may obtain a copy of the License at
 *
 *      http://www.apache.org/licenses/LICENSE-2.0
 *
 * Unless required by applicable law or agreed to in writing, software
 * distributed under the License is distributed on an "AS IS" BASIS,
 * WITHOUT WARRANTIES OR CONDITIONS OF ANY KIND, either express or implied.
 * See the License for the specific language governing permissions and
 * limitations under the License.
 */

package com.hedera.node.app.service.consensus.impl.test.handlers;

import static com.hedera.node.app.service.mono.Utils.asHederaKey;
import static com.hedera.test.utils.IdUtils.asAccount;
import static com.hedera.test.utils.KeyUtils.A_COMPLEX_KEY;
import static org.mockito.BDDMockito.given;

import com.google.protobuf.ByteString;
import com.hedera.node.app.service.consensus.entity.Topic;
import com.hedera.node.app.service.consensus.impl.ReadableTopicStore;
import com.hedera.node.app.service.consensus.impl.WritableTopicStore;
import com.hedera.node.app.service.consensus.impl.entity.TopicBuilderImpl;
import com.hedera.node.app.service.consensus.impl.entity.TopicImpl;
import com.hedera.node.app.service.mono.legacy.core.jproto.JKey;
import com.hedera.node.app.service.mono.state.merkle.MerkleTopic;
import com.hedera.node.app.service.mono.state.submerkle.EntityId;
import com.hedera.node.app.service.mono.state.submerkle.RichInstant;
import com.hedera.node.app.service.mono.utils.EntityNum;
import com.hedera.node.app.spi.fixtures.state.MapReadableKVState;
import com.hedera.node.app.spi.fixtures.state.MapWritableKVState;
import com.hedera.node.app.spi.key.HederaKey;
import com.hedera.node.app.spi.meta.QueryContext;
import com.hedera.node.app.spi.state.ReadableStates;
import com.hedera.node.app.spi.state.WritableStates;
import com.hederahashgraph.api.proto.java.AccountID;
import com.hederahashgraph.api.proto.java.Key;
import com.hederahashgraph.api.proto.java.Timestamp;
import com.hederahashgraph.api.proto.java.TopicID;
import edu.umd.cs.findbugs.annotations.NonNull;
import org.junit.jupiter.api.BeforeEach;
import org.junit.jupiter.api.extension.ExtendWith;
import org.mockito.Mock;
import org.mockito.junit.jupiter.MockitoExtension;

@ExtendWith(MockitoExtension.class)
public class ConsensusHandlerTestBase {
    protected static final String TOPICS = "TOPICS";
    protected final Key key = A_COMPLEX_KEY;
    protected final String payerId = "0.0.3";
    protected final AccountID payer = asAccount(payerId);
    protected final AccountID autoRenewId = asAccount("0.0.4");
    protected final Timestamp consensusTimestamp =
            Timestamp.newBuilder().setSeconds(1_234_567L).build();
<<<<<<< HEAD
    protected final HederaKey hederaKey = asHederaKey(A_COMPLEX_KEY).get();
    protected final HederaKey adminKey = asHederaKey(A_COMPLEX_KEY).get();
=======

    protected final HederaKey hederaKey = asHederaKey(Key.newBuilder()
                    .setEd25519(ByteString.copyFrom("01234567890123456789012345678901".getBytes()))
                    .build())
            .get();
    protected final HederaKey adminKey = asHederaKey(key).get();
>>>>>>> 9adef36e
    protected final Long payerNum = payer.getAccountNum();
    protected final Long topicNum = 1L;
    protected final TopicID topicId = TopicID.newBuilder().setTopicNum(topicNum).build();
    protected final String beneficiaryIdStr = "0.0.3";
    protected final long paymentAmount = 1_234L;
    protected final ByteString ledgerId = ByteString.copyFromUtf8("0x03");
    protected final String memo = "test memo";
    protected final long expirationTime = 1_234_567L;
    protected final long sequenceNumber = 1L;
    protected final long autoRenewSecs = 100L;

    @Mock
    protected MerkleTopic topic;
<<<<<<< HEAD

    @Mock
    protected ReadableStates readableStates;

    @Mock
=======

    @Mock
    protected ReadableStates readableStates;

    @Mock
>>>>>>> 9adef36e
    protected WritableStates writableStates;

    @Mock
    protected QueryContext queryContext;

    protected MapReadableKVState<Long, MerkleTopic> readableTopicState;
    protected MapWritableKVState<Long, MerkleTopic> writableTopicState;

    protected ReadableTopicStore readableStore;
    protected WritableTopicStore writableStore;

    @BeforeEach
    void commonSetUp() {
        readableTopicState = readableTopicState();
        writableTopicState = writableTopicState();
        given(readableStates.<Long, MerkleTopic>get(TOPICS)).willReturn(readableTopicState);
        given(writableStates.<Long, MerkleTopic>get(TOPICS)).willReturn(writableTopicState);
        readableStore = new ReadableTopicStore(readableStates);
        writableStore = new WritableTopicStore(writableStates);
    }

    @NonNull
    protected MapWritableKVState<Long, MerkleTopic> writableTopicState() {
        return MapWritableKVState.<Long, MerkleTopic>builder("TOPICS").build();
    }

    @NonNull
    protected MapReadableKVState<Long, MerkleTopic> readableTopicState() {
        return MapReadableKVState.<Long, MerkleTopic>builder("TOPICS")
                .value(topicNum, topic)
                .build();
    }

    protected void givenValidTopic() {
        given(topic.getMemo()).willReturn(memo);
        given(topic.getAdminKey()).willReturn((JKey) adminKey);
        given(topic.getSubmitKey()).willReturn((JKey) adminKey);
        given(topic.getAutoRenewDurationSeconds()).willReturn(autoRenewSecs);
        given(topic.getAutoRenewAccountId()).willReturn(EntityId.fromGrpcAccountId(autoRenewId));
        given(topic.getExpirationTimestamp()).willReturn(RichInstant.MISSING_INSTANT);
        given(topic.getSequenceNumber()).willReturn(sequenceNumber);
        given(topic.getRunningHash()).willReturn(new byte[48]);
        given(topic.getKey()).willReturn(EntityNum.fromLong(topicNum));
        given(topic.isDeleted()).willReturn(false);
    }

    protected Topic createTopic() {
        return new TopicBuilderImpl()
                .topicNumber(topicId.getTopicNum())
                .adminKey(asHederaKey(key).get())
                .submitKey(asHederaKey(key).get())
                .autoRenewSecs(autoRenewSecs)
                .autoRenewAccountNumber(autoRenewId.getAccountNum())
                .expiry(expirationTime)
                .sequenceNumber(sequenceNumber)
                .memo(memo)
                .deleted(true)
                .build();
    }

    protected TopicImpl setUpTopicImpl() {
        return new TopicImpl(
                topicId.getTopicNum(),
                hederaKey,
                hederaKey,
                memo,
                autoRenewId.getAccountNum(),
                autoRenewSecs,
                expirationTime,
                true,
                sequenceNumber);
    }
}<|MERGE_RESOLUTION|>--- conflicted
+++ resolved
@@ -57,17 +57,12 @@
     protected final AccountID autoRenewId = asAccount("0.0.4");
     protected final Timestamp consensusTimestamp =
             Timestamp.newBuilder().setSeconds(1_234_567L).build();
-<<<<<<< HEAD
-    protected final HederaKey hederaKey = asHederaKey(A_COMPLEX_KEY).get();
-    protected final HederaKey adminKey = asHederaKey(A_COMPLEX_KEY).get();
-=======
 
     protected final HederaKey hederaKey = asHederaKey(Key.newBuilder()
                     .setEd25519(ByteString.copyFrom("01234567890123456789012345678901".getBytes()))
                     .build())
             .get();
     protected final HederaKey adminKey = asHederaKey(key).get();
->>>>>>> 9adef36e
     protected final Long payerNum = payer.getAccountNum();
     protected final Long topicNum = 1L;
     protected final TopicID topicId = TopicID.newBuilder().setTopicNum(topicNum).build();
@@ -81,19 +76,11 @@
 
     @Mock
     protected MerkleTopic topic;
-<<<<<<< HEAD
 
     @Mock
     protected ReadableStates readableStates;
 
     @Mock
-=======
-
-    @Mock
-    protected ReadableStates readableStates;
-
-    @Mock
->>>>>>> 9adef36e
     protected WritableStates writableStates;
 
     @Mock
