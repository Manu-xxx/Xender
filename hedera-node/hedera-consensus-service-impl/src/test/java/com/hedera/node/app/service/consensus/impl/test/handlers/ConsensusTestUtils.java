/*
 * Copyright (C) 2023 Hedera Hashgraph, LLC
 *
 * Licensed under the Apache License, Version 2.0 (the "License");
 * you may not use this file except in compliance with the License.
 * You may obtain a copy of the License at
 *
 *      http://www.apache.org/licenses/LICENSE-2.0
 *
 * Unless required by applicable law or agreed to in writing, software
 * distributed under the License is distributed on an "AS IS" BASIS,
 * WITHOUT WARRANTIES OR CONDITIONS OF ANY KIND, either express or implied.
 * See the License for the specific language governing permissions and
 * limitations under the License.
 */

package com.hedera.node.app.service.consensus.impl.test.handlers;

import static com.hedera.test.factories.scenarios.TxnHandlingScenario.CUSTOM_PAYER_ACCOUNT_KT;
import static com.hedera.test.factories.scenarios.TxnHandlingScenario.EXISTING_TOPIC;
import static com.hedera.test.factories.txns.SignedTxnFactory.DEFAULT_PAYER_KT;
<<<<<<< HEAD
=======
import static com.hedera.test.utils.KeyUtils.sanityRestoredToPbj;
>>>>>>> 55491ac0
import static org.mockito.ArgumentMatchers.notNull;
import static org.mockito.BDDMockito.given;
import static org.mockito.Mockito.mock;

import com.hedera.hapi.node.base.AccountID;
import com.hedera.hapi.node.base.Key;
<<<<<<< HEAD
import com.hedera.hapi.node.state.token.Account;
import com.hedera.node.app.service.consensus.impl.ReadableTopicStore;
import com.hedera.node.app.spi.accounts.AccountAccess;
=======
import com.hedera.node.app.service.consensus.impl.ReadableTopicStore;
import com.hedera.node.app.service.mono.Utils;
import com.hedera.node.app.spi.accounts.Account;
import com.hedera.node.app.spi.accounts.AccountAccess;
import com.hedera.node.app.spi.key.HederaKey;
>>>>>>> 55491ac0
import com.hedera.node.app.spi.workflows.PreCheckException;
import com.hedera.node.app.spi.workflows.PreHandleContext;
import com.hedera.pbj.runtime.io.buffer.Bytes;
import java.time.Instant;
import java.util.Optional;
import java.util.OptionalLong;
import org.assertj.core.api.Assertions;

public final class ConsensusTestUtils {

<<<<<<< HEAD
    static final Key SIMPLE_KEY_A =
            Key.newBuilder()
                    .ed25519(Bytes.wrap("aaaaaaaaaaaaaaaaaaaaaaaaaaaaaaaa".getBytes()))
                    .build();
    static final Key SIMPLE_KEY_B =
            Key.newBuilder()
                    .ed25519(Bytes.wrap("bbbbbbbbbbbbbbbbbbbbbbbbbbbbbbbb".getBytes()))
                    .build();
    static final Key A_NONNULL_KEY = Key.DEFAULT;
=======
    static final Key SIMPLE_KEY_A = Key.newBuilder()
            .ed25519(Bytes.wrap("aaaaaaaaaaaaaaaaaaaaaaaaaaaaaaaa".getBytes()))
            .build();
    static final Key SIMPLE_KEY_B = Key.newBuilder()
            .ed25519(Bytes.wrap("bbbbbbbbbbbbbbbbbbbbbbbbbbbbbbbb".getBytes()))
            .build();
    static final HederaKey A_NONNULL_KEY = () -> false;
>>>>>>> 55491ac0

    private ConsensusTestUtils() {
        throw new UnsupportedOperationException("Utility class");
    }

<<<<<<< HEAD
    static Key mockPayerLookup(Key key, AccountID accountId, AccountAccess keyLookup) {
        final var account = mock(Account.class);
        given(keyLookup.getAccountById(accountId)).willReturn(account);
        given(account.key()).willReturn(key);
        return key;
=======
    static HederaKey mockPayerLookup(Key key, AccountID accountId, AccountAccess keyLookup) throws PreCheckException {
        final var returnKey = Utils.asHederaKey(key).orElseThrow();
        final var account = mock(Account.class);
        given(keyLookup.getAccountById(accountId)).willReturn(account);
        given(account.getKey()).willReturn(returnKey);
        return returnKey;
>>>>>>> 55491ac0
    }

    static void assertDefaultPayer(PreHandleContext context) {
        assertPayer(DEFAULT_PAYER_KT.asPbjKey(), context);
    }

    static void assertCustomPayer(PreHandleContext context) {
        assertPayer(CUSTOM_PAYER_ACCOUNT_KT.asPbjKey(), context);
    }

    static void assertPayer(Key expected, PreHandleContext context) {
<<<<<<< HEAD
        Assertions.assertThat(context.payerKey()).isEqualTo(expected);
    }

    static void mockTopicLookup(Key adminKey, Key submitKey, ReadableTopicStore topicStore)
            throws PreCheckException {
        given(topicStore.getTopicMetadata(notNull()))
                .willReturn(
                        newTopicMeta(
                                adminKey != null ? adminKey : null,
                                submitKey != null ? submitKey : null));
=======
        Assertions.assertThat(sanityRestoredToPbj(context.payerKey())).isEqualTo(expected);
    }

    static void mockTopicLookup(Key adminKey, Key submitKey, ReadableTopicStore topicStore) throws PreCheckException {
        given(topicStore.getTopicMetadata(notNull()))
                .willReturn(newTopicMeta(
                        adminKey != null ? Utils.asHederaKey(adminKey).get() : null,
                        submitKey != null ? Utils.asHederaKey(submitKey).get() : null));
>>>>>>> 55491ac0
    }

    static ReadableTopicStore.TopicMetadata newTopicMeta(Key admin, Key submit) {
        return new ReadableTopicStore.TopicMetadata(
                Optional.of(Instant.now() + ""),
                admin,
                submit,
                -1L,
                OptionalLong.of(1234567L),
                null,
                -1,
                null,
                EXISTING_TOPIC.getTopicNum(),
                false);
    }
}<|MERGE_RESOLUTION|>--- conflicted
+++ resolved
@@ -19,27 +19,18 @@
 import static com.hedera.test.factories.scenarios.TxnHandlingScenario.CUSTOM_PAYER_ACCOUNT_KT;
 import static com.hedera.test.factories.scenarios.TxnHandlingScenario.EXISTING_TOPIC;
 import static com.hedera.test.factories.txns.SignedTxnFactory.DEFAULT_PAYER_KT;
-<<<<<<< HEAD
-=======
 import static com.hedera.test.utils.KeyUtils.sanityRestoredToPbj;
->>>>>>> 55491ac0
 import static org.mockito.ArgumentMatchers.notNull;
 import static org.mockito.BDDMockito.given;
 import static org.mockito.Mockito.mock;
 
 import com.hedera.hapi.node.base.AccountID;
 import com.hedera.hapi.node.base.Key;
-<<<<<<< HEAD
-import com.hedera.hapi.node.state.token.Account;
-import com.hedera.node.app.service.consensus.impl.ReadableTopicStore;
-import com.hedera.node.app.spi.accounts.AccountAccess;
-=======
 import com.hedera.node.app.service.consensus.impl.ReadableTopicStore;
 import com.hedera.node.app.service.mono.Utils;
 import com.hedera.node.app.spi.accounts.Account;
 import com.hedera.node.app.spi.accounts.AccountAccess;
 import com.hedera.node.app.spi.key.HederaKey;
->>>>>>> 55491ac0
 import com.hedera.node.app.spi.workflows.PreCheckException;
 import com.hedera.node.app.spi.workflows.PreHandleContext;
 import com.hedera.pbj.runtime.io.buffer.Bytes;
@@ -50,7 +41,6 @@
 
 public final class ConsensusTestUtils {
 
-<<<<<<< HEAD
     static final Key SIMPLE_KEY_A =
             Key.newBuilder()
                     .ed25519(Bytes.wrap("aaaaaaaaaaaaaaaaaaaaaaaaaaaaaaaa".getBytes()))
@@ -59,35 +49,19 @@
             Key.newBuilder()
                     .ed25519(Bytes.wrap("bbbbbbbbbbbbbbbbbbbbbbbbbbbbbbbb".getBytes()))
                     .build();
-    static final Key A_NONNULL_KEY = Key.DEFAULT;
-=======
-    static final Key SIMPLE_KEY_A = Key.newBuilder()
-            .ed25519(Bytes.wrap("aaaaaaaaaaaaaaaaaaaaaaaaaaaaaaaa".getBytes()))
-            .build();
-    static final Key SIMPLE_KEY_B = Key.newBuilder()
-            .ed25519(Bytes.wrap("bbbbbbbbbbbbbbbbbbbbbbbbbbbbbbbb".getBytes()))
-            .build();
     static final HederaKey A_NONNULL_KEY = () -> false;
->>>>>>> 55491ac0
 
     private ConsensusTestUtils() {
         throw new UnsupportedOperationException("Utility class");
     }
 
-<<<<<<< HEAD
-    static Key mockPayerLookup(Key key, AccountID accountId, AccountAccess keyLookup) {
-        final var account = mock(Account.class);
-        given(keyLookup.getAccountById(accountId)).willReturn(account);
-        given(account.key()).willReturn(key);
-        return key;
-=======
-    static HederaKey mockPayerLookup(Key key, AccountID accountId, AccountAccess keyLookup) throws PreCheckException {
+    static HederaKey mockPayerLookup(Key key, AccountID accountId, AccountAccess keyLookup)
+            throws PreCheckException {
         final var returnKey = Utils.asHederaKey(key).orElseThrow();
         final var account = mock(Account.class);
         given(keyLookup.getAccountById(accountId)).willReturn(account);
         given(account.getKey()).willReturn(returnKey);
         return returnKey;
->>>>>>> 55491ac0
     }
 
     static void assertDefaultPayer(PreHandleContext context) {
@@ -99,8 +73,7 @@
     }
 
     static void assertPayer(Key expected, PreHandleContext context) {
-<<<<<<< HEAD
-        Assertions.assertThat(context.payerKey()).isEqualTo(expected);
+        Assertions.assertThat(sanityRestoredToPbj(context.payerKey())).isEqualTo(expected);
     }
 
     static void mockTopicLookup(Key adminKey, Key submitKey, ReadableTopicStore topicStore)
@@ -108,18 +81,8 @@
         given(topicStore.getTopicMetadata(notNull()))
                 .willReturn(
                         newTopicMeta(
-                                adminKey != null ? adminKey : null,
-                                submitKey != null ? submitKey : null));
-=======
-        Assertions.assertThat(sanityRestoredToPbj(context.payerKey())).isEqualTo(expected);
-    }
-
-    static void mockTopicLookup(Key adminKey, Key submitKey, ReadableTopicStore topicStore) throws PreCheckException {
-        given(topicStore.getTopicMetadata(notNull()))
-                .willReturn(newTopicMeta(
-                        adminKey != null ? Utils.asHederaKey(adminKey).get() : null,
-                        submitKey != null ? Utils.asHederaKey(submitKey).get() : null));
->>>>>>> 55491ac0
+                                adminKey != null ? Utils.asHederaKey(adminKey).get() : null,
+                                submitKey != null ? Utils.asHederaKey(submitKey).get() : null));
     }
 
     static ReadableTopicStore.TopicMetadata newTopicMeta(Key admin, Key submit) {
