/*
 * Copyright (C) 2023 Hedera Hashgraph, LLC
 *
 * Licensed under the Apache License, Version 2.0 (the "License");
 * you may not use this file except in compliance with the License.
 * You may obtain a copy of the License at
 *
 *      http://www.apache.org/licenses/LICENSE-2.0
 *
 * Unless required by applicable law or agreed to in writing, software
 * distributed under the License is distributed on an "AS IS" BASIS,
 * WITHOUT WARRANTIES OR CONDITIONS OF ANY KIND, either express or implied.
 * See the License for the specific language governing permissions and
 * limitations under the License.
 */

package com.hedera.node.app.service.consensus.impl.test.handlers;

import static com.hedera.hapi.node.base.ResponseCodeEnum.INVALID_TOPIC_ID;
import static com.hedera.hapi.node.base.ResponseCodeEnum.UNAUTHORIZED;
import static com.hedera.node.app.service.consensus.impl.test.handlers.AdapterUtils.PARITY_DEFAULT_PAYER;
import static com.hedera.node.app.service.consensus.impl.test.handlers.ConsensusTestUtils.A_NONNULL_KEY;
import static com.hedera.node.app.service.consensus.impl.test.handlers.ConsensusTestUtils.SIMPLE_KEY_A;
import static com.hedera.node.app.service.consensus.impl.test.handlers.ConsensusTestUtils.SIMPLE_KEY_B;
import static com.hedera.node.app.service.consensus.impl.test.handlers.ConsensusTestUtils.assertDefaultPayer;
import static com.hedera.node.app.service.consensus.impl.test.handlers.ConsensusTestUtils.newTopicMeta;
import static com.hedera.node.app.spi.fixtures.Assertions.assertThrowsPreCheck;
import static com.hedera.test.factories.scenarios.ConsensusDeleteTopicScenarios.CONSENSUS_DELETE_TOPIC_MISSING_TOPIC_SCENARIO;
import static com.hedera.test.factories.scenarios.ConsensusDeleteTopicScenarios.CONSENSUS_DELETE_TOPIC_SCENARIO;
import static com.hedera.test.factories.scenarios.TxnHandlingScenario.MISC_TOPIC_ADMIN_KT;
import static com.hedera.test.utils.KeyUtils.A_COMPLEX_KEY;
import static org.assertj.core.api.Assertions.assertThat;
import static org.junit.jupiter.api.Assertions.assertEquals;
import static org.junit.jupiter.api.Assertions.assertFalse;
import static org.junit.jupiter.api.Assertions.assertInstanceOf;
import static org.junit.jupiter.api.Assertions.assertThrows;
import static org.junit.jupiter.api.Assertions.assertTrue;
import static org.mockito.ArgumentMatchers.notNull;
import static org.mockito.BDDMockito.given;
import static org.mockito.Mockito.mock;

import com.hedera.hapi.node.base.Key;
import com.hedera.hapi.node.base.ResponseCodeEnum;
import com.hedera.hapi.node.base.TransactionID;
import com.hedera.hapi.node.consensus.ConsensusDeleteTopicTransactionBody;
import com.hedera.hapi.node.state.consensus.Topic;
import com.hedera.hapi.node.transaction.TransactionBody;
import com.hedera.node.app.service.consensus.impl.ReadableTopicStore;
import com.hedera.node.app.service.consensus.impl.WritableTopicStore;
import com.hedera.node.app.service.consensus.impl.handlers.ConsensusDeleteTopicHandler;
import com.hedera.node.app.service.consensus.impl.records.ConsensusDeleteTopicRecordBuilder;
import com.hedera.node.app.service.mono.utils.EntityNum;
import com.hedera.node.app.spi.accounts.AccountAccess;
import com.hedera.node.app.spi.workflows.HandleException;
import com.hedera.node.app.spi.workflows.PreCheckException;
import com.hedera.node.app.spi.workflows.PreHandleContext;
import com.hedera.pbj.runtime.io.buffer.Bytes;
import org.assertj.core.api.Assertions;
import org.junit.jupiter.api.BeforeEach;
import org.junit.jupiter.api.DisplayName;
import org.junit.jupiter.api.Nested;
import org.junit.jupiter.api.Test;
import org.junit.jupiter.api.extension.ExtendWith;
import org.mockito.junit.jupiter.MockitoExtension;

@ExtendWith(MockitoExtension.class)
class ConsensusDeleteTopicHandlerTest extends ConsensusHandlerTestBase {
    private AccountAccess keyLookup;
    private ReadableTopicStore mockStore;

    private ConsensusDeleteTopicHandler subject;

    @BeforeEach
    void setUp() {
        keyLookup = mock(AccountAccess.class);
        mockStore = mock(ReadableTopicStore.class);
        subject = new ConsensusDeleteTopicHandler();

        writableTopicState = writableTopicStateWithOneKey();
        given(writableStates.<EntityNum, Topic>get(TOPICS)).willReturn(writableTopicState);
        writableStore = new WritableTopicStore(writableStates);
    }

    @Test
    @DisplayName("Topic admin key sig required")
    void adminKeySigRequired() throws PreCheckException {
        // given:
        final var payerKey = mockPayerLookup();
        mockTopicLookup(SIMPLE_KEY_A, null);
        final var context = new PreHandleContext(keyLookup, newDeleteTxn());

        // when:
        subject.preHandle(context, mockStore);

        // then:
        assertThat(context.payerKey()).isEqualTo(payerKey);
<<<<<<< HEAD
        final var expectedHederaAdminKey = SIMPLE_KEY_A;
        assertThat(context.requiredNonPayerKeys())
                .containsExactlyInAnyOrder(expectedHederaAdminKey);
=======
        final var expectedHederaAdminKey = Utils.asHederaKey(SIMPLE_KEY_A).orElseThrow();
        assertThat(context.requiredNonPayerKeys()).containsExactlyInAnyOrder(expectedHederaAdminKey);
>>>>>>> 55491ac0
    }

    @Test
    void returnsExpectedRecordBuilderType() {
        assertInstanceOf(ConsensusDeleteTopicRecordBuilder.class, subject.newRecordBuilder());
    }

    @Test
    @DisplayName("Non-null topic submit key sig is NOT required")
    void submitKeyNotRequired() throws PreCheckException {
        // given:
        final var payerKey = mockPayerLookup();
        mockTopicLookup(SIMPLE_KEY_A, SIMPLE_KEY_B);
        final var context = new PreHandleContext(keyLookup, newDeleteTxn());

        // when:
        subject.preHandle(context, mockStore);

        // then:
        assertThat(context.payerKey()).isEqualTo(payerKey);
<<<<<<< HEAD
        final var unwantedHederaSubmitKey = SIMPLE_KEY_B;
=======
        final var unwantedHederaSubmitKey = Utils.asHederaKey(SIMPLE_KEY_B).orElseThrow();
>>>>>>> 55491ac0
        assertThat(context.requiredNonPayerKeys()).doesNotContain(unwantedHederaSubmitKey);
    }

    @Test
    @DisplayName("Topic not found returns error")
    void topicIdNotFound() throws PreCheckException {
        // given:
        mockPayerLookup();
        given(mockStore.getTopicMetadata(notNull())).willReturn(null);
        final var context = new PreHandleContext(keyLookup, newDeleteTxn());

        // when:
        assertThrowsPreCheck(() -> subject.preHandle(context, mockStore), INVALID_TOPIC_ID);
    }

    @Test
    @DisplayName("Topic without admin key returns error")
    void noTopicAdminKey() throws PreCheckException {
        // given:
        mockPayerLookup();
        mockTopicLookup(null, SIMPLE_KEY_A);
        final var context = new PreHandleContext(keyLookup, newDeleteTxn());

        // when:
        assertThrowsPreCheck(() -> subject.preHandle(context, mockStore), UNAUTHORIZED);
    }

    @Test
    @DisplayName("Fails handle if topic doesn't exist")
    void topicDoesntExist() {
        final var txn = newDeleteTxn().consensusDeleteTopicOrThrow();

        writableTopicState = emptyWritableTopicState();
        given(writableStates.<EntityNum, Topic>get(TOPICS)).willReturn(writableTopicState);
        writableStore = new WritableTopicStore(writableStates);

        final var msg = assertThrows(HandleException.class, () -> subject.handle(txn, writableStore));
        assertEquals(INVALID_TOPIC_ID, msg.getStatus());
    }

    @Test
    @DisplayName("Fails handle if admin key doesn't exist on topic to be deleted")
    void adminKeyDoesntExist() {
        final var txn = newDeleteTxn().consensusDeleteTopicOrThrow();

        topic = new Topic(
                topicId.topicNum(),
                sequenceNumber,
                expirationTime,
                autoRenewSecs,
                10L,
                false,
                Bytes.wrap(runningHash),
                memo,
                null,
                null);

        writableTopicState = writableTopicStateWithOneKey();
        given(writableStates.<EntityNum, Topic>get(TOPICS)).willReturn(writableTopicState);
        writableStore = new WritableTopicStore(writableStates);

        final var msg = assertThrows(HandleException.class, () -> subject.handle(txn, writableStore));

        assertEquals(ResponseCodeEnum.UNAUTHORIZED, msg.getStatus());
    }

    @Test
    @DisplayName("Handle works as expected")
    void handleWorksAsExpected() {
        final var txn = newDeleteTxn().consensusDeleteTopicOrThrow();

        final var existingTopic = writableStore.get(topicEntityNum.longValue());
        assertTrue(existingTopic.isPresent());
        assertFalse(existingTopic.get().deleted());

        subject.handle(txn, writableStore);

        final var changedTopic = writableStore.get(topicEntityNum.longValue());

        assertTrue(changedTopic.isPresent());
        assertTrue(changedTopic.get().deleted());
    }

    private Key mockPayerLookup() {
        return ConsensusTestUtils.mockPayerLookup(A_COMPLEX_KEY, PARITY_DEFAULT_PAYER, keyLookup);
    }

    private void mockTopicLookup(final Key adminKey, final Key submitKey) throws PreCheckException {
        ConsensusTestUtils.mockTopicLookup(adminKey, submitKey, mockStore);
    }

    private TransactionBody newDeleteTxn() {
        final var txnId = TransactionID.newBuilder().accountID(PARITY_DEFAULT_PAYER).build();
        final var deleteTopicBuilder =
                ConsensusDeleteTopicTransactionBody.newBuilder().topicID(WELL_KNOWN_TOPIC_ID);
        return TransactionBody.newBuilder()
                .transactionID(txnId)
                .consensusDeleteTopic(deleteTopicBuilder.build())
                .build();
    }

    @Nested
    class ConsensusDeleteTopicHandlerParityTest {
        @BeforeEach
        void setUp() {
            mockStore = mock(ReadableTopicStore.class);
            keyLookup = AdapterUtils.wellKnownKeyLookupAt();
        }

        @Test
        void getsConsensusDeleteTopicNoAdminKey() throws PreCheckException {
            // given:
            final var txn = CONSENSUS_DELETE_TOPIC_SCENARIO.pbjTxnBody();

            var topicMeta = newTopicMeta(null, A_NONNULL_KEY); // any submit key that isn't null
            given(mockStore.getTopicMetadata(notNull())).willReturn(topicMeta);
            final var context = new PreHandleContext(keyLookup, txn);

            // when:
            assertThrowsPreCheck(() -> subject.preHandle(context, mockStore), UNAUTHORIZED);
        }

        @Test
        void getsConsensusDeleteTopicWithAdminKey() throws Throwable {
            // given:
            final var txn = CONSENSUS_DELETE_TOPIC_SCENARIO.pbjTxnBody();
<<<<<<< HEAD
            var topicMeta = newTopicMeta(MISC_TOPIC_ADMIN_KT.asPbjKey(), null); // any submit key
=======
            var topicMeta = newTopicMeta(MISC_TOPIC_ADMIN_KT.asJKey(), null); // any submit key
>>>>>>> 55491ac0
            given(mockStore.getTopicMetadata(notNull())).willReturn(topicMeta);
            final var context = new PreHandleContext(keyLookup, txn);

            // when:
            subject.preHandle(context, mockStore);

            // then:
            assertDefaultPayer(context);
<<<<<<< HEAD
            Assertions.assertThat(context.requiredNonPayerKeys())
                    .containsExactly(MISC_TOPIC_ADMIN_KT.asPbjKey());
=======
            Assertions.assertThat(sanityRestored(context.requiredNonPayerKeys()))
                    .containsExactly(MISC_TOPIC_ADMIN_KT.asKey());
>>>>>>> 55491ac0
        }

        @Test
        void reportsConsensusDeleteTopicMissingTopic() throws PreCheckException {
            // given:
            final var txn = CONSENSUS_DELETE_TOPIC_MISSING_TOPIC_SCENARIO.pbjTxnBody();
            given(mockStore.getTopicMetadata(notNull())).willReturn(null);
            final var context = new PreHandleContext(keyLookup, txn);

            // when:
            assertThrowsPreCheck(() -> subject.preHandle(context, mockStore), INVALID_TOPIC_ID);
        }
    }
<<<<<<< HEAD
=======

    private HederaKey mockPayerLookup() throws PreCheckException {
        return ConsensusTestUtils.mockPayerLookup(A_COMPLEX_KEY, PARITY_DEFAULT_PAYER, keyLookup);
    }

    private void mockTopicLookup(final Key adminKey, final Key submitKey) throws PreCheckException {
        ConsensusTestUtils.mockTopicLookup(adminKey, submitKey, mockStore);
    }

    private TransactionBody newDeleteTxn() {
        final var txnId =
                TransactionID.newBuilder().accountID(PARITY_DEFAULT_PAYER).build();
        final var deleteTopicBuilder =
                ConsensusDeleteTopicTransactionBody.newBuilder().topicID(WELL_KNOWN_TOPIC_ID);
        return TransactionBody.newBuilder()
                .transactionID(txnId)
                .consensusDeleteTopic(deleteTopicBuilder.build())
                .build();
    }
>>>>>>> 55491ac0
}<|MERGE_RESOLUTION|>--- conflicted
+++ resolved
@@ -94,14 +94,9 @@
 
         // then:
         assertThat(context.payerKey()).isEqualTo(payerKey);
-<<<<<<< HEAD
-        final var expectedHederaAdminKey = SIMPLE_KEY_A;
+        final var expectedHederaAdminKey = Utils.asHederaKey(SIMPLE_KEY_A).orElseThrow();
         assertThat(context.requiredNonPayerKeys())
                 .containsExactlyInAnyOrder(expectedHederaAdminKey);
-=======
-        final var expectedHederaAdminKey = Utils.asHederaKey(SIMPLE_KEY_A).orElseThrow();
-        assertThat(context.requiredNonPayerKeys()).containsExactlyInAnyOrder(expectedHederaAdminKey);
->>>>>>> 55491ac0
     }
 
     @Test
@@ -122,11 +117,7 @@
 
         // then:
         assertThat(context.payerKey()).isEqualTo(payerKey);
-<<<<<<< HEAD
-        final var unwantedHederaSubmitKey = SIMPLE_KEY_B;
-=======
         final var unwantedHederaSubmitKey = Utils.asHederaKey(SIMPLE_KEY_B).orElseThrow();
->>>>>>> 55491ac0
         assertThat(context.requiredNonPayerKeys()).doesNotContain(unwantedHederaSubmitKey);
     }
 
@@ -228,6 +219,24 @@
                 .build();
     }
 
+    private HederaKey mockPayerLookup() throws PreCheckException {
+        return ConsensusTestUtils.mockPayerLookup(A_COMPLEX_KEY, PARITY_DEFAULT_PAYER, keyLookup);
+    }
+
+    private void mockTopicLookup(final Key adminKey, final Key submitKey) throws PreCheckException {
+        ConsensusTestUtils.mockTopicLookup(adminKey, submitKey, mockStore);
+    }
+
+    private TransactionBody newDeleteTxn() {
+        final var txnId = TransactionID.newBuilder().accountID(PARITY_DEFAULT_PAYER).build();
+        final var deleteTopicBuilder =
+                ConsensusDeleteTopicTransactionBody.newBuilder().topicID(WELL_KNOWN_TOPIC_ID);
+        return TransactionBody.newBuilder()
+                .transactionID(txnId)
+                .consensusDeleteTopic(deleteTopicBuilder.build())
+                .build();
+    }
+
     @Nested
     class ConsensusDeleteTopicHandlerParityTest {
         @BeforeEach
@@ -253,11 +262,7 @@
         void getsConsensusDeleteTopicWithAdminKey() throws Throwable {
             // given:
             final var txn = CONSENSUS_DELETE_TOPIC_SCENARIO.pbjTxnBody();
-<<<<<<< HEAD
-            var topicMeta = newTopicMeta(MISC_TOPIC_ADMIN_KT.asPbjKey(), null); // any submit key
-=======
             var topicMeta = newTopicMeta(MISC_TOPIC_ADMIN_KT.asJKey(), null); // any submit key
->>>>>>> 55491ac0
             given(mockStore.getTopicMetadata(notNull())).willReturn(topicMeta);
             final var context = new PreHandleContext(keyLookup, txn);
 
@@ -266,13 +271,8 @@
 
             // then:
             assertDefaultPayer(context);
-<<<<<<< HEAD
-            Assertions.assertThat(context.requiredNonPayerKeys())
-                    .containsExactly(MISC_TOPIC_ADMIN_KT.asPbjKey());
-=======
             Assertions.assertThat(sanityRestored(context.requiredNonPayerKeys()))
                     .containsExactly(MISC_TOPIC_ADMIN_KT.asKey());
->>>>>>> 55491ac0
         }
 
         @Test
@@ -286,26 +286,4 @@
             assertThrowsPreCheck(() -> subject.preHandle(context, mockStore), INVALID_TOPIC_ID);
         }
     }
-<<<<<<< HEAD
-=======
-
-    private HederaKey mockPayerLookup() throws PreCheckException {
-        return ConsensusTestUtils.mockPayerLookup(A_COMPLEX_KEY, PARITY_DEFAULT_PAYER, keyLookup);
-    }
-
-    private void mockTopicLookup(final Key adminKey, final Key submitKey) throws PreCheckException {
-        ConsensusTestUtils.mockTopicLookup(adminKey, submitKey, mockStore);
-    }
-
-    private TransactionBody newDeleteTxn() {
-        final var txnId =
-                TransactionID.newBuilder().accountID(PARITY_DEFAULT_PAYER).build();
-        final var deleteTopicBuilder =
-                ConsensusDeleteTopicTransactionBody.newBuilder().topicID(WELL_KNOWN_TOPIC_ID);
-        return TransactionBody.newBuilder()
-                .transactionID(txnId)
-                .consensusDeleteTopic(deleteTopicBuilder.build())
-                .build();
-    }
->>>>>>> 55491ac0
 }