--- conflicted
+++ resolved
@@ -57,7 +57,7 @@
         assertEquals(adminKey.toString(), meta.submitKey().map(Object::toString).orElse("N/A"));
         assertEquals(topic.sequenceNumber(), meta.sequenceNumber());
         assertEquals(topic.autoRenewPeriod(), meta.autoRenewDurationSeconds());
-        assertEquals(OptionalLong.of(autoRenewId.accountNum().get()), meta.autoRenewAccountId());
+        assertEquals(OptionalLong.of(autoRenewId.accountNum()), meta.autoRenewAccountId());
         assertEquals(Optional.of(memo), meta.memo());
         assertFalse(meta.isDeleted());
         assertArrayEquals(runningHash, meta.runningHash());
@@ -70,20 +70,14 @@
                 Optional.of(adminKey),
                 Optional.of(adminKey),
                 100L,
-<<<<<<< HEAD
-                OptionalLong.of(autoRenewId.accountNum().get()),
-                WELL_KNOWN_EXPIRY,
-=======
-                OptionalLong.of(autoRenewId.getAccountNum()),
+                OptionalLong.of(autoRenewId.accountNum()),
                 Timestamp.newBuilder().seconds(100L).build(),
->>>>>>> b7f10757
                 1L,
                 new byte[48],
                 topicEntityNum.longValue(),
                 false);
 
-        final var expectedString =
-                "TopicMetadata{memo=Optional[test memo], adminKey=Optional[<JThresholdKey: thd=2, keys=<JKeyList: keys=[<JEd25519Key: ed25519 hex=6161616161616161616161616161616161616161616161616161616161616161>, <JEd25519Key: ed25519 hex=6262626262626262626262626262626262626262626262626262626262626262>, <JThresholdKey: thd=2, keys=<JKeyList: keys=[<JEd25519Key: ed25519 hex=6161616161616161616161616161616161616161616161616161616161616161>, <JEd25519Key: ed25519 hex=6262626262626262626262626262626262626262626262626262626262626262>, <JEd25519Key: ed25519 hex=6363636363636363636363636363636363636363636363636363636363636363>]>>]>>], submitKey=Optional[<JThresholdKey: thd=2, keys=<JKeyList: keys=[<JEd25519Key: ed25519 hex=6161616161616161616161616161616161616161616161616161616161616161>, <JEd25519Key: ed25519 hex=6262626262626262626262626262626262626262626262626262626262626262>, <JThresholdKey: thd=2, keys=<JKeyList: keys=[<JEd25519Key: ed25519 hex=6161616161616161616161616161616161616161616161616161616161616161>, <JEd25519Key: ed25519 hex=6262626262626262626262626262626262626262626262626262626262626262>, <JEd25519Key: ed25519 hex=6363636363636363636363636363636363636363636363636363636363636363>]>>]>>], autoRenewDurationSeconds=100, autoRenewAccountId=OptionalLong[4], expirationTimestamp=Timestamp[seconds=1234567, nanos=0], sequenceNumber=1, runningHash=[0, 0, 0, 0, 0, 0, 0, 0, 0, 0, 0, 0, 0, 0, 0, 0, 0, 0, 0, 0, 0, 0, 0, 0, 0, 0, 0, 0, 0, 0, 0, 0, 0, 0, 0, 0, 0, 0, 0, 0, 0, 0, 0, 0, 0, 0, 0, 0], key=1, isDeleted=false}";
+        final var expectedString = "TopicMetadata{memo=Optional[test memo], adminKey=Optional[<JThresholdKey: thd=2, keys=<JKeyList: keys=[<JEd25519Key: ed25519 hex=6161616161616161616161616161616161616161616161616161616161616161>, <JEd25519Key: ed25519 hex=6262626262626262626262626262626262626262626262626262626262626262>, <JThresholdKey: thd=2, keys=<JKeyList: keys=[<JEd25519Key: ed25519 hex=6161616161616161616161616161616161616161616161616161616161616161>, <JEd25519Key: ed25519 hex=6262626262626262626262626262626262626262626262626262626262626262>, <JEd25519Key: ed25519 hex=6363636363636363636363636363636363636363636363636363636363636363>]>>]>>], submitKey=Optional[<JThresholdKey: thd=2, keys=<JKeyList: keys=[<JEd25519Key: ed25519 hex=6161616161616161616161616161616161616161616161616161616161616161>, <JEd25519Key: ed25519 hex=6262626262626262626262626262626262626262626262626262626262626262>, <JThresholdKey: thd=2, keys=<JKeyList: keys=[<JEd25519Key: ed25519 hex=6161616161616161616161616161616161616161616161616161616161616161>, <JEd25519Key: ed25519 hex=6262626262626262626262626262626262626262626262626262626262626262>, <JEd25519Key: ed25519 hex=6363636363636363636363636363636363636363636363636363636363636363>]>>]>>], autoRenewDurationSeconds=100, autoRenewAccountId=OptionalLong[4], expirationTimestamp=Timestamp[seconds=100, nanos=0], sequenceNumber=1, runningHash=[0, 0, 0, 0, 0, 0, 0, 0, 0, 0, 0, 0, 0, 0, 0, 0, 0, 0, 0, 0, 0, 0, 0, 0, 0, 0, 0, 0, 0, 0, 0, 0, 0, 0, 0, 0, 0, 0, 0, 0, 0, 0, 0, 0, 0, 0, 0, 0], key=1, isDeleted=false}";
         assertEquals(expectedString, meta.toString());
 
         final var metaCopy = meta;
@@ -95,13 +89,8 @@
                 Optional.of(adminKey),
                 Optional.of(adminKey),
                 100L,
-<<<<<<< HEAD
-                OptionalLong.of(autoRenewId.accountNum().get()),
+                OptionalLong.of(autoRenewId.accountNum()),
                 WELL_KNOWN_EXPIRY,
-=======
-                OptionalLong.of(autoRenewId.getAccountNum()),
-                Timestamp.newBuilder().seconds(100L).build(),
->>>>>>> b7f10757
                 1L,
                 new byte[48],
                 topicEntityNum.longValue(),
