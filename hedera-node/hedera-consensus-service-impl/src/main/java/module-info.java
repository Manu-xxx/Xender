import com.hedera.node.app.service.consensus.impl.ConsensusServiceImpl;

module com.hedera.node.app.service.consensus.impl {
    requires transitive com.hedera.node.app.service.consensus;
    requires com.hedera.hashgraph.protobuf.java.api;
    requires com.hedera.node.app.service.mono;
    requires com.swirlds.common;
    requires dagger;
    requires javax.inject;
    requires com.google.protobuf;
    requires com.hedera.node.app.service.token;
    requires com.swirlds.config;
<<<<<<< HEAD
    requires com.hedera.node.hapi;
    requires com.hedera.node.app.service.evm;
    requires com.hedera.hashgraph.pbj.runtime;
=======
>>>>>>> da8f0895

    provides com.hedera.node.app.service.consensus.ConsensusService with
            ConsensusServiceImpl;

    exports com.hedera.node.app.service.consensus.impl to
            com.hedera.node.app.service.consensus.impl.test,
            com.hedera.node.app;
    exports com.hedera.node.app.service.consensus.impl.handlers;
    exports com.hedera.node.app.service.consensus.impl.components;
    exports com.hedera.node.app.service.consensus.impl.serdes;
    exports com.hedera.node.app.service.consensus.impl.config;
    exports com.hedera.node.app.service.consensus.impl.records;

    opens com.hedera.node.app.service.consensus.impl.handlers to
            com.hedera.node.app.service.consensus.impl.test;
}<|MERGE_RESOLUTION|>--- conflicted
+++ resolved
@@ -10,12 +10,8 @@
     requires com.google.protobuf;
     requires com.hedera.node.app.service.token;
     requires com.swirlds.config;
-<<<<<<< HEAD
     requires com.hedera.node.hapi;
-    requires com.hedera.node.app.service.evm;
     requires com.hedera.hashgraph.pbj.runtime;
-=======
->>>>>>> da8f0895
 
     provides com.hedera.node.app.service.consensus.ConsensusService with
             ConsensusServiceImpl;
