--- conflicted
+++ resolved
@@ -8,12 +8,8 @@
     requires com.swirlds.common;
     requires dagger;
     requires javax.inject;
-<<<<<<< HEAD
-=======
-    requires com.google.protobuf;
     requires com.hedera.node.app.service.token;
     requires com.swirlds.config;
->>>>>>> 529ae255
 
     provides com.hedera.node.app.service.consensus.ConsensusService with
             ConsensusServiceImpl;
