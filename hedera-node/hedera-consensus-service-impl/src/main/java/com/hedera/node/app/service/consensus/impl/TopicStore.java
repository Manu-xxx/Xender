--- conflicted
+++ resolved
@@ -33,10 +33,9 @@
 public class TopicStore {
     public static TopicMetadata topicMetaFrom(final Topic topic) {
         final var maybeAutoRenewNum = topic.autoRenewAccountNumber() == 0
-                ? Optional.<Long>empty()
-                : Optional.of(topic.autoRenewAccountNumber());
+                ? OptionalLong.empty()
+                : OptionalLong.of(topic.autoRenewAccountNumber());
         return new TopicMetadata(
-<<<<<<< HEAD
                 Optional.of(topic.memo()),
                 fromPbjKey(topic.adminKey()),
                 fromPbjKey(topic.submitKey()),
@@ -47,38 +46,6 @@
                 TemporaryUtils.unwrapPbj(topic.runningHash()),
                 topic.topicNumber(),
                 topic.deleted());
-=======
-                Optional.ofNullable(topic.getMemo()),
-                Optional.ofNullable(topic.getAdminKey()),
-                Optional.ofNullable(topic.getSubmitKey()),
-                topic.getAutoRenewDurationSeconds(),
-                topic.getAutoRenewAccountId().num() == 0
-                        ? OptionalLong.empty()
-                        : OptionalLong.of(topic.getAutoRenewAccountId().num()),
-                topic.getExpirationTimestamp().toGrpc(),
-                topic.getSequenceNumber(),
-                topic.getRunningHash(),
-                topic.getKey().longValue(),
-                topic.isDeleted());
-    }
-
-    /**
-     * Create a {@link Topic} from a {@link MerkleTopic}
-     * @param topic the {@link MerkleTopic}
-     * @return the {@link Topic}
-     */
-    protected Topic topicFrom(final MerkleTopic topic) {
-        return new TopicImpl(
-                topic.getKey().longValue(),
-                topic.getAdminKey(),
-                topic.getSubmitKey(),
-                topic.getMemo(),
-                topic.getAutoRenewAccountId().num(),
-                topic.getAutoRenewDurationSeconds(),
-                topic.getExpirationTimestamp().getSeconds(),
-                topic.isDeleted(),
-                topic.getSequenceNumber());
->>>>>>> c8147dc2
     }
 
     // TODO : Remove use of TopicMetadata and change to use Topic instead
