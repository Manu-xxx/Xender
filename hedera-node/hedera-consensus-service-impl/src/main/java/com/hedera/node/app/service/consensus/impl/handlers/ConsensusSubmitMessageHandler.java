/*
 * Copyright (C) 2022-2023 Hedera Hashgraph, LLC
 *
 * Licensed under the Apache License, Version 2.0 (the "License");
 * you may not use this file except in compliance with the License.
 * You may obtain a copy of the License at
 *
 *      http://www.apache.org/licenses/LICENSE-2.0
 *
 * Unless required by applicable law or agreed to in writing, software
 * distributed under the License is distributed on an "AS IS" BASIS,
 * WITHOUT WARRANTIES OR CONDITIONS OF ANY KIND, either express or implied.
 * See the License for the specific language governing permissions and
 * limitations under the License.
 */

package com.hedera.node.app.service.consensus.impl.handlers;

import static java.util.Objects.requireNonNull;

<<<<<<< HEAD
import com.hedera.node.app.service.consensus.impl.ReadableTopicStore;
import com.hedera.node.app.spi.meta.TransactionMetadata;
import com.hedera.node.app.spi.workflows.PreHandleContext;
import com.hedera.node.app.spi.workflows.TransactionHandler;
import com.hederahashgraph.api.proto.java.ResponseCodeEnum;
=======
import com.hedera.node.app.service.consensus.impl.config.ConsensusServiceConfig;
import com.hedera.node.app.service.consensus.impl.records.ConsensusSubmitMessageRecordBuilder;
import com.hedera.node.app.service.consensus.impl.records.SubmitMessageRecordBuilder;
import com.hedera.node.app.spi.meta.HandleContext;
import com.hedera.node.app.spi.meta.TransactionMetadata;
import com.hedera.node.app.spi.workflows.PreHandleContext;
import com.hedera.node.app.spi.workflows.TransactionHandler;
import com.hederahashgraph.api.proto.java.ConsensusSubmitMessageTransactionBody;
import com.hederahashgraph.api.proto.java.TransactionBody;
>>>>>>> 2a6696c1
import edu.umd.cs.findbugs.annotations.NonNull;
import javax.inject.Inject;
import javax.inject.Singleton;

/**
 * This class contains all workflow-related functionality regarding {@link
 * com.hederahashgraph.api.proto.java.HederaFunctionality#ConsensusSubmitMessage}.
 */
@Singleton
public class ConsensusSubmitMessageHandler implements TransactionHandler {
    @Inject
    public ConsensusSubmitMessageHandler() {}

    /**
     * This method is called during the pre-handle workflow.
     *
     * <p>Determines signatures needed for submitting a new message to a consensus topic
     *
     * @param context the {@link PreHandleContext} which collects all information that will be
<<<<<<< HEAD
     *     passed to {@link #handle(TransactionMetadata)}
     * @param topicStore the {@link ReadableTopicStore} to use to resolve topic metadata
=======
     *     passed to {@code handle()}
>>>>>>> 2a6696c1
     * @throws NullPointerException if one of the arguments is {@code null}
     */
    public void preHandle(@NonNull final PreHandleContext context, @NonNull ReadableTopicStore topicStore) {
        requireNonNull(context);
        requireNonNull(topicStore);

        final var op = context.getTxn().getConsensusSubmitMessage();
        final var topicMeta = topicStore.getTopicMetadata(op.getTopicID());
        if (topicMeta.failed()) {
            context.status(ResponseCodeEnum.INVALID_TOPIC_ID);
            return;
        }

        final var submitKey = topicMeta.metadata().submitKey();
        if (submitKey.isEmpty()) {
            context.status(ResponseCodeEnum.UNAUTHORIZED);
            return;
        }
        context.addToReqNonPayerKeys(submitKey.get());
    }

    /**
     * Given the appropriate context, submits a message to a topic.
     *
     * TODO: Provide access to writable topic store.
     *
     * @param handleContext the {@link HandleContext} for the active transaction
     * @param submitMessage the {@link ConsensusSubmitMessageTransactionBody} of the active transaction
     * @param consensusServiceConfig the {@link ConsensusServiceConfig} for the active transaction
     * @param recordBuilder the {@link ConsensusSubmitMessageRecordBuilder} for the active transaction
     * @throws NullPointerException if one of the arguments is {@code null}
     */
    public void handle(
            @NonNull final HandleContext handleContext,
            @NonNull final ConsensusSubmitMessageTransactionBody submitMessage,
            @NonNull final ConsensusServiceConfig consensusServiceConfig,
            @NonNull final ConsensusSubmitMessageRecordBuilder recordBuilder) {
        throw new UnsupportedOperationException("Not implemented");
    }

    @Override
    public ConsensusSubmitMessageRecordBuilder newRecordBuilder() {
        return new SubmitMessageRecordBuilder();
    }
}<|MERGE_RESOLUTION|>--- conflicted
+++ resolved
@@ -18,23 +18,15 @@
 
 import static java.util.Objects.requireNonNull;
 
-<<<<<<< HEAD
 import com.hedera.node.app.service.consensus.impl.ReadableTopicStore;
-import com.hedera.node.app.spi.meta.TransactionMetadata;
-import com.hedera.node.app.spi.workflows.PreHandleContext;
-import com.hedera.node.app.spi.workflows.TransactionHandler;
-import com.hederahashgraph.api.proto.java.ResponseCodeEnum;
-=======
 import com.hedera.node.app.service.consensus.impl.config.ConsensusServiceConfig;
 import com.hedera.node.app.service.consensus.impl.records.ConsensusSubmitMessageRecordBuilder;
 import com.hedera.node.app.service.consensus.impl.records.SubmitMessageRecordBuilder;
 import com.hedera.node.app.spi.meta.HandleContext;
-import com.hedera.node.app.spi.meta.TransactionMetadata;
 import com.hedera.node.app.spi.workflows.PreHandleContext;
 import com.hedera.node.app.spi.workflows.TransactionHandler;
+import com.hederahashgraph.api.proto.java.ResponseCodeEnum;
 import com.hederahashgraph.api.proto.java.ConsensusSubmitMessageTransactionBody;
-import com.hederahashgraph.api.proto.java.TransactionBody;
->>>>>>> 2a6696c1
 import edu.umd.cs.findbugs.annotations.NonNull;
 import javax.inject.Inject;
 import javax.inject.Singleton;
@@ -54,12 +46,8 @@
      * <p>Determines signatures needed for submitting a new message to a consensus topic
      *
      * @param context the {@link PreHandleContext} which collects all information that will be
-<<<<<<< HEAD
-     *     passed to {@link #handle(TransactionMetadata)}
+     *     passed to {@code handle()}
      * @param topicStore the {@link ReadableTopicStore} to use to resolve topic metadata
-=======
-     *     passed to {@code handle()}
->>>>>>> 2a6696c1
      * @throws NullPointerException if one of the arguments is {@code null}
      */
     public void preHandle(@NonNull final PreHandleContext context, @NonNull ReadableTopicStore topicStore) {
