--- conflicted
+++ resolved
@@ -149,20 +149,12 @@
         // Question do we need this check ?
         final var msgLen = op.message().length();
         if (msgLen == 0) {
-<<<<<<< HEAD
-            throw new HandleStatusException(INVALID_TOPIC_MESSAGE);
-=======
             throw new HandleException(INVALID_TOPIC_MESSAGE);
->>>>>>> 66b58e3a
         }
 
         /* Check if the message submitted is greater than acceptable size */
         if (msgLen > config.maxMessageSize()) {
-<<<<<<< HEAD
-            throw new HandleStatusException(MESSAGE_SIZE_TOO_LARGE);
-=======
             throw new HandleException(MESSAGE_SIZE_TOO_LARGE);
->>>>>>> 66b58e3a
         }
 
         /* Check if the topic exists */
@@ -188,11 +180,7 @@
 
             /* Validate chunk number */
             if (!(1 <= chunkInfo.number() && chunkInfo.number() <= chunkInfo.total())) {
-<<<<<<< HEAD
-                throw new HandleStatusException(INVALID_CHUNK_NUMBER);
-=======
                 throw new HandleException(INVALID_CHUNK_NUMBER);
->>>>>>> 66b58e3a
             }
 
             /* Validate the initial chunk transaction payer is the same payer for the current transaction*/
@@ -200,11 +188,7 @@
                     .initialTransactionIDOrElse(TransactionID.DEFAULT)
                     .accountIDOrElse(AccountID.DEFAULT)
                     .equals(payer)) {
-<<<<<<< HEAD
-                throw new HandleStatusException(INVALID_CHUNK_TRANSACTION_ID);
-=======
                 throw new HandleException(INVALID_CHUNK_TRANSACTION_ID);
->>>>>>> 66b58e3a
             }
 
             /* Validate if the transaction is submitting initial chunk,payer in initial transaction Id should be same as payer of the transaction */
@@ -212,11 +196,7 @@
                     && !chunkInfo
                             .initialTransactionIDOrElse(TransactionID.DEFAULT)
                             .equals(txnId)) {
-<<<<<<< HEAD
-                throw new HandleStatusException(INVALID_CHUNK_TRANSACTION_ID);
-=======
                 throw new HandleException(INVALID_CHUNK_TRANSACTION_ID);
->>>>>>> 66b58e3a
             }
         }
     }
