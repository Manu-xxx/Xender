--- conflicted
+++ resolved
@@ -19,27 +19,21 @@
 import static com.hedera.node.app.service.evm.utils.ValidationUtils.validateFalse;
 import static com.hedera.node.app.service.evm.utils.ValidationUtils.validateTrue;
 import static com.hedera.node.app.service.mono.Utils.asHederaKey;
-import static com.hedera.node.app.spi.validation.EntityExpiryMetadata.NA;
+import static com.hedera.node.app.spi.validation.ExpiryMeta.NA;
 import static com.hederahashgraph.api.proto.java.ResponseCodeEnum.AUTORENEW_ACCOUNT_NOT_ALLOWED;
 import static com.hederahashgraph.api.proto.java.ResponseCodeEnum.INVALID_AUTORENEW_ACCOUNT;
 import static com.hederahashgraph.api.proto.java.ResponseCodeEnum.MAX_ENTITIES_IN_PRICE_REGIME_HAVE_BEEN_CREATED;
-import static com.hederahashgraph.api.proto.java.ResponseCodeEnum.OK;
 import static java.util.Objects.requireNonNull;
 
-<<<<<<< HEAD
 import com.hedera.node.app.service.consensus.impl.WritableTopicStore;
 import com.hedera.node.app.service.consensus.impl.config.ConsensusServiceConfig;
 import com.hedera.node.app.service.consensus.impl.entity.TopicBuilderImpl;
-=======
-import com.hedera.node.app.service.consensus.impl.config.ConsensusServiceConfig;
 import com.hedera.node.app.service.consensus.impl.records.ConsensusCreateTopicRecordBuilder;
 import com.hedera.node.app.service.consensus.impl.records.CreateTopicRecordBuilder;
->>>>>>> 0e677458
 import com.hedera.node.app.spi.meta.HandleContext;
 import com.hedera.node.app.spi.meta.PreHandleContext;
 import com.hedera.node.app.spi.meta.TransactionMetadata;
-import com.hedera.node.app.spi.records.ConsensusCreateTopicRecordBuilder;
-import com.hedera.node.app.spi.validation.EntityExpiryMetadata;
+import com.hedera.node.app.spi.validation.ExpiryMeta;
 import com.hedera.node.app.spi.workflows.TransactionHandler;
 import com.hederahashgraph.api.proto.java.ConsensusCreateTopicTransactionBody;
 import com.hederahashgraph.api.proto.java.ResponseCodeEnum;
@@ -68,11 +62,7 @@
      * change.
      *
      * @param context the {@link PreHandleContext} which collects all information that will be
-<<<<<<< HEAD
      *     passed to {@link #handle(HandleContext, TransactionBody, ConsensusServiceConfig, ConsensusCreateTopicRecordBuilder, WritableTopicStore)}
-=======
-     *     passed to {@code handle()}
->>>>>>> 0e677458
      * @throws NullPointerException if one of the arguments is {@code null}
      */
     public void preHandle(@NonNull final PreHandleContext context) {
@@ -90,48 +80,32 @@
     }
 
     /**
-<<<<<<< HEAD
-     * Given the appropriate context needed to execute the logic to create a new topic.
-     *
-     * @param handleContext          the {@link HandleContext} for the active transaction
-     * @param txnBody                the {@link TransactionBody} of the active transaction
-     * @param consensusServiceConfig the {@link ConsensusServiceConfig} for the active transaction
-     * @param recordBuilder          the {@link ConsensusCreateTopicRecordBuilder} for the active transaction
-=======
      * Given the appropriate context, creates a new topic.
      *
      * TODO: Provide access to writable topic store.
      *
-     * @param handleContext the {@link HandleContext} for the active transaction
-     * @param topicCreation the {@link ConsensusCreateTopicTransactionBody} for the active transaction
+     * @param handleContext          the {@link HandleContext} for the active transaction
+     * @param op                     the {@link ConsensusCreateTopicTransactionBody} of the active transaction
      * @param consensusServiceConfig the {@link ConsensusServiceConfig} for the active transaction
-     * @param recordBuilder the {@link ConsensusCreateTopicRecordBuilder} for the active transaction
->>>>>>> 0e677458
+     * @param recordBuilder          the {@link ConsensusCreateTopicRecordBuilder} for the active transaction
      * @throws NullPointerException if one of the arguments is {@code null}
      */
     public void handle(
             @NonNull final HandleContext handleContext,
-<<<<<<< HEAD
-            @NonNull final TransactionBody txnBody,
+            @NonNull final ConsensusCreateTopicTransactionBody op,
             @NonNull final ConsensusServiceConfig consensusServiceConfig,
             @NonNull final ConsensusCreateTopicRecordBuilder recordBuilder,
             @NonNull final WritableTopicStore topicStore) {
-        final var op = txnBody.getConsensusCreateTopic();
         final var builder = new TopicBuilderImpl();
 
         /* validate admin and submit keys and set them */
         if (op.hasAdminKey()) {
-            final var validateAdminKey = handleContext.attributeValidator().validateKey(op.getAdminKey());
-            validateTrue(validateAdminKey == OK, validateAdminKey);
+            handleContext.attributeValidator().validateKey(op.getAdminKey());
             builder.adminKey(asHederaKey(op.getAdminKey()).get());
         }
         if (op.hasSubmitKey()) {
-            if (handleContext.attributeValidator().validateKey(op.getSubmitKey()) == OK) {
-                builder.adminKey(asHederaKey(op.getSubmitKey()).get());
-            }
-            final var validateSubmitKey = handleContext.attributeValidator().validateKey(op.getSubmitKey());
-            validateTrue(validateSubmitKey == OK, validateSubmitKey);
-            builder.adminKey(asHederaKey(op.getSubmitKey()).get());
+            handleContext.attributeValidator().validateKey(op.getSubmitKey());
+            builder.submitKey(asHederaKey(op.getSubmitKey()).get());
         }
 
         /* validate if the current topic can be created */
@@ -141,9 +115,7 @@
                 MAX_ENTITIES_IN_PRICE_REGIME_HAVE_BEEN_CREATED);
 
         /* validate the topic memo */
-        final var memoValidation =
-                handleContext.attributeValidator().validateMemo(op.getMemo().getBytes());
-        validateTrue(OK == memoValidation, memoValidation);
+        handleContext.attributeValidator().validateMemo(op.getMemo());
         builder.memo(op.getMemo());
 
         //        validateTrue(op.hasAutoRenewPeriod(), INVALID_RENEWAL_PERIOD); is this needed?
@@ -151,18 +123,16 @@
                 op.hasAutoRenewPeriod() ? op.getAutoRenewPeriod().getSeconds() : NA;
         final var autoRenewAccountId = op.getAutoRenewAccount();
 
-        final var entityExpiryMeta = new EntityExpiryMetadata(
+        final var entityExpiryMeta = new ExpiryMeta(
                 NA, // since we can estimate expiry , not sur if this is expected?
                 op.hasAutoRenewPeriod() ? op.getAutoRenewPeriod().getSeconds() : NA,
                 op.hasAutoRenewAccount() ? op.getAutoRenewAccount().getAccountNum() : NA);
 
-        final var expiryMetadataValidation =
-                handleContext.expiryValidator().validateCreationAttempt(true, entityExpiryMeta);
-        validateTrue(expiryMetadataValidation == OK, expiryMetadataValidation);
+        handleContext.expiryValidator().validateCreationAttempt(true, entityExpiryMeta);
 
         /* validate the auto-renew account */
         if (op.hasAutoRenewAccount()) {
-            final var account = handleContext.accountLookup().getAccountById(autoRenewAccountId);
+            final var account = handleContext.accountAccess().getAccountById(autoRenewAccountId);
             validateTrue(account.isPresent(), INVALID_AUTORENEW_ACCOUNT);
 
             validateFalse(account.get().isSmartContract(), INVALID_AUTORENEW_ACCOUNT);
@@ -175,12 +145,6 @@
         /* --- Persist the topic --- */
         topicStore.put(builder.build());
         handleContext.entityCreationLimits().refreshTopics();
-=======
-            @NonNull final ConsensusCreateTopicTransactionBody topicCreation,
-            @NonNull final ConsensusServiceConfig consensusServiceConfig,
-            @NonNull final ConsensusCreateTopicRecordBuilder recordBuilder) {
-        throw new UnsupportedOperationException("Not implemented");
->>>>>>> 0e677458
     }
 
     @Override
