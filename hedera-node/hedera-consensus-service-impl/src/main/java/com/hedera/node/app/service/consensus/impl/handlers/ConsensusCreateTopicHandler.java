--- conflicted
+++ resolved
@@ -82,12 +82,8 @@
         requireNonNull(handleContext, "The argument 'context' must not be null");
 
         final var op = handleContext.body().consensusCreateTopicOrThrow();
-<<<<<<< HEAD
-        final var consensusServiceConfig = handleContext.configuration().getConfigData(ConsensusServiceConfig.class);
-=======
         final var configuration = handleContext.configuration();
         final var topicConfig = configuration.getConfigData(TopicsConfig.class);
->>>>>>> 362f57cf
         final var topicStore = handleContext.writableStore(WritableTopicStore.class);
 
         final var builder = new Topic.Builder();
