/*
 * Copyright (C) 2022-2024 Hedera Hashgraph, LLC
 *
 * Licensed under the Apache License, Version 2.0 (the "License");
 * you may not use this file except in compliance with the License.
 * You may obtain a copy of the License at
 *
 *      http://www.apache.org/licenses/LICENSE-2.0
 *
 * Unless required by applicable law or agreed to in writing, software
 * distributed under the License is distributed on an "AS IS" BASIS,
 * WITHOUT WARRANTIES OR CONDITIONS OF ANY KIND, either express or implied.
 * See the License for the specific language governing permissions and
 * limitations under the License.
 */

package com.hedera.node.app.service.consensus.impl.handlers;

import static com.hedera.hapi.node.base.ResponseCodeEnum.INVALID_TOPIC_ID;
import static com.hedera.hapi.node.base.ResponseCodeEnum.UNAUTHORIZED;
import static com.hedera.node.app.service.mono.pbj.PbjConverter.fromPbj;
import static com.hedera.node.app.spi.validation.Validations.mustExist;
import static com.hedera.node.app.spi.workflows.PreCheckException.validateTruePreCheck;
import static java.util.Objects.requireNonNull;

import com.hedera.hapi.node.base.HederaFunctionality;
import com.hedera.hapi.node.base.SubType;
import com.hedera.hapi.node.base.TopicID;
import com.hedera.hapi.node.consensus.ConsensusDeleteTopicTransactionBody;
import com.hedera.hapi.node.state.consensus.Topic;
import com.hedera.hapi.node.transaction.TransactionBody;
import com.hedera.node.app.service.consensus.ReadableTopicStore;
import com.hedera.node.app.service.consensus.impl.WritableTopicStore;
import com.hedera.node.app.service.mono.fees.calculation.consensus.txns.DeleteTopicResourceUsage;
import com.hedera.node.app.spi.fees.FeeContext;
import com.hedera.node.app.spi.fees.Fees;
import com.hedera.node.app.spi.workflows.HandleContext;
import com.hedera.node.app.spi.workflows.HandleException;
import com.hedera.node.app.spi.workflows.PreCheckException;
import com.hedera.node.app.spi.workflows.PreHandleContext;
import com.hedera.node.app.spi.workflows.TransactionHandler;
import edu.umd.cs.findbugs.annotations.NonNull;
import javax.inject.Inject;
import javax.inject.Singleton;

/**
 * This class contains all workflow-related functionality regarding {@link HederaFunctionality#CONSENSUS_DELETE_TOPIC}.
 */
@Singleton
public class ConsensusDeleteTopicHandler implements TransactionHandler {
    @Inject
    public ConsensusDeleteTopicHandler() {
        // Exists for injection
    }

    @Override
    public void pureChecks(@NonNull final TransactionBody txn) throws PreCheckException {
        final ConsensusDeleteTopicTransactionBody op = txn.consensusDeleteTopicOrThrow();
        validateTruePreCheck(op.hasTopicID(), INVALID_TOPIC_ID);
    }

    @Override
    public void preHandle(@NonNull final PreHandleContext context) throws PreCheckException {
        requireNonNull(context);

        final var op = context.body().consensusDeleteTopicOrThrow();
        final var topicStore = context.createStore(ReadableTopicStore.class);
        // The topic ID must be present on the transaction and the topic must exist.
<<<<<<< HEAD
        mustExist(op.topicID(), INVALID_TOPIC_ID);
        final var topic = topicStore.getTopic(op.topicIDOrThrow());
=======
        final var topic = topicStore.getTopic(op.topicIDOrElse(TopicID.DEFAULT));
>>>>>>> 152eefd9
        mustExist(topic, INVALID_TOPIC_ID);
        // To delete a topic, the transaction must be signed by the admin key. If there is no admin
        // key, then it is impossible to delete the topic.
        context.requireKeyOrThrow(topic.adminKey(), UNAUTHORIZED);
    }

    /**
     * Given the appropriate context, deletes a topic.
     *
     * @param context the {@link HandleContext} of the active transaction
     * @throws NullPointerException if one of the arguments is {@code null}
     */
    @Override
    public void handle(@NonNull final HandleContext context) {
        requireNonNull(context, "The argument 'context' must not be null");

        final var op = context.body().consensusDeleteTopicOrThrow();
        final var topicStore = context.writableStore(WritableTopicStore.class);
        final var topicId = op.topicIDOrElse(TopicID.DEFAULT);
        final Topic topic = topicStore.getTopic(topicId);
        // preHandle already checks for topic existence, so topic should never be null.

        /* Topics without adminKeys can't be deleted.*/
        if (topic.adminKey() == null) {
            throw new HandleException(UNAUTHORIZED);
        }

        /* Copy all the fields from existing topic and change deleted flag */
        final var topicBuilder = new Topic.Builder()
                .topicId(topic.topicId())
                .adminKey(topic.adminKey())
                .submitKey(topic.submitKey())
                .autoRenewAccountId(topic.autoRenewAccountId())
                .autoRenewPeriod(topic.autoRenewPeriod())
                .expirationSecond(topic.expirationSecond())
                .memo(topic.memo())
                .runningHash(topic.runningHash())
                .sequenceNumber(topic.sequenceNumber());
        topicBuilder.deleted(true);

        /* --- Put the modified topic. It will be in underlying state's modifications map.
        It will not be committed to state until commit is called on the state.--- */
        topicStore.put(topicBuilder.build());
    }

    @NonNull
    @Override
    public Fees calculateFees(@NonNull final FeeContext feeContext) {
        requireNonNull(feeContext);
        final var op = feeContext.body();

        return feeContext.feeCalculator(SubType.DEFAULT).legacyCalculate(sigValueObj -> new DeleteTopicResourceUsage()
                .usageGiven(fromPbj(op), sigValueObj, null));
    }
}<|MERGE_RESOLUTION|>--- conflicted
+++ resolved
@@ -66,12 +66,8 @@
         final var op = context.body().consensusDeleteTopicOrThrow();
         final var topicStore = context.createStore(ReadableTopicStore.class);
         // The topic ID must be present on the transaction and the topic must exist.
-<<<<<<< HEAD
         mustExist(op.topicID(), INVALID_TOPIC_ID);
-        final var topic = topicStore.getTopic(op.topicIDOrThrow());
-=======
         final var topic = topicStore.getTopic(op.topicIDOrElse(TopicID.DEFAULT));
->>>>>>> 152eefd9
         mustExist(topic, INVALID_TOPIC_ID);
         // To delete a topic, the transaction must be signed by the admin key. If there is no admin
         // key, then it is impossible to delete the topic.
