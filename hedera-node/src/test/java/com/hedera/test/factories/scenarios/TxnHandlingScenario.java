--- conflicted
+++ resolved
@@ -660,7 +660,6 @@
 			.setApprovedForAll(BoolValue.of(true))
 			.build());
 
-<<<<<<< HEAD
 	List<NftRemoveAllowance> nftDeleteAllowanceList = List.of(NftRemoveAllowance.newBuilder()
 			.setOwner(OWNER_ACCOUNT)
 			.setTokenId(KNOWN_TOKEN_WITH_WIPE)
@@ -669,7 +668,8 @@
 	List<NftRemoveAllowance> nftDeleteAllowanceMissingOwnerList = List.of(NftRemoveAllowance.newBuilder()
 			.setOwner(MISSING_ACCOUNT)
 			.setTokenId(KNOWN_TOKEN_WITH_WIPE)
-=======
+			.build());
+
 	List<NftAllowance> delegatingNftAllowanceList = List.of(NftAllowance.newBuilder()
 			.setOwner(OWNER_ACCOUNT)
 			.setTokenId(KNOWN_TOKEN_WITH_WIPE)
@@ -686,6 +686,5 @@
 			.setDelegatingSpender(MISSING_ACCOUNT)
 			.setApprovedForAll(BoolValue.of(false))
 			.addAllSerialNumbers(List.of(1L))
->>>>>>> 4eb6f522
 			.build());
 }