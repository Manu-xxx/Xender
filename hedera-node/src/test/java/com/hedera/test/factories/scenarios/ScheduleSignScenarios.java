/*
 * Copyright (C) 2020-2022 Hedera Hashgraph, LLC
 *
 * Licensed under the Apache License, Version 2.0 (the "License");
 * you may not use this file except in compliance with the License.
 * You may obtain a copy of the License at
 *
 *      http://www.apache.org/licenses/LICENSE-2.0
 *
 * Unless required by applicable law or agreed to in writing, software
 * distributed under the License is distributed on an "AS IS" BASIS,
 * WITHOUT WARRANTIES OR CONDITIONS OF ANY KIND, either express or implied.
 * See the License for the specific language governing permissions and
 * limitations under the License.
 */
package com.hedera.test.factories.scenarios;

import static com.hedera.test.factories.txns.CryptoTransferFactory.newSignedCryptoTransfer;
import static com.hedera.test.factories.txns.PlatformTxnFactory.from;
import static com.hedera.test.factories.txns.ScheduleSignFactory.newSignedScheduleSign;
import static com.hedera.test.factories.txns.TinyBarsFromTo.tinyBarsFromTo;

import com.hedera.services.utils.accessors.PlatformTxnAccessor;
import com.hedera.services.utils.accessors.SignedTxnAccessor;
import com.hedera.test.factories.txns.ScheduleUtils;
import com.hederahashgraph.api.proto.java.ScheduleCreateTransactionBody;
import com.hederahashgraph.api.proto.java.TransactionBody;

public enum ScheduleSignScenarios implements TxnHandlingScenario {
    SCHEDULE_SIGN_MISSING_SCHEDULE {
        @Override
        public PlatformTxnAccessor platformTxn() throws Throwable {
            return PlatformTxnAccessor.from(
                    from(newSignedScheduleSign().signing(UNKNOWN_SCHEDULE).get()));
        }
    },
    SCHEDULE_SIGN_KNOWN_SCHEDULE {
        @Override
        public PlatformTxnAccessor platformTxn() throws Throwable {
            return PlatformTxnAccessor.from(
                    from(newSignedScheduleSign().signing(KNOWN_SCHEDULE_WITH_ADMIN).get()));
        }

        @Override
        public byte[] extantSchedulingBodyBytes() throws Throwable {
            var accessor =
                    SignedTxnAccessor.from(
                            newSignedCryptoTransfer()
                                    .sansTxnId()
                                    .transfers(tinyBarsFromTo(MISC_ACCOUNT_ID, RECEIVER_SIG_ID, 1))
                                    .get()
                                    .toByteArray());
            var scheduled = ScheduleUtils.fromOrdinary(accessor.getTxn());
            return TransactionBody.newBuilder()
                    .setScheduleCreate(
                            ScheduleCreateTransactionBody.newBuilder()
                                    .setScheduledTransactionBody(scheduled))
                    .build()
                    .toByteArray();
        }
    },
    SCHEDULE_SIGN_KNOWN_SCHEDULE_WITH_PAYER {
        @Override
        public PlatformTxnAccessor platformTxn() throws Throwable {
            return PlatformTxnAccessor.from(
                    from(
                            newSignedScheduleSign()
                                    .signing(KNOWN_SCHEDULE_WITH_EXPLICIT_PAYER)
                                    .get()));
        }

        @Override
        public byte[] extantSchedulingBodyBytes() throws Throwable {
            var accessor =
<<<<<<< HEAD
                    new SignedTxnAccessor(
                            newSignedCryptoTransfer()
                                    .sansTxnId()
                                    .transfers(tinyBarsFromTo(MISC_ACCOUNT_ID, RECEIVER_SIG_ID, 1))
                                    .get());
=======
                    SignedTxnAccessor.from(
                            newSignedCryptoTransfer()
                                    .sansTxnId()
                                    .transfers(tinyBarsFromTo(MISC_ACCOUNT_ID, RECEIVER_SIG_ID, 1))
                                    .get()
                                    .toByteArray());
>>>>>>> 6f806782
            var scheduled = ScheduleUtils.fromOrdinary(accessor.getTxn());
            return TransactionBody.newBuilder()
                    .setScheduleCreate(
                            ScheduleCreateTransactionBody.newBuilder()
                                    .setScheduledTransactionBody(scheduled))
                    .build()
                    .toByteArray();
        }
    },
    SCHEDULE_SIGN_KNOWN_SCHEDULE_WITH_PAYER_SELF {
        @Override
        public PlatformTxnAccessor platformTxn() throws Throwable {
            return PlatformTxnAccessor.from(
                    from(
                            newSignedScheduleSign()
                                    .signing(KNOWN_SCHEDULE_WITH_EXPLICIT_PAYER_SELF)
                                    .get()));
        }

        @Override
        public byte[] extantSchedulingBodyBytes() throws Throwable {
            var accessor =
<<<<<<< HEAD
                    new SignedTxnAccessor(
                            newSignedCryptoTransfer()
                                    .sansTxnId()
                                    .transfers(tinyBarsFromTo(MISC_ACCOUNT_ID, RECEIVER_SIG_ID, 1))
                                    .get());
=======
                    SignedTxnAccessor.from(
                            newSignedCryptoTransfer()
                                    .sansTxnId()
                                    .transfers(tinyBarsFromTo(MISC_ACCOUNT_ID, RECEIVER_SIG_ID, 1))
                                    .get()
                                    .toByteArray());
>>>>>>> 6f806782
            var scheduled = ScheduleUtils.fromOrdinary(accessor.getTxn());
            return TransactionBody.newBuilder()
                    .setScheduleCreate(
                            ScheduleCreateTransactionBody.newBuilder()
                                    .setScheduledTransactionBody(scheduled))
                    .build()
                    .toByteArray();
        }
    },
    SCHEDULE_SIGN_KNOWN_SCHEDULE_WITH_NOW_INVALID_PAYER {
        @Override
        public PlatformTxnAccessor platformTxn() throws Throwable {
            return PlatformTxnAccessor.from(
                    from(
                            newSignedScheduleSign()
                                    .signing(KNOWN_SCHEDULE_WITH_NOW_INVALID_PAYER)
                                    .get()));
        }
    }
}<|MERGE_RESOLUTION|>--- conflicted
+++ resolved
@@ -72,20 +72,12 @@
         @Override
         public byte[] extantSchedulingBodyBytes() throws Throwable {
             var accessor =
-<<<<<<< HEAD
-                    new SignedTxnAccessor(
-                            newSignedCryptoTransfer()
-                                    .sansTxnId()
-                                    .transfers(tinyBarsFromTo(MISC_ACCOUNT_ID, RECEIVER_SIG_ID, 1))
-                                    .get());
-=======
                     SignedTxnAccessor.from(
                             newSignedCryptoTransfer()
                                     .sansTxnId()
                                     .transfers(tinyBarsFromTo(MISC_ACCOUNT_ID, RECEIVER_SIG_ID, 1))
                                     .get()
                                     .toByteArray());
->>>>>>> 6f806782
             var scheduled = ScheduleUtils.fromOrdinary(accessor.getTxn());
             return TransactionBody.newBuilder()
                     .setScheduleCreate(
@@ -108,20 +100,12 @@
         @Override
         public byte[] extantSchedulingBodyBytes() throws Throwable {
             var accessor =
-<<<<<<< HEAD
-                    new SignedTxnAccessor(
-                            newSignedCryptoTransfer()
-                                    .sansTxnId()
-                                    .transfers(tinyBarsFromTo(MISC_ACCOUNT_ID, RECEIVER_SIG_ID, 1))
-                                    .get());
-=======
                     SignedTxnAccessor.from(
                             newSignedCryptoTransfer()
                                     .sansTxnId()
                                     .transfers(tinyBarsFromTo(MISC_ACCOUNT_ID, RECEIVER_SIG_ID, 1))
                                     .get()
                                     .toByteArray());
->>>>>>> 6f806782
             var scheduled = ScheduleUtils.fromOrdinary(accessor.getTxn());
             return TransactionBody.newBuilder()
                     .setScheduleCreate(
