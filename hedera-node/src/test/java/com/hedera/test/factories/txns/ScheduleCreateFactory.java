--- conflicted
+++ resolved
@@ -77,7 +77,6 @@
         if (!omitAdmin) {
             op.setAdminKey(TxnHandlingScenario.SCHEDULE_ADMIN_KT.asKey());
         }
-<<<<<<< HEAD
         if (!omitTransactionBody) {
             op.setTransactionBody(ByteString.copyFrom(TxnHandlingScenario.SCHEDULE_TX_BODY));
         }
@@ -94,9 +93,6 @@
                     .addSigPair(sigPair.build())
                     .build());
         }
-        txn.setScheduleCreation(op);
-=======
         txn.setScheduleCreate(op);
->>>>>>> c67385df
     }
 }