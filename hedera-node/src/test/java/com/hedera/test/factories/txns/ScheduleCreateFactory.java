package com.hedera.test.factories.txns;

/*-
 * ‌
 * Hedera Services Node
 * ​
 * Copyright (C) 2018 - 2021 Hedera Hashgraph, LLC
 * ​
 * Licensed under the Apache License, Version 2.0 (the "License");
 * you may not use this file except in compliance with the License.
 * You may obtain a copy of the License at
 *
 *      http://www.apache.org/licenses/LICENSE-2.0
 *
 * Unless required by applicable law or agreed to in writing, software
 * distributed under the License is distributed on an "AS IS" BASIS,
 * WITHOUT WARRANTIES OR CONDITIONS OF ANY KIND, either express or implied.
 * See the License for the specific language governing permissions and
 * limitations under the License.
 * ‍
 */

import com.google.protobuf.InvalidProtocolBufferException;
import com.hedera.services.utils.SignedTxnAccessor;
import com.hedera.test.factories.scenarios.TxnHandlingScenario;
import com.hederahashgraph.api.proto.java.AccountID;
import com.hederahashgraph.api.proto.java.SchedulableTransactionBody;
import com.hederahashgraph.api.proto.java.ScheduleCreateTransactionBody;
import com.hederahashgraph.api.proto.java.Transaction;
import com.hederahashgraph.api.proto.java.TransactionBody;

import java.util.Optional;

public class ScheduleCreateFactory extends SignedTxnFactory<ScheduleCreateFactory> {
<<<<<<< HEAD
    private boolean omitAdmin = false;
    private boolean scheduleNonsense = false;
    private Optional<AccountID> payer = Optional.empty();
    private Transaction scheduled = Transaction.getDefaultInstance();
=======
	private boolean omitAdmin = false;
	private boolean scheduleNonsense = false;
	private Optional<AccountID> payer = Optional.empty();
	private Transaction scheduled = Transaction.getDefaultInstance();
>>>>>>> d8cfe0f7

	private ScheduleCreateFactory() {
	}

	public static ScheduleCreateFactory newSignedScheduleCreate() {
		return new ScheduleCreateFactory();
	}

<<<<<<< HEAD
    public ScheduleCreateFactory schedulingNonsense() {
        scheduleNonsense = true;
        return this;
    }

    public ScheduleCreateFactory missingAdmin() {
        omitAdmin = true;
        return this;
    }
=======
	public ScheduleCreateFactory schedulingNonsense() {
		scheduleNonsense = true;
		return this;
	}
>>>>>>> d8cfe0f7

	public ScheduleCreateFactory missingAdmin() {
		omitAdmin = true;
		return this;
	}

	public ScheduleCreateFactory designatingPayer(AccountID id) {
		payer = Optional.of(id);
		return this;
	}

	public ScheduleCreateFactory creating(Transaction scheduled) {
		this.scheduled = scheduled;
		return this;
	}

	@Override
	protected ScheduleCreateFactory self() {
		return this;
	}

<<<<<<< HEAD
    @Override
    protected void customizeTxn(TransactionBody.Builder txn) {
        var op = ScheduleCreateTransactionBody.newBuilder();
        if (!omitAdmin) {
            op.setAdminKey(TxnHandlingScenario.SCHEDULE_ADMIN_KT.asKey());
        }
        payer.ifPresent(op::setPayerAccountID);
        if (scheduleNonsense) {
            op.setScheduledTransactionBody(SchedulableTransactionBody.getDefaultInstance());
        } else {
            try {
                var accessor = new SignedTxnAccessor(scheduled);
                var scheduled = ScheduleUtils.fromOrdinary(accessor.getTxn());
                op.setScheduledTransactionBody(scheduled);
            } catch (InvalidProtocolBufferException e) {
                throw new IllegalStateException("ScheduleCreate test used unparseable transaction!", e);
            }
        }
        txn.setScheduleCreate(op);
    }
=======
	@Override
	protected long feeFor(Transaction signedTxn, int numPayerKeys) {
		return 0;
	}

	@Override
	protected void customizeTxn(TransactionBody.Builder txn) {
		var op = ScheduleCreateTransactionBody.newBuilder();
		if (!omitAdmin) {
			op.setAdminKey(TxnHandlingScenario.SCHEDULE_ADMIN_KT.asKey());
		}
		payer.ifPresent(op::setPayerAccountID);
		if (scheduleNonsense) {
			op.setScheduledTransactionBody(SchedulableTransactionBody.getDefaultInstance());
		} else {
			try {
				var accessor = new SignedTxnAccessor(scheduled);
				var scheduled = ScheduleUtils.fromOrdinary(accessor.getTxn());
				op.setScheduledTransactionBody(scheduled);
			} catch (InvalidProtocolBufferException e) {
				throw new IllegalStateException("ScheduleCreate test used unparseable transaction!", e);
			}
		}
		txn.setScheduleCreate(op);
	}
>>>>>>> d8cfe0f7
}<|MERGE_RESOLUTION|>--- conflicted
+++ resolved
@@ -32,17 +32,10 @@
 import java.util.Optional;
 
 public class ScheduleCreateFactory extends SignedTxnFactory<ScheduleCreateFactory> {
-<<<<<<< HEAD
-    private boolean omitAdmin = false;
-    private boolean scheduleNonsense = false;
-    private Optional<AccountID> payer = Optional.empty();
-    private Transaction scheduled = Transaction.getDefaultInstance();
-=======
 	private boolean omitAdmin = false;
 	private boolean scheduleNonsense = false;
 	private Optional<AccountID> payer = Optional.empty();
 	private Transaction scheduled = Transaction.getDefaultInstance();
->>>>>>> d8cfe0f7
 
 	private ScheduleCreateFactory() {
 	}
@@ -51,22 +44,10 @@
 		return new ScheduleCreateFactory();
 	}
 
-<<<<<<< HEAD
-    public ScheduleCreateFactory schedulingNonsense() {
-        scheduleNonsense = true;
-        return this;
-    }
-
-    public ScheduleCreateFactory missingAdmin() {
-        omitAdmin = true;
-        return this;
-    }
-=======
 	public ScheduleCreateFactory schedulingNonsense() {
 		scheduleNonsense = true;
 		return this;
 	}
->>>>>>> d8cfe0f7
 
 	public ScheduleCreateFactory missingAdmin() {
 		omitAdmin = true;
@@ -88,28 +69,6 @@
 		return this;
 	}
 
-<<<<<<< HEAD
-    @Override
-    protected void customizeTxn(TransactionBody.Builder txn) {
-        var op = ScheduleCreateTransactionBody.newBuilder();
-        if (!omitAdmin) {
-            op.setAdminKey(TxnHandlingScenario.SCHEDULE_ADMIN_KT.asKey());
-        }
-        payer.ifPresent(op::setPayerAccountID);
-        if (scheduleNonsense) {
-            op.setScheduledTransactionBody(SchedulableTransactionBody.getDefaultInstance());
-        } else {
-            try {
-                var accessor = new SignedTxnAccessor(scheduled);
-                var scheduled = ScheduleUtils.fromOrdinary(accessor.getTxn());
-                op.setScheduledTransactionBody(scheduled);
-            } catch (InvalidProtocolBufferException e) {
-                throw new IllegalStateException("ScheduleCreate test used unparseable transaction!", e);
-            }
-        }
-        txn.setScheduleCreate(op);
-    }
-=======
 	@Override
 	protected long feeFor(Transaction signedTxn, int numPayerKeys) {
 		return 0;
@@ -135,5 +94,4 @@
 		}
 		txn.setScheduleCreate(op);
 	}
->>>>>>> d8cfe0f7
 }