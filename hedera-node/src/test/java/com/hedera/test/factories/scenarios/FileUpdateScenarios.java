package com.hedera.test.factories.scenarios;

/*-
 * ‌
 * Hedera Services Node
 * ​
 * Copyright (C) 2018 - 2021 Hedera Hashgraph, LLC
 * ​
 * Licensed under the Apache License, Version 2.0 (the "License");
 * you may not use this file except in compliance with the License.
 * You may obtain a copy of the License at
 * 
 *      http://www.apache.org/licenses/LICENSE-2.0
 * 
 * Unless required by applicable law or agreed to in writing, software
 * distributed under the License is distributed on an "AS IS" BASIS,
 * WITHOUT WARRANTIES OR CONDITIONS OF ANY KIND, either express or implied.
 * See the License for the specific language governing permissions and
 * limitations under the License.
 * ‍
 */

import com.hedera.services.utils.PlatformTxnAccessor;

import static com.hedera.test.factories.txns.FileUpdateFactory.MASTER_PAYER_ID;
import static com.hedera.test.factories.txns.FileUpdateFactory.TREASURY_PAYER_ID;
import static com.hedera.test.factories.txns.FileUpdateFactory.newSignedFileUpdate;
import static com.hedera.test.factories.txns.PlatformTxnFactory.from;

public enum FileUpdateScenarios implements TxnHandlingScenario {
	VANILLA_FILE_UPDATE_SCENARIO {
		public PlatformTxnAccessor platformTxn() throws Throwable {
			return new PlatformTxnAccessor(from(
					newSignedFileUpdate(MISC_FILE_ID).get()
			));
		}
	},
	TREASURY_SYS_FILE_UPDATE_SCENARIO {
		public PlatformTxnAccessor platformTxn() throws Throwable {
			return new PlatformTxnAccessor(from(
					newSignedFileUpdate(SYS_FILE_ID)
							.payer(TREASURY_PAYER_ID)
							.newWaclKt(SIMPLE_NEW_WACL_KT)
							.get()
			));
		}
	},
	TREASURY_SYS_FILE_UPDATE_SCENARIO_NO_NEW_KEY {
		public PlatformTxnAccessor platformTxn() throws Throwable {
			return new PlatformTxnAccessor(from(
					newSignedFileUpdate(SYS_FILE_ID)
							.payer(TREASURY_PAYER_ID)
							.get()
			));
		}
	},
	MASTER_SYS_FILE_UPDATE_SCENARIO {
		public PlatformTxnAccessor platformTxn() throws Throwable {
			return new PlatformTxnAccessor(from(
					newSignedFileUpdate(SYS_FILE_ID)
							.payer(MASTER_PAYER_ID)
							.newWaclKt(SIMPLE_NEW_WACL_KT)
							.get()
			));
		}
	},
	IMMUTABLE_FILE_UPDATE_SCENARIO {
		public PlatformTxnAccessor platformTxn() throws Throwable {
			return new PlatformTxnAccessor(from(
					newSignedFileUpdate(IMMUTABLE_FILE_ID).get()
			));
		}
	},
	FILE_UPDATE_NEW_WACL_SCENARIO {
		public PlatformTxnAccessor platformTxn() throws Throwable {
			return new PlatformTxnAccessor(from(
					newSignedFileUpdate(MISC_FILE_ID)
							.payer(TREASURY_PAYER_ID)
<<<<<<< HEAD
=======
							.newWaclKt(SIMPLE_NEW_WACL_KT)
							.get()
			));
		}
	},
	FILE_UPDATE_MISSING_SCENARIO {
		public PlatformTxnAccessor platformTxn() throws Throwable {
			return new PlatformTxnAccessor(from(
					newSignedFileUpdate(MISSING_FILE_ID)
							.payer(TREASURY_PAYER_ID)
>>>>>>> 02f90b98
							.newWaclKt(SIMPLE_NEW_WACL_KT)
							.get()
			));
		}
	}
}<|MERGE_RESOLUTION|>--- conflicted
+++ resolved
@@ -76,8 +76,6 @@
 			return new PlatformTxnAccessor(from(
 					newSignedFileUpdate(MISC_FILE_ID)
 							.payer(TREASURY_PAYER_ID)
-<<<<<<< HEAD
-=======
 							.newWaclKt(SIMPLE_NEW_WACL_KT)
 							.get()
 			));
@@ -88,7 +86,6 @@
 			return new PlatformTxnAccessor(from(
 					newSignedFileUpdate(MISSING_FILE_ID)
 							.payer(TREASURY_PAYER_ID)
->>>>>>> 02f90b98
 							.newWaclKt(SIMPLE_NEW_WACL_KT)
 							.get()
 			));
