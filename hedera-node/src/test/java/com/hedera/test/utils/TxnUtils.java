--- conflicted
+++ resolved
@@ -85,8 +85,6 @@
 		);
 	}
 
-<<<<<<< HEAD
-=======
 	public static TokenTransferList withNftAdjustments(
 			TokenID a, AccountID aSenderId, AccountID aReceiverId, Long aSerialNumber,
 			AccountID bSenderId, AccountID bReceiverId, Long bSerialNumber,
@@ -109,7 +107,6 @@
 						.build();
 	}
 
->>>>>>> 5d6b2415
 	public static List<TokenTransferList> withTokenAdjustments(
 			TokenID a, AccountID aId, long A,
 			TokenID b, AccountID bId, long B,
