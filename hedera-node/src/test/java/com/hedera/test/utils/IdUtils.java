--- conflicted
+++ resolved
@@ -22,11 +22,6 @@
 
 import com.hedera.services.ledger.BalanceChange;
 import com.hedera.services.state.merkle.MerkleEntityId;
-<<<<<<< HEAD
-import com.hedera.services.state.submerkle.EntityId;
-import com.hedera.services.state.submerkle.FcAssessedCustomFee;
-=======
->>>>>>> a24d4e91
 import com.hedera.services.store.models.Id;
 import com.hederahashgraph.api.proto.java.AccountAmount;
 import com.hederahashgraph.api.proto.java.AccountID;
@@ -144,17 +139,6 @@
 		return BalanceChange.changingFtUnits(token, token.asGrpcToken(), adjustFrom(account, amount));
 	}
 
-<<<<<<< HEAD
-	public static BalanceChange nftChange(final Id token,
-										  final AccountID from,
-										  final AccountID to,
-										  final long serialNumber
-	) {
-		return BalanceChange.changingNftOwnership(token, token.asGrpcToken(), adjustFromNft(from, to, serialNumber));
-	}
-
-=======
->>>>>>> a24d4e91
 	public static NftTransfer nftXfer(AccountID from, AccountID to, long serialNo) {
 		return NftTransfer.newBuilder()
 				.setSenderAccountID(from)
@@ -162,19 +146,4 @@
 				.setSerialNumber(serialNo)
 				.build();
 	}
-<<<<<<< HEAD
-
-	public static FcAssessedCustomFee hbarChangeForCustomFees(final AccountID account, final long amount) {
-		return FcAssessedCustomFee.assessedHbarFeeFrom(adjustFrom(account, amount));
-	}
-
-	public static FcAssessedCustomFee tokenChangeForCustomFees(
-			final EntityId token,
-			final AccountID account,
-			final long amount
-	) {
-		return FcAssessedCustomFee.assessedHtsFeeFrom(token, adjustFrom(account, amount));
-	}
-=======
->>>>>>> a24d4e91
 }