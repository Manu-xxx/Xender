package com.hedera.test.utils;

/*-
 * ‌
 * Hedera Services Node
 * ​
 * Copyright (C) 2018 - 2022 Hedera Hashgraph, LLC
 * ​
 * Licensed under the Apache License, Version 2.0 (the "License");
 * you may not use this file except in compliance with the License.
 * You may obtain a copy of the License at
 *
 *      http://www.apache.org/licenses/LICENSE-2.0
 *
 * Unless required by applicable law or agreed to in writing, software
 * distributed under the License is distributed on an "AS IS" BASIS,
 * WITHOUT WARRANTIES OR CONDITIONS OF ANY KIND, either express or implied.
 * See the License for the specific language governing permissions and
 * limitations under the License.
 * ‍
 */

import com.google.common.primitives.Longs;
import com.google.protobuf.ByteString;
import com.hedera.services.context.properties.EntityType;
import com.hedera.services.legacy.core.jproto.JContractIDKey;
import com.hedera.services.legacy.core.jproto.JDelegatableContractAliasKey;
import com.hedera.services.legacy.core.jproto.JECDSASecp256k1Key;
import com.hedera.services.legacy.core.jproto.JEd25519Key;
import com.hedera.services.legacy.core.jproto.JKey;
import com.hedera.services.legacy.core.jproto.JKeyList;
import com.hedera.services.legacy.core.jproto.TxnReceipt;
import com.hedera.services.state.enums.TokenSupplyType;
import com.hedera.services.state.enums.TokenType;
import com.hedera.services.state.merkle.MerkleAccountState;
import com.hedera.services.state.merkle.MerkleEntityId;
import com.hedera.services.state.merkle.MerkleNetworkContext;
import com.hedera.services.state.merkle.MerkleSchedule;
import com.hedera.services.state.merkle.MerkleSpecialFiles;
import com.hedera.services.state.merkle.MerkleToken;
import com.hedera.services.state.merkle.MerkleTokenRelStatus;
import com.hedera.services.state.merkle.MerkleTopic;
import com.hedera.services.state.merkle.MerkleUniqueToken;
import com.hedera.services.state.merkle.internals.BitPackUtils;
import com.hedera.services.state.merkle.internals.FilePart;
import com.hedera.services.state.submerkle.CurrencyAdjustments;
import com.hedera.services.state.submerkle.EntityId;
import com.hedera.services.state.submerkle.EvmFnResult;
import com.hedera.services.state.submerkle.EvmLog;
import com.hedera.services.state.submerkle.ExchangeRates;
import com.hedera.services.state.submerkle.ExpirableTxnRecord;
import com.hedera.services.state.submerkle.FcAssessedCustomFee;
import com.hedera.services.state.submerkle.FcCustomFee;
import com.hedera.services.state.submerkle.FcTokenAllowance;
import com.hedera.services.state.submerkle.FcTokenAllowanceId;
import com.hedera.services.state.submerkle.FcTokenAssociation;
import com.hedera.services.state.submerkle.FixedFeeSpec;
import com.hedera.services.state.submerkle.NftAdjustments;
import com.hedera.services.state.submerkle.RichInstant;
import com.hedera.services.state.submerkle.SequenceNumber;
import com.hedera.services.state.submerkle.TxnId;
import com.hedera.services.stream.RecordsRunningHashLeaf;
import com.hedera.services.throttles.DeterministicThrottle;
import com.hedera.services.utils.EntityNum;
import com.hedera.services.utils.EntityNumPair;
import com.hedera.services.utils.NftNumPair;
import com.hederahashgraph.api.proto.java.ContractID;
import com.hederahashgraph.api.proto.java.FileID;
import com.hederahashgraph.api.proto.java.ResponseCodeEnum;
import com.hederahashgraph.api.proto.java.TransactionBody;
<<<<<<< HEAD
import com.swirlds.common.utility.CommonUtils;
=======
import com.swirlds.common.CommonUtils;
import com.swirlds.common.crypto.Hash;
import com.swirlds.common.crypto.RunningHash;
>>>>>>> ae245af3
import org.apache.commons.lang3.tuple.Pair;
import org.apache.tuweni.bytes.Bytes;
import org.hyperledger.besu.datatypes.Address;

import java.time.Instant;
import java.util.ArrayList;
import java.util.List;
import java.util.Map;
import java.util.Set;
import java.util.SplittableRandom;
import java.util.TreeMap;
import java.util.TreeSet;
import java.util.stream.IntStream;

import static com.hedera.services.state.merkle.internals.BitPackUtils.numFromCode;
import static com.hedera.services.state.merkle.internals.BitPackUtils.packedTime;
import static com.hedera.services.state.submerkle.TxnId.USER_TRANSACTION_NONCE;
import static com.hedera.services.state.virtual.KeyPackingUtils.computeNonZeroBytes;

public class SeededPropertySource {
	private static final long BASE_SEED = 4_242_424L;

	private final SplittableRandom SEEDED_RANDOM;

	public SeededPropertySource(final SplittableRandom SEEDED_RANDOM) {
		this.SEEDED_RANDOM = SEEDED_RANDOM;
	}

	public static SeededPropertySource forSerdeTest(final int version, final int testCaseNo) {
		return new SeededPropertySource(new SplittableRandom(version * BASE_SEED + testCaseNo));
	}

	public EvmFnResult nextEvmResult() {
		return new EvmFnResult(
				nextEntityId(),
				nextBytes(32),
				nextString(64),
				nextBytes(256),
				nextUnsignedLong(),
				nextEvmLogs(3),
				nextEntityIds(2),
				nextBytes(20),
				nextStateChanges(2, 5),
				nextUnsignedLong(),
				nextUnsignedLong(),
				nextBytes(128));
	}

	public MerkleTopic nextTopic() {
		final var seeded = new MerkleTopic();
		if (nextBoolean()) {
			seeded.setMemo(nextString(100));
		}
		seeded.setAdminKey(nextNullableKey());
		seeded.setSubmitKey(nextNullableKey());
		seeded.setAutoRenewDurationSeconds(nextUnsignedLong());
		if (nextBoolean()) {
			seeded.setAutoRenewAccountId(nextEntityId());
		}
		seeded.setExpirationTimestamp(nextNullableRichInstant());
		seeded.setKey(nextNum());
		seeded.setDeleted(nextBoolean());
		seeded.setSequenceNumber(nextUnsignedLong());
		if (nextBoolean()) {
			seeded.setRunningHash(nextBytes(48));
		}
		return seeded;
	}

	public MerkleToken nextToken() {
		final var initialSupply = SEEDED_RANDOM.nextLong(100_000_000);
		final var seeded = new MerkleToken(
				nextUnsignedLong(),
				initialSupply,
				nextUnsignedInt(),
				nextString(24),
				nextString(48),
				nextBoolean(),
				nextBoolean(),
				nextEntityId(),
				nextInt());
		seeded.setMemo(nextString(36));
		seeded.setDeleted(nextBoolean());
		seeded.setFeeSchedule(nextCustomFeeSchedule());
		seeded.setAutoRenewPeriod(nextUnsignedLong());
		seeded.setTokenType(nextTokenType());
		seeded.setSupplyType(nextTokenSupplyType());
		seeded.setLastUsedSerialNumber(nextUnsignedLong());
		seeded.setMaxSupply(initialSupply + SEEDED_RANDOM.nextLong(100_000_000));
		seeded.setPaused(nextBoolean());
		seeded.setAdminKey(nextNullableKey());
		seeded.setFreezeKey(nextNullableKey());
		seeded.setKycKey(nextNullableKey());
		seeded.setWipeKey(nextNullableKey());
		seeded.setSupplyKey(nextNullableKey());
		seeded.setFeeScheduleKey(nextNullableKey());
		seeded.setPauseKey(nextNullableKey());
		seeded.setKey(nextNum());
		return seeded;
	}

	public List<FcCustomFee> nextCustomFeeSchedule() {
		return IntStream.range(0, SEEDED_RANDOM.nextInt(10))
				.mapToObj(i -> nextCustomFee())
				.toList();
	}

	public FcCustomFee nextCustomFee() {
		final var type = nextFeeType();
		return switch (type) {
			case FIXED_FEE -> FcCustomFee.fixedFee(nextUnsignedLong(), nextEntityId(), nextEntityId());
			case ROYALTY_FEE -> {
				final var denom = 1 + nextNonZeroInt(100);
				final var numer = nextNonZeroInt(denom - 1);
				if (nextBoolean()) {
					yield FcCustomFee.royaltyFee(numer, denom, null, nextEntityId());
				} else {
					yield FcCustomFee.royaltyFee(numer, denom, nextFixedFeeSpec(), nextEntityId());
				}
			}
			case FRACTIONAL_FEE -> {
				final var denom = 1 + nextNonZeroInt(100);
				final var numer = nextNonZeroInt(denom - 1);
				final var minUnits = nextNonZeroInt(100);
				final var maxUnits = minUnits + nextNonZeroInt(100);
				yield FcCustomFee.fractionalFee(numer, denom, minUnits, maxUnits, nextBoolean(), nextEntityId());
			}
		};
	}

	private FixedFeeSpec nextFixedFeeSpec() {
		return new FixedFeeSpec(nextNonZeroInt(1_000_000), nextEntityId());
	}

	public FcCustomFee.FeeType nextFeeType() {
		// size of FcCustomFee.FeeType.class.getEnumConstants() in 0.25
		return nextFeeType(3);  
	}
	
	public FcCustomFee.FeeType nextFeeType(final int range) {
		final var choices = FcCustomFee.FeeType.class.getEnumConstants();
		return choices[SEEDED_RANDOM.nextInt(range)];
	}

	public TokenType nextTokenType() {
		// size of TokenType.class.getEnumConstants() in 0.25
		return nextTokenType(2);
	}
	
	public TokenType nextTokenType(final int range) {
		final var choices = TokenType.class.getEnumConstants();
		return choices[SEEDED_RANDOM.nextInt(range)];
	}

	public TokenSupplyType nextTokenSupplyType() {
		// size of TokenSupplyType.class.getEnumConstants() in 0.25
		return nextTokenSupplyType(2);
	}
	
	public TokenSupplyType nextTokenSupplyType(final int range) {
		final var choices = TokenSupplyType.class.getEnumConstants();
		return choices[SEEDED_RANDOM.nextInt(range)];
	}

	public MerkleSchedule nextSchedule() {
		final var seeded = new MerkleSchedule();
		seeded.setExpiry(nextUnsignedLong());
		seeded.setBodyBytes(nextSerializedTransactionBody());
		if (nextBoolean()) {
			seeded.markDeleted(nextInstant());
		} else if (nextBoolean()) {
			seeded.markExecuted(nextInstant());
		}
		final var numSignatures = SEEDED_RANDOM.nextInt(10);
		for (int i = 0; i < numSignatures; i++) {
			seeded.witnessValidSignature(nextBytes(nextBoolean() ? 32 : 33));
		}
		seeded.setKey(nextNum());
		return seeded;
	}

	/**
	 * Provides a current {@link MerkleAccountState} that has the same "value" as a previously serialized instance.
	 *
	 * @return the "modernized" account state
	 */
	public MerkleAccountState next0242AccountState() {
		final var key = nextKey();
		final var expiry = nextUnsignedLong();
		final var balance = nextUnsignedLong();
		final var autoRenewSecs = nextUnsignedLong();
		final var memo = nextString(100);
		final var isDeleted = nextBoolean();
		final var isSmartContract = nextBoolean();
		final var isReceiverSigReq = nextBoolean();
		final var proxy = nextEntityId();
		final var num = nextInt();
		final var autoAssocMeta = nextUnsignedInt();
		final var alias = nextByteString(36);
		final var kvPairs = nextUnsignedInt();
		// Preserve same seeded values, but these will be ignored
		nextGrantedCryptoAllowances(10);
		nextGrantedFungibleAllowances(10);
		nextApprovedForAllAllowances(10);

		final var newMaxAutoAssociations = BitPackUtils.getMaxAutomaticAssociationsFrom(autoAssocMeta);
		final var newUsedAutoAssociations = BitPackUtils.getAlreadyUsedAutomaticAssociationsFrom(autoAssocMeta);
		final var seeded = new MerkleAccountState();
		seeded.setAccountKey(key);
		seeded.setExpiry(expiry);
		seeded.setHbarBalance(balance);
		seeded.setAutoRenewSecs(autoRenewSecs);
		seeded.setMemo(memo);
		seeded.setDeleted(isDeleted);
		seeded.setSmartContract(isSmartContract);
		seeded.setReceiverSigRequired(isReceiverSigReq);
		seeded.setProxy(proxy);
		seeded.setNumber(num);
		seeded.setUsedAutomaticAssociations(newUsedAutoAssociations);
		seeded.setMaxAutomaticAssociations(newMaxAutoAssociations);
		seeded.setAlias(alias);
		seeded.setNumContractKvPairs(kvPairs);

		return seeded;
	}

	public MerkleUniqueToken nextUniqueToken() {
		final var ownerCode = SEEDED_RANDOM.nextInt(1234);
		final var spenderCode = SEEDED_RANDOM.nextInt(1234);
		final var packedCreationTime = packedTime(nextInRangeLong(), nextInt());
		final var metadata = nextBytes(10);
		final var numbers = SEEDED_RANDOM.nextLong(1234);
		final var prev = NftNumPair.fromNums(SEEDED_RANDOM.nextLong(1234), SEEDED_RANDOM.nextLong(1234));
		final var next = NftNumPair.fromNums(SEEDED_RANDOM.nextLong(1234), SEEDED_RANDOM.nextLong(1234));

		final var subject = new MerkleUniqueToken(ownerCode, metadata, packedCreationTime, numbers);
		subject.setSpender(new EntityId(0,0, spenderCode));
		subject.setPrev(prev);
		subject.setNext(next);
		return subject;
	}

	public MerkleAccountState next0251AccountState() {
		final var maxAutoAssoc = SEEDED_RANDOM.nextInt(1234);
		final var usedAutoAssoc = SEEDED_RANDOM.nextInt(maxAutoAssoc + 1);
		final var numAssociations = SEEDED_RANDOM.nextInt(12345);
		final var numPositiveBalanceAssociations = SEEDED_RANDOM.nextInt(numAssociations);
		return new MerkleAccountState(
				nextKey(),
				nextUnsignedLong(),
				nextUnsignedLong(),
				nextUnsignedLong(),
				nextString(100),
				nextBoolean(),
				nextBoolean(),
				nextBoolean(),
				nextEntityId(),
				nextInt(),
				maxAutoAssoc,
				usedAutoAssoc,
				nextByteString(36),
				nextUnsignedInt(),
				nextGrantedCryptoAllowances(10),
				nextGrantedFungibleAllowances(10),
				nextApprovedForAllAllowances(10),
				null,
				(byte) 0,
				numAssociations,
				numPositiveBalanceAssociations,
				nextInRangeLong(),
				0,
				0,
				0,
				0);
	}

	public MerkleAccountState nextAccountState() {
		final var maxAutoAssoc = SEEDED_RANDOM.nextInt(1234);
		final var usedAutoAssoc = SEEDED_RANDOM.nextInt(maxAutoAssoc + 1);
		final var numAssociations = SEEDED_RANDOM.nextInt(12345);
		final var numPositiveBalanceAssociations = SEEDED_RANDOM.nextInt(numAssociations);
		final var isContract = nextBoolean();
		final var firstContractKey = isContract ? nextPackedInts(8) : null;
		final var firstKeyBytes = isContract ? computeNonZeroBytes(firstContractKey) : (byte) 0;
		return new MerkleAccountState(
				nextKey(),
				nextUnsignedLong(),
				nextUnsignedLong(),
				nextUnsignedLong(),
				nextString(100),
				nextBoolean(),
				isContract,
				nextBoolean(),
				nextEntityId(),
				nextInt(),
				maxAutoAssoc,
				usedAutoAssoc,
				nextByteString(36),
				nextUnsignedInt(),
				nextGrantedCryptoAllowances(10),
				nextGrantedFungibleAllowances(10),
				nextApprovedForAllAllowances(10),
				firstContractKey,
				firstKeyBytes,
				numAssociations,
				numPositiveBalanceAssociations,
				nextInRangeLong(),
				nextUnsignedLong(),
				nextUnsignedInt(),
				nextInRangeLong(),
				nextInRangeLong());
	}

	public ExpirableTxnRecord nextRecord() {
		// Releases 0.23/4 and 0.25 all used the same fields; only serialization format changed
		final var builder = ExpirableTxnRecord.newBuilder()
				.setTxnId(nextTxnId())
				.setReceiptBuilder(nextReceiptBuilder())
				.setConsensusTime(nextRichInstant())
				.setFee(nextUnsignedLong())
				.setNumChildRecords(nextUnsignedShort());
		if (nextBoolean()) {
			builder.setAlias(nextByteString(32));
		}
		if (nextBoolean()) {
			builder.setHbarAdjustments(nextCurrencyAdjustments());
		}
		if (nextBoolean()) {
			builder.setMemo(nextString(100));
		}
		if (nextBoolean()) {
			builder.setContractCallResult(nextEvmFnResult());
		} else if (nextBoolean()) {
			builder.setContractCreateResult(nextEvmFnResult());
		}
		if (nextBoolean()) {
			builder.setScheduleRef(nextEntityId());
			builder.setParentConsensusTime(nextInstant());
		}
		if (nextBoolean()) {
			nextCryptoAllowances(1, 2, 4);
		}
		if (nextBoolean()) {
			nextFungibleAllowances(1, 2, 4, 8);
		}
		if (nextBoolean()) {
			nextTokenAdjustmentsIn(builder);
		}
		if (nextBoolean()) {
			builder.setAssessedCustomFees(nextAssessedFeesList());
		}
		if (nextBoolean()) {
			builder.setNewTokenAssociations(nextTokenAssociationsList());
		}
		final var seeded = builder.build();
		seeded.setSubmittingMember(nextUnsignedLong());
		seeded.setExpiry(nextUnsignedLong());
		return seeded;
	}

	public MerkleNetworkContext nextNetworkContext() {
		final var numThrottles = 5;
		final var seeded = new MerkleNetworkContext();
		seeded.setConsensusTimeOfLastHandledTxn(nextNullableInstant());
		seeded.setSeqNo(nextSeqNo());
		seeded.updateLastScannedEntity(nextInRangeLong());
		seeded.setMidnightRates(nextExchangeRates());
		seeded.setUsageSnapshots(nextUsageSnapshots(numThrottles));
		seeded.setGasThrottleUsageSnapshot(nextUsageSnapshot());
		seeded.setCongestionLevelStarts(nextNullableInstants(numThrottles));
		seeded.setStateVersion(nextUnsignedInt());
		seeded.updateAutoRenewSummaryCounts(nextUnsignedInt(), nextUnsignedInt());
		seeded.setLastMidnightBoundaryCheck(nextNullableInstant());
		seeded.setPreparedUpdateFileNum(nextInRangeLong());
		seeded.setPreparedUpdateFileHash(nextBytes(48));
		seeded.setMigrationRecordsStreamed(nextBoolean());
		return seeded;
	}

	public Instant[] nextNullableInstants(final int n) {
		return IntStream.range(0, n)
				.mapToObj(i -> nextNullableInstant())
				.toArray(Instant[]::new);
	}

	public DeterministicThrottle.UsageSnapshot[] nextUsageSnapshots(final int n) {
		return IntStream.range(0, n)
				.mapToObj(i -> nextUsageSnapshot())
				.toArray(DeterministicThrottle.UsageSnapshot[]::new);
	}

	public DeterministicThrottle.UsageSnapshot nextUsageSnapshot() {
		return new DeterministicThrottle.UsageSnapshot(nextUnsignedLong(), nextNullableInstant());
	}

	public SequenceNumber nextSeqNo() {
		return new SequenceNumber(nextInRangeLong());
	}

	public boolean nextBoolean() {
		return SEEDED_RANDOM.nextBoolean();
	}

	public List<FcAssessedCustomFee> nextAssessedFeesList() {
		final var numFees = nextNonZeroInt(10);
		final List<FcAssessedCustomFee> ans = new ArrayList<>();
		for (int i = 0; i < numFees; i++) {
			ans.add(nextAssessedFee());
		}
		return ans;
	}

	public List<FcTokenAssociation> nextTokenAssociationsList() {
		final var numAssociations = nextNonZeroInt(10);
		final List<FcTokenAssociation> ans = new ArrayList<>();
		for (int i = 0; i < numAssociations; i++) {
			ans.add(nextTokenAssociation());
		}
		return ans;
	}

	public FcTokenAssociation nextTokenAssociation() {
		return new FcTokenAssociation(nextInRangeLong(), nextInRangeLong());
	}

	public FcAssessedCustomFee nextAssessedFee() {
		if (nextBoolean()) {
			return new FcAssessedCustomFee(
					nextEntityId(), nextUnsignedLong(), nextInRangeLongs(nextNonZeroInt(3)));
		} else {
			return new FcAssessedCustomFee(
					nextEntityId(), nextEntityId(), nextUnsignedLong(), nextInRangeLongs(nextNonZeroInt(3)));
		}
	}

	public void nextTokenAdjustmentsIn(final ExpirableTxnRecord.Builder builder) {
		final var numAdjustments = nextNonZeroInt(10);
		final List<EntityId> tokenTypes = new ArrayList<>(numAdjustments);
		final List<NftAdjustments> ownershipChanges = new ArrayList<>(numAdjustments);
		final List<CurrencyAdjustments> fungibleAdjustments = new ArrayList<>(numAdjustments);
		for (int i = 0; i < numAdjustments; i++) {
			tokenTypes.add(nextEntityId());
			ownershipChanges.add(nextOwnershipChanges());
			fungibleAdjustments.add(nextCurrencyAdjustments());
		}
		builder.setTokens(tokenTypes);
		builder.setNftTokenAdjustments(ownershipChanges);
		builder.setTokenAdjustments(fungibleAdjustments);
	}

	public NftAdjustments nextOwnershipChanges() {
		final var numOwnershipChanges = nextNonZeroInt(10);
		final List<EntityId> senders = new ArrayList<>(numOwnershipChanges);
		final List<EntityId> receivers = new ArrayList<>(numOwnershipChanges);
		final long[] serialNos = nextUnsignedLongs(numOwnershipChanges);
		return new NftAdjustments(serialNos, senders, receivers);
	}

	public int nextNonce() {
		return nextNonZeroInt(999);
	}

	public int nextInt() {
		return SEEDED_RANDOM.nextInt();
	}

	public TxnId nextTxnId() {
		if (nextBoolean()) {
			return new TxnId(nextEntityId(), nextRichInstant(), nextBoolean(), nextNonce());
		} else {
			return new TxnId(nextEntityId(), nextRichInstant(), nextBoolean(), USER_TRANSACTION_NONCE);
		}
	}

	public Instant nextInstant() {
		return Instant.ofEpochSecond(nextInRangeLong(), SEEDED_RANDOM.nextInt(1_000_000));
	}

	public Instant nextNullableInstant() {
		return nextBoolean()
				? null
				: Instant.ofEpochSecond(nextInRangeLong(), SEEDED_RANDOM.nextInt(1_000_000));
	}

	public TxnId nextScheduledTxnId() {
		return new TxnId(nextEntityId(), nextRichInstant(), true, 0);
	}

	public CurrencyAdjustments nextCurrencyAdjustments() {
		final var numAdjustments = nextNonZeroInt(10);
		final var ids = nextInRangeLongs(numAdjustments);
		final var amounts = nextLongs(numAdjustments);
		return new CurrencyAdjustments(amounts, ids);
	}

	public EvmFnResult nextEvmFnResult() {
		return new EvmFnResult(
				nextEntityId(),
				nextBytes(128),
				nextString(32),
				nextBytes(32),
				nextUnsignedLong(),
				List.of(),
				List.of(),
				nextBytes(20),
				nextStateChanges(5, 10),
				nextUnsignedLong(),
				nextUnsignedLong(),
				nextBytes(64));
	}

	public List<EvmLog> nextEvmLogs(final int n) {
		return IntStream.range(0, n).mapToObj(i -> nextEvmLog()).toList();
	}

	public EvmLog nextEvmLog() {
		return new EvmLog(nextEntityId(), nextBytes(256), nextLogTopics(5), nextBytes(64));
	}

	public List<byte[]> nextLogTopics(final int n) {
		return IntStream.range(0, nextNonZeroInt(n)).mapToObj(i -> nextBytes(256)).toList();
	}

	public Map<Address, Map<Bytes, Pair<Bytes, Bytes>>> nextStateChanges(int n, final int changesPerAddress) {
		final Map<Address, Map<Bytes, Pair<Bytes, Bytes>>> ans = new TreeMap<>();
		while (n-- > 0) {
			final var address = nextAddress();
			final Map<Bytes, Pair<Bytes, Bytes>> changes = new TreeMap<>();
			for (int i = 0; i < changesPerAddress; i++) {
				changes.put(nextEvmWord(), nextStateChangePair());
			}
			ans.put(address, changes);
		}
		return ans;
	}

	public Pair<Bytes, Bytes> nextStateChangePair() {
		if (nextBoolean()) {
			return Pair.of(nextEvmWord(), null);
		} else {
			return Pair.of(nextEvmWord(), nextEvmWord());
		}
	}

	public TxnReceipt nextReceipt() {
		return nextReceiptBuilder().build();
	}

	public TxnReceipt.Builder nextReceiptBuilder() {
		final var builder = TxnReceipt.newBuilder();
		if (nextBoolean()) {
			final var creationType = nextEntityType();
			switch (creationType) {
				case ACCOUNT -> builder.setAccountId(nextEntityId());
				case CONTRACT -> builder.setContractId(nextEntityId());
				case FILE -> builder.setFileId(nextEntityId());
				case SCHEDULE -> {
					builder.setScheduleId(nextEntityId());
					builder.setScheduledTxnId(nextScheduledTxnId());
				}
				case TOKEN -> {
					builder.setTokenId(nextEntityId());
					if (nextBoolean()) {
						builder.setNewTotalSupply(nextUnsignedLong());
					} else if (nextBoolean()) {
						builder.setSerialNumbers(nextInRangeLongs(nextNonZeroInt(10)));
					}
				}
				case TOPIC -> {
					builder.setTopicId(nextEntityId());
					if (nextBoolean()) {
						builder.setRunningHashVersion(nextUnsignedLong());
						builder.setTopicRunningHash(nextBytes(48));
						builder.setTopicSequenceNumber(nextUnsignedLong());
					}
				}
			}
		}
		return builder
				.setExchangeRates(nextExchangeRates())
				.setStatus(nextStatus().toString());
	}

	public int nextNonZeroInt(final int inclusiveUpperBound) {
		return 1 + SEEDED_RANDOM.nextInt(inclusiveUpperBound);
	}

	public ResponseCodeEnum nextStatus() {
		// size of ResponseCodeEnum.class.getEnumConstants() in 0.25
		return nextStatus(265);
	}

	public ResponseCodeEnum nextStatus(final int range) {
		final var choices = ResponseCodeEnum.class.getEnumConstants();
		return choices[SEEDED_RANDOM.nextInt(range)];
	}

	public ExchangeRates nextExchangeRates() {
		return new ExchangeRates(
				nextUnsignedInt(), nextUnsignedInt(), nextUnsignedLong(),
				nextUnsignedInt(), nextUnsignedInt(), nextUnsignedLong());
	}

	public EntityType nextEntityType() {
		// size of EntityType.class.getEnumConstants() in 0.25
		return nextEntityType(6);
	}

	public EntityType nextEntityType(final int range) {
		final var choices = EntityType.class.getEnumConstants();
		return choices[SEEDED_RANDOM.nextInt(range)];
	}

	public Map<EntityNum, Map<FcTokenAllowanceId, Long>> nextFungibleAllowances(
			final int numUniqueAccounts,
			final int numUniqueTokens,
			final int numSpenders,
			final int numAllowancesPerSpender
	) {
		final EntityNum[] accounts = nextNums(numUniqueAccounts);
		final EntityNum[] tokens = nextNums(numUniqueTokens);

		final Map<EntityNum, Map<FcTokenAllowanceId, Long>> ans = new TreeMap<>();
		for (int i = 0; i < numSpenders; i++) {
			final var aNum = accounts[SEEDED_RANDOM.nextInt(accounts.length)];
			final var allowances = ans.computeIfAbsent(aNum, a -> new TreeMap<>());
			for (int j = 0; j < numAllowancesPerSpender; j++) {
				final var bNum = accounts[SEEDED_RANDOM.nextInt(accounts.length)];
				final var tNum = tokens[SEEDED_RANDOM.nextInt(tokens.length)];
				final var key = new FcTokenAllowanceId(tNum, bNum);
				allowances.put(key, nextUnsignedLong());
			}
		}
		return ans;
	}

	public Map<EntityNum, Map<EntityNum, Long>> nextCryptoAllowances(
			final int numUniqueAccounts,
			final int numSpenders,
			final int numAllowancesPerSpender
	) {
		final EntityNum[] accounts = IntStream.range(0, numUniqueAccounts)
				.mapToObj(i -> nextNum())
				.distinct()
				.toArray(EntityNum[]::new);
		final Map<EntityNum, Map<EntityNum, Long>> ans = new TreeMap<>();
		for (int i = 0; i < numSpenders; i++) {
			final var aNum = accounts[SEEDED_RANDOM.nextInt(accounts.length)];
			final var allowances = ans.computeIfAbsent(aNum, a -> new TreeMap<>());
			for (int j = 0; j < numAllowancesPerSpender; j++) {
				final var bNum = accounts[SEEDED_RANDOM.nextInt(accounts.length)];
				allowances.put(bNum, nextUnsignedLong());
			}
		}
		return ans;
	}

	public Set<FcTokenAllowanceId> nextApprovedForAllAllowances(final int n) {
		final Set<FcTokenAllowanceId> ans = new TreeSet<>();
		for (int i = 0; i < n; i++) {
			ans.add(nextAllowanceId());
		}
		return ans;
	}

	public Map<FcTokenAllowanceId, Long> nextGrantedFungibleAllowances(final int n) {
		final Map<FcTokenAllowanceId, Long> ans = new TreeMap<>();
		for (int i = 0; i < n; i++) {
			ans.put(nextAllowanceId(), nextUnsignedLong());
		}
		return ans;
	}

	public Map<EntityNum, Long> nextGrantedCryptoAllowances(final int n) {
		final Map<EntityNum, Long> ans = new TreeMap<>();
		for (int i = 0; i < n; i++) {
			ans.put(nextNum(), nextUnsignedLong());
		}
		return ans;
	}

	public FcTokenAllowanceId nextAllowanceId() {
		return new FcTokenAllowanceId(nextNum(), nextNum());
	}

	public EntityNum[] nextNums(final int n) {
		return IntStream.range(0, n)
				.mapToObj(i -> nextNum())
				.distinct()
				.toArray(EntityNum[]::new);
	}

	public long[] nextInRangeLongs(final int n) {
		return IntStream.range(0, n)
				.mapToLong(i -> nextInRangeLong())
				.toArray();
	}

	public long[] nextLongs(final int n) {
		return IntStream.range(0, n)
				.mapToLong(i -> nextLong())
				.toArray();
	}

	public List<EntityId> nextEntityIds(final int n) {
		return IntStream.range(0, n)
				.mapToObj(i -> nextEntityId())
				.toList();
	}

	public long[] nextUnsignedLongs(final int n) {
		return IntStream.range(0, n)
				.mapToLong(i -> nextUnsignedLong())
				.toArray();
	}

	public EntityNum nextNum() {
		return EntityNum.fromLong(SEEDED_RANDOM.nextLong(BitPackUtils.MAX_NUM_ALLOWED));
	}

	public long nextInRangeLong() {
		return numFromCode(SEEDED_RANDOM.nextInt());
	}

	public EntityNumPair nextPair() {
		return EntityNumPair.fromLongs(nextInRangeLong(), nextInRangeLong());
	}

	public long nextUnsignedLong() {
		return SEEDED_RANDOM.nextLong(Long.MAX_VALUE);
	}

	public long nextLong() {
		return SEEDED_RANDOM.nextLong();
	}

	public Bytes nextEvmWord() {
		if (nextBoolean()) {
			return Bytes.ofUnsignedLong(nextLong()).trimLeadingZeros();
		} else {
			return Bytes.wrap(nextBytes(32)).trimLeadingZeros();
		}
	}

	public Address nextAddress() {
		final byte[] ans = new byte[20];
		if (nextBoolean()) {
			SEEDED_RANDOM.nextBytes(ans);
		} else {
			System.arraycopy(Longs.toByteArray(nextInRangeLong()), 0, ans, 12, 8);
		}
		return Address.fromHexString(CommonUtils.hex(ans));
	}

	public int nextUnsignedInt() {
		return SEEDED_RANDOM.nextInt(Integer.MAX_VALUE);
	}

	public short nextUnsignedShort() {
		return (short) SEEDED_RANDOM.nextInt(Short.MAX_VALUE);
	}

	public String nextString(final int len) {
		final var sb = new StringBuilder();
		for (int i = 0; i < len; i++) {
			sb.append((char) SEEDED_RANDOM.nextInt(0x7f));
		}
		return sb.toString();
	}

	public JKey nextNullableKey() {
		return nextBoolean() ? null : nextKey();
	}

	public JKey nextKey() {
		final var keyType = SEEDED_RANDOM.nextInt(5);
		if (keyType == 0) {
			return nextEd25519Key();
		} else if (keyType == 1) {
			return nextSecp256k1Key();
		} else if (keyType == 2) {
			return new JContractIDKey(nextContractId());
		} else if (keyType == 3) {
			return new JDelegatableContractAliasKey(nextContractId().toBuilder()
					.clearContractNum()
					.setEvmAddress(nextByteString(20))
					.build());
		} else {
			return new JKeyList(List.of(nextKey(), nextKey()));
		}
	}

	public JKeyList nextKeyList(final int n) {
		return new JKeyList(IntStream.range(0, n).mapToObj(i -> nextKey()).toList());
	}

	public JKey nextEd25519Key() {
		return new JEd25519Key(nextBytes(32));
	}

	public JKey nextSecp256k1Key() {
		return new JECDSASecp256k1Key(nextBytes(33));
	}

	public byte[] nextBytes(final int n) {
		final var ans = new byte[n];
		SEEDED_RANDOM.nextBytes(ans);
		return ans;
	}

	public int[] nextPackedInts(final int n) {
		final var ans = new int[n];
		for (int i = 0; i < ans.length; i++) {
			ans[i] = nextInt();
		}
		return ans;
	}

	public ByteString nextByteString(final int n) {
		return ByteString.copyFrom(nextBytes(n));
	}

	public EntityId nextEntityId() {
		return new EntityId(nextUnsignedLong(), nextUnsignedLong(), nextUnsignedLong());
	}

	public RichInstant nextRichInstant() {
		return new RichInstant(nextUnsignedLong(), SEEDED_RANDOM.nextInt(1_000_000));
	}

	public RichInstant nextNullableRichInstant() {
		return nextBoolean() ? null : nextRichInstant();
	}

	public ContractID nextContractId() {
		return ContractID.newBuilder()
				.setShardNum(nextUnsignedLong())
				.setRealmNum(nextUnsignedLong())
				.setContractNum(nextUnsignedLong())
				.build();
	}

	public byte[] nextSerializedTransactionBody() {
		return TransactionBody.newBuilder()
				.setTransactionID(nextTxnId().toGrpc())
				.setMemo(nextString(50))
				.build()
				.toByteArray();
	}

	public RecordsRunningHashLeaf nextRecordsRunningHashLeaf() {
		return new RecordsRunningHashLeaf(new RunningHash(new Hash(nextBytes(48))));
	}

	public MerkleUniqueToken nextMerkleUniqueToken() {
		final var seeded = new MerkleUniqueToken(
				nextNonZeroInt(Integer.MAX_VALUE),
				nextBytes(nextNonZeroInt(100)),
				nextUnsignedLong(),
				nextUnsignedLong()
		);
		seeded.setSpender(EntityNum.fromInt(nextNonZeroInt(Integer.MAX_VALUE)).toEntityId());
		return seeded;
	}

	public FcTokenAllowance nextFcTokenAllowance() {
		return FcTokenAllowance.from(
				nextBoolean(),
				Longs.asList(nextLongs(nextNonZeroInt(100))));
	}

	public FilePart nextFilePart() {
		return new FilePart(nextBytes(nextNonZeroInt(1000)));
	}

	public MerkleEntityId nextMerkleEntityId() {
		final var entityId = nextEntityId();
		return new MerkleEntityId(entityId.shard(), entityId.realm(), entityId.num());
	}

	public FileID nextFileID() {
		// By default, the shard and realm numbers are 0.
		return FileID.newBuilder()
				.setShardNum(0)
				.setRealmNum(0)
				.setFileNum(nextUnsignedLong())
				.build();
	}

	public MerkleSpecialFiles nextMerkleSpecialFiles() {
		final var seeded = new MerkleSpecialFiles();
		final int numFiles = nextNonZeroInt(100);
		for (int i = 0; i < numFiles; i++) {
			seeded.append(nextFileID(), nextBytes(nextNonZeroInt(1000)));
		}
		return seeded;
	}

	public MerkleTokenRelStatus nextMerkleTokenRelStatus() {
		final var seeded = new MerkleTokenRelStatus(
				nextUnsignedLong(),
				nextBoolean(),
				nextBoolean(),
				nextBoolean(),
				nextUnsignedLong()
		);
		seeded.setPrev(nextUnsignedLong());
		seeded.setNext(nextUnsignedLong());
		return seeded;
	}
}<|MERGE_RESOLUTION|>--- conflicted
+++ resolved
@@ -68,13 +68,9 @@
 import com.hederahashgraph.api.proto.java.FileID;
 import com.hederahashgraph.api.proto.java.ResponseCodeEnum;
 import com.hederahashgraph.api.proto.java.TransactionBody;
-<<<<<<< HEAD
 import com.swirlds.common.utility.CommonUtils;
-=======
-import com.swirlds.common.CommonUtils;
 import com.swirlds.common.crypto.Hash;
 import com.swirlds.common.crypto.RunningHash;
->>>>>>> ae245af3
 import org.apache.commons.lang3.tuple.Pair;
 import org.apache.tuweni.bytes.Bytes;
 import org.hyperledger.besu.datatypes.Address;
@@ -211,9 +207,9 @@
 
 	public FcCustomFee.FeeType nextFeeType() {
 		// size of FcCustomFee.FeeType.class.getEnumConstants() in 0.25
-		return nextFeeType(3);  
-	}
-	
+		return nextFeeType(3);
+	}
+
 	public FcCustomFee.FeeType nextFeeType(final int range) {
 		final var choices = FcCustomFee.FeeType.class.getEnumConstants();
 		return choices[SEEDED_RANDOM.nextInt(range)];
@@ -223,7 +219,7 @@
 		// size of TokenType.class.getEnumConstants() in 0.25
 		return nextTokenType(2);
 	}
-	
+
 	public TokenType nextTokenType(final int range) {
 		final var choices = TokenType.class.getEnumConstants();
 		return choices[SEEDED_RANDOM.nextInt(range)];
@@ -233,7 +229,7 @@
 		// size of TokenSupplyType.class.getEnumConstants() in 0.25
 		return nextTokenSupplyType(2);
 	}
-	
+
 	public TokenSupplyType nextTokenSupplyType(final int range) {
 		final var choices = TokenSupplyType.class.getEnumConstants();
 		return choices[SEEDED_RANDOM.nextInt(range)];
