--- conflicted
+++ resolved
@@ -127,10 +127,9 @@
 	}
 
 	private static void generateSerializedData() {
-		GENERATOR_MAPPING.get(MerkleStakingInfo.class).run();
-//		for (var entry : GENERATOR_MAPPING.entrySet()) {
-//			entry.getValue().run();
-//		}
+  		for (var entry : GENERATOR_MAPPING.entrySet()) {
+  			entry.getValue().run();
+  		}
 	}
 
 	private static <T extends SelfSerializable> Map.Entry<Class<T>, Runnable> entry(
@@ -195,13 +194,10 @@
 					entry(VirtualBlobKey.class, SeededPropertySource::nextVirtualBlobKey, MIN_TEST_CASES_PER_VERSION),
 					entry(VirtualBlobValue.class, SeededPropertySource::nextVirtualBlobValue,
 							MIN_TEST_CASES_PER_VERSION),
-<<<<<<< HEAD
 					entry(MerkleStakingInfo.class, SeededPropertySource::nextStakingInfo,
-							MerkleStakingInfoSerdeTest.NUM_TEST_CASES)
-=======
+							MerkleStakingInfoSerdeTest.NUM_TEST_CASES),
 					entry(SerializableSemVers.class, SeededPropertySource::nextSerializableSemVers,
 							2 * MIN_TEST_CASES_PER_VERSION)
->>>>>>> 5d44a996
 	);
 
 	private static <T extends SelfSerializable> void saveForCurrentVersion(
