/*
 * Copyright (C) 2021-2022 Hedera Hashgraph, LLC
 *
 * Licensed under the Apache License, Version 2.0 (the "License");
 * you may not use this file except in compliance with the License.
 * You may obtain a copy of the License at
 *
 *      http://www.apache.org/licenses/LICENSE-2.0
 *
 * Unless required by applicable law or agreed to in writing, software
 * distributed under the License is distributed on an "AS IS" BASIS,
 * WITHOUT WARRANTIES OR CONDITIONS OF ANY KIND, either express or implied.
 * See the License for the specific language governing permissions and
 * limitations under the License.
 */
package com.hedera.services.ledger;

import static com.hedera.services.ledger.BalanceChange.changingNftOwnership;
import static com.hedera.services.state.submerkle.RichInstant.MISSING_INSTANT;
import static com.hedera.test.utils.IdUtils.asAccount;
import static com.hedera.test.utils.IdUtils.hbarChange;
import static com.hedera.test.utils.IdUtils.nftXfer;
import static com.hedera.test.utils.IdUtils.tokenChange;
import static com.hederahashgraph.api.proto.java.ResponseCodeEnum.ACCOUNT_EXPIRED_AND_PENDING_REMOVAL;
import static com.hederahashgraph.api.proto.java.ResponseCodeEnum.OK;
import static org.junit.jupiter.api.Assertions.assertDoesNotThrow;
import static org.junit.jupiter.api.Assertions.assertEquals;
import static org.junit.jupiter.api.Assertions.assertThrows;
import static org.junit.jupiter.api.Assertions.assertTrue;
import static org.mockito.ArgumentMatchers.any;
import static org.mockito.ArgumentMatchers.anyBoolean;
import static org.mockito.ArgumentMatchers.anyLong;
import static org.mockito.ArgumentMatchers.eq;
import static org.mockito.BDDMockito.given;

import com.hedera.services.context.SideEffectsTracker;
import com.hedera.services.context.properties.GlobalDynamicProperties;
import com.hedera.services.exceptions.InvalidTransactionException;
import com.hedera.services.ledger.backing.BackingStore;
import com.hedera.services.ledger.backing.BackingTokenRels;
import com.hedera.services.ledger.backing.HashMapBackingAccounts;
import com.hedera.services.ledger.backing.HashMapBackingNfts;
import com.hedera.services.ledger.backing.HashMapBackingTokenRels;
import com.hedera.services.ledger.backing.HashMapBackingTokens;
import com.hedera.services.ledger.ids.EntityIdSource;
import com.hedera.services.ledger.interceptors.AccountsCommitInterceptor;
import com.hedera.services.ledger.interceptors.AutoAssocTokenRelsCommitInterceptor;
import com.hedera.services.ledger.interceptors.LinkAwareUniqueTokensCommitInterceptor;
import com.hedera.services.ledger.properties.AccountProperty;
import com.hedera.services.ledger.properties.ChangeSummaryManager;
import com.hedera.services.ledger.properties.NftProperty;
import com.hedera.services.ledger.properties.TokenProperty;
import com.hedera.services.ledger.properties.TokenRelProperty;
import com.hedera.services.records.RecordsHistorian;
import com.hedera.services.state.EntityCreator;
import com.hedera.services.state.enums.TokenType;
import com.hedera.services.state.merkle.MerkleAccount;
import com.hedera.services.state.merkle.MerkleToken;
import com.hedera.services.state.merkle.MerkleTokenRelStatus;
import com.hedera.services.state.submerkle.EntityId;
<<<<<<< HEAD
import com.hedera.services.state.virtual.UniqueTokenValue;
=======
import com.hedera.services.state.validation.UsageLimits;
>>>>>>> 21e657b3
import com.hedera.services.store.contracts.MutableEntityAccess;
import com.hedera.services.store.models.Id;
import com.hedera.services.store.models.NftId;
import com.hedera.services.store.tokens.HederaTokenStore;
import com.hedera.services.txns.crypto.AutoCreationLogic;
import com.hedera.services.txns.validation.OptionValidator;
import com.hedera.services.utils.EntityNum;
import com.hedera.test.factories.accounts.MerkleAccountFactory;
import com.hedera.test.factories.keys.KeyFactory;
import com.hederahashgraph.api.proto.java.AccountID;
import com.hederahashgraph.api.proto.java.Key;
import com.hederahashgraph.api.proto.java.ResponseCodeEnum;
import com.hederahashgraph.api.proto.java.TokenID;
import java.util.ArrayList;
import java.util.List;
import org.apache.commons.lang3.tuple.Pair;
import org.junit.jupiter.api.BeforeEach;
import org.junit.jupiter.api.Test;
import org.junit.jupiter.api.extension.ExtendWith;
import org.mockito.Mock;
import org.mockito.MockitoAnnotations;
import org.mockito.junit.jupiter.MockitoExtension;

@ExtendWith(MockitoExtension.class)
class LedgerBalanceChangesTest {
<<<<<<< HEAD
	private final BackingStore<NftId, UniqueTokenValue> backingNfts = new HashMapBackingNfts();
	private final BackingStore<AccountID, MerkleAccount> backingAccounts = new HashMapBackingAccounts();
	private final BackingStore<Pair<AccountID, TokenID>, MerkleTokenRelStatus> backingRels =
			new HashMapBackingTokenRels();
	private BackingStore<TokenID, MerkleToken> backingTokens = new HashMapBackingTokens();
	private HederaTokenStore tokenStore;
	private TransactionalLedger<AccountID, AccountProperty, MerkleAccount> accountsLedger;
	private TransactionalLedger<
			Pair<AccountID, TokenID>,
			TokenRelProperty,
			MerkleTokenRelStatus> tokenRelsLedger;
	private TransactionalLedger<NftId, NftProperty, UniqueTokenValue> nftsLedger;
	private TransferLogic transferLogic;

	@Mock
	private EntityIdSource ids;
	@Mock
	private EntityCreator creator;
	@Mock
	private OptionValidator validator;
	@Mock
	private GlobalDynamicProperties dynamicProperties;
	@Mock
	private RecordsHistorian historian;
	@Mock
	private MutableEntityAccess mutableEntityAccess;
	@Mock
	private AutoCreationLogic autoCreationLogic;
	@Mock
	private AutoAssocTokenRelsCommitInterceptor autoAssocTokenRelsCommitInterceptor;
	@Mock
	private AccountsCommitInterceptor accountsCommitInterceptor;
	@Mock
	private LinkAwareUniqueTokensCommitInterceptor linkAwareUniqueTokensCommitInterceptor;

	private HederaLedger subject;

	@BeforeEach
	void setUp() throws ConstructableRegistryException {
		MockitoAnnotations.initMocks(this);
		accountsLedger = new TransactionalLedger<>(
				AccountProperty.class, MerkleAccount::new, backingAccounts, new ChangeSummaryManager<>());
		accountsLedger.setCommitInterceptor(accountsCommitInterceptor);
		tokenRelsLedger = new TransactionalLedger<>(
				TokenRelProperty.class, MerkleTokenRelStatus::new, backingRels, new ChangeSummaryManager<>());
		nftsLedger = new TransactionalLedger<>(
				NftProperty.class, UniqueTokenValue::new, backingNfts, new ChangeSummaryManager<>());
		nftsLedger.setCommitInterceptor(linkAwareUniqueTokensCommitInterceptor);

		tokenRelsLedger.setKeyToString(BackingTokenRels::readableTokenRel);
		tokenRelsLedger.setCommitInterceptor(autoAssocTokenRelsCommitInterceptor);

		backingTokens.put(tokenKey.toGrpcTokenId(), fungibleTokenWithTreasury(aModel));
		backingTokens.put(anotherTokenKey.toGrpcTokenId(), fungibleTokenWithTreasury(aModel));
		backingTokens.put(yetAnotherTokenKey.toGrpcTokenId(), fungibleTokenWithTreasury(aModel));
		backingTokens.put(aNftKey.toGrpcTokenId(), nonFungibleTokenWithTreasury(aModel));
		backingTokens.put(bNftKey.toGrpcTokenId(), nonFungibleTokenWithTreasury(bModel));

		final var sideEffectsTracker = new SideEffectsTracker();
		tokenStore = new HederaTokenStore(
				ids,
				validator,
				sideEffectsTracker,
				dynamicProperties,
				tokenRelsLedger,
				nftsLedger,
				backingTokens);
		transferLogic = new TransferLogic(
				accountsLedger, nftsLedger, tokenRelsLedger, tokenStore,
				sideEffectsTracker, dynamicProperties, validator,
				autoCreationLogic, historian);
		tokenStore.rebuildViews();

		subject = new HederaLedger(
				tokenStore, ids, creator, validator, sideEffectsTracker, historian,
				accountsLedger, transferLogic, autoCreationLogic);
		subject.setMutableEntityAccess(mutableEntityAccess);
		subject.setTokenRelsLedger(tokenRelsLedger);
	}

	@Test
	void rejectsMissingAccount() {
		givenInitialBalancesAndOwnership();
		backingAccounts.remove(aModel);

		// when:
		subject.begin();
		// and:
		assertFailsWith(
				() -> subject.doZeroSum(fixtureChanges()),
				ResponseCodeEnum.INVALID_ACCOUNT_ID);

		subject.commit();

		// then:
		assertInitialBalanceUnchanged(-1L);
	}

	@Test
	void undoCreationsOnFailure() {
		givenInitialBalancesAndOwnership();
		backingAccounts.remove(aModel);
		given(autoCreationLogic.reclaimPendingAliases()).willReturn(true);

		subject.begin();
		accountsLedger.create(AccountID.newBuilder().setAccountNum(1).build());

		assertFailsWith(
				() -> subject.doZeroSum(fixtureChanges()),
				ResponseCodeEnum.INVALID_ACCOUNT_ID);
		assertTrue(accountsLedger.getCreatedKeys().isEmpty());
	}

	@Test
	void rejectsDetachedAccount() {
		givenInitialBalancesAndOwnership();
		given(validator.expiryStatusGiven(any(), any())).willReturn(ACCOUNT_EXPIRED_AND_PENDING_REMOVAL);

		// when:
		subject.begin();
		// and:
		assertFailsWith(
				() -> subject.doZeroSum(fixtureChanges()),
				ResponseCodeEnum.ACCOUNT_EXPIRED_AND_PENDING_REMOVAL);

		subject.commit();

		// then:
		assertInitialBalanceUnchanged();
	}

	@Test
	void rejectsDeletedAccount() {
		givenInitialBalancesAndOwnership();
		// and:
		backingAccounts.getRef(bModel).setDeleted(true);
		givenUnexpiredEntities();

		// when:
		subject.begin();
		// and:
		assertFailsWith(
				() -> subject.doZeroSum(fixtureChanges()),
				ResponseCodeEnum.ACCOUNT_DELETED);

		subject.commit();

		// then:
		assertInitialBalanceUnchanged();
	}

	@Test
	void rejectsMissingToken() {
		// setup:
		backingTokens = new HashMapBackingTokens();
		backingTokens.put(anotherTokenKey.toGrpcTokenId(), fungibleTokenWithTreasury(aModel));
		backingTokens.put(yetAnotherTokenKey.toGrpcTokenId(), fungibleTokenWithTreasury(aModel));
		final var sideEffectsTracker = new SideEffectsTracker();
		tokenStore = new HederaTokenStore(
				ids,
				validator,
				sideEffectsTracker,
				dynamicProperties,
				tokenRelsLedger,
				nftsLedger,
				backingTokens);

		transferLogic = new TransferLogic(
				accountsLedger, nftsLedger, tokenRelsLedger, tokenStore,
				sideEffectsTracker, dynamicProperties, validator, autoCreationLogic, historian);
		subject = new HederaLedger(
				tokenStore, ids, creator, validator, sideEffectsTracker, historian,
				accountsLedger, transferLogic, autoCreationLogic);
		subject.setTokenRelsLedger(tokenRelsLedger);
		subject.setMutableEntityAccess(mutableEntityAccess);
		tokenStore.rebuildViews();
		givenUnexpiredEntities();

		givenInitialBalancesAndOwnership();

		// when:
		subject.begin();
		// and:
		assertFailsWith(
				() -> subject.doZeroSum(fixtureChanges()),
				ResponseCodeEnum.INVALID_TOKEN_ID);


		subject.commit();

		// then:
		assertInitialBalanceUnchanged();
	}

	@Test
	void happyPathRecordsTransfersAndChangesBalancesAsExpected() {
		givenInitialBalancesAndOwnership();
		givenUnexpiredEntities();

		// when:
		subject.begin();
		// and:
		assertDoesNotThrow(() -> subject.doZeroSum(fixtureChanges()));

		// and:
		subject.commit();

		// and:
		assertEquals(
				aStartBalance + aHbarChange,
				backingAccounts.getImmutableRef(aModel).getBalance());
		assertEquals(
				bStartBalance + bHbarChange,
				backingAccounts.getImmutableRef(bModel).getBalance());
		assertEquals(
				cStartBalance + cHbarChange,
				backingAccounts.getImmutableRef(cModel).getBalance());
		// and:
		assertEquals(
				bTokenStartBalance + bTokenChange,
				backingRels.getImmutableRef(rel(bModel, token)).getBalance());
		assertEquals(
				cTokenStartBalance + cTokenChange,
				backingRels.getImmutableRef(rel(cModel, token)).getBalance());
		// and:
		assertEquals(
				aAnotherTokenStartBalance + aAnotherTokenChange,
				backingRels.getImmutableRef(rel(aModel, anotherToken)).getBalance());
		assertEquals(
				bAnotherTokenStartBalance + bAnotherTokenChange,
				backingRels.getImmutableRef(rel(bModel, anotherToken)).getBalance());
		assertEquals(
				cAnotherTokenStartBalance + cAnotherTokenChange,
				backingRels.getImmutableRef(rel(cModel, anotherToken)).getBalance());
		// and:
		assertEquals(
				aYetAnotherTokenBalance + aYetAnotherTokenChange,
				backingRels.getImmutableRef(rel(aModel, yetAnotherToken)).getBalance());
		assertEquals(
				bYetAnotherTokenBalance + bYetAnotherTokenChange,
				backingRels.getImmutableRef(rel(bModel, yetAnotherToken)).getBalance());
	}

	@Test
	void happyPathTransfersWithAutoCreation() {
		final Key aliasA = KeyFactory.getDefaultInstance().newEd25519();
		final AccountID a = AccountID.newBuilder().setShardNum(0).setRealmNum(0).setAccountNum(10L).build();
		final AccountID validAliasAccountWithAlias = AccountID.newBuilder().setAlias(aliasA.toByteString()).build();
		final AccountID validAliasAccountWithId = AccountID.newBuilder()
				.setShardNum(0)
				.setRealmNum(0)
				.setAccountNum(11L)
				.build();
		final AccountID funding = AccountID.newBuilder()
				.setShardNum(0)
				.setRealmNum(0)
				.setAccountNum(98L)
				.build();
		final EntityNum validAliasEntityNum = new EntityNum(11);
		List<BalanceChange> changes = new ArrayList<>();
		changes.add(hbarChange(a, -100));
		changes.add(hbarChange(validAliasAccountWithAlias, 0));
		final var validAliasAccount = MerkleAccountFactory.newAccount().get();
		final var fundingAccount = MerkleAccountFactory.newAccount().get();
		final var aAccount = MerkleAccountFactory.newAccount().balance(aStartBalance).get();
		backingAccounts.put(a, aAccount);
		backingAccounts.put(validAliasAccountWithId, validAliasAccount);
		backingAccounts.put(funding, fundingAccount);

		given(autoCreationLogic.create(any(), eq(accountsLedger))).willAnswer(invocationOnMock -> {
			final var change = (BalanceChange) invocationOnMock.getArgument(0);
			change.replaceAliasWith(validAliasEntityNum.toGrpcAccountId());
			return Pair.of(OK, 100L);
		});
		given(dynamicProperties.fundingAccount()).willReturn(funding);
		given(validator.expiryStatusGiven(anyLong(), anyLong(), anyBoolean())).willReturn(OK);

		subject.begin();
		assertDoesNotThrow(() -> subject.doZeroSum(changes));
		subject.commit();

		assertEquals(aStartBalance - 100, backingAccounts.getImmutableRef(a).getBalance());
		assertEquals(0, backingAccounts.getImmutableRef(validAliasEntityNum.toGrpcAccountId()).getBalance());
	}

	private void assertInitialBalanceUnchanged() {
		assertInitialBalanceUnchanged(aStartBalance, bTokenStartBalance);
	}

	private void assertInitialBalanceUnchanged(long modifiedABalance) {
		assertInitialBalanceUnchanged(modifiedABalance, bTokenStartBalance);
	}

	private void assertInitialBalanceUnchanged(long modifiedABalance, long modifiedBTokenBalance) {
		if (modifiedABalance >= 0L) {
			assertEquals(
					modifiedABalance,
					backingAccounts.getImmutableRef(aModel).getBalance());
		}
		assertEquals(
				bStartBalance,
				backingAccounts.getImmutableRef(bModel).getBalance());
		assertEquals(
				cStartBalance,
				backingAccounts.getImmutableRef(cModel).getBalance());
		// and:
		assertEquals(
				modifiedBTokenBalance,
				backingRels.getImmutableRef(rel(bModel, token)).getBalance());
		assertEquals(
				cTokenStartBalance,
				backingRels.getImmutableRef(rel(cModel, token)).getBalance());
		// and:
		assertEquals(
				aAnotherTokenStartBalance,
				backingRels.getImmutableRef(rel(aModel, anotherToken)).getBalance());
		assertEquals(
				bAnotherTokenStartBalance,
				backingRels.getImmutableRef(rel(bModel, anotherToken)).getBalance());
		assertEquals(
				cAnotherTokenStartBalance,
				backingRels.getImmutableRef(rel(cModel, anotherToken)).getBalance());
		// and:
		assertEquals(
				aYetAnotherTokenBalance,
				backingRels.getImmutableRef(rel(aModel, yetAnotherToken)).getBalance());
		assertEquals(
				bYetAnotherTokenBalance,
				backingRels.getImmutableRef(rel(bModel, yetAnotherToken)).getBalance());
	}

	private void givenUnexpiredEntities() {
		given(validator.expiryStatusGiven(eq(accountsLedger), any())).willReturn(OK);
		given(validator.expiryStatusGiven(anyLong(), anyLong(), anyBoolean())).willReturn(OK);
	}

	private void givenInitialBalancesAndOwnership() {
		final var aAccount = MerkleAccountFactory.newAccount().balance(aStartBalance).get();
		backingAccounts.put(aModel, aAccount);
		final var bAccount = MerkleAccountFactory.newAccount().balance(bStartBalance).get();
		backingAccounts.put(bModel, bAccount);
		final var cAccount = MerkleAccountFactory.newAccount().balance(cStartBalance).get();
		backingAccounts.put(cModel, cAccount);

		Pair<AccountID, TokenID> bTokenKey = rel(bModel, token);
		final var bTokenRel = new MerkleTokenRelStatus(bTokenStartBalance, false, true, false);
		backingRels.put(bTokenKey, bTokenRel);
		Pair<AccountID, TokenID> cTokenKey = rel(cModel, token);
		final var cTokenRel = new MerkleTokenRelStatus(cTokenStartBalance, false, true, false);
		backingRels.put(cTokenKey, cTokenRel);
		Pair<AccountID, TokenID> aAnotherTokenKey = rel(aModel, anotherToken);
		final var aAnotherTokenRel = new MerkleTokenRelStatus(aAnotherTokenStartBalance, false, true, true);
		backingRels.put(aAnotherTokenKey, aAnotherTokenRel);
		Pair<AccountID, TokenID> bAnotherTokenKey = rel(bModel, anotherToken);
		final var bAnotherTokenRel = new MerkleTokenRelStatus(bAnotherTokenStartBalance, false, true, false);
		backingRels.put(bAnotherTokenKey, bAnotherTokenRel);
		Pair<AccountID, TokenID> cAnotherTokenKey = rel(cModel, anotherToken);
		final var cAnotherTokenRel = new MerkleTokenRelStatus(cAnotherTokenStartBalance, false, true, true);
		backingRels.put(cAnotherTokenKey, cAnotherTokenRel);
		Pair<AccountID, TokenID> aYaTokenKey = rel(aModel, yetAnotherToken);
		final var aYaTokenRel = new MerkleTokenRelStatus(aYetAnotherTokenBalance, false, true, false);
		backingRels.put(aYaTokenKey, aYaTokenRel);
		Pair<AccountID, TokenID> bYaTokenKey = rel(bModel, yetAnotherToken);
		final var bYaTokenRel = new MerkleTokenRelStatus(bYetAnotherTokenBalance, false, true, false);
		backingRels.put(bYaTokenKey, bYaTokenRel);

		Pair<AccountID, TokenID> aaNftTokenKey = rel(aModel, aNft);
		final var aaNftTokenRel = new MerkleTokenRelStatus(2, false, true, false);
		backingRels.put(aaNftTokenKey, aaNftTokenRel);
		Pair<AccountID, TokenID> abNftTokenKey = rel(aModel, bNft);
		final var abNftTokenRel = new MerkleTokenRelStatus(2, false, true, true);
		backingRels.put(abNftTokenKey, abNftTokenRel);
		Pair<AccountID, TokenID> baNftTokenKey = rel(bModel, aNft);
		final var baNftTokenRel = new MerkleTokenRelStatus(2, false, true, false);
		backingRels.put(baNftTokenKey, baNftTokenRel);
		Pair<AccountID, TokenID> bbNftTokenKey = rel(bModel, bNft);
		final var bbNftTokenRel = new MerkleTokenRelStatus(2, false, true, true);
		backingRels.put(bbNftTokenKey, bbNftTokenRel);
		Pair<AccountID, TokenID> caNftTokenKey = rel(cModel, aNft);
		final var caNftTokenRel = new MerkleTokenRelStatus(2, false, true, true);
		backingRels.put(caNftTokenKey, caNftTokenRel);
		Pair<AccountID, TokenID> cbNftTokenKey = rel(cModel, bNft);
		final var cbNftTokenRel = new MerkleTokenRelStatus(2, false, true, false);
		backingRels.put(cbNftTokenKey, cbNftTokenRel);

		backingNfts.put(
				aaNft,
				new UniqueTokenValue(
						EntityId.fromGrpcAccountId(aModel).num(),
						0,
						"aa".getBytes(),
						MISSING_INSTANT));
		backingNfts.put(
				baNft,
				new UniqueTokenValue(
						EntityId.fromGrpcAccountId(bModel).num(),
						0,
						"ba".getBytes(),
						MISSING_INSTANT));
		backingNfts.put(
				bbNft,
				new UniqueTokenValue(
						EntityId.fromGrpcAccountId(cModel).num(),
						0,
						"bb".getBytes(),
						MISSING_INSTANT));

		backingRels.rebuildFromSources();
	}

	private List<BalanceChange> fixtureChanges() {
		return List.of(
				tokenChange(yetAnotherToken, aModel, aYetAnotherTokenChange),
				hbarChange(aModel, aHbarChange),
				hbarChange(bModel, bHbarChange),
				tokenChange(anotherToken, aModel, aAnotherTokenChange),
				tokenChange(anotherToken, cModel, cAnotherTokenChange),
				hbarChange(cModel, cHbarChange),
				tokenChange(token, bModel, bTokenChange),
				tokenChange(token, cModel, cTokenChange),
				tokenChange(anotherToken, bModel, bAnotherTokenChange),
				tokenChange(yetAnotherToken, bModel, bYetAnotherTokenChange),
				changingNftOwnership(aNft, aNft.asGrpcToken(), nftXfer(aModel, bModel, aSerialNo), payer),
				changingNftOwnership(bNft, bNft.asGrpcToken(), nftXfer(bModel, cModel, aSerialNo), payer),
				changingNftOwnership(bNft, bNft.asGrpcToken(), nftXfer(cModel, aModel, aSerialNo), payer));
	}

	private Pair<AccountID, TokenID> rel(AccountID account, Id token) {
		return Pair.of(account, token.asGrpcToken());
	}

	private TokenID asGprcToken(Id id) {
		return TokenID.newBuilder()
				.setShardNum(id.shard())
				.setRealmNum(id.realm())
				.setTokenNum(id.num())
				.build();
	}

	private MerkleToken fungibleTokenWithTreasury(AccountID treasury) {
		final var token = new MerkleToken();
		token.setTreasury(new EntityId(treasury.getShardNum(), treasury.getRealmNum(), treasury.getAccountNum()));
		token.setTokenType(TokenType.FUNGIBLE_COMMON);
		return token;
	}

	private MerkleToken nonFungibleTokenWithTreasury(AccountID treasury) {
		final var token = new MerkleToken();
		token.setTreasury(new EntityId(treasury.getShardNum(), treasury.getRealmNum(), treasury.getAccountNum()));
		token.setTokenType(TokenType.NON_FUNGIBLE_UNIQUE);
		return token;
	}

	private void assertFailsWith(Runnable something, ResponseCodeEnum status) {
		var ex = assertThrows(InvalidTransactionException.class, something::run);
		assertEquals(status, ex.getResponseCode());
	}

	private final long aSerialNo = 1_234L;
	private final long bSerialNo = 2_234L;
	private final AccountID payer = asAccount("0.0.12345");
	private final AccountID aModel = asAccount("0.0.3");
	private final AccountID bModel = asAccount("0.0.4");
	private final AccountID cModel = asAccount("0.0.5");
	private final Id token = new Id(0, 0, 75231);
	private final Id anotherToken = new Id(0, 0, 75232);
	private final Id yetAnotherToken = new Id(0, 0, 75233);
	private final Id aNft = new Id(0, 0, 9999);
	private final Id bNft = new Id(0, 0, 10000);
	private final NftId aaNft = new NftId(aNft.shard(), aNft.realm(), aNft.num(), aSerialNo);
	private final NftId baNft = new NftId(bNft.shard(), bNft.realm(), bNft.num(), aSerialNo);
	private final NftId bbNft = new NftId(bNft.shard(), bNft.realm(), bNft.num(), bSerialNo);
	private final EntityNum aNftKey = EntityNum.fromLong(9999);
	private final EntityNum bNftKey = EntityNum.fromLong(10000);
	private final EntityNum tokenKey = EntityNum.fromLong(75231);
	private final EntityNum anotherTokenKey = EntityNum.fromLong(75232);
	private final EntityNum yetAnotherTokenKey = EntityNum.fromLong(75233);

	private final long aStartBalance = 1_000L;
	private final long bStartBalance = 0L;
	private final long cStartBalance = 3_000L;
	private final long bTokenStartBalance = 123;
	private final long cTokenStartBalance = 234;
	private final long aAnotherTokenStartBalance = 345;
	private final long bAnotherTokenStartBalance = 456;
	private final long cAnotherTokenStartBalance = 567;
	private final long aYetAnotherTokenBalance = 678;
	private final long bYetAnotherTokenBalance = 789;
	private final long aHbarChange = -100L;
	private final long bHbarChange = +50L;
	private final long cHbarChange = +50L;
	private final long aAnotherTokenChange = -50L;
	private final long bAnotherTokenChange = +25L;
	private final long cAnotherTokenChange = +25L;
	private final long bTokenChange = -100L;
	private final long cTokenChange = +100L;
	private final long aYetAnotherTokenChange = -15L;
	private final long bYetAnotherTokenChange = +15L;
=======
    private final BackingStore<NftId, MerkleUniqueToken> backingNfts = new HashMapBackingNfts();
    private final BackingStore<AccountID, MerkleAccount> backingAccounts =
            new HashMapBackingAccounts();
    private final BackingStore<TokenID, MerkleToken> backingTokens = new HashMapBackingTokens();
    private final BackingStore<Pair<AccountID, TokenID>, MerkleTokenRelStatus> backingRels =
            new HashMapBackingTokenRels();
    private HederaTokenStore tokenStore;
    private TransactionalLedger<TokenID, TokenProperty, MerkleToken> tokensLedger;
    private TransactionalLedger<AccountID, AccountProperty, MerkleAccount> accountsLedger;
    private TransactionalLedger<Pair<AccountID, TokenID>, TokenRelProperty, MerkleTokenRelStatus>
            tokenRelsLedger;
    private TransactionalLedger<NftId, NftProperty, MerkleUniqueToken> nftsLedger;
    private TransferLogic transferLogic;

    @Mock private EntityIdSource ids;
    @Mock private UsageLimits usageLimits;
    @Mock private EntityCreator creator;
    @Mock private OptionValidator validator;
    @Mock private GlobalDynamicProperties dynamicProperties;
    @Mock private RecordsHistorian historian;
    @Mock private MutableEntityAccess mutableEntityAccess;
    @Mock private AutoCreationLogic autoCreationLogic;
    @Mock private AutoAssocTokenRelsCommitInterceptor autoAssocTokenRelsCommitInterceptor;
    @Mock private AccountsCommitInterceptor accountsCommitInterceptor;
    @Mock private LinkAwareUniqueTokensCommitInterceptor linkAwareUniqueTokensCommitInterceptor;

    private HederaLedger subject;

    @BeforeEach
    void setUp() {
        MockitoAnnotations.initMocks(this);
        accountsLedger =
                new TransactionalLedger<>(
                        AccountProperty.class,
                        MerkleAccount::new,
                        backingAccounts,
                        new ChangeSummaryManager<>());
        accountsLedger.setCommitInterceptor(accountsCommitInterceptor);
        tokenRelsLedger =
                new TransactionalLedger<>(
                        TokenRelProperty.class,
                        MerkleTokenRelStatus::new,
                        backingRels,
                        new ChangeSummaryManager<>());
        nftsLedger =
                new TransactionalLedger<>(
                        NftProperty.class,
                        MerkleUniqueToken::new,
                        backingNfts,
                        new ChangeSummaryManager<>());
        nftsLedger.setCommitInterceptor(linkAwareUniqueTokensCommitInterceptor);
        tokensLedger =
                new TransactionalLedger<>(
                        TokenProperty.class,
                        MerkleToken::new,
                        backingTokens,
                        new ChangeSummaryManager<>());

        tokenRelsLedger.setKeyToString(BackingTokenRels::readableTokenRel);
        tokenRelsLedger.setCommitInterceptor(autoAssocTokenRelsCommitInterceptor);

        backingTokens.put(tokenKey.toGrpcTokenId(), fungibleTokenWithTreasury(aModel));
        backingTokens.put(anotherTokenKey.toGrpcTokenId(), fungibleTokenWithTreasury(aModel));
        backingTokens.put(yetAnotherTokenKey.toGrpcTokenId(), fungibleTokenWithTreasury(aModel));
        backingTokens.put(aNftKey.toGrpcTokenId(), nonFungibleTokenWithTreasury(aModel));
        backingTokens.put(bNftKey.toGrpcTokenId(), nonFungibleTokenWithTreasury(bModel));

        final var sideEffectsTracker = new SideEffectsTracker();
        tokenStore =
                new HederaTokenStore(
                        ids,
                        usageLimits,
                        validator,
                        sideEffectsTracker,
                        dynamicProperties,
                        tokenRelsLedger,
                        nftsLedger,
                        backingTokens);
        transferLogic =
                new TransferLogic(
                        accountsLedger,
                        nftsLedger,
                        tokenRelsLedger,
                        tokenStore,
                        sideEffectsTracker,
                        dynamicProperties,
                        validator,
                        autoCreationLogic,
                        historian);

        subject =
                new HederaLedger(
                        tokenStore,
                        ids,
                        creator,
                        validator,
                        sideEffectsTracker,
                        historian,
                        tokensLedger,
                        accountsLedger,
                        transferLogic,
                        autoCreationLogic);
        subject.setMutableEntityAccess(mutableEntityAccess);
        subject.setTokenRelsLedger(tokenRelsLedger);
    }

    @Test
    void rejectsMissingAccount() {
        givenInitialBalancesAndOwnership();
        backingAccounts.remove(aModel);

        // when:
        subject.begin();
        // and:
        assertFailsWith(
                () -> subject.doZeroSum(fixtureChanges()), ResponseCodeEnum.INVALID_ACCOUNT_ID);

        subject.commit();

        // then:
        assertInitialBalanceUnchanged(-1L);
    }

    @Test
    void undoCreationsOnFailure() {
        givenInitialBalancesAndOwnership();
        backingAccounts.remove(aModel);
        given(autoCreationLogic.reclaimPendingAliases()).willReturn(true);

        subject.begin();
        accountsLedger.create(AccountID.newBuilder().setAccountNum(1).build());

        assertFailsWith(
                () -> subject.doZeroSum(fixtureChanges()), ResponseCodeEnum.INVALID_ACCOUNT_ID);
        assertTrue(accountsLedger.getCreatedKeys().isEmpty());
    }

    @Test
    void rejectsDetachedAccount() {
        givenInitialBalancesAndOwnership();
        given(validator.expiryStatusGiven(any(), any()))
                .willReturn(ACCOUNT_EXPIRED_AND_PENDING_REMOVAL);

        // when:
        subject.begin();
        // and:
        assertFailsWith(
                () -> subject.doZeroSum(fixtureChanges()),
                ResponseCodeEnum.ACCOUNT_EXPIRED_AND_PENDING_REMOVAL);

        subject.commit();

        // then:
        assertInitialBalanceUnchanged();
    }

    @Test
    void rejectsDeletedAccount() {
        givenInitialBalancesAndOwnership();
        // and:
        backingAccounts.getRef(bModel).setDeleted(true);
        givenUnexpiredEntities();

        // when:
        subject.begin();
        // and:
        assertFailsWith(
                () -> subject.doZeroSum(fixtureChanges()), ResponseCodeEnum.ACCOUNT_DELETED);

        subject.commit();

        // then:
        assertInitialBalanceUnchanged();
    }

    @Test
    void rejectsMissingToken() {
        backingTokens.remove(bNft.asGrpcToken());
        final var sideEffectsTracker = new SideEffectsTracker();
        tokenStore =
                new HederaTokenStore(
                        ids,
                        usageLimits,
                        validator,
                        sideEffectsTracker,
                        dynamicProperties,
                        tokenRelsLedger,
                        nftsLedger,
                        backingTokens);

        transferLogic =
                new TransferLogic(
                        accountsLedger,
                        nftsLedger,
                        tokenRelsLedger,
                        tokenStore,
                        sideEffectsTracker,
                        dynamicProperties,
                        validator,
                        autoCreationLogic,
                        historian);
        subject =
                new HederaLedger(
                        tokenStore,
                        ids,
                        creator,
                        validator,
                        sideEffectsTracker,
                        historian,
                        tokensLedger,
                        accountsLedger,
                        transferLogic,
                        autoCreationLogic);
        subject.setTokenRelsLedger(tokenRelsLedger);
        subject.setMutableEntityAccess(mutableEntityAccess);
        givenUnexpiredEntities();

        givenInitialBalancesAndOwnership();

        // when:
        subject.begin();
        // and:
        assertFailsWith(
                () -> subject.doZeroSum(fixtureChanges()), ResponseCodeEnum.INVALID_TOKEN_ID);

        subject.commit();

        // then:
        assertInitialBalanceUnchanged();
    }

    @Test
    void happyPathRecordsTransfersAndChangesBalancesAsExpected() {
        givenInitialBalancesAndOwnership();
        givenUnexpiredEntities();

        // when:
        subject.begin();
        // and:
        assertDoesNotThrow(() -> subject.doZeroSum(fixtureChanges()));

        // and:
        subject.commit();

        // and:
        assertEquals(
                aStartBalance + aHbarChange, backingAccounts.getImmutableRef(aModel).getBalance());
        assertEquals(
                bStartBalance + bHbarChange, backingAccounts.getImmutableRef(bModel).getBalance());
        assertEquals(
                cStartBalance + cHbarChange, backingAccounts.getImmutableRef(cModel).getBalance());
        // and:
        assertEquals(
                bTokenStartBalance + bTokenChange,
                backingRels.getImmutableRef(rel(bModel, token)).getBalance());
        assertEquals(
                cTokenStartBalance + cTokenChange,
                backingRels.getImmutableRef(rel(cModel, token)).getBalance());
        // and:
        assertEquals(
                aAnotherTokenStartBalance + aAnotherTokenChange,
                backingRels.getImmutableRef(rel(aModel, anotherToken)).getBalance());
        assertEquals(
                bAnotherTokenStartBalance + bAnotherTokenChange,
                backingRels.getImmutableRef(rel(bModel, anotherToken)).getBalance());
        assertEquals(
                cAnotherTokenStartBalance + cAnotherTokenChange,
                backingRels.getImmutableRef(rel(cModel, anotherToken)).getBalance());
        // and:
        assertEquals(
                aYetAnotherTokenBalance + aYetAnotherTokenChange,
                backingRels.getImmutableRef(rel(aModel, yetAnotherToken)).getBalance());
        assertEquals(
                bYetAnotherTokenBalance + bYetAnotherTokenChange,
                backingRels.getImmutableRef(rel(bModel, yetAnotherToken)).getBalance());
    }

    @Test
    void happyPathTransfersWithAutoCreation() {
        final Key aliasA = KeyFactory.getDefaultInstance().newEd25519();
        final AccountID a =
                AccountID.newBuilder().setShardNum(0).setRealmNum(0).setAccountNum(10L).build();
        final AccountID validAliasAccountWithAlias =
                AccountID.newBuilder().setAlias(aliasA.toByteString()).build();
        final AccountID validAliasAccountWithId =
                AccountID.newBuilder().setShardNum(0).setRealmNum(0).setAccountNum(11L).build();
        final AccountID funding =
                AccountID.newBuilder().setShardNum(0).setRealmNum(0).setAccountNum(98L).build();
        final EntityNum validAliasEntityNum = new EntityNum(11);
        List<BalanceChange> changes = new ArrayList<>();
        changes.add(hbarChange(a, -100));
        changes.add(hbarChange(validAliasAccountWithAlias, 0));
        final var validAliasAccount = MerkleAccountFactory.newAccount().get();
        final var fundingAccount = MerkleAccountFactory.newAccount().get();
        final var aAccount = MerkleAccountFactory.newAccount().balance(aStartBalance).get();
        backingAccounts.put(a, aAccount);
        backingAccounts.put(validAliasAccountWithId, validAliasAccount);
        backingAccounts.put(funding, fundingAccount);

        given(autoCreationLogic.create(any(), eq(accountsLedger)))
                .willAnswer(
                        invocationOnMock -> {
                            final var change = (BalanceChange) invocationOnMock.getArgument(0);
                            change.replaceAliasWith(validAliasEntityNum.toGrpcAccountId());
                            return Pair.of(OK, 100L);
                        });
        given(dynamicProperties.fundingAccount()).willReturn(funding);
        given(validator.expiryStatusGiven(anyLong(), anyLong(), anyBoolean())).willReturn(OK);

        subject.begin();
        assertDoesNotThrow(() -> subject.doZeroSum(changes));
        subject.commit();

        assertEquals(aStartBalance - 100, backingAccounts.getImmutableRef(a).getBalance());
        assertEquals(
                0,
                backingAccounts
                        .getImmutableRef(validAliasEntityNum.toGrpcAccountId())
                        .getBalance());
    }

    private void assertInitialBalanceUnchanged() {
        assertInitialBalanceUnchanged(aStartBalance, bTokenStartBalance);
    }

    private void assertInitialBalanceUnchanged(long modifiedABalance) {
        assertInitialBalanceUnchanged(modifiedABalance, bTokenStartBalance);
    }

    private void assertInitialBalanceUnchanged(long modifiedABalance, long modifiedBTokenBalance) {
        if (modifiedABalance >= 0L) {
            assertEquals(modifiedABalance, backingAccounts.getImmutableRef(aModel).getBalance());
        }
        assertEquals(bStartBalance, backingAccounts.getImmutableRef(bModel).getBalance());
        assertEquals(cStartBalance, backingAccounts.getImmutableRef(cModel).getBalance());
        // and:
        assertEquals(
                modifiedBTokenBalance,
                backingRels.getImmutableRef(rel(bModel, token)).getBalance());
        assertEquals(
                cTokenStartBalance, backingRels.getImmutableRef(rel(cModel, token)).getBalance());
        // and:
        assertEquals(
                aAnotherTokenStartBalance,
                backingRels.getImmutableRef(rel(aModel, anotherToken)).getBalance());
        assertEquals(
                bAnotherTokenStartBalance,
                backingRels.getImmutableRef(rel(bModel, anotherToken)).getBalance());
        assertEquals(
                cAnotherTokenStartBalance,
                backingRels.getImmutableRef(rel(cModel, anotherToken)).getBalance());
        // and:
        assertEquals(
                aYetAnotherTokenBalance,
                backingRels.getImmutableRef(rel(aModel, yetAnotherToken)).getBalance());
        assertEquals(
                bYetAnotherTokenBalance,
                backingRels.getImmutableRef(rel(bModel, yetAnotherToken)).getBalance());
    }

    private void givenUnexpiredEntities() {
        given(validator.expiryStatusGiven(eq(accountsLedger), any())).willReturn(OK);
        given(validator.expiryStatusGiven(anyLong(), anyLong(), anyBoolean())).willReturn(OK);
    }

    private void givenInitialBalancesAndOwnership() {
        final var aAccount = MerkleAccountFactory.newAccount().balance(aStartBalance).get();
        backingAccounts.put(aModel, aAccount);
        final var bAccount = MerkleAccountFactory.newAccount().balance(bStartBalance).get();
        backingAccounts.put(bModel, bAccount);
        final var cAccount = MerkleAccountFactory.newAccount().balance(cStartBalance).get();
        backingAccounts.put(cModel, cAccount);

        Pair<AccountID, TokenID> bTokenKey = rel(bModel, token);
        final var bTokenRel = new MerkleTokenRelStatus(bTokenStartBalance, false, true, false);
        backingRels.put(bTokenKey, bTokenRel);
        Pair<AccountID, TokenID> cTokenKey = rel(cModel, token);
        final var cTokenRel = new MerkleTokenRelStatus(cTokenStartBalance, false, true, false);
        backingRels.put(cTokenKey, cTokenRel);
        Pair<AccountID, TokenID> aAnotherTokenKey = rel(aModel, anotherToken);
        final var aAnotherTokenRel =
                new MerkleTokenRelStatus(aAnotherTokenStartBalance, false, true, true);
        backingRels.put(aAnotherTokenKey, aAnotherTokenRel);
        Pair<AccountID, TokenID> bAnotherTokenKey = rel(bModel, anotherToken);
        final var bAnotherTokenRel =
                new MerkleTokenRelStatus(bAnotherTokenStartBalance, false, true, false);
        backingRels.put(bAnotherTokenKey, bAnotherTokenRel);
        Pair<AccountID, TokenID> cAnotherTokenKey = rel(cModel, anotherToken);
        final var cAnotherTokenRel =
                new MerkleTokenRelStatus(cAnotherTokenStartBalance, false, true, true);
        backingRels.put(cAnotherTokenKey, cAnotherTokenRel);
        Pair<AccountID, TokenID> aYaTokenKey = rel(aModel, yetAnotherToken);
        final var aYaTokenRel =
                new MerkleTokenRelStatus(aYetAnotherTokenBalance, false, true, false);
        backingRels.put(aYaTokenKey, aYaTokenRel);
        Pair<AccountID, TokenID> bYaTokenKey = rel(bModel, yetAnotherToken);
        final var bYaTokenRel =
                new MerkleTokenRelStatus(bYetAnotherTokenBalance, false, true, false);
        backingRels.put(bYaTokenKey, bYaTokenRel);

        Pair<AccountID, TokenID> aaNftTokenKey = rel(aModel, aNft);
        final var aaNftTokenRel = new MerkleTokenRelStatus(2, false, true, false);
        backingRels.put(aaNftTokenKey, aaNftTokenRel);
        Pair<AccountID, TokenID> abNftTokenKey = rel(aModel, bNft);
        final var abNftTokenRel = new MerkleTokenRelStatus(2, false, true, true);
        backingRels.put(abNftTokenKey, abNftTokenRel);
        Pair<AccountID, TokenID> baNftTokenKey = rel(bModel, aNft);
        final var baNftTokenRel = new MerkleTokenRelStatus(2, false, true, false);
        backingRels.put(baNftTokenKey, baNftTokenRel);
        Pair<AccountID, TokenID> bbNftTokenKey = rel(bModel, bNft);
        final var bbNftTokenRel = new MerkleTokenRelStatus(2, false, true, true);
        backingRels.put(bbNftTokenKey, bbNftTokenRel);
        Pair<AccountID, TokenID> caNftTokenKey = rel(cModel, aNft);
        final var caNftTokenRel = new MerkleTokenRelStatus(2, false, true, true);
        backingRels.put(caNftTokenKey, caNftTokenRel);
        Pair<AccountID, TokenID> cbNftTokenKey = rel(cModel, bNft);
        final var cbNftTokenRel = new MerkleTokenRelStatus(2, false, true, false);
        backingRels.put(cbNftTokenKey, cbNftTokenRel);

        backingNfts.put(
                aaNft,
                new MerkleUniqueToken(
                        EntityId.fromGrpcAccountId(aModel), "aa".getBytes(), MISSING_INSTANT));
        backingNfts.put(
                baNft,
                new MerkleUniqueToken(
                        EntityId.fromGrpcAccountId(bModel), "ba".getBytes(), MISSING_INSTANT));
        backingNfts.put(
                bbNft,
                new MerkleUniqueToken(
                        EntityId.fromGrpcAccountId(cModel), "bb".getBytes(), MISSING_INSTANT));

        backingRels.rebuildFromSources();
    }

    private List<BalanceChange> fixtureChanges() {
        return List.of(
                tokenChange(yetAnotherToken, aModel, aYetAnotherTokenChange),
                hbarChange(aModel, aHbarChange),
                hbarChange(bModel, bHbarChange),
                tokenChange(anotherToken, aModel, aAnotherTokenChange),
                tokenChange(anotherToken, cModel, cAnotherTokenChange),
                hbarChange(cModel, cHbarChange),
                tokenChange(token, bModel, bTokenChange),
                tokenChange(token, cModel, cTokenChange),
                tokenChange(anotherToken, bModel, bAnotherTokenChange),
                tokenChange(yetAnotherToken, bModel, bYetAnotherTokenChange),
                changingNftOwnership(
                        aNft, aNft.asGrpcToken(), nftXfer(aModel, bModel, aSerialNo), payer),
                changingNftOwnership(
                        bNft, bNft.asGrpcToken(), nftXfer(bModel, cModel, aSerialNo), payer),
                changingNftOwnership(
                        bNft, bNft.asGrpcToken(), nftXfer(cModel, aModel, aSerialNo), payer));
    }

    private Pair<AccountID, TokenID> rel(AccountID account, Id token) {
        return Pair.of(account, token.asGrpcToken());
    }

    private TokenID asGprcToken(Id id) {
        return TokenID.newBuilder()
                .setShardNum(id.shard())
                .setRealmNum(id.realm())
                .setTokenNum(id.num())
                .build();
    }

    private MerkleToken fungibleTokenWithTreasury(AccountID treasury) {
        final var token = new MerkleToken();
        token.setTreasury(
                new EntityId(
                        treasury.getShardNum(), treasury.getRealmNum(), treasury.getAccountNum()));
        token.setTokenType(TokenType.FUNGIBLE_COMMON);
        return token;
    }

    private MerkleToken nonFungibleTokenWithTreasury(AccountID treasury) {
        final var token = new MerkleToken();
        token.setTreasury(
                new EntityId(
                        treasury.getShardNum(), treasury.getRealmNum(), treasury.getAccountNum()));
        token.setTokenType(TokenType.NON_FUNGIBLE_UNIQUE);
        return token;
    }

    private void assertFailsWith(Runnable something, ResponseCodeEnum status) {
        var ex = assertThrows(InvalidTransactionException.class, something::run);
        assertEquals(status, ex.getResponseCode());
    }

    private final long aSerialNo = 1_234L;
    private final long bSerialNo = 2_234L;
    private final AccountID payer = asAccount("0.0.12345");
    private final AccountID aModel = asAccount("0.0.3");
    private final AccountID bModel = asAccount("0.0.4");
    private final AccountID cModel = asAccount("0.0.5");
    private final Id token = new Id(0, 0, 75231);
    private final Id anotherToken = new Id(0, 0, 75232);
    private final Id yetAnotherToken = new Id(0, 0, 75233);
    private final Id aNft = new Id(0, 0, 9999);
    private final Id bNft = new Id(0, 0, 10000);
    private final NftId aaNft = new NftId(aNft.shard(), aNft.realm(), aNft.num(), aSerialNo);
    private final NftId baNft = new NftId(bNft.shard(), bNft.realm(), bNft.num(), aSerialNo);
    private final NftId bbNft = new NftId(bNft.shard(), bNft.realm(), bNft.num(), bSerialNo);
    private final EntityNum aNftKey = EntityNum.fromLong(9999);
    private final EntityNum bNftKey = EntityNum.fromLong(10000);
    private final EntityNum tokenKey = EntityNum.fromLong(75231);
    private final EntityNum anotherTokenKey = EntityNum.fromLong(75232);
    private final EntityNum yetAnotherTokenKey = EntityNum.fromLong(75233);

    private final long aStartBalance = 1_000L;
    private final long bStartBalance = 0L;
    private final long cStartBalance = 3_000L;
    private final long bTokenStartBalance = 123;
    private final long cTokenStartBalance = 234;
    private final long aAnotherTokenStartBalance = 345;
    private final long bAnotherTokenStartBalance = 456;
    private final long cAnotherTokenStartBalance = 567;
    private final long aYetAnotherTokenBalance = 678;
    private final long bYetAnotherTokenBalance = 789;
    private final long aHbarChange = -100L;
    private final long bHbarChange = +50L;
    private final long cHbarChange = +50L;
    private final long aAnotherTokenChange = -50L;
    private final long bAnotherTokenChange = +25L;
    private final long cAnotherTokenChange = +25L;
    private final long bTokenChange = -100L;
    private final long cTokenChange = +100L;
    private final long aYetAnotherTokenChange = -15L;
    private final long bYetAnotherTokenChange = +15L;
>>>>>>> 21e657b3
}<|MERGE_RESOLUTION|>--- conflicted
+++ resolved
@@ -58,11 +58,8 @@
 import com.hedera.services.state.merkle.MerkleToken;
 import com.hedera.services.state.merkle.MerkleTokenRelStatus;
 import com.hedera.services.state.submerkle.EntityId;
-<<<<<<< HEAD
+import com.hedera.services.state.validation.UsageLimits;
 import com.hedera.services.state.virtual.UniqueTokenValue;
-=======
-import com.hedera.services.state.validation.UsageLimits;
->>>>>>> 21e657b3
 import com.hedera.services.store.contracts.MutableEntityAccess;
 import com.hedera.services.store.models.Id;
 import com.hedera.services.store.models.NftId;
@@ -88,507 +85,7 @@
 
 @ExtendWith(MockitoExtension.class)
 class LedgerBalanceChangesTest {
-<<<<<<< HEAD
-	private final BackingStore<NftId, UniqueTokenValue> backingNfts = new HashMapBackingNfts();
-	private final BackingStore<AccountID, MerkleAccount> backingAccounts = new HashMapBackingAccounts();
-	private final BackingStore<Pair<AccountID, TokenID>, MerkleTokenRelStatus> backingRels =
-			new HashMapBackingTokenRels();
-	private BackingStore<TokenID, MerkleToken> backingTokens = new HashMapBackingTokens();
-	private HederaTokenStore tokenStore;
-	private TransactionalLedger<AccountID, AccountProperty, MerkleAccount> accountsLedger;
-	private TransactionalLedger<
-			Pair<AccountID, TokenID>,
-			TokenRelProperty,
-			MerkleTokenRelStatus> tokenRelsLedger;
-	private TransactionalLedger<NftId, NftProperty, UniqueTokenValue> nftsLedger;
-	private TransferLogic transferLogic;
-
-	@Mock
-	private EntityIdSource ids;
-	@Mock
-	private EntityCreator creator;
-	@Mock
-	private OptionValidator validator;
-	@Mock
-	private GlobalDynamicProperties dynamicProperties;
-	@Mock
-	private RecordsHistorian historian;
-	@Mock
-	private MutableEntityAccess mutableEntityAccess;
-	@Mock
-	private AutoCreationLogic autoCreationLogic;
-	@Mock
-	private AutoAssocTokenRelsCommitInterceptor autoAssocTokenRelsCommitInterceptor;
-	@Mock
-	private AccountsCommitInterceptor accountsCommitInterceptor;
-	@Mock
-	private LinkAwareUniqueTokensCommitInterceptor linkAwareUniqueTokensCommitInterceptor;
-
-	private HederaLedger subject;
-
-	@BeforeEach
-	void setUp() throws ConstructableRegistryException {
-		MockitoAnnotations.initMocks(this);
-		accountsLedger = new TransactionalLedger<>(
-				AccountProperty.class, MerkleAccount::new, backingAccounts, new ChangeSummaryManager<>());
-		accountsLedger.setCommitInterceptor(accountsCommitInterceptor);
-		tokenRelsLedger = new TransactionalLedger<>(
-				TokenRelProperty.class, MerkleTokenRelStatus::new, backingRels, new ChangeSummaryManager<>());
-		nftsLedger = new TransactionalLedger<>(
-				NftProperty.class, UniqueTokenValue::new, backingNfts, new ChangeSummaryManager<>());
-		nftsLedger.setCommitInterceptor(linkAwareUniqueTokensCommitInterceptor);
-
-		tokenRelsLedger.setKeyToString(BackingTokenRels::readableTokenRel);
-		tokenRelsLedger.setCommitInterceptor(autoAssocTokenRelsCommitInterceptor);
-
-		backingTokens.put(tokenKey.toGrpcTokenId(), fungibleTokenWithTreasury(aModel));
-		backingTokens.put(anotherTokenKey.toGrpcTokenId(), fungibleTokenWithTreasury(aModel));
-		backingTokens.put(yetAnotherTokenKey.toGrpcTokenId(), fungibleTokenWithTreasury(aModel));
-		backingTokens.put(aNftKey.toGrpcTokenId(), nonFungibleTokenWithTreasury(aModel));
-		backingTokens.put(bNftKey.toGrpcTokenId(), nonFungibleTokenWithTreasury(bModel));
-
-		final var sideEffectsTracker = new SideEffectsTracker();
-		tokenStore = new HederaTokenStore(
-				ids,
-				validator,
-				sideEffectsTracker,
-				dynamicProperties,
-				tokenRelsLedger,
-				nftsLedger,
-				backingTokens);
-		transferLogic = new TransferLogic(
-				accountsLedger, nftsLedger, tokenRelsLedger, tokenStore,
-				sideEffectsTracker, dynamicProperties, validator,
-				autoCreationLogic, historian);
-		tokenStore.rebuildViews();
-
-		subject = new HederaLedger(
-				tokenStore, ids, creator, validator, sideEffectsTracker, historian,
-				accountsLedger, transferLogic, autoCreationLogic);
-		subject.setMutableEntityAccess(mutableEntityAccess);
-		subject.setTokenRelsLedger(tokenRelsLedger);
-	}
-
-	@Test
-	void rejectsMissingAccount() {
-		givenInitialBalancesAndOwnership();
-		backingAccounts.remove(aModel);
-
-		// when:
-		subject.begin();
-		// and:
-		assertFailsWith(
-				() -> subject.doZeroSum(fixtureChanges()),
-				ResponseCodeEnum.INVALID_ACCOUNT_ID);
-
-		subject.commit();
-
-		// then:
-		assertInitialBalanceUnchanged(-1L);
-	}
-
-	@Test
-	void undoCreationsOnFailure() {
-		givenInitialBalancesAndOwnership();
-		backingAccounts.remove(aModel);
-		given(autoCreationLogic.reclaimPendingAliases()).willReturn(true);
-
-		subject.begin();
-		accountsLedger.create(AccountID.newBuilder().setAccountNum(1).build());
-
-		assertFailsWith(
-				() -> subject.doZeroSum(fixtureChanges()),
-				ResponseCodeEnum.INVALID_ACCOUNT_ID);
-		assertTrue(accountsLedger.getCreatedKeys().isEmpty());
-	}
-
-	@Test
-	void rejectsDetachedAccount() {
-		givenInitialBalancesAndOwnership();
-		given(validator.expiryStatusGiven(any(), any())).willReturn(ACCOUNT_EXPIRED_AND_PENDING_REMOVAL);
-
-		// when:
-		subject.begin();
-		// and:
-		assertFailsWith(
-				() -> subject.doZeroSum(fixtureChanges()),
-				ResponseCodeEnum.ACCOUNT_EXPIRED_AND_PENDING_REMOVAL);
-
-		subject.commit();
-
-		// then:
-		assertInitialBalanceUnchanged();
-	}
-
-	@Test
-	void rejectsDeletedAccount() {
-		givenInitialBalancesAndOwnership();
-		// and:
-		backingAccounts.getRef(bModel).setDeleted(true);
-		givenUnexpiredEntities();
-
-		// when:
-		subject.begin();
-		// and:
-		assertFailsWith(
-				() -> subject.doZeroSum(fixtureChanges()),
-				ResponseCodeEnum.ACCOUNT_DELETED);
-
-		subject.commit();
-
-		// then:
-		assertInitialBalanceUnchanged();
-	}
-
-	@Test
-	void rejectsMissingToken() {
-		// setup:
-		backingTokens = new HashMapBackingTokens();
-		backingTokens.put(anotherTokenKey.toGrpcTokenId(), fungibleTokenWithTreasury(aModel));
-		backingTokens.put(yetAnotherTokenKey.toGrpcTokenId(), fungibleTokenWithTreasury(aModel));
-		final var sideEffectsTracker = new SideEffectsTracker();
-		tokenStore = new HederaTokenStore(
-				ids,
-				validator,
-				sideEffectsTracker,
-				dynamicProperties,
-				tokenRelsLedger,
-				nftsLedger,
-				backingTokens);
-
-		transferLogic = new TransferLogic(
-				accountsLedger, nftsLedger, tokenRelsLedger, tokenStore,
-				sideEffectsTracker, dynamicProperties, validator, autoCreationLogic, historian);
-		subject = new HederaLedger(
-				tokenStore, ids, creator, validator, sideEffectsTracker, historian,
-				accountsLedger, transferLogic, autoCreationLogic);
-		subject.setTokenRelsLedger(tokenRelsLedger);
-		subject.setMutableEntityAccess(mutableEntityAccess);
-		tokenStore.rebuildViews();
-		givenUnexpiredEntities();
-
-		givenInitialBalancesAndOwnership();
-
-		// when:
-		subject.begin();
-		// and:
-		assertFailsWith(
-				() -> subject.doZeroSum(fixtureChanges()),
-				ResponseCodeEnum.INVALID_TOKEN_ID);
-
-
-		subject.commit();
-
-		// then:
-		assertInitialBalanceUnchanged();
-	}
-
-	@Test
-	void happyPathRecordsTransfersAndChangesBalancesAsExpected() {
-		givenInitialBalancesAndOwnership();
-		givenUnexpiredEntities();
-
-		// when:
-		subject.begin();
-		// and:
-		assertDoesNotThrow(() -> subject.doZeroSum(fixtureChanges()));
-
-		// and:
-		subject.commit();
-
-		// and:
-		assertEquals(
-				aStartBalance + aHbarChange,
-				backingAccounts.getImmutableRef(aModel).getBalance());
-		assertEquals(
-				bStartBalance + bHbarChange,
-				backingAccounts.getImmutableRef(bModel).getBalance());
-		assertEquals(
-				cStartBalance + cHbarChange,
-				backingAccounts.getImmutableRef(cModel).getBalance());
-		// and:
-		assertEquals(
-				bTokenStartBalance + bTokenChange,
-				backingRels.getImmutableRef(rel(bModel, token)).getBalance());
-		assertEquals(
-				cTokenStartBalance + cTokenChange,
-				backingRels.getImmutableRef(rel(cModel, token)).getBalance());
-		// and:
-		assertEquals(
-				aAnotherTokenStartBalance + aAnotherTokenChange,
-				backingRels.getImmutableRef(rel(aModel, anotherToken)).getBalance());
-		assertEquals(
-				bAnotherTokenStartBalance + bAnotherTokenChange,
-				backingRels.getImmutableRef(rel(bModel, anotherToken)).getBalance());
-		assertEquals(
-				cAnotherTokenStartBalance + cAnotherTokenChange,
-				backingRels.getImmutableRef(rel(cModel, anotherToken)).getBalance());
-		// and:
-		assertEquals(
-				aYetAnotherTokenBalance + aYetAnotherTokenChange,
-				backingRels.getImmutableRef(rel(aModel, yetAnotherToken)).getBalance());
-		assertEquals(
-				bYetAnotherTokenBalance + bYetAnotherTokenChange,
-				backingRels.getImmutableRef(rel(bModel, yetAnotherToken)).getBalance());
-	}
-
-	@Test
-	void happyPathTransfersWithAutoCreation() {
-		final Key aliasA = KeyFactory.getDefaultInstance().newEd25519();
-		final AccountID a = AccountID.newBuilder().setShardNum(0).setRealmNum(0).setAccountNum(10L).build();
-		final AccountID validAliasAccountWithAlias = AccountID.newBuilder().setAlias(aliasA.toByteString()).build();
-		final AccountID validAliasAccountWithId = AccountID.newBuilder()
-				.setShardNum(0)
-				.setRealmNum(0)
-				.setAccountNum(11L)
-				.build();
-		final AccountID funding = AccountID.newBuilder()
-				.setShardNum(0)
-				.setRealmNum(0)
-				.setAccountNum(98L)
-				.build();
-		final EntityNum validAliasEntityNum = new EntityNum(11);
-		List<BalanceChange> changes = new ArrayList<>();
-		changes.add(hbarChange(a, -100));
-		changes.add(hbarChange(validAliasAccountWithAlias, 0));
-		final var validAliasAccount = MerkleAccountFactory.newAccount().get();
-		final var fundingAccount = MerkleAccountFactory.newAccount().get();
-		final var aAccount = MerkleAccountFactory.newAccount().balance(aStartBalance).get();
-		backingAccounts.put(a, aAccount);
-		backingAccounts.put(validAliasAccountWithId, validAliasAccount);
-		backingAccounts.put(funding, fundingAccount);
-
-		given(autoCreationLogic.create(any(), eq(accountsLedger))).willAnswer(invocationOnMock -> {
-			final var change = (BalanceChange) invocationOnMock.getArgument(0);
-			change.replaceAliasWith(validAliasEntityNum.toGrpcAccountId());
-			return Pair.of(OK, 100L);
-		});
-		given(dynamicProperties.fundingAccount()).willReturn(funding);
-		given(validator.expiryStatusGiven(anyLong(), anyLong(), anyBoolean())).willReturn(OK);
-
-		subject.begin();
-		assertDoesNotThrow(() -> subject.doZeroSum(changes));
-		subject.commit();
-
-		assertEquals(aStartBalance - 100, backingAccounts.getImmutableRef(a).getBalance());
-		assertEquals(0, backingAccounts.getImmutableRef(validAliasEntityNum.toGrpcAccountId()).getBalance());
-	}
-
-	private void assertInitialBalanceUnchanged() {
-		assertInitialBalanceUnchanged(aStartBalance, bTokenStartBalance);
-	}
-
-	private void assertInitialBalanceUnchanged(long modifiedABalance) {
-		assertInitialBalanceUnchanged(modifiedABalance, bTokenStartBalance);
-	}
-
-	private void assertInitialBalanceUnchanged(long modifiedABalance, long modifiedBTokenBalance) {
-		if (modifiedABalance >= 0L) {
-			assertEquals(
-					modifiedABalance,
-					backingAccounts.getImmutableRef(aModel).getBalance());
-		}
-		assertEquals(
-				bStartBalance,
-				backingAccounts.getImmutableRef(bModel).getBalance());
-		assertEquals(
-				cStartBalance,
-				backingAccounts.getImmutableRef(cModel).getBalance());
-		// and:
-		assertEquals(
-				modifiedBTokenBalance,
-				backingRels.getImmutableRef(rel(bModel, token)).getBalance());
-		assertEquals(
-				cTokenStartBalance,
-				backingRels.getImmutableRef(rel(cModel, token)).getBalance());
-		// and:
-		assertEquals(
-				aAnotherTokenStartBalance,
-				backingRels.getImmutableRef(rel(aModel, anotherToken)).getBalance());
-		assertEquals(
-				bAnotherTokenStartBalance,
-				backingRels.getImmutableRef(rel(bModel, anotherToken)).getBalance());
-		assertEquals(
-				cAnotherTokenStartBalance,
-				backingRels.getImmutableRef(rel(cModel, anotherToken)).getBalance());
-		// and:
-		assertEquals(
-				aYetAnotherTokenBalance,
-				backingRels.getImmutableRef(rel(aModel, yetAnotherToken)).getBalance());
-		assertEquals(
-				bYetAnotherTokenBalance,
-				backingRels.getImmutableRef(rel(bModel, yetAnotherToken)).getBalance());
-	}
-
-	private void givenUnexpiredEntities() {
-		given(validator.expiryStatusGiven(eq(accountsLedger), any())).willReturn(OK);
-		given(validator.expiryStatusGiven(anyLong(), anyLong(), anyBoolean())).willReturn(OK);
-	}
-
-	private void givenInitialBalancesAndOwnership() {
-		final var aAccount = MerkleAccountFactory.newAccount().balance(aStartBalance).get();
-		backingAccounts.put(aModel, aAccount);
-		final var bAccount = MerkleAccountFactory.newAccount().balance(bStartBalance).get();
-		backingAccounts.put(bModel, bAccount);
-		final var cAccount = MerkleAccountFactory.newAccount().balance(cStartBalance).get();
-		backingAccounts.put(cModel, cAccount);
-
-		Pair<AccountID, TokenID> bTokenKey = rel(bModel, token);
-		final var bTokenRel = new MerkleTokenRelStatus(bTokenStartBalance, false, true, false);
-		backingRels.put(bTokenKey, bTokenRel);
-		Pair<AccountID, TokenID> cTokenKey = rel(cModel, token);
-		final var cTokenRel = new MerkleTokenRelStatus(cTokenStartBalance, false, true, false);
-		backingRels.put(cTokenKey, cTokenRel);
-		Pair<AccountID, TokenID> aAnotherTokenKey = rel(aModel, anotherToken);
-		final var aAnotherTokenRel = new MerkleTokenRelStatus(aAnotherTokenStartBalance, false, true, true);
-		backingRels.put(aAnotherTokenKey, aAnotherTokenRel);
-		Pair<AccountID, TokenID> bAnotherTokenKey = rel(bModel, anotherToken);
-		final var bAnotherTokenRel = new MerkleTokenRelStatus(bAnotherTokenStartBalance, false, true, false);
-		backingRels.put(bAnotherTokenKey, bAnotherTokenRel);
-		Pair<AccountID, TokenID> cAnotherTokenKey = rel(cModel, anotherToken);
-		final var cAnotherTokenRel = new MerkleTokenRelStatus(cAnotherTokenStartBalance, false, true, true);
-		backingRels.put(cAnotherTokenKey, cAnotherTokenRel);
-		Pair<AccountID, TokenID> aYaTokenKey = rel(aModel, yetAnotherToken);
-		final var aYaTokenRel = new MerkleTokenRelStatus(aYetAnotherTokenBalance, false, true, false);
-		backingRels.put(aYaTokenKey, aYaTokenRel);
-		Pair<AccountID, TokenID> bYaTokenKey = rel(bModel, yetAnotherToken);
-		final var bYaTokenRel = new MerkleTokenRelStatus(bYetAnotherTokenBalance, false, true, false);
-		backingRels.put(bYaTokenKey, bYaTokenRel);
-
-		Pair<AccountID, TokenID> aaNftTokenKey = rel(aModel, aNft);
-		final var aaNftTokenRel = new MerkleTokenRelStatus(2, false, true, false);
-		backingRels.put(aaNftTokenKey, aaNftTokenRel);
-		Pair<AccountID, TokenID> abNftTokenKey = rel(aModel, bNft);
-		final var abNftTokenRel = new MerkleTokenRelStatus(2, false, true, true);
-		backingRels.put(abNftTokenKey, abNftTokenRel);
-		Pair<AccountID, TokenID> baNftTokenKey = rel(bModel, aNft);
-		final var baNftTokenRel = new MerkleTokenRelStatus(2, false, true, false);
-		backingRels.put(baNftTokenKey, baNftTokenRel);
-		Pair<AccountID, TokenID> bbNftTokenKey = rel(bModel, bNft);
-		final var bbNftTokenRel = new MerkleTokenRelStatus(2, false, true, true);
-		backingRels.put(bbNftTokenKey, bbNftTokenRel);
-		Pair<AccountID, TokenID> caNftTokenKey = rel(cModel, aNft);
-		final var caNftTokenRel = new MerkleTokenRelStatus(2, false, true, true);
-		backingRels.put(caNftTokenKey, caNftTokenRel);
-		Pair<AccountID, TokenID> cbNftTokenKey = rel(cModel, bNft);
-		final var cbNftTokenRel = new MerkleTokenRelStatus(2, false, true, false);
-		backingRels.put(cbNftTokenKey, cbNftTokenRel);
-
-		backingNfts.put(
-				aaNft,
-				new UniqueTokenValue(
-						EntityId.fromGrpcAccountId(aModel).num(),
-						0,
-						"aa".getBytes(),
-						MISSING_INSTANT));
-		backingNfts.put(
-				baNft,
-				new UniqueTokenValue(
-						EntityId.fromGrpcAccountId(bModel).num(),
-						0,
-						"ba".getBytes(),
-						MISSING_INSTANT));
-		backingNfts.put(
-				bbNft,
-				new UniqueTokenValue(
-						EntityId.fromGrpcAccountId(cModel).num(),
-						0,
-						"bb".getBytes(),
-						MISSING_INSTANT));
-
-		backingRels.rebuildFromSources();
-	}
-
-	private List<BalanceChange> fixtureChanges() {
-		return List.of(
-				tokenChange(yetAnotherToken, aModel, aYetAnotherTokenChange),
-				hbarChange(aModel, aHbarChange),
-				hbarChange(bModel, bHbarChange),
-				tokenChange(anotherToken, aModel, aAnotherTokenChange),
-				tokenChange(anotherToken, cModel, cAnotherTokenChange),
-				hbarChange(cModel, cHbarChange),
-				tokenChange(token, bModel, bTokenChange),
-				tokenChange(token, cModel, cTokenChange),
-				tokenChange(anotherToken, bModel, bAnotherTokenChange),
-				tokenChange(yetAnotherToken, bModel, bYetAnotherTokenChange),
-				changingNftOwnership(aNft, aNft.asGrpcToken(), nftXfer(aModel, bModel, aSerialNo), payer),
-				changingNftOwnership(bNft, bNft.asGrpcToken(), nftXfer(bModel, cModel, aSerialNo), payer),
-				changingNftOwnership(bNft, bNft.asGrpcToken(), nftXfer(cModel, aModel, aSerialNo), payer));
-	}
-
-	private Pair<AccountID, TokenID> rel(AccountID account, Id token) {
-		return Pair.of(account, token.asGrpcToken());
-	}
-
-	private TokenID asGprcToken(Id id) {
-		return TokenID.newBuilder()
-				.setShardNum(id.shard())
-				.setRealmNum(id.realm())
-				.setTokenNum(id.num())
-				.build();
-	}
-
-	private MerkleToken fungibleTokenWithTreasury(AccountID treasury) {
-		final var token = new MerkleToken();
-		token.setTreasury(new EntityId(treasury.getShardNum(), treasury.getRealmNum(), treasury.getAccountNum()));
-		token.setTokenType(TokenType.FUNGIBLE_COMMON);
-		return token;
-	}
-
-	private MerkleToken nonFungibleTokenWithTreasury(AccountID treasury) {
-		final var token = new MerkleToken();
-		token.setTreasury(new EntityId(treasury.getShardNum(), treasury.getRealmNum(), treasury.getAccountNum()));
-		token.setTokenType(TokenType.NON_FUNGIBLE_UNIQUE);
-		return token;
-	}
-
-	private void assertFailsWith(Runnable something, ResponseCodeEnum status) {
-		var ex = assertThrows(InvalidTransactionException.class, something::run);
-		assertEquals(status, ex.getResponseCode());
-	}
-
-	private final long aSerialNo = 1_234L;
-	private final long bSerialNo = 2_234L;
-	private final AccountID payer = asAccount("0.0.12345");
-	private final AccountID aModel = asAccount("0.0.3");
-	private final AccountID bModel = asAccount("0.0.4");
-	private final AccountID cModel = asAccount("0.0.5");
-	private final Id token = new Id(0, 0, 75231);
-	private final Id anotherToken = new Id(0, 0, 75232);
-	private final Id yetAnotherToken = new Id(0, 0, 75233);
-	private final Id aNft = new Id(0, 0, 9999);
-	private final Id bNft = new Id(0, 0, 10000);
-	private final NftId aaNft = new NftId(aNft.shard(), aNft.realm(), aNft.num(), aSerialNo);
-	private final NftId baNft = new NftId(bNft.shard(), bNft.realm(), bNft.num(), aSerialNo);
-	private final NftId bbNft = new NftId(bNft.shard(), bNft.realm(), bNft.num(), bSerialNo);
-	private final EntityNum aNftKey = EntityNum.fromLong(9999);
-	private final EntityNum bNftKey = EntityNum.fromLong(10000);
-	private final EntityNum tokenKey = EntityNum.fromLong(75231);
-	private final EntityNum anotherTokenKey = EntityNum.fromLong(75232);
-	private final EntityNum yetAnotherTokenKey = EntityNum.fromLong(75233);
-
-	private final long aStartBalance = 1_000L;
-	private final long bStartBalance = 0L;
-	private final long cStartBalance = 3_000L;
-	private final long bTokenStartBalance = 123;
-	private final long cTokenStartBalance = 234;
-	private final long aAnotherTokenStartBalance = 345;
-	private final long bAnotherTokenStartBalance = 456;
-	private final long cAnotherTokenStartBalance = 567;
-	private final long aYetAnotherTokenBalance = 678;
-	private final long bYetAnotherTokenBalance = 789;
-	private final long aHbarChange = -100L;
-	private final long bHbarChange = +50L;
-	private final long cHbarChange = +50L;
-	private final long aAnotherTokenChange = -50L;
-	private final long bAnotherTokenChange = +25L;
-	private final long cAnotherTokenChange = +25L;
-	private final long bTokenChange = -100L;
-	private final long cTokenChange = +100L;
-	private final long aYetAnotherTokenChange = -15L;
-	private final long bYetAnotherTokenChange = +15L;
-=======
-    private final BackingStore<NftId, MerkleUniqueToken> backingNfts = new HashMapBackingNfts();
+    private final BackingStore<NftId, UniqueTokenValue> backingNfts = new HashMapBackingNfts();
     private final BackingStore<AccountID, MerkleAccount> backingAccounts =
             new HashMapBackingAccounts();
     private final BackingStore<TokenID, MerkleToken> backingTokens = new HashMapBackingTokens();
@@ -599,7 +96,7 @@
     private TransactionalLedger<AccountID, AccountProperty, MerkleAccount> accountsLedger;
     private TransactionalLedger<Pair<AccountID, TokenID>, TokenRelProperty, MerkleTokenRelStatus>
             tokenRelsLedger;
-    private TransactionalLedger<NftId, NftProperty, MerkleUniqueToken> nftsLedger;
+    private TransactionalLedger<NftId, NftProperty, UniqueTokenValue> nftsLedger;
     private TransferLogic transferLogic;
 
     @Mock private EntityIdSource ids;
@@ -635,7 +132,7 @@
         nftsLedger =
                 new TransactionalLedger<>(
                         NftProperty.class,
-                        MerkleUniqueToken::new,
+                        UniqueTokenValue::new,
                         backingNfts,
                         new ChangeSummaryManager<>());
         nftsLedger.setCommitInterceptor(linkAwareUniqueTokensCommitInterceptor);
@@ -1009,17 +506,25 @@
 
         backingNfts.put(
                 aaNft,
-                new MerkleUniqueToken(
-                        EntityId.fromGrpcAccountId(aModel), "aa".getBytes(), MISSING_INSTANT));
-        backingNfts.put(
-                baNft,
-                new MerkleUniqueToken(
-                        EntityId.fromGrpcAccountId(bModel), "ba".getBytes(), MISSING_INSTANT));
-        backingNfts.put(
-                bbNft,
-                new MerkleUniqueToken(
-                        EntityId.fromGrpcAccountId(cModel), "bb".getBytes(), MISSING_INSTANT));
-
+				new UniqueTokenValue(
+						EntityId.fromGrpcAccountId(aModel).num(),
+						0,
+						"aa".getBytes(),
+						MISSING_INSTANT));
+		backingNfts.put(
+				baNft,
+				new UniqueTokenValue(
+						EntityId.fromGrpcAccountId(bModel).num(),
+						0,
+						"ba".getBytes(),
+						MISSING_INSTANT));
+		backingNfts.put(
+				bbNft,
+				new UniqueTokenValue(
+						EntityId.fromGrpcAccountId(cModel).num(),
+						0,
+						"bb".getBytes(),
+						MISSING_INSTANT));
         backingRels.rebuildFromSources();
     }
 
@@ -1118,5 +623,4 @@
     private final long cTokenChange = +100L;
     private final long aYetAnotherTokenChange = -15L;
     private final long bYetAnotherTokenChange = +15L;
->>>>>>> 21e657b3
 }