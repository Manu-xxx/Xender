--- conflicted
+++ resolved
@@ -52,7 +52,7 @@
 	private long aBalance = 100, bBalance = 200, cBalance = 300;
 	private boolean aFrozen = true, bFrozen = false, cFrozen = true;
 	private boolean aKyc = false, bKyc = true, cKyc = false;
-<<<<<<< HEAD
+	private boolean automaticAssociation = false;
 	private AccountID a = asAccount("0.0.3");
 	private AccountID b = asAccount("0.0.1");
 	private AccountID c = asAccount("0.0.0");
@@ -63,25 +63,9 @@
 	private PermHashLong aKey = fromAccountTokenRel(a, at);
 	private PermHashLong bKey = fromAccountTokenRel(b, bt);
 	private PermHashLong cKey = fromAccountTokenRel(c, ct);
-	private MerkleTokenRelStatus aValue = new MerkleTokenRelStatus(aBalance, aFrozen, aKyc);
-	private MerkleTokenRelStatus bValue = new MerkleTokenRelStatus(bBalance, bFrozen, bKyc);
-	private MerkleTokenRelStatus cValue = new MerkleTokenRelStatus(cBalance, cFrozen, cKyc);
-=======
-	private boolean automaticAssociation = false;
-	private AccountID a = asAccount("1.2.3");
-	private AccountID b = asAccount("3.2.1");
-	private AccountID c = asAccount("4.3.0");
-	private TokenID at = asToken("9.8.7");
-	private TokenID bt = asToken("9.8.6");
-	private TokenID ct = asToken("9.8.5");
-
-	private MerkleEntityAssociation aKey = fromAccountTokenRel(a, at);
-	private MerkleEntityAssociation bKey = fromAccountTokenRel(b, bt);
-	private MerkleEntityAssociation cKey = fromAccountTokenRel(c, ct);
 	private MerkleTokenRelStatus aValue = new MerkleTokenRelStatus(aBalance, aFrozen, aKyc, automaticAssociation);
 	private MerkleTokenRelStatus bValue = new MerkleTokenRelStatus(bBalance, bFrozen, bKyc, automaticAssociation);
 	private MerkleTokenRelStatus cValue = new MerkleTokenRelStatus(cBalance, cFrozen, cKyc, automaticAssociation);
->>>>>>> d90336ac
 
 	private MerkleMap<PermHashLong, MerkleTokenRelStatus> rels;
 
