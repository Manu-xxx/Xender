--- conflicted
+++ resolved
@@ -23,6 +23,7 @@
 import com.google.protobuf.ByteString;
 import com.hedera.services.ledger.properties.AccountProperty;
 import com.hedera.services.state.merkle.MerkleAccount;
+import com.hedera.services.state.submerkle.EntityId;
 import com.hederahashgraph.api.proto.java.ContractCreateTransactionBody;
 import org.junit.jupiter.api.Test;
 
@@ -79,7 +80,6 @@
 		assertEquals(memo, op.getMemo());
 		assertEquals(STATIC_PROPERTIES.scopedAccountWith(stakedId), op.getStakedAccountId());
 		assertEquals(autoRenew, op.getAutoRenewPeriod().getSeconds());
-<<<<<<< HEAD
 		assertEquals(false, op.getDeclineReward());
 	}
 
@@ -89,6 +89,8 @@
 		final var stakedId = -4L;
 		final var autoRenew = 7776001L;
 		final var expiry = 1_234_567L;
+		final var autoRenewAccount = new EntityId(0, 0, 5);
+
 
 		final var customizer = new HederaAccountCustomizer()
 				.memo(memo)
@@ -96,7 +98,8 @@
 				.autoRenewPeriod(autoRenew)
 				.expiry(expiry)
 				.isSmartContract(true)
-				.isDeclinedReward(true);
+				.isDeclinedReward(true)
+				.autoRenewAccount(autoRenewAccount);
 
 		final var op = ContractCreateTransactionBody.newBuilder();
 		customizer.customizeSynthetic(op);
@@ -104,11 +107,8 @@
 		assertEquals(memo, op.getMemo());
 		assertEquals(-1 * stakedId -1, op.getStakedNodeId());
 		assertEquals(autoRenew, op.getAutoRenewPeriod().getSeconds());
+		assertEquals(autoRenewAccount.toGrpcAccountId(), op.getAutoRenewAccountId());
 		assertEquals(true, op.getDeclineReward());
-=======
-		assertEquals(autoRenewAccount.toGrpcAccountId(), op.getAutoRenewAccountId());
-		assertEquals(10, op.getMaxAutomaticTokenAssociations());
->>>>>>> 6530f850
 	}
 
 	@Test
