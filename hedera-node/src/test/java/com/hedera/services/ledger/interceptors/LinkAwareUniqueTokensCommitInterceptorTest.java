--- conflicted
+++ resolved
@@ -23,13 +23,9 @@
 import com.hedera.services.ledger.EntityChangeSet;
 import com.hedera.services.ledger.properties.NftProperty;
 import com.hedera.services.state.submerkle.EntityId;
-<<<<<<< HEAD
+import com.hedera.services.state.validation.UsageLimits;
 import com.hedera.services.state.virtual.UniqueTokenKey;
 import com.hedera.services.state.virtual.UniqueTokenValue;
-import com.hedera.services.store.models.NftId;
-import com.hedera.services.utils.EntityNum;
-=======
-import com.hedera.services.state.validation.UsageLimits;
 import com.hedera.services.store.models.NftId;
 import com.hedera.services.utils.EntityNum;
 import com.hedera.services.utils.EntityNumPair;
@@ -37,7 +33,6 @@
 import java.util.EnumMap;
 import java.util.HashMap;
 import java.util.Map;
->>>>>>> 21e657b3
 import org.junit.jupiter.api.BeforeEach;
 import org.junit.jupiter.api.Test;
 import org.junit.jupiter.api.extension.ExtendWith;
@@ -46,203 +41,6 @@
 
 @ExtendWith(MockitoExtension.class)
 class LinkAwareUniqueTokensCommitInterceptorTest {
-<<<<<<< HEAD
-	@Mock
-	private UniqueTokensLinkManager uniqueTokensLinkManager;
-
-	private LinkAwareUniqueTokensCommitInterceptor subject;
-
-	@BeforeEach
-	void setUp() {
-		subject = new LinkAwareUniqueTokensCommitInterceptor(uniqueTokensLinkManager);
-	}
-
-	@Test
-	void noChangesAreNoOp() {
-		final var changes = new EntityChangeSet<NftId, UniqueTokenValue, NftProperty>();
-
-		subject.preview(changes);
-
-		verifyNoInteractions(uniqueTokensLinkManager);
-	}
-
-	@Test
-	void zombieCommitIsNoOp() {
-		var changes = (EntityChangeSet<NftId, UniqueTokenValue, NftProperty>) mock(EntityChangeSet.class);
-		given(changes.size()).willReturn(1);
-		given(changes.entity(0)).willReturn(null);
-		given(changes.changes(0)).willReturn(null);
-		given(changes.id(0)).willReturn(NftId.withDefaultShardRealm(0, 0));
-
-		subject.preview(changes);
-
-		verifyNoInteractions(uniqueTokensLinkManager);
-	}
-
-	@Test
-	@SuppressWarnings("unchecked")
-	void resultsInNoOpForNoOwnershipChanges() {
-		var changes = (EntityChangeSet<NftId, UniqueTokenValue, NftProperty>) mock(EntityChangeSet.class);
-		var nft = mock(UniqueTokenValue.class);
-
-		given(changes.size()).willReturn(1);
-		given(changes.entity(0)).willReturn(nft);
-		given(changes.changes(0)).willReturn(Collections.emptyMap());
-		given(changes.id(0)).willReturn(NftId.withDefaultShardRealm(0, 0));
-
-		subject.preview(changes);
-
-		verifyNoInteractions(uniqueTokensLinkManager);
-	}
-
-	@Test
-	@SuppressWarnings("unchecked")
-	void resultsInNoOpForSameOwnershipChange() {
-		var changes = (EntityChangeSet<NftId, UniqueTokenValue, NftProperty>) mock(EntityChangeSet.class);
-		var nft = mock(UniqueTokenValue.class);
-		final long ownerNum = 1111L;
-		final var owner = EntityNum.fromLong(ownerNum);
-
-		given(changes.size()).willReturn(1);
-		given(changes.entity(0)).willReturn(nft);
-		given(changes.changes(0)).willReturn(Map.of(NftProperty.OWNER, owner.toEntityId()));
-		given(changes.id(0)).willReturn(NftId.withDefaultShardRealm(0, 0));
-		given(nft.getOwner()).willReturn(owner.toEntityId());
-
-		subject.preview(changes);
-
-		verifyNoInteractions(uniqueTokensLinkManager);
-	}
-
-	@Test
-	@SuppressWarnings("unchecked")
-	void nonTreasuryExitTriggersUpdateLinksAsExpected() {
-		final var changes = (EntityChangeSet<NftId, UniqueTokenValue, NftProperty>) mock(EntityChangeSet.class);
-		final var nft = mock(UniqueTokenValue.class);
-		final var change = (HashMap<NftProperty, Object>) mock(HashMap.class);
-		final long ownerNum = 1111L;
-		final long newOwnerNum = 1234L;
-		final long tokenNum = 2222L;
-		final long serialNum = 2L;
-		EntityNum owner = EntityNum.fromLong(ownerNum);
-		EntityNum newOwner = EntityNum.fromLong(newOwnerNum);
-		UniqueTokenKey nftKey = new UniqueTokenKey(tokenNum, serialNum);
-
-		given(changes.size()).willReturn(1);
-		given(changes.entity(0)).willReturn(nft);
-		given(changes.changes(0)).willReturn(change);
-		given(changes.id(0)).willReturn(NftId.withDefaultShardRealm(tokenNum, serialNum));
-		given(change.containsKey(NftProperty.OWNER)).willReturn(true);
-		given(change.get(NftProperty.OWNER)).willReturn(newOwner.toEntityId());
-		given(nft.getOwner()).willReturn(owner.toEntityId());
-
-		subject.preview(changes);
-
-		verify(uniqueTokensLinkManager).updateLinks(owner, newOwner, nftKey);
-	}
-
-	@Test
-	@SuppressWarnings("unchecked")
-	void treasuryBurnDoesNotUpdateLinks() {
-		final var changes = (EntityChangeSet<NftId, UniqueTokenValue, NftProperty>) mock(EntityChangeSet.class);
-		final var nft = mock(UniqueTokenValue.class);
-		EntityNum owner = EntityNum.MISSING_NUM;
-
-		given(changes.size()).willReturn(1);
-		given(changes.entity(0)).willReturn(nft);
-		given(changes.changes(0)).willReturn(null);
-		given(nft.getOwner()).willReturn(owner.toEntityId());
-		given(changes.id(0)).willReturn(NftId.withDefaultShardRealm(0, 0));
-
-		subject.preview(changes);
-
-		verifyNoInteractions(uniqueTokensLinkManager);
-	}
-
-	@Test
-	@SuppressWarnings("unchecked")
-	void nonOwnerUpdateDoesNotUpdateLinks() {
-		final var changes = (EntityChangeSet<NftId, UniqueTokenValue, NftProperty>) mock(EntityChangeSet.class);
-		final var nft = mock(UniqueTokenValue.class);
-		EntityNum owner = EntityNum.MISSING_NUM;
-		final Map<NftProperty, Object> scopedChanges = new EnumMap<>(NftProperty.class);
-		scopedChanges.put(NftProperty.SPENDER, new EntityId(0, 0, 123));
-
-		given(changes.size()).willReturn(1);
-		given(changes.entity(0)).willReturn(nft);
-		given(changes.changes(0)).willReturn(scopedChanges);
-		given(nft.getOwner()).willReturn(owner.toEntityId());
-		given(changes.id(0)).willReturn(NftId.withDefaultShardRealm(0, 0));
-
-		subject.preview(changes);
-
-		verifyNoInteractions(uniqueTokensLinkManager);
-	}
-
-	@Test
-	@SuppressWarnings("unchecked")
-	void triggersUpdateLinksOnWipeAsExpected() {
-		final var changes = (EntityChangeSet<NftId, UniqueTokenValue, NftProperty>) mock(EntityChangeSet.class);
-		final var nft = mock(UniqueTokenValue.class);
-		final long ownerNum = 1111L;
-		final long tokenNum = 2222L;
-		final long serialNum = 2L;
-		EntityNum owner = EntityNum.fromLong(ownerNum);
-		UniqueTokenKey nftKey = new UniqueTokenKey(tokenNum, serialNum);
-
-		given(changes.size()).willReturn(1);
-		given(changes.entity(0)).willReturn(nft);
-		given(changes.changes(0)).willReturn(null);
-		given(changes.id(0)).willReturn(NftId.withDefaultShardRealm(tokenNum, serialNum));
-		given(nft.getOwner()).willReturn(owner.toEntityId());
-
-		subject.preview(changes);
-
-		verify(uniqueTokensLinkManager).updateLinks(owner, null, nftKey);
-	}
-
-	@Test
-	@SuppressWarnings("unchecked")
-	void triggersUpdateLinksOnMultiStageMintAndTransferAsExpected() {
-		final var changes = (EntityChangeSet<NftId, UniqueTokenValue, NftProperty>) mock(EntityChangeSet.class);
-		final long ownerNum = 1111L;
-		final long tokenNum = 2222L;
-		final long serialNum = 2L;
-		final Map<NftProperty, Object> scopedChanges = new EnumMap<>(NftProperty.class);
-		EntityNum owner = EntityNum.fromLong(ownerNum);
-		final var nftKey = new UniqueTokenKey(tokenNum, serialNum);
-		final var mintedNft = new UniqueTokenValue();
-
-		given(changes.size()).willReturn(1);
-		given(changes.id(0)).willReturn(nftKey.toNftNumPair().nftId());
-		given(changes.entity(0)).willReturn(null);
-		given(changes.changes(0)).willReturn(scopedChanges);
-		scopedChanges.put(NftProperty.OWNER, owner.toEntityId());
-		given(uniqueTokensLinkManager.updateLinks(null, owner, nftKey)).willReturn(mintedNft);
-
-		subject.preview(changes);
-
-		verify(uniqueTokensLinkManager).updateLinks(null, owner, nftKey);
-		verify(changes).cacheEntity(0, mintedNft);
-	}
-
-	@Test
-	@SuppressWarnings("unchecked")
-	void doesntTriggerUpdateLinkOnNormalTreasuryMint() {
-		final var changes = (EntityChangeSet<NftId, UniqueTokenValue, NftProperty>) mock(EntityChangeSet.class);
-		final Map<NftProperty, Object> scopedChanges = new EnumMap<>(NftProperty.class);
-
-		given(changes.size()).willReturn(1);
-		given(changes.entity(0)).willReturn(null);
-		given(changes.changes(0)).willReturn(scopedChanges);
-		given(changes.id(0)).willReturn(NftId.withDefaultShardRealm(0, 0));
-		scopedChanges.put(NftProperty.OWNER, EntityId.MISSING_ENTITY_ID);
-
-		subject.preview(changes);
-
-		verifyNoInteractions(uniqueTokensLinkManager);
-	}
-=======
     @Mock private UsageLimits usageLimits;
     @Mock private UniqueTokensLinkManager uniqueTokensLinkManager;
 
@@ -255,7 +53,7 @@
 
     @Test
     void noChangesAreNoOp() {
-        final var changes = new EntityChangeSet<NftId, MerkleUniqueToken, NftProperty>();
+        final var changes = new EntityChangeSet<NftId, UniqueTokenValue, NftProperty>();
 
         subject.preview(changes);
 
@@ -266,11 +64,12 @@
     @SuppressWarnings("unchecked")
     void zombieCommitIsNoOp() {
         var changes =
-                (EntityChangeSet<NftId, MerkleUniqueToken, NftProperty>)
+                (EntityChangeSet<NftId, UniqueTokenValue, NftProperty>)
                         mock(EntityChangeSet.class);
         given(changes.size()).willReturn(1);
         given(changes.entity(0)).willReturn(null);
         given(changes.changes(0)).willReturn(null);
+        given(changes.id(0)).willReturn(NftId.withDefaultShardRealm(0, 0));
 
         subject.preview(changes);
 
@@ -281,13 +80,14 @@
     @SuppressWarnings("unchecked")
     void resultsInNoOpForNoOwnershipChanges() {
         var changes =
-                (EntityChangeSet<NftId, MerkleUniqueToken, NftProperty>)
-                        mock(EntityChangeSet.class);
-        var nft = mock(MerkleUniqueToken.class);
+                (EntityChangeSet<NftId, UniqueTokenValue, NftProperty>)
+                        mock(EntityChangeSet.class);
+        var nft = mock(UniqueTokenValue.class);
 
         given(changes.size()).willReturn(1);
         given(changes.entity(0)).willReturn(nft);
         given(changes.changes(0)).willReturn(Collections.emptyMap());
+        given(changes.id(0)).willReturn(NftId.withDefaultShardRealm(0, 0));
 
         subject.preview(changes);
 
@@ -298,9 +98,9 @@
     @SuppressWarnings("unchecked")
     void resultsInNoOpForSameOwnershipChange() {
         var changes =
-                (EntityChangeSet<NftId, MerkleUniqueToken, NftProperty>)
-                        mock(EntityChangeSet.class);
-        var nft = mock(MerkleUniqueToken.class);
+                (EntityChangeSet<NftId, UniqueTokenValue, NftProperty>)
+                        mock(EntityChangeSet.class);
+        var nft = mock(UniqueTokenValue.class);
         final long ownerNum = 1111L;
         final var owner = EntityNum.fromLong(ownerNum);
 
@@ -308,6 +108,7 @@
         given(changes.entity(0)).willReturn(nft);
         given(changes.changes(0)).willReturn(Map.of(NftProperty.OWNER, owner.toEntityId()));
         given(nft.getOwner()).willReturn(owner.toEntityId());
+        given(changes.id(0)).willReturn(NftId.withDefaultShardRealm(0, 0));
 
         subject.preview(changes);
 
@@ -318,9 +119,9 @@
     @SuppressWarnings("unchecked")
     void nonTreasuryExitTriggersUpdateLinksAsExpected() {
         final var changes =
-                (EntityChangeSet<NftId, MerkleUniqueToken, NftProperty>)
-                        mock(EntityChangeSet.class);
-        final var nft = mock(MerkleUniqueToken.class);
+                (EntityChangeSet<NftId, UniqueTokenValue, NftProperty>)
+                        mock(EntityChangeSet.class);
+        final var nft = mock(UniqueTokenValue.class);
         final var change = (HashMap<NftProperty, Object>) mock(HashMap.class);
         final long ownerNum = 1111L;
         final long newOwnerNum = 1234L;
@@ -328,15 +129,15 @@
         final long serialNum = 2L;
         EntityNum owner = EntityNum.fromLong(ownerNum);
         EntityNum newOwner = EntityNum.fromLong(newOwnerNum);
-        EntityNumPair nftKey = EntityNumPair.fromLongs(tokenNum, serialNum);
+        UniqueTokenKey nftKey = new UniqueTokenKey(tokenNum, serialNum);
 
         given(changes.size()).willReturn(1);
         given(changes.entity(0)).willReturn(nft);
         given(changes.changes(0)).willReturn(change);
+        given(changes.id(0)).willReturn(NftId.withDefaultShardRealm(0, 0));
         given(change.containsKey(NftProperty.OWNER)).willReturn(true);
         given(change.get(NftProperty.OWNER)).willReturn(newOwner.toEntityId());
         given(nft.getOwner()).willReturn(owner.toEntityId());
-        given(nft.getKey()).willReturn(nftKey);
 
         subject.preview(changes);
 
@@ -347,14 +148,15 @@
     @SuppressWarnings("unchecked")
     void treasuryBurnDoesNotUpdateLinks() {
         final var changes =
-                (EntityChangeSet<NftId, MerkleUniqueToken, NftProperty>)
-                        mock(EntityChangeSet.class);
-        final var nft = mock(MerkleUniqueToken.class);
+                (EntityChangeSet<NftId, UniqueTokenValue, NftProperty>)
+                        mock(EntityChangeSet.class);
+        final var nft = mock(UniqueTokenValue.class);
         EntityNum owner = EntityNum.MISSING_NUM;
 
         given(changes.size()).willReturn(1);
         given(changes.entity(0)).willReturn(nft);
         given(changes.changes(0)).willReturn(null);
+        given(changes.id(0)).willReturn(NftId.withDefaultShardRealm(0, 0));
         given(nft.getOwner()).willReturn(owner.toEntityId());
 
         subject.preview(changes);
@@ -366,9 +168,9 @@
     @SuppressWarnings("unchecked")
     void nonOwnerUpdateDoesNotUpdateLinks() {
         final var changes =
-                (EntityChangeSet<NftId, MerkleUniqueToken, NftProperty>)
-                        mock(EntityChangeSet.class);
-        final var nft = mock(MerkleUniqueToken.class);
+                (EntityChangeSet<NftId, UniqueTokenValue, NftProperty>)
+                        mock(EntityChangeSet.class);
+        final var nft = mock(UniqueTokenValue.class);
         EntityNum owner = EntityNum.MISSING_NUM;
         final Map<NftProperty, Object> scopedChanges = new EnumMap<>(NftProperty.class);
         scopedChanges.put(NftProperty.SPENDER, new EntityId(0, 0, 123));
@@ -376,6 +178,7 @@
         given(changes.size()).willReturn(1);
         given(changes.entity(0)).willReturn(nft);
         given(changes.changes(0)).willReturn(scopedChanges);
+        given(changes.id(0)).willReturn(NftId.withDefaultShardRealm(0, 0));
         given(nft.getOwner()).willReturn(owner.toEntityId());
 
         subject.preview(changes);
@@ -387,20 +190,20 @@
     @SuppressWarnings("unchecked")
     void triggersUpdateLinksOnWipeAsExpected() {
         final var changes =
-                (EntityChangeSet<NftId, MerkleUniqueToken, NftProperty>)
-                        mock(EntityChangeSet.class);
-        final var nft = mock(MerkleUniqueToken.class);
+                (EntityChangeSet<NftId, UniqueTokenValue, NftProperty>)
+                        mock(EntityChangeSet.class);
+        final var nft = mock(UniqueTokenValue.class);
         final long ownerNum = 1111L;
         final long tokenNum = 2222L;
         final long serialNum = 2L;
         EntityNum owner = EntityNum.fromLong(ownerNum);
-        EntityNumPair nftKey = EntityNumPair.fromLongs(tokenNum, serialNum);
+		UniqueTokenKey nftKey = new UniqueTokenKey(tokenNum, serialNum);
 
         given(changes.size()).willReturn(1);
         given(changes.entity(0)).willReturn(nft);
         given(changes.changes(0)).willReturn(null);
-        given(nft.getOwner()).willReturn(owner.toEntityId());
-        given(nft.getKey()).willReturn(nftKey);
+        given(changes.id(0)).willReturn(NftId.withDefaultShardRealm(0, 0));
+        given(nft.getOwner()).willReturn(owner.toEntityId());
 
         subject.preview(changes);
 
@@ -411,18 +214,18 @@
     @SuppressWarnings("unchecked")
     void triggersUpdateLinksOnMultiStageMintAndTransferAsExpected() {
         final var changes =
-                (EntityChangeSet<NftId, MerkleUniqueToken, NftProperty>)
+                (EntityChangeSet<NftId, UniqueTokenValue, NftProperty>)
                         mock(EntityChangeSet.class);
         final long ownerNum = 1111L;
         final long tokenNum = 2222L;
         final long serialNum = 2L;
         final Map<NftProperty, Object> scopedChanges = new EnumMap<>(NftProperty.class);
         EntityNum owner = EntityNum.fromLong(ownerNum);
-        EntityNumPair nftKey = EntityNumPair.fromLongs(tokenNum, serialNum);
-        final var mintedNft = new MerkleUniqueToken();
-
-        given(changes.size()).willReturn(1);
-        given(changes.id(0)).willReturn(nftKey.asNftNumPair().nftId());
+		final var nftKey = new UniqueTokenKey(tokenNum, serialNum);
+        final var mintedNft = new UniqueTokenValue();
+
+        given(changes.size()).willReturn(1);
+        given(changes.id(0)).willReturn(nftKey.toNftNumPair().nftId());
         given(changes.entity(0)).willReturn(null);
         given(changes.changes(0)).willReturn(scopedChanges);
         scopedChanges.put(NftProperty.OWNER, owner.toEntityId());
@@ -459,7 +262,7 @@
     @SuppressWarnings("unchecked")
     void doesntTriggerUpdateLinkOnNormalTreasuryMint() {
         final var changes =
-                (EntityChangeSet<NftId, MerkleUniqueToken, NftProperty>)
+                (EntityChangeSet<NftId, UniqueTokenValue, NftProperty>)
                         mock(EntityChangeSet.class);
         final long tokenNum = 2222L;
         final long serialNum = 2L;
@@ -468,6 +271,7 @@
         given(changes.size()).willReturn(1);
         given(changes.entity(0)).willReturn(null);
         given(changes.changes(0)).willReturn(scopedChanges);
+        given(changes.id(0)).willReturn(NftId.withDefaultShardRealm(0, 0));
         scopedChanges.put(NftProperty.OWNER, EntityId.MISSING_ENTITY_ID);
 
         subject.preview(changes);
@@ -475,12 +279,12 @@
         verifyNoInteractions(uniqueTokensLinkManager);
     }
 
-    private EntityChangeSet<NftId, MerkleUniqueToken, NftProperty> pendingChanges(
+    private EntityChangeSet<NftId, UniqueTokenValue, NftProperty> pendingChanges(
             final boolean includeMint, final boolean includeBurn) {
-        final EntityChangeSet<NftId, MerkleUniqueToken, NftProperty> pendingChanges =
+        final EntityChangeSet<NftId, UniqueTokenValue, NftProperty> pendingChanges =
                 new EntityChangeSet<>();
         if (includeBurn) {
-            pendingChanges.include(new NftId(0, 0, 1234, 5678), new MerkleUniqueToken(), null);
+            pendingChanges.include(new NftId(0, 0, 1234, 5678), new UniqueTokenValue(), null);
         }
         if (includeMint) {
             pendingChanges.include(
@@ -488,8 +292,7 @@
                     null,
                     Map.of(NftProperty.OWNER, EntityId.MISSING_ENTITY_ID));
         }
-        pendingChanges.include(new NftId(0, 0, 1234, 5680), new MerkleUniqueToken(), Map.of());
+        pendingChanges.include(new NftId(0, 0, 1234, 5680), new UniqueTokenValue(), Map.of());
         return pendingChanges;
     }
->>>>>>> 21e657b3
 }