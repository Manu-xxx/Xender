--- conflicted
+++ resolved
@@ -244,17 +244,10 @@
 		var rA = Token.fromGrpcTokenCreate(Id.fromGrpcToken(tA), stdWith("MINE", "MINE", a), aa, null, List.of(), thisSecond);
 		var rB = Token.fromGrpcTokenCreate(Id.fromGrpcToken(tB), stdWith("YOURS", "YOURS", b), ba, null, List.of(), thisSecond);
 		// and:
-<<<<<<< HEAD
-		tokenStore.associate(a, List.of(tA, tB), false);
-		tokenStore.associate(b, List.of(tA, tB), false);
-		tokenStore.associate(c, List.of(tA, tB), false);
-		tokenStore.associate(d, List.of(tA, tB), false);
-=======
-		aa.associateWith(List.of(rA, rB), 10);
-		ba.associateWith(List.of(rA, rB), 10);
-		ca.associateWith(List.of(rA, rB), 10);
-		da.associateWith(List.of(rA, rB), 10);
->>>>>>> e63a4b1d
+		aa.associateWith(List.of(rA, rB), 10, false);
+		ba.associateWith(List.of(rA, rB), 10, false);
+		ca.associateWith(List.of(rA, rB), 10, false);
+		da.associateWith(List.of(rA, rB), 10, false);
 		// and:
 		subject.doTransfer(d, a, 1_000L);
 		subject.delete(d, b);
