--- conflicted
+++ resolved
@@ -39,12 +39,8 @@
 import com.hedera.services.state.merkle.MerkleUniqueToken;
 import com.hedera.services.store.contracts.MutableEntityAccess;
 import com.hedera.services.store.tokens.HederaTokenStore;
-<<<<<<< HEAD
 import com.hedera.services.store.tokens.views.UniqueTokenViewsManager;
-=======
-import com.hedera.services.store.tokens.views.UniqTokenViewsManager;
 import com.hedera.services.txns.crypto.AutoCreationLogic;
->>>>>>> 8a1ae1ee
 import com.hedera.services.utils.EntityNum;
 import com.hedera.test.factories.scenarios.TxnHandlingScenario;
 import com.hedera.test.mocks.TestContextValidator;
@@ -71,7 +67,7 @@
 	private static final long thisSecond = 1_234_567L;
 
 	@Mock
-	private AutoCreationLogic autoAccountCreator;
+	private AutoCreationLogic autoCreationLogic;
 
 	@BeforeEach
 	void setup() {
@@ -111,18 +107,12 @@
 				viewManager,
 				new MockGlobalDynamicProps(),
 				tokenRelsLedger,
-<<<<<<< HEAD
 				nftsLedger,
 				new HashMapBackingTokens());
 		subject = new HederaLedger(
 				tokenStore, ids, creator, validator, sideEffectsTracker, historian, dynamicProps, accountsLedger,
-				transferLogic);
+				transferLogic, autoCreationLogic);
 		subject.setMutableEntityAccess(mock(MutableEntityAccess.class));
-=======
-				nftsLedger);
-		subject = new HederaLedger(
-				tokenStore, ids, creator, validator, sideEffectsTracker, historian, dynamicProps, accountsLedger, autoAccountCreator);
->>>>>>> 8a1ae1ee
 	}
 
 	@Test
@@ -161,10 +151,7 @@
 		subject.create(genesis, 1_000L, new HederaAccountCustomizer().memo("a"));
 		subject.commit();
 
-<<<<<<< HEAD
-=======
 		verify(historian).saveExpirableTransactionRecords();
->>>>>>> 8a1ae1ee
 		verify(historian).noteNewExpirationEvents();
 	}
 
