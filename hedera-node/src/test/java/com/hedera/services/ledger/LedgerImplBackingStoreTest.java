--- conflicted
+++ resolved
@@ -70,16 +70,6 @@
 	}
 
 	@Test
-<<<<<<< HEAD
-	void doesntSupportGettingImmutableRefs() {
-		givenFirstOrderSubject();
-
-		assertThrows(UnsupportedOperationException.class, () -> subject.getImmutableRef(1L));
-	}
-
-	@Test
-=======
->>>>>>> ac377a09
 	void containsDelegatesToExists() {
 		givenMockSubject();
 
