--- conflicted
+++ resolved
@@ -848,7 +848,6 @@
 		assertEquals(inTheMiddle.plusNanos(1), nonNegativeNanosOffset(inTheMiddle, +1));
 	}
 
-<<<<<<< HEAD
 	@Test
 	void rejectsNonPrimitiveProtoKeys() {
 		assertFalse(MiscUtils.isSerializedProtoKey(Key.newBuilder()
@@ -871,8 +870,6 @@
 	}
 
 	@SuppressWarnings("unchecked")
-=======
->>>>>>> c2a90017
 	public static class BodySetter<T, B> {
 		private final Class<T> type;
 
