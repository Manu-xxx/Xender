--- conflicted
+++ resolved
@@ -91,12 +91,8 @@
 				.setBodyBytes(tokenWipeTxn.toByteString())
 				.build().toByteArray());
 
-<<<<<<< HEAD
-		var triggered = subject.triggeredTxn(wipeTxn.getContents(), payerId, scheduleId, true, true);
-=======
 		var triggered = subject.triggeredTxn(
 				wipeTxn.getContents(), payerId, scheduleId, true, true);
->>>>>>> 538c3891
 
 		assertTrue(triggered instanceof SignedTxnAccessor);
 
