--- conflicted
+++ resolved
@@ -106,12 +106,9 @@
 			UnzipUtility.class,
 			MiscUtils.class,
 			MetadataMapFactory.class,
+			SubmissionModule.class,
 			TokenOpsValidator.class,
-<<<<<<< HEAD
 			TopicConversion.class
-=======
-			SubmissionModule.class
->>>>>>> b97d61d6
 	));
 
 	@Test
