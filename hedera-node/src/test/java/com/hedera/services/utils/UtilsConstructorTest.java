--- conflicted
+++ resolved
@@ -165,12 +165,8 @@
 			GasCalculatorHederaUtil.class,
 			SerializationUtils.class,
 			KeyPackingUtils.class,
-<<<<<<< HEAD
-			IterableStorageUtils.class
-=======
 			IterableStorageUtils.class,
 			EthereumLogicModule.class
->>>>>>> 21a3ad2a
 	));
 
 	@Test
