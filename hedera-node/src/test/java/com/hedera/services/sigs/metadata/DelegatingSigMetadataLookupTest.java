package com.hedera.services.sigs.metadata;

/*-
 * ‌
 * Hedera Services Node
 * ​
 * Copyright (C) 2018 - 2020 Hedera Hashgraph, LLC
 * ​
 * Licensed under the Apache License, Version 2.0 (the "License");
 * you may not use this file except in compliance with the License.
 * You may obtain a copy of the License at
 *
 *      http://www.apache.org/licenses/LICENSE-2.0
 *
 * Unless required by applicable law or agreed to in writing, software
 * distributed under the License is distributed on an "AS IS" BASIS,
 * WITHOUT WARRANTIES OR CONDITIONS OF ANY KIND, either express or implied.
 * See the License for the specific language governing permissions and
 * limitations under the License.
 * ‍
 */

import com.hedera.services.legacy.core.jproto.JEd25519Key;
import com.hedera.services.legacy.core.jproto.JKey;
import com.hedera.services.sigs.metadata.lookups.SafeLookupResult;
import com.hedera.services.sigs.order.KeyOrderingFailure;
import com.hedera.services.state.merkle.MerkleToken;
import com.hedera.services.state.submerkle.EntityId;
import com.hedera.services.tokens.TokenStore;
import com.hedera.test.utils.IdUtils;
import com.hederahashgraph.api.proto.java.TokenRef;
import org.junit.jupiter.api.BeforeEach;
import org.junit.jupiter.api.Test;
import org.junit.platform.runner.JUnitPlatform;
import org.junit.runner.RunWith;

import java.util.function.Function;

import static org.junit.jupiter.api.Assertions.assertEquals;
import static org.mockito.BDDMockito.given;
import static org.mockito.BDDMockito.mock;

@RunWith(JUnitPlatform.class)
class DelegatingSigMetadataLookupTest {
	JKey adminKey;
	JKey freezeKey;
	String symbol = "NotAnHbar";
	String tokenName = "TokenName";
	int divisibility = 2;
	long tokenFloat = 1_000_000;
	boolean freezeDefault = true;
	boolean kycDefault = true;
	EntityId treasury = new EntityId(1,2, 3);
	TokenRef ref = IdUtils.asIdRef("1.2.666");

	MerkleToken token;
	TokenStore tokenStore;

	Function<TokenRef, SafeLookupResult<TokenSigningMetadata>> subject;

	@BeforeEach
	public void setup() {
		adminKey = new JEd25519Key("not-a-real-admin-key".getBytes());
		freezeKey = new JEd25519Key("not-a-real-freeze-key".getBytes());

<<<<<<< HEAD
		token = new MerkleToken(tokenFloat, divisibility, symbol, tokenName, freezeDefault, kycDefault, treasury);
=======
		token = new MerkleToken(Long.MAX_VALUE, tokenFloat, divisibility, symbol, freezeDefault, kycDefault, treasury);
>>>>>>> 1dcd6c53

		tokenStore = mock(TokenStore.class);

		subject = SigMetadataLookup.REF_LOOKUP_FACTORY.apply(tokenStore);
	}

	@Test
	public void returnsExpectedFailIfMissing() {
		given(tokenStore.resolve(ref)).willReturn(TokenStore.MISSING_TOKEN);

		// when:
		var result = subject.apply(ref);

		// then:
		assertEquals(KeyOrderingFailure.MISSING_TOKEN, result.failureIfAny());
	}

	@Test
	public void returnsExpectedMetaIfPresent() {
		// setup:
		token.setFreezeKey(freezeKey);
		var expected = TokenSigningMetadata.from(token);

		given(tokenStore.resolve(ref)).willReturn(ref.getTokenId());
		given(tokenStore.get(ref.getTokenId())).willReturn(token);

		// when:
		var result = subject.apply(ref);

		// then:
		assertEquals(KeyOrderingFailure.NONE, result.failureIfAny());
		// and:
		assertEquals(expected.adminKey(), result.metadata().adminKey());
		assertEquals(expected.optionalFreezeKey(), result.metadata().optionalFreezeKey());
	}
}<|MERGE_RESOLUTION|>--- conflicted
+++ resolved
@@ -63,11 +63,7 @@
 		adminKey = new JEd25519Key("not-a-real-admin-key".getBytes());
 		freezeKey = new JEd25519Key("not-a-real-freeze-key".getBytes());
 
-<<<<<<< HEAD
-		token = new MerkleToken(tokenFloat, divisibility, symbol, tokenName, freezeDefault, kycDefault, treasury);
-=======
-		token = new MerkleToken(Long.MAX_VALUE, tokenFloat, divisibility, symbol, freezeDefault, kycDefault, treasury);
->>>>>>> 1dcd6c53
+		token = new MerkleToken(Long.MAX_VALUE, tokenFloat, divisibility, symbol, tokenName,  freezeDefault, kycDefault, treasury);
 
 		tokenStore = mock(TokenStore.class);
 
