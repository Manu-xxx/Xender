package com.hedera.services.sigs;

/*-
 * ‌
 * Hedera Services Node
 * ​
 * Copyright (C) 2018 - 2021 Hedera Hashgraph, LLC
 * ​
 * Licensed under the Apache License, Version 2.0 (the "License");
 * you may not use this file except in compliance with the License.
 * You may obtain a copy of the License at
 *
 *      http://www.apache.org/licenses/LICENSE-2.0
 *
 * Unless required by applicable law or agreed to in writing, software
 * distributed under the License is distributed on an "AS IS" BASIS,
 * WITHOUT WARRANTIES OR CONDITIONS OF ANY KIND, either express or implied.
 * See the License for the specific language governing permissions and
 * limitations under the License.
 * ‍
 */

import com.hedera.services.legacy.core.jproto.JKey;
import com.hedera.services.legacy.exception.KeyPrefixMismatchException;
import com.hedera.services.sigs.factories.PlatformSigFactory;
import com.hedera.services.sigs.factories.ReusableBodySigningFactory;
import com.hedera.services.sigs.order.SigRequirements;
import com.hedera.services.sigs.order.SigningOrderResult;
import com.hedera.services.sigs.sourcing.KeyType;
import com.hedera.services.sigs.sourcing.PubKeyToSigBytes;
import com.hedera.services.sigs.sourcing.SigObserver;
import com.hedera.services.sigs.verification.SyncVerifier;
import com.hedera.services.utils.PlatformTxnAccessor;
import com.hedera.services.utils.RationalizedSigMeta;
import com.hedera.test.factories.keys.KeyTree;
import com.hedera.test.factories.txns.PlatformTxnFactory;
import com.swirlds.common.crypto.TransactionSignature;
import com.swirlds.common.crypto.VerificationStatus;
import org.junit.jupiter.api.BeforeAll;
import org.junit.jupiter.api.BeforeEach;
import org.junit.jupiter.api.Test;
import org.mockito.ArgumentCaptor;

import java.util.ArrayList;
import java.util.List;
import java.util.function.BiConsumer;
import java.util.function.Predicate;

import static com.hedera.services.sigs.HederaToPlatformSigOps.expandIn;
import static com.hedera.services.sigs.order.CodeOrderResultFactory.CODE_ORDER_RESULT_FACTORY;
import static com.hedera.test.factories.keys.NodeFactory.ed25519;
import static com.hedera.test.factories.sigs.SigWrappers.asValid;
import static com.hedera.test.factories.sigs.SyncVerifiers.ALWAYS_VALID;
import static com.hedera.test.factories.txns.SystemDeleteFactory.newSignedSystemDelete;
import static com.hederahashgraph.api.proto.java.ResponseCodeEnum.INVALID_ACCOUNT_ID;
import static com.hederahashgraph.api.proto.java.ResponseCodeEnum.KEY_PREFIX_MISMATCH;
import static com.hederahashgraph.api.proto.java.ResponseCodeEnum.OK;
import static org.junit.jupiter.api.Assertions.assertEquals;
import static org.junit.jupiter.api.Assertions.assertFalse;
import static org.junit.jupiter.api.Assertions.assertTrue;
import static org.mockito.BDDMockito.any;
import static org.mockito.BDDMockito.given;
import static org.mockito.BDDMockito.mock;
import static org.mockito.BDDMockito.willAnswer;
import static org.mockito.Mockito.verify;

class HederaToPlatformSigOpsTest {
	private static List<JKey> payerKey;
	private static List<JKey> otherKeys;
	private static List<JKey> fullPrefixKeys;
	private PubKeyToSigBytes allSigBytes;
	private PlatformTxnAccessor platformTxn;
	private SigRequirements keyOrdering;

	@BeforeAll
	private static void setupAll() throws Throwable {
		payerKey = List.of(KeyTree.withRoot(ed25519()).asJKey());
		otherKeys = List.of(
				KeyTree.withRoot(ed25519()).asJKey(),
				KeyTree.withRoot(ed25519()).asJKey());
		fullPrefixKeys = List.of(KeyTree.withRoot(ed25519()).asJKey());
	}

	@BeforeEach
	private void setup() throws Throwable {
		allSigBytes = mock(PubKeyToSigBytes.class);
		keyOrdering = mock(SigRequirements.class);
		platformTxn = new PlatformTxnAccessor(PlatformTxnFactory.from(newSignedSystemDelete().get()));
	}

	@SuppressWarnings("unchecked")
	private void wellBehavedOrdersAndSigSources() throws Exception {
		given(keyOrdering.keysForPayer(platformTxn.getTxn(), CODE_ORDER_RESULT_FACTORY))
				.willReturn(new SigningOrderResult<>(payerKey));
		given(keyOrdering.keysForOtherParties(platformTxn.getTxn(), CODE_ORDER_RESULT_FACTORY))
				.willReturn(new SigningOrderResult<>(otherKeys));
		given(allSigBytes.sigBytesFor(any()))
				.willReturn("1".getBytes())
				.willReturn("2".getBytes())
				.willReturn("3".getBytes());
		given(allSigBytes.hasAtLeastOneUnusedSigWithFullPrefix()).willReturn(true);
		willAnswer(inv -> {
<<<<<<< HEAD
			final var obs = (BiConsumer<byte[], byte[]>) inv.getArgument(0);
			obs.accept(fullPrefixKeys.get(0).getEd25519(), "4".getBytes());
=======
			final var obs = (SigObserver) inv.getArgument(0);
			obs.accept(KeyType.ED25519, fullPrefixKeys.get(0).getEd25519(), "4".getBytes());
>>>>>>> 490e0ded
			return null;
		}).given(allSigBytes).forEachUnusedSigWithFullPrefix(any());
	}

	@Test
	void includesSuccessfulExpansions() throws Exception {
		wellBehavedOrdersAndSigSources();

		final var status = expandIn(platformTxn, keyOrdering, allSigBytes);

		assertEquals(OK, status);
		assertEquals(expectedSigsWithNoErrors(), platformTxn.getPlatformTxn().getSignatures());
	}

	@Test
	void returnsImmediatelyOnPayerKeyOrderFailure() {
		given(keyOrdering.keysForPayer(platformTxn.getTxn(), CODE_ORDER_RESULT_FACTORY))
				.willReturn(new SigningOrderResult<>(INVALID_ACCOUNT_ID));

		final var status = expandIn(platformTxn, keyOrdering, allSigBytes);

		assertEquals(INVALID_ACCOUNT_ID, status);
	}

	@Test
	void doesntAddSigsIfCreationResultIsNotSuccess() throws Exception {
		given(keyOrdering.keysForPayer(platformTxn.getTxn(), CODE_ORDER_RESULT_FACTORY))
				.willReturn(new SigningOrderResult<>(payerKey));
		given(keyOrdering.keysForOtherParties(platformTxn.getTxn(), CODE_ORDER_RESULT_FACTORY))
				.willReturn(new SigningOrderResult<>(otherKeys));
		given(allSigBytes.sigBytesFor(any()))
				.willReturn("1".getBytes())
				.willReturn("2".getBytes())
				.willThrow(KeyPrefixMismatchException.class);

		final var status = expandIn(platformTxn, keyOrdering, allSigBytes);

		assertEquals(OK, status);
		assertEquals(expectedSigsWithOtherPartiesCreationError(), platformTxn.getPlatformTxn().getSignatures());
	}

	@Test
	void rationalizesMissingSigs() throws Exception {
		final var rationalization = new Rationalization(ALWAYS_VALID, keyOrdering, new ReusableBodySigningFactory());
		final var captor = ArgumentCaptor.forClass(RationalizedSigMeta.class);
		final var mockAccessor = mock(PlatformTxnAccessor.class);

		wellBehavedOrdersAndSigSources();
		givenMirrorMock(mockAccessor, platformTxn);

		rationalization.performFor(mockAccessor);

		assertEquals(OK, rationalization.finalStatus());
		assertTrue(rationalization.usedSyncVerification());

		verify(mockAccessor).setSigMeta(captor.capture());
		final var sigMeta = captor.getValue();
		assertEquals(expectedSigsWithNoErrors(), sigMeta.verifiedSigs());

		platformTxn.setSigMeta(sigMeta);
		assertTrue(allVerificationStatusesAre(VerificationStatus.VALID::equals));
	}

	@Test
	void stopImmediatelyOnPayerKeyOrderFailure() {
		given(keyOrdering.keysForPayer(platformTxn.getTxn(), CODE_ORDER_RESULT_FACTORY))
				.willReturn(new SigningOrderResult<>(INVALID_ACCOUNT_ID));
		final var rationalization = new Rationalization(ALWAYS_VALID, keyOrdering, new ReusableBodySigningFactory());

		rationalization.performFor(platformTxn);

		assertEquals(INVALID_ACCOUNT_ID, rationalization.finalStatus());
	}

	@Test
	void stopImmediatelyOnOtherPartiesKeyOrderFailure() throws Exception {
		wellBehavedOrdersAndSigSources();
		given(keyOrdering.keysForOtherParties(platformTxn.getTxn(), CODE_ORDER_RESULT_FACTORY))
				.willReturn(new SigningOrderResult<>(INVALID_ACCOUNT_ID));
		final var rationalization = new Rationalization(ALWAYS_VALID, keyOrdering, new ReusableBodySigningFactory());

		rationalization.performFor(platformTxn);

		assertEquals(INVALID_ACCOUNT_ID, rationalization.finalStatus());
	}

	@Test
	void stopImmediatelyOnOtherPartiesSigCreationFailure() throws Exception {
		final var mockAccessor = mock(PlatformTxnAccessor.class);
		given(keyOrdering.keysForPayer(platformTxn.getTxn(), CODE_ORDER_RESULT_FACTORY))
				.willReturn(new SigningOrderResult<>(payerKey));
		given(keyOrdering.keysForOtherParties(platformTxn.getTxn(), CODE_ORDER_RESULT_FACTORY))
				.willReturn(new SigningOrderResult<>(otherKeys));
		given(allSigBytes.sigBytesFor(any()))
				.willReturn("1".getBytes())
				.willReturn("2".getBytes())
				.willThrow(KeyPrefixMismatchException.class);
		givenMirrorMock(mockAccessor, platformTxn);
		final var rationalization = new Rationalization(ALWAYS_VALID, keyOrdering, new ReusableBodySigningFactory());

		rationalization.performFor(mockAccessor);

		assertEquals(KEY_PREFIX_MISMATCH, rationalization.finalStatus());
	}

	@Test
	void rationalizesOnlyMissingSigs() throws Exception {
		wellBehavedOrdersAndSigSources();
		platformTxn.getPlatformTxn().addAll(
				asValid(expectedSigsWithOtherPartiesCreationError()).toArray(new TransactionSignature[0]));
		final SyncVerifier syncVerifier = l -> {
			if (l.equals(expectedSigsWithOtherPartiesCreationError())) {
				throw new AssertionError("Payer sigs were verified async!");
			} else {
				ALWAYS_VALID.verifySync(l);
			}
		};
		final var mockAccessor = mock(PlatformTxnAccessor.class);
		final var captor = ArgumentCaptor.forClass(RationalizedSigMeta.class);
		givenMirrorMock(mockAccessor, platformTxn);
		final var rationalization = new Rationalization(syncVerifier, keyOrdering, new ReusableBodySigningFactory());

		rationalization.performFor(mockAccessor);

		assertTrue(rationalization.usedSyncVerification());
		assertEquals(OK, rationalization.finalStatus());

		verify(mockAccessor).setSigMeta(captor.capture());
		final var sigMeta = captor.getValue();
		platformTxn.setSigMeta(sigMeta);
		assertEquals(expectedSigsWithNoErrors(), platformTxn.getSigMeta().verifiedSigs());
		assertTrue(allVerificationStatusesAre(VerificationStatus.VALID::equals));
	}

	@Test
	void doesNothingToTxnIfAllSigsAreRational() throws Exception {
		wellBehavedOrdersAndSigSources();
		platformTxn = new PlatformTxnAccessor(PlatformTxnFactory.withClearFlag(platformTxn.getPlatformTxn()));
		platformTxn.getPlatformTxn().addAll(
				asValid(expectedSigsWithNoErrors()).toArray(new TransactionSignature[0]));
		final SyncVerifier syncVerifier = l -> {
			throw new AssertionError("All sigs were verified async!");
		};
		final var rationalization = new Rationalization(syncVerifier, keyOrdering, new ReusableBodySigningFactory());

		rationalization.performFor(platformTxn);

		assertFalse(rationalization.usedSyncVerification());
		assertEquals(OK, rationalization.finalStatus());
		assertEquals(expectedSigsWithNoErrors(), platformTxn.getPlatformTxn().getSignatures());
		assertTrue(allVerificationStatusesAre(VerificationStatus.VALID::equals));
		assertFalse(((PlatformTxnFactory.TransactionWithClearFlag) platformTxn.getPlatformTxn()).hasClearBeenCalled());
	}

	private boolean allVerificationStatusesAre(final Predicate<VerificationStatus> statusPred) {
		return platformTxn.getSigMeta().verifiedSigs().stream()
				.map(TransactionSignature::getSignatureStatus)
				.allMatch(statusPred);
	}

	private List<TransactionSignature> expectedSigsWithNoErrors() {
		return new ArrayList<>(List.of(
				dummyFor(payerKey.get(0), "1"),
				dummyFor(otherKeys.get(0), "2"),
				dummyFor(otherKeys.get(1), "3"),
				dummyFor(fullPrefixKeys.get(0), "4")));
	}

	private List<TransactionSignature> expectedSigsWithOtherPartiesCreationError() {
		return expectedSigsWithNoErrors().subList(0, 1);
	}

	private TransactionSignature dummyFor(final JKey key, final String sig) {
		return PlatformSigFactory.ed25519Sig(
				key.getEd25519(),
				sig.getBytes(),
				platformTxn.getTxnBytes());
	}

	private void givenMirrorMock(PlatformTxnAccessor mock, PlatformTxnAccessor real) {
		given(mock.getPkToSigsFn()).willReturn(allSigBytes);
		given(mock.getPlatformTxn()).willReturn(real.getPlatformTxn());
		given(mock.getTxn()).willReturn(real.getTxn());
		given(mock.getTxnBytes()).willReturn(real.getTxnBytes());
	}
}<|MERGE_RESOLUTION|>--- conflicted
+++ resolved
@@ -100,13 +100,8 @@
 				.willReturn("3".getBytes());
 		given(allSigBytes.hasAtLeastOneUnusedSigWithFullPrefix()).willReturn(true);
 		willAnswer(inv -> {
-<<<<<<< HEAD
-			final var obs = (BiConsumer<byte[], byte[]>) inv.getArgument(0);
-			obs.accept(fullPrefixKeys.get(0).getEd25519(), "4".getBytes());
-=======
 			final var obs = (SigObserver) inv.getArgument(0);
 			obs.accept(KeyType.ED25519, fullPrefixKeys.get(0).getEd25519(), "4".getBytes());
->>>>>>> 490e0ded
 			return null;
 		}).given(allSigBytes).forEachUnusedSigWithFullPrefix(any());
 	}
