--- conflicted
+++ resolved
@@ -48,7 +48,6 @@
 import java.util.List;
 
 import static com.hedera.services.state.merkle.MerkleTopic.serdes;
-import static com.hedera.services.utils.MiscUtils.describe;
 import static java.util.stream.Collectors.toList;
 import static org.junit.jupiter.api.Assertions.assertDoesNotThrow;
 import static org.junit.jupiter.api.Assertions.assertEquals;
@@ -568,14 +567,11 @@
 				expiry, totalSupply, decimals, symbol, name, freezeDefault, accountsKycGrantedByDefault, treasury);
 		setOptionalElements(identicalSubject);
 		identicalSubject.setDeleted(isDeleted);
-<<<<<<< HEAD
 		identicalSubject.setTokenType(TokenType.FUNGIBLE_COMMON);
 		identicalSubject.setSupplyType(TokenSupplyType.INFINITE);
 		identicalSubject.setMaxSupply(subject.maxSupply());
 		identicalSubject.setLastUsedSerialNumber(subject.getLastUsedSerialNumber());
-=======
 		identicalSubject.setFeeScheduleMutable(true);
->>>>>>> origin/master
 
 		// and:
 		other = new MerkleToken(
@@ -600,14 +596,12 @@
 	}
 
 	@Test
-<<<<<<< HEAD
-	public void toStringWorks() {
-=======
 	void toStringWorks() {
 		// setup:
-		final var desired = "MerkleToken{deleted=true, expiry=1234567, symbol=NotAnHbar, name=NotAnHbarName, " +
-				"memo=NotAMemo, treasury=1.2.3, totalSupply=1000000, decimals=2, autoRenewAccount=2.3.4, " +
-				"autoRenewPeriod=1234567, adminKey=ed25519: \"not-a-real-admin-key\"\n" +
+		final var desired = "MerkleToken{tokenType=FUNGIBLE_COMMON, supplyType=INFINITE, deleted=true, expiry=1234567, " +
+				"symbol=NotAnHbar, name=NotAnHbarName, memo=NotAMemo, treasury=1.2.3, maxSupply=0, totalSupply=1000000," +
+				" decimals=2, lastUsedSerialNumber=0, autoRenewAccount=2.3.4, autoRenewPeriod=1234567, " +
+				"adminKey=ed25519: \"not-a-real-admin-key\"\n" +
 				", kycKey=ed25519: \"not-a-real-kyc-key\"\n" +
 				", wipeKey=ed25519: \"not-a-real-wipe-key\"\n" +
 				", supplyKey=ed25519: \"not-a-real-supply-key\"\n" +
@@ -618,33 +612,8 @@
 				"fractionalFee=FractionalFeeSpec{numerator=5, denominator=100, minimumUnitsToCollect=1, " +
 				"maximumUnitsToCollect=55}, feeCollector=EntityId{shard=4, realm=5, num=6}}], feeScheduleMutable=true}";
 
->>>>>>> origin/master
-		// expect:
-		assertEquals("MerkleToken{" +
-						"tokenType="+ subject.tokenType() + ", " +
-					    "supplyType=" + subject.supplyType() + ", " +
-					    "deleted=" + isDeleted + ", " +
-						"expiry=" + expiry + ", " +
-						"symbol=" + symbol + ", " +
-						"name=" + name + ", " +
-						"memo=" + memo + ", " +
-						"treasury=" + treasury.toAbbrevString() + ", " +
-						"maxSupply=" + subject.maxSupply() + ", " +
-						"totalSupply=" + totalSupply + ", " +
-						"decimals=" + decimals + ", " +
-						"lastUsedSerialNumber=" + subject.getLastUsedSerialNumber() +", " +
-						"autoRenewAccount=" + autoRenewAccount.toAbbrevString() + ", " +
-						"autoRenewPeriod=" + autoRenewPeriod + ", " +
-						"adminKey=" + describe(adminKey) + ", " +
-						"kycKey=" + describe(kycKey) + ", " +
-						"wipeKey=" + describe(wipeKey) + ", " +
-						"supplyKey=" + describe(supplyKey) + ", " +
-						"freezeKey=" + describe(freezeKey) + ", " +
-						"customFeeKey=" + describe(customFeeKey) + ", " +
-						"accountsKycGrantedByDefault=" + accountsKycGrantedByDefault + ", " +
-						"accountsFrozenByDefault=" + freezeDefault + ", " +
-						"feeSchedules=[CustomFee{feeType=FIXED_FEE, fixedFee=FixedFeeSpec{unitsToCollect=7, tokenDenomination=1.2.3}, feeCollector=EntityId{shard=4, realm=5, num=6}}, CustomFee{feeType=FRACTIONAL_FEE, fractionalFee=FractionalFeeSpec{numerator=5, denominator=100, minimumUnitsToCollect=1, maximumUnitsToCollect=55}, feeCollector=EntityId{shard=4, realm=5, num=6}}]}",
-				subject.toString());
+		// expect:
+		assertEquals(desired, subject.toString());
 	}
 
 	@Test
