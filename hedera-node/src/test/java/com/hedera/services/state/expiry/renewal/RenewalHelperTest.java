/*
 * Copyright (C) 2022 Hedera Hashgraph, LLC
 *
 * Licensed under the Apache License, Version 2.0 (the "License");
 * you may not use this file except in compliance with the License.
 * You may obtain a copy of the License at
 *
 *      http://www.apache.org/licenses/LICENSE-2.0
 *
 * Unless required by applicable law or agreed to in writing, software
 * distributed under the License is distributed on an "AS IS" BASIS,
 * WITHOUT WARRANTIES OR CONDITIONS OF ANY KIND, either express or implied.
 * See the License for the specific language governing permissions and
 * limitations under the License.
 */
package com.hedera.services.state.expiry.renewal;

import static com.hedera.services.ledger.properties.AccountProperty.BALANCE;
import static com.hedera.services.state.expiry.classification.ClassificationWork.CLASSIFICATION_WORK;
import static com.hedera.services.state.expiry.renewal.RenewalHelper.SELF_RENEWAL_WORK;
import static com.hedera.services.state.expiry.renewal.RenewalHelper.SUPPORTED_RENEWAL_WORK;
import static org.junit.jupiter.api.Assertions.assertEquals;
import static org.junit.jupiter.api.Assertions.assertThrows;
import static org.mockito.ArgumentMatchers.any;
import static org.mockito.ArgumentMatchers.eq;
import static org.mockito.BDDMockito.given;
import static org.mockito.Mockito.*;

import com.google.protobuf.ByteString;
import com.hedera.services.config.MockGlobalDynamicProps;
import com.hedera.services.context.SideEffectsTracker;
import com.hedera.services.fees.FeeCalculator;
import com.hedera.services.fees.calculation.RenewAssessment;
<<<<<<< HEAD
import com.hedera.services.state.expiry.ExpiryProcessResult;
=======
import com.hedera.services.fees.charging.FeeDistribution;
import com.hedera.services.fees.charging.NonHapiFeeCharging;
import com.hedera.services.ledger.TransactionalLedger;
import com.hedera.services.ledger.properties.AccountProperty;
import com.hedera.services.state.expiry.EntityProcessResult;
>>>>>>> 69a8fa85
import com.hedera.services.state.expiry.ExpiryRecordsHelper;
import com.hedera.services.state.expiry.classification.ClassificationWork;
import com.hedera.services.state.expiry.classification.EntityLookup;
import com.hedera.services.state.merkle.MerkleAccount;
import com.hedera.services.stats.ExpiryStats;
import com.hedera.services.throttling.ExpiryThrottle;
import com.hedera.services.utils.EntityNum;
import com.hedera.test.factories.accounts.MerkleAccountFactory;
import com.hederahashgraph.api.proto.java.AccountID;
import com.swirlds.merkle.map.MerkleMap;
import java.time.Instant;
import org.junit.jupiter.api.BeforeEach;
import org.junit.jupiter.api.Test;
import org.junit.jupiter.api.extension.ExtendWith;
import org.mockito.Mock;
import org.mockito.junit.jupiter.MockitoExtension;

@ExtendWith(MockitoExtension.class)
class RenewalHelperTest {
    private final MockGlobalDynamicProps properties = new MockGlobalDynamicProps();
    @Mock private MerkleMap<EntityNum, MerkleAccount> accounts;
    @Mock private FeeCalculator fees;
    @Mock private ExpiryRecordsHelper recordsHelper;
    @Mock private ExpiryThrottle expiryThrottle;
<<<<<<< HEAD
    @Mock private ExpiryStats expiryStats;
=======
    @Mock private FeeDistribution feeDistribution;
    @Mock private TransactionalLedger<AccountID, AccountProperty, MerkleAccount> accountsLedger;
    @Mock private SideEffectsTracker sideEffectsTracker;
>>>>>>> 69a8fa85

    private NonHapiFeeCharging nonHapiFeeCharging;
    private EntityLookup lookup;
    private ClassificationWork classificationWork;
    private RenewalHelper subject;

    @BeforeEach
    void setUp() {
        lookup = new EntityLookup(() -> accounts);
        classificationWork = new ClassificationWork(properties, lookup, expiryThrottle);
        nonHapiFeeCharging = new NonHapiFeeCharging(feeDistribution);
        subject =
                new RenewalHelper(
<<<<<<< HEAD
                        expiryStats,
                        lookup,
=======
>>>>>>> 69a8fa85
                        expiryThrottle,
                        classificationWork,
                        properties,
                        fees,
                        recordsHelper,
                        nonHapiFeeCharging,
                        accountsLedger,
                        sideEffectsTracker);
    }

    @Test
    void renewsLastClassifiedAsRequested() {
        // setup:
        var key = EntityNum.fromLong(fundedExpiredAccountNum);

        givenPresent(fundedExpiredAccountNum, expiredAccountNonZeroBalance);
        givenPresent(98, fundingAccount);
        given(expiryThrottle.allow(any(), any(Instant.class))).willReturn(true);
        given(expiryThrottle.allow(any())).willReturn(true);
        given(
                        accountsLedger.get(
                                EntityNum.fromLong(fundedExpiredAccountNum).toGrpcAccountId(),
                                BALANCE))
                .willReturn(1234567L);
        // when:
        classificationWork.classify(EntityNum.fromLong(fundedExpiredAccountNum), now);
        given(
                        fees.assessCryptoAutoRenewal(
                                expiredAccountNonZeroBalance,
                                0L,
                                now,
                                expiredAccountNonZeroBalance))
                .willReturn(new RenewAssessment(nonZeroBalance, 3600L));

        // and:
        final var targetNum = EntityNum.fromLong(fundedExpiredAccountNum);
        expiredAccountNonZeroBalance.setKey(targetNum);
        subject.tryToRenewAccount(targetNum, now);

        // then:
<<<<<<< HEAD
        verify(accounts, times(2)).getForModify(key);
        verify(accounts).getForModify(fundingKey);
        verify(expiryStats).countRenewedContract();
=======
        verify(accountsLedger, times(1)).get(key.toGrpcAccountId(), BALANCE);
        verify(feeDistribution).distributeChargedFee(anyLong(), eq(accountsLedger));
        verify(sideEffectsTracker).reset();
        final var expectedNewExpiry = now.getEpochSecond() + 3600L;
        verify(recordsHelper)
                .streamCryptoRenewal(
                        targetNum, nonZeroBalance, expectedNewExpiry, false, targetNum);
>>>>>>> 69a8fa85
        assertEquals(key, classificationWork.getPayerNumForLastClassified());
    }

    @Test
    void doesNotRenewIfNoSelfCapacityAvailable() {
        givenPresent(fundedExpiredAccountNum, expiredAccountNonZeroBalance);
        given(expiryThrottle.allow(eq(CLASSIFICATION_WORK), any(Instant.class))).willReturn(true);
        given(expiryThrottle.allow(SELF_RENEWAL_WORK)).willReturn(false);

        classificationWork.classify(EntityNum.fromLong(fundedExpiredAccountNum), now);

        final var result =
                subject.tryToRenewAccount(EntityNum.fromLong(fundedExpiredAccountNum), now);
<<<<<<< HEAD
        assertEquals(ExpiryProcessResult.NO_CAPACITY_LEFT, result);
=======
        assertEquals(EntityProcessResult.STILL_MORE_TO_DO, result);
        verifyNoInteractions(sideEffectsTracker);
>>>>>>> 69a8fa85
    }

    @Test
    void doesNotRenewIfNoSupportedCapacityAvailable() {
        given(expiryThrottle.allow(SUPPORTED_RENEWAL_WORK)).willReturn(false);
        classificationWork = mock(ClassificationWork.class);
        given(classificationWork.getLastClassified()).willReturn(new MerkleAccount());
        given(classificationWork.getPayerForLastClassified()).willReturn(new MerkleAccount());

        subject =
                new RenewalHelper(
<<<<<<< HEAD
                        expiryStats,
                        lookup,
=======
>>>>>>> 69a8fa85
                        expiryThrottle,
                        classificationWork,
                        properties,
                        fees,
                        recordsHelper,
                        nonHapiFeeCharging,
                        accountsLedger,
                        sideEffectsTracker);

        final var result =
                subject.tryToRenewAccount(EntityNum.fromLong(fundedExpiredAccountNum), now);
        assertEquals(ExpiryProcessResult.NO_CAPACITY_LEFT, result);
    }

    @Test
    void doesNothingWhenDisabled() {
        properties.disableAutoRenew();
        var result = subject.tryToRenewAccount(EntityNum.fromLong(fundedExpiredAccountNum), now);
        assertEquals(ExpiryProcessResult.NOTHING_TO_DO, result);

        properties.disableContractAutoRenew();
        result = subject.tryToRenewContract(EntityNum.fromLong(fundedExpiredAccountNum), now);
<<<<<<< HEAD
        assertEquals(ExpiryProcessResult.NOTHING_TO_DO, result);
=======
        assertEquals(EntityProcessResult.NOTHING_TO_DO, result);
        verifyNoInteractions(sideEffectsTracker);
>>>>>>> 69a8fa85
    }

    @Test
    void rejectsAsIseIfFeeIsUnaffordable() {
        givenPresent(brokeExpiredNum, expiredAccountZeroBalance);
        given(expiryThrottle.allow(eq(CLASSIFICATION_WORK), any(Instant.class))).willReturn(true);

        // when:
        classificationWork.classify(EntityNum.fromLong(brokeExpiredNum), now);
        // expect:
        assertThrows(IllegalStateException.class, () -> subject.renewWith(nonZeroBalance, 3600L));
    }

    private void givenPresent(final long num, final MerkleAccount account) {
        var key = EntityNum.fromLong(num);
        if (num != 98) {
            given(accounts.get(key)).willReturn(account);
        }
    }

    private final Instant now = Instant.ofEpochSecond(1_234_567L);
    private final long nonZeroBalance = 1L;
    private final MerkleAccount expiredAccountZeroBalance =
            MerkleAccountFactory.newAccount()
                    .balance(0)
                    .expirationTime(now.getEpochSecond() - 1)
                    .alias(ByteString.copyFromUtf8("bbbb"))
                    .get();
    private final MerkleAccount expiredAccountNonZeroBalance =
            MerkleAccountFactory.newAccount()
                    .balance(nonZeroBalance)
                    .expirationTime(now.getEpochSecond() - 1)
                    .alias(ByteString.copyFromUtf8("dddd"))
                    .get();
    private final MerkleAccount fundingAccount =
            MerkleAccountFactory.newAccount()
                    .balance(0)
                    .alias(ByteString.copyFromUtf8("eeee"))
                    .get();
    private final long brokeExpiredNum = 2L;
    private final long fundedExpiredAccountNum = 3L;
}<|MERGE_RESOLUTION|>--- conflicted
+++ resolved
@@ -31,15 +31,11 @@
 import com.hedera.services.context.SideEffectsTracker;
 import com.hedera.services.fees.FeeCalculator;
 import com.hedera.services.fees.calculation.RenewAssessment;
-<<<<<<< HEAD
 import com.hedera.services.state.expiry.ExpiryProcessResult;
-=======
 import com.hedera.services.fees.charging.FeeDistribution;
 import com.hedera.services.fees.charging.NonHapiFeeCharging;
 import com.hedera.services.ledger.TransactionalLedger;
 import com.hedera.services.ledger.properties.AccountProperty;
-import com.hedera.services.state.expiry.EntityProcessResult;
->>>>>>> 69a8fa85
 import com.hedera.services.state.expiry.ExpiryRecordsHelper;
 import com.hedera.services.state.expiry.classification.ClassificationWork;
 import com.hedera.services.state.expiry.classification.EntityLookup;
@@ -64,13 +60,10 @@
     @Mock private FeeCalculator fees;
     @Mock private ExpiryRecordsHelper recordsHelper;
     @Mock private ExpiryThrottle expiryThrottle;
-<<<<<<< HEAD
     @Mock private ExpiryStats expiryStats;
-=======
     @Mock private FeeDistribution feeDistribution;
     @Mock private TransactionalLedger<AccountID, AccountProperty, MerkleAccount> accountsLedger;
     @Mock private SideEffectsTracker sideEffectsTracker;
->>>>>>> 69a8fa85
 
     private NonHapiFeeCharging nonHapiFeeCharging;
     private EntityLookup lookup;
@@ -84,11 +77,7 @@
         nonHapiFeeCharging = new NonHapiFeeCharging(feeDistribution);
         subject =
                 new RenewalHelper(
-<<<<<<< HEAD
                         expiryStats,
-                        lookup,
-=======
->>>>>>> 69a8fa85
                         expiryThrottle,
                         classificationWork,
                         properties,
@@ -129,19 +118,14 @@
         subject.tryToRenewAccount(targetNum, now);
 
         // then:
-<<<<<<< HEAD
-        verify(accounts, times(2)).getForModify(key);
-        verify(accounts).getForModify(fundingKey);
-        verify(expiryStats).countRenewedContract();
-=======
         verify(accountsLedger, times(1)).get(key.toGrpcAccountId(), BALANCE);
         verify(feeDistribution).distributeChargedFee(anyLong(), eq(accountsLedger));
         verify(sideEffectsTracker).reset();
+        verify(expiryStats).countRenewedContract();
         final var expectedNewExpiry = now.getEpochSecond() + 3600L;
         verify(recordsHelper)
                 .streamCryptoRenewal(
                         targetNum, nonZeroBalance, expectedNewExpiry, false, targetNum);
->>>>>>> 69a8fa85
         assertEquals(key, classificationWork.getPayerNumForLastClassified());
     }
 
@@ -155,12 +139,8 @@
 
         final var result =
                 subject.tryToRenewAccount(EntityNum.fromLong(fundedExpiredAccountNum), now);
-<<<<<<< HEAD
         assertEquals(ExpiryProcessResult.NO_CAPACITY_LEFT, result);
-=======
-        assertEquals(EntityProcessResult.STILL_MORE_TO_DO, result);
         verifyNoInteractions(sideEffectsTracker);
->>>>>>> 69a8fa85
     }
 
     @Test
@@ -172,11 +152,7 @@
 
         subject =
                 new RenewalHelper(
-<<<<<<< HEAD
                         expiryStats,
-                        lookup,
-=======
->>>>>>> 69a8fa85
                         expiryThrottle,
                         classificationWork,
                         properties,
@@ -199,12 +175,8 @@
 
         properties.disableContractAutoRenew();
         result = subject.tryToRenewContract(EntityNum.fromLong(fundedExpiredAccountNum), now);
-<<<<<<< HEAD
         assertEquals(ExpiryProcessResult.NOTHING_TO_DO, result);
-=======
-        assertEquals(EntityProcessResult.NOTHING_TO_DO, result);
         verifyNoInteractions(sideEffectsTracker);
->>>>>>> 69a8fa85
     }
 
     @Test
