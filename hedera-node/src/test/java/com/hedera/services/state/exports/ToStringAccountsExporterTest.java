package com.hedera.services.state.exports;

/*-
 * ‌
 * Hedera Services Node
 * ​
 * Copyright (C) 2018 - 2021 Hedera Hashgraph, LLC
 * ​
 * Licensed under the Apache License, Version 2.0 (the "License");
 * you may not use this file except in compliance with the License.
 * You may obtain a copy of the License at
 *
 *      http://www.apache.org/licenses/LICENSE-2.0
 *
 * Unless required by applicable law or agreed to in writing, software
 * distributed under the License is distributed on an "AS IS" BASIS,
 * WITHOUT WARRANTIES OR CONDITIONS OF ANY KIND, either express or implied.
 * See the License for the specific language governing permissions and
 * limitations under the License.
 * ‍
 */

import com.hedera.services.context.properties.NodeLocalProperties;
import com.hedera.services.ledger.accounts.HederaAccountCustomizer;
import com.hedera.services.legacy.core.jproto.JEd25519Key;
import com.hedera.services.state.merkle.MerkleAccount;
import com.hedera.services.state.submerkle.EntityId;
import com.hedera.services.utils.EntityNum;
import com.hedera.test.extensions.LogCaptor;
import com.hedera.test.extensions.LogCaptureExtension;
import com.hedera.test.extensions.LoggingSubject;
import com.hedera.test.extensions.LoggingTarget;
import com.swirlds.merkle.map.MerkleMap;
import org.junit.jupiter.api.AfterEach;
import org.junit.jupiter.api.BeforeEach;
import org.junit.jupiter.api.Test;
import org.junit.jupiter.api.extension.ExtendWith;
import org.mockito.Mock;
import org.mockito.junit.jupiter.MockitoExtension;

import java.io.File;
import java.nio.file.Files;
import java.nio.file.Paths;
import java.util.TreeMap;

import static com.hedera.services.store.models.Id.MISSING_ID;
import static org.hamcrest.MatcherAssert.assertThat;
import static org.hamcrest.Matchers.startsWith;
import static org.hamcrest.collection.IsIterableContainingInOrder.contains;
import static org.junit.jupiter.api.Assertions.assertDoesNotThrow;
import static org.junit.jupiter.api.Assertions.assertEquals;
import static org.junit.jupiter.api.Assertions.assertFalse;
import static org.mockito.BDDMockito.given;

@ExtendWith({ LogCaptureExtension.class, MockitoExtension.class })
class ToStringAccountsExporterTest {
	private final String testExportLoc = "accounts.txt";
	private final MerkleAccount account1 = new HederaAccountCustomizer()
			.isReceiverSigRequired(true)
			.proxy(EntityId.MISSING_ENTITY_ID)
			.isDeleted(false)
			.expiry(1_234_567L)
			.memo("This ecstasy doth unperplex")
			.isSmartContract(true)
			.key(new JEd25519Key("first-fake".getBytes()))
			.autoRenewPeriod(555_555L)
			.customizing(new MerkleAccount());
	private final MerkleAccount account2 = new HederaAccountCustomizer()
			.isReceiverSigRequired(false)
			.proxy(EntityId.MISSING_ENTITY_ID)
			.isDeleted(true)
			.expiry(7_654_321L)
			.memo("We said, and show us what we love")
			.isSmartContract(false)
			.key(new JEd25519Key("second-fake".getBytes()))
			.autoRenewPeriod(444_444L)
			.customizing(new MerkleAccount());

	@LoggingTarget
	private LogCaptor logCaptor;
	@LoggingSubject
	private ToStringAccountsExporter subject;

	@Mock
	private NodeLocalProperties nodeLocalProperties;


	@BeforeEach
	void setUp() {
		subject = new ToStringAccountsExporter(nodeLocalProperties);
	}

	@Test
	void toFileDoesNothingIfNoExportRequested() {
		// when:
		subject.toFile(new MerkleMap<>());

		// expect:
		assertFalse(new File(testExportLoc).exists());
	}

	@Test
	void warnsOnIoe() {
		given(nodeLocalProperties.exportAccountsOnStartup()).willReturn(true);
		given(nodeLocalProperties.accountsExportPath()).willReturn("/this/is/not/a/path");

		// expect:
		assertDoesNotThrow(() -> subject.toFile(new MerkleMap<>()));
		// and:
		assertThat(logCaptor.warnLogs(), contains(startsWith("Could not export accounts to '/this/is/not/a/path'")));
	}

	@Test
	void producesExpectedText() throws Exception {
		// setup:
		TreeMap<EntityNum, Long> cryptoAllowances = new TreeMap();
		cryptoAllowances.put(EntityNum.fromLong(1L), 10L);
		account1.setBalance(1L);
		account1.setEthereumNonce(1L);
		account1.setMaxAutomaticAssociations(10);
		account1.setUsedAutomaticAssociations(7);
		account1.setCryptoAllowances(cryptoAllowances);
		account1.setNumAssociations(3);
		account1.setNumPositiveBalances(0);
		account1.setHeadTokenId(MISSING_ID.num());
		account2.setBalance(2L);
		account2.setEthereumNonce(2L);
		account2.setNumAssociations(1);
		account2.setNumPositiveBalances(0);
		account2.setHeadTokenId(MISSING_ID.num());
		// and:
		var desired = "0.0.1\n" +
				"---\n" +
				"MerkleAccount{state=MerkleAccountState{number=1 <-> 0.0.1, key=ed25519: \"first-fake\"\n" +
				", expiry=1234567, balance=1, autoRenewSecs=555555, memo=This ecstasy doth unperplex, deleted=false, " +
				"smartContract=true, numContractKvPairs=0, receiverSigRequired=true, proxy=EntityId{shard=0, realm=0, " +
				"num=0}, nftsOwned=0, alreadyUsedAutoAssociations=7, maxAutoAssociations=10, alias=, " +
				"cryptoAllowances={EntityNum{value=1}=10}, fungibleTokenAllowances={}, approveForAllNfts=[], " +
<<<<<<< HEAD
				"firstContractStorageKey=<N/A>, numAssociations=3, numPositiveBalances=0, headTokenId=0, numTreasuryTitles=0, " +
				"ethereumNonce=1, headNftId=0, headNftSerialNum=0}, # records=0}\n" +
=======
				"firstContractStorageKey=<N/A>, numAssociations=3, numPositiveBalances=0, headTokenId=0, " +
				"numTreasuryTitles=0, ethereumNonce=1, autoRenewAccount=null}, # records=0}\n" +
>>>>>>> 8cc18336
				"\n" +
				"0.0.2\n" +
				"---\n" +
				"MerkleAccount{state=MerkleAccountState{number=2 <-> 0.0.2, key=ed25519: \"second-fake\"\n" +
				", expiry=7654321, balance=2, autoRenewSecs=444444, memo=We said, and show us what we love, " +
				"deleted=true, smartContract=false, numContractKvPairs=0, receiverSigRequired=false, " +
				"proxy=EntityId{shard=0, realm=0, num=0}, nftsOwned=0, alreadyUsedAutoAssociations=0, " +
				"maxAutoAssociations=0, alias=, cryptoAllowances={}, fungibleTokenAllowances={}, approveForAllNfts=[], " +
				"firstContractStorageKey=<N/A>, numAssociations=1, numPositiveBalances=0, headTokenId=0, " +
<<<<<<< HEAD
				"numTreasuryTitles=0, ethereumNonce=2, headNftId=0, headNftSerialNum=0}, # records=0}\n";
=======
				"numTreasuryTitles=0, ethereumNonce=2, autoRenewAccount=null}, # records=0}\n";
>>>>>>> 8cc18336

		// given:
		MerkleMap<EntityNum, MerkleAccount> accounts = new MerkleMap<>();
		// and:
		accounts.put(EntityNum.fromInt(2), account2);
		accounts.put(EntityNum.fromInt(1), account1);
		// and:
		given(nodeLocalProperties.exportAccountsOnStartup()).willReturn(true);
		given(nodeLocalProperties.accountsExportPath()).willReturn(testExportLoc);

		// when:
		subject.toFile(accounts);
		// and:
		var result = Files.readString(Paths.get(testExportLoc));

		// then:
		assertEquals(desired, result);
	}

	@AfterEach
	void cleanup() {
		var f = new File(testExportLoc);
		if (f.exists()) {
			f.delete();
		}
	}
}<|MERGE_RESOLUTION|>--- conflicted
+++ resolved
@@ -136,13 +136,8 @@
 				"smartContract=true, numContractKvPairs=0, receiverSigRequired=true, proxy=EntityId{shard=0, realm=0, " +
 				"num=0}, nftsOwned=0, alreadyUsedAutoAssociations=7, maxAutoAssociations=10, alias=, " +
 				"cryptoAllowances={EntityNum{value=1}=10}, fungibleTokenAllowances={}, approveForAllNfts=[], " +
-<<<<<<< HEAD
 				"firstContractStorageKey=<N/A>, numAssociations=3, numPositiveBalances=0, headTokenId=0, numTreasuryTitles=0, " +
-				"ethereumNonce=1, headNftId=0, headNftSerialNum=0}, # records=0}\n" +
-=======
-				"firstContractStorageKey=<N/A>, numAssociations=3, numPositiveBalances=0, headTokenId=0, " +
-				"numTreasuryTitles=0, ethereumNonce=1, autoRenewAccount=null}, # records=0}\n" +
->>>>>>> 8cc18336
+				"ethereumNonce=1, autoRenewAccount=null, headNftId=0, headNftSerialNum=0}, # records=0}\n" +
 				"\n" +
 				"0.0.2\n" +
 				"---\n" +
@@ -152,11 +147,7 @@
 				"proxy=EntityId{shard=0, realm=0, num=0}, nftsOwned=0, alreadyUsedAutoAssociations=0, " +
 				"maxAutoAssociations=0, alias=, cryptoAllowances={}, fungibleTokenAllowances={}, approveForAllNfts=[], " +
 				"firstContractStorageKey=<N/A>, numAssociations=1, numPositiveBalances=0, headTokenId=0, " +
-<<<<<<< HEAD
-				"numTreasuryTitles=0, ethereumNonce=2, headNftId=0, headNftSerialNum=0}, # records=0}\n";
-=======
-				"numTreasuryTitles=0, ethereumNonce=2, autoRenewAccount=null}, # records=0}\n";
->>>>>>> 8cc18336
+				"numTreasuryTitles=0, ethereumNonce=2, autoRenewAccount=null, headNftId=0, headNftSerialNum=0}, # records=0}\n";
 
 		// given:
 		MerkleMap<EntityNum, MerkleAccount> accounts = new MerkleMap<>();
