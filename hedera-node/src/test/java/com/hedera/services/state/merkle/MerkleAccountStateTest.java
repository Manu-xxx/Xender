package com.hedera.services.state.merkle;

/*-
 * ‌
 * Hedera Services Node
 * ​
 * Copyright (C) 2018 - 2021 Hedera Hashgraph, LLC
 * ​
 * Licensed under the Apache License, Version 2.0 (the "License");
 * you may not use this file except in compliance with the License.
 * You may obtain a copy of the License at
 *
 *      http://www.apache.org/licenses/LICENSE-2.0
 *
 * Unless required by applicable law or agreed to in writing, software
 * distributed under the License is distributed on an "AS IS" BASIS,
 * WITHOUT WARRANTIES OR CONDITIONS OF ANY KIND, either express or implied.
 * See the License for the specific language governing permissions and
 * limitations under the License.
 * ‍
 */

import com.google.protobuf.ByteString;
import com.hedera.services.legacy.core.jproto.JEd25519Key;
import com.hedera.services.legacy.core.jproto.JKey;
import com.hedera.services.legacy.core.jproto.JKeyList;
import com.hedera.services.state.submerkle.EntityId;
import com.hedera.services.state.submerkle.FcTokenAllowanceId;
import com.hedera.services.state.virtual.ContractKey;
import com.hedera.services.utils.EntityNum;
import com.hedera.services.utils.MiscUtils;
import com.hederahashgraph.api.proto.java.Key;
import com.swirlds.common.exceptions.MutabilityException;
import org.apache.tuweni.units.bigints.UInt256;
import org.junit.jupiter.api.BeforeEach;
import org.junit.jupiter.api.Test;

import java.util.Collections;
import java.util.TreeMap;
import java.util.TreeSet;

import static com.hedera.services.state.virtual.KeyPackingUtils.readableContractStorageKey;
import static org.junit.jupiter.api.Assertions.assertEquals;
import static org.junit.jupiter.api.Assertions.assertFalse;
import static org.junit.jupiter.api.Assertions.assertNotEquals;
import static org.junit.jupiter.api.Assertions.assertNotSame;
import static org.junit.jupiter.api.Assertions.assertThrows;
import static org.junit.jupiter.api.Assertions.assertTrue;

class MerkleAccountStateTest {
	private static final JKey key = new JEd25519Key("abcdefghijklmnopqrstuvwxyz012345".getBytes());
	private static final long expiry = 1_234_567L;
	private static final long balance = 555_555L;
	private static final long ethereumNonce = 0L;
	private static final long autoRenewSecs = 234_567L;
	private static final long nftsOwned = 150L;
	private static final long otherNftsOwned = 151L;
	private static final String memo = "A memo";
	private static final boolean deleted = true;
	private static final boolean smartContract = true;
	private static final boolean receiverSigRequired = true;
	private static final EntityId proxy = new EntityId(1L, 2L, 3L);
	private static final int number = 123;
	private static final int maxAutoAssociations = 1234;
	private static final int usedAutoAssociations = 1233;
	private static final Key aliasKey = Key.newBuilder()
			.setECDSASecp256K1(ByteString.copyFromUtf8("bbbbbbbbbbbbbbbbbbbbb")).build();
	private static final ByteString alias = aliasKey.getECDSASecp256K1();
	private static final ByteString otherAlias = ByteString.copyFrom("012345789".getBytes());
	private static final UInt256 firstKey =
			UInt256.fromHexString("0x0000fe0432ce31138ecf09aa3e8a410004a1e204ef84efe01ee160fea1e22060");
	private static final int[] explicitFirstKey = ContractKey.asPackedInts(firstKey);
	private static final byte numNonZeroBytesInFirst = 30;

	private static final JKey otherKey = new JEd25519Key("aBcDeFgHiJkLmNoPqRsTuVwXyZ012345".getBytes());
	private static final long otherExpiry = 7_234_567L;
	private static final long otherBalance = 666_666L;
	private static final long otherAutoRenewSecs = 432_765L;
	private static final String otherMemo = "Another memo";
	private static final boolean otherDeleted = false;
	private static final boolean otherSmartContract = false;
	private static final boolean otherReceiverSigRequired = false;
	private static final EntityId otherProxy = new EntityId(3L, 2L, 1L);
	private static final EntityId autoRenewAccountId = new EntityId(4L, 5L, 6L);
	private static final int otherNumber = 456;
	private static final int kvPairs = 123;
	private static final int otherKvPairs = 456;
	private static final UInt256 otherFirstKey =
			UInt256.fromHexString("0x0011fe0432ce31138ecf09aa3e8a410004bbe204ef84efe01ee160febbe22060");
	private static final int[] otherExplicitFirstKey = ContractKey.asPackedInts(otherFirstKey);
	private static final byte otherNumNonZeroBytesInFirst = 31;
	private static final int associatedTokensCount = 3;
	private static final int numPositiveBalances = 2;
	private static final int otherNumPositiveBalances = 3;
	private static final int numTreasuryTitles = 23;
	private static final int otherNumTreasuryTitles = 32;

	private static final EntityNum spenderNum1 = EntityNum.fromLong(1000L);
	private static final EntityNum spenderNum2 = EntityNum.fromLong(3000L);
	private static final EntityNum tokenForAllowance = EntityNum.fromLong(2000L);
	private static final long headTokenNum = tokenForAllowance.longValue();
	private static final long headNftId = 4000L;
	private static final long headNftSerialNum = 1L;
	private static final Long cryptoAllowance = 10L;
	private static final Long tokenAllowanceVal = 1L;

	private static final FcTokenAllowanceId tokenAllowanceKey1 = FcTokenAllowanceId.from(tokenForAllowance,
			spenderNum1);
	private static final FcTokenAllowanceId tokenAllowanceKey2 = FcTokenAllowanceId.from(tokenForAllowance,
			spenderNum2);

	private TreeMap<EntityNum, Long> cryptoAllowances = new TreeMap<>();
	private TreeMap<FcTokenAllowanceId, Long> fungibleTokenAllowances = new TreeMap<>();
	private TreeSet<FcTokenAllowanceId> approveForAllNfts = new TreeSet<>();

	TreeMap<EntityNum, Long> otherCryptoAllowances = new TreeMap<>();
	TreeMap<FcTokenAllowanceId, Long> otherFungibleTokenAllowances = new TreeMap<>();
	TreeSet<FcTokenAllowanceId> otherApproveForAllNfts = new TreeSet<>();

	private MerkleAccountState subject;

	@BeforeEach
	void setup() {
		cryptoAllowances.put(spenderNum1, cryptoAllowance);
		approveForAllNfts.add(tokenAllowanceKey2);
		fungibleTokenAllowances.put(tokenAllowanceKey1, tokenAllowanceVal);

		subject = new MerkleAccountState(
				key,
				expiry, balance, autoRenewSecs,
				memo,
				deleted, smartContract, receiverSigRequired,
				proxy,
				number,
				maxAutoAssociations,
				usedAutoAssociations,
				alias,
				kvPairs,
				cryptoAllowances,
				fungibleTokenAllowances,
				approveForAllNfts,
				explicitFirstKey,
				numNonZeroBytesInFirst,
				nftsOwned,
				associatedTokensCount,
				numPositiveBalances,
				headTokenNum,
				numTreasuryTitles,
				ethereumNonce,
<<<<<<< HEAD
				headNftId,
				headNftSerialNum);
=======
				autoRenewAccountId);
>>>>>>> 8cc18336
	}

	@Test
	void toStringWorks() {
<<<<<<< HEAD
		assertEquals("MerkleAccountState{number=123 <-> 0.0.123, " +
						"key=" + MiscUtils.describe(key) + ", " +
						"expiry=" + expiry + ", " +
						"balance=" + balance + ", " +
						"autoRenewSecs=" + autoRenewSecs + ", " +
						"memo=" + memo + ", " +
						"deleted=" + deleted + ", " +
						"smartContract=" + smartContract + ", " +
						"numContractKvPairs=" + kvPairs + ", " +
						"receiverSigRequired=" + receiverSigRequired + ", " +
						"proxy=" + proxy + ", nftsOwned=" + nftsOwned + ", " +
						"alreadyUsedAutoAssociations=" + usedAutoAssociations + ", " +
						"maxAutoAssociations=" + maxAutoAssociations + ", " +
						"alias=" + alias.toStringUtf8() + ", " +
						"cryptoAllowances=" + cryptoAllowances + ", " +
						"fungibleTokenAllowances=" + fungibleTokenAllowances + ", " +
						"approveForAllNfts=" + approveForAllNfts + ", " +
						"firstContractStorageKey=" + readableContractStorageKey(explicitFirstKey) + ", " +
						"numAssociations=" + associatedTokensCount + ", " +
						"numPositiveBalances=" + numPositiveBalances + ", " +
						"headTokenId=" + headTokenNum + ", " +
						"numTreasuryTitles=" + numTreasuryTitles + ", " +
						"ethereumNonce=" + ethereumNonce + ", " +
						"headNftId=" + headNftId + ", " +
						"headNftSerialNum=" + headNftSerialNum + "}",
				subject.toString());
=======
		final var desired = "MerkleAccountState{number=123 <-> 0.0.123, key=ed25519: " +
				"\"abcdefghijklmnopqrstuvwxyz012345\"\n" +
				", expiry=1234567, balance=555555, autoRenewSecs=234567, memo=A memo, deleted=true, " +
				"smartContract=true," +
				" numContractKvPairs=123, receiverSigRequired=true, proxy=EntityId{shard=1, realm=2, num=3}, " +
				"nftsOwned=150, alreadyUsedAutoAssociations=1233, maxAutoAssociations=1234, " +
				"alias=bbbbbbbbbbbbbbbbbbbbb, cryptoAllowances={EntityNum{value=1000}=10}, " +
				"fungibleTokenAllowances={FcTokenAllowanceId{tokenNum=2000, spenderNum=1000}=1}, " +
				"approveForAllNfts=[FcTokenAllowanceId{tokenNum=2000, spenderNum=3000}], " +
				"firstContractStorageKey=fe0432ce31138ecf09aa3e8a41004a1e204ef84efe01ee160fea1e22060, " +
				"numAssociations=3, numPositiveBalances=2, headTokenId=2000, numTreasuryTitles=23, ethereumNonce=0, " +
				"autoRenewAccount=EntityId{shard=4, realm=5, num=6}}";
		assertEquals(desired, subject.toString());
	}

	@Test
	void getterWorksForNullStorageKey() {
		subject.setFirstUint256Key(null);
		assertNull(subject.getFirstContractStorageKey());
		assertEquals(0, subject.getFirstUint256KeyNonZeroBytes());
	}

	@Test
	void getterWorksForTypedStorageKey() {
		final var expected = new ContractKey(numFromCode(number), explicitFirstKey);
		final var actual = subject.getFirstContractStorageKey();
		assertEquals(expected, actual);
	}

	@Test
	void settingFirstKeyUpdatesNonZeroBytes() {
		subject.setFirstUint256Key(otherExplicitFirstKey);
		assertEquals(otherNumNonZeroBytesInFirst, subject.getFirstUint256KeyNonZeroBytes());
>>>>>>> 8cc18336
	}

	@Test
	void copyIsImmutable() {
		final var key = new JKeyList();
		final var proxy = new EntityId(0, 0, 2);

		subject.copy();

		assertThrows(MutabilityException.class, () -> subject.setHbarBalance(1L));
		assertThrows(MutabilityException.class, () -> subject.setAutoRenewSecs(1_234_567L));
		assertThrows(MutabilityException.class, () -> subject.setDeleted(true));
		assertThrows(MutabilityException.class, () -> subject.setAccountKey(key));
		assertThrows(MutabilityException.class, () -> subject.setMemo("NOPE"));
		assertThrows(MutabilityException.class, () -> subject.setSmartContract(false));
		assertThrows(MutabilityException.class, () -> subject.setReceiverSigRequired(true));
		assertThrows(MutabilityException.class, () -> subject.setExpiry(1_234_567L));
		assertThrows(MutabilityException.class, () -> subject.setNumContractKvPairs(otherKvPairs));
		assertThrows(MutabilityException.class, () -> subject.setProxy(proxy));
		assertThrows(MutabilityException.class, () -> subject.setMaxAutomaticAssociations(maxAutoAssociations));
		assertThrows(MutabilityException.class, () -> subject.setUsedAutomaticAssociations(usedAutoAssociations));
		assertThrows(MutabilityException.class, () -> subject.setCryptoAllowances(cryptoAllowances));
		assertThrows(MutabilityException.class, () -> subject.setApproveForAllNfts(approveForAllNfts));
		assertThrows(MutabilityException.class, () -> subject.setNumAssociations(5));
		assertThrows(MutabilityException.class, () -> subject.setNumPositiveBalances(5));
		assertThrows(MutabilityException.class, () -> subject.setHeadTokenId(5L));
		assertThrows(MutabilityException.class, () -> subject.setNftsOwned(nftsOwned));
		assertThrows(MutabilityException.class, () -> subject.setFirstUint256Key(explicitFirstKey));
		assertThrows(MutabilityException.class, () -> subject.setNumTreasuryTitles(1));
		assertThrows(MutabilityException.class, () -> subject.setUsedAutomaticAssociations(usedAutoAssociations));
		assertThrows(MutabilityException.class, () -> subject.setNumAssociations(5));
		assertThrows(MutabilityException.class, () -> subject.setNumPositiveBalances(5));
		assertThrows(MutabilityException.class, () -> subject.setHeadTokenId(5L));
		assertThrows(MutabilityException.class, () -> subject.setNftsOwned(nftsOwned));
		assertThrows(MutabilityException.class, () -> subject.setFirstUint256Key(explicitFirstKey));
	}

	@Test
	void reportsTreasuryStatus() {
		assertTrue(subject.isTokenTreasury());
		subject.setNumTreasuryTitles(0);
		assertFalse(subject.isTokenTreasury());
	}


	@Test
	void copyWorks() {
		final var copySubject = subject.copy();
		assertNotSame(copySubject, subject);
		assertEquals(subject, copySubject);
	}

	@Test
	void equalsWorksWithRadicalDifferences() {
		final var identical = subject;
		assertEquals(subject, identical);
		assertNotEquals(subject, null);
		assertNotEquals(subject, new Object());
	}

	@Test
	void equalsWorksForFirstKeyBytes() {
		final var otherSubject = subject.copy();
		otherSubject.setFirstUint256Key(otherExplicitFirstKey);

		assertNotEquals(subject, otherSubject);
	}

	@Test
	void equalsWorksForNftsOwned() {
		final var otherSubject = subject.copy();
		otherSubject.setNftsOwned(otherNftsOwned);
		assertNotEquals(subject, otherSubject);
	}

	@Test
	void equalsWorksForNumTreasuryTitles() {
		final var otherSubject = subject.copy();
		otherSubject.setNumTreasuryTitles(otherNumTreasuryTitles);
		assertNotEquals(subject, otherSubject);
	}

	@Test
	void equalsWorksForKey() {
		final var otherSubject = subject.copy();
		otherSubject.setAccountKey(otherKey);
		assertNotEquals(subject, otherSubject);
	}

	@Test
	void equalsWorksForExpiry() {
		final var otherSubject = subject.copy();
		otherSubject.setExpiry(otherExpiry);
		assertNotEquals(subject, otherSubject);
	}

	@Test
	void equalsWorksForBalance() {
		final var otherSubject = subject.copy();
		otherSubject.setHbarBalance(otherBalance);
		assertNotEquals(subject, otherSubject);
	}

	@Test
	void equalsWorksForAutoRenewSecs() {
		final var otherSubject = subject.copy();
		otherSubject.setAutoRenewSecs(otherAutoRenewSecs);
		assertNotEquals(subject, otherSubject);
	}

	@Test
	void equalsWorksForMemo() {
		final var otherSubject = subject.copy();
		otherSubject.setMemo(otherMemo);
		assertNotEquals(subject, otherSubject);
	}

	@Test
	void equalsWorksForDeleted() {
		final var otherSubject = subject.copy();
		otherSubject.setDeleted(otherDeleted);
		assertNotEquals(subject, otherSubject);
	}

	@Test
	void equalsWorksForSmartContract() {
		final var otherSubject = subject.copy();
		otherSubject.setSmartContract(otherSmartContract);
		assertNotEquals(subject, otherSubject);
	}

	@Test
	void equalsWorksForReceiverSigRequired() {
		final var otherSubject = subject.copy();
		otherSubject.setReceiverSigRequired(otherReceiverSigRequired);
		assertNotEquals(subject, otherSubject);
	}

	@Test
	void equalsWorksForNumber() {
		final var otherSubject = subject.copy();
		otherSubject.setNumber(otherNumber);
		assertNotEquals(subject, otherSubject);
	}

	@Test
	void equalsWorksForProxy() {
		final var otherSubject = subject.copy();
		otherSubject.setProxy(otherProxy);
		assertNotEquals(subject, otherSubject);
	}

	@Test
	void equalsWorksForAlias() {
		final var otherSubject = subject.copy();
		otherSubject.setAlias(otherAlias);
		assertNotEquals(subject, otherSubject);
	}

	@Test
	void equalsWorksForKvPairs() {
		final var otherSubject = subject.copy();
		otherSubject.setNumContractKvPairs(otherKvPairs);
		assertNotEquals(subject, otherSubject);
	}

	@Test
	void equalsWorksForAllowances1() {
		final EntityNum spenderNum1 = EntityNum.fromLong(100L);
		final Long cryptoAllowance = 100L;
		otherCryptoAllowances.put(spenderNum1, cryptoAllowance);
		final var otherSubject = subject.copy();
		otherSubject.setCryptoAllowances(otherCryptoAllowances);
		assertNotEquals(subject, otherSubject);
	}

	@Test
	void equalsWorksForAllowances2() {
		final EntityNum spenderNum1 = EntityNum.fromLong(100L);
		final EntityNum tokenForAllowance = EntityNum.fromLong(200L);
		final Long tokenAllowanceVal = 1L;
		final FcTokenAllowanceId tokenAllowanceKey = FcTokenAllowanceId.from(tokenForAllowance, spenderNum1);
		otherFungibleTokenAllowances.put(tokenAllowanceKey, tokenAllowanceVal);
		final var otherSubject = subject.copy();
		otherSubject.setFungibleTokenAllowances(otherFungibleTokenAllowances);
		assertNotEquals(subject, otherSubject);
	}

	@Test
	void equalsWorksForAllowances3() {
		final EntityNum spenderNum1 = EntityNum.fromLong(100L);
		final EntityNum tokenForAllowance = EntityNum.fromLong(200L);
		final FcTokenAllowanceId tokenAllowanceKey = FcTokenAllowanceId.from(tokenForAllowance, spenderNum1);
		otherApproveForAllNfts.add(tokenAllowanceKey);
		final var otherSubject = subject.copy();
		otherSubject.setApproveForAllNfts(otherApproveForAllNfts);
		assertNotEquals(subject, otherSubject);
	}

	@Test
	void equalsWorksForNumPositiveBalances() {
		final var otherSubject = subject.copy();
		otherSubject.setNumPositiveBalances(otherNumPositiveBalances);
		assertNotEquals(subject, otherSubject);
	}

	@Test
	void merkleMethodsWork() {
		assertEquals(MerkleAccountState.RELEASE_0260_VERSION, subject.getVersion());
		assertEquals(MerkleAccountState.RUNTIME_CONSTRUCTABLE_ID, subject.getClassId());
		assertTrue(subject.isLeaf());
	}

	@Test
	void objectContractMet() {
		final var defaultSubject = new MerkleAccountState();
		final var identicalSubject = subject.copy();
		assertNotEquals(subject.hashCode(), defaultSubject.hashCode());
		assertEquals(subject.hashCode(), identicalSubject.hashCode());
	}

	@Test
	void autoAssociationMetadataWorks() {
		final int max = 12;
		final int used = 5;
		final var defaultSubject = new MerkleAccountState();
		defaultSubject.setMaxAutomaticAssociations(max);
		defaultSubject.setUsedAutomaticAssociations(used);

		assertEquals(used, defaultSubject.getUsedAutomaticAssociations());
		assertEquals(max, defaultSubject.getMaxAutomaticAssociations());

		var toIncrement = defaultSubject.getUsedAutomaticAssociations();
		toIncrement++;

		defaultSubject.setUsedAutomaticAssociations(toIncrement);
		assertEquals(toIncrement, defaultSubject.getUsedAutomaticAssociations());

		var changeMax = max + 10;
		defaultSubject.setMaxAutomaticAssociations(changeMax);

		assertEquals(changeMax, defaultSubject.getMaxAutomaticAssociations());
	}

	@Test
	void gettersForAllowancesWork() {
		var subject = new MerkleAccountState();
		assertEquals(Collections.emptyMap(), subject.getCryptoAllowances());
		assertEquals(Collections.emptyMap(), subject.getFungibleTokenAllowances());
		assertEquals(Collections.emptySet(), subject.getApproveForAllNfts());
	}

	@Test
	void settersForAllowancesWork() {
		var subject = new MerkleAccountState();
		subject.setCryptoAllowances(cryptoAllowances);
		subject.setFungibleTokenAllowances(fungibleTokenAllowances);
		subject.setApproveForAllNfts(approveForAllNfts);
		assertEquals(cryptoAllowances, subject.getCryptoAllowances());
		assertEquals(fungibleTokenAllowances, subject.getFungibleTokenAllowances());
		assertEquals(approveForAllNfts, subject.getApproveForAllNfts());
	}

	@Test
	void gettersAndSettersForAutoRenewAccountWorks() {
		var subject = new MerkleAccountState();
		final var account = EntityId.fromIdentityCode(10);
		subject.setAutoRenewAccount(account);
		assertEquals(account, subject.getAutoRenewAccount());
	}

}<|MERGE_RESOLUTION|>--- conflicted
+++ resolved
@@ -147,17 +147,13 @@
 				headTokenNum,
 				numTreasuryTitles,
 				ethereumNonce,
-<<<<<<< HEAD
+				autoRenewAccountId,
 				headNftId,
 				headNftSerialNum);
-=======
-				autoRenewAccountId);
->>>>>>> 8cc18336
 	}
 
 	@Test
 	void toStringWorks() {
-<<<<<<< HEAD
 		assertEquals("MerkleAccountState{number=123 <-> 0.0.123, " +
 						"key=" + MiscUtils.describe(key) + ", " +
 						"expiry=" + expiry + ", " +
@@ -181,44 +177,10 @@
 						"headTokenId=" + headTokenNum + ", " +
 						"numTreasuryTitles=" + numTreasuryTitles + ", " +
 						"ethereumNonce=" + ethereumNonce + ", " +
+						"autoRenewAccount=" + autoRenewAccountId + ", " +
 						"headNftId=" + headNftId + ", " +
 						"headNftSerialNum=" + headNftSerialNum + "}",
 				subject.toString());
-=======
-		final var desired = "MerkleAccountState{number=123 <-> 0.0.123, key=ed25519: " +
-				"\"abcdefghijklmnopqrstuvwxyz012345\"\n" +
-				", expiry=1234567, balance=555555, autoRenewSecs=234567, memo=A memo, deleted=true, " +
-				"smartContract=true," +
-				" numContractKvPairs=123, receiverSigRequired=true, proxy=EntityId{shard=1, realm=2, num=3}, " +
-				"nftsOwned=150, alreadyUsedAutoAssociations=1233, maxAutoAssociations=1234, " +
-				"alias=bbbbbbbbbbbbbbbbbbbbb, cryptoAllowances={EntityNum{value=1000}=10}, " +
-				"fungibleTokenAllowances={FcTokenAllowanceId{tokenNum=2000, spenderNum=1000}=1}, " +
-				"approveForAllNfts=[FcTokenAllowanceId{tokenNum=2000, spenderNum=3000}], " +
-				"firstContractStorageKey=fe0432ce31138ecf09aa3e8a41004a1e204ef84efe01ee160fea1e22060, " +
-				"numAssociations=3, numPositiveBalances=2, headTokenId=2000, numTreasuryTitles=23, ethereumNonce=0, " +
-				"autoRenewAccount=EntityId{shard=4, realm=5, num=6}}";
-		assertEquals(desired, subject.toString());
-	}
-
-	@Test
-	void getterWorksForNullStorageKey() {
-		subject.setFirstUint256Key(null);
-		assertNull(subject.getFirstContractStorageKey());
-		assertEquals(0, subject.getFirstUint256KeyNonZeroBytes());
-	}
-
-	@Test
-	void getterWorksForTypedStorageKey() {
-		final var expected = new ContractKey(numFromCode(number), explicitFirstKey);
-		final var actual = subject.getFirstContractStorageKey();
-		assertEquals(expected, actual);
-	}
-
-	@Test
-	void settingFirstKeyUpdatesNonZeroBytes() {
-		subject.setFirstUint256Key(otherExplicitFirstKey);
-		assertEquals(otherNumNonZeroBytesInFirst, subject.getFirstUint256KeyNonZeroBytes());
->>>>>>> 8cc18336
 	}
 
 	@Test
