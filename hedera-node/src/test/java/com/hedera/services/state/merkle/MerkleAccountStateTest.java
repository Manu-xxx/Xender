--- conflicted
+++ resolved
@@ -113,14 +113,10 @@
 	private static final Long tokenAllowanceVal = 1L;
 	private static final List<Long> serialNumbers = List.of(1L, 2L);
 
-<<<<<<< HEAD
+	private static final TokenAssociationMetadata tokenAssociationMetadata = new TokenAssociationMetadata(
+			associatedTokensCount, numZeroBalances , associationKey);
 	private static final FcTokenAllowanceId tokenAllowanceKey1 = FcTokenAllowanceId.from(tokenForAllowance, spenderNum1);
 	private static final FcTokenAllowanceId tokenAllowanceKey2 = FcTokenAllowanceId.from(tokenForAllowance, spenderNum2);
-=======
-	private static final TokenAssociationMetadata tokenAssociationMetadata = new TokenAssociationMetadata(
-			associatedTokensCount, numZeroBalances , associationKey);
-	private static final FcTokenAllowanceId tokenAllowanceKey = FcTokenAllowanceId.from(tokenForAllowance, spenderNum);
->>>>>>> 6c62b3dc
 	private static final FcTokenAllowance tokenAllowanceValue = FcTokenAllowance.from(approvedForAll, serialNumbers);
 
 	private TreeMap<EntityNum, Long> cryptoAllowances = new TreeMap<>();
@@ -153,12 +149,8 @@
 				kvPairs,
 				cryptoAllowances,
 				fungibleTokenAllowances,
-<<<<<<< HEAD
-				approveForAllNfts);
-=======
-				nftAllowances);
+				approveForAllNfts);
 		subject.setTokenAssociationMetadata(tokenAssociationMetadata);
->>>>>>> 6c62b3dc
 		serdes = mock(DomainSerdes.class);
 		MerkleAccountState.serdes = serdes;
 	}
@@ -186,15 +178,11 @@
 						"alias=" + alias.toStringUtf8() + ", " +
 						"cryptoAllowances=" + cryptoAllowances + ", " +
 						"fungibleTokenAllowances=" + fungibleTokenAllowances + ", " +
-<<<<<<< HEAD
-						"approveForAllNfts=" + approveForAllNfts + "}",
-=======
-						"nftAllowances=" + nftAllowances + ", " +
+						"approveForAllNfts=" + approveForAllNfts + ", " +
 						"numAssociations=" + associatedTokensCount + ", " +
 						"numZeroBalances=" + numZeroBalances + ", " +
 						"lastAssociation=" + associationKey.value() + "<->" +
 						asRelationshipLiteral(associationKey.value()) + "}",
->>>>>>> 6c62b3dc
 				subject.toString());
 	}
 
@@ -469,11 +457,7 @@
 	}
 
 	@Test
-<<<<<<< HEAD
 	void deserializeV0250Works() throws IOException {
-=======
-	void deserializeV0240Works() throws IOException {
->>>>>>> 6c62b3dc
 		final var in = mock(SerializableDataInputStream.class);
 		subject.setNftsOwned(nftsOwned);
 		final var newSubject = new MerkleAccountState();
@@ -483,16 +467,10 @@
 				.willReturn(balance)
 				.willReturn(autoRenewSecs)
 				.willReturn(nftsOwned)
-<<<<<<< HEAD
 				.willReturn(spenderNum1.longValue())
-				.willReturn(cryptoAllowance)
-				.willReturn(tokenAllowanceVal);
-=======
-				.willReturn(spenderNum.longValue())
 				.willReturn(cryptoAllowance)
 				.willReturn(tokenAllowanceVal)
 				.willReturn(associationKey.value());
->>>>>>> 6c62b3dc
 		given(in.readNormalisedString(anyInt())).willReturn(memo);
 		given(in.readBoolean())
 				.willReturn(deleted)
@@ -505,32 +483,19 @@
 				.willReturn(kvPairs)
 				.willReturn(cryptoAllowances.size())
 				.willReturn(fungibleTokenAllowances.size())
-<<<<<<< HEAD
-				.willReturn(approveForAllNfts.size());
-		given(serdes.readNullableSerializable(in)).willReturn(proxy);
-		given(in.readByteArray(Integer.MAX_VALUE)).willReturn(alias.toByteArray());
-		given(in.readSerializable())
-				.willReturn(tokenAllowanceKey1)
-				.willReturn(tokenAllowanceKey2);
-		given(in.readLongList(Integer.MAX_VALUE))
-				.willReturn(serialNumbers);
-
-		newSubject.deserialize(in, MerkleAccountState.RELEASE_0250_VERSION);
-=======
-				.willReturn(nftAllowances.size())
+				.willReturn(approveForAllNfts.size())
 				.willReturn(associatedTokensCount)
 				.willReturn(numZeroBalances);
 		given(serdes.readNullableSerializable(in)).willReturn(proxy);
 		given(in.readByteArray(Integer.MAX_VALUE)).willReturn(alias.toByteArray());
 		given(in.readSerializable())
-				.willReturn(tokenAllowanceKey)
-				.willReturn(tokenAllowanceKey)
+				.willReturn(tokenAllowanceKey1)
+				.willReturn(tokenAllowanceKey2)
 				.willReturn(tokenAllowanceValue);
 		given(in.readLongList(Integer.MAX_VALUE))
 				.willReturn(serialNumbers);
 
-		newSubject.deserialize(in, MerkleAccountState.RELEASE_0240_VERSION);
->>>>>>> 6c62b3dc
+		newSubject.deserialize(in, MerkleAccountState.RELEASE_0250_VERSION);
 
 		// then:
 		assertEquals(subject, newSubject);
@@ -562,16 +527,10 @@
 		inOrder.verify(out).writeSerializable(tokenAllowanceKey1, true);
 		inOrder.verify(out).writeLong(tokenAllowanceVal);
 
-<<<<<<< HEAD
 		inOrder.verify(out).writeInt(approveForAllNfts.size());
 		inOrder.verify(out).writeSerializable(tokenAllowanceKey2, true);
-=======
-		inOrder.verify(out).writeInt(nftAllowances.size());
-		inOrder.verify(out).writeSerializable(tokenAllowanceKey, true);
-		inOrder.verify(out).writeSerializable(tokenAllowanceValue, true);
 
 		inOrder.verify(out).writeLong(associationKey.value());
->>>>>>> 6c62b3dc
 	}
 
 	@Test
@@ -818,36 +777,8 @@
 	}
 
 	@Test
-<<<<<<< HEAD
 	void equalsWorksForAllowances1() {
 		final EntityNum spenderNum1 = EntityNum.fromLong(100L);
-=======
-	void equalsWorksForTokenAssociationMetadata() {
-		final var otherSubject = new MerkleAccountState(
-				key,
-				expiry, balance, autoRenewSecs,
-				memo,
-				deleted, smartContract, receiverSigRequired,
-				proxy,
-				number, autoAssociationMetadata,
-				alias,
-				kvPairs,
-				cryptoAllowances,
-				fungibleTokenAllowances,
-				nftAllowances);
-		TokenAssociationMetadata otherTokenAssociationMetadata = new TokenAssociationMetadata(
-				associatedTokensCount, numZeroBalances+1 , associationKey);
-
-		otherSubject.setTokenAssociationMetadata(otherTokenAssociationMetadata);
-
-		assertNotEquals(subject, otherSubject);
-	}
-
-	@Test
-	void equalsWorksForAllowances() {
-		final EntityNum spenderNum = EntityNum.fromLong(100L);
-		final EntityNum tokenForAllowance = EntityNum.fromLong(200L);
->>>>>>> 6c62b3dc
 		final Long cryptoAllowance = 100L;
 
 
@@ -922,12 +853,30 @@
 	}
 
 	@Test
+	void equalsWorksForTokenAssociationMetadata() {
+		final var otherSubject = new MerkleAccountState(
+				key,
+				expiry, balance, autoRenewSecs,
+				memo,
+				deleted, smartContract, receiverSigRequired,
+				proxy,
+				number, autoAssociationMetadata,
+				alias,
+				kvPairs,
+				cryptoAllowances,
+				fungibleTokenAllowances,
+				approveForAllNfts);
+		TokenAssociationMetadata otherTokenAssociationMetadata = new TokenAssociationMetadata(
+				associatedTokensCount, numZeroBalances+1 , associationKey);
+
+		otherSubject.setTokenAssociationMetadata(otherTokenAssociationMetadata);
+
+		assertNotEquals(subject, otherSubject);
+	}
+
+	@Test
 	void merkleMethodsWork() {
-<<<<<<< HEAD
 		assertEquals(MerkleAccountState.RELEASE_0250_VERSION, subject.getVersion());
-=======
-		assertEquals(MerkleAccountState.RELEASE_0240_VERSION, subject.getVersion());
->>>>>>> 6c62b3dc
 		assertEquals(MerkleAccountState.RUNTIME_CONSTRUCTABLE_ID, subject.getClassId());
 		assertTrue(subject.isLeaf());
 	}
@@ -947,12 +896,8 @@
 				kvPairs,
 				cryptoAllowances,
 				fungibleTokenAllowances,
-<<<<<<< HEAD
-				approveForAllNfts);
-=======
-				nftAllowances);
+				approveForAllNfts);
 		identicalSubject.setTokenAssociationMetadata(tokenAssociationMetadata);
->>>>>>> 6c62b3dc
 
 		final var otherSubject = new MerkleAccountState(
 				otherKey,
