package com.hedera.services.state.merkle;

/*-
 * ‌
 * Hedera Services Node
 * ​
 * Copyright (C) 2018 - 2021 Hedera Hashgraph, LLC
 * ​
 * Licensed under the Apache License, Version 2.0 (the "License");
 * you may not use this file except in compliance with the License.
 * You may obtain a copy of the License at
 *
 *      http://www.apache.org/licenses/LICENSE-2.0
 *
 * Unless required by applicable law or agreed to in writing, software
 * distributed under the License is distributed on an "AS IS" BASIS,
 * WITHOUT WARRANTIES OR CONDITIONS OF ANY KIND, either express or implied.
 * See the License for the specific language governing permissions and
 * limitations under the License.
 * ‍
 */

import com.google.protobuf.ByteString;
import com.hedera.services.legacy.core.jproto.JEd25519Key;
import com.hedera.services.legacy.core.jproto.JKey;
import com.hedera.services.legacy.core.jproto.JKeyList;
import com.hedera.services.state.submerkle.EntityId;
import com.hedera.services.state.submerkle.FcTokenAllowanceId;
import com.hedera.services.utils.EntityNum;
import com.hedera.services.utils.MiscUtils;
import com.hederahashgraph.api.proto.java.Key;
import com.swirlds.common.MutabilityException;
import org.junit.jupiter.api.BeforeEach;
import org.junit.jupiter.api.Test;

import java.util.Collections;
import java.util.TreeMap;
import java.util.TreeSet;

import static org.junit.jupiter.api.Assertions.assertEquals;
import static org.junit.jupiter.api.Assertions.assertFalse;
import static org.junit.jupiter.api.Assertions.assertNotEquals;
import static org.junit.jupiter.api.Assertions.assertNotSame;
import static org.junit.jupiter.api.Assertions.assertThrows;
import static org.junit.jupiter.api.Assertions.assertTrue;

class MerkleAccountStateTest {
	private static final JKey key = new JEd25519Key("abcdefghijklmnopqrstuvwxyz012345".getBytes());
	private static final long expiry = 1_234_567L;
	private static final long balance = 555_555L;
	private static final long ethereumNonce = 0L;
	private static final long autoRenewSecs = 234_567L;
	private static final long nftsOwned = 150L;
	private static final long otherNftsOwned = 151L;
	private static final String memo = "A memo";
	private static final boolean deleted = true;
	private static final boolean smartContract = true;
	private static final boolean receiverSigRequired = true;
	private static final EntityId proxy = new EntityId(1L, 2L, 3L);
	private static final int number = 123;
	private static final int maxAutoAssociations = 1234;
	private static final int usedAutoAssociations = 1233;
	private static final Key aliasKey = Key.newBuilder()
			.setECDSASecp256K1(ByteString.copyFromUtf8("bbbbbbbbbbbbbbbbbbbbb")).build();
	private static final ByteString alias = aliasKey.getECDSASecp256K1();
	private static final ByteString otherAlias = ByteString.copyFrom("012345789".getBytes());

	private static final JKey otherKey = new JEd25519Key("aBcDeFgHiJkLmNoPqRsTuVwXyZ012345".getBytes());
	private static final long otherExpiry = 7_234_567L;
	private static final long otherBalance = 666_666L;
	private static final long otherAutoRenewSecs = 432_765L;
	private static final String otherMemo = "Another memo";
	private static final boolean otherDeleted = false;
	private static final boolean otherSmartContract = false;
	private static final boolean otherReceiverSigRequired = false;
	private static final EntityId otherProxy = new EntityId(3L, 2L, 1L);
	private static final int otherNumber = 456;
	private static final int kvPairs = 123;
	private static final int otherKvPairs = 456;
	private static final int associatedTokensCount = 3;
	private static final int numPositiveBalances = 2;
	private static final int otherNumPositiveBalances = 3;
	private static final int numTreasuryTitles = 23;
	private static final int otherNumTreasuryTitles = 32;

	private static final EntityNum spenderNum1 = EntityNum.fromLong(1000L);
	private static final EntityNum spenderNum2 = EntityNum.fromLong(3000L);
	private static final EntityNum tokenForAllowance = EntityNum.fromLong(2000L);
	private static final long headTokenNum = tokenForAllowance.longValue();
	private static final Long cryptoAllowance = 10L;
	private static final Long tokenAllowanceVal = 1L;

	private static final FcTokenAllowanceId tokenAllowanceKey1 = FcTokenAllowanceId.from(tokenForAllowance,
			spenderNum1);
	private static final FcTokenAllowanceId tokenAllowanceKey2 = FcTokenAllowanceId.from(tokenForAllowance,
			spenderNum2);

	private TreeMap<EntityNum, Long> cryptoAllowances = new TreeMap<>();
	private TreeMap<FcTokenAllowanceId, Long> fungibleTokenAllowances = new TreeMap<>();
	private TreeSet<FcTokenAllowanceId> approveForAllNfts = new TreeSet<>();

	TreeMap<EntityNum, Long> otherCryptoAllowances = new TreeMap<>();
	TreeMap<FcTokenAllowanceId, Long> otherFungibleTokenAllowances = new TreeMap<>();
	TreeSet<FcTokenAllowanceId> otherApproveForAllNfts = new TreeSet<>();

	private MerkleAccountState subject;

	@BeforeEach
	void setup() {
		cryptoAllowances.put(spenderNum1, cryptoAllowance);
		approveForAllNfts.add(tokenAllowanceKey2);
		fungibleTokenAllowances.put(tokenAllowanceKey1, tokenAllowanceVal);

		subject = new MerkleAccountState(
				key,
				expiry, balance, autoRenewSecs,
				memo,
				deleted, smartContract, receiverSigRequired,
				proxy,
				number,
				maxAutoAssociations,
				usedAutoAssociations,
				alias,
				kvPairs,
				cryptoAllowances,
				fungibleTokenAllowances,
				approveForAllNfts,
				associatedTokensCount,
				numPositiveBalances,
				headTokenNum,
<<<<<<< HEAD
				nftsOwned,
				numTreasuryTitles);
=======
				ethereumNonce);
		subject.setNftsOwned(nftsOwned);
>>>>>>> d62590a6
	}

	@Test
	void toStringWorks() {
		assertEquals("MerkleAccountState{number=123 <-> 0.0.123, " +
<<<<<<< HEAD
						"key=" + MiscUtils.describe(key) + ", " +
						"expiry=" + expiry + ", " +
						"balance=" + balance + ", " +
						"autoRenewSecs=" + autoRenewSecs + ", " +
						"memo=" + memo + ", " +
						"deleted=" + deleted + ", " +
						"smartContract=" + smartContract + ", " +
						"numContractKvPairs=" + kvPairs + ", " +
						"receiverSigRequired=" + receiverSigRequired + ", " +
						"proxy=" + proxy + ", nftsOwned=" + nftsOwned + ", " +
						"alreadyUsedAutoAssociations=" + usedAutoAssociations + ", " +
						"maxAutoAssociations=" + maxAutoAssociations + ", " +
						"alias=" + alias.toStringUtf8() + ", " +
						"cryptoAllowances=" + cryptoAllowances + ", " +
						"fungibleTokenAllowances=" + fungibleTokenAllowances + ", " +
						"approveForAllNfts=" + approveForAllNfts + ", " +
						"numAssociations=" + associatedTokensCount + ", " +
						"numPositiveBalances=" + numPositiveBalances + ", " +
						"headTokenId=" + headTokenNum + ", " +
						"numTreasuryTitles=" + numTreasuryTitles + "}",
=======
					 "key=" + MiscUtils.describe(key) + ", " +
					 "expiry=" + expiry + ", " +
					 "balance=" + balance + ", " +
					 "autoRenewSecs=" + autoRenewSecs + ", " +
					 "memo=" + memo + ", " +
					 "deleted=" + deleted + ", " +
					 "smartContract=" + smartContract + ", " +
					 "numContractKvPairs=" + kvPairs + ", " +
					 "receiverSigRequired=" + receiverSigRequired + ", " +
					 "proxy=" + proxy + ", nftsOwned=" + nftsOwned + ", " +
					 "alreadyUsedAutoAssociations=" + usedAutoAssociations + ", " +
					 "maxAutoAssociations=" + maxAutoAssociations + ", " +
					 "alias=" + alias.toStringUtf8() + ", " +
					 "ethereumNonce=" + ethereumNonce + ", " +
					 "cryptoAllowances=" + cryptoAllowances + ", " +
					 "fungibleTokenAllowances=" + fungibleTokenAllowances + ", " +
					 "approveForAllNfts=" + approveForAllNfts + ", " +
					 "numAssociations=" + associatedTokensCount + ", " +
					 "numPositiveBalances=" + numPositiveBalances + ", " +
					 "headTokenId=" + headTokenNum + "}",
>>>>>>> d62590a6
				subject.toString());
	}

	@Test
	void copyIsImmutable() {
		final var key = new JKeyList();
		final var proxy = new EntityId(0, 0, 2);

		subject.copy();

		assertThrows(MutabilityException.class, () -> subject.setHbarBalance(1L));
		assertThrows(MutabilityException.class, () -> subject.setAutoRenewSecs(1_234_567L));
		assertThrows(MutabilityException.class, () -> subject.setDeleted(true));
		assertThrows(MutabilityException.class, () -> subject.setAccountKey(key));
		assertThrows(MutabilityException.class, () -> subject.setMemo("NOPE"));
		assertThrows(MutabilityException.class, () -> subject.setSmartContract(false));
		assertThrows(MutabilityException.class, () -> subject.setReceiverSigRequired(true));
		assertThrows(MutabilityException.class, () -> subject.setExpiry(1_234_567L));
		assertThrows(MutabilityException.class, () -> subject.setNumContractKvPairs(otherKvPairs));
		assertThrows(MutabilityException.class, () -> subject.setProxy(proxy));
		assertThrows(MutabilityException.class, () -> subject.setMaxAutomaticAssociations(maxAutoAssociations));
		assertThrows(MutabilityException.class, () -> subject.setCryptoAllowances(cryptoAllowances));
		assertThrows(MutabilityException.class, () -> subject.setApproveForAllNfts(approveForAllNfts));
		assertThrows(MutabilityException.class, () -> subject.setNftsOwned(0));
		assertThrows(MutabilityException.class, () -> subject.setNumTreasuryTitles(1));
		assertThrows(MutabilityException.class, () -> subject.setUsedAutomaticAssociations(usedAutoAssociations));
	}

	@Test
	void reportsTreasuryStatus() {
		assertTrue(subject.isTokenTreasury());
		subject.setNumTreasuryTitles(0);
		assertFalse(subject.isTokenTreasury());
	}

	@Test
	void copyWorks() {
		final var copySubject = subject.copy();
		assertNotSame(copySubject, subject);
		assertEquals(subject, copySubject);
	}

	@Test
	void equalsWorksWithRadicalDifferences() {
		final var identical = subject;
		assertEquals(subject, identical);
		assertNotEquals(subject, null);
		assertNotEquals(subject, new Object());
	}

	@Test
<<<<<<< HEAD
	void equalsWorksForNftsOwned() {
		final var otherSubject = subject.copy();
		otherSubject.setNftsOwned(otherNftsOwned);
		assertNotEquals(subject, otherSubject);
	}
=======
	void equalsWorksForKey() {
		final var otherSubject = new MerkleAccountState(
				otherKey,
				expiry, balance, autoRenewSecs,
				memo,
				deleted, smartContract, receiverSigRequired,
				proxy,
				number,
				maxAutoAssociations,
				usedAutoAssociations,
				alias,
				kvPairs,
				cryptoAllowances,
				fungibleTokenAllowances,
				approveForAllNfts,
				associatedTokensCount,
				numPositiveBalances,
				headTokenNum,
				ethereumNonce);
>>>>>>> d62590a6

	@Test
	void equalsWorksForNumTreasuryTitles() {
		final var otherSubject = subject.copy();
		otherSubject.setNumTreasuryTitles(otherNumTreasuryTitles);
		assertNotEquals(subject, otherSubject);
	}

	@Test
<<<<<<< HEAD
	void equalsWorksForKey() {
		final var otherSubject = subject.copy();
		otherSubject.setAccountKey(otherKey);
		assertNotEquals(subject, otherSubject);
	}
=======
	void equalsWorksForExpiry() {
		final var otherSubject = new MerkleAccountState(
				key,
				otherExpiry, balance, autoRenewSecs,
				memo,
				deleted, smartContract, receiverSigRequired,
				proxy,
				number,
				maxAutoAssociations,
				usedAutoAssociations,
				alias,
				kvPairs,
				cryptoAllowances,
				fungibleTokenAllowances,
				approveForAllNfts,
				associatedTokensCount,
				numPositiveBalances,
				headTokenNum,
				ethereumNonce);
>>>>>>> d62590a6

	@Test
	void equalsWorksForExpiry() {
		final var otherSubject = subject.copy();
		otherSubject.setExpiry(otherExpiry);
		assertNotEquals(subject, otherSubject);
	}

	@Test
	void equalsWorksForBalance() {
<<<<<<< HEAD
		final var otherSubject = subject.copy();
		otherSubject.setHbarBalance(otherBalance);
=======
		final var otherSubject = new MerkleAccountState(
				key,
				expiry, otherBalance, autoRenewSecs,
				memo,
				deleted, smartContract, receiverSigRequired,
				proxy,
				number,
				maxAutoAssociations,
				usedAutoAssociations,
				alias,
				kvPairs,
				cryptoAllowances,
				fungibleTokenAllowances,
				approveForAllNfts,
				associatedTokensCount,
				numPositiveBalances,
				headTokenNum,
				ethereumNonce);

>>>>>>> d62590a6
		assertNotEquals(subject, otherSubject);
	}

	@Test
	void equalsWorksForAutoRenewSecs() {
<<<<<<< HEAD
		final var otherSubject = subject.copy();
		otherSubject.setAutoRenewSecs(otherAutoRenewSecs);
=======
		final var otherSubject = new MerkleAccountState(
				key,
				expiry, balance, otherAutoRenewSecs,
				memo,
				deleted, smartContract, receiverSigRequired,
				proxy,
				number,
				maxAutoAssociations,
				usedAutoAssociations,
				alias,
				kvPairs,
				cryptoAllowances,
				fungibleTokenAllowances,
				approveForAllNfts,
				associatedTokensCount,
				numPositiveBalances,
				headTokenNum,
				ethereumNonce);

>>>>>>> d62590a6
		assertNotEquals(subject, otherSubject);
	}

	@Test
	void equalsWorksForMemo() {
<<<<<<< HEAD
		final var otherSubject = subject.copy();
		otherSubject.setMemo(otherMemo);
=======
		final var otherSubject = new MerkleAccountState(
				key,
				expiry, balance, autoRenewSecs,
				otherMemo,
				deleted, smartContract, receiverSigRequired,
				proxy,
				number,
				maxAutoAssociations,
				usedAutoAssociations,
				alias,
				kvPairs,
				cryptoAllowances,
				fungibleTokenAllowances,
				approveForAllNfts,
				associatedTokensCount,
				numPositiveBalances,
				headTokenNum,
				ethereumNonce);

>>>>>>> d62590a6
		assertNotEquals(subject, otherSubject);
	}

	@Test
	void equalsWorksForDeleted() {
<<<<<<< HEAD
		final var otherSubject = subject.copy();
		otherSubject.setDeleted(otherDeleted);
=======
		final var otherSubject = new MerkleAccountState(
				key,
				expiry, balance, autoRenewSecs,
				memo,
				otherDeleted, smartContract, receiverSigRequired,
				proxy,
				number,
				maxAutoAssociations,
				usedAutoAssociations,
				alias,
				kvPairs,
				cryptoAllowances,
				fungibleTokenAllowances,
				approveForAllNfts,
				associatedTokensCount,
				numPositiveBalances,
				headTokenNum,
				ethereumNonce);

>>>>>>> d62590a6
		assertNotEquals(subject, otherSubject);
	}

	@Test
	void equalsWorksForSmartContract() {
<<<<<<< HEAD
		final var otherSubject = subject.copy();
		otherSubject.setSmartContract(otherSmartContract);
=======
		final var otherSubject = new MerkleAccountState(
				key,
				expiry, balance, autoRenewSecs,
				memo,
				deleted, otherSmartContract, receiverSigRequired,
				proxy,
				number,
				maxAutoAssociations,
				usedAutoAssociations,
				alias,
				kvPairs,
				cryptoAllowances,
				fungibleTokenAllowances,
				approveForAllNfts,
				associatedTokensCount,
				numPositiveBalances,
				headTokenNum,
				ethereumNonce);

>>>>>>> d62590a6
		assertNotEquals(subject, otherSubject);
	}

	@Test
	void equalsWorksForReceiverSigRequired() {
<<<<<<< HEAD
		final var otherSubject = subject.copy();
		otherSubject.setReceiverSigRequired(otherReceiverSigRequired);
=======
		final var otherSubject = new MerkleAccountState(
				key,
				expiry, balance, autoRenewSecs,
				memo,
				deleted, smartContract, otherReceiverSigRequired,
				proxy,
				number,
				maxAutoAssociations,
				usedAutoAssociations,
				alias,
				kvPairs,
				cryptoAllowances,
				fungibleTokenAllowances,
				approveForAllNfts,
				associatedTokensCount,
				numPositiveBalances,
				headTokenNum,
				ethereumNonce);

>>>>>>> d62590a6
		assertNotEquals(subject, otherSubject);
	}

	@Test
	void equalsWorksForNumber() {
<<<<<<< HEAD
		final var otherSubject = subject.copy();
		otherSubject.setNumber(otherNumber);
=======
		final var otherSubject = new MerkleAccountState(
				key,
				expiry, balance, autoRenewSecs,
				memo,
				deleted, smartContract, receiverSigRequired,
				proxy,
				otherNumber,
				maxAutoAssociations,
				usedAutoAssociations,
				alias,
				kvPairs,
				cryptoAllowances,
				fungibleTokenAllowances,
				approveForAllNfts,
				associatedTokensCount,
				numPositiveBalances,
				headTokenNum,
				ethereumNonce);

>>>>>>> d62590a6
		assertNotEquals(subject, otherSubject);
	}

	@Test
	void equalsWorksForProxy() {
<<<<<<< HEAD
		final var otherSubject = subject.copy();
		otherSubject.setProxy(otherProxy);
=======
		final var otherSubject = new MerkleAccountState(
				key,
				expiry, balance, autoRenewSecs,
				memo,
				deleted, smartContract, receiverSigRequired,
				otherProxy,
				number,
				maxAutoAssociations,
				usedAutoAssociations,
				alias,
				kvPairs,
				cryptoAllowances,
				fungibleTokenAllowances,
				approveForAllNfts,
				associatedTokensCount,
				numPositiveBalances,
				headTokenNum,
				ethereumNonce);

>>>>>>> d62590a6
		assertNotEquals(subject, otherSubject);
	}

	@Test
	void equalsWorksForAlias() {
<<<<<<< HEAD
		final var otherSubject = subject.copy();
		otherSubject.setAlias(otherAlias);
=======
		final var otherSubject = new MerkleAccountState(
				key,
				expiry, balance, autoRenewSecs,
				memo,
				deleted, smartContract, receiverSigRequired,
				proxy,
				number,
				maxAutoAssociations,
				usedAutoAssociations,
				otherAlias,
				kvPairs,
				cryptoAllowances,
				fungibleTokenAllowances,
				approveForAllNfts,
				associatedTokensCount,
				numPositiveBalances,
				headTokenNum,
				ethereumNonce);

>>>>>>> d62590a6
		assertNotEquals(subject, otherSubject);
	}

	@Test
	void equalsWorksForKvPairs() {
<<<<<<< HEAD
		final var otherSubject = subject.copy();
		otherSubject.setNumContractKvPairs(otherKvPairs);
=======
		final var otherSubject = new MerkleAccountState(
				key,
				expiry, balance, autoRenewSecs,
				memo,
				deleted, smartContract, receiverSigRequired,
				proxy,
				number,
				maxAutoAssociations,
				usedAutoAssociations,
				alias,
				otherKvPairs,
				cryptoAllowances,
				fungibleTokenAllowances,
				approveForAllNfts,
				associatedTokensCount,
				numPositiveBalances,
				headTokenNum,
				ethereumNonce);

>>>>>>> d62590a6
		assertNotEquals(subject, otherSubject);
	}

	@Test
	void equalsWorksForAllowances1() {
		final EntityNum spenderNum1 = EntityNum.fromLong(100L);
		final Long cryptoAllowance = 100L;
		otherCryptoAllowances.put(spenderNum1, cryptoAllowance);
<<<<<<< HEAD
		final var otherSubject = subject.copy();
		otherSubject.setCryptoAllowances(otherCryptoAllowances);
=======

		final var otherSubject = new MerkleAccountState(
				key,
				expiry, balance, autoRenewSecs,
				memo,
				deleted, smartContract, receiverSigRequired,
				proxy,
				number,
				maxAutoAssociations,
				usedAutoAssociations,
				alias,
				kvPairs,
				otherCryptoAllowances,
				fungibleTokenAllowances,
				approveForAllNfts,
				associatedTokensCount,
				numPositiveBalances,
				headTokenNum,
				ethereumNonce
				);

>>>>>>> d62590a6
		assertNotEquals(subject, otherSubject);
	}

	@Test
	void equalsWorksForAllowances2() {
		final EntityNum spenderNum1 = EntityNum.fromLong(100L);
		final EntityNum tokenForAllowance = EntityNum.fromLong(200L);
		final Long tokenAllowanceVal = 1L;
		final FcTokenAllowanceId tokenAllowanceKey = FcTokenAllowanceId.from(tokenForAllowance, spenderNum1);
		otherFungibleTokenAllowances.put(tokenAllowanceKey, tokenAllowanceVal);
<<<<<<< HEAD
		final var otherSubject = subject.copy();
		otherSubject.setFungibleTokenAllowances(otherFungibleTokenAllowances);
=======

		final var otherSubject = new MerkleAccountState(
				key,
				expiry, balance, autoRenewSecs,
				memo,
				deleted, smartContract, receiverSigRequired,
				proxy,
				number,
				maxAutoAssociations,
				usedAutoAssociations,
				alias,
				kvPairs,
				cryptoAllowances,
				otherFungibleTokenAllowances,
				approveForAllNfts,
				associatedTokensCount,
				numPositiveBalances,
				headTokenNum,
				ethereumNonce);

>>>>>>> d62590a6
		assertNotEquals(subject, otherSubject);
	}

	@Test
	void equalsWorksForAllowances3() {
		final EntityNum spenderNum1 = EntityNum.fromLong(100L);
		final EntityNum tokenForAllowance = EntityNum.fromLong(200L);
		final FcTokenAllowanceId tokenAllowanceKey = FcTokenAllowanceId.from(tokenForAllowance, spenderNum1);
		otherApproveForAllNfts.add(tokenAllowanceKey);
<<<<<<< HEAD
		final var otherSubject = subject.copy();
		otherSubject.setApproveForAllNfts(otherApproveForAllNfts);
=======

		final var otherSubject = new MerkleAccountState(
				key,
				expiry, balance, autoRenewSecs,
				memo,
				deleted, smartContract, receiverSigRequired,
				proxy,
				number,
				maxAutoAssociations,
				usedAutoAssociations,
				alias,
				kvPairs,
				cryptoAllowances,
				fungibleTokenAllowances,
				otherApproveForAllNfts,
				associatedTokensCount,
				numPositiveBalances,
				headTokenNum,
				ethereumNonce);

>>>>>>> d62590a6
		assertNotEquals(subject, otherSubject);
	}

	@Test
<<<<<<< HEAD
	void equalsWorksForNumPositiveBalances() {
		final var otherSubject = subject.copy();
		otherSubject.setNumPositiveBalances(otherNumPositiveBalances);
=======
	void equalsWorksForTokenAssociationMetadata() {
		final var otherSubject = new MerkleAccountState(
				key,
				expiry, balance, autoRenewSecs,
				memo,
				deleted, smartContract, receiverSigRequired,
				proxy,
				number,
				maxAutoAssociations,
				usedAutoAssociations,
				alias,
				kvPairs,
				cryptoAllowances,
				fungibleTokenAllowances,
				approveForAllNfts,
				associatedTokensCount,
				numPositiveBalances+1,
				headTokenNum,
				ethereumNonce);

>>>>>>> d62590a6
		assertNotEquals(subject, otherSubject);
	}

	@Test
	void merkleMethodsWork() {
		assertEquals(MerkleAccountState.RELEASE_0250_VERSION, subject.getVersion());
		assertEquals(MerkleAccountState.RUNTIME_CONSTRUCTABLE_ID, subject.getClassId());
		assertTrue(subject.isLeaf());
	}

	@Test
	void objectContractMet() {
		final var defaultSubject = new MerkleAccountState();
<<<<<<< HEAD
		final var identicalSubject = subject.copy();
=======
		final var identicalSubject = new MerkleAccountState(
				key,
				expiry, balance, autoRenewSecs,
				memo,
				deleted, smartContract, receiverSigRequired,
				proxy,
				number,
				maxAutoAssociations,
				usedAutoAssociations,
				alias,
				kvPairs,
				cryptoAllowances,
				fungibleTokenAllowances,
				approveForAllNfts,
				associatedTokensCount,
				numPositiveBalances,
				headTokenNum,
				ethereumNonce);
		identicalSubject.setNftsOwned(nftsOwned);

		final var otherSubject = new MerkleAccountState(
				otherKey,
				otherExpiry, otherBalance, otherAutoRenewSecs,
				otherMemo,
				otherDeleted, otherSmartContract, otherReceiverSigRequired,
				otherProxy,
				otherNumber,
				maxAutoAssociations,
				usedAutoAssociations,
				alias,
				otherKvPairs,
				otherCryptoAllowances,
				otherFungibleTokenAllowances,
				otherApproveForAllNfts,
				associatedTokensCount,
				numPositiveBalances,
				headTokenNum,
				ethereumNonce);

>>>>>>> d62590a6
		assertNotEquals(subject.hashCode(), defaultSubject.hashCode());
		assertEquals(subject.hashCode(), identicalSubject.hashCode());
	}

	@Test
	void autoAssociationMetadataWorks() {
		final int max = 12;
		final int used = 5;
		final var defaultSubject = new MerkleAccountState();
		defaultSubject.setMaxAutomaticAssociations(max);
		defaultSubject.setUsedAutomaticAssociations(used);

		assertEquals(used, defaultSubject.getUsedAutomaticAssociations());
		assertEquals(max, defaultSubject.getMaxAutomaticAssociations());

		var toIncrement = defaultSubject.getUsedAutomaticAssociations();
		toIncrement++;

		defaultSubject.setUsedAutomaticAssociations(toIncrement);
		assertEquals(toIncrement, defaultSubject.getUsedAutomaticAssociations());

		var changeMax = max + 10;
		defaultSubject.setMaxAutomaticAssociations(changeMax);

		assertEquals(changeMax, defaultSubject.getMaxAutomaticAssociations());
	}

	@Test
	void gettersForAllowancesWork() {
		var subject = new MerkleAccountState();
		assertEquals(Collections.emptyMap(), subject.getCryptoAllowances());
		assertEquals(Collections.emptyMap(), subject.getFungibleTokenAllowances());
		assertEquals(Collections.emptySet(), subject.getApproveForAllNfts());
	}

	@Test
	void settersForAllowancesWork() {
		var subject = new MerkleAccountState();
		subject.setCryptoAllowances(cryptoAllowances);
		subject.setFungibleTokenAllowances(fungibleTokenAllowances);
		subject.setApproveForAllNfts(approveForAllNfts);
		assertEquals(cryptoAllowances, subject.getCryptoAllowances());
		assertEquals(fungibleTokenAllowances, subject.getFungibleTokenAllowances());
		assertEquals(approveForAllNfts, subject.getApproveForAllNfts());
	}

}<|MERGE_RESOLUTION|>--- conflicted
+++ resolved
@@ -128,19 +128,14 @@
 				associatedTokensCount,
 				numPositiveBalances,
 				headTokenNum,
-<<<<<<< HEAD
 				nftsOwned,
-				numTreasuryTitles);
-=======
+				numTreasuryTitles,
 				ethereumNonce);
-		subject.setNftsOwned(nftsOwned);
->>>>>>> d62590a6
 	}
 
 	@Test
 	void toStringWorks() {
 		assertEquals("MerkleAccountState{number=123 <-> 0.0.123, " +
-<<<<<<< HEAD
 						"key=" + MiscUtils.describe(key) + ", " +
 						"expiry=" + expiry + ", " +
 						"balance=" + balance + ", " +
@@ -160,29 +155,8 @@
 						"numAssociations=" + associatedTokensCount + ", " +
 						"numPositiveBalances=" + numPositiveBalances + ", " +
 						"headTokenId=" + headTokenNum + ", " +
-						"numTreasuryTitles=" + numTreasuryTitles + "}",
-=======
-					 "key=" + MiscUtils.describe(key) + ", " +
-					 "expiry=" + expiry + ", " +
-					 "balance=" + balance + ", " +
-					 "autoRenewSecs=" + autoRenewSecs + ", " +
-					 "memo=" + memo + ", " +
-					 "deleted=" + deleted + ", " +
-					 "smartContract=" + smartContract + ", " +
-					 "numContractKvPairs=" + kvPairs + ", " +
-					 "receiverSigRequired=" + receiverSigRequired + ", " +
-					 "proxy=" + proxy + ", nftsOwned=" + nftsOwned + ", " +
-					 "alreadyUsedAutoAssociations=" + usedAutoAssociations + ", " +
-					 "maxAutoAssociations=" + maxAutoAssociations + ", " +
-					 "alias=" + alias.toStringUtf8() + ", " +
-					 "ethereumNonce=" + ethereumNonce + ", " +
-					 "cryptoAllowances=" + cryptoAllowances + ", " +
-					 "fungibleTokenAllowances=" + fungibleTokenAllowances + ", " +
-					 "approveForAllNfts=" + approveForAllNfts + ", " +
-					 "numAssociations=" + associatedTokensCount + ", " +
-					 "numPositiveBalances=" + numPositiveBalances + ", " +
-					 "headTokenId=" + headTokenNum + "}",
->>>>>>> d62590a6
+						"numTreasuryTitles=" + numTreasuryTitles +
+						"ethereumNonce=" + ethereumNonce + "}",
 				subject.toString());
 	}
 
@@ -234,72 +208,28 @@
 	}
 
 	@Test
-<<<<<<< HEAD
 	void equalsWorksForNftsOwned() {
 		final var otherSubject = subject.copy();
 		otherSubject.setNftsOwned(otherNftsOwned);
 		assertNotEquals(subject, otherSubject);
 	}
-=======
+
+	@Test
+	void equalsWorksForNumTreasuryTitles() {
+		final var otherSubject = subject.copy();
+		otherSubject.setNumTreasuryTitles(otherNumTreasuryTitles);
+		assertNotEquals(subject, otherSubject);
+	}
+
+	@Test
 	void equalsWorksForKey() {
-		final var otherSubject = new MerkleAccountState(
-				otherKey,
-				expiry, balance, autoRenewSecs,
-				memo,
-				deleted, smartContract, receiverSigRequired,
-				proxy,
-				number,
-				maxAutoAssociations,
-				usedAutoAssociations,
-				alias,
-				kvPairs,
-				cryptoAllowances,
-				fungibleTokenAllowances,
-				approveForAllNfts,
-				associatedTokensCount,
-				numPositiveBalances,
-				headTokenNum,
-				ethereumNonce);
->>>>>>> d62590a6
-
-	@Test
-	void equalsWorksForNumTreasuryTitles() {
-		final var otherSubject = subject.copy();
-		otherSubject.setNumTreasuryTitles(otherNumTreasuryTitles);
-		assertNotEquals(subject, otherSubject);
-	}
-
-	@Test
-<<<<<<< HEAD
-	void equalsWorksForKey() {
 		final var otherSubject = subject.copy();
 		otherSubject.setAccountKey(otherKey);
 		assertNotEquals(subject, otherSubject);
 	}
-=======
+
+	@Test
 	void equalsWorksForExpiry() {
-		final var otherSubject = new MerkleAccountState(
-				key,
-				otherExpiry, balance, autoRenewSecs,
-				memo,
-				deleted, smartContract, receiverSigRequired,
-				proxy,
-				number,
-				maxAutoAssociations,
-				usedAutoAssociations,
-				alias,
-				kvPairs,
-				cryptoAllowances,
-				fungibleTokenAllowances,
-				approveForAllNfts,
-				associatedTokensCount,
-				numPositiveBalances,
-				headTokenNum,
-				ethereumNonce);
->>>>>>> d62590a6
-
-	@Test
-	void equalsWorksForExpiry() {
 		final var otherSubject = subject.copy();
 		otherSubject.setExpiry(otherExpiry);
 		assertNotEquals(subject, otherSubject);
@@ -307,291 +237,71 @@
 
 	@Test
 	void equalsWorksForBalance() {
-<<<<<<< HEAD
 		final var otherSubject = subject.copy();
 		otherSubject.setHbarBalance(otherBalance);
-=======
-		final var otherSubject = new MerkleAccountState(
-				key,
-				expiry, otherBalance, autoRenewSecs,
-				memo,
-				deleted, smartContract, receiverSigRequired,
-				proxy,
-				number,
-				maxAutoAssociations,
-				usedAutoAssociations,
-				alias,
-				kvPairs,
-				cryptoAllowances,
-				fungibleTokenAllowances,
-				approveForAllNfts,
-				associatedTokensCount,
-				numPositiveBalances,
-				headTokenNum,
-				ethereumNonce);
-
->>>>>>> d62590a6
 		assertNotEquals(subject, otherSubject);
 	}
 
 	@Test
 	void equalsWorksForAutoRenewSecs() {
-<<<<<<< HEAD
 		final var otherSubject = subject.copy();
 		otherSubject.setAutoRenewSecs(otherAutoRenewSecs);
-=======
-		final var otherSubject = new MerkleAccountState(
-				key,
-				expiry, balance, otherAutoRenewSecs,
-				memo,
-				deleted, smartContract, receiverSigRequired,
-				proxy,
-				number,
-				maxAutoAssociations,
-				usedAutoAssociations,
-				alias,
-				kvPairs,
-				cryptoAllowances,
-				fungibleTokenAllowances,
-				approveForAllNfts,
-				associatedTokensCount,
-				numPositiveBalances,
-				headTokenNum,
-				ethereumNonce);
-
->>>>>>> d62590a6
 		assertNotEquals(subject, otherSubject);
 	}
 
 	@Test
 	void equalsWorksForMemo() {
-<<<<<<< HEAD
 		final var otherSubject = subject.copy();
 		otherSubject.setMemo(otherMemo);
-=======
-		final var otherSubject = new MerkleAccountState(
-				key,
-				expiry, balance, autoRenewSecs,
-				otherMemo,
-				deleted, smartContract, receiverSigRequired,
-				proxy,
-				number,
-				maxAutoAssociations,
-				usedAutoAssociations,
-				alias,
-				kvPairs,
-				cryptoAllowances,
-				fungibleTokenAllowances,
-				approveForAllNfts,
-				associatedTokensCount,
-				numPositiveBalances,
-				headTokenNum,
-				ethereumNonce);
-
->>>>>>> d62590a6
 		assertNotEquals(subject, otherSubject);
 	}
 
 	@Test
 	void equalsWorksForDeleted() {
-<<<<<<< HEAD
 		final var otherSubject = subject.copy();
 		otherSubject.setDeleted(otherDeleted);
-=======
-		final var otherSubject = new MerkleAccountState(
-				key,
-				expiry, balance, autoRenewSecs,
-				memo,
-				otherDeleted, smartContract, receiverSigRequired,
-				proxy,
-				number,
-				maxAutoAssociations,
-				usedAutoAssociations,
-				alias,
-				kvPairs,
-				cryptoAllowances,
-				fungibleTokenAllowances,
-				approveForAllNfts,
-				associatedTokensCount,
-				numPositiveBalances,
-				headTokenNum,
-				ethereumNonce);
-
->>>>>>> d62590a6
 		assertNotEquals(subject, otherSubject);
 	}
 
 	@Test
 	void equalsWorksForSmartContract() {
-<<<<<<< HEAD
 		final var otherSubject = subject.copy();
 		otherSubject.setSmartContract(otherSmartContract);
-=======
-		final var otherSubject = new MerkleAccountState(
-				key,
-				expiry, balance, autoRenewSecs,
-				memo,
-				deleted, otherSmartContract, receiverSigRequired,
-				proxy,
-				number,
-				maxAutoAssociations,
-				usedAutoAssociations,
-				alias,
-				kvPairs,
-				cryptoAllowances,
-				fungibleTokenAllowances,
-				approveForAllNfts,
-				associatedTokensCount,
-				numPositiveBalances,
-				headTokenNum,
-				ethereumNonce);
-
->>>>>>> d62590a6
 		assertNotEquals(subject, otherSubject);
 	}
 
 	@Test
 	void equalsWorksForReceiverSigRequired() {
-<<<<<<< HEAD
 		final var otherSubject = subject.copy();
 		otherSubject.setReceiverSigRequired(otherReceiverSigRequired);
-=======
-		final var otherSubject = new MerkleAccountState(
-				key,
-				expiry, balance, autoRenewSecs,
-				memo,
-				deleted, smartContract, otherReceiverSigRequired,
-				proxy,
-				number,
-				maxAutoAssociations,
-				usedAutoAssociations,
-				alias,
-				kvPairs,
-				cryptoAllowances,
-				fungibleTokenAllowances,
-				approveForAllNfts,
-				associatedTokensCount,
-				numPositiveBalances,
-				headTokenNum,
-				ethereumNonce);
-
->>>>>>> d62590a6
 		assertNotEquals(subject, otherSubject);
 	}
 
 	@Test
 	void equalsWorksForNumber() {
-<<<<<<< HEAD
 		final var otherSubject = subject.copy();
 		otherSubject.setNumber(otherNumber);
-=======
-		final var otherSubject = new MerkleAccountState(
-				key,
-				expiry, balance, autoRenewSecs,
-				memo,
-				deleted, smartContract, receiverSigRequired,
-				proxy,
-				otherNumber,
-				maxAutoAssociations,
-				usedAutoAssociations,
-				alias,
-				kvPairs,
-				cryptoAllowances,
-				fungibleTokenAllowances,
-				approveForAllNfts,
-				associatedTokensCount,
-				numPositiveBalances,
-				headTokenNum,
-				ethereumNonce);
-
->>>>>>> d62590a6
 		assertNotEquals(subject, otherSubject);
 	}
 
 	@Test
 	void equalsWorksForProxy() {
-<<<<<<< HEAD
 		final var otherSubject = subject.copy();
 		otherSubject.setProxy(otherProxy);
-=======
-		final var otherSubject = new MerkleAccountState(
-				key,
-				expiry, balance, autoRenewSecs,
-				memo,
-				deleted, smartContract, receiverSigRequired,
-				otherProxy,
-				number,
-				maxAutoAssociations,
-				usedAutoAssociations,
-				alias,
-				kvPairs,
-				cryptoAllowances,
-				fungibleTokenAllowances,
-				approveForAllNfts,
-				associatedTokensCount,
-				numPositiveBalances,
-				headTokenNum,
-				ethereumNonce);
-
->>>>>>> d62590a6
 		assertNotEquals(subject, otherSubject);
 	}
 
 	@Test
 	void equalsWorksForAlias() {
-<<<<<<< HEAD
 		final var otherSubject = subject.copy();
 		otherSubject.setAlias(otherAlias);
-=======
-		final var otherSubject = new MerkleAccountState(
-				key,
-				expiry, balance, autoRenewSecs,
-				memo,
-				deleted, smartContract, receiverSigRequired,
-				proxy,
-				number,
-				maxAutoAssociations,
-				usedAutoAssociations,
-				otherAlias,
-				kvPairs,
-				cryptoAllowances,
-				fungibleTokenAllowances,
-				approveForAllNfts,
-				associatedTokensCount,
-				numPositiveBalances,
-				headTokenNum,
-				ethereumNonce);
-
->>>>>>> d62590a6
 		assertNotEquals(subject, otherSubject);
 	}
 
 	@Test
 	void equalsWorksForKvPairs() {
-<<<<<<< HEAD
 		final var otherSubject = subject.copy();
 		otherSubject.setNumContractKvPairs(otherKvPairs);
-=======
-		final var otherSubject = new MerkleAccountState(
-				key,
-				expiry, balance, autoRenewSecs,
-				memo,
-				deleted, smartContract, receiverSigRequired,
-				proxy,
-				number,
-				maxAutoAssociations,
-				usedAutoAssociations,
-				alias,
-				otherKvPairs,
-				cryptoAllowances,
-				fungibleTokenAllowances,
-				approveForAllNfts,
-				associatedTokensCount,
-				numPositiveBalances,
-				headTokenNum,
-				ethereumNonce);
-
->>>>>>> d62590a6
 		assertNotEquals(subject, otherSubject);
 	}
 
@@ -600,32 +310,8 @@
 		final EntityNum spenderNum1 = EntityNum.fromLong(100L);
 		final Long cryptoAllowance = 100L;
 		otherCryptoAllowances.put(spenderNum1, cryptoAllowance);
-<<<<<<< HEAD
 		final var otherSubject = subject.copy();
 		otherSubject.setCryptoAllowances(otherCryptoAllowances);
-=======
-
-		final var otherSubject = new MerkleAccountState(
-				key,
-				expiry, balance, autoRenewSecs,
-				memo,
-				deleted, smartContract, receiverSigRequired,
-				proxy,
-				number,
-				maxAutoAssociations,
-				usedAutoAssociations,
-				alias,
-				kvPairs,
-				otherCryptoAllowances,
-				fungibleTokenAllowances,
-				approveForAllNfts,
-				associatedTokensCount,
-				numPositiveBalances,
-				headTokenNum,
-				ethereumNonce
-				);
-
->>>>>>> d62590a6
 		assertNotEquals(subject, otherSubject);
 	}
 
@@ -636,31 +322,8 @@
 		final Long tokenAllowanceVal = 1L;
 		final FcTokenAllowanceId tokenAllowanceKey = FcTokenAllowanceId.from(tokenForAllowance, spenderNum1);
 		otherFungibleTokenAllowances.put(tokenAllowanceKey, tokenAllowanceVal);
-<<<<<<< HEAD
 		final var otherSubject = subject.copy();
 		otherSubject.setFungibleTokenAllowances(otherFungibleTokenAllowances);
-=======
-
-		final var otherSubject = new MerkleAccountState(
-				key,
-				expiry, balance, autoRenewSecs,
-				memo,
-				deleted, smartContract, receiverSigRequired,
-				proxy,
-				number,
-				maxAutoAssociations,
-				usedAutoAssociations,
-				alias,
-				kvPairs,
-				cryptoAllowances,
-				otherFungibleTokenAllowances,
-				approveForAllNfts,
-				associatedTokensCount,
-				numPositiveBalances,
-				headTokenNum,
-				ethereumNonce);
-
->>>>>>> d62590a6
 		assertNotEquals(subject, otherSubject);
 	}
 
@@ -670,61 +333,15 @@
 		final EntityNum tokenForAllowance = EntityNum.fromLong(200L);
 		final FcTokenAllowanceId tokenAllowanceKey = FcTokenAllowanceId.from(tokenForAllowance, spenderNum1);
 		otherApproveForAllNfts.add(tokenAllowanceKey);
-<<<<<<< HEAD
 		final var otherSubject = subject.copy();
 		otherSubject.setApproveForAllNfts(otherApproveForAllNfts);
-=======
-
-		final var otherSubject = new MerkleAccountState(
-				key,
-				expiry, balance, autoRenewSecs,
-				memo,
-				deleted, smartContract, receiverSigRequired,
-				proxy,
-				number,
-				maxAutoAssociations,
-				usedAutoAssociations,
-				alias,
-				kvPairs,
-				cryptoAllowances,
-				fungibleTokenAllowances,
-				otherApproveForAllNfts,
-				associatedTokensCount,
-				numPositiveBalances,
-				headTokenNum,
-				ethereumNonce);
-
->>>>>>> d62590a6
-		assertNotEquals(subject, otherSubject);
-	}
-
-	@Test
-<<<<<<< HEAD
+		assertNotEquals(subject, otherSubject);
+	}
+
+	@Test
 	void equalsWorksForNumPositiveBalances() {
 		final var otherSubject = subject.copy();
 		otherSubject.setNumPositiveBalances(otherNumPositiveBalances);
-=======
-	void equalsWorksForTokenAssociationMetadata() {
-		final var otherSubject = new MerkleAccountState(
-				key,
-				expiry, balance, autoRenewSecs,
-				memo,
-				deleted, smartContract, receiverSigRequired,
-				proxy,
-				number,
-				maxAutoAssociations,
-				usedAutoAssociations,
-				alias,
-				kvPairs,
-				cryptoAllowances,
-				fungibleTokenAllowances,
-				approveForAllNfts,
-				associatedTokensCount,
-				numPositiveBalances+1,
-				headTokenNum,
-				ethereumNonce);
-
->>>>>>> d62590a6
 		assertNotEquals(subject, otherSubject);
 	}
 
@@ -738,49 +355,7 @@
 	@Test
 	void objectContractMet() {
 		final var defaultSubject = new MerkleAccountState();
-<<<<<<< HEAD
 		final var identicalSubject = subject.copy();
-=======
-		final var identicalSubject = new MerkleAccountState(
-				key,
-				expiry, balance, autoRenewSecs,
-				memo,
-				deleted, smartContract, receiverSigRequired,
-				proxy,
-				number,
-				maxAutoAssociations,
-				usedAutoAssociations,
-				alias,
-				kvPairs,
-				cryptoAllowances,
-				fungibleTokenAllowances,
-				approveForAllNfts,
-				associatedTokensCount,
-				numPositiveBalances,
-				headTokenNum,
-				ethereumNonce);
-		identicalSubject.setNftsOwned(nftsOwned);
-
-		final var otherSubject = new MerkleAccountState(
-				otherKey,
-				otherExpiry, otherBalance, otherAutoRenewSecs,
-				otherMemo,
-				otherDeleted, otherSmartContract, otherReceiverSigRequired,
-				otherProxy,
-				otherNumber,
-				maxAutoAssociations,
-				usedAutoAssociations,
-				alias,
-				otherKvPairs,
-				otherCryptoAllowances,
-				otherFungibleTokenAllowances,
-				otherApproveForAllNfts,
-				associatedTokensCount,
-				numPositiveBalances,
-				headTokenNum,
-				ethereumNonce);
-
->>>>>>> d62590a6
 		assertNotEquals(subject.hashCode(), defaultSubject.hashCode());
 		assertEquals(subject.hashCode(), identicalSubject.hashCode());
 	}
