package com.hedera.services.state.expiry;

/*-
 * ‌
 * Hedera Services Node
 * ​
 * Copyright (C) 2018 - 2021 Hedera Hashgraph, LLC
 * ​
 * Licensed under the Apache License, Version 2.0 (the "License");
 * you may not use this file except in compliance with the License.
 * You may obtain a copy of the License at
 *
 *      http://www.apache.org/licenses/LICENSE-2.0
 *
 * Unless required by applicable law or agreed to in writing, software
 * distributed under the License is distributed on an "AS IS" BASIS,
 * WITHOUT WARRANTIES OR CONDITIONS OF ANY KIND, either express or implied.
 * See the License for the specific language governing permissions and
 * limitations under the License.
 * ‍
 */

import com.hedera.services.config.HederaNumbers;
import com.hedera.services.config.MockHederaNumbers;
import com.hedera.services.legacy.core.jproto.TxnReceipt;
import com.hedera.services.records.TxnIdRecentHistory;
import com.hedera.services.state.merkle.MerkleAccount;
import com.hedera.services.state.merkle.MerkleSchedule;
import com.hedera.services.state.submerkle.EntityId;
import com.hedera.services.state.submerkle.ExpirableTxnRecord;
import com.hedera.services.state.submerkle.RichInstant;
import com.hedera.services.state.submerkle.TxnId;
import com.hedera.services.store.schedule.ScheduleStore;
import com.hedera.services.store.tokens.views.internals.PermHashInteger;
import com.hedera.test.utils.IdUtils;
import com.hederahashgraph.api.proto.java.AccountID;
import com.hederahashgraph.api.proto.java.Timestamp;
import com.hederahashgraph.api.proto.java.TransactionID;
import com.swirlds.merkle.map.MerkleMap;
import org.apache.commons.lang3.tuple.Pair;
import org.junit.jupiter.api.Test;
import org.junit.jupiter.api.extension.ExtendWith;
import org.mockito.Mock;
import org.mockito.junit.jupiter.MockitoExtension;

import java.time.Instant;
import java.util.HashMap;
import java.util.Map;

import static com.hederahashgraph.api.proto.java.ResponseCodeEnum.OK;
import static com.hederahashgraph.api.proto.java.ResponseCodeEnum.SUCCESS;
import static org.junit.jupiter.api.Assertions.assertEquals;
import static org.junit.jupiter.api.Assertions.assertFalse;
import static org.mockito.Mockito.verify;

@ExtendWith(MockitoExtension.class)
class ExpiryManagerTest {
<<<<<<< HEAD
	private final long now = 1_234_567L;
	private final long start = now - 180L;
	private final long firstThen = now - 1;
	private final long secondThen = now + 1;
	private final AccountID aGrpcId = IdUtils.asAccount("0.0.2");
	private final AccountID bGrpcId = IdUtils.asAccount("0.0.4");
	private final PermHashInteger aKey = PermHashInteger.fromAccountId(aGrpcId);
	private final PermHashInteger bKey = PermHashInteger.fromAccountId(bGrpcId);
	private final MerkleAccount anAccount = new MerkleAccount();
	private final MerkleSchedule aSchedule = new MerkleSchedule();
	private final MerkleSchedule bSchedule = new MerkleSchedule();

	private MerkleMap<PermHashInteger, MerkleAccount> liveAccounts = new MerkleMap<>();
	private MerkleMap<PermHashInteger, MerkleSchedule> liveSchedules = new MerkleMap<>();
	private Map<TransactionID, TxnIdRecentHistory> liveTxnHistories = new HashMap<>();
=======
	private static final long now = 1_234_567L;
	private static final long start = now - 180L;
	private static final long firstThen = now - 1;
	private static final long secondThen = now + 1;
	private static final AccountID aGrpcId = IdUtils.asAccount("0.0.2");
	private static final AccountID bGrpcId = IdUtils.asAccount("0.0.4");
	private static final HederaNumbers nums = new MockHederaNumbers();

	private final MerkleEntityId aKey = MerkleEntityId.fromAccountId(aGrpcId);
	private final MerkleEntityId bKey = MerkleEntityId.fromAccountId(bGrpcId);
	private final MerkleAccount anAccount = new MerkleAccount();
>>>>>>> d90336ac

	private final FCMap<MerkleEntityId, MerkleAccount> liveAccounts = new FCMap<>();
	private final FCMap<MerkleEntityId, MerkleSchedule> liveSchedules = new FCMap<>();
	private final Map<TransactionID, TxnIdRecentHistory> liveTxnHistories = new HashMap<>();

	@Mock
	private ScheduleStore mockScheduleStore;
	@Mock
	private Map<TransactionID, TxnIdRecentHistory> mockTxnHistories;
	@Mock
	private MerkleMap<PermHashInteger, MerkleAccount> mockAccounts;
	@Mock
	private MerkleMap<PermHashInteger, MerkleSchedule> mockSchedules;

	private ExpiryManager subject;

	@Test
	void rebuildsExpectedSchedulesFromState() {
		subject = new ExpiryManager(
				mockScheduleStore, nums, mockTxnHistories, () -> mockAccounts, () -> liveSchedules);
<<<<<<< HEAD
=======
		final var aSchedule = new MerkleSchedule();
		final var bSchedule = new MerkleSchedule();
>>>>>>> d90336ac
		aSchedule.setExpiry(firstThen);
		bSchedule.setExpiry(secondThen);
		liveSchedules.put(aKey, aSchedule);
		liveSchedules.put(bKey, bSchedule);

		subject.reviewExistingShortLivedEntities();
		final var resultingExpiries = subject.getShortLivedEntityExpiries();
		final var firstExpiry = resultingExpiries.expireNextAt(now);

<<<<<<< HEAD
		// then:
		assertEquals(aKey.longValue(), firstExpiry.getLeft());
=======
		assertEquals(aKey.getNum(), firstExpiry.getLeft());
>>>>>>> d90336ac
		assertEquals(1, resultingExpiries.getAllExpiries().size());
	}

	@Test
	void expiresSchedulesAsExpected() {
		subject = new ExpiryManager(
				mockScheduleStore, nums, mockTxnHistories, () -> mockAccounts, () -> mockSchedules);
<<<<<<< HEAD

		// given:
		subject.trackExpirationEvent(Pair.of((long) aKey.longValue(),
				entityId -> mockScheduleStore.expire(entityId)), firstThen);
		subject.trackExpirationEvent(Pair.of((long) bKey.longValue(),
				entityId -> mockScheduleStore.expire(entityId)), secondThen);
=======
		subject.trackExpirationEvent(Pair.of(aKey.getNum(), entityId -> mockScheduleStore.expire(entityId)), firstThen);
		subject.trackExpirationEvent(Pair.of(bKey.getNum(), entityId -> mockScheduleStore.expire(entityId)),
				secondThen);
>>>>>>> d90336ac

		subject.purge(now);

<<<<<<< HEAD
		// then:
		verify(mockScheduleStore).expire(new EntityId(0, 0, aKey.longValue()));
=======
		verify(mockScheduleStore).expire(new EntityId(0, 0, aKey.getNum()));
>>>>>>> d90336ac
		assertEquals(1, subject.getShortLivedEntityExpiries().getAllExpiries().size());
	}

	@Test
	void rebuildsExpectedRecordsFromState() {
		subject = new ExpiryManager(
				mockScheduleStore, nums, liveTxnHistories, () -> liveAccounts, () -> mockSchedules);
		final var newTxnId = recordWith(aGrpcId, start).getTxnId().toGrpc();
		final var leftoverTxnId = recordWith(bGrpcId, now).getTxnId().toGrpc();
		liveTxnHistories.put(leftoverTxnId, new TxnIdRecentHistory());
		anAccount.records().offer(expiring(recordWith(aGrpcId, start), firstThen));
		anAccount.records().offer(expiring(recordWith(aGrpcId, start), secondThen));
		liveAccounts.put(aKey, anAccount);

		subject.reviewExistingPayerRecords();

<<<<<<< HEAD
		// then:
=======
>>>>>>> d90336ac
		assertFalse(liveTxnHistories.containsKey(leftoverTxnId));
		assertEquals(firstThen, liveTxnHistories.get(newTxnId).priorityRecord().getExpiry());
		assertEquals(secondThen, liveTxnHistories.get(newTxnId).duplicateRecords().get(0).getExpiry());
	}

	@Test
	void expiresRecordsAsExpected() {
		subject = new ExpiryManager(
				mockScheduleStore, nums, liveTxnHistories, () -> liveAccounts, () -> mockSchedules);
		final var newTxnId = recordWith(aGrpcId, start).getTxnId().toGrpc();
		liveAccounts.put(aKey, anAccount);

		final var firstRecord = expiring(recordWith(aGrpcId, start), firstThen);
		addLiveRecord(aKey, firstRecord);
		liveTxnHistories.computeIfAbsent(newTxnId, ignore -> new TxnIdRecentHistory()).observe(firstRecord, OK);
		subject.trackRecordInState(aGrpcId, firstThen);

		final var secondRecord = expiring(recordWith(aGrpcId, start), secondThen);
		addLiveRecord(aKey, secondRecord);
		liveTxnHistories.computeIfAbsent(newTxnId, ignore -> new TxnIdRecentHistory()).observe(secondRecord, OK);
		subject.trackRecordInState(aGrpcId, secondThen);

		subject.purge(now);

		assertEquals(1, liveAccounts.get(aKey).records().size());
		assertEquals(secondThen, liveTxnHistories.get(newTxnId).priorityRecord().getExpiry());
	}

	@Test
	void expiresLoneRecordAsExpected() {
		subject = new ExpiryManager(
				mockScheduleStore, nums, liveTxnHistories, () -> liveAccounts, () -> mockSchedules);
		final var newTxnId = recordWith(aGrpcId, start).getTxnId().toGrpc();
		liveAccounts.put(aKey, anAccount);

		final var firstRecord = expiring(recordWith(aGrpcId, start), firstThen);
		addLiveRecord(aKey, firstRecord);
		liveTxnHistories.computeIfAbsent(newTxnId, ignore -> new TxnIdRecentHistory()).observe(firstRecord, OK);
		subject.trackRecordInState(aGrpcId, firstThen);

		subject.purge(now);

		assertEquals(0, liveAccounts.get(aKey).records().size());
		assertFalse(liveTxnHistories.containsKey(newTxnId));
	}

<<<<<<< HEAD
	private void addLiveRecord(PermHashInteger key, ExpirableTxnRecord record) {
=======
	private void addLiveRecord(final MerkleEntityId key, final ExpirableTxnRecord expirableTxnRecord) {
>>>>>>> d90336ac
		final var mutableAccount = liveAccounts.getForModify(key);
		mutableAccount.records().offer(expirableTxnRecord);
		liveAccounts.replace(aKey, mutableAccount);
	}

	private ExpirableTxnRecord expiring(final ExpirableTxnRecord expirableTxnRecord, final long at) {
		final var ans = expirableTxnRecord;
		ans.setExpiry(at);
		ans.setSubmittingMember(0L);
		return ans;
	}

	private static final ExpirableTxnRecord recordWith(final AccountID payer, final long validStartSecs) {
		return ExpirableTxnRecord.newBuilder()
				.setTxnId(TxnId.fromGrpc(TransactionID.newBuilder()
						.setAccountID(payer)
						.setTransactionValidStart(Timestamp.newBuilder()
								.setSeconds(validStartSecs)).build()))
				.setConsensusTime(RichInstant.fromJava(Instant.now()))
				.setReceipt(TxnReceipt.newBuilder().setStatus(SUCCESS.name()).build())
				.build();
	}
}<|MERGE_RESOLUTION|>--- conflicted
+++ resolved
@@ -55,7 +55,6 @@
 
 @ExtendWith(MockitoExtension.class)
 class ExpiryManagerTest {
-<<<<<<< HEAD
 	private final long now = 1_234_567L;
 	private final long start = now - 180L;
 	private final long firstThen = now - 1;
@@ -71,19 +70,6 @@
 	private MerkleMap<PermHashInteger, MerkleAccount> liveAccounts = new MerkleMap<>();
 	private MerkleMap<PermHashInteger, MerkleSchedule> liveSchedules = new MerkleMap<>();
 	private Map<TransactionID, TxnIdRecentHistory> liveTxnHistories = new HashMap<>();
-=======
-	private static final long now = 1_234_567L;
-	private static final long start = now - 180L;
-	private static final long firstThen = now - 1;
-	private static final long secondThen = now + 1;
-	private static final AccountID aGrpcId = IdUtils.asAccount("0.0.2");
-	private static final AccountID bGrpcId = IdUtils.asAccount("0.0.4");
-	private static final HederaNumbers nums = new MockHederaNumbers();
-
-	private final MerkleEntityId aKey = MerkleEntityId.fromAccountId(aGrpcId);
-	private final MerkleEntityId bKey = MerkleEntityId.fromAccountId(bGrpcId);
-	private final MerkleAccount anAccount = new MerkleAccount();
->>>>>>> d90336ac
 
 	private final FCMap<MerkleEntityId, MerkleAccount> liveAccounts = new FCMap<>();
 	private final FCMap<MerkleEntityId, MerkleSchedule> liveSchedules = new FCMap<>();
@@ -104,11 +90,6 @@
 	void rebuildsExpectedSchedulesFromState() {
 		subject = new ExpiryManager(
 				mockScheduleStore, nums, mockTxnHistories, () -> mockAccounts, () -> liveSchedules);
-<<<<<<< HEAD
-=======
-		final var aSchedule = new MerkleSchedule();
-		final var bSchedule = new MerkleSchedule();
->>>>>>> d90336ac
 		aSchedule.setExpiry(firstThen);
 		bSchedule.setExpiry(secondThen);
 		liveSchedules.put(aKey, aSchedule);
@@ -118,12 +99,8 @@
 		final var resultingExpiries = subject.getShortLivedEntityExpiries();
 		final var firstExpiry = resultingExpiries.expireNextAt(now);
 
-<<<<<<< HEAD
 		// then:
 		assertEquals(aKey.longValue(), firstExpiry.getLeft());
-=======
-		assertEquals(aKey.getNum(), firstExpiry.getLeft());
->>>>>>> d90336ac
 		assertEquals(1, resultingExpiries.getAllExpiries().size());
 	}
 
@@ -131,27 +108,17 @@
 	void expiresSchedulesAsExpected() {
 		subject = new ExpiryManager(
 				mockScheduleStore, nums, mockTxnHistories, () -> mockAccounts, () -> mockSchedules);
-<<<<<<< HEAD
 
 		// given:
 		subject.trackExpirationEvent(Pair.of((long) aKey.longValue(),
 				entityId -> mockScheduleStore.expire(entityId)), firstThen);
 		subject.trackExpirationEvent(Pair.of((long) bKey.longValue(),
 				entityId -> mockScheduleStore.expire(entityId)), secondThen);
-=======
-		subject.trackExpirationEvent(Pair.of(aKey.getNum(), entityId -> mockScheduleStore.expire(entityId)), firstThen);
-		subject.trackExpirationEvent(Pair.of(bKey.getNum(), entityId -> mockScheduleStore.expire(entityId)),
-				secondThen);
->>>>>>> d90336ac
 
 		subject.purge(now);
 
-<<<<<<< HEAD
 		// then:
 		verify(mockScheduleStore).expire(new EntityId(0, 0, aKey.longValue()));
-=======
-		verify(mockScheduleStore).expire(new EntityId(0, 0, aKey.getNum()));
->>>>>>> d90336ac
 		assertEquals(1, subject.getShortLivedEntityExpiries().getAllExpiries().size());
 	}
 
@@ -168,10 +135,7 @@
 
 		subject.reviewExistingPayerRecords();
 
-<<<<<<< HEAD
 		// then:
-=======
->>>>>>> d90336ac
 		assertFalse(liveTxnHistories.containsKey(leftoverTxnId));
 		assertEquals(firstThen, liveTxnHistories.get(newTxnId).priorityRecord().getExpiry());
 		assertEquals(secondThen, liveTxnHistories.get(newTxnId).duplicateRecords().get(0).getExpiry());
@@ -218,11 +182,7 @@
 		assertFalse(liveTxnHistories.containsKey(newTxnId));
 	}
 
-<<<<<<< HEAD
 	private void addLiveRecord(PermHashInteger key, ExpirableTxnRecord record) {
-=======
-	private void addLiveRecord(final MerkleEntityId key, final ExpirableTxnRecord expirableTxnRecord) {
->>>>>>> d90336ac
 		final var mutableAccount = liveAccounts.getForModify(key);
 		mutableAccount.records().offer(expirableTxnRecord);
 		liveAccounts.replace(aKey, mutableAccount);
