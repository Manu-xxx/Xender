package com.hedera.services.state.expiry;

/*-
 * ‌
 * Hedera Services Node
 * ​
 * Copyright (C) 2018 - 2021 Hedera Hashgraph, LLC
 * ​
 * Licensed under the Apache License, Version 2.0 (the "License");
 * you may not use this file except in compliance with the License.
 * You may obtain a copy of the License at
 *
 *      http://www.apache.org/licenses/LICENSE-2.0
 *
 * Unless required by applicable law or agreed to in writing, software
 * distributed under the License is distributed on an "AS IS" BASIS,
 * WITHOUT WARRANTIES OR CONDITIONS OF ANY KIND, either express or implied.
 * See the License for the specific language governing permissions and
 * limitations under the License.
 * ‍
 */

import com.google.protobuf.ByteString;
import com.hedera.services.context.properties.GlobalDynamicProperties;
import com.hedera.services.fees.charging.NarratedCharging;
import com.hedera.services.ledger.HederaLedger;
import com.hedera.services.legacy.core.jproto.TxnReceipt;
import com.hedera.services.state.merkle.MerkleAccount;
import com.hedera.services.state.merkle.MerkleEntityId;
import com.hedera.services.state.serdes.DomainSerdesTest;
import com.hedera.services.state.submerkle.CurrencyAdjustments;
import com.hedera.services.state.submerkle.EntityId;
import com.hedera.services.state.submerkle.ExpirableTxnRecord;
import com.hedera.services.state.submerkle.FcAssessedCustomFee;
import com.hedera.services.state.submerkle.FcTokenAssociation;
import com.hedera.services.utils.TxnAccessor;
import com.hedera.test.utils.IdUtils;
import com.hederahashgraph.api.proto.java.AccountID;
import com.hederahashgraph.api.proto.java.ResponseCodeEnum;
import com.hederahashgraph.api.proto.java.ScheduleID;
import com.hederahashgraph.api.proto.java.TokenID;
import com.hederahashgraph.api.proto.java.TokenTransferList;
import com.hederahashgraph.api.proto.java.TransactionID;
import com.hederahashgraph.api.proto.java.TransferList;
import com.swirlds.fcmap.FCMap;
import javafx.util.Pair;
import org.junit.jupiter.api.Assertions;
import org.junit.jupiter.api.BeforeEach;
import org.junit.jupiter.api.Test;
import org.junit.jupiter.api.extension.ExtendWith;
import org.mockito.Mock;
import org.mockito.junit.jupiter.MockitoExtension;

import java.nio.charset.StandardCharsets;
import java.time.Instant;
import java.util.ArrayList;
import java.util.List;

import static com.hedera.services.state.expiry.NoopExpiringCreations.NOOP_EXPIRING_CREATIONS;
import static com.hedera.test.utils.IdUtils.asAccount;
import static com.hedera.test.utils.IdUtils.asToken;
import static com.hedera.test.utils.TxnUtils.withAdjustments;
import static com.hederahashgraph.api.proto.java.ResponseCodeEnum.SUCCESS;
import static com.swirlds.common.CommonUtils.hex;
import static org.junit.jupiter.api.Assertions.assertEquals;
import static org.mockito.BDDMockito.given;
import static org.mockito.BDDMockito.never;
import static org.mockito.BDDMockito.verify;

@ExtendWith(MockitoExtension.class)
class ExpiringCreationsTest {
	private final int cacheTtl = 180;
	private final long now = 1_234_567L;
	private final long submittingMember = 1L;
	private final long expectedExpiry = now + cacheTtl;

	private final AccountID effPayer = IdUtils.asAccount("0.0.75231");
	private final ExpirableTxnRecord record = DomainSerdesTest.recordOne();
	private ExpirableTxnRecord expectedRecord;

	@Mock
	private ExpiryManager expiries;
	@Mock
	private GlobalDynamicProperties dynamicProperties;
	@Mock
	private FCMap<MerkleEntityId, MerkleAccount> accounts;
	@Mock
	private NarratedCharging narratedCharging;
	@Mock
	private HederaLedger ledger;
	@Mock
	private TxnAccessor accessor;

	private final AccountID payer = asAccount("0.0.2");
	private final AccountID created = asAccount("1.0.2");
	private final AccountID another = asAccount("1.0.300");
	private final TransferList transfers = withAdjustments(payer, -2L, created, 1L, another, 1L);
	private final TokenID tokenCreated = asToken("3.0.2");
	private final TokenTransferList tokenTransfers = TokenTransferList.newBuilder()
			.setToken(tokenCreated)
			.addAllTransfers(withAdjustments(payer, -2L, created, 1L, another, 1L).getAccountAmountsList())
			.build();

	private static final String memo = "TEST_MEMO";
	private static final String hashString = "TEST";
	private static final long scheduleNum = 100L;
	private static final String account = "0.0.10001";
	private final Instant timestamp = Instant.now();
	private final byte[] hash = hashString.getBytes(StandardCharsets.UTF_8);

	private ExpiringCreations subject;

	private final TxnReceipt receipt = TxnReceipt.newBuilder().setStatus(SUCCESS.name()).build();

	private final EntityId customFeeToken = new EntityId(0, 0, 123);
	private final EntityId customFeeCollector = new EntityId(0, 0, 124);
	private final List<FcAssessedCustomFee> customFeesCharged = List.of(
			new FcAssessedCustomFee(customFeeCollector, customFeeToken, 123L, new long[] { 123L }));
	private final List<FcTokenAssociation> newTokenAssociations = List.of(
			new FcTokenAssociation(customFeeToken.num(), customFeeCollector.num()));


	@BeforeEach
	void setup() {
		subject = new ExpiringCreations(expiries, narratedCharging, dynamicProperties, () -> accounts);
		subject.setLedger(ledger);

		expectedRecord = record;
		expectedRecord.setExpiry(expectedExpiry);
		expectedRecord.setSubmittingMember(submittingMember);

		verify(narratedCharging).setLedger(ledger);
	}

	void setUpForExpiringRecordBuilder() {
		given(accessor.getTxnId()).willReturn(TransactionID.newBuilder().setAccountID(asAccount(account)).build());
		given(accessor.getMemo()).willReturn(memo);
		given(accessor.isTriggeredTxn()).willReturn(true);
		given(accessor.getScheduleRef()).willReturn(ScheduleID.newBuilder().setScheduleNum(scheduleNum).build());
	}

	@Test
	void addsToPayerRecordsAndTracks() {
		// setup:
		final var key = MerkleEntityId.fromAccountId(effPayer);
		final var payerAccount = new MerkleAccount();
		given(accounts.getForModify(key)).willReturn(payerAccount);
		given(dynamicProperties.cacheRecordsTtl()).willReturn(cacheTtl);

		// when:
		var actual = subject.saveExpiringRecord(effPayer, record, now, submittingMember);

		// then:
		assertEquals(expectedRecord, actual);
		// and:
		verify(expiries).trackRecordInState(effPayer, expectedExpiry);
		assertEquals(expectedRecord, payerAccount.records().peek());
	}

	@Test
	void noopFormDoesNothing() {
		// expect:
		Assertions.assertThrows(UnsupportedOperationException.class, () ->
				NOOP_EXPIRING_CREATIONS.saveExpiringRecord(
						null, null, 0L, submittingMember));
		Assertions.assertThrows(UnsupportedOperationException.class, () ->
				NOOP_EXPIRING_CREATIONS.buildExpiringRecord(
<<<<<<< HEAD
						0L, null, null, null, null, null, null, null, null));
=======
						0L, null, null, null, null,  null, null));
>>>>>>> 3aa357fd
		Assertions.assertThrows(UnsupportedOperationException.class, () ->
				NOOP_EXPIRING_CREATIONS.buildFailedExpiringRecord(null, null));
	}

	@Test
	void validateBuildExpiringRecord() {
		//given:
		setUpForExpiringRecordBuilder();
		given(narratedCharging.totalFeesChargedToPayer()).willReturn(10L);
<<<<<<< HEAD

		given(ctx.ledger()).willReturn(ledger);
		given(ctx.ledger().netTransfersInTxn()).willReturn(transfers);
		given(ctx.ledger().netTokenTransfersInTxn()).willReturn(List.of(tokenTransfers));
		given(ctx.ledger().getNewTokenAssociations()).willReturn(newTokenAssociations);

		//when:
		ExpirableTxnRecord.Builder builder =
				subject.buildExpiringRecord(100L, hash, accessor, timestamp, receipt, null, ctx, customFeesCharged, null);
=======
		given(ledger.netTransfersInTxn()).willReturn(transfers);
		given(ledger.netTokenTransfersInTxn()).willReturn(List.of(tokenTransfers));

		//when:
		ExpirableTxnRecord.Builder builder =
				subject.buildExpiringRecord(
						100L, hash, accessor, timestamp, receipt, null, customFeesCharged);
>>>>>>> 3aa357fd
		ExpirableTxnRecord actualRecord = builder.build();

		//then:
		assertEquals(memo, actualRecord.getMemo());
		assertEquals(SUCCESS, ResponseCodeEnum.valueOf(actualRecord.getReceipt().getStatus()));
		assertEquals(scheduleNum, actualRecord.getScheduleRef().num());
		assertEquals(timestamp.getEpochSecond(), actualRecord.getConsensusTimestamp().getSeconds());
		assertEquals(timestamp.getNano(), actualRecord.getConsensusTimestamp().getNanos());
		assertEquals(asAccount(account).getAccountNum(), actualRecord.getTxnId().getPayerAccount().num());
		assertEquals(hex(ByteString.copyFrom(hashString.getBytes(StandardCharsets.UTF_8)).toByteArray()),
				hex(actualRecord.getTxnHash()));
		assertEquals(110L, actualRecord.getFee());
		//and:
		List<CurrencyAdjustments> tokenTransferListExpected = getTokenAdjustments(List.of(tokenTransfers)).getValue();
		List<EntityId> tokensExpected = getTokenAdjustments(List.of(tokenTransfers)).getKey();

		//verify:

		assertEquals(tokenTransferListExpected.size(), actualRecord.getTokenAdjustments().size());
		assertEquals(tokensExpected.size(), actualRecord.getTokens().size());
		for (int i = 0; i < tokensExpected.size(); i++) {
			assertEquals(tokensExpected.get(i), actualRecord.getTokens().get(i));
		}
		for (int i = 0; i < tokenTransferListExpected.size(); i++) {
			assertEquals(tokenTransferListExpected.get(i), actualRecord.getTokenAdjustments().get(i));
		}

		assertEquals(1, actualRecord.getCustomFeesCharged().size());
		assertEquals(customFeesCharged.get(0), actualRecord.getCustomFeesCharged().get(0));
		assertEquals(newTokenAssociations.get(0), actualRecord.getNewTokenAssociations().get(0));
	}

	@Test
	void validateBuildExpiringRecordWithNewTokenAssociationsFromCtx() {
		setUpForExpiringRecordBuilder();
		given(ctx.narratedCharging()).willReturn(narratedCharging);
		given(narratedCharging.totalFeesChargedToPayer()).willReturn(10L);

		given(ctx.ledger()).willReturn(ledger);
		given(ctx.ledger().netTransfersInTxn()).willReturn(transfers);
		given(ctx.ledger().netTokenTransfersInTxn()).willReturn(List.of(tokenTransfers));

		ExpirableTxnRecord.Builder builder =
				subject.buildExpiringRecord(100L, hash, accessor, timestamp, receipt, null, ctx, customFeesCharged, newTokenAssociations);
		ExpirableTxnRecord actualRecord = builder.build();

		assertEquals(customFeesCharged.get(0), actualRecord.getCustomFeesCharged().get(0));
		assertEquals(newTokenAssociations.get(0), actualRecord.getNewTokenAssociations().get(0));
	}

	@Test
	void canOverrideTokenTransfers() {
		//given:
		setUpForExpiringRecordBuilder();
		given(narratedCharging.totalFeesChargedToPayer()).willReturn(123L);
		given(ledger.netTransfersInTxn()).willReturn(transfers);
		final var someTokenXfers = List.of(TokenTransferList.newBuilder()
				.setToken(IdUtils.asToken("1.2.3"))
				.addAllTransfers(
						withAdjustments(payer, -100,
								asAccount("0.0.3"), 10,
								asAccount("0.0.98"), 90).getAccountAmountsList())
				.build());

		//when:
		final var builder =
<<<<<<< HEAD
				subject.buildExpiringRecord(100L, hash, accessor, timestamp, receipt, someTokenXfers, ctx, null, null);
=======
				subject.buildExpiringRecord(
						100L, hash, accessor, timestamp, receipt, someTokenXfers, null);
>>>>>>> 3aa357fd
		final var actualRecord = builder.build();

		//then:
		verify(ledger, never()).netTokenTransfersInTxn();
		assertEquals(someTokenXfers, actualRecord.asGrpc().getTokenTransferListsList());
	}

	private Pair<List<EntityId>, List<CurrencyAdjustments>> getTokenAdjustments(
			List<TokenTransferList> tokenTransferList) {
		List<EntityId> tokens = new ArrayList<>();
		List<CurrencyAdjustments> tokenAdjustments = new ArrayList<>();
		if (tokenTransferList.size() > 0) {
			for (TokenTransferList tokenTransfers : tokenTransferList) {
				tokens.add(EntityId.fromGrpcTokenId(tokenTransfers.getToken()));
				tokenAdjustments.add(CurrencyAdjustments.fromGrpc(tokenTransfers.getTransfersList()));
			}
		}
		return new Pair<>(tokens, tokenAdjustments);
	}
}<|MERGE_RESOLUTION|>--- conflicted
+++ resolved
@@ -165,11 +165,7 @@
 						null, null, 0L, submittingMember));
 		Assertions.assertThrows(UnsupportedOperationException.class, () ->
 				NOOP_EXPIRING_CREATIONS.buildExpiringRecord(
-<<<<<<< HEAD
-						0L, null, null, null, null, null, null, null, null));
-=======
-						0L, null, null, null, null,  null, null));
->>>>>>> 3aa357fd
+						0L, null, null, null, null, null, null, null));
 		Assertions.assertThrows(UnsupportedOperationException.class, () ->
 				NOOP_EXPIRING_CREATIONS.buildFailedExpiringRecord(null, null));
 	}
@@ -179,25 +175,14 @@
 		//given:
 		setUpForExpiringRecordBuilder();
 		given(narratedCharging.totalFeesChargedToPayer()).willReturn(10L);
-<<<<<<< HEAD
-
-		given(ctx.ledger()).willReturn(ledger);
-		given(ctx.ledger().netTransfersInTxn()).willReturn(transfers);
-		given(ctx.ledger().netTokenTransfersInTxn()).willReturn(List.of(tokenTransfers));
-		given(ctx.ledger().getNewTokenAssociations()).willReturn(newTokenAssociations);
-
-		//when:
-		ExpirableTxnRecord.Builder builder =
-				subject.buildExpiringRecord(100L, hash, accessor, timestamp, receipt, null, ctx, customFeesCharged, null);
-=======
 		given(ledger.netTransfersInTxn()).willReturn(transfers);
 		given(ledger.netTokenTransfersInTxn()).willReturn(List.of(tokenTransfers));
+		given(ledger.getNewTokenAssociations()).willReturn(newTokenAssociations);
 
 		//when:
 		ExpirableTxnRecord.Builder builder =
 				subject.buildExpiringRecord(
-						100L, hash, accessor, timestamp, receipt, null, customFeesCharged);
->>>>>>> 3aa357fd
+						100L, hash, accessor, timestamp, receipt, null, customFeesCharged, null);
 		ExpirableTxnRecord actualRecord = builder.build();
 
 		//then:
@@ -233,15 +218,12 @@
 	@Test
 	void validateBuildExpiringRecordWithNewTokenAssociationsFromCtx() {
 		setUpForExpiringRecordBuilder();
-		given(ctx.narratedCharging()).willReturn(narratedCharging);
 		given(narratedCharging.totalFeesChargedToPayer()).willReturn(10L);
-
-		given(ctx.ledger()).willReturn(ledger);
-		given(ctx.ledger().netTransfersInTxn()).willReturn(transfers);
-		given(ctx.ledger().netTokenTransfersInTxn()).willReturn(List.of(tokenTransfers));
+		given(ledger.netTransfersInTxn()).willReturn(transfers);
+		given(ledger.netTokenTransfersInTxn()).willReturn(List.of(tokenTransfers));
 
 		ExpirableTxnRecord.Builder builder =
-				subject.buildExpiringRecord(100L, hash, accessor, timestamp, receipt, null, ctx, customFeesCharged, newTokenAssociations);
+				subject.buildExpiringRecord(100L, hash, accessor, timestamp, receipt, null, customFeesCharged, newTokenAssociations);
 		ExpirableTxnRecord actualRecord = builder.build();
 
 		assertEquals(customFeesCharged.get(0), actualRecord.getCustomFeesCharged().get(0));
@@ -264,12 +246,8 @@
 
 		//when:
 		final var builder =
-<<<<<<< HEAD
-				subject.buildExpiringRecord(100L, hash, accessor, timestamp, receipt, someTokenXfers, ctx, null, null);
-=======
 				subject.buildExpiringRecord(
-						100L, hash, accessor, timestamp, receipt, someTokenXfers, null);
->>>>>>> 3aa357fd
+						100L, hash, accessor, timestamp, receipt, someTokenXfers, null, null);
 		final var actualRecord = builder.build();
 
 		//then:
