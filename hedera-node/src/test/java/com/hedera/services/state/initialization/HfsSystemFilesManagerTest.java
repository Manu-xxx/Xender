--- conflicted
+++ resolved
@@ -17,17 +17,11 @@
 
 import static org.hamcrest.MatcherAssert.assertThat;
 import static org.hamcrest.collection.IsIterableContainingInOrder.contains;
-<<<<<<< HEAD
-import static org.junit.jupiter.api.Assertions.assertFalse;
-import static org.junit.jupiter.api.Assertions.assertThrows;
-import static org.junit.jupiter.api.Assertions.assertTrue;
-=======
 import static org.junit.jupiter.api.Assertions.assertEquals;
 import static org.junit.jupiter.api.Assertions.assertFalse;
 import static org.junit.jupiter.api.Assertions.assertThrows;
 import static org.junit.jupiter.api.Assertions.assertTrue;
 import static org.mockito.ArgumentMatchers.eq;
->>>>>>> 67166f8e
 import static org.mockito.BDDMockito.any;
 import static org.mockito.BDDMockito.argThat;
 import static org.mockito.BDDMockito.given;
@@ -84,17 +78,11 @@
 import java.util.function.Consumer;
 import java.util.function.Supplier;
 import org.apache.commons.codec.DecoderException;
-<<<<<<< HEAD
-import org.junit.jupiter.api.BeforeEach;
-import org.junit.jupiter.api.Test;
-import org.junit.jupiter.api.extension.ExtendWith;
-=======
 import org.hamcrest.Matchers;
 import org.junit.jupiter.api.BeforeEach;
 import org.junit.jupiter.api.Test;
 import org.junit.jupiter.api.extension.ExtendWith;
 import org.mockito.ArgumentCaptor;
->>>>>>> 67166f8e
 
 @ExtendWith(LogCaptureExtension.class)
 class HfsSystemFilesManagerTest {
@@ -140,13 +128,6 @@
                     .setCurrentRate(fromRatio(curCentEquiv, curHbarEquiv, expiry))
                     .setNextRate(fromRatio(nxtCentEquiv, nxtHbarEquiv, nextExpiry))
                     .build();
-<<<<<<< HEAD
-    private Map<FileID, byte[]> data;
-    private Map<FileID, HFileMeta> metadata;
-    private JEd25519Key masterKey;
-    private static final byte[] aKeyEncoding = "not-really-A-key".getBytes();
-    private static final byte[] bKeyEncoding = "not-really-B-key".getBytes();
-=======
     private static final byte[] aKeyEncoding = "not-really-A-key".getBytes();
     private static final byte[] bKeyEncoding = "not-really-B-key".getBytes();
 
@@ -155,7 +136,6 @@
     private Map<FileID, byte[]> data;
     private Map<FileID, HFileMeta> metadata;
     private JEd25519Key masterKey;
->>>>>>> 67166f8e
     private AddressBook currentBook;
     private HFileMeta expectedInfo;
     private TieredHederaFs hfs;
@@ -193,11 +173,7 @@
 
         final var keyA = mock(PublicKey.class);
         given(keyA.getEncoded()).willReturn(aKeyEncoding);
-<<<<<<< HEAD
-        final var addressA = mock(Address.class);
-=======
         addressA = mock(Address.class);
->>>>>>> 67166f8e
         final var aIpv4 = new byte[] {(byte) 1, (byte) 2, (byte) 3, (byte) 4};
         final var memoA = "A new memo that is not the node account ID.";
         given(addressA.getId()).willReturn(111L);
@@ -207,11 +183,7 @@
 
         final var keyB = mock(PublicKey.class);
         given(keyB.getEncoded()).willReturn(bKeyEncoding);
-<<<<<<< HEAD
-        final var addressB = mock(Address.class);
-=======
         addressB = mock(Address.class);
->>>>>>> 67166f8e
         final var bIpv4 = new byte[] {(byte) 2, (byte) 3, (byte) 4, (byte) 5};
         final var memoB = "0.0.3";
         given(addressB.getId()).willReturn(222L);
@@ -274,8 +246,6 @@
     }
 
     @Test
-<<<<<<< HEAD
-=======
     void warnsIfForSomeReasonExtantBookIsUnobtainable() {
         subject.updateStakeDetails();
 
@@ -309,7 +279,6 @@
     }
 
     @Test
->>>>>>> 67166f8e
     void loadsEverything() {
         final var sub = mock(SystemFilesManager.class);
         willCallRealMethod().given(sub).loadObservableSystemFiles();
@@ -757,19 +726,11 @@
         verify(keySupplier).get();
     }
 
-<<<<<<< HEAD
-    private static final FileID expectedFid(final long num) {
-        return FileID.newBuilder().setFileNum(num).build();
-    }
-
-    private static final NodeAddressBook legacyBookConstruction(final AddressBook fromBook) {
-=======
     private static FileID expectedFid(final long num) {
         return FileID.newBuilder().setFileNum(num).build();
     }
 
     private static NodeAddressBook legacyBookConstruction(final AddressBook fromBook) {
->>>>>>> 67166f8e
         final var builder = NodeAddressBook.newBuilder();
         for (int i = 0; i < fromBook.getSize(); i++) {
             final var address = fromBook.getAddress(i);
