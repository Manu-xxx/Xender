--- conflicted
+++ resolved
@@ -50,38 +50,10 @@
 
 @ExtendWith({MockitoExtension.class, LogCaptureExtension.class})
 class HashLoggerTest {
-<<<<<<< HEAD
-	@Mock
-	private MerkleMap<EntityNum, MerkleAccount> accounts;
-	@Mock
-	private MerkleMap<EntityNum, MerkleTopic> topics;
-	@Mock
-	private MerkleMap<EntityNum, MerkleToken> tokens;
-	@Mock
-	private VirtualMap<UniqueTokenKey, UniqueTokenValue> uniqueTokens;
-	@Mock
-	private MerkleScheduledTransactions schedules;
-	@Mock
-	private VirtualMap<VirtualBlobKey, VirtualBlobValue> storage;
-	@Mock
-	private MerkleMap<EntityNumPair, MerkleTokenRelStatus> tokenAssociations;
-	@Mock
-	private MerkleNetworkContext networkCtx;
-	@Mock
-	private AddressBook addressBook;
-	@Mock
-	private MerkleSpecialFiles specialFiles;
-	@Mock
-	private ServicesState state;
-	@Mock
-	private RunningHash runningHash;
-	@Mock
-	private RecordsRunningHashLeaf runningHashLeaf;
-=======
     @Mock private MerkleMap<EntityNum, MerkleAccount> accounts;
     @Mock private MerkleMap<EntityNum, MerkleTopic> topics;
     @Mock private MerkleMap<EntityNum, MerkleToken> tokens;
-    @Mock private MerkleMap<EntityNumPair, MerkleUniqueToken> uniqueTokens;
+    @Mock private VirtualMap<UniqueTokenKey, UniqueTokenValue> uniqueTokens;
     @Mock private MerkleScheduledTransactions schedules;
     @Mock private VirtualMap<VirtualBlobKey, VirtualBlobValue> storage;
     @Mock private MerkleMap<EntityNumPair, MerkleTokenRelStatus> tokenAssociations;
@@ -91,7 +63,6 @@
     @Mock private ServicesState state;
     @Mock private RunningHash runningHash;
     @Mock private RecordsRunningHashLeaf runningHashLeaf;
->>>>>>> 3e79be41
 
     @LoggingTarget private LogCaptor logCaptor;
 
