package com.hedera.services.state.submerkle;

/*-
 * ‌
 * Hedera Services Node
 * ​
 * Copyright (C) 2018 - 2021 Hedera Hashgraph, LLC
 * ​
 * Licensed under the Apache License, Version 2.0 (the "License");
 * you may not use this file except in compliance with the License.
 * You may obtain a copy of the License at
 *
 *      http://www.apache.org/licenses/LICENSE-2.0
 *
 * Unless required by applicable law or agreed to in writing, software
 * distributed under the License is distributed on an "AS IS" BASIS,
 * WITHOUT WARRANTIES OR CONDITIONS OF ANY KIND, either express or implied.
 * See the License for the specific language governing permissions and
 * limitations under the License.
 * ‍
 */

import com.google.protobuf.ByteString;
import com.hedera.services.state.serdes.DomainSerdes;
import com.hedera.services.state.serdes.DomainSerdesTest;
import com.hedera.test.utils.IdUtils;
import com.hederahashgraph.api.proto.java.AccountID;
import com.hederahashgraph.api.proto.java.ScheduleID;
import com.hederahashgraph.api.proto.java.TokenID;
import com.hederahashgraph.api.proto.java.TokenTransferList;
import com.swirlds.common.crypto.Hash;
import com.swirlds.common.io.SerializableDataInputStream;
import com.swirlds.common.io.SerializableDataOutputStream;
import org.junit.jupiter.api.AfterEach;
import org.junit.jupiter.api.BeforeEach;
import org.junit.jupiter.api.Test;
import org.mockito.Mockito;

import java.io.IOException;
import java.util.List;

import static com.hedera.services.state.submerkle.ExpirableTxnRecord.MAX_ASSESSED_CUSTOM_FEES_CHANGES;
import static com.hedera.services.state.submerkle.ExpirableTxnRecord.MAX_INVOLVED_TOKENS;
import static com.hedera.services.state.submerkle.ExpirableTxnRecord.UNKNOWN_SUBMITTING_MEMBER;
import static com.hedera.services.state.submerkle.ExpirableTxnRecordTestHelper.fromGprc;
import static com.hedera.test.utils.TxnUtils.withAdjustments;
import static org.junit.jupiter.api.Assertions.assertDoesNotThrow;
import static org.junit.jupiter.api.Assertions.assertEquals;
import static org.junit.jupiter.api.Assertions.assertNotEquals;
import static org.junit.jupiter.api.Assertions.assertSame;
import static org.junit.jupiter.api.Assertions.assertTrue;
import static org.mockito.BDDMockito.given;
import static org.mockito.BDDMockito.mock;

class ExpirableTxnRecordTest {
	private static final long expiry = 1_234_567L;
	private static final long submittingMember = 1L;

	private static final byte[] pretendHash = "not-really-a-hash".getBytes();

	private static final TokenID tokenA = IdUtils.asToken("1.2.3");
	private static final TokenID tokenB = IdUtils.asToken("1.2.4");
	private static final AccountID sponsor = IdUtils.asAccount("1.2.5");
	private static final AccountID beneficiary = IdUtils.asAccount("1.2.6");
	private static final AccountID magician = IdUtils.asAccount("1.2.7");

	private static final EntityId feeCollector = new EntityId(1, 2, 8);
	private static final EntityId token = new EntityId(1, 2, 9);
	private static final long units = 123L;

	private static final TokenTransferList aTokenTransfers = TokenTransferList.newBuilder()
			.setToken(tokenA)
			.addAllTransfers(
					withAdjustments(sponsor, -1L, beneficiary, 1L, magician, 1000L).getAccountAmountsList())
			.build();
	private static final TokenTransferList bTokenTransfers = TokenTransferList.newBuilder()
			.setToken(tokenB)
			.addAllTransfers(
					withAdjustments(sponsor, -1L, beneficiary, 1L, magician, 1000L).getAccountAmountsList())
			.build();
<<<<<<< HEAD
	private static final ScheduleID scheduleID = IdUtils.asSchedule("5.6.7");
	private static final FcAssessedCustomFee balanceChange = new FcAssessedCustomFee(feeCollector, token, units);
=======
	ScheduleID scheduleID = IdUtils.asSchedule("5.6.7");
	FcAssessedCustomFee balanceChange = new FcAssessedCustomFee(feeCollector, token, units, new long[] { 234L });
>>>>>>> a24d4e91

	private DomainSerdes serdes;
	private ExpirableTxnRecord subject;

	@BeforeEach
	void setup() {
		subject = subjectRecordWithTokenTransfersAndScheduleRefCustomFees();

		serdes = mock(DomainSerdes.class);

		ExpirableTxnRecord.serdes = serdes;
	}

	private static ExpirableTxnRecord subjectRecordWithTokenTransfers() {
		final var s = ExpirableTxnRecordTestHelper.fromGprc(
				DomainSerdesTest.recordOne().asGrpc().toBuilder()
						.setTransactionHash(ByteString.copyFrom(pretendHash))
						.setContractCreateResult(DomainSerdesTest.recordTwo().getContractCallResult().toGrpc())
						.addAllTokenTransferLists(List.of(aTokenTransfers, bTokenTransfers))
						.build());
		s.setExpiry(expiry);
		s.setSubmittingMember(submittingMember);
		return s;
	}

	private static ExpirableTxnRecord subjectRecordWithTokenTransfersAndScheduleRefCustomFees() {
		final var s = fromGprc(
				DomainSerdesTest.recordOne().asGrpc().toBuilder()
						.setTransactionHash(ByteString.copyFrom(pretendHash))
						.setContractCreateResult(DomainSerdesTest.recordTwo().getContractCallResult().toGrpc())
						.addAllTokenTransferLists(List.of(aTokenTransfers, bTokenTransfers))
						.setScheduleRef(scheduleID)
						.addAssessedCustomFees(balanceChange.toGrpc())
						.build());
		s.setExpiry(expiry);
		s.setSubmittingMember(submittingMember);
		return s;
	}

	@Test
	void hashableMethodsWork() {
		final var pretend = mock(Hash.class);

		subject.setHash(pretend);

		assertEquals(pretend, subject.getHash());
	}

	@Test
	void fastCopyableWorks() {
		assertTrue(subject.isImmutable());
		assertSame(subject, subject.copy());
		assertDoesNotThrow(subject::release);
	}

	@Test
	void v0120DeserializeWorks() throws IOException {
		subject = subjectRecordWithTokenTransfers();
		final var fin = mock(SerializableDataInputStream.class);
		given(serdes.readNullableSerializable(fin))
				.willReturn(subject.getReceipt())
				.willReturn(subject.getTxnId())
				.willReturn(subject.getHbarAdjustments())
				.willReturn(subject.getContractCallResult())
				.willReturn(subject.getContractCreateResult())
				.willReturn(subject.getScheduleRef());
		given(fin.readSerializableList(MAX_INVOLVED_TOKENS))
				.willReturn(List.of(
						subject.getTokens().get(0),
						subject.getTokens().get(1)))
				.willReturn(List.of(
						subject.getTokenAdjustments().get(0),
						subject.getTokenAdjustments().get(1)));
		given(fin.readByteArray(ExpirableTxnRecord.MAX_TXN_HASH_BYTES))
				.willReturn(subject.getTxnHash());
		given(serdes.readNullableInstant(fin))
				.willReturn(subject.getConsensusTimestamp());
		given(fin.readLong()).willReturn(subject.getFee())
				.willReturn(subject.getExpiry())
				.willReturn(subject.getSubmittingMember());
		given(serdes.readNullableString(fin, ExpirableTxnRecord.MAX_MEMO_BYTES))
				.willReturn(subject.getMemo());
		final var deserializedRecord = new ExpirableTxnRecord();

		deserializedRecord.deserialize(fin, ExpirableTxnRecord.RELEASE_0120_VERSION);

		assertEquals(subject, deserializedRecord);
	}

	@Test
	void v0160DeserializeWorks() throws IOException {
		subject = subjectRecordWithTokenTransfersAndScheduleRefCustomFees();
		final var fin = mock(SerializableDataInputStream.class);
		given(serdes.readNullableSerializable(fin))
				.willReturn(subject.getReceipt())
				.willReturn(subject.getTxnId())
				.willReturn(subject.getHbarAdjustments())
				.willReturn(subject.getContractCallResult())
				.willReturn(subject.getContractCreateResult())
				.willReturn(subject.getScheduleRef());
		given(fin.readSerializableList(MAX_INVOLVED_TOKENS))
				.willReturn(List.of(
						subject.getTokens().get(0),
						subject.getTokens().get(1)))
				.willReturn(List.of(
						subject.getTokenAdjustments().get(0),
						subject.getTokenAdjustments().get(1)))
				.willReturn(null);
		given(fin.readByteArray(ExpirableTxnRecord.MAX_TXN_HASH_BYTES))
				.willReturn(subject.getTxnHash());
		given(serdes.readNullableInstant(fin))
				.willReturn(subject.getConsensusTimestamp());
		given(fin.readLong()).willReturn(subject.getFee())
				.willReturn(subject.getExpiry())
				.willReturn(subject.getSubmittingMember());
		given(serdes.readNullableString(fin, ExpirableTxnRecord.MAX_MEMO_BYTES))
				.willReturn(subject.getMemo());
		given(fin.readSerializableList(MAX_ASSESSED_CUSTOM_FEES_CHANGES))
				.willReturn(List.of(subject.getCustomFeesCharged().get(0)));
		final var deserializedRecord = new ExpirableTxnRecord();

		deserializedRecord.deserialize(fin, ExpirableTxnRecord.RELEASE_0160_VERSION);

		assertEquals(subject, deserializedRecord);
	}

	@Test
	void serializeWorks() throws IOException {
		final var fout = mock(SerializableDataOutputStream.class);
		final var inOrder = Mockito.inOrder(serdes, fout);

		subject.serialize(fout);

		inOrder.verify(serdes).writeNullableSerializable(subject.getReceipt(), fout);
		inOrder.verify(fout).writeByteArray(subject.getTxnHash());
		inOrder.verify(serdes).writeNullableSerializable(subject.getTxnId(), fout);
		inOrder.verify(serdes).writeNullableInstant(subject.getConsensusTimestamp(), fout);
		inOrder.verify(serdes).writeNullableString(subject.getMemo(), fout);
		inOrder.verify(fout).writeLong(subject.getFee());
		inOrder.verify(serdes).writeNullableSerializable(subject.getHbarAdjustments(), fout);
		inOrder.verify(serdes).writeNullableSerializable(subject.getContractCallResult(), fout);
		inOrder.verify(serdes).writeNullableSerializable(subject.getContractCreateResult(), fout);
		inOrder.verify(fout).writeLong(subject.getExpiry());
		inOrder.verify(fout).writeLong(subject.getSubmittingMember());
		inOrder.verify(fout).writeSerializableList(
				subject.getTokens(), true, true);
		inOrder.verify(fout).writeSerializableList(
				subject.getTokenAdjustments(), true, true);
		inOrder.verify(serdes).writeNullableSerializable(EntityId.fromGrpcScheduleId(scheduleID), fout);
		inOrder.verify(fout).writeSerializableList(subject.getCustomFeesCharged(), true, true);
	}

	@Test
	void serializableDetWorks() {
		assertEquals(ExpirableTxnRecord.MERKLE_VERSION, subject.getVersion());
		assertEquals(ExpirableTxnRecord.RUNTIME_CONSTRUCTABLE_ID, subject.getClassId());
	}

	@Test
	void grpcInterconversionWorks() {
		subject.setExpiry(0L);
		subject.setSubmittingMember(UNKNOWN_SUBMITTING_MEMBER);

		assertEquals(subject, fromGprc(subject.asGrpc()));
	}

	@Test
	void objectContractWorks() {
		final var one = subject;
		final var two = DomainSerdesTest.recordOne();
		final var three = subjectRecordWithTokenTransfersAndScheduleRefCustomFees();

		assertNotEquals(null, one);
		assertNotEquals(new Object(), one);
		assertEquals(one, three);
		assertNotEquals(one, two);

		assertNotEquals(one.hashCode(), two.hashCode());
		assertEquals(one.hashCode(), three.hashCode());
	}

	@Test
	void toStringWorks() {
		final var desired = "ExpirableTxnRecord{receipt=TxnReceipt{status=INVALID_ACCOUNT_ID, " +
				"accountCreated=EntityId{shard=0, realm=0, num=3}, newTotalTokenSupply=0}, " +
				"txnHash=6e6f742d7265616c6c792d612d68617368, txnId=TxnId{payer=EntityId{shard=0, realm=0, num=0}, " +
				"validStart=RichInstant{seconds=9999999999, nanos=0}, scheduled=false}, " +
				"consensusTimestamp=RichInstant{seconds=9999999999, nanos=0}, expiry=1234567, submittingMember=1, " +
				"memo=Alpha bravo charlie, contractCreation=SolidityFnResult{gasUsed=55, bloom=, result=, error=null," +
				" " +
				"contractId=EntityId{shard=4, realm=3, num=2}, createdContractIds=[], " +
				"logs=[SolidityLog{data=4e6f6e73656e736963616c21, bloom=, contractId=null, topics=[]}]}, " +
				"hbarAdjustments=CurrencyAdjustments{readable=[0.0.2 -> -4, 0.0.1001 <- +2, 0.0.1002 <- +2]}, " +
				"scheduleRef=EntityId{shard=5, realm=6, num=7}, tokenAdjustments=1.2.3(CurrencyAdjustments{" +
				"readable=[1.2.5 -> -1, 1.2.6 <- +1, 1.2.7 <- +1000]}), 1.2.4(CurrencyAdjustments{" +
				"readable=[1.2.5 -> -1, 1.2.6 <- +1, 1.2.7 <- +1000]}), assessedCustomFees=(" +
				"FcAssessedCustomFee{token=EntityId{shard=1, realm=2, num=9}, account=EntityId{shard=1, realm=2, " +
				"num=8}, " +
				"units=123, effective payer accounts=[234]})}";

		assertEquals(desired, subject.toString());
	}

	@AfterEach
	void cleanup() {
		ExpirableTxnRecord.serdes = new DomainSerdes();
	}
}<|MERGE_RESOLUTION|>--- conflicted
+++ resolved
@@ -78,13 +78,9 @@
 			.addAllTransfers(
 					withAdjustments(sponsor, -1L, beneficiary, 1L, magician, 1000L).getAccountAmountsList())
 			.build();
-<<<<<<< HEAD
 	private static final ScheduleID scheduleID = IdUtils.asSchedule("5.6.7");
-	private static final FcAssessedCustomFee balanceChange = new FcAssessedCustomFee(feeCollector, token, units);
-=======
-	ScheduleID scheduleID = IdUtils.asSchedule("5.6.7");
-	FcAssessedCustomFee balanceChange = new FcAssessedCustomFee(feeCollector, token, units, new long[] { 234L });
->>>>>>> a24d4e91
+	private static final FcAssessedCustomFee balanceChange =
+			new FcAssessedCustomFee(feeCollector, token, units, new long[] { 234L });
 
 	private DomainSerdes serdes;
 	private ExpirableTxnRecord subject;
