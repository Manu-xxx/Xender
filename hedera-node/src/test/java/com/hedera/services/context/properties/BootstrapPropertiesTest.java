--- conflicted
+++ resolved
@@ -209,10 +209,7 @@
 			entry("staking.startThreshold", 100_000_000L),
 			entry("staking.fees.nodeRewardPercentage", 10),
 			entry("staking.fees.stakingRewardPercentage", 10),
-<<<<<<< HEAD
-=======
 			entry("staking.activeThreshold", 1000),
->>>>>>> 0c7ac0d4
 			entry("consensus.message.maxBytesAllowed", 1024),
 			entry("ledger.nftTransfers.maxLen", 10),
 			entry("ledger.xferBalanceChanges.maxLen", 20),
