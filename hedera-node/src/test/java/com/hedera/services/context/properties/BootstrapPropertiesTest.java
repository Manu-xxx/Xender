--- conflicted
+++ resolved
@@ -158,11 +158,7 @@
 			entry("stats.speedometerHalfLifeSecs", 10.0),
 			entry("consensus.message.maxBytesAllowed", 1024),
 			entry("ledger.nftTransfers.maxLen", 10),
-<<<<<<< HEAD
-			entry("tokens.nfts.maxQueryRange", 100),
-=======
 			entry("tokens.nfts.maxQueryRange", 100L),
->>>>>>> 5d6b2415
 			entry("tokens.nfts.maxBatchSizeWipe", 10),
 			entry("tokens.nfts.maxBatchSizeMint", 10),
 			entry("tokens.nfts.maxBatchSizeBurn", 10),
