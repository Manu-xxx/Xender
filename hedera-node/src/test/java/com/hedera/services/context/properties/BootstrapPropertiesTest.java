--- conflicted
+++ resolved
@@ -204,11 +204,7 @@
 			entry("stats.speedometerHalfLifeSecs", 10.0),
 			entry("stats.executionTimesToTrack", 0),
 			entry("staking.periodMins", 1440L),
-<<<<<<< HEAD
-			entry("staking.rewardHistory.numStoredPeriods", 3),
-=======
 			entry("staking.rewardHistory.numStoredPeriods", 365),
->>>>>>> 3acb6f32
 			entry("staking.rewardRate", 10_000_000L),
 			entry("staking.startThreshold", 100_000_000L),
 			entry("staking.fees.nodeRewardPercentage", 10),
