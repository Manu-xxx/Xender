--- conflicted
+++ resolved
@@ -248,26 +248,6 @@
                     entry(
                             UPGRADE_ARTIFACTS_PATH,
                             "/opt/hgcapp/services-hedera/HapiApp2.0/data/upgrade/current"),
-<<<<<<< HEAD
-                    entry("hedera.allowances.maxTransactionLimit", 20),
-                    entry("hedera.allowances.maxAccountLimit", 100),
-                    entry("hedera.allowances.isEnabled", true),
-                    entry("entities.limitTokenAssociations", false),
-                    entry("hedera.recordStream.recordFileVersion", 5),
-                    entry("hedera.recordStream.signatureFileVersion", 5),
-                    entry("accounts.maxNumber", 5_000_000L),
-                    entry("contracts.maxNumber", 5_000_000L),
-                    entry("files.maxNumber", 1_000_000L),
-                    entry("scheduling.maxNumber", 10_000_000L),
-                    entry("tokens.maxNumber", 1_000_000L),
-                    entry("topics.maxNumber", 1_000_000L),
-                    entry("tokens.maxAggregateRels", 10_000_000L),
-                    entry("utilPrng.isEnabled", true),
-                    entry("contracts.sidecars", EnumSet.noneOf(SidecarType.class)),
-                    entry("hedera.recordStream.sidecarMaxSizeMb", 256),
-                    entry("hedera.recordStream.enableTraceabilityMigration", true),
-                    entry("hedera.recordStream.compressFilesOnCreation", true));
-=======
                     entry(HEDERA_ALLOWANCES_MAX_TXN_LIMIT, 20),
                     entry(HEDERA_ALLOWANCES_MAX_ACCOUNT_LIMIT, 100),
                     entry(HEDERA_ALLOWANCES_IS_ENABLED, true),
@@ -284,8 +264,9 @@
                     entry(UTIL_PRNG_IS_ENABLED, true),
                     entry(CONTRACTS_SIDECARS, EnumSet.noneOf(SidecarType.class)),
                     entry(HEDERA_RECORD_STREAM_SIDECAR_MAX_SIZE_MB, 256),
-                    entry(HEDERA_RECORD_STREAM_ENABLE_TRACEABILITY_MIGRATION, true));
->>>>>>> 4d72bfed
+                    entry(HEDERA_RECORD_STREAM_ENABLE_TRACEABILITY_MIGRATION, true),
+    entry("hedera.recordStream.compressFilesOnCreation", true));
+    ;
 
     @Test
     void containsProperty() {
