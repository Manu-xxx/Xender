--- conflicted
+++ resolved
@@ -101,11 +101,8 @@
         assertTrue(subject.isTraceabilityMigrationEnabled());
         assertFalse(subject.shouldCompressRecordFilesOnCreation());
         assertTrue(subject.areTokenAutoCreationsEnabled());
-<<<<<<< HEAD
+        assertFalse(subject.dynamicEvmVersion());
         assertFalse(subject.shouldCompressAccountBalanceFilesOnCreation());
-=======
-        assertFalse(subject.dynamicEvmVersion());
->>>>>>> b3a28f37
     }
 
     @Test
@@ -257,11 +254,8 @@
         assertTrue(subject.shouldItemizeStorageFees());
         assertTrue(subject.shouldCompressRecordFilesOnCreation());
         assertFalse(subject.areTokenAutoCreationsEnabled());
-<<<<<<< HEAD
+        assertTrue(subject.dynamicEvmVersion());
         assertTrue(subject.shouldCompressAccountBalanceFilesOnCreation());
-=======
-        assertTrue(subject.dynamicEvmVersion());
->>>>>>> b3a28f37
     }
 
     @Test
@@ -519,13 +513,10 @@
                 .willReturn((i + 82) % 2 == 0);
         given(properties.getBooleanProperty(TOKENS_AUTO_CREATIONS_ENABLED))
                 .willReturn((i + 83) % 2 == 0);
-<<<<<<< HEAD
+        given(properties.getBooleanProperty(CONTRACTS_DYNAMIC_EVM_VERSION)).willReturn(i % 2 == 0);
+        given(properties.getStringProperty(CONTRACTS_EVM_VERSION)).willReturn(evmVersions[i % 2]);
         given(properties.getBooleanProperty(BALANCES_COMPRESS_ON_CREATION))
                 .willReturn((i + 84) % 2 == 0);
-=======
-        given(properties.getBooleanProperty(CONTRACTS_DYNAMIC_EVM_VERSION)).willReturn(i % 2 == 0);
-        given(properties.getStringProperty(CONTRACTS_EVM_VERSION)).willReturn(evmVersions[i % 2]);
->>>>>>> b3a28f37
     }
 
     private Set<EntityType> typesFor(final int i) {
