/*
 * Copyright (C) 2020-2022 Hedera Hashgraph, LLC
 *
 * Licensed under the Apache License, Version 2.0 (the "License");
 * you may not use this file except in compliance with the License.
 * You may obtain a copy of the License at
 *
 *      http://www.apache.org/licenses/LICENSE-2.0
 *
 * Unless required by applicable law or agreed to in writing, software
 * distributed under the License is distributed on an "AS IS" BASIS,
 * WITHOUT WARRANTIES OR CONDITIONS OF ANY KIND, either express or implied.
 * See the License for the specific language governing permissions and
 * limitations under the License.
 */
package com.hedera.services.context.properties;

import static org.junit.jupiter.api.Assertions.assertArrayEquals;
import static org.junit.jupiter.api.Assertions.assertEquals;
import static org.junit.jupiter.api.Assertions.assertFalse;
import static org.junit.jupiter.api.Assertions.assertTrue;
import static org.mockito.BDDMockito.given;
import static org.mockito.Mockito.mock;

import com.esaulpaugh.headlong.util.Integers;
import com.hedera.services.config.HederaNumbers;
import com.hedera.services.fees.calculation.CongestionMultipliers;
import com.hedera.services.stream.proto.SidecarType;
import com.hedera.services.sysfiles.domain.KnownBlockValues;
import com.hedera.services.sysfiles.domain.throttling.ThrottleReqOpsScaleFactor;
import com.hederahashgraph.api.proto.java.AccountID;
import com.hederahashgraph.api.proto.java.HederaFunctionality;
import java.util.EnumSet;
import java.util.Map;
import java.util.Set;
import org.apache.tuweni.bytes.Bytes;
import org.apache.tuweni.bytes.Bytes32;
import org.junit.jupiter.api.BeforeEach;
import org.junit.jupiter.api.Test;

class GlobalDynamicPropertiesTest {
    private static final String[] balanceExportPaths =
            new String[] {"/opt/hgcapp/accountBalances", "data/saved/accountBalances"};

    private static final String[] upgradeArtifactLocs =
            new String[] {"/opt/hgcapp/HapiApp2.0/data/upgrade", "data/upgrade"};

    private static final String literalBlockValues =
            "c9e37a7a454638ca62662bd1a06de49ef40b3444203fe329bbc81363604ea7f8@666";
    private static final KnownBlockValues blockValues = KnownBlockValues.from(literalBlockValues);

    private PropertySource properties;

    private HederaNumbers numbers;
    private CongestionMultipliers oddCongestion =
            CongestionMultipliers.from("90,11x,95,27x,99,103x");
    private CongestionMultipliers evenCongestion =
            CongestionMultipliers.from("90,10x,95,25x,99,100x");
    private ThrottleReqOpsScaleFactor oddFactor = ThrottleReqOpsScaleFactor.from("5:2");
    private ThrottleReqOpsScaleFactor evenFactor = ThrottleReqOpsScaleFactor.from("7:2");
    private GlobalDynamicProperties subject;

    @BeforeEach
    void setup() {
        numbers = mock(HederaNumbers.class);
        given(numbers.shard()).willReturn(1L);
        given(numbers.realm()).willReturn(2L);
        properties = mock(PropertySource.class);
    }

    @Test
    void constructsFlagsAsExpected() {
        givenPropsWithSeed(1);

        // when:
        subject = new GlobalDynamicProperties(numbers, properties);

        // then:
        assertTrue(subject.shouldExportBalances());
        assertTrue(subject.shouldExportTokenBalances());
        assertTrue(subject.shouldAutoRenewSomeEntityType());
        assertTrue(subject.areNftsEnabled());
        assertTrue(subject.shouldThrottleByGas());
        assertFalse(subject.isAutoCreationEnabled());
        assertFalse(subject.expandSigsFromLastSignedState());
        assertTrue(subject.shouldExportPrecompileResults());
        assertFalse(subject.isCreate2Enabled());
        assertTrue(subject.isRedirectTokenCallsEnabled());
        assertFalse(subject.areAllowancesEnabled());
        assertFalse(subject.areTokenAssociationsLimited());
        assertTrue(subject.isHTSPrecompileCreateEnabled());
        assertTrue(subject.areContractAutoAssociationsEnabled());
        assertTrue(subject.isStakingEnabled());
        assertTrue(subject.isUtilPrngEnabled());
        assertTrue(subject.requireMinStakeToReward());
    }

    @Test
    void nftPropertiesTest() {
        givenPropsWithSeed(1);
        subject = new GlobalDynamicProperties(numbers, properties);

        assertEquals(37, subject.maxNftTransfersLen());
        assertEquals(38, subject.maxBatchSizeBurn());
        assertEquals(39, subject.maxBatchSizeWipe());
        assertEquals(40, subject.maxBatchSizeMint());
        assertEquals(41, subject.maxNftQueryRange());
        assertEquals(42, subject.maxNftMetadataBytes());
        assertEquals(43, subject.maxTokenNameUtf8Bytes());
        assertEquals(oddFactor, subject.nftMintScaleFactor());
    }

    @Test
    void constructsNonMaxIntsAsExpected() {
        givenPropsWithSeed(1);

        // when:
        subject = new GlobalDynamicProperties(numbers, properties);

        // then:
        assertEquals(8, subject.cacheRecordsTtl());
        assertEquals(10, subject.ratesIntradayChangeLimitPercent());
        assertEquals(11, subject.balancesExportPeriodSecs());
        assertEquals(20, subject.minValidityBuffer());
        final var chainIdBytes = Integers.toBytes(22);
        assertArrayEquals(chainIdBytes, subject.chainIdBytes());
        assertEquals(Bytes32.leftPad(Bytes.of(chainIdBytes)), subject.chainIdBytes32());
        assertEquals(24, subject.feesTokenTransferUsageMultiplier());
        assertEquals(26, subject.minAutoRenewDuration());
        assertEquals(26, subject.typedMinAutoRenewDuration().getSeconds());
        assertEquals(27, subject.localCallEstRetBytes());
        assertEquals(28, subject.scheduledTxExpiryTimeSecs());
        assertEquals(29, subject.messageMaxBytesAllowed());
        assertEquals(30, subject.feesMinCongestionPeriod());
        assertEquals(32, subject.autoRenewNumberOfEntitiesToScan());
        assertEquals(33, subject.autoRenewMaxNumberOfEntitiesToRenewOrDelete());
        assertEquals(78, subject.recordFileVersion());
        assertEquals(79, subject.recordSignatureFileVersion());
    }

    @Test
    void constructsMaxIntsAsExpected() {
        givenPropsWithSeed(1);

        // when:
        subject = new GlobalDynamicProperties(numbers, properties);

        // then:
        assertEquals(1, subject.maxTokensRelsPerInfoQuery());
        assertEquals(1, subject.maxTokensPerAccount());
        assertEquals(2, subject.maxTokenSymbolUtf8Bytes());
        assertEquals(6, subject.maxFileSizeKb());
        assertEquals(15, subject.maxTransferListSize());
        assertEquals(16, subject.maxTokenTransferListSize());
        assertEquals(17, subject.maxMemoUtf8Bytes());
        assertEquals(21, subject.maxGasPerSec());
        assertEquals(25, subject.maxAutoRenewDuration());
        assertEquals(36, subject.maxCustomFeesAllowed());
        assertEquals(46, subject.maxXferBalanceChanges());
        assertEquals(47, subject.maxCustomFeeDepth());
        assertEquals(48, subject.maxGasRefundPercentage());
        assertEquals(52, subject.changeHistorianMemorySecs());
        assertEquals(53, subject.maxAggregateContractKvPairs());
        assertEquals(54, subject.maxIndividualContractKvPairs());
        assertEquals(55, subject.maxNumQueryableRecords());
        assertEquals(63, subject.getMaxPurgedKvPairsPerTouch());
        assertEquals(64, subject.getMaxReturnedNftsPerTouch());
        assertEquals(86, subject.maxNumTokenRels());
        assertEquals(82, subject.maxInternalContractCreations());
    }

    @Test
    void constructsLongsAsExpected() {
        givenPropsWithSeed(1);

        // when:
        subject = new GlobalDynamicProperties(numbers, properties);

        // then:
        assertEquals(13L, subject.nodeBalanceWarningThreshold());
        assertEquals(18L, subject.maxTxnDuration());
        assertEquals(19L, subject.minTxnDuration());
        assertEquals(23L, subject.defaultContractLifetime());
        assertEquals(34L, subject.autoRenewGracePeriod());
        assertEquals(44L, subject.maxNftMints());
        assertEquals(66L, subject.schedulingMaxTxnPerSecond());
        assertEquals(67L, subject.scheduleThrottleMaxGasLimit());
        assertEquals(68L, subject.schedulingMaxExpirationFutureSeconds());
        assertEquals(69L, subject.maxPrecedingRecords());
        assertEquals(70L, subject.maxFollowingRecords());
        assertEquals(76L, subject.maxDailyStakeRewardThPerH());
    }

    @Test
    void constructsMiscAsExpected() {
        givenPropsWithSeed(1);

        // when:
        subject = new GlobalDynamicProperties(numbers, properties);

        // expect:
        assertEquals(accountWith(1L, 2L, 7L), subject.fundingAccount());
        assertEquals(balanceExportPaths[1], subject.pathToBalancesExportDir());
        assertEquals(Set.of(HederaFunctionality.CryptoTransfer), subject.schedulingWhitelist());
        assertEquals(oddCongestion, subject.congestionMultipliers());
        assertEquals(upgradeArtifactLocs[1], subject.upgradeArtifactsLoc());
        assertEquals(Set.of(SidecarType.CONTRACT_BYTECODE), subject.enabledSidecars());
        assertEquals(Map.of(0L, 4L, 1L, 8L), subject.nodeMaxMinStakeRatios());
    }

    @Test
    void reloadsFlagsAsExpected() {
        givenPropsWithSeed(2);

        // when:
        subject = new GlobalDynamicProperties(numbers, properties);

        // then:
        assertFalse(subject.shouldExportBalances());
        assertFalse(subject.shouldExportTokenBalances());
        assertTrue(subject.shouldAutoRenewSomeEntityType());
        assertFalse(subject.areNftsEnabled());
        assertFalse(subject.shouldThrottleByGas());
        assertTrue(subject.isAutoCreationEnabled());
        assertTrue(subject.expandSigsFromLastSignedState());
        assertFalse(subject.shouldExportPrecompileResults());
        assertTrue(subject.isCreate2Enabled());
        assertFalse(subject.isRedirectTokenCallsEnabled());
        assertTrue(subject.areAllowancesEnabled());
        assertTrue(subject.shouldAutoRenewAccounts());
        assertTrue(subject.shouldAutoRenewContracts());
        assertTrue(subject.shouldAutoRenewSomeEntityType());
        assertTrue(subject.areTokenAssociationsLimited());
        assertFalse(subject.isHTSPrecompileCreateEnabled());
        assertTrue(subject.schedulingLongTermEnabled());
        assertFalse(subject.areContractAutoAssociationsEnabled());
        assertFalse(subject.isStakingEnabled());
        assertFalse(subject.isUtilPrngEnabled());
    }

    @Test
    void knowsWhenNotToDoAnyAutoRenew() {
        givenPropsWithSeed(3);

        subject = new GlobalDynamicProperties(numbers, properties);

        assertFalse(subject.shouldAutoRenewSomeEntityType());
    }

    @Test
    void reloadsIntsAsExpected() {
        givenPropsWithSeed(2);

        // when:
        subject = new GlobalDynamicProperties(numbers, properties);

        // then:
        assertEquals(2, subject.maxTokensRelsPerInfoQuery());
        assertEquals(2, subject.maxTokensPerAccount());
        assertEquals(3, subject.maxTokenSymbolUtf8Bytes());
        assertEquals(7, subject.maxFileSizeKb());
        assertEquals(9, subject.cacheRecordsTtl());
        assertEquals(11, subject.ratesIntradayChangeLimitPercent());
        assertEquals(12, subject.balancesExportPeriodSecs());
        assertEquals(16, subject.maxTransferListSize());
        assertEquals(17, subject.maxTokenTransferListSize());
        assertEquals(18, subject.maxMemoUtf8Bytes());
        assertEquals(21, subject.minValidityBuffer());
        assertEquals(22, subject.maxGasPerSec());
        assertEquals(25, subject.feesTokenTransferUsageMultiplier());
        assertEquals(26, subject.maxAutoRenewDuration());
        assertEquals(27, subject.minAutoRenewDuration());
        assertEquals(28, subject.localCallEstRetBytes());
        assertEquals(29, subject.scheduledTxExpiryTimeSecs());
        assertEquals(30, subject.messageMaxBytesAllowed());
        assertEquals(31, subject.feesMinCongestionPeriod());
        assertEquals(33, subject.autoRenewNumberOfEntitiesToScan());
        assertEquals(34, subject.autoRenewMaxNumberOfEntitiesToRenewOrDelete());
        assertEquals(37, subject.maxCustomFeesAllowed());
        assertEquals(47, subject.maxXferBalanceChanges());
        assertEquals(48, subject.maxCustomFeeDepth());
        assertEquals(49, subject.maxGasRefundPercentage());
        assertEquals(53, subject.changeHistorianMemorySecs());
        assertEquals(54, subject.maxAggregateContractKvPairs());
        assertEquals(55, subject.maxIndividualContractKvPairs());
        assertEquals(57, subject.maxAllowanceLimitPerTransaction());
        assertEquals(58, subject.maxAllowanceLimitPerAccount());
        assertEquals(73, subject.getNodeRewardPercent());
        assertEquals(74, subject.getStakingRewardPercent());
        assertEquals(79, subject.recordFileVersion());
        assertEquals(80, subject.recordSignatureFileVersion());
        assertEquals(83, subject.maxInternalContractCreations());
    }

    @Test
    void reloadsLongsAsExpected() {
        givenPropsWithSeed(2);

        // when:
        subject = new GlobalDynamicProperties(numbers, properties);

        // then:
        assertEquals(14L, subject.nodeBalanceWarningThreshold());
        assertEquals(19L, subject.maxTxnDuration());
        assertEquals(20L, subject.minTxnDuration());
        assertEquals(24L, subject.defaultContractLifetime());
        assertEquals(35L, subject.autoRenewGracePeriod());
        assertEquals(45L, subject.maxNftMints());
        assertEquals(54L, subject.htsDefaultGasCost());
        assertEquals(72L, subject.getStakingStartThreshold());
        assertEquals(67L, subject.schedulingMaxTxnPerSecond());
        assertEquals(68L, subject.scheduleThrottleMaxGasLimit());
        assertEquals(69L, subject.schedulingMaxExpirationFutureSeconds());
        assertEquals(76L, subject.getStakingRewardRate());
        assertEquals(70L, subject.maxPrecedingRecords());
        assertEquals(71L, subject.maxFollowingRecords());
        assertEquals(76L, subject.getStakingRewardRate());
        assertEquals(77L, subject.maxDailyStakeRewardThPerH());
        assertEquals(81L, subject.maxNumAccounts());
        assertEquals(82L, subject.maxNumContracts());
        assertEquals(83L, subject.maxNumFiles());
        assertEquals(84L, subject.maxNumTokens());
        assertEquals(85L, subject.maxNumTopics());
        assertEquals(86L, subject.maxNumSchedules());
    }

    @Test
    void reloadsMiscAsExpected() {
        givenPropsWithSeed(2);

        // when:
        subject = new GlobalDynamicProperties(numbers, properties);

        // expect:
        assertEquals(accountWith(1L, 2L, 8L), subject.fundingAccount());
        assertEquals(balanceExportPaths[0], subject.pathToBalancesExportDir());
        assertEquals(Set.of(HederaFunctionality.CryptoCreate), subject.schedulingWhitelist());
        assertEquals(evenCongestion, subject.congestionMultipliers());
        assertEquals(evenFactor, subject.nftMintScaleFactor());
        assertEquals(upgradeArtifactLocs[0], subject.upgradeArtifactsLoc());
        assertEquals(blockValues, subject.knownBlockValues());
        assertEquals(66L, subject.exchangeRateGasReq());
        assertEquals(Set.of(SidecarType.CONTRACT_STATE_CHANGE), subject.enabledSidecars());
    }

    private void givenPropsWithSeed(int i) {
        given(properties.getIntProperty("tokens.maxRelsPerInfoQuery")).willReturn(i);
        given(properties.getIntProperty("tokens.maxPerAccount")).willReturn(i);
        given(properties.getIntProperty("tokens.maxSymbolUtf8Bytes")).willReturn(i + 1);
        given(properties.getBooleanProperty("ledger.keepRecordsInState")).willReturn((i % 2) == 0);
        given(properties.getIntProperty("files.maxSizeKb")).willReturn(i + 5);
        given(properties.getLongProperty("ledger.fundingAccount")).willReturn((long) i + 6);
        given(properties.getIntProperty("cache.records.ttl")).willReturn(i + 7);
        given(properties.getIntProperty("rates.intradayChangeLimitPercent")).willReturn(i + 9);
        given(properties.getIntProperty("balances.exportPeriodSecs")).willReturn(i + 10);
        given(properties.getBooleanProperty("balances.exportEnabled"))
                .willReturn((i + 11) % 2 == 0);
        given(properties.getLongProperty("balances.nodeBalanceWarningThreshold"))
                .willReturn(i + 12L);
        given(properties.getStringProperty("balances.exportDir.path"))
                .willReturn(balanceExportPaths[i % 2]);
        given(properties.getBooleanProperty("balances.exportTokenBalances"))
                .willReturn((i + 13) % 2 == 0);
        given(properties.getIntProperty("ledger.transfers.maxLen")).willReturn(i + 14);
        given(properties.getIntProperty("ledger.tokenTransfers.maxLen")).willReturn(i + 15);
        given(properties.getIntProperty("hedera.transaction.maxMemoUtf8Bytes")).willReturn(i + 16);
        given(properties.getLongProperty("hedera.transaction.maxValidDuration"))
                .willReturn(i + 17L);
        given(properties.getLongProperty("hedera.transaction.minValidDuration"))
                .willReturn(i + 18L);
        given(properties.getIntProperty("hedera.transaction.minValidityBufferSecs"))
                .willReturn(i + 19);
        given(properties.getLongProperty("contracts.maxGasPerSec")).willReturn(i + 20L);
        given(properties.getIntProperty("contracts.chainId")).willReturn(i + 21);
        given(properties.getLongProperty("contracts.defaultLifetime")).willReturn(i + 22L);
        given(properties.getIntProperty("fees.tokenTransferUsageMultiplier")).willReturn(i + 23);
        given(properties.getLongProperty("ledger.autoRenewPeriod.maxDuration")).willReturn(i + 24L);
        given(properties.getLongProperty("ledger.autoRenewPeriod.minDuration")).willReturn(i + 25L);
        given(properties.getIntProperty("contracts.localCall.estRetBytes")).willReturn(i + 26);
        given(properties.getIntProperty("ledger.schedule.txExpiryTimeSecs")).willReturn(i + 27);
        given(properties.getIntProperty("consensus.message.maxBytesAllowed")).willReturn(i + 28);
        given(properties.getBooleanProperty("scheduling.longTermEnabled")).willReturn(i % 2 == 0);
        given(properties.getFunctionsProperty("scheduling.whitelist"))
                .willReturn(
                        i % 2 == 0
                                ? Set.of(HederaFunctionality.CryptoCreate)
                                : Set.of(HederaFunctionality.CryptoTransfer));
        given(properties.getCongestionMultiplierProperty("fees.percentCongestionMultipliers"))
                .willReturn(i % 2 == 0 ? evenCongestion : oddCongestion);
        given(properties.getIntProperty("fees.minCongestionPeriod")).willReturn(i + 29);
        given(properties.getIntProperty("autorenew.numberOfEntitiesToScan")).willReturn(i + 31);
        given(properties.getIntProperty("autorenew.maxNumberOfEntitiesToRenewOrDelete"))
                .willReturn(i + 32);
        given(properties.getLongProperty("autorenew.gracePeriod")).willReturn(i + 33L);
        given(properties.getIntProperty("tokens.maxCustomFeesAllowed")).willReturn(i + 35);
        given(properties.getIntProperty("ledger.nftTransfers.maxLen")).willReturn(i + 36);
        given(properties.getIntProperty("tokens.nfts.maxBatchSizeBurn")).willReturn(i + 37);
        given(properties.getIntProperty("tokens.nfts.maxBatchSizeWipe")).willReturn(i + 38);
        given(properties.getIntProperty("tokens.nfts.maxBatchSizeMint")).willReturn(i + 39);
        given(properties.getLongProperty("tokens.nfts.maxQueryRange")).willReturn(i + 40L);
        given(properties.getIntProperty("tokens.nfts.maxMetadataBytes")).willReturn(i + 41);
        given(properties.getIntProperty("tokens.maxTokenNameUtf8Bytes")).willReturn(i + 42);
        given(properties.getBooleanProperty("tokens.nfts.areEnabled"))
                .willReturn((i + 43) % 2 == 0);
        given(properties.getLongProperty("tokens.nfts.maxAllowedMints")).willReturn(i + 43L);
        given(properties.getIntProperty("tokens.nfts.mintThrottleScaleFactor")).willReturn(i + 44);
        given(properties.getIntProperty("ledger.xferBalanceChanges.maxLen")).willReturn(i + 45);
        given(properties.getIntProperty("tokens.maxCustomFeeDepth")).willReturn(i + 46);
        given(properties.getThrottleScaleFactor("tokens.nfts.mintThrottleScaleFactor"))
                .willReturn(i % 2 == 0 ? evenFactor : oddFactor);
        given(properties.getStringProperty("upgrade.artifacts.path"))
                .willReturn(upgradeArtifactLocs[i % 2]);
        given(properties.getBooleanProperty("contracts.throttle.throttleByGas"))
                .willReturn((i + 47) % 2 == 0);
        given(properties.getIntProperty("contracts.maxRefundPercentOfGasLimit")).willReturn(i + 47);
        given(properties.getIntProperty("ledger.changeHistorian.memorySecs")).willReturn(i + 51);
        given(properties.getLongProperty("contracts.precompile.htsDefaultGasCost"))
                .willReturn(i + 52L);
        given(properties.getBooleanProperty("autoCreation.enabled")).willReturn(i % 2 == 0);
        given(properties.getBooleanProperty("sigs.expandFromLastSignedState"))
                .willReturn(i % 2 == 0);
        given(properties.getLongProperty("contracts.maxKvPairs.aggregate")).willReturn(i + 52L);
        given(properties.getIntProperty("contracts.maxKvPairs.individual")).willReturn(i + 53);
        given(properties.getIntProperty("ledger.records.maxQueryableByAccount")).willReturn(i + 54);
        given(properties.getIntProperty("hedera.allowances.maxTransactionLimit"))
                .willReturn(i + 55);
        given(properties.getIntProperty("hedera.allowances.maxAccountLimit")).willReturn(i + 56);
        given(properties.getBooleanProperty("contracts.precompile.exportRecordResults"))
                .willReturn((i + 57) % 2 == 0);
        given(properties.getBooleanProperty("contracts.allowCreate2"))
                .willReturn((i + 58) % 2 == 0);
        given(properties.getBooleanProperty("contracts.redirectTokenCalls"))
                .willReturn((i + 59) % 2 == 0);
        given(properties.getBooleanProperty("hedera.allowances.isEnabled"))
                .willReturn((i + 60) % 2 == 0);
        given(properties.getTypesProperty("autoRenew.targetTypes")).willReturn(typesFor(i));
        given(properties.getBooleanProperty("entities.limitTokenAssociations"))
                .willReturn((i + 60) % 2 == 0);
        given(properties.getBooleanProperty("contracts.precompile.htsEnableTokenCreate"))
                .willReturn((i + 61) % 2 == 0);
        given(properties.getIntProperty("autoRemove.maxPurgedKvPairsPerTouch")).willReturn(i + 62);
        given(properties.getIntProperty("autoRemove.maxReturnedNftsPerTouch")).willReturn(i + 63);
        given(properties.getBlockValuesProperty("contracts.knownBlockHash"))
                .willReturn(blockValues);
        given(properties.getLongProperty("contracts.precompile.exchangeRateGasCost"))
                .willReturn(i + 64L);
        given(properties.getLongProperty("scheduling.maxTxnPerSecond")).willReturn(i + 65L);
        given(properties.getLongProperty("contracts.scheduleThrottleMaxGasLimit"))
                .willReturn(i + 66L);
        given(properties.getLongProperty("scheduling.maxExpirationFutureSeconds"))
                .willReturn(i + 67L);
        given(properties.getLongProperty("consensus.handle.maxPrecedingRecords"))
                .willReturn(i + 68L);
        given(properties.getLongProperty("consensus.handle.maxFollowingRecords"))
                .willReturn(i + 69L);
        given(properties.getLongProperty("staking.startThreshold")).willReturn(i + 70L);
        given(properties.getIntProperty("staking.fees.nodeRewardPercentage")).willReturn(i + 71);
        given(properties.getIntProperty("staking.fees.stakingRewardPercentage")).willReturn(i + 72);
        given(properties.getLongProperty("staking.rewardRate")).willReturn(i + 74L);
        given(properties.getBooleanProperty("contracts.allowAutoAssociations"))
                .willReturn((i + 65) % 2 == 0);
        given(properties.getLongProperty("staking.maxDailyStakeRewardThPerH")).willReturn(i + 75L);
        given(properties.getBooleanProperty("staking.isEnabled")).willReturn((i + 73) % 2 == 0);
        given(properties.getIntProperty("hedera.recordStream.recordFileVersion"))
                .willReturn((i + 77));
        given(properties.getIntProperty("hedera.recordStream.signatureFileVersion"))
                .willReturn((i + 78));
        given(properties.getLongProperty("accounts.maxNumber")).willReturn(i + 79L);
        given(properties.getLongProperty("contracts.maxNumber")).willReturn(i + 80L);
        given(properties.getLongProperty("files.maxNumber")).willReturn(i + 81L);
        given(properties.getLongProperty("tokens.maxNumber")).willReturn(i + 82L);
        given(properties.getLongProperty("topics.maxNumber")).willReturn(i + 83L);
        given(properties.getLongProperty("scheduling.maxNumber")).willReturn(i + 84L);
        given(properties.getLongProperty("tokens.maxAggregateRels")).willReturn(i + 85L);
        given(properties.getBooleanProperty("utilPrng.isEnabled")).willReturn((i + 79) % 2 == 0);
        given(properties.getSidecarsProperty("contracts.sidecars"))
                .willReturn(
                        (i + 80) % 2 == 0
                                ? Set.of(SidecarType.CONTRACT_STATE_CHANGE)
                                : Set.of(SidecarType.CONTRACT_BYTECODE));
<<<<<<< HEAD
        given(properties.getIntProperty("contracts.maxInternalContractCreations"))
                .willReturn(i + 81);
=======
        given(properties.getBooleanProperty("staking.requireMinStakeToReward"))
                .willReturn((i + 79) % 2 == 0);
        given(properties.getNodeStakeRatiosProperty("staking.nodeMaxToMinStakeRatios"))
                .willReturn(Map.of(0L, 4L, 1L, 8L));
>>>>>>> 154af549
    }

    private Set<EntityType> typesFor(final int i) {
        if (i == 3) {
            return EnumSet.noneOf(EntityType.class);
        } else {
            return ((i + 61) % 2 == 0
                    ? EnumSet.of(EntityType.TOKEN)
                    : EnumSet.of(EntityType.ACCOUNT, EntityType.CONTRACT));
        }
    }

    private AccountID accountWith(final long shard, final long realm, final long num) {
        return AccountID.newBuilder()
                .setShardNum(shard)
                .setRealmNum(realm)
                .setAccountNum(num)
                .build();
    }
}<|MERGE_RESOLUTION|>--- conflicted
+++ resolved
@@ -478,15 +478,12 @@
                         (i + 80) % 2 == 0
                                 ? Set.of(SidecarType.CONTRACT_STATE_CHANGE)
                                 : Set.of(SidecarType.CONTRACT_BYTECODE));
-<<<<<<< HEAD
-        given(properties.getIntProperty("contracts.maxInternalContractCreations"))
-                .willReturn(i + 81);
-=======
         given(properties.getBooleanProperty("staking.requireMinStakeToReward"))
                 .willReturn((i + 79) % 2 == 0);
         given(properties.getNodeStakeRatiosProperty("staking.nodeMaxToMinStakeRatios"))
                 .willReturn(Map.of(0L, 4L, 1L, 8L));
->>>>>>> 154af549
+        given(properties.getIntProperty("contracts.maxInternalContractCreations"))
+                .willReturn(i + 81);
     }
 
     private Set<EntityType> typesFor(final int i) {
