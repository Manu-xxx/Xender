/*
 * Copyright (C) 2020-2022 Hedera Hashgraph, LLC
 *
 * Licensed under the Apache License, Version 2.0 (the "License");
 * you may not use this file except in compliance with the License.
 * You may obtain a copy of the License at
 *
 *      http://www.apache.org/licenses/LICENSE-2.0
 *
 * Unless required by applicable law or agreed to in writing, software
 * distributed under the License is distributed on an "AS IS" BASIS,
 * WITHOUT WARRANTIES OR CONDITIONS OF ANY KIND, either express or implied.
 * See the License for the specific language governing permissions and
 * limitations under the License.
 */
package com.hedera.services.context.properties;

import static org.junit.jupiter.api.Assertions.assertArrayEquals;
import static org.junit.jupiter.api.Assertions.assertEquals;
import static org.junit.jupiter.api.Assertions.assertFalse;
import static org.junit.jupiter.api.Assertions.assertTrue;
import static org.mockito.BDDMockito.given;
import static org.mockito.Mockito.mock;

import com.esaulpaugh.headlong.util.Integers;
import com.hedera.services.config.HederaNumbers;
import com.hedera.services.fees.calculation.CongestionMultipliers;
import com.hedera.services.sysfiles.domain.KnownBlockValues;
import com.hedera.services.sysfiles.domain.throttling.ThrottleReqOpsScaleFactor;
import com.hederahashgraph.api.proto.java.AccountID;
import com.hederahashgraph.api.proto.java.HederaFunctionality;
import java.util.EnumSet;
import java.util.Set;
import org.apache.tuweni.bytes.Bytes;
import org.apache.tuweni.bytes.Bytes32;
import org.junit.jupiter.api.BeforeEach;
import org.junit.jupiter.api.Test;

class GlobalDynamicPropertiesTest {
    private static final String[] balanceExportPaths =
            new String[] {"/opt/hgcapp/accountBalances", "data/saved/accountBalances"};

    private static final String[] upgradeArtifactLocs =
            new String[] {"/opt/hgcapp/HapiApp2.0/data/upgrade", "data/upgrade"};

    private static final String literalBlockValues =
            "c9e37a7a454638ca62662bd1a06de49ef40b3444203fe329bbc81363604ea7f8@666";
    private static final KnownBlockValues blockValues = KnownBlockValues.from(literalBlockValues);

    private PropertySource properties;

    private HederaNumbers numbers;
    private CongestionMultipliers oddCongestion =
            CongestionMultipliers.from("90,11x,95,27x,99,103x");
    private CongestionMultipliers evenCongestion =
            CongestionMultipliers.from("90,10x,95,25x,99,100x");
    private ThrottleReqOpsScaleFactor oddFactor = ThrottleReqOpsScaleFactor.from("5:2");
    private ThrottleReqOpsScaleFactor evenFactor = ThrottleReqOpsScaleFactor.from("7:2");
    private GlobalDynamicProperties subject;

    @BeforeEach
    void setup() {
        numbers = mock(HederaNumbers.class);
        given(numbers.shard()).willReturn(1L);
        given(numbers.realm()).willReturn(2L);
        properties = mock(PropertySource.class);
    }

    @Test
    void constructsFlagsAsExpected() {
        givenPropsWithSeed(1);

        // when:
        subject = new GlobalDynamicProperties(numbers, properties);

        // then:
        assertTrue(subject.shouldExportBalances());
        assertTrue(subject.shouldExportTokenBalances());
        assertTrue(subject.shouldAutoRenewSomeEntityType());
        assertTrue(subject.areNftsEnabled());
        assertTrue(subject.shouldThrottleByGas());
        assertFalse(subject.isAutoCreationEnabled());
<<<<<<< HEAD
        assertFalse(subject.expandSigsFromImmutableState());
=======
        assertFalse(subject.expandSigsFromLastSignedState());
>>>>>>> bcbec2b7
        assertTrue(subject.shouldExportPrecompileResults());
        assertFalse(subject.isCreate2Enabled());
        assertTrue(subject.isRedirectTokenCallsEnabled());
        assertFalse(subject.areAllowancesEnabled());
        assertFalse(subject.areTokenAssociationsLimited());
        assertTrue(subject.isHTSPrecompileCreateEnabled());
        assertTrue(subject.areContractAutoAssociationsEnabled());
        assertTrue(subject.isStakingEnabled());
<<<<<<< HEAD
        assertTrue(subject.isPrngEnabled());
=======
        assertTrue(subject.isUtilPrngEnabled());
>>>>>>> bcbec2b7
    }

    @Test
    void nftPropertiesTest() {
        givenPropsWithSeed(1);
        subject = new GlobalDynamicProperties(numbers, properties);

        assertEquals(37, subject.maxNftTransfersLen());
        assertEquals(38, subject.maxBatchSizeBurn());
        assertEquals(39, subject.maxBatchSizeWipe());
        assertEquals(40, subject.maxBatchSizeMint());
        assertEquals(41, subject.maxNftQueryRange());
        assertEquals(42, subject.maxNftMetadataBytes());
        assertEquals(43, subject.maxTokenNameUtf8Bytes());
        assertEquals(oddFactor, subject.nftMintScaleFactor());
    }

    @Test
    void constructsNonMaxIntsAsExpected() {
        givenPropsWithSeed(1);

        // when:
        subject = new GlobalDynamicProperties(numbers, properties);

        // then:
        assertEquals(8, subject.cacheRecordsTtl());
        assertEquals(10, subject.ratesIntradayChangeLimitPercent());
        assertEquals(11, subject.balancesExportPeriodSecs());
        assertEquals(20, subject.minValidityBuffer());
        final var chainIdBytes = Integers.toBytes(22);
        assertArrayEquals(chainIdBytes, subject.chainIdBytes());
        assertEquals(Bytes32.leftPad(Bytes.of(chainIdBytes)), subject.chainIdBytes32());
        assertEquals(24, subject.feesTokenTransferUsageMultiplier());
        assertEquals(26, subject.minAutoRenewDuration());
        assertEquals(26, subject.typedMinAutoRenewDuration().getSeconds());
        assertEquals(27, subject.localCallEstRetBytes());
        assertEquals(28, subject.scheduledTxExpiryTimeSecs());
        assertEquals(29, subject.messageMaxBytesAllowed());
        assertEquals(30, subject.feesMinCongestionPeriod());
        assertEquals(32, subject.autoRenewNumberOfEntitiesToScan());
        assertEquals(33, subject.autoRenewMaxNumberOfEntitiesToRenewOrDelete());
        assertEquals(78, subject.recordFileVersion());
        assertEquals(79, subject.recordSignatureFileVersion());
    }

    @Test
    void constructsMaxIntsAsExpected() {
        givenPropsWithSeed(1);

        // when:
        subject = new GlobalDynamicProperties(numbers, properties);

        // then:
        assertEquals(1, subject.maxTokensRelsPerInfoQuery());
        assertEquals(1, subject.maxTokensPerAccount());
        assertEquals(2, subject.maxTokenSymbolUtf8Bytes());
        assertEquals(6, subject.maxFileSizeKb());
        assertEquals(15, subject.maxTransferListSize());
        assertEquals(16, subject.maxTokenTransferListSize());
        assertEquals(17, subject.maxMemoUtf8Bytes());
        assertEquals(21, subject.maxGasPerSec());
        assertEquals(25, subject.maxAutoRenewDuration());
        assertEquals(36, subject.maxCustomFeesAllowed());
        assertEquals(46, subject.maxXferBalanceChanges());
        assertEquals(47, subject.maxCustomFeeDepth());
        assertEquals(48, subject.maxGasRefundPercentage());
        assertEquals(52, subject.changeHistorianMemorySecs());
        assertEquals(53, subject.maxAggregateContractKvPairs());
        assertEquals(54, subject.maxIndividualContractKvPairs());
        assertEquals(55, subject.maxNumQueryableRecords());
        assertEquals(63, subject.getMaxPurgedKvPairsPerTouch());
        assertEquals(64, subject.getMaxReturnedNftsPerTouch());
        assertEquals(86, subject.maxNumTokenRels());
    }

    @Test
    void constructsLongsAsExpected() {
        givenPropsWithSeed(1);

        // when:
        subject = new GlobalDynamicProperties(numbers, properties);

        // then:
        assertEquals(13L, subject.nodeBalanceWarningThreshold());
        assertEquals(18L, subject.maxTxnDuration());
        assertEquals(19L, subject.minTxnDuration());
        assertEquals(23L, subject.defaultContractLifetime());
        assertEquals(34L, subject.autoRenewGracePeriod());
        assertEquals(44L, subject.maxNftMints());
        assertEquals(66L, subject.schedulingMaxTxnPerSecond());
        assertEquals(67L, subject.scheduleThrottleMaxGasLimit());
        assertEquals(68L, subject.schedulingMaxExpirationFutureSeconds());
        assertEquals(69L, subject.maxPrecedingRecords());
        assertEquals(70L, subject.maxFollowingRecords());
        assertEquals(76L, subject.maxDailyStakeRewardThPerH());
    }

    @Test
    void constructsMiscAsExpected() {
        givenPropsWithSeed(1);

        // when:
        subject = new GlobalDynamicProperties(numbers, properties);

        // expect:
        assertEquals(accountWith(1L, 2L, 7L), subject.fundingAccount());
        assertEquals(balanceExportPaths[1], subject.pathToBalancesExportDir());
        assertEquals(Set.of(HederaFunctionality.CryptoTransfer), subject.schedulingWhitelist());
        assertEquals(oddCongestion, subject.congestionMultipliers());
        assertEquals(upgradeArtifactLocs[1], subject.upgradeArtifactsLoc());
    }

    @Test
    void reloadsFlagsAsExpected() {
        givenPropsWithSeed(2);

        // when:
        subject = new GlobalDynamicProperties(numbers, properties);

        // then:
        assertFalse(subject.shouldExportBalances());
        assertFalse(subject.shouldExportTokenBalances());
        assertTrue(subject.shouldAutoRenewSomeEntityType());
        assertFalse(subject.areNftsEnabled());
        assertFalse(subject.shouldThrottleByGas());
        assertTrue(subject.isAutoCreationEnabled());
<<<<<<< HEAD
        assertTrue(subject.expandSigsFromImmutableState());
=======
        assertTrue(subject.expandSigsFromLastSignedState());
>>>>>>> bcbec2b7
        assertFalse(subject.shouldExportPrecompileResults());
        assertTrue(subject.isCreate2Enabled());
        assertFalse(subject.isRedirectTokenCallsEnabled());
        assertTrue(subject.areAllowancesEnabled());
        assertTrue(subject.shouldAutoRenewAccounts());
        assertTrue(subject.shouldAutoRenewContracts());
        assertTrue(subject.shouldAutoRenewSomeEntityType());
        assertTrue(subject.areTokenAssociationsLimited());
        assertFalse(subject.isHTSPrecompileCreateEnabled());
        assertTrue(subject.schedulingLongTermEnabled());
        assertFalse(subject.areContractAutoAssociationsEnabled());
        assertFalse(subject.isStakingEnabled());
<<<<<<< HEAD
        assertFalse(subject.isPrngEnabled());
=======
        assertFalse(subject.isUtilPrngEnabled());
>>>>>>> bcbec2b7
    }

    @Test
    void knowsWhenNotToDoAnyAutoRenew() {
        givenPropsWithSeed(3);

        subject = new GlobalDynamicProperties(numbers, properties);

        assertFalse(subject.shouldAutoRenewSomeEntityType());
    }

    @Test
    void reloadsIntsAsExpected() {
        givenPropsWithSeed(2);

        // when:
        subject = new GlobalDynamicProperties(numbers, properties);

        // then:
        assertEquals(2, subject.maxTokensRelsPerInfoQuery());
        assertEquals(2, subject.maxTokensPerAccount());
        assertEquals(3, subject.maxTokenSymbolUtf8Bytes());
        assertEquals(7, subject.maxFileSizeKb());
        assertEquals(9, subject.cacheRecordsTtl());
        assertEquals(11, subject.ratesIntradayChangeLimitPercent());
        assertEquals(12, subject.balancesExportPeriodSecs());
        assertEquals(16, subject.maxTransferListSize());
        assertEquals(17, subject.maxTokenTransferListSize());
        assertEquals(18, subject.maxMemoUtf8Bytes());
        assertEquals(21, subject.minValidityBuffer());
        assertEquals(22, subject.maxGasPerSec());
        assertEquals(25, subject.feesTokenTransferUsageMultiplier());
        assertEquals(26, subject.maxAutoRenewDuration());
        assertEquals(27, subject.minAutoRenewDuration());
        assertEquals(28, subject.localCallEstRetBytes());
        assertEquals(29, subject.scheduledTxExpiryTimeSecs());
        assertEquals(30, subject.messageMaxBytesAllowed());
        assertEquals(31, subject.feesMinCongestionPeriod());
        assertEquals(33, subject.autoRenewNumberOfEntitiesToScan());
        assertEquals(34, subject.autoRenewMaxNumberOfEntitiesToRenewOrDelete());
        assertEquals(37, subject.maxCustomFeesAllowed());
        assertEquals(47, subject.maxXferBalanceChanges());
        assertEquals(48, subject.maxCustomFeeDepth());
        assertEquals(49, subject.maxGasRefundPercentage());
        assertEquals(53, subject.changeHistorianMemorySecs());
        assertEquals(54, subject.maxAggregateContractKvPairs());
        assertEquals(55, subject.maxIndividualContractKvPairs());
        assertEquals(57, subject.maxAllowanceLimitPerTransaction());
        assertEquals(58, subject.maxAllowanceLimitPerAccount());
        assertEquals(73, subject.getNodeRewardPercent());
        assertEquals(74, subject.getStakingRewardPercent());
        assertEquals(79, subject.recordFileVersion());
        assertEquals(80, subject.recordSignatureFileVersion());
    }

    @Test
    void reloadsLongsAsExpected() {
        givenPropsWithSeed(2);

        // when:
        subject = new GlobalDynamicProperties(numbers, properties);

        // then:
        assertEquals(14L, subject.nodeBalanceWarningThreshold());
        assertEquals(19L, subject.maxTxnDuration());
        assertEquals(20L, subject.minTxnDuration());
        assertEquals(24L, subject.defaultContractLifetime());
        assertEquals(35L, subject.autoRenewGracePeriod());
        assertEquals(45L, subject.maxNftMints());
        assertEquals(54L, subject.htsDefaultGasCost());
        assertEquals(72L, subject.getStakingStartThreshold());
        assertEquals(67L, subject.schedulingMaxTxnPerSecond());
        assertEquals(68L, subject.scheduleThrottleMaxGasLimit());
        assertEquals(69L, subject.schedulingMaxExpirationFutureSeconds());
        assertEquals(76L, subject.getStakingRewardRate());
        assertEquals(70L, subject.maxPrecedingRecords());
        assertEquals(71L, subject.maxFollowingRecords());
        assertEquals(76L, subject.getStakingRewardRate());
        assertEquals(77L, subject.maxDailyStakeRewardThPerH());
        assertEquals(81L, subject.maxNumAccounts());
        assertEquals(82L, subject.maxNumContracts());
        assertEquals(83L, subject.maxNumFiles());
        assertEquals(84L, subject.maxNumTokens());
        assertEquals(85L, subject.maxNumTopics());
        assertEquals(86L, subject.maxNumSchedules());
    }

    @Test
    void reloadsMiscAsExpected() {
        givenPropsWithSeed(2);

        // when:
        subject = new GlobalDynamicProperties(numbers, properties);

        // expect:
        assertEquals(accountWith(1L, 2L, 8L), subject.fundingAccount());
        assertEquals(balanceExportPaths[0], subject.pathToBalancesExportDir());
        assertEquals(Set.of(HederaFunctionality.CryptoCreate), subject.schedulingWhitelist());
        assertEquals(evenCongestion, subject.congestionMultipliers());
        assertEquals(evenFactor, subject.nftMintScaleFactor());
        assertEquals(upgradeArtifactLocs[0], subject.upgradeArtifactsLoc());
        assertEquals(blockValues, subject.knownBlockValues());
        assertEquals(66L, subject.exchangeRateGasReq());
    }

    private void givenPropsWithSeed(int i) {
        given(properties.getIntProperty("tokens.maxRelsPerInfoQuery")).willReturn(i);
        given(properties.getIntProperty("tokens.maxPerAccount")).willReturn(i);
        given(properties.getIntProperty("tokens.maxSymbolUtf8Bytes")).willReturn(i + 1);
        given(properties.getBooleanProperty("ledger.keepRecordsInState")).willReturn((i % 2) == 0);
        given(properties.getIntProperty("files.maxSizeKb")).willReturn(i + 5);
        given(properties.getLongProperty("ledger.fundingAccount")).willReturn((long) i + 6);
        given(properties.getIntProperty("cache.records.ttl")).willReturn(i + 7);
        given(properties.getIntProperty("rates.intradayChangeLimitPercent")).willReturn(i + 9);
        given(properties.getIntProperty("balances.exportPeriodSecs")).willReturn(i + 10);
        given(properties.getBooleanProperty("balances.exportEnabled"))
                .willReturn((i + 11) % 2 == 0);
        given(properties.getLongProperty("balances.nodeBalanceWarningThreshold"))
                .willReturn(i + 12L);
        given(properties.getStringProperty("balances.exportDir.path"))
                .willReturn(balanceExportPaths[i % 2]);
        given(properties.getBooleanProperty("balances.exportTokenBalances"))
                .willReturn((i + 13) % 2 == 0);
        given(properties.getIntProperty("ledger.transfers.maxLen")).willReturn(i + 14);
        given(properties.getIntProperty("ledger.tokenTransfers.maxLen")).willReturn(i + 15);
        given(properties.getIntProperty("hedera.transaction.maxMemoUtf8Bytes")).willReturn(i + 16);
        given(properties.getLongProperty("hedera.transaction.maxValidDuration"))
                .willReturn(i + 17L);
        given(properties.getLongProperty("hedera.transaction.minValidDuration"))
                .willReturn(i + 18L);
        given(properties.getIntProperty("hedera.transaction.minValidityBufferSecs"))
                .willReturn(i + 19);
        given(properties.getLongProperty("contracts.maxGasPerSec")).willReturn(i + 20L);
        given(properties.getIntProperty("contracts.chainId")).willReturn(i + 21);
        given(properties.getLongProperty("contracts.defaultLifetime")).willReturn(i + 22L);
        given(properties.getIntProperty("fees.tokenTransferUsageMultiplier")).willReturn(i + 23);
        given(properties.getLongProperty("ledger.autoRenewPeriod.maxDuration")).willReturn(i + 24L);
        given(properties.getLongProperty("ledger.autoRenewPeriod.minDuration")).willReturn(i + 25L);
        given(properties.getIntProperty("contracts.localCall.estRetBytes")).willReturn(i + 26);
        given(properties.getIntProperty("ledger.schedule.txExpiryTimeSecs")).willReturn(i + 27);
        given(properties.getIntProperty("consensus.message.maxBytesAllowed")).willReturn(i + 28);
        given(properties.getBooleanProperty("scheduling.longTermEnabled")).willReturn(i % 2 == 0);
        given(properties.getFunctionsProperty("scheduling.whitelist"))
                .willReturn(
                        i % 2 == 0
                                ? Set.of(HederaFunctionality.CryptoCreate)
                                : Set.of(HederaFunctionality.CryptoTransfer));
        given(properties.getCongestionMultiplierProperty("fees.percentCongestionMultipliers"))
                .willReturn(i % 2 == 0 ? evenCongestion : oddCongestion);
        given(properties.getIntProperty("fees.minCongestionPeriod")).willReturn(i + 29);
        given(properties.getIntProperty("autorenew.numberOfEntitiesToScan")).willReturn(i + 31);
        given(properties.getIntProperty("autorenew.maxNumberOfEntitiesToRenewOrDelete"))
                .willReturn(i + 32);
        given(properties.getLongProperty("autorenew.gracePeriod")).willReturn(i + 33L);
        given(properties.getIntProperty("tokens.maxCustomFeesAllowed")).willReturn(i + 35);
        given(properties.getIntProperty("ledger.nftTransfers.maxLen")).willReturn(i + 36);
        given(properties.getIntProperty("tokens.nfts.maxBatchSizeBurn")).willReturn(i + 37);
        given(properties.getIntProperty("tokens.nfts.maxBatchSizeWipe")).willReturn(i + 38);
        given(properties.getIntProperty("tokens.nfts.maxBatchSizeMint")).willReturn(i + 39);
        given(properties.getLongProperty("tokens.nfts.maxQueryRange")).willReturn(i + 40L);
        given(properties.getIntProperty("tokens.nfts.maxMetadataBytes")).willReturn(i + 41);
        given(properties.getIntProperty("tokens.maxTokenNameUtf8Bytes")).willReturn(i + 42);
        given(properties.getBooleanProperty("tokens.nfts.areEnabled"))
                .willReturn((i + 43) % 2 == 0);
        given(properties.getLongProperty("tokens.nfts.maxAllowedMints")).willReturn(i + 43L);
        given(properties.getIntProperty("tokens.nfts.mintThrottleScaleFactor")).willReturn(i + 44);
        given(properties.getIntProperty("ledger.xferBalanceChanges.maxLen")).willReturn(i + 45);
        given(properties.getIntProperty("tokens.maxCustomFeeDepth")).willReturn(i + 46);
        given(properties.getThrottleScaleFactor("tokens.nfts.mintThrottleScaleFactor"))
                .willReturn(i % 2 == 0 ? evenFactor : oddFactor);
        given(properties.getStringProperty("upgrade.artifacts.path"))
                .willReturn(upgradeArtifactLocs[i % 2]);
        given(properties.getBooleanProperty("contracts.throttle.throttleByGas"))
                .willReturn((i + 47) % 2 == 0);
        given(properties.getIntProperty("contracts.maxRefundPercentOfGasLimit")).willReturn(i + 47);
        given(properties.getIntProperty("ledger.changeHistorian.memorySecs")).willReturn(i + 51);
        given(properties.getLongProperty("contracts.precompile.htsDefaultGasCost"))
                .willReturn(i + 52L);
        given(properties.getBooleanProperty("autoCreation.enabled")).willReturn(i % 2 == 0);
<<<<<<< HEAD
        given(properties.getBooleanProperty("sigs.expandFromImmutableState"))
=======
        given(properties.getBooleanProperty("sigs.expandFromLastSignedState"))
>>>>>>> bcbec2b7
                .willReturn(i % 2 == 0);
        given(properties.getLongProperty("contracts.maxKvPairs.aggregate")).willReturn(i + 52L);
        given(properties.getIntProperty("contracts.maxKvPairs.individual")).willReturn(i + 53);
        given(properties.getIntProperty("ledger.records.maxQueryableByAccount")).willReturn(i + 54);
        given(properties.getIntProperty("hedera.allowances.maxTransactionLimit"))
                .willReturn(i + 55);
        given(properties.getIntProperty("hedera.allowances.maxAccountLimit")).willReturn(i + 56);
        given(properties.getBooleanProperty("contracts.precompile.exportRecordResults"))
                .willReturn((i + 57) % 2 == 0);
        given(properties.getBooleanProperty("contracts.allowCreate2"))
                .willReturn((i + 58) % 2 == 0);
        given(properties.getBooleanProperty("contracts.redirectTokenCalls"))
                .willReturn((i + 59) % 2 == 0);
        given(properties.getBooleanProperty("contracts.enableTraceability"))
                .willReturn((i + 59) % 2 == 0);
        given(properties.getBooleanProperty("hedera.allowances.isEnabled"))
                .willReturn((i + 60) % 2 == 0);
        given(properties.getTypesProperty("autoRenew.targetTypes")).willReturn(typesFor(i));
        given(properties.getBooleanProperty("entities.limitTokenAssociations"))
                .willReturn((i + 60) % 2 == 0);
        given(properties.getBooleanProperty("contracts.precompile.htsEnableTokenCreate"))
                .willReturn((i + 61) % 2 == 0);
        given(properties.getIntProperty("autoRemove.maxPurgedKvPairsPerTouch")).willReturn(i + 62);
        given(properties.getIntProperty("autoRemove.maxReturnedNftsPerTouch")).willReturn(i + 63);
        given(properties.getBlockValuesProperty("contracts.knownBlockHash"))
                .willReturn(blockValues);
        given(properties.getLongProperty("contracts.precompile.exchangeRateGasCost"))
                .willReturn(i + 64L);
        given(properties.getLongProperty("scheduling.maxTxnPerSecond")).willReturn(i + 65L);
        given(properties.getLongProperty("contracts.scheduleThrottleMaxGasLimit"))
                .willReturn(i + 66L);
        given(properties.getLongProperty("scheduling.maxExpirationFutureSeconds"))
                .willReturn(i + 67L);
        given(properties.getLongProperty("consensus.handle.maxPrecedingRecords"))
                .willReturn(i + 68L);
        given(properties.getLongProperty("consensus.handle.maxFollowingRecords"))
                .willReturn(i + 69L);
        given(properties.getLongProperty("staking.startThreshold")).willReturn(i + 70L);
        given(properties.getIntProperty("staking.fees.nodeRewardPercentage")).willReturn(i + 71);
        given(properties.getIntProperty("staking.fees.stakingRewardPercentage")).willReturn(i + 72);
        given(properties.getLongProperty("staking.rewardRate")).willReturn(i + 74L);
        given(properties.getBooleanProperty("contracts.allowAutoAssociations"))
                .willReturn((i + 65) % 2 == 0);
        given(properties.getLongProperty("staking.maxDailyStakeRewardThPerH")).willReturn(i + 75L);
        given(properties.getBooleanProperty("staking.isEnabled")).willReturn((i + 73) % 2 == 0);
        given(properties.getIntProperty("hedera.recordStream.recordFileVersion"))
                .willReturn((i + 77));
        given(properties.getIntProperty("hedera.recordStream.signatureFileVersion"))
                .willReturn((i + 78));
        given(properties.getLongProperty("accounts.maxNumber")).willReturn(i + 79L);
        given(properties.getLongProperty("contracts.maxNumber")).willReturn(i + 80L);
        given(properties.getLongProperty("files.maxNumber")).willReturn(i + 81L);
        given(properties.getLongProperty("tokens.maxNumber")).willReturn(i + 82L);
        given(properties.getLongProperty("topics.maxNumber")).willReturn(i + 83L);
        given(properties.getLongProperty("scheduling.maxNumber")).willReturn(i + 84L);
        given(properties.getLongProperty("tokens.maxAggregateRels")).willReturn(i + 85L);
<<<<<<< HEAD
        given(properties.getBooleanProperty("prng.isEnabled")).willReturn((i + 79) % 2 == 0);
=======
        given(properties.getBooleanProperty("utilPrng.isEnabled")).willReturn((i + 79) % 2 == 0);
>>>>>>> bcbec2b7
    }

    private Set<EntityType> typesFor(final int i) {
        if (i == 3) {
            return EnumSet.noneOf(EntityType.class);
        } else {
            return ((i + 61) % 2 == 0
                    ? EnumSet.of(EntityType.TOKEN)
                    : EnumSet.of(EntityType.ACCOUNT, EntityType.CONTRACT));
        }
    }

    private AccountID accountWith(final long shard, final long realm, final long num) {
        return AccountID.newBuilder()
                .setShardNum(shard)
                .setRealmNum(realm)
                .setAccountNum(num)
                .build();
    }
}<|MERGE_RESOLUTION|>--- conflicted
+++ resolved
@@ -80,11 +80,7 @@
         assertTrue(subject.areNftsEnabled());
         assertTrue(subject.shouldThrottleByGas());
         assertFalse(subject.isAutoCreationEnabled());
-<<<<<<< HEAD
         assertFalse(subject.expandSigsFromImmutableState());
-=======
-        assertFalse(subject.expandSigsFromLastSignedState());
->>>>>>> bcbec2b7
         assertTrue(subject.shouldExportPrecompileResults());
         assertFalse(subject.isCreate2Enabled());
         assertTrue(subject.isRedirectTokenCallsEnabled());
@@ -93,11 +89,7 @@
         assertTrue(subject.isHTSPrecompileCreateEnabled());
         assertTrue(subject.areContractAutoAssociationsEnabled());
         assertTrue(subject.isStakingEnabled());
-<<<<<<< HEAD
-        assertTrue(subject.isPrngEnabled());
-=======
         assertTrue(subject.isUtilPrngEnabled());
->>>>>>> bcbec2b7
     }
 
     @Test
@@ -224,11 +216,7 @@
         assertFalse(subject.areNftsEnabled());
         assertFalse(subject.shouldThrottleByGas());
         assertTrue(subject.isAutoCreationEnabled());
-<<<<<<< HEAD
         assertTrue(subject.expandSigsFromImmutableState());
-=======
-        assertTrue(subject.expandSigsFromLastSignedState());
->>>>>>> bcbec2b7
         assertFalse(subject.shouldExportPrecompileResults());
         assertTrue(subject.isCreate2Enabled());
         assertFalse(subject.isRedirectTokenCallsEnabled());
@@ -241,11 +229,7 @@
         assertTrue(subject.schedulingLongTermEnabled());
         assertFalse(subject.areContractAutoAssociationsEnabled());
         assertFalse(subject.isStakingEnabled());
-<<<<<<< HEAD
-        assertFalse(subject.isPrngEnabled());
-=======
         assertFalse(subject.isUtilPrngEnabled());
->>>>>>> bcbec2b7
     }
 
     @Test
@@ -425,11 +409,7 @@
         given(properties.getLongProperty("contracts.precompile.htsDefaultGasCost"))
                 .willReturn(i + 52L);
         given(properties.getBooleanProperty("autoCreation.enabled")).willReturn(i % 2 == 0);
-<<<<<<< HEAD
         given(properties.getBooleanProperty("sigs.expandFromImmutableState"))
-=======
-        given(properties.getBooleanProperty("sigs.expandFromLastSignedState"))
->>>>>>> bcbec2b7
                 .willReturn(i % 2 == 0);
         given(properties.getLongProperty("contracts.maxKvPairs.aggregate")).willReturn(i + 52L);
         given(properties.getIntProperty("contracts.maxKvPairs.individual")).willReturn(i + 53);
@@ -486,11 +466,7 @@
         given(properties.getLongProperty("topics.maxNumber")).willReturn(i + 83L);
         given(properties.getLongProperty("scheduling.maxNumber")).willReturn(i + 84L);
         given(properties.getLongProperty("tokens.maxAggregateRels")).willReturn(i + 85L);
-<<<<<<< HEAD
-        given(properties.getBooleanProperty("prng.isEnabled")).willReturn((i + 79) % 2 == 0);
-=======
         given(properties.getBooleanProperty("utilPrng.isEnabled")).willReturn((i + 79) % 2 == 0);
->>>>>>> bcbec2b7
     }
 
     private Set<EntityType> typesFor(final int i) {
