--- conflicted
+++ resolved
@@ -228,16 +228,17 @@
 	}
 
 	@Override
-<<<<<<< HEAD
 	public boolean shouldThrottleByGas() {
 		return throttleByGas;
 	}
 
+        @Override
 	public void setThrottleByGas(boolean throttleByGas) {
 		this.throttleByGas = throttleByGas;
-=======
+        }
+
+        @Override
 	public int changeHistorianMemorySecs() {
 		return 20;
->>>>>>> c2a90017
 	}
 }