/*
 * Copyright (C) 2021-2022 Hedera Hashgraph, LLC
 *
 * Licensed under the Apache License, Version 2.0 (the "License");
 * you may not use this file except in compliance with the License.
 * You may obtain a copy of the License at
 *
 *      http://www.apache.org/licenses/LICENSE-2.0
 *
 * Unless required by applicable law or agreed to in writing, software
 * distributed under the License is distributed on an "AS IS" BASIS,
 * WITHOUT WARRANTIES OR CONDITIONS OF ANY KIND, either express or implied.
 * See the License for the specific language governing permissions and
 * limitations under the License.
 */
package com.hedera.services.contracts.execution;

import static com.hedera.test.utils.TxnUtils.assertFailsWith;
import static com.hederahashgraph.api.proto.java.ResponseCodeEnum.INVALID_CONTRACT_ID;
import static org.junit.jupiter.api.Assertions.assertEquals;
import static org.junit.jupiter.api.Assertions.assertTrue;
import static org.mockito.ArgumentMatchers.any;
import static org.mockito.ArgumentMatchers.anyLong;
import static org.mockito.BDDMockito.given;
import static org.mockito.Mockito.doReturn;
import static org.mockito.Mockito.mock;
import static org.mockito.Mockito.never;
import static org.mockito.Mockito.verify;
import static org.mockito.Mockito.when;

import com.hedera.services.context.properties.GlobalDynamicProperties;
import com.hedera.services.ledger.accounts.AliasManager;
import com.hedera.services.store.contracts.CodeCache;
import com.hedera.services.store.contracts.HederaStackedWorldStateUpdater;
import com.hedera.services.store.contracts.HederaWorldState;
import com.hedera.services.store.models.Account;
import com.hedera.services.store.models.Id;
import com.hederahashgraph.api.proto.java.HederaFunctionality;
import java.math.BigInteger;
import java.util.Deque;
import java.util.List;
import java.util.Map;
import java.util.Optional;
import java.util.Set;
import javax.inject.Provider;
import org.apache.tuweni.bytes.Bytes;
import org.hyperledger.besu.datatypes.Address;
import org.hyperledger.besu.datatypes.Wei;
import org.hyperledger.besu.evm.Code;
import org.hyperledger.besu.evm.EVM;
import org.hyperledger.besu.evm.MainnetEVMs;
import org.hyperledger.besu.evm.account.EvmAccount;
import org.hyperledger.besu.evm.account.MutableAccount;
import org.hyperledger.besu.evm.frame.BlockValues;
import org.hyperledger.besu.evm.frame.MessageFrame;
import org.hyperledger.besu.evm.gascalculator.GasCalculator;
import org.hyperledger.besu.evm.internal.EvmConfiguration;
import org.hyperledger.besu.evm.operation.Operation;
import org.hyperledger.besu.evm.operation.OperationRegistry;
import org.hyperledger.besu.evm.precompile.PrecompileContractRegistry;
import org.hyperledger.besu.evm.precompile.PrecompiledContract;
import org.hyperledger.besu.evm.processor.ContractCreationProcessor;
import org.hyperledger.besu.evm.processor.MessageCallProcessor;
import org.hyperledger.besu.evm.worldstate.WorldUpdater;
import org.hyperledger.besu.plugin.data.Transaction;
import org.junit.jupiter.api.BeforeEach;
import org.junit.jupiter.api.Test;
import org.junit.jupiter.api.extension.ExtendWith;
import org.mockito.Mock;
import org.mockito.junit.jupiter.MockitoExtension;

@ExtendWith(MockitoExtension.class)
class CallLocalEvmTxProcessorTest {
    private static final int MAX_STACK_SIZE = 1024;

    @Mock private LivePricesSource livePricesSource;
    @Mock private HederaWorldState worldState;
    @Mock private CodeCache codeCache;
    @Mock private GlobalDynamicProperties globalDynamicProperties;
    @Mock private GasCalculator gasCalculator;
    @Mock private Set<Operation> operations;
    @Mock private Transaction transaction;
    @Mock private HederaWorldState.Updater updater;
    @Mock private HederaStackedWorldStateUpdater stackedUpdater;
    @Mock private Map<String, PrecompiledContract> precompiledContractMap;
    @Mock private AliasManager aliasManager;
    @Mock private BlockMetaSource blockMetaSource;
    @Mock private HederaBlockValues hederaBlockValues;

    private final Account sender = new Account(new Id(0, 0, 1002));
    private final Account receiver = new Account(new Id(0, 0, 1006));
    private final Address receiverAddress = receiver.getId().asEvmAddress();

    private CallLocalEvmTxProcessor callLocalEvmTxProcessor;

    @BeforeEach
<<<<<<< HEAD
    public void setup() {
=======
    void setup() {
>>>>>>> adb326ca
        CommonProcessorSetup.setup(gasCalculator);

        var operationRegistry = new OperationRegistry();
        MainnetEVMs.registerLondonOperations(operationRegistry, gasCalculator, BigInteger.ZERO);
        operations.forEach(operationRegistry::put);
        when(globalDynamicProperties.evmVersion()).thenReturn("v0.30");
        var evm30 = new EVM(operationRegistry, gasCalculator, EvmConfiguration.DEFAULT);
        Map<String, Provider<MessageCallProcessor>> mcps =
                Map.of(
                        "v0.30",
                        () -> new MessageCallProcessor(evm30, new PrecompileContractRegistry()));
        Map<String, Provider<ContractCreationProcessor>> ccps =
                Map.of(
                        "v0.30",
                        () ->
                                new ContractCreationProcessor(
                                        gasCalculator, evm30, true, List.of(), 1));

        callLocalEvmTxProcessor =
                new CallLocalEvmTxProcessor(
                        codeCache,
                        livePricesSource,
                        globalDynamicProperties,
                        gasCalculator,
                        mcps,
                        ccps,
                        aliasManager);

        callLocalEvmTxProcessor.setWorldState(worldState);
        callLocalEvmTxProcessor.setBlockMetaSource(blockMetaSource);
    }

    @Test
    void assertSuccessExecute() {
        givenValidMock();
        given(blockMetaSource.computeBlockValues(anyLong())).willReturn(hederaBlockValues);
        final var receiverAddress = receiver.getId().asEvmAddress();
        given(aliasManager.resolveForEvm(receiverAddress)).willReturn(receiverAddress);
        var result =
                callLocalEvmTxProcessor.execute(
                        sender, receiverAddress, 33_333L, 1234L, Bytes.EMPTY);
        assertTrue(result.isSuccessful());
        assertEquals(receiver.getId().asGrpcContract(), result.toGrpc().getContractID());
        verify(globalDynamicProperties, never()).enabledSidecars();
    }

    @Test
    void throwsWhenCodeCacheFailsLoading() {
        given(worldState.updater()).willReturn(updater);
        given(worldState.updater().updater()).willReturn(updater);
        given(globalDynamicProperties.fundingAccount())
                .willReturn(new Id(0, 0, 1010).asGrpcAccount());

        var evmAccount = mock(EvmAccount.class);

        given(gasCalculator.transactionIntrinsicGasCost(Bytes.EMPTY, false)).willReturn(0L);

        given(updater.getOrCreateSenderAccount(sender.getId().asEvmAddress()))
                .willReturn(evmAccount);
        given(updater.getOrCreateSenderAccount(sender.getId().asEvmAddress()).getMutable())
                .willReturn(mock(MutableAccount.class));
        given(worldState.updater()).willReturn(updater);

        var senderMutableAccount = mock(MutableAccount.class);

        given(updater.getSenderAccount(any())).willReturn(evmAccount);
        given(updater.getSenderAccount(any()).getMutable()).willReturn(senderMutableAccount);
        given(updater.getOrCreate(any())).willReturn(evmAccount);
        given(updater.getOrCreate(any()).getMutable()).willReturn(senderMutableAccount);

        assertFailsWith(
                () ->
                        callLocalEvmTxProcessor.execute(
                                sender, receiverAddress, 33_333L, 1234L, Bytes.EMPTY),
                INVALID_CONTRACT_ID);
    }

    @Test
    void assertIsContractCallFunctionality() {
        // expect:
        assertEquals(
                HederaFunctionality.ContractCallLocal, callLocalEvmTxProcessor.getFunctionType());
    }

    @Test
    void assertTransactionSenderAndValue() {
        // setup:
        doReturn(Optional.of(receiver.getId().asEvmAddress())).when(transaction).getTo();
        given(codeCache.getIfPresent(any())).willReturn(Code.EMPTY);
        given(transaction.getSender()).willReturn(sender.getId().asEvmAddress());
        given(transaction.getValue()).willReturn(Wei.of(1L));
        final MessageFrame.Builder commonInitialFrame =
                MessageFrame.builder()
                        .messageFrameStack(mock(Deque.class))
                        .maxStackSize(MAX_STACK_SIZE)
                        .worldUpdater(mock(WorldUpdater.class))
                        .initialGas(1_000_000L)
                        .originator(sender.getId().asEvmAddress())
                        .gasPrice(Wei.ZERO)
                        .sender(sender.getId().asEvmAddress())
                        .value(Wei.of(transaction.getValue().getAsBigInteger()))
                        .apparentValue(Wei.of(transaction.getValue().getAsBigInteger()))
                        .blockValues(mock(BlockValues.class))
                        .depth(0)
                        .completer(__ -> {})
                        .miningBeneficiary(Address.ZERO)
                        .blockHashLookup(h -> null);
        // when:
        MessageFrame buildMessageFrame =
                callLocalEvmTxProcessor.buildInitialFrame(
                        commonInitialFrame, (Address) transaction.getTo().get(), Bytes.EMPTY, 0L);

        // expect:
        assertEquals(transaction.getSender(), buildMessageFrame.getSenderAddress());
        assertEquals(transaction.getValue(), buildMessageFrame.getApparentValue());
    }

    private void givenValidMock() {
        given(worldState.updater()).willReturn(updater);
        given(worldState.updater().updater()).willReturn(stackedUpdater);
        given(globalDynamicProperties.fundingAccount())
                .willReturn(new Id(0, 0, 1010).asGrpcAccount());

        var evmAccount = mock(EvmAccount.class);

        given(gasCalculator.transactionIntrinsicGasCost(Bytes.EMPTY, false)).willReturn(0L);

        given(updater.getOrCreateSenderAccount(sender.getId().asEvmAddress()))
                .willReturn(evmAccount);
        given(updater.getOrCreateSenderAccount(sender.getId().asEvmAddress()).getMutable())
                .willReturn(mock(MutableAccount.class));
        given(codeCache.getIfPresent(any())).willReturn(Code.EMPTY);

        var senderMutableAccount = mock(MutableAccount.class);
        given(senderMutableAccount.decrementBalance(any())).willReturn(Wei.of(1234L));
        given(senderMutableAccount.incrementBalance(any())).willReturn(Wei.of(1500L));

        given(gasCalculator.getSelfDestructRefundAmount()).willReturn(0L);
        given(gasCalculator.getMaxRefundQuotient()).willReturn(2L);

        given(stackedUpdater.getSenderAccount(any())).willReturn(evmAccount);
        given(stackedUpdater.getSenderAccount(any()).getMutable()).willReturn(senderMutableAccount);
        given(stackedUpdater.getOrCreate(any())).willReturn(evmAccount);
        given(stackedUpdater.getOrCreate(any()).getMutable()).willReturn(senderMutableAccount);
    }
}<|MERGE_RESOLUTION|>--- conflicted
+++ resolved
@@ -94,11 +94,7 @@
     private CallLocalEvmTxProcessor callLocalEvmTxProcessor;
 
     @BeforeEach
-<<<<<<< HEAD
-    public void setup() {
-=======
     void setup() {
->>>>>>> adb326ca
         CommonProcessorSetup.setup(gasCalculator);
 
         var operationRegistry = new OperationRegistry();
