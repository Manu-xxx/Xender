package com.hedera.services.store.models;

/*-
 * ‌
 * Hedera Services Node
 * ​
 * Copyright (C) 2018 - 2021 Hedera Hashgraph, LLC
 * ​
 * Licensed under the Apache License, Version 2.0 (the "License");
 * you may not use this file except in compliance with the License.
 * You may obtain a copy of the License at
 *
 *      http://www.apache.org/licenses/LICENSE-2.0
 *
 * Unless required by applicable law or agreed to in writing, software
 * distributed under the License is distributed on an "AS IS" BASIS,
 * WITHOUT WARRANTIES OR CONDITIONS OF ANY KIND, either express or implied.
 * See the License for the specific language governing permissions and
 * limitations under the License.
 * ‍
 */

import com.google.protobuf.ByteString;
import com.hedera.services.exceptions.InvalidTransactionException;
import com.hedera.services.store.TypedTokenStore;
import com.hedera.services.txns.token.process.Dissociation;
import com.hedera.services.txns.validation.ContextOptionValidator;
import com.hedera.services.txns.validation.OptionValidator;
import com.hedera.services.utils.EntityNum;
import com.hedera.services.utils.EntityNumPair;
import com.hederahashgraph.api.proto.java.ResponseCodeEnum;
import org.apache.tuweni.bytes.Bytes;
import org.hyperledger.besu.datatypes.Address;
import org.junit.jupiter.api.BeforeEach;
import org.junit.jupiter.api.Test;

import java.util.List;

import static com.hedera.services.state.merkle.internals.BitPackUtils.buildAutomaticAssociationMetaData;
import static com.hedera.test.factories.scenarios.TxnHandlingScenario.TOKEN_ADMIN_KT;
import static com.hederahashgraph.api.proto.java.ResponseCodeEnum.FAIL_INVALID;
import static com.hederahashgraph.api.proto.java.ResponseCodeEnum.NO_REMAINING_AUTOMATIC_ASSOCIATIONS;
import static com.hederahashgraph.api.proto.java.ResponseCodeEnum.TOKEN_ALREADY_ASSOCIATED_TO_ACCOUNT;
import static com.swirlds.common.CommonUtils.unhex;
import static org.junit.jupiter.api.Assertions.assertEquals;
import static org.junit.jupiter.api.Assertions.assertThrows;
import static org.junit.jupiter.api.Assertions.assertTrue;
import static org.mockito.ArgumentMatchers.any;
import static org.mockito.BDDMockito.given;
import static org.mockito.Mockito.mock;
import static org.mockito.Mockito.verify;

class AccountTest {
	private static final byte[] mockCreate2Addr = unhex("aaaaaaaaaaaaaaaaaaaaaaaa9abcdefabcdefbbb");
	private final long miscAccountNum = 12345;
	private final long treasuryNum = 11111;
	private final long firstAssocTokenNum = 666;
	private final long secondAssocTokenNum = 777;
	private final long thirdAssocTokenNum = 555;
	private final Id subjectId = new Id(0, 0, miscAccountNum);
	private final Id treasuryId = new Id(0, 0, treasuryNum);
	private final long ownedNfts = 5;
	private final int numAssociations = 3;
	private final int numZeroBalances = 2;
	private final int alreadyUsedAutoAssociations = 123;
	private final int maxAutoAssociations = 1234;
	private final int autoAssociationMetadata = buildAutomaticAssociationMetaData(maxAutoAssociations,
			alreadyUsedAutoAssociations);
	private final EntityNumPair firstRelKey = EntityNumPair.fromLongs(miscAccountNum, firstAssocTokenNum);
	private final TokenRelationship firstRel = new TokenRelationship(null, null);
	private final EntityNumPair secondRelKey = EntityNumPair.fromLongs(miscAccountNum, secondAssocTokenNum);
	private final TokenRelationship secondRel = new TokenRelationship(null, null);
	private final EntityNumPair thirdRelKey = EntityNumPair.fromLongs(miscAccountNum, thirdAssocTokenNum);
	private final TokenRelationship thirdRel = new TokenRelationship(null, null);
	private final Token firstToken = new Token(new Id(0,0, firstAssocTokenNum));
	private final Token secondToken = new Token(new Id(0,0, secondAssocTokenNum));
	private final Token thirdToken = new Token(new Id(0,0, thirdAssocTokenNum));
	private final Account treasuryAccount = new Account(treasuryId);

	private Account subject;
	private OptionValidator validator;
	private TypedTokenStore tokenStore;

	@BeforeEach
	void setUp() {
		subject = new Account(subjectId);
		subject.setAutoAssociationMetadata(autoAssociationMetadata);
		subject.setOwnedNfts(ownedNfts);
		subject.setLastAssociatedToken(firstRelKey);
		subject.setNumAssociations(numAssociations);
		subject.setNumZeroBalances(numZeroBalances);

		firstRel.setKey(firstRelKey);
		firstRel.setNextKey(secondRelKey);
		secondRel.setKey(secondRelKey);
		secondRel.setPrevKey(firstRelKey);
		secondRel.setNextKey(thirdRelKey);
		thirdRel.setKey(thirdRelKey);
		thirdRel.setPrevKey(secondRelKey);

		firstToken.setTreasury(treasuryAccount);
		secondToken.setTreasury(treasuryAccount);
		thirdToken.setTreasury(treasuryAccount);

		validator = mock(ContextOptionValidator.class);
		tokenStore = mock(TypedTokenStore.class);
	}

	@Test
	void cannotSetNegativeCounters() {
		subject.setNumZeroBalances(-1);
		subject.setNumAssociations(-2);

		assertEquals(0, subject.getNumZeroBalances());
		assertEquals(0, subject.getNumAssociations());
	}

	@Test
	void canonicalAddressIsMirrorWithEmptyAlias() {
		assertEquals(EntityNum.fromModel(subjectId).toEvmAddress(), subject.canonicalAddress());
	}

	@Test
	void canonicalAddressIs20ByteAliasIfPresent() {
		subject.setAlias(ByteString.copyFrom(mockCreate2Addr));
		assertEquals(Address.wrap(Bytes.wrap(mockCreate2Addr)), subject.canonicalAddress());
	}

	@Test
	void objectContractWorks() {
		final var TEST_KEY = TOKEN_ADMIN_KT.asJKeyUnchecked();
		final var TEST_LONG_VALUE = 1L;
		final var TEST_BOOLEAN_VALUE = true;

		subject.setExpiry(TEST_LONG_VALUE);
		assertEquals(TEST_LONG_VALUE, subject.getExpiry());

		subject.setDeleted(TEST_BOOLEAN_VALUE);
		assertTrue(subject.isDeleted());

		subject.setSmartContract(TEST_BOOLEAN_VALUE);
		assertTrue(subject.isSmartContract());

		subject.setReceiverSigRequired(TEST_BOOLEAN_VALUE);
		assertTrue(subject.isReceiverSigRequired());

		subject.initBalance(TEST_LONG_VALUE);
		assertEquals(TEST_LONG_VALUE, subject.getBalance());

		subject.setAutoRenewSecs(TEST_LONG_VALUE);
		assertEquals(TEST_LONG_VALUE, subject.getAutoRenewSecs());

		subject.setKey(TEST_KEY);
		assertEquals(TEST_KEY, subject.getKey());

		subject.setMemo("Test memo");
		assertEquals("Test memo", subject.getMemo());

		subject.setProxy(Id.DEFAULT);
		assertEquals(Id.DEFAULT, subject.getProxy());

		assertTrue(subject.getMutableCryptoAllowances().isEmpty());
		assertTrue(subject.getMutableFungibleTokenAllowances().isEmpty());
		assertTrue(subject.getMutableApprovedForAllNftsAllowances().isEmpty());
	}

	@Test
	void toStringAsExpected() {
		// given:
<<<<<<< HEAD
		final var desired = "Account{id=Id[shard=0, realm=0, num=12345], expiry=0, balance=0, deleted=false, " +
				"tokens=[0" +
				".0.666, 0.0.777], ownedNfts=5, alreadyUsedAutoAssociations=123, maxAutoAssociations=1234, " +
				"alias=, cryptoAllowances=null, fungibleTokenAllowances=null, approveForAllNfts=null" + subject.getAlias().toStringUtf8() + "}";
=======
		final var desired = "Account{id=0.0.12345, expiry=0, balance=0, deleted=false, " +
				"ownedNfts=5, alreadyUsedAutoAssociations=123, maxAutoAssociations=1234, " +
				"alias=, cryptoAllowances=null, fungibleTokenAllowances=null, nftAllowances=null" +
				subject.getAlias().toStringUtf8() + ", numAssociations=" + numAssociations +", numZeroBalances="+
				numZeroBalances + ", lastAssociatedToken=PermHashLong(12345, 666)}";
>>>>>>> 6c62b3dc

		// expect:
		assertEquals(desired, subject.toString());
	}

	@Test
	void dissociationOnLastAssociatedTokenWorks() {
		// setup:
		final var alreadyAssocTokenId = new Id(0, 0, firstAssocTokenNum);
		final var dissociationRel = mock(Dissociation.class);
		final var tokenRel = mock(TokenRelationship.class);

		given(dissociationRel.dissociatingAccountId()).willReturn(subjectId);
		given(dissociationRel.dissociatedTokenId()).willReturn(alreadyAssocTokenId);
		given(dissociationRel.dissociatingAccountRel()).willReturn(tokenRel);
		given(dissociationRel.dissociatingToken()).willReturn(firstToken);
		given(tokenRel.isAutomaticAssociation()).willReturn(true);
		given(tokenStore.loadPossiblyDeletedOrAutoRemovedToken(any())).willReturn(secondToken);
		given(tokenStore.getLatestTokenRelationship(any())).willReturn(firstRel);
		given(tokenStore.loadTokenRelationship(any(), any())).willReturn(secondRel);

		// when:
		subject.dissociateUsing(List.of(dissociationRel), tokenStore, validator);

		// then:
		verify(dissociationRel).updateModelRelsSubjectTo(validator);
		assertEquals(numAssociations - 1 , subject.getNumAssociations());
		assertEquals(alreadyUsedAutoAssociations - 1, subject.getAlreadyUsedAutomaticAssociations());
	}

	@Test
	void dissociatingFirstAssociatedTokenWorks() {
		// setup:
		final var alreadyAssocTokenId = new Id(0, 0, thirdAssocTokenNum);
		final var dissociationRel = mock(Dissociation.class);
		final var tokenRel = mock(TokenRelationship.class);

		given(dissociationRel.dissociatingAccountId()).willReturn(subjectId);
		given(dissociationRel.dissociatedTokenId()).willReturn(alreadyAssocTokenId);
		given(dissociationRel.dissociatingAccountRel()).willReturn(tokenRel);
		given(dissociationRel.dissociatingToken()).willReturn(thirdToken);
		given(tokenRel.isAutomaticAssociation()).willReturn(true);
		given(tokenStore.loadPossiblyDeletedOrAutoRemovedToken(any())).willReturn(firstToken);
		given(tokenStore.getLatestTokenRelationship(any())).willReturn(firstRel);
		given(tokenStore.loadTokenRelationship(any(), any()))
				.willReturn(thirdRel)
				.willReturn(secondRel)
				.willReturn(firstRel);

		// when:
		subject.dissociateUsing(List.of(dissociationRel), tokenStore, validator);

		// then:
		verify(dissociationRel).updateModelRelsSubjectTo(validator);
		assertEquals(numAssociations - 1, subject.getNumAssociations());
		assertEquals(alreadyUsedAutoAssociations - 1, subject.getAlreadyUsedAutomaticAssociations());
	}

	@Test
	void dissociationWorks() {
		// setup:
		final var alreadyAssocTokenId = new Id(0, 0, secondAssocTokenNum);
		final var dissociationRel = mock(Dissociation.class);
		final var tokenRel = mock(TokenRelationship.class);

		given(dissociationRel.dissociatingAccountId()).willReturn(subjectId);
		given(dissociationRel.dissociatedTokenId()).willReturn(alreadyAssocTokenId);
		given(dissociationRel.dissociatingAccountRel()).willReturn(tokenRel);
		given(dissociationRel.dissociatingToken()).willReturn(secondToken);
		given(tokenRel.isAutomaticAssociation()).willReturn(true);
		given(tokenStore.loadPossiblyDeletedOrAutoRemovedToken(any())).willReturn(firstToken);
		given(tokenStore.getLatestTokenRelationship(any())).willReturn(firstRel);
		given(tokenStore.loadTokenRelationship(any(), any()))
				.willReturn(secondRel)
				.willReturn(firstRel);

		// when:
		subject.dissociateUsing(List.of(dissociationRel), tokenStore, validator);

		// then:
		verify(dissociationRel).updateModelRelsSubjectTo(validator);
		assertEquals(numAssociations - 1, subject.getNumAssociations());
		assertEquals(numZeroBalances - 1, subject.getNumZeroBalances());
		assertEquals(alreadyUsedAutoAssociations - 1, subject.getAlreadyUsedAutomaticAssociations());
	}

	@Test
	void dissociatingWorksWithNonZeroBalance() {
		// setup:
		final var alreadyAssocTokenId = new Id(0, 0, secondAssocTokenNum);
		final var dissociationRel = mock(Dissociation.class);
		final var tokenRel = mock(TokenRelationship.class);

		given(dissociationRel.dissociatingAccountId()).willReturn(subjectId);
		given(dissociationRel.dissociatedTokenId()).willReturn(alreadyAssocTokenId);
		given(dissociationRel.dissociatingAccountRel()).willReturn(tokenRel);
		given(dissociationRel.dissociatingToken()).willReturn(secondToken);
		given(tokenRel.isAutomaticAssociation()).willReturn(true);
		given(tokenRel.getBalance()).willReturn(100L);
		given(tokenStore.loadPossiblyDeletedOrAutoRemovedToken(any())).willReturn(firstToken);
		given(tokenStore.getLatestTokenRelationship(any())).willReturn(firstRel);
		given(tokenStore.loadTokenRelationship(any(), any()))
				.willReturn(secondRel)
				.willReturn(firstRel);

		// when:
		subject.dissociateUsing(List.of(dissociationRel), tokenStore, validator);

		// then:
		verify(dissociationRel).updateModelRelsSubjectTo(validator);
		assertEquals(numAssociations - 1, subject.getNumAssociations());
		assertEquals(numZeroBalances, subject.getNumZeroBalances());
		assertEquals(alreadyUsedAutoAssociations - 1, subject.getAlreadyUsedAutomaticAssociations());
	}

	@Test
	void treasuryDissociationWorks() {
		// setup:
		final var alreadyAssocTokenId = new Id(0, 0, secondAssocTokenNum);
		final var dissociationRel = mock(Dissociation.class);
		final var tokenRel = mock(TokenRelationship.class);
		secondToken.setTreasury(subject);

		given(dissociationRel.dissociatingAccountId()).willReturn(subjectId);
		given(dissociationRel.dissociatedTokenId()).willReturn(alreadyAssocTokenId);
		given(dissociationRel.dissociatingAccountRel()).willReturn(tokenRel);
		given(dissociationRel.dissociatedTokenTreasuryRel()).willReturn(tokenRel);
		given(dissociationRel.dissociatingToken()).willReturn(secondToken);
		given(tokenRel.isAutomaticAssociation()).willReturn(true);
		given(tokenStore.loadPossiblyDeletedOrAutoRemovedToken(any())).willReturn(firstToken);
		given(tokenStore.getLatestTokenRelationship(any())).willReturn(firstRel);
		given(tokenStore.loadTokenRelationship(any(), any()))
				.willReturn(secondRel)
				.willReturn(firstRel);

		// when:
		subject.dissociateUsing(List.of(dissociationRel), tokenStore, validator);

		// then:
		verify(dissociationRel).updateModelRelsSubjectTo(validator);
		assertEquals(numAssociations - 1, subject.getNumAssociations());
		assertEquals(numZeroBalances - 1, subject.getNumZeroBalances());
		assertEquals(alreadyUsedAutoAssociations - 1, subject.getAlreadyUsedAutomaticAssociations());
	}

	@Test
	void dissociatingOnlyAssociationWorks() {
		subject.setLastAssociatedToken(thirdRelKey);
		// setup:
		final var alreadyAssocTokenId = new Id(0, 0, thirdAssocTokenNum);
		final var dissociationRel = mock(Dissociation.class);
		final var tokenRel = mock(TokenRelationship.class);
		// and:
		final var expectedFinalTokens = "";

		given(dissociationRel.dissociatingAccountId()).willReturn(subjectId);
		given(dissociationRel.dissociatedTokenId()).willReturn(alreadyAssocTokenId);
		given(dissociationRel.dissociatingAccountRel()).willReturn(tokenRel);
		given(dissociationRel.dissociatingToken()).willReturn(thirdToken);
		given(tokenRel.isAutomaticAssociation()).willReturn(true);
		given(tokenStore.loadPossiblyDeletedOrAutoRemovedToken(any())).willReturn(thirdToken);
		given(tokenStore.getLatestTokenRelationship(any())).willReturn(thirdRel);

		// when:
		subject.dissociateUsing(List.of(dissociationRel), tokenStore, validator);

		// then:
		verify(dissociationRel).updateModelRelsSubjectTo(validator);
		assertEquals(alreadyUsedAutoAssociations - 1, subject.getAlreadyUsedAutomaticAssociations());
		assertEquals(0, subject.getLastAssociatedToken().value());
	}

	@Test
	void dissociationFailsInvalidIfRelDoesntReferToUs() {
		// setup:
		final var notOurId = new Id(0, 0, 666);
		final var dissociationRel = mock(Dissociation.class);

		given(dissociationRel.dissociatingAccountId()).willReturn(notOurId);

		// expect:
		assertFailsWith(() -> subject.dissociateUsing(List.of(dissociationRel), tokenStore, validator), FAIL_INVALID);
	}

	@Test
	void failsOnAssociatingWithAlreadyRelatedToken() {
		// setup:
		final var alreadyAssocToken = new Token(new Id(0, 0, 666));
		given(tokenStore.hasAssociation(alreadyAssocToken, subject)).willReturn(true);

		// expect:
		assertFailsWith(
				() -> subject.associateWith(List.of(alreadyAssocToken), tokenStore, false, false),
				TOKEN_ALREADY_ASSOCIATED_TO_ACCOUNT);
	}

	@Test
	void canAssociateWithNewToken() {
		// setup:
		final var firstNewToken = new Token(new Id(0, 0, 888));
		final var secondNewToken = new Token(new Id(0, 0, 999));
		subject.setAutoAssociationMetadata(autoAssociationMetadata);

		// when:
		subject.associateWith(List.of(firstNewToken, secondNewToken), tokenStore, true, true);

		// expect:
		assertEquals(numAssociations + 2, subject.getNumAssociations());
		assertEquals(EntityNumPair.fromLongs(12345, 999).value(), subject.getLastAssociatedToken().value());
	}

	@Test
	void accountEqualsCheck() {
		// setup:
		var account = new Account(subjectId);
		account.setNumAssociations(numAssociations);
		account.setNumZeroBalances(numZeroBalances);
		account.setExpiry(1000L);
		account.initBalance(100L);
		account.setOwnedNfts(1L);
		account.incrementOwnedNfts();
		account.setMaxAutomaticAssociations(123);
		account.setAlreadyUsedAutomaticAssociations(12);
		account.setSmartContract(false);
		account.setLastAssociatedToken(firstRelKey);

		subject.setExpiry(1000L);
		subject.initBalance(100L);
		subject.setOwnedNfts(1L);
		subject.incrementOwnedNfts();
		subject.setAutoAssociationMetadata(account.getAutoAssociationMetadata());
		subject.setSmartContract(false);

		// when:
		var actualResult = subject.equals(account);

		// expect:
		assertEquals(account.getOwnedNfts(), subject.getOwnedNfts());
		// and:
		assertEquals(account.getId(), subject.getId());
		// and:
		assertEquals(account.getMaxAutomaticAssociations(), subject.getMaxAutomaticAssociations());
		assertEquals(account.getAlreadyUsedAutomaticAssociations(), subject.getAlreadyUsedAutomaticAssociations());
		assertEquals(subject.isSmartContract(), account.isSmartContract());
		assertTrue(actualResult);
	}

	@Test
	void accountHashCodeCheck() {
		// setup:
		subject.setOwnedNfts(0);
		var otherSubject = new Account(subjectId);
		otherSubject.incrementOwnedNfts();
		otherSubject.setNumAssociations(numAssociations);
		otherSubject.setNumZeroBalances(numZeroBalances);

		subject.incrementOwnedNfts();
		otherSubject.setAutoAssociationMetadata(autoAssociationMetadata);
		otherSubject.setLastAssociatedToken(firstRelKey);
		// when:
		var actualResult = subject.hashCode();

		// expect:
		assertEquals(otherSubject.hashCode(), actualResult);
	}

	@Test
	void cannotAutomaticallyAssociateIfLimitReaches() {
		final var firstNewToken = new Token(new Id(0, 0, 888));
		subject.setMaxAutomaticAssociations(maxAutoAssociations);
		subject.setAlreadyUsedAutomaticAssociations(maxAutoAssociations);

		assertFailsWith(
				() -> subject.associateWith(List.of(firstNewToken), tokenStore, true, true),
				NO_REMAINING_AUTOMATIC_ASSOCIATIONS);
	}

	@Test
	void incrementsTheAlreadyUsedAutoAssociationAsExpected() {
		final var firstNewToken = new Token(new Id(0, 0, 888));
		subject.setMaxAutomaticAssociations(maxAutoAssociations);
		subject.setAlreadyUsedAutomaticAssociations(maxAutoAssociations - 1);

		subject.associateWith(List.of(firstNewToken), tokenStore, true, false);

		assertEquals(maxAutoAssociations, subject.getAlreadyUsedAutomaticAssociations());
	}

	@Test
	void invalidValuesToAlreadyUsedAutoAssociationsFailAsExpected() {
		assertFailsWith(
				() -> subject.setAlreadyUsedAutomaticAssociations(maxAutoAssociations + 1),
				NO_REMAINING_AUTOMATIC_ASSOCIATIONS);

		subject.setAlreadyUsedAutomaticAssociations(maxAutoAssociations);

		assertFailsWith(
				() -> subject.incrementUsedAutomaticAssocitions(),
				NO_REMAINING_AUTOMATIC_ASSOCIATIONS);

		subject.setAlreadyUsedAutomaticAssociations(0);

		assertFailsWith(
				() -> subject.decrementUsedAutomaticAssocitions(),
				NO_REMAINING_AUTOMATIC_ASSOCIATIONS);
	}

	private void assertFailsWith(Runnable something, ResponseCodeEnum status) {
		var ex = assertThrows(InvalidTransactionException.class, something::run);
		assertEquals(status, ex.getResponseCode());
	}
}<|MERGE_RESOLUTION|>--- conflicted
+++ resolved
@@ -167,18 +167,11 @@
 	@Test
 	void toStringAsExpected() {
 		// given:
-<<<<<<< HEAD
-		final var desired = "Account{id=Id[shard=0, realm=0, num=12345], expiry=0, balance=0, deleted=false, " +
-				"tokens=[0" +
-				".0.666, 0.0.777], ownedNfts=5, alreadyUsedAutoAssociations=123, maxAutoAssociations=1234, " +
-				"alias=, cryptoAllowances=null, fungibleTokenAllowances=null, approveForAllNfts=null" + subject.getAlias().toStringUtf8() + "}";
-=======
 		final var desired = "Account{id=0.0.12345, expiry=0, balance=0, deleted=false, " +
 				"ownedNfts=5, alreadyUsedAutoAssociations=123, maxAutoAssociations=1234, " +
-				"alias=, cryptoAllowances=null, fungibleTokenAllowances=null, nftAllowances=null" +
+				"alias=, cryptoAllowances=null, fungibleTokenAllowances=null, approveForAllNfts=null" +
 				subject.getAlias().toStringUtf8() + ", numAssociations=" + numAssociations +", numZeroBalances="+
 				numZeroBalances + ", lastAssociatedToken=PermHashLong(12345, 666)}";
->>>>>>> 6c62b3dc
 
 		// expect:
 		assertEquals(desired, subject.toString());
