package com.hedera.services.store.contracts.precompile;
/*-
 * ‌
 * Hedera Services Node
 * ​
 * Copyright (C) 2018 - 2021 Hedera Hashgraph, LLC
 * ​
 * Licensed under the Apache License, Version 2.0 (the "License");
 * you may not use this file except in compliance with the License.
 * You may obtain a copy of the License at
 *
 *      http://www.apache.org/licenses/LICENSE-2.0
 *
 * Unless required by applicable law or agreed to in writing, software
 * distributed under the License is distributed on an "AS IS" BASIS,
 * WITHOUT WARRANTIES OR CONDITIONS OF ANY KIND, either express or implied.
 * See the License for the specific language governing permissions and
 * limitations under the License.
 * ‍
 */

import com.hedera.services.context.SideEffectsTracker;
import com.hedera.services.context.primitives.StateView;
import com.hedera.services.context.properties.GlobalDynamicProperties;
import com.hedera.services.contracts.sources.TxnAwareEvmSigsVerifier;
import com.hedera.services.exceptions.InvalidTransactionException;
import com.hedera.services.fees.FeeCalculator;
import com.hedera.services.fees.calculation.UsagePricesProvider;
import com.hedera.services.grpc.marshalling.ImpliedTransfers;
import com.hedera.services.grpc.marshalling.ImpliedTransfersMarshal;
import com.hedera.services.grpc.marshalling.ImpliedTransfersMeta;
import com.hedera.services.ledger.PureTransferSemanticChecks;
import com.hedera.services.ledger.SigImpactHistorian;
import com.hedera.services.ledger.TransactionalLedger;
import com.hedera.services.ledger.TransferLogic;
import com.hedera.services.ledger.accounts.ContractAliases;
import com.hedera.services.ledger.ids.EntityIdSource;
import com.hedera.services.ledger.properties.AccountProperty;
import com.hedera.services.ledger.properties.NftProperty;
import com.hedera.services.ledger.properties.TokenProperty;
import com.hedera.services.ledger.properties.TokenRelProperty;
import com.hedera.services.records.RecordsHistorian;
import com.hedera.services.state.enums.TokenType;
import com.hedera.services.state.expiry.ExpiringCreations;
import com.hedera.services.state.merkle.MerkleAccount;
import com.hedera.services.state.merkle.MerkleToken;
import com.hedera.services.state.merkle.MerkleTokenRelStatus;
import com.hedera.services.state.merkle.MerkleUniqueToken;
import com.hedera.services.state.submerkle.EntityId;
import com.hedera.services.state.submerkle.EvmFnResult;
import com.hedera.services.state.submerkle.ExpirableTxnRecord;
import com.hedera.services.state.submerkle.FcTokenAllowanceId;
import com.hedera.services.store.AccountStore;
import com.hedera.services.store.contracts.HederaStackedWorldStateUpdater;
import com.hedera.services.store.contracts.WorldLedgers;
import com.hedera.services.store.models.Account;
import com.hedera.services.store.models.NftId;
import com.hedera.services.store.tokens.HederaTokenStore;
import com.hedera.services.txns.crypto.validators.ApproveAllowanceChecks;
import com.hedera.services.txns.token.process.DissociationFactory;
import com.hedera.services.txns.token.validators.CreateChecks;
import com.hedera.services.txns.validation.OptionValidator;
import com.hedera.services.utils.EntityIdUtils;
import com.hedera.services.utils.EntityNum;
import com.hederahashgraph.api.proto.java.AccountID;
import com.hederahashgraph.api.proto.java.CryptoAllowance;
import com.hederahashgraph.api.proto.java.CryptoApproveAllowanceTransactionBody;
import com.hederahashgraph.api.proto.java.CryptoTransferTransactionBody;
import com.hederahashgraph.api.proto.java.HederaFunctionality;
import com.hederahashgraph.api.proto.java.NftAllowance;
import com.hederahashgraph.api.proto.java.TokenAllowance;
import com.hederahashgraph.api.proto.java.TokenID;
import com.hederahashgraph.api.proto.java.TransactionBody;
import com.hederahashgraph.api.proto.java.TransactionID;
import com.hederahashgraph.fee.FeeObject;
import org.apache.commons.lang3.tuple.Pair;
import org.apache.tuweni.bytes.Bytes;
import org.hyperledger.besu.datatypes.Address;
import org.hyperledger.besu.datatypes.Wei;
import org.hyperledger.besu.evm.Gas;
import org.hyperledger.besu.evm.frame.BlockValues;
import org.hyperledger.besu.evm.frame.MessageFrame;
import org.hyperledger.besu.evm.gascalculator.GasCalculator;
import org.hyperledger.besu.evm.worldstate.WorldUpdater;
import org.junit.jupiter.api.AfterEach;
import org.junit.jupiter.api.BeforeEach;
import org.junit.jupiter.api.Test;
import org.junit.jupiter.api.extension.ExtendWith;
import org.mockito.ArgumentCaptor;
import org.mockito.Mock;
import org.mockito.MockedStatic;
import org.mockito.Mockito;
import org.mockito.junit.jupiter.MockitoExtension;

import java.math.BigInteger;
import java.util.ArrayList;
import java.util.Collections;
import java.util.List;
import java.util.Map;
import java.util.Optional;
import java.util.TreeMap;

import static com.hedera.services.ledger.ids.ExceptionalEntityIdSource.NOOP_ID_SOURCE;
import static com.hedera.services.state.EntityCreator.EMPTY_MEMO;
import static com.hedera.services.store.contracts.precompile.HTSPrecompiledContract.ABI_ID_ALLOWANCE;
import static com.hedera.services.store.contracts.precompile.HTSPrecompiledContract.ABI_ID_APPROVE;
import static com.hedera.services.store.contracts.precompile.HTSPrecompiledContract.ABI_ID_BALANCE_OF_TOKEN;
import static com.hedera.services.store.contracts.precompile.HTSPrecompiledContract.ABI_ID_DECIMALS;
import static com.hedera.services.store.contracts.precompile.HTSPrecompiledContract.ABI_ID_ERC_TRANSFER;
import static com.hedera.services.store.contracts.precompile.HTSPrecompiledContract.ABI_ID_ERC_TRANSFER_FROM;
import static com.hedera.services.store.contracts.precompile.HTSPrecompiledContract.ABI_ID_GET_APPROVED;
import static com.hedera.services.store.contracts.precompile.HTSPrecompiledContract.ABI_ID_IS_APPROVED_FOR_ALL;
import static com.hedera.services.store.contracts.precompile.HTSPrecompiledContract.ABI_ID_NAME;
import static com.hedera.services.store.contracts.precompile.HTSPrecompiledContract.ABI_ID_OWNER_OF_NFT;
import static com.hedera.services.store.contracts.precompile.HTSPrecompiledContract.ABI_ID_REDIRECT_FOR_TOKEN;
import static com.hedera.services.store.contracts.precompile.HTSPrecompiledContract.ABI_ID_SET_APPROVAL_FOR_ALL;
import static com.hedera.services.store.contracts.precompile.HTSPrecompiledContract.ABI_ID_SYMBOL;
import static com.hedera.services.store.contracts.precompile.HTSPrecompiledContract.ABI_ID_TOKEN_URI_NFT;
import static com.hedera.services.store.contracts.precompile.HTSPrecompiledContract.ABI_ID_TOTAL_SUPPLY_TOKEN;
import static com.hedera.services.store.contracts.precompile.HTSPrecompiledContract.HTS_PRECOMPILED_CONTRACT_ADDRESS;
import static com.hedera.services.store.contracts.precompile.HTSTestsUtil.AMOUNT;
import static com.hedera.services.store.contracts.precompile.HTSTestsUtil.NOT_SUPPORTED_FUNGIBLE_OPERATION_REASON;
import static com.hedera.services.store.contracts.precompile.HTSTestsUtil.TEST_CONSENSUS_TIME;
import static com.hedera.services.store.contracts.precompile.HTSTestsUtil.accountId;
import static com.hedera.services.store.contracts.precompile.HTSTestsUtil.contractAddr;
import static com.hedera.services.store.contracts.precompile.HTSTestsUtil.contractAddress;
import static com.hedera.services.store.contracts.precompile.HTSTestsUtil.failResult;
import static com.hedera.services.store.contracts.precompile.HTSTestsUtil.fungibleTokenAddr;
import static com.hedera.services.store.contracts.precompile.HTSTestsUtil.invalidSigResult;
import static com.hedera.services.store.contracts.precompile.HTSTestsUtil.precompiledContract;
import static com.hedera.services.store.contracts.precompile.HTSTestsUtil.receiver;
import static com.hedera.services.store.contracts.precompile.HTSTestsUtil.recipientAddress;
import static com.hedera.services.store.contracts.precompile.HTSTestsUtil.sender;
import static com.hedera.services.store.contracts.precompile.HTSTestsUtil.senderAddress;
import static com.hedera.services.store.contracts.precompile.HTSTestsUtil.successResult;
import static com.hedera.services.store.contracts.precompile.HTSTestsUtil.timestamp;
import static com.hedera.services.store.contracts.precompile.HTSTestsUtil.token;
import static com.hedera.services.store.contracts.precompile.HTSTestsUtil.tokenTransferChanges;
import static com.hederahashgraph.api.proto.java.ResponseCodeEnum.FAIL_INVALID;
import static com.hederahashgraph.api.proto.java.ResponseCodeEnum.INVALID_SIGNATURE;
import static com.hederahashgraph.api.proto.java.ResponseCodeEnum.OK;
import static org.junit.jupiter.api.Assertions.assertEquals;
import static org.junit.jupiter.api.Assertions.assertNull;
import static org.junit.jupiter.api.Assertions.assertThrows;
import static org.mockito.ArgumentMatchers.any;
import static org.mockito.ArgumentMatchers.anyInt;
import static org.mockito.ArgumentMatchers.eq;
import static org.mockito.BDDMockito.given;
import static org.mockito.Mockito.verify;

@ExtendWith(MockitoExtension.class)
class ERC20PrecompilesTest {
    @Mock
    private Bytes pretendArguments;
    @Mock
    private Bytes nestedPretendArguments;
    @Mock
    private GlobalDynamicProperties dynamicProperties;
    @Mock
    private OptionValidator validator;
    @Mock
    private GasCalculator gasCalculator;
    @Mock
    private MessageFrame frame;
    @Mock
    private TxnAwareEvmSigsVerifier sigsVerifier;
    @Mock
    private RecordsHistorian recordsHistorian;
    @Mock
    private DecodingFacade decoder;
    @Mock
    private EncodingFacade encoder;
    @Mock
    private HTSPrecompiledContract.TokenStoreFactory tokenStoreFactory;
    @Mock
    private HTSPrecompiledContract.AccountStoreFactory accountStoreFactory;
    @Mock
    private SideEffectsTracker sideEffects;
    @Mock
    private TransactionBody.Builder mockSynthBodyBuilder;
    @Mock
    private ExpirableTxnRecord.Builder mockRecordBuilder;
    @Mock
    private SyntheticTxnFactory syntheticTxnFactory;
    @Mock
    private HederaStackedWorldStateUpdater worldUpdater;
    @Mock
    private WorldLedgers wrappedLedgers;
    @Mock
    private TransactionalLedger<NftId, NftProperty, MerkleUniqueToken> nfts;
    @Mock
    private TransactionalLedger<Pair<AccountID, TokenID>, TokenRelProperty, MerkleTokenRelStatus> tokenRels;
    @Mock
    private TransactionalLedger<AccountID, AccountProperty, MerkleAccount> accounts;
    @Mock
    private TransactionalLedger<TokenID, TokenProperty, MerkleToken> tokens;
    @Mock
    private ExpiringCreations creator;
    @Mock
    private DissociationFactory dissociationFactory;
    @Mock
    private ImpliedTransfersMarshal impliedTransfersMarshal;
    @Mock
    private FeeCalculator feeCalculator;
    @Mock
    private StateView stateView;
    @Mock
    private PrecompilePricingUtils precompilePricingUtils;
    @Mock
    private CryptoTransferTransactionBody cryptoTransferTransactionBody;
    @Mock
    private ImpliedTransfersMeta impliedTransfersMeta;
    @Mock
    private ImpliedTransfers impliedTransfers;
    @Mock
    private TransferLogic transferLogic;
    @Mock
    private HederaTokenStore hederaTokenStore;
    @Mock
    private HTSPrecompiledContract.TransferLogicFactory transferLogicFactory;
    @Mock
    private HTSPrecompiledContract.HederaTokenStoreFactory hederaTokenStoreFactory;
    @Mock
    private FeeObject mockFeeObject;
    @Mock
    private ContractAliases aliases;
    @Mock
    private UsagePricesProvider resourceCosts;
    @Mock
    private BlockValues blockValues;
    @Mock
    private SigImpactHistorian sigImpactHistorian;
    @Mock
    private CreateChecks createChecks;
    @Mock
    private EntityIdSource entityIdSource;
    @Mock
    private ApproveAllowanceChecks allowanceChecks;
    @Mock
<<<<<<< HEAD
    private PureTransferSemanticChecks transferSemanticChecks;
    @Mock
=======
>>>>>>> 1c58b110
    private AccountStore accountStore;
    @Mock
    CryptoApproveAllowanceTransactionBody cryptoApproveAllowanceTransactionBody;

    private HTSPrecompiledContract subject;
    private final EntityIdSource ids = NOOP_ID_SOURCE;
    private MockedStatic<EntityIdUtils> entityIdUtils;

    @BeforeEach
    void setUp() {
        subject = new HTSPrecompiledContract(
                validator, dynamicProperties, gasCalculator,
                sigImpactHistorian, recordsHistorian, sigsVerifier, decoder, encoder,
<<<<<<< HEAD
                syntheticTxnFactory, creator, dissociationFactory, impliedTransfersMarshal,
                () -> feeCalculator, stateView, precompilePricingUtils, resourceCosts, createChecks, entityIdSource, allowanceChecks, transferSemanticChecks);
=======
                syntheticTxnFactory, creator, dissociationFactory, impliedTransfersMarshal, () -> feeCalculator,
                stateView, precompilePricingUtils, resourceCosts, createChecks, entityIdSource, allowanceChecks);
>>>>>>> 1c58b110
        subject.setTransferLogicFactory(transferLogicFactory);
        subject.setTokenStoreFactory(tokenStoreFactory);
        subject.setHederaTokenStoreFactory(hederaTokenStoreFactory);
        subject.setAccountStoreFactory(accountStoreFactory);
        subject.setSideEffectsFactory(() -> sideEffects);
        entityIdUtils = Mockito.mockStatic(EntityIdUtils.class);
        entityIdUtils.when(() -> EntityIdUtils.accountIdFromEvmAddress(senderAddress)).thenReturn(sender);
        entityIdUtils.when(() -> EntityIdUtils.contractIdFromEvmAddress(Address.fromHexString(HTS_PRECOMPILED_CONTRACT_ADDRESS).toArray()))
                .thenReturn(precompiledContract);
        entityIdUtils.when(() -> EntityIdUtils.asTypedEvmAddress(sender)).thenReturn(senderAddress);
        entityIdUtils.when(() -> EntityIdUtils.asTypedEvmAddress(receiver)).thenReturn(recipientAddress);
        entityIdUtils.when(() -> EntityIdUtils.tokenIdFromEvmAddress(fungibleTokenAddr.toArray())).thenReturn(token);
        given(worldUpdater.permissivelyUnaliased(any())).willAnswer(invocationOnMock -> invocationOnMock.getArgument(0));
    }

    @AfterEach
    void closeMocks() {
        entityIdUtils.close();
    }


    @Test
    void allowanceDisabled() {
        given(frame.getSenderAddress()).willReturn(contractAddress);
        given(frame.getWorldUpdater()).willReturn(worldUpdater);

        given(worldUpdater.wrappedTrackingLedgers(any())).willReturn(wrappedLedgers);
        given(pretendArguments.getInt(0)).willReturn(ABI_ID_REDIRECT_FOR_TOKEN);
        given(pretendArguments.slice(4, 20)).willReturn(fungibleTokenAddr);
        given(pretendArguments.slice(24)).willReturn(nestedPretendArguments);

        given(nestedPretendArguments.getInt(0)).willReturn(ABI_ID_APPROVE);

        // when:
        subject.prepareFields(frame);

        assertThrows(InvalidTransactionException.class, () -> subject.prepareComputation(pretendArguments, а -> а));

        given(nestedPretendArguments.getInt(0)).willReturn(ABI_ID_ERC_TRANSFER_FROM);

        // when:
        subject.prepareFields(frame);

        assertThrows(InvalidTransactionException.class, () -> subject.prepareComputation(pretendArguments, а -> а));

        given(nestedPretendArguments.getInt(0)).willReturn(ABI_ID_ALLOWANCE);


        // when:
        subject.prepareFields(frame);

        assertThrows(InvalidTransactionException.class, () -> subject.prepareComputation(pretendArguments, а -> а));

        given(nestedPretendArguments.getInt(0)).willReturn(ABI_ID_SET_APPROVAL_FOR_ALL);

        // when:
        subject.prepareFields(frame);

        assertThrows(InvalidTransactionException.class, () -> subject.prepareComputation(pretendArguments, а -> а));

        given(nestedPretendArguments.getInt(0)).willReturn(ABI_ID_GET_APPROVED);

        // when:
        subject.prepareFields(frame);

        assertThrows(InvalidTransactionException.class, () -> subject.prepareComputation(pretendArguments, а -> а));

        given(nestedPretendArguments.getInt(0)).willReturn(ABI_ID_IS_APPROVED_FOR_ALL);


        // when:
        subject.prepareFields(frame);

        assertThrows(InvalidTransactionException.class, () -> subject.prepareComputation(pretendArguments, а -> а));
    }

    @Test
    void invalidNestedFunctionSelector () {
        givenMinimalFrameContextWithoutParentUpdater();

        given(nestedPretendArguments.getInt(0)).willReturn(0);
        given(wrappedLedgers.typeOf(token)).willReturn(TokenType.FUNGIBLE_COMMON);

        subject.prepareFields(frame);
        subject.prepareComputation(pretendArguments, а -> а);
        final var result = subject.compute(pretendArguments, frame);
        assertNull(result);
    }

    @Test
    void gasCalculationForReadOnlyMethod() {
        givenMinimalFrameContext();

        given(syntheticTxnFactory.createTransactionCall(1L, pretendArguments)).willReturn(mockSynthBodyBuilder);
        given(nestedPretendArguments.getInt(0)).willReturn(ABI_ID_NAME);
        given(creator.createSuccessfulSyntheticRecord(Collections.emptyList(), sideEffects, EMPTY_MEMO))
                .willReturn(mockRecordBuilder);
        given(feeCalculator.estimatePayment(any(), any(), any(), any(), any())).willReturn(mockFeeObject);
        given(feeCalculator.estimatedGasPriceInTinybars(HederaFunctionality.ContractCall, timestamp))
                .willReturn(1L);
        given(mockFeeObject.getNodeFee())
                .willReturn(1L);
        given(mockFeeObject.getNetworkFee())
                .willReturn(1L);
        given(mockFeeObject.getServiceFee())
                .willReturn(1L);
        given(encoder.encodeName(any())).willReturn(successResult);
        given(wrappedLedgers.typeOf(token)).willReturn(TokenType.FUNGIBLE_COMMON);
        given(frame.getBlockValues()).willReturn(blockValues);
        given(blockValues.getTimestamp()).willReturn(TEST_CONSENSUS_TIME);
        // when:
        subject.prepareFields(frame);
        subject.prepareComputation(pretendArguments, а -> а);
        subject.computeViewFunctionGasRequirement(TEST_CONSENSUS_TIME);
        final var result = subject.compute(pretendArguments, frame);

        // then:
        assertEquals(successResult, result);
        // and:
        verify(wrappedLedgers).commit();
        verify(worldUpdater).manageInProgressRecord(recordsHistorian, mockRecordBuilder, mockSynthBodyBuilder);
    }

    @Test
    void gasCalculationForModifyingMethod() {
        givenMinimalFrameContext();
        givenLedgers();

        given(frame.getContractAddress()).willReturn(contractAddr);
        given(syntheticTxnFactory.createCryptoTransfer(Collections.singletonList(TOKEN_TRANSFER_WRAPPER)))
                .willReturn(mockSynthBodyBuilder);
        given(nestedPretendArguments.getInt(0)).willReturn(ABI_ID_ERC_TRANSFER);
        given(mockSynthBodyBuilder.getCryptoTransfer()).willReturn(cryptoTransferTransactionBody);
        given(impliedTransfersMarshal.validityWithCurrentProps(cryptoTransferTransactionBody)).willReturn(OK);
        given(sigsVerifier.hasActiveKey(Mockito.anyBoolean(), any(), any(), any())).willReturn(true);
        given(sigsVerifier.hasActiveKeyOrNoReceiverSigReq(Mockito.anyBoolean(), any(), any(), any())).willReturn(true, true);

        given(hederaTokenStoreFactory.newHederaTokenStore(
                ids, validator, sideEffects, dynamicProperties, tokenRels, nfts, tokens
        )).willReturn(hederaTokenStore);

        given(transferLogicFactory.newLogic(
                accounts, nfts, tokenRels, hederaTokenStore,
                sideEffects,
                dynamicProperties,
                validator,
                null,
                recordsHistorian
        )).willReturn(transferLogic);
        given(feeCalculator.estimatedGasPriceInTinybars(HederaFunctionality.ContractCall, timestamp))
                .willReturn(1L);
        given(mockSynthBodyBuilder.build())
                .willReturn(TransactionBody.newBuilder().setCryptoTransfer(cryptoTransferTransactionBody).build());
        given(mockSynthBodyBuilder.setTransactionID(any(TransactionID.class)))
                .willReturn(mockSynthBodyBuilder);
        given(feeCalculator.computeFee(any(), any(), any(), any()))
                .willReturn(mockFeeObject);
        given(mockFeeObject.getServiceFee())
                .willReturn(1L);
        given(creator.createSuccessfulSyntheticRecord(Collections.emptyList(), sideEffects, EMPTY_MEMO))
                .willReturn(mockRecordBuilder);
        given(impliedTransfersMarshal.assessCustomFeesAndValidate(anyInt(), anyInt(), any(), any(), any()))
                .willReturn(impliedTransfers);
        given(impliedTransfers.getAllBalanceChanges()).willReturn(tokenTransferChanges);
        given(impliedTransfers.getMeta()).willReturn(impliedTransfersMeta);
        given(impliedTransfersMeta.code()).willReturn(OK);
        given(decoder.decodeERCTransfer(eq(nestedPretendArguments), any(), any(), any())).willReturn(
                Collections.singletonList(TOKEN_TRANSFER_WRAPPER));

        given(aliases.resolveForEvm(any())).willAnswer(invocationOnMock -> invocationOnMock.getArgument(0));
        given(worldUpdater.aliases()).willReturn(aliases);
        given(wrappedLedgers.typeOf(token)).willReturn(TokenType.FUNGIBLE_COMMON);
        given(encoder.encodeEcFungibleTransfer(true)).willReturn(successResult);
        given(frame.getBlockValues()).willReturn(blockValues);
        given(blockValues.getTimestamp()).willReturn(TEST_CONSENSUS_TIME);
        // when:
        subject.prepareFields(frame);
        subject.prepareComputation(pretendArguments, а -> а);
        subject.computeGasRequirement(TEST_CONSENSUS_TIME);
        final var result = subject.compute(pretendArguments, frame);

        // then:
        assertEquals(successResult, result);
        // and:
        verify(transferLogic).doZeroSum(tokenTransferChanges);
        verify(wrappedLedgers).commit();
        verify(worldUpdater).manageInProgressRecord(recordsHistorian, mockRecordBuilder, mockSynthBodyBuilder);
    }

    @Test
    void name() {
        givenMinimalFrameContext();

        given(syntheticTxnFactory.createTransactionCall(1L, pretendArguments)).willReturn(mockSynthBodyBuilder);
        given(nestedPretendArguments.getInt(0)).willReturn(ABI_ID_NAME);
        given(creator.createSuccessfulSyntheticRecord(Collections.emptyList(), sideEffects, EMPTY_MEMO))
                .willReturn(mockRecordBuilder);
        given(feeCalculator.estimatedGasPriceInTinybars(HederaFunctionality.ContractCall, timestamp))
                .willReturn(1L);
        given(feeCalculator.estimatePayment(any(), any(), any(), any(), any())).willReturn(mockFeeObject);
        given(mockFeeObject.getNodeFee())
                .willReturn(1L);
        given(mockFeeObject.getNetworkFee())
                .willReturn(1L);
        given(mockFeeObject.getServiceFee())
                .willReturn(1L);
        given(encoder.encodeName(any())).willReturn(successResult);
        given(wrappedLedgers.typeOf(token)).willReturn(TokenType.FUNGIBLE_COMMON);
        given(dynamicProperties.shouldExportPrecompileResults()).willReturn(true);

        // when:
        subject.prepareFields(frame);
        subject.prepareComputation(pretendArguments, а -> а);
        subject.computeViewFunctionGasRequirement(TEST_CONSENSUS_TIME);
        final var result = subject.computeInternal(frame);

        // then:
        assertEquals(successResult, result);
        // and:
        verify(wrappedLedgers).commit();
        verify(worldUpdater).manageInProgressRecord(recordsHistorian, mockRecordBuilder, mockSynthBodyBuilder);
        ArgumentCaptor<EvmFnResult> captor = ArgumentCaptor.forClass(EvmFnResult.class);
        verify(mockRecordBuilder).setContractCallResult(captor.capture());
        assertEquals(0L, captor.getValue().getGas());
        assertEquals(0L, captor.getValue().getAmount());
        assertEquals(EvmFnResult.EMPTY, captor.getValue().getFunctionParameters());
    }

    @Test
    void symbol() {
        givenMinimalFrameContext();

        given(syntheticTxnFactory.createTransactionCall(1L, pretendArguments)).willReturn(mockSynthBodyBuilder);
        given(nestedPretendArguments.getInt(0)).willReturn(ABI_ID_SYMBOL);
        given(creator.createSuccessfulSyntheticRecord(Collections.emptyList(), sideEffects, EMPTY_MEMO))
                .willReturn(mockRecordBuilder);

        given(feeCalculator.estimatedGasPriceInTinybars(HederaFunctionality.ContractCall, timestamp))
                .willReturn(1L);
        given(feeCalculator.estimatePayment(any(), any(), any(), any(), any())).willReturn(mockFeeObject);
        given(mockFeeObject.getNodeFee())
                .willReturn(1L);
        given(mockFeeObject.getNetworkFee())
                .willReturn(1L);
        given(mockFeeObject.getServiceFee())
                .willReturn(1L);
        given(encoder.encodeSymbol(any())).willReturn(successResult);
        given(wrappedLedgers.typeOf(token)).willReturn(TokenType.FUNGIBLE_COMMON);

        // when:
        subject.prepareFields(frame);
        subject.prepareComputation(pretendArguments, а -> а);
        subject.computeViewFunctionGasRequirement(TEST_CONSENSUS_TIME);
        final var result = subject.computeInternal(frame);

        // then:
        assertEquals(successResult, result);
        // and:
        verify(wrappedLedgers).commit();
        verify(worldUpdater).manageInProgressRecord(recordsHistorian, mockRecordBuilder, mockSynthBodyBuilder);
    }

    @Test
    void decimals() {
        givenMinimalFrameContext();

        given(syntheticTxnFactory.createTransactionCall(1L, pretendArguments)).willReturn(mockSynthBodyBuilder);
        given(nestedPretendArguments.getInt(0)).willReturn(ABI_ID_DECIMALS);
        given(creator.createSuccessfulSyntheticRecord(Collections.emptyList(), sideEffects, EMPTY_MEMO))
                .willReturn(mockRecordBuilder);

        given(feeCalculator.estimatedGasPriceInTinybars(HederaFunctionality.ContractCall, timestamp))
                .willReturn(1L);
        given(feeCalculator.estimatePayment(any(), any(), any(), any(), any())).willReturn(mockFeeObject);
        given(mockFeeObject.getNodeFee())
                .willReturn(1L);
        given(mockFeeObject.getNetworkFee())
                .willReturn(1L);
        given(mockFeeObject.getServiceFee())
                .willReturn(1L);

        given(wrappedLedgers.decimalsOf(token)).willReturn(10);
        given(encoder.encodeDecimals(10)).willReturn(successResult);
        given(wrappedLedgers.typeOf(token)).willReturn(TokenType.FUNGIBLE_COMMON);

        // when:
        subject.prepareFields(frame);
        subject.prepareComputation(pretendArguments, а -> а);
        subject.computeViewFunctionGasRequirement(TEST_CONSENSUS_TIME);
        final var result = subject.computeInternal(frame);

        // then:
        assertEquals(successResult, result);
        // and:
        verify(wrappedLedgers).commit();
        verify(worldUpdater).manageInProgressRecord(recordsHistorian, mockRecordBuilder, mockSynthBodyBuilder);
    }

    @Test
    void totalSupply() {
        givenMinimalFrameContext();
        given(syntheticTxnFactory.createTransactionCall(1L, pretendArguments)).willReturn(mockSynthBodyBuilder);
        given(nestedPretendArguments.getInt(0)).willReturn(ABI_ID_TOTAL_SUPPLY_TOKEN);
        given(creator.createSuccessfulSyntheticRecord(Collections.emptyList(), sideEffects, EMPTY_MEMO))
                .willReturn(mockRecordBuilder);

        given(feeCalculator.estimatedGasPriceInTinybars(HederaFunctionality.ContractCall, timestamp))
                .willReturn(1L);
        given(feeCalculator.estimatePayment(any(), any(), any(), any(), any())).willReturn(mockFeeObject);
        given(mockFeeObject.getNodeFee())
                .willReturn(1L);
        given(mockFeeObject.getNetworkFee())
                .willReturn(1L);
        given(mockFeeObject.getServiceFee())
                .willReturn(1L);

        given(wrappedLedgers.totalSupplyOf(token)).willReturn(10L);
        given(encoder.encodeTotalSupply(10L)).willReturn(successResult);
        given(wrappedLedgers.typeOf(token)).willReturn(TokenType.FUNGIBLE_COMMON);

        // when:
        subject.prepareFields(frame);
        subject.prepareComputation(pretendArguments, а -> а);
        subject.computeViewFunctionGasRequirement(TEST_CONSENSUS_TIME);
        final var result = subject.computeInternal(frame);

        // then:
        assertEquals(successResult, result);
        // and:
        verify(wrappedLedgers).commit();
        verify(worldUpdater).manageInProgressRecord(recordsHistorian, mockRecordBuilder, mockSynthBodyBuilder);
    }

    @Test
    void allowance() {
        TreeMap<FcTokenAllowanceId, Long> alowances = new TreeMap<>();
        alowances.put(FcTokenAllowanceId.from(EntityNum.fromLong(token.getTokenNum()), EntityNum.fromLong(receiver.getAccountNum())), 10L);

        givenMinimalFrameContext();
        given(wrappedLedgers.accounts()).willReturn(accounts);
        given(dynamicProperties.areAllowancesEnabled()).willReturn(true);
        given(syntheticTxnFactory.createTransactionCall(1L, pretendArguments)).willReturn(mockSynthBodyBuilder);
        given(nestedPretendArguments.getInt(0)).willReturn(ABI_ID_ALLOWANCE);
        given(creator.createSuccessfulSyntheticRecord(Collections.emptyList(), sideEffects, EMPTY_MEMO))
                .willReturn(mockRecordBuilder);

        given(feeCalculator.estimatedGasPriceInTinybars(HederaFunctionality.ContractCall, timestamp))
                .willReturn(1L);
        given(feeCalculator.estimatePayment(any(), any(), any(), any(), any())).willReturn(mockFeeObject);
        given(mockFeeObject.getNodeFee())
                .willReturn(1L);
        given(mockFeeObject.getNetworkFee())
                .willReturn(1L);
        given(mockFeeObject.getServiceFee())
                .willReturn(1L);


        given(decoder.decodeTokenAllowance(eq(nestedPretendArguments), any())).willReturn(
                ALLOWANCE_WRAPPER);
        given(accounts.get(any(), any())).willReturn(alowances);
        given(encoder.encodeAllowance(10L)).willReturn(successResult);
        given(wrappedLedgers.typeOf(token)).willReturn(TokenType.FUNGIBLE_COMMON);

        // when:
        subject.prepareFields(frame);
        subject.prepareComputation(pretendArguments, а -> а);
        subject.computeViewFunctionGasRequirement(TEST_CONSENSUS_TIME);
        final var result = subject.computeInternal(frame);

        // then:
        assertEquals(successResult, result);
        // and:
        verify(wrappedLedgers).commit();
        verify(worldUpdater).manageInProgressRecord(recordsHistorian, mockRecordBuilder, mockSynthBodyBuilder);
    }


    @Test
    void balanceOf() {
        givenMinimalFrameContext();

        given(syntheticTxnFactory.createTransactionCall(1L, pretendArguments)).willReturn(mockSynthBodyBuilder);
        given(nestedPretendArguments.getInt(0)).willReturn(ABI_ID_BALANCE_OF_TOKEN);
        given(creator.createSuccessfulSyntheticRecord(Collections.emptyList(), sideEffects, EMPTY_MEMO))
                .willReturn(mockRecordBuilder);

        given(feeCalculator.estimatedGasPriceInTinybars(HederaFunctionality.ContractCall, timestamp))
                .willReturn(1L);
        given(feeCalculator.estimatePayment(any(), any(), any(), any(), any())).willReturn(mockFeeObject);
        given(mockFeeObject.getNodeFee())
                .willReturn(1L);
        given(mockFeeObject.getNetworkFee())
                .willReturn(1L);
        given(mockFeeObject.getServiceFee())
                .willReturn(1L);

        given(decoder.decodeBalanceOf(eq(nestedPretendArguments), any())).willReturn(BALANCE_OF_WRAPPER);
        given(wrappedLedgers.balanceOf(any(), any())).willReturn(10L);
        given(encoder.encodeBalance(10L)).willReturn(successResult);

        entityIdUtils.when(() -> EntityIdUtils.tokenIdFromEvmAddress(fungibleTokenAddr.toArray())).thenReturn(token);
        entityIdUtils.when(() -> EntityIdUtils.contractIdFromEvmAddress(Address.fromHexString(HTS_PRECOMPILED_CONTRACT_ADDRESS).toArray()))
                .thenReturn(precompiledContract);

        // when:
        subject.prepareFields(frame);
        subject.prepareComputation(pretendArguments, а -> а);
        subject.computeViewFunctionGasRequirement(TEST_CONSENSUS_TIME);
        final var result = subject.computeInternal(frame);

        // then:
        assertEquals(successResult, result);
        // and:
        verify(wrappedLedgers).commit();
        verify(worldUpdater).manageInProgressRecord(recordsHistorian, mockRecordBuilder, mockSynthBodyBuilder);
    }

    @Test
    void allowanceValidation() {
        List<CryptoAllowance> cryptoAllowances = new ArrayList<>();
        List<TokenAllowance> tokenAllowances = new ArrayList<>();
        List<NftAllowance> nftAllowances = new ArrayList<>();
        Map<FcTokenAllowanceId, Long> allowances = Map.of(fungibleAllowanceId, 0L);
        givenMinimalFrameContext();

        given(nestedPretendArguments.getInt(0)).willReturn(ABI_ID_APPROVE);
        given(wrappedLedgers.tokens()).willReturn(tokens);
        given(wrappedLedgers.accounts()).willReturn(accounts);

        given(feeCalculator.estimatedGasPriceInTinybars(HederaFunctionality.ContractCall, timestamp))
                .willReturn(1L);
        given(feeCalculator.estimatePayment(any(), any(), any(), any(), any())).willReturn(mockFeeObject);
        given(mockFeeObject.getNodeFee())
                .willReturn(1L);
        given(mockFeeObject.getNetworkFee())
                .willReturn(1L);
        given(mockFeeObject.getServiceFee())
                .willReturn(1L);

        given(syntheticTxnFactory.createApproveAllowance(APPROVE_WRAPPER))
                .willReturn(mockSynthBodyBuilder);
        given(mockSynthBodyBuilder.getCryptoApproveAllowance()).willReturn(cryptoApproveAllowanceTransactionBody);

        given(accountStoreFactory.newAccountStore(validator, dynamicProperties, accounts)).willReturn(accountStore);
        given(EntityIdUtils.accountIdFromEvmAddress((Address) any())).willReturn(sender);
        given(accountStore.loadAccount(any())).willReturn(new Account(accountId));

        given(allowanceChecks.allowancesValidation(cryptoAllowances, tokenAllowances, nftAllowances, new Account(accountId), stateView))
                .willReturn(FAIL_INVALID);

        given(decoder.decodeTokenApprove(eq(nestedPretendArguments), eq(token), eq(true), any())).willReturn(
                APPROVE_WRAPPER);
        given(wrappedLedgers.typeOf(token)).willReturn(TokenType.FUNGIBLE_COMMON);
        given(dynamicProperties.areAllowancesEnabled()).willReturn(true);
<<<<<<< HEAD
        given(accounts.get(any(), any())).willReturn(allowances);
=======
>>>>>>> 1c58b110

        // when:
        subject.prepareFields(frame);
        subject.prepareComputation(pretendArguments, а -> а);
        subject.computeViewFunctionGasRequirement(TEST_CONSENSUS_TIME);
        final var result = subject.computeInternal(frame);

        // then:
        assertEquals(failResult, result);

    }

    @Test
    void approve() {
        List<CryptoAllowance> cryptoAllowances = new ArrayList<>();
        List<TokenAllowance> tokenAllowances = new ArrayList<>();
        List<NftAllowance> nftAllowances = new ArrayList<>();
        Map<FcTokenAllowanceId, Long> allowances = Map.of(fungibleAllowanceId, 0L);
        givenMinimalFrameContext();

        given(nestedPretendArguments.getInt(0)).willReturn(ABI_ID_APPROVE);
        given(wrappedLedgers.tokens()).willReturn(tokens);
        given(wrappedLedgers.accounts()).willReturn(accounts);
        given(creator.createSuccessfulSyntheticRecord(Collections.emptyList(), sideEffects, EMPTY_MEMO))
                .willReturn(mockRecordBuilder);

        given(feeCalculator.estimatedGasPriceInTinybars(HederaFunctionality.ContractCall, timestamp))
                .willReturn(1L);
        given(feeCalculator.estimatePayment(any(), any(), any(), any(), any())).willReturn(mockFeeObject);
        given(mockFeeObject.getNodeFee())
                .willReturn(1L);
        given(mockFeeObject.getNetworkFee())
                .willReturn(1L);
        given(mockFeeObject.getServiceFee())
                .willReturn(1L);

        given(syntheticTxnFactory.createApproveAllowance(APPROVE_WRAPPER))
                .willReturn(mockSynthBodyBuilder);
        given(mockSynthBodyBuilder.getCryptoApproveAllowance()).willReturn(cryptoApproveAllowanceTransactionBody);

        given(accountStoreFactory.newAccountStore(validator, dynamicProperties, accounts)).willReturn(accountStore);
        given(EntityIdUtils.accountIdFromEvmAddress((Address) any())).willReturn(sender);
        given(accountStore.loadAccount(any())).willReturn(new Account(accountId));

        given(allowanceChecks.allowancesValidation(cryptoAllowances, tokenAllowances, nftAllowances, new Account(accountId), stateView))
                .willReturn(OK);

        given(decoder.decodeTokenApprove(eq(nestedPretendArguments), eq(token), eq(true), any())).willReturn(
                APPROVE_WRAPPER);
        given(wrappedLedgers.typeOf(token)).willReturn(TokenType.FUNGIBLE_COMMON);
        given(dynamicProperties.areAllowancesEnabled()).willReturn(true);
<<<<<<< HEAD
        given(accounts.get(any(), any())).willReturn(allowances);
=======
>>>>>>> 1c58b110
        given(encoder.encodeApprove(true)).willReturn(successResult);

        // when:
        subject.prepareFields(frame);
        subject.prepareComputation(pretendArguments, а -> а);
        subject.computeViewFunctionGasRequirement(TEST_CONSENSUS_TIME);
        final var result = subject.computeInternal(frame);

        // then:
        assertEquals(successResult, result);
        verify(wrappedLedgers).commit();
        verify(worldUpdater).manageInProgressRecord(recordsHistorian, mockRecordBuilder, mockSynthBodyBuilder);
    }

    @Test
    void transfer() {
        givenMinimalFrameContext();
        givenLedgers();

        given(frame.getContractAddress()).willReturn(contractAddr);
        given(syntheticTxnFactory.createCryptoTransfer(Collections.singletonList(TOKEN_TRANSFER_WRAPPER)))
                .willReturn(mockSynthBodyBuilder);
        given(nestedPretendArguments.getInt(0)).willReturn(ABI_ID_ERC_TRANSFER);
        given(mockSynthBodyBuilder.getCryptoTransfer()).willReturn(cryptoTransferTransactionBody);
        given(impliedTransfersMarshal.validityWithCurrentProps(cryptoTransferTransactionBody)).willReturn(OK);
        given(sigsVerifier.hasActiveKey(Mockito.anyBoolean(), any(), any(), any())).willReturn(true);
        given(sigsVerifier.hasActiveKeyOrNoReceiverSigReq(Mockito.anyBoolean(), any(), any(), any())).willReturn(true, true);

        given(hederaTokenStoreFactory.newHederaTokenStore(
                ids, validator, sideEffects, dynamicProperties, tokenRels, nfts, tokens
        )).willReturn(hederaTokenStore);

        given(transferLogicFactory.newLogic(
                accounts, nfts, tokenRels, hederaTokenStore,
                sideEffects,
                dynamicProperties,
                validator,
                null,
                recordsHistorian
        )).willReturn(transferLogic);
        given(feeCalculator.estimatedGasPriceInTinybars(HederaFunctionality.ContractCall, timestamp))
                .willReturn(1L);
        given(mockSynthBodyBuilder.build())
                .willReturn(TransactionBody.newBuilder().setCryptoTransfer(cryptoTransferTransactionBody).build());
        given(mockSynthBodyBuilder.setTransactionID(any(TransactionID.class)))
                .willReturn(mockSynthBodyBuilder);
        given(feeCalculator.computeFee(any(), any(), any(), any()))
                .willReturn(mockFeeObject);
        given(mockFeeObject.getServiceFee())
                .willReturn(1L);
        given(creator.createSuccessfulSyntheticRecord(Collections.emptyList(), sideEffects, EMPTY_MEMO))
                .willReturn(mockRecordBuilder);
        given(impliedTransfersMarshal.assessCustomFeesAndValidate(anyInt(), anyInt(), any(), any(), any()))
                .willReturn(impliedTransfers);
        given(impliedTransfers.getAllBalanceChanges()).willReturn(tokenTransferChanges);
        given(impliedTransfers.getMeta()).willReturn(impliedTransfersMeta);
        given(impliedTransfersMeta.code()).willReturn(OK);
        given(decoder.decodeERCTransfer(eq(nestedPretendArguments), any(), any(), any())).willReturn(
                Collections.singletonList(TOKEN_TRANSFER_WRAPPER));

        given(aliases.resolveForEvm(any())).willAnswer(invocationOnMock -> invocationOnMock.getArgument(0));
        given(worldUpdater.aliases()).willReturn(aliases);
        given(wrappedLedgers.typeOf(token)).willReturn(TokenType.FUNGIBLE_COMMON);
        given(encoder.encodeEcFungibleTransfer(true)).willReturn(successResult);
        // when:
        subject.prepareFields(frame);
        subject.prepareComputation(pretendArguments, а -> а);
        subject.computeGasRequirement(TEST_CONSENSUS_TIME);
        final var result = subject.computeInternal(frame);

        // then:
        assertEquals(successResult, result);
        // and:
        verify(transferLogic).doZeroSum(tokenTransferChanges);
        verify(wrappedLedgers).commit();
        verify(worldUpdater).manageInProgressRecord(recordsHistorian, mockRecordBuilder, mockSynthBodyBuilder);
    }

    @Test
    void transferFrom() {
        givenMinimalFrameContext();
        givenLedgers();

        given(frame.getContractAddress()).willReturn(contractAddr);
        given(syntheticTxnFactory.createCryptoTransfer(Collections.singletonList(TOKEN_TRANSFER_WRAPPER)))
                .willReturn(mockSynthBodyBuilder);
        given(nestedPretendArguments.getInt(0)).willReturn(ABI_ID_ERC_TRANSFER_FROM);
        given(mockSynthBodyBuilder.getCryptoTransfer()).willReturn(cryptoTransferTransactionBody);
        given(impliedTransfersMarshal.validityWithCurrentProps(cryptoTransferTransactionBody)).willReturn(OK);
        given(sigsVerifier.hasActiveKey(Mockito.anyBoolean(), any(), any(), any())).willReturn(true);
        given(sigsVerifier.hasActiveKeyOrNoReceiverSigReq(Mockito.anyBoolean(), any(), any(), any())).willReturn(true, true);

        given(hederaTokenStoreFactory.newHederaTokenStore(
                ids, validator, sideEffects, dynamicProperties, tokenRels, nfts, tokens
        )).willReturn(hederaTokenStore);

        given(transferLogicFactory.newLogic(
                accounts, nfts, tokenRels, hederaTokenStore,
                sideEffects,
                dynamicProperties,
                validator,
                null,
                recordsHistorian
        )).willReturn(transferLogic);
        given(feeCalculator.estimatedGasPriceInTinybars(HederaFunctionality.ContractCall, timestamp))
                .willReturn(1L);
        given(mockSynthBodyBuilder.build())
                .willReturn(TransactionBody.newBuilder().setCryptoTransfer(cryptoTransferTransactionBody).build());
        given(mockSynthBodyBuilder.setTransactionID(any(TransactionID.class)))
                .willReturn(mockSynthBodyBuilder);
        given(feeCalculator.computeFee(any(), any(), any(), any()))
                .willReturn(mockFeeObject);
        given(mockFeeObject.getServiceFee())
                .willReturn(1L);
        given(creator.createSuccessfulSyntheticRecord(Collections.emptyList(), sideEffects, EMPTY_MEMO))
                .willReturn(mockRecordBuilder);
        given(impliedTransfersMarshal.assessCustomFeesAndValidate(anyInt(), anyInt(), any(), any(), any()))
                .willReturn(impliedTransfers);
        given(impliedTransfers.getAllBalanceChanges()).willReturn(tokenTransferChanges);
        given(impliedTransfers.getMeta()).willReturn(impliedTransfersMeta);
        given(impliedTransfersMeta.code()).willReturn(OK);

        given(decoder.decodeERCTransferFrom(eq(nestedPretendArguments), any(), eq(true), any())).willReturn(
                Collections.singletonList(TOKEN_TRANSFER_WRAPPER));

        given(aliases.resolveForEvm(any())).willAnswer(invocationOnMock -> invocationOnMock.getArgument(0));
        given(worldUpdater.aliases()).willReturn(aliases);
        given(wrappedLedgers.typeOf(token)).willReturn(TokenType.FUNGIBLE_COMMON);
        given(dynamicProperties.areAllowancesEnabled()).willReturn(true);
        given(encoder.encodeEcFungibleTransfer(true)).willReturn(successResult);
        // when:
        subject.prepareFields(frame);
        subject.prepareComputation(pretendArguments, а -> а);
        subject.computeGasRequirement(TEST_CONSENSUS_TIME);
        final var result = subject.computeInternal(frame);

        // then:
        assertEquals(successResult, result);
        // and:
        verify(transferLogic).doZeroSum(tokenTransferChanges);
        verify(wrappedLedgers).commit();
        verify(worldUpdater).manageInProgressRecord(recordsHistorian, mockRecordBuilder, mockSynthBodyBuilder);
    }

    @Test
    void transferFails() {
        givenMinimalFrameContext();
        givenLedgers();

        given(frame.getContractAddress()).willReturn(contractAddr);
        given(syntheticTxnFactory.createCryptoTransfer(Collections.singletonList(TOKEN_TRANSFER_WRAPPER)))
                .willReturn(mockSynthBodyBuilder);
        given(nestedPretendArguments.getInt(0)).willReturn(ABI_ID_ERC_TRANSFER);
        given(mockSynthBodyBuilder.getCryptoTransfer()).willReturn(cryptoTransferTransactionBody);
        given(impliedTransfersMarshal.validityWithCurrentProps(cryptoTransferTransactionBody)).willReturn(OK);
        given(sigsVerifier.hasActiveKey(Mockito.anyBoolean(), any(), any(), any())).willReturn(false);
        given(hederaTokenStoreFactory.newHederaTokenStore(
                ids, validator, sideEffects, dynamicProperties, tokenRels, nfts, tokens
        )).willReturn(hederaTokenStore);

        given(creator.createUnsuccessfulSyntheticRecord(INVALID_SIGNATURE)).willReturn(mockRecordBuilder);
        given(feeCalculator.estimatedGasPriceInTinybars(HederaFunctionality.ContractCall, timestamp))
                .willReturn(1L);
        given(mockSynthBodyBuilder.build())
                .willReturn(TransactionBody.newBuilder().setCryptoTransfer(cryptoTransferTransactionBody).build());
        given(mockSynthBodyBuilder.setTransactionID(any(TransactionID.class)))
                .willReturn(mockSynthBodyBuilder);
        given(feeCalculator.computeFee(any(), any(), any(), any()))
                .willReturn(mockFeeObject);
        given(mockFeeObject.getServiceFee())
                .willReturn(1L);
        given(impliedTransfersMarshal.assessCustomFeesAndValidate(anyInt(), anyInt(), any(), any(), any()))
                .willReturn(impliedTransfers);
        given(impliedTransfers.getAllBalanceChanges()).willReturn(tokenTransferChanges);
        given(impliedTransfers.getMeta()).willReturn(impliedTransfersMeta);
        given(impliedTransfersMeta.code()).willReturn(OK);
        given(decoder.decodeERCTransfer(eq(nestedPretendArguments), any(), any(), any())).willReturn(
                Collections.singletonList(TOKEN_TRANSFER_WRAPPER));

        given(aliases.resolveForEvm(any())).willAnswer(invocationOnMock -> invocationOnMock.getArgument(0));
        given(worldUpdater.aliases()).willReturn(aliases);
        given(wrappedLedgers.typeOf(token)).willReturn(TokenType.FUNGIBLE_COMMON);
        // when:
        subject.prepareFields(frame);
        subject.prepareComputation(pretendArguments, а -> а);
        subject.computeGasRequirement(TEST_CONSENSUS_TIME);
        final var result = subject.computeInternal(frame);

        // then:
        assertEquals(invalidSigResult, result);
    }

    @Test
    void ownerOfNotSupported() {
        givenMinimalFrameContextWithoutParentUpdater();

        given(nestedPretendArguments.getInt(0)).willReturn(ABI_ID_OWNER_OF_NFT);
        given(wrappedLedgers.typeOf(token)).willReturn(TokenType.FUNGIBLE_COMMON);
        subject.prepareFields(frame);

        final var exception = assertThrows(InvalidTransactionException.class,
                () -> subject.prepareComputation(pretendArguments, а -> а));
        assertEquals(NOT_SUPPORTED_FUNGIBLE_OPERATION_REASON, exception.getMessage());
    }

    @Test
    void tokenURINotSupported() {
        givenMinimalFrameContextWithoutParentUpdater();

        given(wrappedLedgers.typeOf(token)).willReturn(TokenType.FUNGIBLE_COMMON);
        given(nestedPretendArguments.getInt(0)).willReturn(ABI_ID_TOKEN_URI_NFT);
        subject.prepareFields(frame);

        final var exception = assertThrows(InvalidTransactionException.class,
                () -> subject.prepareComputation(pretendArguments, а -> а));
        assertEquals(NOT_SUPPORTED_FUNGIBLE_OPERATION_REASON, exception.getMessage());
    }

    private void givenMinimalFrameContext() {
        given(frame.getSenderAddress()).willReturn(contractAddress);
        given(frame.getWorldUpdater()).willReturn(worldUpdater);
        given(frame.getRemainingGas()).willReturn(Gas.of(300));
        given(frame.getValue()).willReturn(Wei.ZERO);
        Optional<WorldUpdater> parent = Optional.of(worldUpdater);
        given(worldUpdater.parentUpdater()).willReturn(parent);
        given(worldUpdater.wrappedTrackingLedgers(any())).willReturn(wrappedLedgers);
        given(pretendArguments.getInt(0)).willReturn(ABI_ID_REDIRECT_FOR_TOKEN);
        given(pretendArguments.slice(4, 20)).willReturn(fungibleTokenAddr);
        given(pretendArguments.slice(24)).willReturn(nestedPretendArguments);
    }

    private void givenMinimalFrameContextWithoutParentUpdater() {
        given(frame.getSenderAddress()).willReturn(contractAddress);
        given(frame.getWorldUpdater()).willReturn(worldUpdater);
        given(worldUpdater.wrappedTrackingLedgers(any())).willReturn(wrappedLedgers);
        given(pretendArguments.getInt(0)).willReturn(ABI_ID_REDIRECT_FOR_TOKEN);
        given(pretendArguments.slice(4, 20)).willReturn(fungibleTokenAddr);
        given(pretendArguments.slice(24)).willReturn(nestedPretendArguments);
    }

    private void givenLedgers() {
        given(wrappedLedgers.accounts()).willReturn(accounts);
        given(wrappedLedgers.tokenRels()).willReturn(tokenRels);
        given(wrappedLedgers.nfts()).willReturn(nfts);
        given(wrappedLedgers.tokens()).willReturn(tokens);
    }

    public static final BalanceOfWrapper BALANCE_OF_WRAPPER = new BalanceOfWrapper(sender);

    public static final TokenAllowanceWrapper ALLOWANCE_WRAPPER = new TokenAllowanceWrapper(sender, receiver);

    public static final TokenTransferWrapper TOKEN_TRANSFER_WRAPPER = new TokenTransferWrapper(
            new ArrayList<>() {},
            List.of(new SyntheticTxnFactory.FungibleTokenTransfer(AMOUNT, token, null, receiver),
                    new SyntheticTxnFactory.FungibleTokenTransfer(-AMOUNT, token, sender, null))
    );

    private static final FcTokenAllowanceId fungibleAllowanceId =
            FcTokenAllowanceId.from(EntityNum.fromTokenId(token), EntityId.fromGrpcAccountId(receiver).asNum());

<<<<<<< HEAD
    public static final ApproveWrapper APPROVE_WRAPPER = new ApproveWrapper(token, receiver, BigInteger.ONE, BigInteger.ZERO, BigInteger.ONE, true);
=======
    public static final ApproveWrapper APPROVE_WRAPPER = new ApproveWrapper(token, receiver, BigInteger.ONE, BigInteger.ZERO, true);
>>>>>>> 1c58b110
}<|MERGE_RESOLUTION|>--- conflicted
+++ resolved
@@ -237,11 +237,8 @@
     @Mock
     private ApproveAllowanceChecks allowanceChecks;
     @Mock
-<<<<<<< HEAD
     private PureTransferSemanticChecks transferSemanticChecks;
     @Mock
-=======
->>>>>>> 1c58b110
     private AccountStore accountStore;
     @Mock
     CryptoApproveAllowanceTransactionBody cryptoApproveAllowanceTransactionBody;
@@ -255,13 +252,8 @@
         subject = new HTSPrecompiledContract(
                 validator, dynamicProperties, gasCalculator,
                 sigImpactHistorian, recordsHistorian, sigsVerifier, decoder, encoder,
-<<<<<<< HEAD
                 syntheticTxnFactory, creator, dissociationFactory, impliedTransfersMarshal,
                 () -> feeCalculator, stateView, precompilePricingUtils, resourceCosts, createChecks, entityIdSource, allowanceChecks, transferSemanticChecks);
-=======
-                syntheticTxnFactory, creator, dissociationFactory, impliedTransfersMarshal, () -> feeCalculator,
-                stateView, precompilePricingUtils, resourceCosts, createChecks, entityIdSource, allowanceChecks);
->>>>>>> 1c58b110
         subject.setTransferLogicFactory(transferLogicFactory);
         subject.setTokenStoreFactory(tokenStoreFactory);
         subject.setHederaTokenStoreFactory(hederaTokenStoreFactory);
@@ -716,10 +708,6 @@
                 APPROVE_WRAPPER);
         given(wrappedLedgers.typeOf(token)).willReturn(TokenType.FUNGIBLE_COMMON);
         given(dynamicProperties.areAllowancesEnabled()).willReturn(true);
-<<<<<<< HEAD
-        given(accounts.get(any(), any())).willReturn(allowances);
-=======
->>>>>>> 1c58b110
 
         // when:
         subject.prepareFields(frame);
@@ -771,10 +759,6 @@
                 APPROVE_WRAPPER);
         given(wrappedLedgers.typeOf(token)).willReturn(TokenType.FUNGIBLE_COMMON);
         given(dynamicProperties.areAllowancesEnabled()).willReturn(true);
-<<<<<<< HEAD
-        given(accounts.get(any(), any())).willReturn(allowances);
-=======
->>>>>>> 1c58b110
         given(encoder.encodeApprove(true)).willReturn(successResult);
 
         // when:
@@ -1035,9 +1019,5 @@
     private static final FcTokenAllowanceId fungibleAllowanceId =
             FcTokenAllowanceId.from(EntityNum.fromTokenId(token), EntityId.fromGrpcAccountId(receiver).asNum());
 
-<<<<<<< HEAD
     public static final ApproveWrapper APPROVE_WRAPPER = new ApproveWrapper(token, receiver, BigInteger.ONE, BigInteger.ZERO, BigInteger.ONE, true);
-=======
-    public static final ApproveWrapper APPROVE_WRAPPER = new ApproveWrapper(token, receiver, BigInteger.ONE, BigInteger.ZERO, true);
->>>>>>> 1c58b110
 }