--- conflicted
+++ resolved
@@ -94,10 +94,6 @@
 		// given:
 		final var subject = new NftId(shard, realm, num, serialNo);
 
-<<<<<<< HEAD
 		assertNotEquals(null, subject);
-=======
-		assertNotEquals(subject, null);
->>>>>>> f3dca3b2
 	}
 }