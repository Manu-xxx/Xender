package com.hedera.services.store.models;

/*-
 * ‌
 * Hedera Services Node
 * ​
 * Copyright (C) 2018 - 2021 Hedera Hashgraph, LLC
 * ​
 * Licensed under the Apache License, Version 2.0 (the "License");
 * you may not use this file except in compliance with the License.
 * You may obtain a copy of the License at
 *
 *      http://www.apache.org/licenses/LICENSE-2.0
 *
 * Unless required by applicable law or agreed to in writing, software
 * distributed under the License is distributed on an "AS IS" BASIS,
 * WITHOUT WARRANTIES OR CONDITIONS OF ANY KIND, either express or implied.
 * See the License for the specific language governing permissions and
 * limitations under the License.
 * ‍
 */

import com.hedera.services.exceptions.InvalidTransactionException;
import com.hedera.services.legacy.core.jproto.JKey;
import com.hedera.services.state.enums.TokenType;
import com.hedera.services.state.submerkle.FcTokenAssociation;
import com.hedera.services.utils.EntityNumPair;
import com.hedera.test.factories.scenarios.TxnHandlingScenario;
import com.hederahashgraph.api.proto.java.ResponseCodeEnum;
import org.junit.jupiter.api.BeforeEach;
import org.junit.jupiter.api.Test;

import static com.hederahashgraph.api.proto.java.ResponseCodeEnum.ACCOUNT_FROZEN_FOR_TOKEN;
import static com.hederahashgraph.api.proto.java.ResponseCodeEnum.ACCOUNT_KYC_NOT_GRANTED_FOR_TOKEN;
import static com.hederahashgraph.api.proto.java.ResponseCodeEnum.TOKEN_HAS_NO_FREEZE_KEY;
import static com.hederahashgraph.api.proto.java.ResponseCodeEnum.TOKEN_HAS_NO_KYC_KEY;
import static org.junit.jupiter.api.Assertions.assertEquals;
import static org.junit.jupiter.api.Assertions.assertFalse;
import static org.junit.jupiter.api.Assertions.assertNotEquals;
import static org.junit.jupiter.api.Assertions.assertThrows;
import static org.junit.jupiter.api.Assertions.assertTrue;

class TokenRelationshipTest {
	private final Id tokenId = new Id(0, 0, 1234);
	private final Id accountId = new Id(1, 0, 4321);
	private final long balance = 1_234L;
	private final JKey kycKey = TxnHandlingScenario.TOKEN_KYC_KT.asJKeyUnchecked();
	private final JKey freezeKey = TxnHandlingScenario.TOKEN_FREEZE_KT.asJKeyUnchecked();
	private final EntityNumPair key = new EntityNumPair(1234566);
	private final EntityNumPair nextKey = new EntityNumPair(1234567);
	private final EntityNumPair prevKey = new EntityNumPair(1234565);

	private Token token;
	private Account account;

	private TokenRelationship subject;

	@BeforeEach
	void setUp() {
		token = new Token(tokenId);
		account = new Account(accountId);
		account.setLastAssociatedToken(key);

		subject = new TokenRelationship(token, account);
		subject.initBalance(balance);
		subject.setKey(key.value());
		subject.setNextKey(nextKey.value());
		subject.setPrevKey(prevKey.value());
	}

	@Test
	void ofRecordInterestIfFungibleBalanceChanges() {
		token.setType(TokenType.FUNGIBLE_COMMON);

		subject.setBalance(balance - 1);

		assertTrue(subject.hasChangesForRecord());
	}

	@Test
	void notOrdinarilyOfRecordInterestIfNonFungibleBalanceChanges() {
		token.setType(TokenType.NON_FUNGIBLE_UNIQUE);

		subject.setBalance(balance - 1);

		assertFalse(subject.hasChangesForRecord());
	}

	@Test
	void ordinarilyOfRecordInterestIfNonFungibleBalanceChangesForDeletedToken() {
		token.setType(TokenType.NON_FUNGIBLE_UNIQUE);
		token.setIsDeleted(true);

		subject.setBalance(balance - 1);

		assertTrue(subject.hasChangesForRecord());
	}

	@Test
	void asAssociationWorks() {
		final var expected = new FcTokenAssociation(1234, 4321);

		assertEquals(expected, subject.asAutoAssociation());
	}

	@Test
	void toStringAsExpected() {
		// given:
		final var desired = "TokenRelationship{notYetPersisted=true, account=Account{id=1.0.4321," +
				" expiry=0, balance=0, deleted=false, tokens=<N/A>, ownedNfts=0, alreadyUsedAutoAssociations=0, " +
<<<<<<< HEAD
				"maxAutoAssociations=0, alias=, cryptoAllowances={}, fungibleTokenAllowances={}, nftAllowances={}, " +
				"lastAssociatedToken=PermHashLong(0, 1234566)}, " +
				"token=Token{id=0.0.1234, type=null, deleted=false, autoRemoved=false, treasury=null, " +
				"autoRenewAccount=null, kycKey=<N/A>, freezeKey=<N/A>, frozenByDefault=false, supplyKey=<N/A>, " +
				"currentSerialNumber=0, pauseKey=<N/A>, paused=false}, balance=1234, balanceChange=0, frozen=false, " +
				"kycGranted=false, isAutomaticAssociation=false, key=1234566, nextKey=1234567, prevKey=1234565}";
=======
				"maxAutoAssociations=0, alias=, cryptoAllowances=null, fungibleTokenAllowances=null, nftAllowances=null}, " +
				"token=Token{id=Id[shard=0, realm=0, num=1234], type=null, " +
				"deleted=false, autoRemoved=false, treasury=null, autoRenewAccount=null, kycKey=<N/A>, " +
				"freezeKey=<N/A>," +
				" frozenByDefault=false, supplyKey=<N/A>, currentSerialNumber=0, pauseKey=<N/A>, paused=false}, " +
				"balance=1234, balanceChange=0, frozen=false, kycGranted=false, isAutomaticAssociation=false}";
>>>>>>> e5579f27

		// expect:
		assertEquals(desired, subject.toString());
	}

	@Test
	void equalsWorks() {
		assertEquals(subject, subject);
		assertNotEquals(subject, freezeKey);
	}

	@Test
	void automaticAssociationSetterWorks() {
		subject.setAutomaticAssociation(false);
		assertFalse(subject.isAutomaticAssociation());

		subject.setAutomaticAssociation(true);
		assertTrue(subject.isAutomaticAssociation());
	}

	@Test
	void cannotChangeBalanceIfFrozenForToken() {
		// given:
		token.setFreezeKey(freezeKey);
		subject.setFrozen(true);

		assertFailsWith(() -> subject.setBalance(balance + 1), ACCOUNT_FROZEN_FOR_TOKEN);
	}

	@Test
	void canChangeBalanceIfFrozenForDeletedToken() {
		token.setFreezeKey(freezeKey);
		token.setIsDeleted(true);

		subject.setFrozen(true);

		subject.setBalance(0);
		assertEquals(-balance, subject.getBalanceChange());
	}

	@Test
	void canChangeBalanceIfUnfrozenForToken() {
		// given:
		token.setFreezeKey(freezeKey);
		subject.setFrozen(false);

		// when:
		subject.setBalance(balance + 1);

		// then:
		assertEquals(1, subject.getBalanceChange());
	}

	@Test
	void canChangeBalanceIfNoFreezeKey() {
		// given:
		subject.setFrozen(true);

		// when:
		subject.setBalance(balance + 1);

		// then:
		assertEquals(1, subject.getBalanceChange());
	}

	@Test
	void cannotChangeBalanceIfKycNotGranted() {
		// given:
		token.setKycKey(kycKey);
		subject.setKycGranted(false);

		// verify
		assertFailsWith(() -> subject.setBalance(balance + 1), ACCOUNT_KYC_NOT_GRANTED_FOR_TOKEN);
	}

	@Test
	void canChangeBalanceIfKycGranted() {
		// given:
		token.setKycKey(kycKey);
		subject.setKycGranted(true);

		// when:
		subject.setBalance(balance + 1);

		// then:
		assertEquals(1, subject.getBalanceChange());
	}

	@Test
	void canChangeBalanceIfNoKycKey() {
		// given:
		subject.setKycGranted(false);

		// when:
		subject.setBalance(balance + 1);

		// then:
		assertEquals(1, subject.getBalanceChange());
	}

	@Test
	void updateFreezeWorksIfFeezeKeyIsPresent() {
		// given:
		subject.setFrozen(false);
		token.setFreezeKey(freezeKey);

		// when:
		subject.changeFrozenState(true);

		// then:
		assertTrue(subject.isFrozen());
	}

	@Test
	void updateFreezeFailsAsExpectedIfFreezeKeyIsNotPresent() {
		// given:
		subject.setFrozen(false);
		token.setFreezeKey(null);

		// verify
		assertFailsWith(() -> subject.changeFrozenState(true), TOKEN_HAS_NO_FREEZE_KEY);
	}

	@Test
	void givesCorrectRepresentation() {
		subject.getToken().setType(TokenType.NON_FUNGIBLE_UNIQUE);
		assertTrue(subject.hasUniqueRepresentation());


		subject.getToken().setType(TokenType.FUNGIBLE_COMMON);
		assertTrue(subject.hasCommonRepresentation());
	}

	@Test
	void testHashCode() {
		var rel = new TokenRelationship(token, account);
		rel.initBalance(balance);
		rel.setPrevKey(prevKey.value());
		rel.setKey(key.value());
		rel.setNextKey(nextKey.value());
		assertEquals(rel.hashCode(), subject.hashCode());
	}

	@Test
	void updateKycWorksIfKycKeyIsPresent() {
		// given:
		subject.setKycGranted(false);
		token.setKycKey(kycKey);

		// when:
		subject.changeKycState(true);

		// then:
		assertTrue(subject.isKycGranted());
	}

	@Test
	void updateKycFailsAsExpectedIfFreezeKeyIsNotPresent() {
		// given:
		subject.setKycGranted(false);
		token.setKycKey(null);

		// verify
		assertFailsWith(() -> subject.changeKycState(true), TOKEN_HAS_NO_KYC_KEY);
	}

	private void assertFailsWith(Runnable something, ResponseCodeEnum status) {
		var ex = assertThrows(InvalidTransactionException.class, something::run);
		assertEquals(status, ex.getResponseCode());
	}
}<|MERGE_RESOLUTION|>--- conflicted
+++ resolved
@@ -108,21 +108,12 @@
 		// given:
 		final var desired = "TokenRelationship{notYetPersisted=true, account=Account{id=1.0.4321," +
 				" expiry=0, balance=0, deleted=false, tokens=<N/A>, ownedNfts=0, alreadyUsedAutoAssociations=0, " +
-<<<<<<< HEAD
-				"maxAutoAssociations=0, alias=, cryptoAllowances={}, fungibleTokenAllowances={}, nftAllowances={}, " +
+				"maxAutoAssociations=0, alias=, cryptoAllowances=null, fungibleTokenAllowances=null, nftAllowances=null, " +
 				"lastAssociatedToken=PermHashLong(0, 1234566)}, " +
 				"token=Token{id=0.0.1234, type=null, deleted=false, autoRemoved=false, treasury=null, " +
 				"autoRenewAccount=null, kycKey=<N/A>, freezeKey=<N/A>, frozenByDefault=false, supplyKey=<N/A>, " +
 				"currentSerialNumber=0, pauseKey=<N/A>, paused=false}, balance=1234, balanceChange=0, frozen=false, " +
 				"kycGranted=false, isAutomaticAssociation=false, key=1234566, nextKey=1234567, prevKey=1234565}";
-=======
-				"maxAutoAssociations=0, alias=, cryptoAllowances=null, fungibleTokenAllowances=null, nftAllowances=null}, " +
-				"token=Token{id=Id[shard=0, realm=0, num=1234], type=null, " +
-				"deleted=false, autoRemoved=false, treasury=null, autoRenewAccount=null, kycKey=<N/A>, " +
-				"freezeKey=<N/A>," +
-				" frozenByDefault=false, supplyKey=<N/A>, currentSerialNumber=0, pauseKey=<N/A>, paused=false}, " +
-				"balance=1234, balanceChange=0, frozen=false, kycGranted=false, isAutomaticAssociation=false}";
->>>>>>> e5579f27
 
 		// expect:
 		assertEquals(desired, subject.toString());
