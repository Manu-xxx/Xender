package com.hedera.services.store.contracts.precompile;

/*-
 * ‌
 * Hedera Services Node
 * ​
 * Copyright (C) 2018 - 2021 Hedera Hashgraph, LLC
 * ​
 * Licensed under the Apache License, Version 2.0 (the "License");
 * you may not use this file except in compliance with the License.
 * You may obtain a copy of the License at
 *
 *      http://www.apache.org/licenses/LICENSE-2.0
 *
 * Unless required by applicable law or agreed to in writing, software
 * distributed under the License is distributed on an "AS IS" BASIS,
 * WITHOUT WARRANTIES OR CONDITIONS OF ANY KIND, either express or implied.
 * See the License for the specific language governing permissions and
 * limitations under the License.
 * ‍
 */

import com.hedera.services.context.properties.GlobalDynamicProperties;
import com.hedera.services.contracts.sources.SoliditySigsVerifier;
import com.hedera.services.ledger.HederaLedger;
import com.hedera.services.records.AccountRecordsHistorian;
import com.hedera.services.state.EntityCreator;
import com.hedera.services.store.AccountStore;
import com.hedera.services.store.TypedTokenStore;
import com.hedera.services.store.models.Account;
import com.hedera.services.store.models.Token;
import com.hedera.services.store.models.TokenRelationship;
import com.hedera.services.txns.validation.OptionValidator;
import org.apache.tuweni.bytes.Bytes;
import org.hyperledger.besu.evm.Gas;
import org.hyperledger.besu.evm.frame.MessageFrame;
import org.hyperledger.besu.evm.gascalculator.GasCalculator;
import org.junit.jupiter.api.BeforeEach;
import org.junit.jupiter.api.Test;
import org.junit.jupiter.api.extension.ExtendWith;
import org.mockito.Mock;
import org.mockito.junit.jupiter.MockitoExtension;

import java.nio.charset.StandardCharsets;

import static com.hedera.services.store.contracts.precompile.HTSPrecompiledContract.ABI_ID_ASSOCIATE_TOKEN;
import static com.hedera.services.store.contracts.precompile.HTSPrecompiledContract.ABI_ID_ASSOCIATE_TOKENS;
import static com.hedera.services.store.contracts.precompile.HTSPrecompiledContract.ABI_ID_BURN_TOKEN;
import static com.hedera.services.store.contracts.precompile.HTSPrecompiledContract.ABI_ID_CRYPTO_TRANSFER;
import static com.hedera.services.store.contracts.precompile.HTSPrecompiledContract.ABI_ID_DISSOCIATE_TOKEN;
import static com.hedera.services.store.contracts.precompile.HTSPrecompiledContract.ABI_ID_DISSOCIATE_TOKENS;
import static com.hedera.services.store.contracts.precompile.HTSPrecompiledContract.ABI_ID_MINT_TOKEN;
import static com.hedera.services.store.contracts.precompile.HTSPrecompiledContract.ABI_ID_TRANSFER_NFT;
import static com.hedera.services.store.contracts.precompile.HTSPrecompiledContract.ABI_ID_TRANSFER_NFTS;
import static com.hedera.services.store.contracts.precompile.HTSPrecompiledContract.ABI_ID_TRANSFER_TOKEN;
import static com.hedera.services.store.contracts.precompile.HTSPrecompiledContract.ABI_ID_TRANSFER_TOKENS;
import static org.junit.jupiter.api.Assertions.assertEquals;
import static org.junit.jupiter.api.Assertions.assertNull;
import static org.mockito.ArgumentMatchers.any;
import static org.mockito.BDDMockito.given;
import static org.mockito.Mockito.verify;

@ExtendWith(MockitoExtension.class)
class HTSPrecompiledContractTest {
	@Mock
	private HederaLedger ledger;
	@Mock
	private AccountStore accountStore;
	@Mock
	private TypedTokenStore tokenStore;
	@Mock
	private GlobalDynamicProperties dynamicProperties;
	@Mock
	private OptionValidator validator;
	@Mock
	private GasCalculator gasCalculator;
	@Mock
	private Bytes input;
	@Mock
	private MessageFrame messageFrame;
	@Mock
	private Account account;
	@Mock
	private Token token;
	@Mock
	private TokenRelationship tokenRelationship;
	@Mock
	private SoliditySigsVerifier sigsVerifier;
	@Mock
	private AccountRecordsHistorian recordsHistorian;
	@Mock
	private DecodingFacade decoder;
	@Mock
	private SyntheticTxnFactory syntheticTxnFactory;
	@Mock
	private EntityCreator creator;


	private HTSPrecompiledContract subject;

	@BeforeEach
	void setUp() {
<<<<<<< HEAD
//		subject = new HTSPrecompiledContract(validator, dynamicProperties, gasCalculator);
=======
		subject = new HTSPrecompiledContract(
				ledger, accountStore, validator,
				tokenStore, dynamicProperties, gasCalculator,
				recordsHistorian, sigsVerifier, decoder,
				syntheticTxnFactory, creator);
>>>>>>> f3539938
	}

	@Test
	void gasRequirementReturnsCorrectValue() {
		// when
		var gas = subject.gasRequirement(input);

		// then
		assertEquals(Gas.of(10_000L), gas);
	}

	@Test
	void computeRevertsTheFrameIfTheFrameIsStatic() {
		// given
		given(messageFrame.isStatic()).willReturn(true);

		// when
		var result = subject.compute(input, messageFrame);

		// then
		verify(messageFrame).setRevertReason(Bytes.of("Cannot interact with HTS in a static call".getBytes(StandardCharsets.UTF_8)));
		assertNull(result);
	}

	@Test
	void computeCallsCorrectImplementationForCryptoTransfer() {
		// given
<<<<<<< HEAD
//		HTSPrecompiledContract contract = Mockito.spy(subject = new HTSPrecompiledContract(validator, dynamicProperties, gasCalculator));
=======
		HTSPrecompiledContract contract = Mockito.spy(new HTSPrecompiledContract(
				ledger, accountStore, validator,
				tokenStore, dynamicProperties, gasCalculator,
				recordsHistorian, sigsVerifier, decoder,
				syntheticTxnFactory, creator));
>>>>>>> f3539938
		given(input.getInt(0)).willReturn(ABI_ID_CRYPTO_TRANSFER);

		// when
//		contract.compute(input, messageFrame);

		// then
//		verify(contract).computeCryptoTransfer(input, messageFrame);
	}

	@Test
	void computeCallsCorrectImplementationForTransferTokens() {
		// given
<<<<<<< HEAD
//		HTSPrecompiledContract contract = Mockito.spy(subject = new HTSPrecompiledContract(validator, dynamicProperties, gasCalculator));
=======
		HTSPrecompiledContract contract = Mockito.spy(new HTSPrecompiledContract(
				ledger, accountStore, validator,
				tokenStore, dynamicProperties, gasCalculator,
				recordsHistorian, sigsVerifier, decoder,
				syntheticTxnFactory, creator));
>>>>>>> f3539938
		given(input.getInt(0)).willReturn(ABI_ID_TRANSFER_TOKENS);

		// when
//		contract.compute(input, messageFrame);

		// then
//		verify(contract).computeTransferTokens(input, messageFrame);
	}

	@Test
	void computeCallsCorrectImplementationForTransferToken() {
		// given
<<<<<<< HEAD
//		HTSPrecompiledContract contract = Mockito.spy(subject = new HTSPrecompiledContract(validator, dynamicProperties, gasCalculator));
=======
		HTSPrecompiledContract contract = Mockito.spy(new HTSPrecompiledContract(
				ledger, accountStore, validator,
				tokenStore, dynamicProperties, gasCalculator,
				recordsHistorian, sigsVerifier, decoder,
				syntheticTxnFactory, creator));
>>>>>>> f3539938
		given(input.getInt(0)).willReturn(ABI_ID_TRANSFER_TOKEN);
		given(input.slice(16, 20)).willReturn(Bytes.of("0x000000000000000001".getBytes()));
		given(input.slice(48, 20)).willReturn(Bytes.of("0x000000000000000002".getBytes()));
		given(input.slice(80, 20)).willReturn(Bytes.of("0x000000000000000003".getBytes()));
		given(input.slice(100, 32)).willReturn(Bytes.of("0x000000000000000000000000000342".getBytes()));

		// when
//		contract.compute(input, messageFrame);

		// then
//		verify(contract).computeTransferToken(input, messageFrame);
	}

	@Test
	void computeCallsCorrectImplementationForTransferNfts() {
		// given
<<<<<<< HEAD
//		HTSPrecompiledContract contract = Mockito.spy(subject = new HTSPrecompiledContract(validator, dynamicProperties, gasCalculator));
=======
		HTSPrecompiledContract contract = Mockito.spy(new HTSPrecompiledContract(
				ledger, accountStore, validator,
				tokenStore, dynamicProperties, gasCalculator,
				recordsHistorian, sigsVerifier, decoder,
				syntheticTxnFactory, creator));
>>>>>>> f3539938
		given(input.getInt(0)).willReturn(ABI_ID_TRANSFER_NFTS);

		// when
//		contract.compute(input, messageFrame);

		// then
//		verify(contract).computeTransferNfts(input, messageFrame);
	}

	@Test
	void computeCallsCorrectImplementationForTransferNft() {
		// given
<<<<<<< HEAD
//		HTSPrecompiledContract contract = Mockito.spy(subject = new HTSPrecompiledContract(validator, dynamicProperties, gasCalculator));
=======
		HTSPrecompiledContract contract = Mockito.spy(new HTSPrecompiledContract(
				ledger, accountStore, validator,
				tokenStore, dynamicProperties, gasCalculator,
				recordsHistorian, sigsVerifier, decoder,
				syntheticTxnFactory, creator));
>>>>>>> f3539938
		given(input.getInt(0)).willReturn(ABI_ID_TRANSFER_NFT);

		// when
//		contract.compute(input, messageFrame);

		// then
//		verify(contract).computeTransferNft(input, messageFrame);
	}

	@Test
	void computeCallsCorrectImplementationForMintToken() {
		// given
<<<<<<< HEAD
//		HTSPrecompiledContract contract = Mockito.spy(subject = new HTSPrecompiledContract(validator, dynamicProperties, gasCalculator));
=======
		HTSPrecompiledContract contract = Mockito.spy(new HTSPrecompiledContract(
				ledger, accountStore, validator,
				tokenStore, dynamicProperties, gasCalculator,
				recordsHistorian, sigsVerifier, decoder,
				syntheticTxnFactory, creator));
>>>>>>> f3539938
		given(input.getInt(0)).willReturn(ABI_ID_MINT_TOKEN);

		// when
//		contract.compute(input, messageFrame);

		// then
//		verify(contract).computeMintToken(input, messageFrame);
	}

	@Test
	void computeCallsCorrectImplementationForBurnToken() {
		// given
<<<<<<< HEAD
//		HTSPrecompiledContract contract = Mockito.spy(subject = new HTSPrecompiledContract(validator, dynamicProperties, gasCalculator));
=======
		HTSPrecompiledContract contract = Mockito.spy(new HTSPrecompiledContract(
				ledger, accountStore, validator,
				tokenStore, dynamicProperties, gasCalculator,
				recordsHistorian, sigsVerifier, decoder,
				syntheticTxnFactory, creator));
>>>>>>> f3539938
		given(input.getInt(0)).willReturn(ABI_ID_BURN_TOKEN);

		// when
//		contract.compute(input, messageFrame);

		// then
//		verify(contract).computeBurnToken(input, messageFrame);
	}

	@Test
	void computeCallsCorrectImplementationForAssociateTokens() {
		// given
<<<<<<< HEAD
//		HTSPrecompiledContract contract = Mockito.spy(subject = new HTSPrecompiledContract(validator, dynamicProperties, gasCalculator));
=======
		HTSPrecompiledContract contract = Mockito.spy(new HTSPrecompiledContract(
				ledger, accountStore, validator,
				tokenStore, dynamicProperties, gasCalculator,
				recordsHistorian, sigsVerifier, decoder,
				syntheticTxnFactory, creator));
>>>>>>> f3539938
		given(input.getInt(0)).willReturn(ABI_ID_ASSOCIATE_TOKENS);

		// when
//		contract.compute(input, messageFrame);

		// then
//		verify(contract).computeAssociateTokens(input, messageFrame);
	}

	@Test
	void computeCallsCorrectImplementationForAssociateToken() {
		// given
<<<<<<< HEAD
//		HTSPrecompiledContract contract = Mockito.spy(subject = new HTSPrecompiledContract(validator, dynamicProperties, gasCalculator));

=======
		HTSPrecompiledContract contract = Mockito.spy(new HTSPrecompiledContract(
				ledger, accountStore, validator,
				tokenStore, dynamicProperties, gasCalculator,
				recordsHistorian, sigsVerifier, decoder,
				syntheticTxnFactory, creator));
>>>>>>> f3539938
		given(input.getInt(0)).willReturn(ABI_ID_ASSOCIATE_TOKEN);
		given(input.slice(16, 20)).willReturn(Bytes.of("0x000000000000000001".getBytes()));
		given(input.slice(48, 20)).willReturn(Bytes.of("0x000000000000000002".getBytes()));
		given(accountStore.loadAccount(any())).willReturn(account);
		given(tokenStore.loadToken(any())).willReturn(token);
		given(token.newRelationshipWith(account, false)).willReturn(tokenRelationship);

		// when
//		contract.compute(input, messageFrame);

		// then
//		verify(contract).computeAssociateToken(input, messageFrame);
	}

	@Test
	void computeCallsCorrectImplementationForDissociateTokens() {
		// given
<<<<<<< HEAD
//		HTSPrecompiledContract contract = Mockito.spy(subject = new HTSPrecompiledContract(validator, dynamicProperties, gasCalculator));

=======
		HTSPrecompiledContract contract = Mockito.spy(new HTSPrecompiledContract(
				ledger, accountStore, validator,
				tokenStore, dynamicProperties, gasCalculator,
				recordsHistorian, sigsVerifier, decoder,
				syntheticTxnFactory, creator));
>>>>>>> f3539938
		given(input.getInt(0)).willReturn(ABI_ID_DISSOCIATE_TOKENS);

		// when
//		contract.compute(input, messageFrame);

		// then
//		verify(contract).computeDissociateTokens(input, messageFrame);
	}

	@Test
	void computeCallsCorrectImplementationForDissociateToken() {
		// given
		given(input.slice(16, 20)).willReturn(Bytes.of("0x000000000000000001".getBytes()));
		given(input.slice(48, 20)).willReturn(Bytes.of("0x000000000000000002".getBytes()));
		given(accountStore.loadAccount(any())).willReturn(account);
		given(tokenStore.loadPossiblyDeletedOrAutoRemovedToken(any())).willReturn(token);
<<<<<<< HEAD
		given(tokenStore.loadTokenRelationship(token, account)).willReturn(tokenRelashionship);
//		HTSPrecompiledContract contract = Mockito.spy(subject = new HTSPrecompiledContract(validator, dynamicProperties, gasCalculator));

=======
		given(tokenStore.loadTokenRelationship(token, account)).willReturn(tokenRelationship);
		HTSPrecompiledContract contract = Mockito.spy(new HTSPrecompiledContract(
				ledger, accountStore, validator,
				tokenStore, dynamicProperties, gasCalculator,
				recordsHistorian, sigsVerifier, decoder,
				syntheticTxnFactory, creator));
>>>>>>> f3539938
		given(input.getInt(0)).willReturn(ABI_ID_DISSOCIATE_TOKEN);

		// when
//		contract.compute(input, messageFrame);

		// then
//		verify(contract).computeDissociateToken(input, messageFrame);
	}

	@Test
	void computeReturnsNullForWrongInput() {
		// given
		given(input.getInt(0)).willReturn(0x00000000);

		// when
		var result = subject.compute(input, messageFrame);

		// then
		assertNull(result);
	}

	@Test
	void verifyComputeCryptoTransfer() {
		// given

		// when
		var result = subject.computeCryptoTransfer(input, messageFrame);

		// then
		assertNull(result);
	}

	@Test
	void verifyComputeTransferTokens() {
		// given

		// when
		var result = subject.computeTransferTokens(input, messageFrame);

		// then
		assertNull(result);
	}

	@Test
	void verifyComputeTransferNfts() {
		// given

		// when
		var result = subject.computeTransferNfts(input, messageFrame);

		// then
		assertNull(result);
	}

	@Test
	void verifyComputeTransferNft() {
		// given

		// when
		var result = subject.computeTransferNft(input, messageFrame);

		// then
		assertNull(result);
	}

	@Test
	void verifyComputeMintToken() {
		// given

		// when
		var result = subject.computeMintToken(input, messageFrame);

		// then
		assertNull(result);
	}

	@Test
	void verifyComputeBurnToken() {
		// given

		// when
		var result = subject.computeBurnToken(input, messageFrame);

		// then
		assertNull(result);
	}

	@Test
	void verifyComputeAssociateTokens() {
		// given

		// when
		var result = subject.computeAssociateTokens(input, messageFrame);

		// then
		assertNull(result);
	}

	@Test
	void verifyComputeDissociateTokens() {
		// given

		// when
		var result = subject.computeDissociateTokens(input, messageFrame);

		// then
		assertNull(result);
	}
}
<|MERGE_RESOLUTION|>--- conflicted
+++ resolved
@@ -39,6 +39,7 @@
 import org.junit.jupiter.api.Test;
 import org.junit.jupiter.api.extension.ExtendWith;
 import org.mockito.Mock;
+import org.mockito.Mockito;
 import org.mockito.junit.jupiter.MockitoExtension;
 
 import java.nio.charset.StandardCharsets;
@@ -100,15 +101,11 @@
 
 	@BeforeEach
 	void setUp() {
-<<<<<<< HEAD
-//		subject = new HTSPrecompiledContract(validator, dynamicProperties, gasCalculator);
-=======
 		subject = new HTSPrecompiledContract(
 				ledger, accountStore, validator,
 				tokenStore, dynamicProperties, gasCalculator,
 				recordsHistorian, sigsVerifier, decoder,
 				syntheticTxnFactory, creator);
->>>>>>> f3539938
 	}
 
 	@Test
@@ -136,57 +133,45 @@
 	@Test
 	void computeCallsCorrectImplementationForCryptoTransfer() {
 		// given
-<<<<<<< HEAD
-//		HTSPrecompiledContract contract = Mockito.spy(subject = new HTSPrecompiledContract(validator, dynamicProperties, gasCalculator));
-=======
-		HTSPrecompiledContract contract = Mockito.spy(new HTSPrecompiledContract(
-				ledger, accountStore, validator,
-				tokenStore, dynamicProperties, gasCalculator,
-				recordsHistorian, sigsVerifier, decoder,
-				syntheticTxnFactory, creator));
->>>>>>> f3539938
+		HTSPrecompiledContract contract = Mockito.spy(new HTSPrecompiledContract(
+				ledger, accountStore, validator,
+				tokenStore, dynamicProperties, gasCalculator,
+				recordsHistorian, sigsVerifier, decoder,
+				syntheticTxnFactory, creator));
 		given(input.getInt(0)).willReturn(ABI_ID_CRYPTO_TRANSFER);
 
 		// when
-//		contract.compute(input, messageFrame);
-
-		// then
-//		verify(contract).computeCryptoTransfer(input, messageFrame);
+		contract.compute(input, messageFrame);
+
+		// then
+		verify(contract).computeCryptoTransfer(input, messageFrame);
 	}
 
 	@Test
 	void computeCallsCorrectImplementationForTransferTokens() {
 		// given
-<<<<<<< HEAD
-//		HTSPrecompiledContract contract = Mockito.spy(subject = new HTSPrecompiledContract(validator, dynamicProperties, gasCalculator));
-=======
-		HTSPrecompiledContract contract = Mockito.spy(new HTSPrecompiledContract(
-				ledger, accountStore, validator,
-				tokenStore, dynamicProperties, gasCalculator,
-				recordsHistorian, sigsVerifier, decoder,
-				syntheticTxnFactory, creator));
->>>>>>> f3539938
+		HTSPrecompiledContract contract = Mockito.spy(new HTSPrecompiledContract(
+				ledger, accountStore, validator,
+				tokenStore, dynamicProperties, gasCalculator,
+				recordsHistorian, sigsVerifier, decoder,
+				syntheticTxnFactory, creator));
 		given(input.getInt(0)).willReturn(ABI_ID_TRANSFER_TOKENS);
 
 		// when
-//		contract.compute(input, messageFrame);
-
-		// then
-//		verify(contract).computeTransferTokens(input, messageFrame);
+		contract.compute(input, messageFrame);
+
+		// then
+		verify(contract).computeTransferTokens(input, messageFrame);
 	}
 
 	@Test
 	void computeCallsCorrectImplementationForTransferToken() {
 		// given
-<<<<<<< HEAD
-//		HTSPrecompiledContract contract = Mockito.spy(subject = new HTSPrecompiledContract(validator, dynamicProperties, gasCalculator));
-=======
-		HTSPrecompiledContract contract = Mockito.spy(new HTSPrecompiledContract(
-				ledger, accountStore, validator,
-				tokenStore, dynamicProperties, gasCalculator,
-				recordsHistorian, sigsVerifier, decoder,
-				syntheticTxnFactory, creator));
->>>>>>> f3539938
+		HTSPrecompiledContract contract = Mockito.spy(new HTSPrecompiledContract(
+				ledger, accountStore, validator,
+				tokenStore, dynamicProperties, gasCalculator,
+				recordsHistorian, sigsVerifier, decoder,
+				syntheticTxnFactory, creator));
 		given(input.getInt(0)).willReturn(ABI_ID_TRANSFER_TOKEN);
 		given(input.slice(16, 20)).willReturn(Bytes.of("0x000000000000000001".getBytes()));
 		given(input.slice(48, 20)).willReturn(Bytes.of("0x000000000000000002".getBytes()));
@@ -194,130 +179,105 @@
 		given(input.slice(100, 32)).willReturn(Bytes.of("0x000000000000000000000000000342".getBytes()));
 
 		// when
-//		contract.compute(input, messageFrame);
-
-		// then
-//		verify(contract).computeTransferToken(input, messageFrame);
+		contract.compute(input, messageFrame);
+
+		// then
+		verify(contract).computeTransferToken(input, messageFrame);
 	}
 
 	@Test
 	void computeCallsCorrectImplementationForTransferNfts() {
 		// given
-<<<<<<< HEAD
-//		HTSPrecompiledContract contract = Mockito.spy(subject = new HTSPrecompiledContract(validator, dynamicProperties, gasCalculator));
-=======
-		HTSPrecompiledContract contract = Mockito.spy(new HTSPrecompiledContract(
-				ledger, accountStore, validator,
-				tokenStore, dynamicProperties, gasCalculator,
-				recordsHistorian, sigsVerifier, decoder,
-				syntheticTxnFactory, creator));
->>>>>>> f3539938
+		HTSPrecompiledContract contract = Mockito.spy(new HTSPrecompiledContract(
+				ledger, accountStore, validator,
+				tokenStore, dynamicProperties, gasCalculator,
+				recordsHistorian, sigsVerifier, decoder,
+				syntheticTxnFactory, creator));
 		given(input.getInt(0)).willReturn(ABI_ID_TRANSFER_NFTS);
 
 		// when
-//		contract.compute(input, messageFrame);
-
-		// then
-//		verify(contract).computeTransferNfts(input, messageFrame);
+		contract.compute(input, messageFrame);
+
+		// then
+		verify(contract).computeTransferNfts(input, messageFrame);
 	}
 
 	@Test
 	void computeCallsCorrectImplementationForTransferNft() {
 		// given
-<<<<<<< HEAD
-//		HTSPrecompiledContract contract = Mockito.spy(subject = new HTSPrecompiledContract(validator, dynamicProperties, gasCalculator));
-=======
-		HTSPrecompiledContract contract = Mockito.spy(new HTSPrecompiledContract(
-				ledger, accountStore, validator,
-				tokenStore, dynamicProperties, gasCalculator,
-				recordsHistorian, sigsVerifier, decoder,
-				syntheticTxnFactory, creator));
->>>>>>> f3539938
+		HTSPrecompiledContract contract = Mockito.spy(new HTSPrecompiledContract(
+				ledger, accountStore, validator,
+				tokenStore, dynamicProperties, gasCalculator,
+				recordsHistorian, sigsVerifier, decoder,
+				syntheticTxnFactory, creator));
 		given(input.getInt(0)).willReturn(ABI_ID_TRANSFER_NFT);
 
 		// when
-//		contract.compute(input, messageFrame);
-
-		// then
-//		verify(contract).computeTransferNft(input, messageFrame);
+		contract.compute(input, messageFrame);
+
+		// then
+		verify(contract).computeTransferNft(input, messageFrame);
 	}
 
 	@Test
 	void computeCallsCorrectImplementationForMintToken() {
 		// given
-<<<<<<< HEAD
-//		HTSPrecompiledContract contract = Mockito.spy(subject = new HTSPrecompiledContract(validator, dynamicProperties, gasCalculator));
-=======
-		HTSPrecompiledContract contract = Mockito.spy(new HTSPrecompiledContract(
-				ledger, accountStore, validator,
-				tokenStore, dynamicProperties, gasCalculator,
-				recordsHistorian, sigsVerifier, decoder,
-				syntheticTxnFactory, creator));
->>>>>>> f3539938
+		HTSPrecompiledContract contract = Mockito.spy(new HTSPrecompiledContract(
+				ledger, accountStore, validator,
+				tokenStore, dynamicProperties, gasCalculator,
+				recordsHistorian, sigsVerifier, decoder,
+				syntheticTxnFactory, creator));
 		given(input.getInt(0)).willReturn(ABI_ID_MINT_TOKEN);
 
 		// when
-//		contract.compute(input, messageFrame);
-
-		// then
-//		verify(contract).computeMintToken(input, messageFrame);
+		contract.compute(input, messageFrame);
+
+		// then
+		verify(contract).computeMintToken(input, messageFrame);
 	}
 
 	@Test
 	void computeCallsCorrectImplementationForBurnToken() {
 		// given
-<<<<<<< HEAD
-//		HTSPrecompiledContract contract = Mockito.spy(subject = new HTSPrecompiledContract(validator, dynamicProperties, gasCalculator));
-=======
-		HTSPrecompiledContract contract = Mockito.spy(new HTSPrecompiledContract(
-				ledger, accountStore, validator,
-				tokenStore, dynamicProperties, gasCalculator,
-				recordsHistorian, sigsVerifier, decoder,
-				syntheticTxnFactory, creator));
->>>>>>> f3539938
+		HTSPrecompiledContract contract = Mockito.spy(new HTSPrecompiledContract(
+				ledger, accountStore, validator,
+				tokenStore, dynamicProperties, gasCalculator,
+				recordsHistorian, sigsVerifier, decoder,
+				syntheticTxnFactory, creator));
 		given(input.getInt(0)).willReturn(ABI_ID_BURN_TOKEN);
 
 		// when
-//		contract.compute(input, messageFrame);
-
-		// then
-//		verify(contract).computeBurnToken(input, messageFrame);
+		contract.compute(input, messageFrame);
+
+		// then
+		verify(contract).computeBurnToken(input, messageFrame);
 	}
 
 	@Test
 	void computeCallsCorrectImplementationForAssociateTokens() {
 		// given
-<<<<<<< HEAD
-//		HTSPrecompiledContract contract = Mockito.spy(subject = new HTSPrecompiledContract(validator, dynamicProperties, gasCalculator));
-=======
-		HTSPrecompiledContract contract = Mockito.spy(new HTSPrecompiledContract(
-				ledger, accountStore, validator,
-				tokenStore, dynamicProperties, gasCalculator,
-				recordsHistorian, sigsVerifier, decoder,
-				syntheticTxnFactory, creator));
->>>>>>> f3539938
+		HTSPrecompiledContract contract = Mockito.spy(new HTSPrecompiledContract(
+				ledger, accountStore, validator,
+				tokenStore, dynamicProperties, gasCalculator,
+				recordsHistorian, sigsVerifier, decoder,
+				syntheticTxnFactory, creator));
 		given(input.getInt(0)).willReturn(ABI_ID_ASSOCIATE_TOKENS);
 
 		// when
-//		contract.compute(input, messageFrame);
-
-		// then
-//		verify(contract).computeAssociateTokens(input, messageFrame);
+		contract.compute(input, messageFrame);
+
+		// then
+		verify(contract).computeAssociateTokens(input, messageFrame);
 	}
 
 	@Test
 	void computeCallsCorrectImplementationForAssociateToken() {
 		// given
-<<<<<<< HEAD
-//		HTSPrecompiledContract contract = Mockito.spy(subject = new HTSPrecompiledContract(validator, dynamicProperties, gasCalculator));
-
-=======
-		HTSPrecompiledContract contract = Mockito.spy(new HTSPrecompiledContract(
-				ledger, accountStore, validator,
-				tokenStore, dynamicProperties, gasCalculator,
-				recordsHistorian, sigsVerifier, decoder,
-				syntheticTxnFactory, creator));
->>>>>>> f3539938
+		HTSPrecompiledContract contract = Mockito.spy(new HTSPrecompiledContract(
+				ledger, accountStore, validator,
+				tokenStore, dynamicProperties, gasCalculator,
+				recordsHistorian, sigsVerifier, decoder,
+				syntheticTxnFactory, creator));
 		given(input.getInt(0)).willReturn(ABI_ID_ASSOCIATE_TOKEN);
 		given(input.slice(16, 20)).willReturn(Bytes.of("0x000000000000000001".getBytes()));
 		given(input.slice(48, 20)).willReturn(Bytes.of("0x000000000000000002".getBytes()));
@@ -326,32 +286,27 @@
 		given(token.newRelationshipWith(account, false)).willReturn(tokenRelationship);
 
 		// when
-//		contract.compute(input, messageFrame);
-
-		// then
-//		verify(contract).computeAssociateToken(input, messageFrame);
+		contract.compute(input, messageFrame);
+
+		// then
+		verify(contract).computeAssociateToken(input, messageFrame);
 	}
 
 	@Test
 	void computeCallsCorrectImplementationForDissociateTokens() {
 		// given
-<<<<<<< HEAD
-//		HTSPrecompiledContract contract = Mockito.spy(subject = new HTSPrecompiledContract(validator, dynamicProperties, gasCalculator));
-
-=======
-		HTSPrecompiledContract contract = Mockito.spy(new HTSPrecompiledContract(
-				ledger, accountStore, validator,
-				tokenStore, dynamicProperties, gasCalculator,
-				recordsHistorian, sigsVerifier, decoder,
-				syntheticTxnFactory, creator));
->>>>>>> f3539938
+		HTSPrecompiledContract contract = Mockito.spy(new HTSPrecompiledContract(
+				ledger, accountStore, validator,
+				tokenStore, dynamicProperties, gasCalculator,
+				recordsHistorian, sigsVerifier, decoder,
+				syntheticTxnFactory, creator));
 		given(input.getInt(0)).willReturn(ABI_ID_DISSOCIATE_TOKENS);
 
 		// when
-//		contract.compute(input, messageFrame);
-
-		// then
-//		verify(contract).computeDissociateTokens(input, messageFrame);
+		contract.compute(input, messageFrame);
+
+		// then
+		verify(contract).computeDissociateTokens(input, messageFrame);
 	}
 
 	@Test
@@ -361,25 +316,19 @@
 		given(input.slice(48, 20)).willReturn(Bytes.of("0x000000000000000002".getBytes()));
 		given(accountStore.loadAccount(any())).willReturn(account);
 		given(tokenStore.loadPossiblyDeletedOrAutoRemovedToken(any())).willReturn(token);
-<<<<<<< HEAD
-		given(tokenStore.loadTokenRelationship(token, account)).willReturn(tokenRelashionship);
-//		HTSPrecompiledContract contract = Mockito.spy(subject = new HTSPrecompiledContract(validator, dynamicProperties, gasCalculator));
-
-=======
 		given(tokenStore.loadTokenRelationship(token, account)).willReturn(tokenRelationship);
 		HTSPrecompiledContract contract = Mockito.spy(new HTSPrecompiledContract(
 				ledger, accountStore, validator,
 				tokenStore, dynamicProperties, gasCalculator,
 				recordsHistorian, sigsVerifier, decoder,
 				syntheticTxnFactory, creator));
->>>>>>> f3539938
 		given(input.getInt(0)).willReturn(ABI_ID_DISSOCIATE_TOKEN);
 
 		// when
-//		contract.compute(input, messageFrame);
-
-		// then
-//		verify(contract).computeDissociateToken(input, messageFrame);
+		contract.compute(input, messageFrame);
+
+		// then
+		verify(contract).computeDissociateToken(input, messageFrame);
 	}
 
 	@Test
