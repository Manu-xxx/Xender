<<<<<<< HEAD
//package com.hedera.services.store.contracts.precompile;
//
///*-
// * ‌
// * Hedera Services Node
// * ​
// * Copyright (C) 2018 - 2021 Hedera Hashgraph, LLC
// * ​
// * Licensed under the Apache License, Version 2.0 (the "License");
// * you may not use this file except in compliance with the License.
// * You may obtain a copy of the License at
// *
// *      http://www.apache.org/licenses/LICENSE-2.0
// *
// * Unless required by applicable law or agreed to in writing, software
// * distributed under the License is distributed on an "AS IS" BASIS,
// * WITHOUT WARRANTIES OR CONDITIONS OF ANY KIND, either express or implied.
// * See the License for the specific language governing permissions and
// * limitations under the License.
// * ‍
// */
//
//import com.hedera.services.context.properties.GlobalDynamicProperties;
//import com.hedera.services.ledger.HederaLedger;
//import com.hedera.services.store.AccountStore;
//import com.hedera.services.store.TypedTokenStore;
//import com.hedera.services.store.models.Account;
//import com.hedera.services.store.models.Token;
//import com.hedera.services.store.models.TokenRelationship;
//import com.hedera.services.txns.validation.OptionValidator;
//import org.apache.tuweni.bytes.Bytes;
//import org.hyperledger.besu.evm.Gas;
//import org.hyperledger.besu.evm.frame.MessageFrame;
//import org.hyperledger.besu.evm.gascalculator.GasCalculator;
//import org.junit.jupiter.api.BeforeEach;
//import org.junit.jupiter.api.Test;
//import org.junit.jupiter.api.extension.ExtendWith;
//import org.mockito.Mock;
//import org.mockito.Mockito;
//import org.mockito.junit.jupiter.MockitoExtension;
//
//import java.nio.charset.StandardCharsets;
//
//import static com.hedera.services.store.contracts.precompile.HTSPrecompiledContract.ABI_ID_ASSOCIATE_TOKEN;
//import static com.hedera.services.store.contracts.precompile.HTSPrecompiledContract.ABI_ID_ASSOCIATE_TOKENS;
//import static com.hedera.services.store.contracts.precompile.HTSPrecompiledContract.ABI_ID_BURN_TOKEN;
//import static com.hedera.services.store.contracts.precompile.HTSPrecompiledContract.ABI_ID_CRYPTO_TRANSFER;
//import static com.hedera.services.store.contracts.precompile.HTSPrecompiledContract.ABI_ID_DISSOCIATE_TOKEN;
//import static com.hedera.services.store.contracts.precompile.HTSPrecompiledContract.ABI_ID_DISSOCIATE_TOKENS;
//import static com.hedera.services.store.contracts.precompile.HTSPrecompiledContract.ABI_ID_MINT_TOKEN;
//import static com.hedera.services.store.contracts.precompile.HTSPrecompiledContract.ABI_ID_TRANSFER_NFT;
//import static com.hedera.services.store.contracts.precompile.HTSPrecompiledContract.ABI_ID_TRANSFER_NFTS;
//import static com.hedera.services.store.contracts.precompile.HTSPrecompiledContract.ABI_ID_TRANSFER_TOKEN;
//import static com.hedera.services.store.contracts.precompile.HTSPrecompiledContract.ABI_ID_TRANSFER_TOKENS;
//import static org.junit.jupiter.api.Assertions.assertEquals;
//import static org.junit.jupiter.api.Assertions.assertNull;
//import static org.mockito.ArgumentMatchers.any;
//import static org.mockito.BDDMockito.given;
//import static org.mockito.Mockito.verify;
//
//@ExtendWith(MockitoExtension.class)
//class HTSPrecompiledContractTest {
//
//	@Mock
//	private HederaLedger ledger;
//
//	@Mock
//	private AccountStore accountStore;
//
//	@Mock
//	private TypedTokenStore tokenStore;
//
//	@Mock
//	private GlobalDynamicProperties dynamicProperties;
//
//	@Mock
//	private OptionValidator validator;
//
//	@Mock
//	private GasCalculator gasCalculator;
//
//	@Mock
//	private Bytes input;
//
//	@Mock
//	private MessageFrame messageFrame;
//
//	@Mock
//	private Account account;
//
//	@Mock
//	private Token token;
//
//	@Mock
//	private TokenRelationship tokenRelashionship;
//
//	private HTSPrecompiledContract subject;
//
//	@BeforeEach
//	void setUp() {
//		subject = new HTSPrecompiledContract(ledger, accountStore, validator, tokenStore, dynamicProperties,
//				gasCalculator);
//	}
//
//	@Test
//	void gasRequirementReturnsCorrectValue() {
//		// when
//		var gas = subject.gasRequirement(input);
//
//		// then
//		assertEquals(Gas.of(10_000L), gas);
//	}
//
//	@Test
//	void computeRevertsTheFrameIfTheFrameIsStatic() {
//		// given
//		given(messageFrame.isStatic()).willReturn(true);
//
//		// when
//		var result = subject.compute(input, messageFrame);
//
//		// then
//		verify(messageFrame).setRevertReason(Bytes.of("Cannot interact with HTS in a static call".getBytes(StandardCharsets.UTF_8)));
//		assertNull(result);
//	}
//
//	@Test
//	void computeCallsCorrectImplementationForCryptoTransfer() {
//		// given
//		HTSPrecompiledContract contract = Mockito.spy(new HTSPrecompiledContract(ledger, accountStore, validator, tokenStore, dynamicProperties,
//				gasCalculator));
//		given(input.getInt(0)).willReturn(ABI_ID_CRYPTO_TRANSFER);
//
//		// when
//		contract.compute(input, messageFrame);
//
//		// then
//		verify(contract).computeCryptoTransfer(input, messageFrame);
//	}
//
//	@Test
//	void computeCallsCorrectImplementationForTransferTokens() {
//		// given
//		HTSPrecompiledContract contract = Mockito.spy(new HTSPrecompiledContract(ledger, accountStore, validator, tokenStore, dynamicProperties,
//				gasCalculator));
//		given(input.getInt(0)).willReturn(ABI_ID_TRANSFER_TOKENS);
//
//		// when
//		contract.compute(input, messageFrame);
//
//		// then
//		verify(contract).computeTransferTokens(input, messageFrame);
//	}
//
//	@Test
//	void computeCallsCorrectImplementationForTransferToken() {
//		// given
//		HTSPrecompiledContract contract = Mockito.spy(new HTSPrecompiledContract(ledger, accountStore, validator, tokenStore, dynamicProperties,
//				gasCalculator));
//		given(input.getInt(0)).willReturn(ABI_ID_TRANSFER_TOKEN);
//		given(input.slice(16, 20)).willReturn(Bytes.of("0x000000000000000001".getBytes()));
//		given(input.slice(48, 20)).willReturn(Bytes.of("0x000000000000000002".getBytes()));
//		given(input.slice(80, 20)).willReturn(Bytes.of("0x000000000000000003".getBytes()));
//		given(input.slice(100, 32)).willReturn(Bytes.of("0x000000000000000000000000000342".getBytes()));
//
//		// when
//		contract.compute(input, messageFrame);
//
//		// then
//		verify(contract).computeTransferToken(input, messageFrame);
//	}
//
//	@Test
//	void computeCallsCorrectImplementationForTransferNfts() {
//		// given
//		HTSPrecompiledContract contract = Mockito.spy(new HTSPrecompiledContract(ledger, accountStore, validator, tokenStore, dynamicProperties,
//				gasCalculator));
//		given(input.getInt(0)).willReturn(ABI_ID_TRANSFER_NFTS);
//
//		// when
//		contract.compute(input, messageFrame);
//
//		// then
//		verify(contract).computeTransferNfts(input, messageFrame);
//	}
//
//	@Test
//	void computeCallsCorrectImplementationForTransferNft() {
//		// given
//		HTSPrecompiledContract contract = Mockito.spy(new HTSPrecompiledContract(ledger, accountStore, validator, tokenStore, dynamicProperties,
//				gasCalculator));
//		given(input.getInt(0)).willReturn(ABI_ID_TRANSFER_NFT);
//
//		// when
//		contract.compute(input, messageFrame);
//
//		// then
//		verify(contract).computeTransferNft(input, messageFrame);
//	}
//
//	@Test
//	void computeCallsCorrectImplementationForMintToken() {
//		// given
//		HTSPrecompiledContract contract = Mockito.spy(new HTSPrecompiledContract(ledger, accountStore, validator, tokenStore, dynamicProperties,
//				gasCalculator));
//		given(input.getInt(0)).willReturn(ABI_ID_MINT_TOKEN);
//
//		// when
//		contract.compute(input, messageFrame);
//
//		// then
//		verify(contract).computeMintToken(input, messageFrame);
//	}
//
//	@Test
//	void computeCallsCorrectImplementationForBurnToken() {
//		// given
//		HTSPrecompiledContract contract = Mockito.spy(new HTSPrecompiledContract(ledger, accountStore, validator, tokenStore, dynamicProperties,
//				gasCalculator));
//		given(input.getInt(0)).willReturn(ABI_ID_BURN_TOKEN);
//
//		// when
//		contract.compute(input, messageFrame);
//
//		// then
//		verify(contract).computeBurnToken(input, messageFrame);
//	}
//
//	@Test
//	void computeCallsCorrectImplementationForAssociateTokens() {
//		// given
//		HTSPrecompiledContract contract = Mockito.spy(new HTSPrecompiledContract(ledger, accountStore, validator, tokenStore, dynamicProperties,
//				gasCalculator));
//		given(input.getInt(0)).willReturn(ABI_ID_ASSOCIATE_TOKENS);
//
//		// when
//		contract.compute(input, messageFrame);
//
//		// then
//		verify(contract).computeAssociateTokens(input, messageFrame);
//	}
//
//	@Test
//	void computeCallsCorrectImplementationForAssociateToken() {
//		// given
//		HTSPrecompiledContract contract = Mockito.spy(new HTSPrecompiledContract(ledger, accountStore, validator, tokenStore, dynamicProperties,
//				gasCalculator));
//		given(input.getInt(0)).willReturn(ABI_ID_ASSOCIATE_TOKEN);
//		given(input.slice(16, 20)).willReturn(Bytes.of("0x000000000000000001".getBytes()));
//		given(input.slice(48, 20)).willReturn(Bytes.of("0x000000000000000002".getBytes()));
//		given(accountStore.loadAccount(any())).willReturn(account);
//		given(tokenStore.loadToken(any())).willReturn(token);
//		given(token.newRelationshipWith(account, false)).willReturn(tokenRelashionship);
//
//		// when
//		contract.compute(input, messageFrame);
//
//		// then
//		verify(contract).computeAssociateToken(input, messageFrame);
//	}
//
//	@Test
//	void computeCallsCorrectImplementationForDissociateTokens() {
//		// given
//		HTSPrecompiledContract contract = Mockito.spy(new HTSPrecompiledContract(ledger, accountStore, validator, tokenStore, dynamicProperties,
//				gasCalculator));
//		given(input.getInt(0)).willReturn(ABI_ID_DISSOCIATE_TOKENS);
//
//		// when
//		contract.compute(input, messageFrame);
//
//		// then
//		verify(contract).computeDissociateTokens(input, messageFrame);
//	}
//
//	@Test
//	void computeCallsCorrectImplementationForDissociateToken() {
//		// given
//		given(input.slice(16, 20)).willReturn(Bytes.of("0x000000000000000001".getBytes()));
//		given(input.slice(48, 20)).willReturn(Bytes.of("0x000000000000000002".getBytes()));
//		given(accountStore.loadAccount(any())).willReturn(account);
//		given(tokenStore.loadPossiblyDeletedOrAutoRemovedToken(any())).willReturn(token);
//		given(tokenStore.loadTokenRelationship(token, account)).willReturn(tokenRelashionship);
//		HTSPrecompiledContract contract = Mockito.spy(new HTSPrecompiledContract(ledger, accountStore, validator, tokenStore, dynamicProperties,
//				gasCalculator));
//		given(input.getInt(0)).willReturn(ABI_ID_DISSOCIATE_TOKEN);
//
//		// when
//		contract.compute(input, messageFrame);
//
//		// then
//		verify(contract).computeDissociateToken(input, messageFrame);
//	}
//
//	@Test
//	void computeReturnsNullForWrongInput() {
//		// given
//		given(input.getInt(0)).willReturn(0x00000000);
//
//		// when
//		var result = subject.compute(input, messageFrame);
//
//		// then
//		assertNull(result);
//	}
//
//	@Test
//	void verifyComputeCryptoTransfer() {
//		// given
//
//		// when
//		var result = subject.computeCryptoTransfer(input, messageFrame);
//
//		// then
//		assertNull(result);
//	}
//
//	@Test
//	void verifyComputeTransferTokens() {
//		// given
//
//		// when
//		var result = subject.computeTransferTokens(input, messageFrame);
//
//		// then
//		assertNull(result);
//	}
//
//	@Test
//	void verifyComputeTransferNfts() {
//		// given
//
//		// when
//		var result = subject.computeTransferNfts(input, messageFrame);
//
//		// then
//		assertNull(result);
//	}
//
//	@Test
//	void verifyComputeTransferNft() {
//		// given
//
//		// when
//		var result = subject.computeTransferNft(input, messageFrame);
//
//		// then
//		assertNull(result);
//	}
//
//	@Test
//	void verifyComputeMintToken() {
//		// given
//
//		// when
//		var result = subject.computeMintToken(input, messageFrame);
//
//		// then
//		assertNull(result);
//	}
//
//	@Test
//	void verifyComputeBurnToken() {
//		// given
//
//		// when
//		var result = subject.computeBurnToken(input, messageFrame);
//
//		// then
//		assertNull(result);
//	}
//
//	@Test
//	void verifyComputeAssociateTokens() {
//		// given
//
//		// when
//		var result = subject.computeAssociateTokens(input, messageFrame);
//
//		// then
//		assertNull(result);
//	}
//
//	@Test
//	void verifyComputeDissociateTokens() {
//		// given
//
//		// when
//		var result = subject.computeDissociateTokens(input, messageFrame);
//
//		// then
//		assertNull(result);
//	}
//}
//
=======
package com.hedera.services.store.contracts.precompile;

/*-
 * ‌
 * Hedera Services Node
 * ​
 * Copyright (C) 2018 - 2021 Hedera Hashgraph, LLC
 * ​
 * Licensed under the Apache License, Version 2.0 (the "License");
 * you may not use this file except in compliance with the License.
 * You may obtain a copy of the License at
 *
 *      http://www.apache.org/licenses/LICENSE-2.0
 *
 * Unless required by applicable law or agreed to in writing, software
 * distributed under the License is distributed on an "AS IS" BASIS,
 * WITHOUT WARRANTIES OR CONDITIONS OF ANY KIND, either express or implied.
 * See the License for the specific language governing permissions and
 * limitations under the License.
 * ‍
 */

import com.hedera.services.context.properties.GlobalDynamicProperties;
import com.hedera.services.contracts.sources.SoliditySigsVerifier;
import com.hedera.services.ledger.HederaLedger;
import com.hedera.services.records.AccountRecordsHistorian;
import com.hedera.services.state.EntityCreator;
import com.hedera.services.store.AccountStore;
import com.hedera.services.store.TypedTokenStore;
import com.hedera.services.store.models.Account;
import com.hedera.services.store.models.Token;
import com.hedera.services.store.models.TokenRelationship;
import com.hedera.services.txns.validation.OptionValidator;
import org.apache.tuweni.bytes.Bytes;
import org.hyperledger.besu.evm.Gas;
import org.hyperledger.besu.evm.frame.MessageFrame;
import org.hyperledger.besu.evm.gascalculator.GasCalculator;
import org.junit.jupiter.api.BeforeEach;
import org.junit.jupiter.api.Test;
import org.junit.jupiter.api.extension.ExtendWith;
import org.mockito.Mock;
import org.mockito.Mockito;
import org.mockito.junit.jupiter.MockitoExtension;

import java.nio.charset.StandardCharsets;

import static com.hedera.services.store.contracts.precompile.HTSPrecompiledContract.ABI_ID_ASSOCIATE_TOKEN;
import static com.hedera.services.store.contracts.precompile.HTSPrecompiledContract.ABI_ID_ASSOCIATE_TOKENS;
import static com.hedera.services.store.contracts.precompile.HTSPrecompiledContract.ABI_ID_BURN_TOKEN;
import static com.hedera.services.store.contracts.precompile.HTSPrecompiledContract.ABI_ID_CRYPTO_TRANSFER;
import static com.hedera.services.store.contracts.precompile.HTSPrecompiledContract.ABI_ID_DISSOCIATE_TOKEN;
import static com.hedera.services.store.contracts.precompile.HTSPrecompiledContract.ABI_ID_DISSOCIATE_TOKENS;
import static com.hedera.services.store.contracts.precompile.HTSPrecompiledContract.ABI_ID_MINT_TOKEN;
import static com.hedera.services.store.contracts.precompile.HTSPrecompiledContract.ABI_ID_TRANSFER_NFT;
import static com.hedera.services.store.contracts.precompile.HTSPrecompiledContract.ABI_ID_TRANSFER_NFTS;
import static com.hedera.services.store.contracts.precompile.HTSPrecompiledContract.ABI_ID_TRANSFER_TOKEN;
import static com.hedera.services.store.contracts.precompile.HTSPrecompiledContract.ABI_ID_TRANSFER_TOKENS;
import static org.junit.jupiter.api.Assertions.assertEquals;
import static org.junit.jupiter.api.Assertions.assertNull;
import static org.mockito.ArgumentMatchers.any;
import static org.mockito.BDDMockito.given;
import static org.mockito.BDDMockito.willCallRealMethod;
import static org.mockito.Mockito.mock;
import static org.mockito.Mockito.verify;

@ExtendWith(MockitoExtension.class)
class HTSPrecompiledContractTest {
	@Mock
	private HederaLedger ledger;
	@Mock
	private AccountStore accountStore;
	@Mock
	private TypedTokenStore tokenStore;
	@Mock
	private GlobalDynamicProperties dynamicProperties;
	@Mock
	private OptionValidator validator;
	@Mock
	private GasCalculator gasCalculator;
	@Mock
	private Bytes input;
	@Mock
	private MessageFrame messageFrame;
	@Mock
	private Account account;
	@Mock
	private Token token;
	@Mock
	private TokenRelationship tokenRelationship;
	@Mock
	private SoliditySigsVerifier sigsVerifier;
	@Mock
	private AccountRecordsHistorian recordsHistorian;
	@Mock
	private DecodingFacade decoder;
	@Mock
	private SyntheticTxnFactory syntheticTxnFactory;
	@Mock
	private EntityCreator creator;


	private HTSPrecompiledContract subject;

	@BeforeEach
	void setUp() {
		subject = new HTSPrecompiledContract(
				ledger, accountStore, validator,
				tokenStore, dynamicProperties, gasCalculator,
				recordsHistorian, sigsVerifier, decoder,
				syntheticTxnFactory, creator);
	}

	@Test
	void gasRequirementReturnsCorrectValue() {
		// when
		var gas = subject.gasRequirement(input);

		// then
		assertEquals(Gas.of(10_000L), gas);
	}

	@Test
	void computeRevertsTheFrameIfTheFrameIsStatic() {
		// given
		given(messageFrame.isStatic()).willReturn(true);

		// when
		var result = subject.compute(input, messageFrame);

		// then
		verify(messageFrame).setRevertReason(Bytes.of("Cannot interact with HTS in a static call".getBytes(StandardCharsets.UTF_8)));
		assertNull(result);
	}

	@Test
	void computeCallsCorrectImplementationForCryptoTransfer() {
		// given
		HTSPrecompiledContract contract = Mockito.spy(new HTSPrecompiledContract(
				ledger, accountStore, validator,
				tokenStore, dynamicProperties, gasCalculator,
				recordsHistorian, sigsVerifier, decoder,
				syntheticTxnFactory, creator));
		given(input.getInt(0)).willReturn(ABI_ID_CRYPTO_TRANSFER);

		// when
		contract.compute(input, messageFrame);

		// then
		verify(contract).computeCryptoTransfer(input, messageFrame);
	}

	@Test
	void computeCallsCorrectImplementationForTransferTokens() {
		// given
		HTSPrecompiledContract contract = Mockito.spy(new HTSPrecompiledContract(
				ledger, accountStore, validator,
				tokenStore, dynamicProperties, gasCalculator,
				recordsHistorian, sigsVerifier, decoder,
				syntheticTxnFactory, creator));
		given(input.getInt(0)).willReturn(ABI_ID_TRANSFER_TOKENS);

		// when
		contract.compute(input, messageFrame);

		// then
		verify(contract).computeTransferTokens(input, messageFrame);
	}

	@Test
	void computeCallsCorrectImplementationForTransferToken() {
		// given
		HTSPrecompiledContract contract = Mockito.spy(new HTSPrecompiledContract(
				ledger, accountStore, validator,
				tokenStore, dynamicProperties, gasCalculator,
				recordsHistorian, sigsVerifier, decoder,
				syntheticTxnFactory, creator));
		given(input.getInt(0)).willReturn(ABI_ID_TRANSFER_TOKEN);
		given(input.slice(16, 20)).willReturn(Bytes.of("0x000000000000000001".getBytes()));
		given(input.slice(48, 20)).willReturn(Bytes.of("0x000000000000000002".getBytes()));
		given(input.slice(80, 20)).willReturn(Bytes.of("0x000000000000000003".getBytes()));
		given(input.slice(100, 32)).willReturn(Bytes.of("0x000000000000000000000000000342".getBytes()));

		// when
		contract.compute(input, messageFrame);

		// then
		verify(contract).computeTransferToken(input, messageFrame);
	}

	@Test
	void computeCallsCorrectImplementationForTransferNfts() {
		// given
		HTSPrecompiledContract contract = Mockito.spy(new HTSPrecompiledContract(
				ledger, accountStore, validator,
				tokenStore, dynamicProperties, gasCalculator,
				recordsHistorian, sigsVerifier, decoder,
				syntheticTxnFactory, creator));
		given(input.getInt(0)).willReturn(ABI_ID_TRANSFER_NFTS);

		// when
		contract.compute(input, messageFrame);

		// then
		verify(contract).computeTransferNfts(input, messageFrame);
	}

	@Test
	void computeCallsCorrectImplementationForTransferNft() {
		// given
		HTSPrecompiledContract contract = Mockito.spy(new HTSPrecompiledContract(
				ledger, accountStore, validator,
				tokenStore, dynamicProperties, gasCalculator,
				recordsHistorian, sigsVerifier, decoder,
				syntheticTxnFactory, creator));
		given(input.getInt(0)).willReturn(ABI_ID_TRANSFER_NFT);

		// when
		contract.compute(input, messageFrame);

		// then
		verify(contract).computeTransferNft(input, messageFrame);
	}

	@Test
	void computeCallsCorrectImplementationForMintToken() {
		// given
		HTSPrecompiledContract contract = mock(HTSPrecompiledContract.class);

		willCallRealMethod().given(contract).compute(input, messageFrame);
		given(input.getInt(0)).willReturn(ABI_ID_MINT_TOKEN);

		contract.compute(input, messageFrame);

		verify(contract).computeMintToken(input, messageFrame);
	}

	@Test
	void computeCallsCorrectImplementationForBurnToken() {
		// given
		HTSPrecompiledContract contract = Mockito.spy(new HTSPrecompiledContract(
				ledger, accountStore, validator,
				tokenStore, dynamicProperties, gasCalculator,
				recordsHistorian, sigsVerifier, decoder,
				syntheticTxnFactory, creator));
		given(input.getInt(0)).willReturn(ABI_ID_BURN_TOKEN);

		// when
		contract.compute(input, messageFrame);

		// then
		verify(contract).computeBurnToken(input, messageFrame);
	}

	@Test
	void computeCallsCorrectImplementationForAssociateTokens() {
		// given
		HTSPrecompiledContract contract = Mockito.spy(new HTSPrecompiledContract(
				ledger, accountStore, validator,
				tokenStore, dynamicProperties, gasCalculator,
				recordsHistorian, sigsVerifier, decoder,
				syntheticTxnFactory, creator));
		given(input.getInt(0)).willReturn(ABI_ID_ASSOCIATE_TOKENS);

		// when
		contract.compute(input, messageFrame);

		// then
		verify(contract).computeAssociateTokens(input, messageFrame);
	}

	@Test
	void computeCallsCorrectImplementationForAssociateToken() {
		// given
		HTSPrecompiledContract contract = Mockito.spy(new HTSPrecompiledContract(
				ledger, accountStore, validator,
				tokenStore, dynamicProperties, gasCalculator,
				recordsHistorian, sigsVerifier, decoder,
				syntheticTxnFactory, creator));
		given(input.getInt(0)).willReturn(ABI_ID_ASSOCIATE_TOKEN);
		given(input.slice(16, 20)).willReturn(Bytes.of("0x000000000000000001".getBytes()));
		given(input.slice(48, 20)).willReturn(Bytes.of("0x000000000000000002".getBytes()));
		given(accountStore.loadAccount(any())).willReturn(account);
		given(tokenStore.loadToken(any())).willReturn(token);
		given(token.newRelationshipWith(account, false)).willReturn(tokenRelationship);

		// when
		contract.compute(input, messageFrame);

		// then
		verify(contract).computeAssociateToken(input, messageFrame);
	}

	@Test
	void computeCallsCorrectImplementationForDissociateTokens() {
		// given
		HTSPrecompiledContract contract = Mockito.spy(new HTSPrecompiledContract(
				ledger, accountStore, validator,
				tokenStore, dynamicProperties, gasCalculator,
				recordsHistorian, sigsVerifier, decoder,
				syntheticTxnFactory, creator));
		given(input.getInt(0)).willReturn(ABI_ID_DISSOCIATE_TOKENS);

		// when
		contract.compute(input, messageFrame);

		// then
		verify(contract).computeDissociateTokens(input, messageFrame);
	}

	@Test
	void computeCallsCorrectImplementationForDissociateToken() {
		// given
		given(input.slice(16, 20)).willReturn(Bytes.of("0x000000000000000001".getBytes()));
		given(input.slice(48, 20)).willReturn(Bytes.of("0x000000000000000002".getBytes()));
		given(accountStore.loadAccount(any())).willReturn(account);
		given(tokenStore.loadPossiblyDeletedOrAutoRemovedToken(any())).willReturn(token);
		given(tokenStore.loadTokenRelationship(token, account)).willReturn(tokenRelationship);
		HTSPrecompiledContract contract = Mockito.spy(new HTSPrecompiledContract(
				ledger, accountStore, validator,
				tokenStore, dynamicProperties, gasCalculator,
				recordsHistorian, sigsVerifier, decoder,
				syntheticTxnFactory, creator));
		given(input.getInt(0)).willReturn(ABI_ID_DISSOCIATE_TOKEN);

		// when
		contract.compute(input, messageFrame);

		// then
		verify(contract).computeDissociateToken(input, messageFrame);
	}

	@Test
	void computeReturnsNullForWrongInput() {
		// given
		given(input.getInt(0)).willReturn(0x00000000);

		// when
		var result = subject.compute(input, messageFrame);

		// then
		assertNull(result);
	}

	@Test
	void verifyComputeCryptoTransfer() {
		// given

		// when
		var result = subject.computeCryptoTransfer(input, messageFrame);

		// then
		assertNull(result);
	}

	@Test
	void verifyComputeTransferTokens() {
		// given

		// when
		var result = subject.computeTransferTokens(input, messageFrame);

		// then
		assertNull(result);
	}

	@Test
	void verifyComputeTransferNfts() {
		// given

		// when
		var result = subject.computeTransferNfts(input, messageFrame);

		// then
		assertNull(result);
	}

	@Test
	void verifyComputeTransferNft() {
		// given

		// when
		var result = subject.computeTransferNft(input, messageFrame);

		// then
		assertNull(result);
	}

	@Test
	void verifyComputeBurnToken() {
		// given

		// when
		var result = subject.computeBurnToken(input, messageFrame);

		// then
		assertNull(result);
	}

	@Test
	void verifyComputeAssociateTokens() {
		// given

		// when
		var result = subject.computeAssociateTokens(input, messageFrame);

		// then
		assertNull(result);
	}

	@Test
	void verifyComputeDissociateTokens() {
		// given

		// when
		var result = subject.computeDissociateTokens(input, messageFrame);

		// then
		assertNull(result);
	}
}
>>>>>>> db9f0d3a
<|MERGE_RESOLUTION|>--- conflicted
+++ resolved
@@ -1,400 +1,3 @@
-<<<<<<< HEAD
-//package com.hedera.services.store.contracts.precompile;
-//
-///*-
-// * ‌
-// * Hedera Services Node
-// * ​
-// * Copyright (C) 2018 - 2021 Hedera Hashgraph, LLC
-// * ​
-// * Licensed under the Apache License, Version 2.0 (the "License");
-// * you may not use this file except in compliance with the License.
-// * You may obtain a copy of the License at
-// *
-// *      http://www.apache.org/licenses/LICENSE-2.0
-// *
-// * Unless required by applicable law or agreed to in writing, software
-// * distributed under the License is distributed on an "AS IS" BASIS,
-// * WITHOUT WARRANTIES OR CONDITIONS OF ANY KIND, either express or implied.
-// * See the License for the specific language governing permissions and
-// * limitations under the License.
-// * ‍
-// */
-//
-//import com.hedera.services.context.properties.GlobalDynamicProperties;
-//import com.hedera.services.ledger.HederaLedger;
-//import com.hedera.services.store.AccountStore;
-//import com.hedera.services.store.TypedTokenStore;
-//import com.hedera.services.store.models.Account;
-//import com.hedera.services.store.models.Token;
-//import com.hedera.services.store.models.TokenRelationship;
-//import com.hedera.services.txns.validation.OptionValidator;
-//import org.apache.tuweni.bytes.Bytes;
-//import org.hyperledger.besu.evm.Gas;
-//import org.hyperledger.besu.evm.frame.MessageFrame;
-//import org.hyperledger.besu.evm.gascalculator.GasCalculator;
-//import org.junit.jupiter.api.BeforeEach;
-//import org.junit.jupiter.api.Test;
-//import org.junit.jupiter.api.extension.ExtendWith;
-//import org.mockito.Mock;
-//import org.mockito.Mockito;
-//import org.mockito.junit.jupiter.MockitoExtension;
-//
-//import java.nio.charset.StandardCharsets;
-//
-//import static com.hedera.services.store.contracts.precompile.HTSPrecompiledContract.ABI_ID_ASSOCIATE_TOKEN;
-//import static com.hedera.services.store.contracts.precompile.HTSPrecompiledContract.ABI_ID_ASSOCIATE_TOKENS;
-//import static com.hedera.services.store.contracts.precompile.HTSPrecompiledContract.ABI_ID_BURN_TOKEN;
-//import static com.hedera.services.store.contracts.precompile.HTSPrecompiledContract.ABI_ID_CRYPTO_TRANSFER;
-//import static com.hedera.services.store.contracts.precompile.HTSPrecompiledContract.ABI_ID_DISSOCIATE_TOKEN;
-//import static com.hedera.services.store.contracts.precompile.HTSPrecompiledContract.ABI_ID_DISSOCIATE_TOKENS;
-//import static com.hedera.services.store.contracts.precompile.HTSPrecompiledContract.ABI_ID_MINT_TOKEN;
-//import static com.hedera.services.store.contracts.precompile.HTSPrecompiledContract.ABI_ID_TRANSFER_NFT;
-//import static com.hedera.services.store.contracts.precompile.HTSPrecompiledContract.ABI_ID_TRANSFER_NFTS;
-//import static com.hedera.services.store.contracts.precompile.HTSPrecompiledContract.ABI_ID_TRANSFER_TOKEN;
-//import static com.hedera.services.store.contracts.precompile.HTSPrecompiledContract.ABI_ID_TRANSFER_TOKENS;
-//import static org.junit.jupiter.api.Assertions.assertEquals;
-//import static org.junit.jupiter.api.Assertions.assertNull;
-//import static org.mockito.ArgumentMatchers.any;
-//import static org.mockito.BDDMockito.given;
-//import static org.mockito.Mockito.verify;
-//
-//@ExtendWith(MockitoExtension.class)
-//class HTSPrecompiledContractTest {
-//
-//	@Mock
-//	private HederaLedger ledger;
-//
-//	@Mock
-//	private AccountStore accountStore;
-//
-//	@Mock
-//	private TypedTokenStore tokenStore;
-//
-//	@Mock
-//	private GlobalDynamicProperties dynamicProperties;
-//
-//	@Mock
-//	private OptionValidator validator;
-//
-//	@Mock
-//	private GasCalculator gasCalculator;
-//
-//	@Mock
-//	private Bytes input;
-//
-//	@Mock
-//	private MessageFrame messageFrame;
-//
-//	@Mock
-//	private Account account;
-//
-//	@Mock
-//	private Token token;
-//
-//	@Mock
-//	private TokenRelationship tokenRelashionship;
-//
-//	private HTSPrecompiledContract subject;
-//
-//	@BeforeEach
-//	void setUp() {
-//		subject = new HTSPrecompiledContract(ledger, accountStore, validator, tokenStore, dynamicProperties,
-//				gasCalculator);
-//	}
-//
-//	@Test
-//	void gasRequirementReturnsCorrectValue() {
-//		// when
-//		var gas = subject.gasRequirement(input);
-//
-//		// then
-//		assertEquals(Gas.of(10_000L), gas);
-//	}
-//
-//	@Test
-//	void computeRevertsTheFrameIfTheFrameIsStatic() {
-//		// given
-//		given(messageFrame.isStatic()).willReturn(true);
-//
-//		// when
-//		var result = subject.compute(input, messageFrame);
-//
-//		// then
-//		verify(messageFrame).setRevertReason(Bytes.of("Cannot interact with HTS in a static call".getBytes(StandardCharsets.UTF_8)));
-//		assertNull(result);
-//	}
-//
-//	@Test
-//	void computeCallsCorrectImplementationForCryptoTransfer() {
-//		// given
-//		HTSPrecompiledContract contract = Mockito.spy(new HTSPrecompiledContract(ledger, accountStore, validator, tokenStore, dynamicProperties,
-//				gasCalculator));
-//		given(input.getInt(0)).willReturn(ABI_ID_CRYPTO_TRANSFER);
-//
-//		// when
-//		contract.compute(input, messageFrame);
-//
-//		// then
-//		verify(contract).computeCryptoTransfer(input, messageFrame);
-//	}
-//
-//	@Test
-//	void computeCallsCorrectImplementationForTransferTokens() {
-//		// given
-//		HTSPrecompiledContract contract = Mockito.spy(new HTSPrecompiledContract(ledger, accountStore, validator, tokenStore, dynamicProperties,
-//				gasCalculator));
-//		given(input.getInt(0)).willReturn(ABI_ID_TRANSFER_TOKENS);
-//
-//		// when
-//		contract.compute(input, messageFrame);
-//
-//		// then
-//		verify(contract).computeTransferTokens(input, messageFrame);
-//	}
-//
-//	@Test
-//	void computeCallsCorrectImplementationForTransferToken() {
-//		// given
-//		HTSPrecompiledContract contract = Mockito.spy(new HTSPrecompiledContract(ledger, accountStore, validator, tokenStore, dynamicProperties,
-//				gasCalculator));
-//		given(input.getInt(0)).willReturn(ABI_ID_TRANSFER_TOKEN);
-//		given(input.slice(16, 20)).willReturn(Bytes.of("0x000000000000000001".getBytes()));
-//		given(input.slice(48, 20)).willReturn(Bytes.of("0x000000000000000002".getBytes()));
-//		given(input.slice(80, 20)).willReturn(Bytes.of("0x000000000000000003".getBytes()));
-//		given(input.slice(100, 32)).willReturn(Bytes.of("0x000000000000000000000000000342".getBytes()));
-//
-//		// when
-//		contract.compute(input, messageFrame);
-//
-//		// then
-//		verify(contract).computeTransferToken(input, messageFrame);
-//	}
-//
-//	@Test
-//	void computeCallsCorrectImplementationForTransferNfts() {
-//		// given
-//		HTSPrecompiledContract contract = Mockito.spy(new HTSPrecompiledContract(ledger, accountStore, validator, tokenStore, dynamicProperties,
-//				gasCalculator));
-//		given(input.getInt(0)).willReturn(ABI_ID_TRANSFER_NFTS);
-//
-//		// when
-//		contract.compute(input, messageFrame);
-//
-//		// then
-//		verify(contract).computeTransferNfts(input, messageFrame);
-//	}
-//
-//	@Test
-//	void computeCallsCorrectImplementationForTransferNft() {
-//		// given
-//		HTSPrecompiledContract contract = Mockito.spy(new HTSPrecompiledContract(ledger, accountStore, validator, tokenStore, dynamicProperties,
-//				gasCalculator));
-//		given(input.getInt(0)).willReturn(ABI_ID_TRANSFER_NFT);
-//
-//		// when
-//		contract.compute(input, messageFrame);
-//
-//		// then
-//		verify(contract).computeTransferNft(input, messageFrame);
-//	}
-//
-//	@Test
-//	void computeCallsCorrectImplementationForMintToken() {
-//		// given
-//		HTSPrecompiledContract contract = Mockito.spy(new HTSPrecompiledContract(ledger, accountStore, validator, tokenStore, dynamicProperties,
-//				gasCalculator));
-//		given(input.getInt(0)).willReturn(ABI_ID_MINT_TOKEN);
-//
-//		// when
-//		contract.compute(input, messageFrame);
-//
-//		// then
-//		verify(contract).computeMintToken(input, messageFrame);
-//	}
-//
-//	@Test
-//	void computeCallsCorrectImplementationForBurnToken() {
-//		// given
-//		HTSPrecompiledContract contract = Mockito.spy(new HTSPrecompiledContract(ledger, accountStore, validator, tokenStore, dynamicProperties,
-//				gasCalculator));
-//		given(input.getInt(0)).willReturn(ABI_ID_BURN_TOKEN);
-//
-//		// when
-//		contract.compute(input, messageFrame);
-//
-//		// then
-//		verify(contract).computeBurnToken(input, messageFrame);
-//	}
-//
-//	@Test
-//	void computeCallsCorrectImplementationForAssociateTokens() {
-//		// given
-//		HTSPrecompiledContract contract = Mockito.spy(new HTSPrecompiledContract(ledger, accountStore, validator, tokenStore, dynamicProperties,
-//				gasCalculator));
-//		given(input.getInt(0)).willReturn(ABI_ID_ASSOCIATE_TOKENS);
-//
-//		// when
-//		contract.compute(input, messageFrame);
-//
-//		// then
-//		verify(contract).computeAssociateTokens(input, messageFrame);
-//	}
-//
-//	@Test
-//	void computeCallsCorrectImplementationForAssociateToken() {
-//		// given
-//		HTSPrecompiledContract contract = Mockito.spy(new HTSPrecompiledContract(ledger, accountStore, validator, tokenStore, dynamicProperties,
-//				gasCalculator));
-//		given(input.getInt(0)).willReturn(ABI_ID_ASSOCIATE_TOKEN);
-//		given(input.slice(16, 20)).willReturn(Bytes.of("0x000000000000000001".getBytes()));
-//		given(input.slice(48, 20)).willReturn(Bytes.of("0x000000000000000002".getBytes()));
-//		given(accountStore.loadAccount(any())).willReturn(account);
-//		given(tokenStore.loadToken(any())).willReturn(token);
-//		given(token.newRelationshipWith(account, false)).willReturn(tokenRelashionship);
-//
-//		// when
-//		contract.compute(input, messageFrame);
-//
-//		// then
-//		verify(contract).computeAssociateToken(input, messageFrame);
-//	}
-//
-//	@Test
-//	void computeCallsCorrectImplementationForDissociateTokens() {
-//		// given
-//		HTSPrecompiledContract contract = Mockito.spy(new HTSPrecompiledContract(ledger, accountStore, validator, tokenStore, dynamicProperties,
-//				gasCalculator));
-//		given(input.getInt(0)).willReturn(ABI_ID_DISSOCIATE_TOKENS);
-//
-//		// when
-//		contract.compute(input, messageFrame);
-//
-//		// then
-//		verify(contract).computeDissociateTokens(input, messageFrame);
-//	}
-//
-//	@Test
-//	void computeCallsCorrectImplementationForDissociateToken() {
-//		// given
-//		given(input.slice(16, 20)).willReturn(Bytes.of("0x000000000000000001".getBytes()));
-//		given(input.slice(48, 20)).willReturn(Bytes.of("0x000000000000000002".getBytes()));
-//		given(accountStore.loadAccount(any())).willReturn(account);
-//		given(tokenStore.loadPossiblyDeletedOrAutoRemovedToken(any())).willReturn(token);
-//		given(tokenStore.loadTokenRelationship(token, account)).willReturn(tokenRelashionship);
-//		HTSPrecompiledContract contract = Mockito.spy(new HTSPrecompiledContract(ledger, accountStore, validator, tokenStore, dynamicProperties,
-//				gasCalculator));
-//		given(input.getInt(0)).willReturn(ABI_ID_DISSOCIATE_TOKEN);
-//
-//		// when
-//		contract.compute(input, messageFrame);
-//
-//		// then
-//		verify(contract).computeDissociateToken(input, messageFrame);
-//	}
-//
-//	@Test
-//	void computeReturnsNullForWrongInput() {
-//		// given
-//		given(input.getInt(0)).willReturn(0x00000000);
-//
-//		// when
-//		var result = subject.compute(input, messageFrame);
-//
-//		// then
-//		assertNull(result);
-//	}
-//
-//	@Test
-//	void verifyComputeCryptoTransfer() {
-//		// given
-//
-//		// when
-//		var result = subject.computeCryptoTransfer(input, messageFrame);
-//
-//		// then
-//		assertNull(result);
-//	}
-//
-//	@Test
-//	void verifyComputeTransferTokens() {
-//		// given
-//
-//		// when
-//		var result = subject.computeTransferTokens(input, messageFrame);
-//
-//		// then
-//		assertNull(result);
-//	}
-//
-//	@Test
-//	void verifyComputeTransferNfts() {
-//		// given
-//
-//		// when
-//		var result = subject.computeTransferNfts(input, messageFrame);
-//
-//		// then
-//		assertNull(result);
-//	}
-//
-//	@Test
-//	void verifyComputeTransferNft() {
-//		// given
-//
-//		// when
-//		var result = subject.computeTransferNft(input, messageFrame);
-//
-//		// then
-//		assertNull(result);
-//	}
-//
-//	@Test
-//	void verifyComputeMintToken() {
-//		// given
-//
-//		// when
-//		var result = subject.computeMintToken(input, messageFrame);
-//
-//		// then
-//		assertNull(result);
-//	}
-//
-//	@Test
-//	void verifyComputeBurnToken() {
-//		// given
-//
-//		// when
-//		var result = subject.computeBurnToken(input, messageFrame);
-//
-//		// then
-//		assertNull(result);
-//	}
-//
-//	@Test
-//	void verifyComputeAssociateTokens() {
-//		// given
-//
-//		// when
-//		var result = subject.computeAssociateTokens(input, messageFrame);
-//
-//		// then
-//		assertNull(result);
-//	}
-//
-//	@Test
-//	void verifyComputeDissociateTokens() {
-//		// given
-//
-//		// when
-//		var result = subject.computeDissociateTokens(input, messageFrame);
-//
-//		// then
-//		assertNull(result);
-//	}
-//}
-//
-=======
 package com.hedera.services.store.contracts.precompile;
 
 /*-
@@ -815,4 +418,3 @@
 		assertNull(result);
 	}
 }
->>>>>>> db9f0d3a
