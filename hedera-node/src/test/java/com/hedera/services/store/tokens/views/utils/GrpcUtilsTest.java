--- conflicted
+++ resolved
@@ -98,7 +98,16 @@
 	private final EntityId nonTreasuryOwner = new EntityId(1, 2, 3);
 	private final EntityId treasury = new EntityId(2, 3, 4);
 
-<<<<<<< HEAD
+	private TokenNftInfo expectedNftInfo(final long serial, final EntityId owner) {
+		return TokenNftInfo.newBuilder()
+				.setNftID(NftID.newBuilder()
+						.setTokenID(token)
+						.setSerialNumber(serial))
+				.setAccountID(owner.toGrpcAccountId())
+				.setMetadata(ByteString.copyFrom(meta))
+				.setCreationTime(creationTime.toGrpc())
+				.build();
+	}
 	private final TokenNftInfo expectedTreasury = TokenNftInfo.newBuilder()
 			.setNftID(NftID.newBuilder()
 					.setTokenID(token.toGrpcTokenId())
@@ -116,16 +125,4 @@
 			.setMetadata(ByteString.copyFrom(nonTreasuryMeta))
 			.setCreationTime(creationTime.toGrpc())
 			.build();
-=======
-	private TokenNftInfo expectedNftInfo(final long serial, final EntityId owner) {
-		return TokenNftInfo.newBuilder()
-				.setNftID(NftID.newBuilder()
-						.setTokenID(token)
-						.setSerialNumber(serial))
-				.setAccountID(owner.toGrpcAccountId())
-				.setMetadata(ByteString.copyFrom(meta))
-				.setCreationTime(creationTime.toGrpc())
-				.build();
-	}
->>>>>>> 98025f4f
 }