package com.hedera.services.store.contracts.precompile;
/*-
 * ‌
 * Hedera Services Node
 * ​
 * Copyright (C) 2018 - 2021 Hedera Hashgraph, LLC
 * ​
 * Licensed under the Apache License, Version 2.0 (the "License");
 * you may not use this file except in compliance with the License.
 * You may obtain a copy of the License at
 *
 *      http://www.apache.org/licenses/LICENSE-2.0
 *
 * Unless required by applicable law or agreed to in writing, software
 * distributed under the License is distributed on an "AS IS" BASIS,
 * WITHOUT WARRANTIES OR CONDITIONS OF ANY KIND, either express or implied.
 * See the License for the specific language governing permissions and
 * limitations under the License.
 * ‍
 */

import com.esaulpaugh.headlong.util.Integers;
import com.hedera.services.context.SideEffectsTracker;
import com.hedera.services.context.primitives.StateView;
import com.hedera.services.context.properties.GlobalDynamicProperties;
import com.hedera.services.contracts.sources.TxnAwareEvmSigsVerifier;
import com.hedera.services.exceptions.InvalidTransactionException;
import com.hedera.services.fees.FeeCalculator;
import com.hedera.services.fees.HbarCentExchange;
import com.hedera.services.fees.calculation.UsagePricesProvider;
import com.hedera.services.grpc.marshalling.ImpliedTransfers;
import com.hedera.services.grpc.marshalling.ImpliedTransfersMarshal;
import com.hedera.services.grpc.marshalling.ImpliedTransfersMeta;
import com.hedera.services.ledger.TransactionalLedger;
import com.hedera.services.ledger.TransferLogic;
import com.hedera.services.ledger.accounts.ContractAliases;
import com.hedera.services.ledger.properties.AccountProperty;
import com.hedera.services.ledger.properties.NftProperty;
import com.hedera.services.ledger.properties.TokenProperty;
import com.hedera.services.ledger.properties.TokenRelProperty;
import com.hedera.services.pricing.AssetsLoader;
import com.hedera.services.records.RecordsHistorian;
import com.hedera.services.state.enums.TokenType;
import com.hedera.services.state.expiry.ExpiringCreations;
import com.hedera.services.state.merkle.MerkleAccount;
import com.hedera.services.state.merkle.MerkleToken;
import com.hedera.services.state.merkle.MerkleTokenRelStatus;
import com.hedera.services.state.merkle.MerkleUniqueToken;
import com.hedera.services.state.submerkle.EntityId;
import com.hedera.services.state.submerkle.ExpirableTxnRecord;
import com.hedera.services.state.submerkle.FcTokenAllowanceId;
import com.hedera.services.store.AccountStore;
import com.hedera.services.store.TypedTokenStore;
import com.hedera.services.store.contracts.HederaStackedWorldStateUpdater;
import com.hedera.services.store.contracts.WorldLedgers;
import com.hedera.services.store.contracts.precompile.codec.ApproveWrapper;
import com.hedera.services.store.contracts.precompile.codec.BalanceOfWrapper;
import com.hedera.services.store.contracts.precompile.codec.DecodingFacade;
import com.hedera.services.store.contracts.precompile.codec.EncodingFacade;
import com.hedera.services.store.contracts.precompile.codec.GetApprovedWrapper;
import com.hedera.services.store.contracts.precompile.codec.IsApproveForAllWrapper;
import com.hedera.services.store.contracts.precompile.codec.SetApprovalForAllWrapper;
import com.hedera.services.store.contracts.precompile.codec.TokenTransferWrapper;
import com.hedera.services.store.contracts.precompile.utils.PrecompilePricingUtils;
import com.hedera.services.store.models.Account;
import com.hedera.services.store.models.NftId;
import com.hedera.services.store.tokens.HederaTokenStore;
import com.hedera.services.txns.crypto.ApproveAllowanceLogic;
import com.hedera.services.txns.crypto.DeleteAllowanceLogic;
import com.hedera.services.txns.crypto.validators.ApproveAllowanceChecks;
import com.hedera.services.txns.crypto.validators.DeleteAllowanceChecks;
import com.hedera.services.utils.EntityIdUtils;
import com.hedera.services.utils.EntityNum;
import com.hedera.test.utils.IdUtils;
import com.hederahashgraph.api.proto.java.AccountID;
import com.hederahashgraph.api.proto.java.CryptoAllowance;
import com.hederahashgraph.api.proto.java.CryptoApproveAllowanceTransactionBody;
import com.hederahashgraph.api.proto.java.CryptoDeleteAllowanceTransactionBody;
import com.hederahashgraph.api.proto.java.CryptoTransferTransactionBody;
import com.hederahashgraph.api.proto.java.ExchangeRate;
import com.hederahashgraph.api.proto.java.HederaFunctionality;
import com.hederahashgraph.api.proto.java.NftAllowance;
import com.hederahashgraph.api.proto.java.NftRemoveAllowance;
import com.hederahashgraph.api.proto.java.TokenAllowance;
import com.hederahashgraph.api.proto.java.TokenID;
import com.hederahashgraph.api.proto.java.TransactionBody;
import com.hederahashgraph.api.proto.java.TransactionID;
import com.hederahashgraph.fee.FeeObject;
import org.apache.commons.lang3.tuple.Pair;
import org.apache.tuweni.bytes.Bytes;
import org.hyperledger.besu.datatypes.Address;
import org.hyperledger.besu.datatypes.Wei;
import org.hyperledger.besu.evm.frame.MessageFrame;
import org.hyperledger.besu.evm.gascalculator.GasCalculator;
import org.hyperledger.besu.evm.worldstate.WorldUpdater;
import org.junit.jupiter.api.AfterEach;
import org.junit.jupiter.api.BeforeEach;
import org.junit.jupiter.api.Test;
import org.junit.jupiter.api.extension.ExtendWith;
import org.mockito.Mock;
import org.mockito.MockedStatic;
import org.mockito.Mockito;
import org.mockito.junit.jupiter.MockitoExtension;

import java.math.BigInteger;
import java.util.ArrayList;
import java.util.Collections;
import java.util.List;
import java.util.Optional;
import java.util.Set;
import java.util.TreeSet;

import static com.hedera.services.state.EntityCreator.EMPTY_MEMO;
import static com.hedera.services.store.contracts.precompile.AbiConstants.ABI_ID_APPROVE;
import static com.hedera.services.store.contracts.precompile.AbiConstants.ABI_ID_BALANCE_OF_TOKEN;
import static com.hedera.services.store.contracts.precompile.AbiConstants.ABI_ID_DECIMALS;
import static com.hedera.services.store.contracts.precompile.AbiConstants.ABI_ID_ERC_TRANSFER;
import static com.hedera.services.store.contracts.precompile.AbiConstants.ABI_ID_ERC_TRANSFER_FROM;
import static com.hedera.services.store.contracts.precompile.AbiConstants.ABI_ID_GET_APPROVED;
import static com.hedera.services.store.contracts.precompile.AbiConstants.ABI_ID_IS_APPROVED_FOR_ALL;
import static com.hedera.services.store.contracts.precompile.AbiConstants.ABI_ID_NAME;
import static com.hedera.services.store.contracts.precompile.AbiConstants.ABI_ID_OWNER_OF_NFT;
import static com.hedera.services.store.contracts.precompile.AbiConstants.ABI_ID_REDIRECT_FOR_TOKEN;
import static com.hedera.services.store.contracts.precompile.AbiConstants.ABI_ID_SET_APPROVAL_FOR_ALL;
import static com.hedera.services.store.contracts.precompile.AbiConstants.ABI_ID_SYMBOL;
import static com.hedera.services.store.contracts.precompile.AbiConstants.ABI_ID_TOKEN_URI_NFT;
import static com.hedera.services.store.contracts.precompile.AbiConstants.ABI_ID_TOTAL_SUPPLY_TOKEN;
import static com.hedera.services.store.contracts.precompile.HTSPrecompiledContract.HTS_PRECOMPILED_CONTRACT_ADDRESS;
import static com.hedera.services.store.contracts.precompile.HTSTestsUtil.NOT_SUPPORTED_NON_FUNGIBLE_OPERATION_REASON;
import static com.hedera.services.store.contracts.precompile.HTSTestsUtil.TEST_CONSENSUS_TIME;
import static com.hedera.services.store.contracts.precompile.HTSTestsUtil.accountId;
import static com.hedera.services.store.contracts.precompile.HTSTestsUtil.contractAddr;
import static com.hedera.services.store.contracts.precompile.HTSTestsUtil.contractAddress;
import static com.hedera.services.store.contracts.precompile.HTSTestsUtil.failResult;
import static com.hedera.services.store.contracts.precompile.HTSTestsUtil.feeCollector;
import static com.hedera.services.store.contracts.precompile.HTSTestsUtil.invalidSigResult;
import static com.hedera.services.store.contracts.precompile.HTSTestsUtil.missingNftResult;
import static com.hedera.services.store.contracts.precompile.HTSTestsUtil.nonFungibleTokenAddr;
import static com.hedera.services.store.contracts.precompile.HTSTestsUtil.ownerOfAndTokenUriWrapper;
import static com.hedera.services.store.contracts.precompile.HTSTestsUtil.precompiledContract;
import static com.hedera.services.store.contracts.precompile.HTSTestsUtil.receiver;
import static com.hedera.services.store.contracts.precompile.HTSTestsUtil.recipientAddress;
import static com.hedera.services.store.contracts.precompile.HTSTestsUtil.sender;
import static com.hedera.services.store.contracts.precompile.HTSTestsUtil.senderAddress;
import static com.hedera.services.store.contracts.precompile.HTSTestsUtil.senderId;
import static com.hedera.services.store.contracts.precompile.HTSTestsUtil.serialNumber;
import static com.hedera.services.store.contracts.precompile.HTSTestsUtil.successResult;
import static com.hedera.services.store.contracts.precompile.HTSTestsUtil.timestamp;
import static com.hedera.services.store.contracts.precompile.HTSTestsUtil.token;
import static com.hedera.services.store.contracts.precompile.HTSTestsUtil.tokenTransferChanges;
import static com.hederahashgraph.api.proto.java.ResponseCodeEnum.FAIL_INVALID;
import static com.hederahashgraph.api.proto.java.ResponseCodeEnum.INVALID_ALLOWANCE_OWNER_ID;
import static com.hederahashgraph.api.proto.java.ResponseCodeEnum.INVALID_SIGNATURE;
import static com.hederahashgraph.api.proto.java.ResponseCodeEnum.OK;
import static com.hederahashgraph.api.proto.java.ResponseCodeEnum.SENDER_DOES_NOT_OWN_NFT_SERIAL_NO;
import static org.hyperledger.besu.datatypes.Address.RIPEMD160;
import static org.junit.jupiter.api.Assertions.assertEquals;
import static org.junit.jupiter.api.Assertions.assertThrows;
import static org.mockito.ArgumentMatchers.any;
import static org.mockito.ArgumentMatchers.anyInt;
import static org.mockito.ArgumentMatchers.eq;
import static org.mockito.BDDMockito.given;
import static org.mockito.BDDMockito.willThrow;
import static org.mockito.Mockito.verify;

@ExtendWith(MockitoExtension.class)
class ERC721PrecompilesTest {
    @Mock
    private GlobalDynamicProperties dynamicProperties;
    @Mock
    private GasCalculator gasCalculator;
    @Mock
    private MessageFrame frame;
    @Mock
    private TxnAwareEvmSigsVerifier sigsVerifier;
    @Mock
    private RecordsHistorian recordsHistorian;
    @Mock
    private DecodingFacade decoder;
    @Mock
    private EncodingFacade encoder;
    @Mock
    private SideEffectsTracker sideEffects;
    @Mock
    private TransactionBody.Builder mockSynthBodyBuilder;
    @Mock
    private ExpirableTxnRecord.Builder mockRecordBuilder;
    @Mock
    private SyntheticTxnFactory syntheticTxnFactory;
    @Mock
    private HederaStackedWorldStateUpdater worldUpdater;
    @Mock
    private WorldLedgers wrappedLedgers;
    @Mock
    private TransactionalLedger<NftId, NftProperty, MerkleUniqueToken> nfts;
    @Mock
    private TransactionalLedger<Pair<AccountID, TokenID>, TokenRelProperty, MerkleTokenRelStatus> tokenRels;
    @Mock
    private TransactionalLedger<AccountID, AccountProperty, MerkleAccount> accounts;
    @Mock
    private TransactionalLedger<TokenID, TokenProperty, MerkleToken> tokens;
    @Mock
    private ExpiringCreations creator;
    @Mock
    private ImpliedTransfersMarshal impliedTransfersMarshal;
    @Mock
    private FeeCalculator feeCalculator;
    @Mock
    private StateView stateView;
    @Mock
    private FeeObject mockFeeObject;
    @Mock
    private UsagePricesProvider resourceCosts;
    @Mock
    private InfrastructureFactory infrastructureFactory;
    @Mock
    private CryptoApproveAllowanceTransactionBody cryptoApproveAllowanceTransactionBody;
    @Mock
    private DeleteAllowanceChecks deleteAllowanceChecks;
    @Mock
    private ApproveAllowanceChecks allowanceChecks;
    @Mock
    private AccountStore accountStore;
    @Mock
    private CryptoTransferTransactionBody cryptoTransferTransactionBody;
    @Mock
    private CryptoDeleteAllowanceTransactionBody cryptoDeleteAllowanceTransactionBody;
    @Mock
    private ContractAliases aliases;
    @Mock
    private ImpliedTransfers impliedTransfers;
    @Mock
    private ImpliedTransfersMeta impliedTransfersMeta;
	@Mock
<<<<<<< HEAD
	private GlobalDynamicProperties dynamicProperties;
	@Mock
	private OptionValidator validator;
	@Mock
	private GasCalculator gasCalculator;
	@Mock
	private MessageFrame frame;
	@Mock
	private InfoProvider infoProvider;
	@Mock
	private TxnAwareEvmSigsVerifier sigsVerifier;
	@Mock
	private RecordsHistorian recordsHistorian;
	@Mock
	private DecodingFacade decoder;
	@Mock
	private EncodingFacade encoder;
	@Mock
	private HTSPrecompiledContract.TokenStoreFactory tokenStoreFactory;
	@Mock
	private HTSPrecompiledContract.AccountStoreFactory accountStoreFactory;
	@Mock
	private SideEffectsTracker sideEffects;
	@Mock
	private TransactionBody.Builder mockSynthBodyBuilder;
	@Mock
	private ExpirableTxnRecord.Builder mockRecordBuilder;
	@Mock
	private SyntheticTxnFactory syntheticTxnFactory;
	@Mock
	private HederaStackedWorldStateUpdater worldUpdater;
	@Mock
	private WorldLedgers wrappedLedgers;
	@Mock
	private TransactionalLedger<NftId, NftProperty, MerkleUniqueToken> nfts;
	@Mock
	private TransactionalLedger<Pair<AccountID, TokenID>, TokenRelProperty, MerkleTokenRelStatus> tokenRels;
	@Mock
	private TransactionalLedger<AccountID, AccountProperty, MerkleAccount> accounts;
	@Mock
	private TransactionalLedger<TokenID, TokenProperty, MerkleToken> tokens;
	@Mock
	private ExpiringCreations creator;
	@Mock
	private DissociationFactory dissociationFactory;
	@Mock
	private ImpliedTransfersMarshal impliedTransfersMarshal;
	@Mock
	private FeeCalculator feeCalculator;
	@Mock
	private StateView stateView;
	@Mock
	private PrecompilePricingUtils precompilePricingUtils;
	@Mock
	private HTSPrecompiledContract.TransferLogicFactory transferLogicFactory;
	@Mock
	private HTSPrecompiledContract.HederaTokenStoreFactory hederaTokenStoreFactory;
	@Mock
	private FeeObject mockFeeObject;
	@Mock
	private UsagePricesProvider resourceCosts;
	@Mock
	private SigImpactHistorian sigImpactHistorian;
	@Mock
	private CreateChecks createChecks;
	@Mock
	private EntityIdSource entityIdSource;
	@Mock
	private ApproveAllowanceChecks allowanceChecks;
	@Mock
	private AccountStore accountStore;
	@Mock
	private CryptoTransferTransactionBody cryptoTransferTransactionBody;
	@Mock
	private CryptoDeleteAllowanceTransactionBody cryptoDeleteAllowanceTransactionBody;
=======
	private ApproveAllowanceLogic approveAllowanceLogic;
>>>>>>> 28d18600
	@Mock
	private DeleteAllowanceLogic deleteAllowanceLogic;
	@Mock
	private TransferLogic transferLogic;
	@Mock
	private HederaTokenStore hederaTokenStore;
	@Mock
	private TypedTokenStore tokenStore;
	@Mock
	private AssetsLoader assetLoader;
	@Mock
	private HbarCentExchange exchange;
	@Mock
	private ExchangeRate exchangeRate;

	private static final int CENTS_RATE = 12;
	private static final int HBAR_RATE = 1;

	private HTSPrecompiledContract subject;
	private MockedStatic<EntityIdUtils> entityIdUtils;

    @BeforeEach
    void setUp() {
		PrecompilePricingUtils precompilePricingUtils = new PrecompilePricingUtils(assetLoader, exchange, () -> feeCalculator, resourceCosts, stateView);
		subject = new HTSPrecompiledContract(
				dynamicProperties, gasCalculator, recordsHistorian, sigsVerifier, decoder, encoder, syntheticTxnFactory,
				creator, impliedTransfersMarshal, () -> feeCalculator, stateView, precompilePricingUtils,
				infrastructureFactory);
        given(infrastructureFactory.newSideEffects()).willReturn(sideEffects);
        entityIdUtils = Mockito.mockStatic(EntityIdUtils.class);
        entityIdUtils.when(() -> EntityIdUtils.tokenIdFromEvmAddress(nonFungibleTokenAddr.toArray())).thenReturn(token);
        entityIdUtils.when(() -> EntityIdUtils.contractIdFromEvmAddress(Address.fromHexString(HTS_PRECOMPILED_CONTRACT_ADDRESS).toArray()))
                .thenReturn(precompiledContract);
        entityIdUtils.when(() -> EntityIdUtils.accountIdFromEvmAddress(senderAddress)).thenReturn(sender);
        entityIdUtils.when(() -> EntityIdUtils.asTypedEvmAddress(sender)).thenReturn(senderAddress);
        entityIdUtils.when(() -> EntityIdUtils.asTypedEvmAddress(receiver)).thenReturn(recipientAddress);
		entityIdUtils.when(() -> EntityIdUtils.asEvmAddress(0, 0, 3)).thenReturn(RIPEMD160.toArray());
		entityIdUtils.when(() -> EntityIdUtils.asEvmAddress(0, 0, 2)).thenReturn(RIPEMD160.toArray());
		given(worldUpdater.permissivelyUnaliased(any())).willAnswer(invocationOnMock -> invocationOnMock.getArgument(0));
    }

	@AfterEach
	void closeMocks() {
		entityIdUtils.close();
	}

	@Test
	void name() {
		Bytes pretendArguments = givenMinimalFrameContext(Bytes.of(Integers.toBytes(ABI_ID_NAME)));
		given(syntheticTxnFactory.createTransactionCall(1L, pretendArguments)).willReturn(mockSynthBodyBuilder);
		given(creator.createSuccessfulSyntheticRecord(Collections.emptyList(), sideEffects, EMPTY_MEMO))
				.willReturn(mockRecordBuilder);
		given(feeCalculator.estimatedGasPriceInTinybars(HederaFunctionality.ContractCall, timestamp))
				.willReturn(1L);
		given(feeCalculator.estimatePayment(any(), any(), any(), any(), any())).willReturn(mockFeeObject);
		given(mockFeeObject.getNodeFee())
				.willReturn(1L);
		given(mockFeeObject.getNetworkFee())
				.willReturn(1L);
		given(mockFeeObject.getServiceFee())
				.willReturn(1L);
		given(encoder.encodeName(any())).willReturn(successResult);

		// when:
		subject.prepareFields(frame);
		subject.prepareComputation(pretendArguments, a -> a);
<<<<<<< HEAD
		subject.computeViewFunctionGasRequirement(TEST_CONSENSUS_TIME);
		final var result = subject.computeInternal(infoProvider);
=======
		subject.getPrecompile().getGasRequirement(TEST_CONSENSUS_TIME);
		final var result = subject.computeInternal(frame);
>>>>>>> 28d18600

		// then:
		assertEquals(successResult, result);
		verify(wrappedLedgers).commit();
		verify(worldUpdater).manageInProgressRecord(recordsHistorian, mockRecordBuilder, mockSynthBodyBuilder);
	}

	@Test
	void symbol() {
		Bytes pretendArguments = givenMinimalFrameContext(Bytes.of(Integers.toBytes(ABI_ID_SYMBOL)));
		given(syntheticTxnFactory.createTransactionCall(1L, pretendArguments)).willReturn(mockSynthBodyBuilder);
		given(creator.createSuccessfulSyntheticRecord(Collections.emptyList(), sideEffects, EMPTY_MEMO))
				.willReturn(mockRecordBuilder);
		given(feeCalculator.estimatedGasPriceInTinybars(HederaFunctionality.ContractCall, timestamp))
				.willReturn(1L);
		given(feeCalculator.estimatePayment(any(), any(), any(), any(), any())).willReturn(mockFeeObject);
		given(mockFeeObject.getNodeFee())
				.willReturn(1L);
		given(mockFeeObject.getNetworkFee())
				.willReturn(1L);
		given(mockFeeObject.getServiceFee())
				.willReturn(1L);
		given(encoder.encodeSymbol(any())).willReturn(successResult);

		// when:
		subject.prepareFields(frame);
		subject.prepareComputation(pretendArguments, a -> a);
<<<<<<< HEAD
		subject.computeViewFunctionGasRequirement(TEST_CONSENSUS_TIME);
		final var result = subject.computeInternal(infoProvider);
=======
		subject.getPrecompile().getGasRequirement(TEST_CONSENSUS_TIME);
		final var result = subject.computeInternal(frame);
>>>>>>> 28d18600

		// then:
		assertEquals(successResult, result);
		verify(wrappedLedgers).commit();
		verify(worldUpdater).manageInProgressRecord(recordsHistorian, mockRecordBuilder, mockSynthBodyBuilder);
	}

	@Test
	void isApprovedForAllWorksWithBothOwnerAndOperatorExtant() {
		Set<FcTokenAllowanceId> allowances = new TreeSet<>();
		FcTokenAllowanceId fcTokenAllowanceId = FcTokenAllowanceId.from(EntityNum.fromLong(token.getTokenNum()),
				EntityNum.fromLong(receiver.getAccountNum()));
		allowances.add(fcTokenAllowanceId);

		Bytes nestedPretendArguments = Bytes.of(Integers.toBytes(ABI_ID_IS_APPROVED_FOR_ALL));
		Bytes pretendArguments = givenMinimalFrameContext(nestedPretendArguments);
		given(wrappedLedgers.accounts()).willReturn(accounts);
		given(accounts.contains(IS_APPROVE_FOR_ALL_WRAPPER.owner())).willReturn(true);
		given(accounts.contains(IS_APPROVE_FOR_ALL_WRAPPER.operator())).willReturn(true);
		given(syntheticTxnFactory.createTransactionCall(1L, pretendArguments)).willReturn(mockSynthBodyBuilder);
		given(creator.createSuccessfulSyntheticRecord(Collections.emptyList(), sideEffects, EMPTY_MEMO))
				.willReturn(mockRecordBuilder);

		given(feeCalculator.estimatedGasPriceInTinybars(HederaFunctionality.ContractCall, timestamp))
				.willReturn(1L);
		given(feeCalculator.estimatePayment(any(), any(), any(), any(), any())).willReturn(mockFeeObject);
		given(mockFeeObject.getNodeFee())
				.willReturn(1L);
		given(mockFeeObject.getNetworkFee())
				.willReturn(1L);
		given(mockFeeObject.getServiceFee())
				.willReturn(1L);

		given(encoder.encodeIsApprovedForAll(true)).willReturn(successResult);
		given(decoder.decodeIsApprovedForAll(eq(nestedPretendArguments), any())).willReturn(
				IS_APPROVE_FOR_ALL_WRAPPER);
		given(dynamicProperties.areAllowancesEnabled()).willReturn(true);
		given(accounts.get(any(), any())).willReturn(allowances);

		// when:
		subject.prepareFields(frame);
		subject.prepareComputation(pretendArguments, a -> a);
<<<<<<< HEAD
		subject.computeViewFunctionGasRequirement(TEST_CONSENSUS_TIME);
		final var result = subject.computeInternal(infoProvider);
=======
		subject.getPrecompile().getGasRequirement(TEST_CONSENSUS_TIME);
		final var result = subject.computeInternal(frame);
>>>>>>> 28d18600

		// then:
		assertEquals(successResult, result);
		verify(wrappedLedgers).commit();
		verify(worldUpdater).manageInProgressRecord(recordsHistorian, mockRecordBuilder, mockSynthBodyBuilder);
	}

	@Test
	void isApprovedForAllWorksWithOperatorMissing() {
		Bytes nestedPretendArguments = Bytes.of(Integers.toBytes(ABI_ID_IS_APPROVED_FOR_ALL));
		Bytes pretendArguments = givenMinimalFrameContext(nestedPretendArguments);
		given(wrappedLedgers.accounts()).willReturn(accounts);
		given(accounts.contains(IS_APPROVE_FOR_ALL_WRAPPER.owner())).willReturn(true);
		given(syntheticTxnFactory.createTransactionCall(1L, pretendArguments)).willReturn(mockSynthBodyBuilder);
		given(creator.createSuccessfulSyntheticRecord(Collections.emptyList(), sideEffects, EMPTY_MEMO))
				.willReturn(mockRecordBuilder);

		given(feeCalculator.estimatedGasPriceInTinybars(HederaFunctionality.ContractCall, timestamp))
				.willReturn(1L);
		given(feeCalculator.estimatePayment(any(), any(), any(), any(), any())).willReturn(mockFeeObject);
		given(mockFeeObject.getNodeFee())
				.willReturn(1L);
		given(mockFeeObject.getNetworkFee())
				.willReturn(1L);
		given(mockFeeObject.getServiceFee())
				.willReturn(1L);

		given(encoder.encodeIsApprovedForAll(false)).willReturn(successResult);
		given(decoder.decodeIsApprovedForAll(eq(nestedPretendArguments), any())).willReturn(
				IS_APPROVE_FOR_ALL_WRAPPER);
		given(dynamicProperties.areAllowancesEnabled()).willReturn(true);

		// when:
		subject.prepareFields(frame);
		subject.prepareComputation(pretendArguments, a -> a);
<<<<<<< HEAD
		subject.computeViewFunctionGasRequirement(TEST_CONSENSUS_TIME);
		final var result = subject.computeInternal(infoProvider);
=======
		subject.getPrecompile().getGasRequirement(TEST_CONSENSUS_TIME);
		final var result = subject.computeInternal(frame);
>>>>>>> 28d18600

		// then:
		assertEquals(successResult, result);
		verify(wrappedLedgers).commit();
		verify(worldUpdater).manageInProgressRecord(recordsHistorian, mockRecordBuilder, mockSynthBodyBuilder);
	}

	@Test
	void approve() {
		List<CryptoAllowance> cryptoAllowances = new ArrayList<>();
		List<TokenAllowance> tokenAllowances = new ArrayList<>();
		List<NftAllowance> nftAllowances = new ArrayList<>();
		Bytes nestedPretendArguments = Bytes.of(Integers.toBytes(ABI_ID_APPROVE));
		Bytes pretendArguments = givenMinimalFrameContext(nestedPretendArguments);
		givenLedgers();
		givenPricingUtilsContext();

		given(wrappedLedgers.tokens()).willReturn(tokens);
		given(wrappedLedgers.accounts()).willReturn(accounts);
		given(creator.createSuccessfulSyntheticRecord(Collections.emptyList(), sideEffects, EMPTY_MEMO))
				.willReturn(mockRecordBuilder);

		given(feeCalculator.estimatedGasPriceInTinybars(HederaFunctionality.ContractCall, timestamp))
				.willReturn(1L);
		given(feeCalculator.computeFee(any(), any(), any(), any()))
				.willReturn(mockFeeObject);
		given(mockFeeObject.getServiceFee())
				.willReturn(1L);

		given(syntheticTxnFactory.createNonfungibleApproval(eq(APPROVE_WRAPPER), any(), any()))
				.willReturn(mockSynthBodyBuilder);
		given(mockSynthBodyBuilder.build()).
				willReturn(TransactionBody.newBuilder().build());
		given(mockSynthBodyBuilder.setTransactionID(any(TransactionID.class)))
				.willReturn(mockSynthBodyBuilder);
		given(mockSynthBodyBuilder.getCryptoApproveAllowance()).willReturn(cryptoApproveAllowanceTransactionBody);

		given(infrastructureFactory.newAccountStore(accounts)).willReturn(accountStore);
		given(infrastructureFactory.newTokenStore(accountStore, sideEffects, tokens, nfts, tokenRels))
				.willReturn(tokenStore);
		given(infrastructureFactory.newApproveAllowanceLogic(accountStore, tokenStore)).willReturn(approveAllowanceLogic);
		given(EntityIdUtils.accountIdFromEvmAddress((Address) any())).willReturn(sender);
		given(accountStore.loadAccount(any())).willReturn(new Account(accountId));
		given(dynamicProperties.areAllowancesEnabled()).willReturn(true);
		given(wrappedLedgers.ownerIfPresent(any())).willReturn(senderId);
		given(wrappedLedgers.hasApprovedForAll(any(), any(), any())).willReturn(true);
		given(infrastructureFactory.newApproveAllowanceChecks()).willReturn(allowanceChecks);
		given(infrastructureFactory.newDeleteAllowanceChecks()).willReturn(deleteAllowanceChecks);

		given(allowanceChecks.allowancesValidation(cryptoAllowances, tokenAllowances, nftAllowances,
				new Account(accountId), stateView))
				.willReturn(OK);

		given(decoder.decodeTokenApprove(eq(nestedPretendArguments), eq(token), eq(false), any())).willReturn(
				APPROVE_WRAPPER);
		given(encoder.encodeApprove(true)).willReturn(successResult);

		// when:
		subject.prepareFields(frame);
		subject.prepareComputation(pretendArguments, a -> a);
<<<<<<< HEAD
		subject.computeViewFunctionGasRequirement(TEST_CONSENSUS_TIME);
		final var result = subject.computeInternal(infoProvider);
=======
		subject.getPrecompile().getGasRequirement(TEST_CONSENSUS_TIME);
		final var result = subject.computeInternal(frame);
>>>>>>> 28d18600

		// then:
		assertEquals(successResult, result);
		verify(wrappedLedgers).commit();
		verify(worldUpdater).manageInProgressRecord(recordsHistorian, mockRecordBuilder, mockSynthBodyBuilder);
	}

	@Test
	void approveRevertsIfItFails() {
		givenPricingUtilsContext();
		List<CryptoAllowance> cryptoAllowances = new ArrayList<>();
		List<TokenAllowance> tokenAllowances = new ArrayList<>();
		List<NftAllowance> nftAllowances = new ArrayList<>();
		Bytes nestedPretendArguments = Bytes.of(Integers.toBytes(ABI_ID_APPROVE));
		Bytes pretendArguments = givenMinimalFrameContext(nestedPretendArguments);

		given(wrappedLedgers.tokens()).willReturn(tokens);
		given(wrappedLedgers.accounts()).willReturn(accounts);

		given(feeCalculator.estimatedGasPriceInTinybars(HederaFunctionality.ContractCall, timestamp))
				.willReturn(1L);
		given(feeCalculator.computeFee(any(), any(), any(), any()))
				.willReturn(mockFeeObject);
		given(mockFeeObject.getServiceFee())
				.willReturn(1L);

		given(syntheticTxnFactory.createNonfungibleApproval(eq(APPROVE_WRAPPER), any(), any()))
				.willReturn(mockSynthBodyBuilder);
		given(mockSynthBodyBuilder.build()).
				willReturn(TransactionBody.newBuilder().build());
		given(mockSynthBodyBuilder.setTransactionID(any(TransactionID.class)))
				.willReturn(mockSynthBodyBuilder);
		given(mockSynthBodyBuilder.getCryptoApproveAllowance()).willReturn(cryptoApproveAllowanceTransactionBody);

		given(infrastructureFactory.newAccountStore(accounts)).willReturn(accountStore);
		given(EntityIdUtils.accountIdFromEvmAddress((Address) any())).willReturn(sender);
		given(accountStore.loadAccount(any())).willReturn(new Account(accountId));
		given(dynamicProperties.areAllowancesEnabled()).willReturn(true);

		given(allowanceChecks.allowancesValidation(cryptoAllowances, tokenAllowances, nftAllowances,
				new Account(accountId), stateView))
				.willReturn(OK);
		given(wrappedLedgers.ownerIfPresent(any())).willReturn(senderId);
		given(wrappedLedgers.hasApprovedForAll(any(), any(), any())).willReturn(true);

		given(decoder.decodeTokenApprove(eq(nestedPretendArguments), eq(token), eq(false), any())).willReturn(
				APPROVE_WRAPPER);
		given(infrastructureFactory.newApproveAllowanceLogic(any(), any()))
				.willReturn(approveAllowanceLogic);
		given(infrastructureFactory.newApproveAllowanceChecks()).willReturn(allowanceChecks);
		given(infrastructureFactory.newDeleteAllowanceChecks()).willReturn(deleteAllowanceChecks);
		willThrow(new InvalidTransactionException(SENDER_DOES_NOT_OWN_NFT_SERIAL_NO))
				.given(approveAllowanceLogic)
				.approveAllowance(any(), any(), any(), any());

		// when:
		subject.prepareFields(frame);
		subject.prepareComputation(pretendArguments, a -> a);
<<<<<<< HEAD
		subject.computeViewFunctionGasRequirement(TEST_CONSENSUS_TIME);
		final var result = subject.computeInternal(infoProvider);
=======
		subject.getPrecompile().getGasRequirement(TEST_CONSENSUS_TIME);
		final var result = subject.computeInternal(frame);
>>>>>>> 28d18600
		final var expectedFailure = EncodingFacade.resultFrom(SENDER_DOES_NOT_OWN_NFT_SERIAL_NO);

		verify(frame).setRevertReason(Bytes.of(SENDER_DOES_NOT_OWN_NFT_SERIAL_NO.name().getBytes()));
		assertEquals(expectedFailure, result);
	}

	@Test
	void approveSpender0WhenOwner() {
		givenPricingUtilsContext();
		Bytes nestedPretendArguments = Bytes.of(Integers.toBytes(ABI_ID_APPROVE));
		Bytes pretendArguments = givenMinimalFrameContext(nestedPretendArguments);

		given(wrappedLedgers.tokens()).willReturn(tokens);
		given(wrappedLedgers.accounts()).willReturn(accounts);
		given(wrappedLedgers.nfts()).willReturn(nfts);
		given(creator.createSuccessfulSyntheticRecord(Collections.emptyList(), sideEffects, EMPTY_MEMO))
				.willReturn(mockRecordBuilder);

		given(feeCalculator.estimatedGasPriceInTinybars(HederaFunctionality.ContractCall, timestamp))
				.willReturn(1L);
		given(feeCalculator.computeFee(any(), any(), any(), any()))
				.willReturn(mockFeeObject);
		given(mockFeeObject.getServiceFee())
				.willReturn(1L);

		given(wrappedLedgers.ownerIfPresent(any())).willReturn(senderId);
		given(syntheticTxnFactory.createDeleteAllowance(APPROVE_WRAPPER_0, EntityId.fromGrpcAccountId(sender)))
				.willReturn(mockSynthBodyBuilder);
		given(mockSynthBodyBuilder.build()).
				willReturn(TransactionBody.newBuilder().build());
		given(mockSynthBodyBuilder.setTransactionID(any(TransactionID.class)))
				.willReturn(mockSynthBodyBuilder);
		given(mockSynthBodyBuilder.getCryptoDeleteAllowance()).willReturn(cryptoDeleteAllowanceTransactionBody);
		given(cryptoDeleteAllowanceTransactionBody.getNftAllowancesList()).willReturn(List.of(
				NftRemoveAllowance.newBuilder()
						.setOwner(sender)
						.build()
		));

		given(infrastructureFactory.newAccountStore(accounts)).willReturn(accountStore);
		given(EntityIdUtils.accountIdFromEvmAddress((Address) any())).willReturn(sender);
		given(accountStore.loadAccount(any())).willReturn(new Account(accountId));
		given(dynamicProperties.areAllowancesEnabled()).willReturn(true);
		given(deleteAllowanceChecks.deleteAllowancesValidation(any(), any(), any()))
				.willReturn(OK);

		given(decoder.decodeTokenApprove(eq(nestedPretendArguments), eq(token), eq(false), any())).willReturn(
				APPROVE_WRAPPER_0);
		given(encoder.encodeApprove(true)).willReturn(successResult);
		given(infrastructureFactory.newDeleteAllowanceLogic(any(), any())).willReturn(deleteAllowanceLogic);
		given(wrappedLedgers.ownerIfPresent(any())).willReturn(senderId);
		given(wrappedLedgers.hasApprovedForAll(any(), any(), any())).willReturn(true);
		given(infrastructureFactory.newApproveAllowanceChecks()).willReturn(allowanceChecks);
		given(infrastructureFactory.newDeleteAllowanceChecks()).willReturn(deleteAllowanceChecks);

		// when:
		subject.prepareFields(frame);
		subject.prepareComputation(pretendArguments, a -> a);
<<<<<<< HEAD
		subject.computeViewFunctionGasRequirement(TEST_CONSENSUS_TIME);
		final var result = subject.computeInternal(infoProvider);
=======
		subject.getPrecompile().getGasRequirement(TEST_CONSENSUS_TIME);
		final var result = subject.computeInternal(frame);
>>>>>>> 28d18600

		// then:
		assertEquals(successResult, result);
		verify(wrappedLedgers).commit();
		verify(worldUpdater).manageInProgressRecord(recordsHistorian, mockRecordBuilder, mockSynthBodyBuilder);
	}

	@Test
	void approveSpender0WhenGrantedApproveForAll() {
		givenPricingUtilsContext();
		Bytes nestedPretendArguments = Bytes.of(Integers.toBytes(ABI_ID_APPROVE));
		Bytes pretendArguments = givenMinimalFrameContext(nestedPretendArguments);

		given(wrappedLedgers.tokens()).willReturn(tokens);
		given(wrappedLedgers.accounts()).willReturn(accounts);
		given(wrappedLedgers.nfts()).willReturn(nfts);
		given(creator.createSuccessfulSyntheticRecord(Collections.emptyList(), sideEffects, EMPTY_MEMO))
				.willReturn(mockRecordBuilder);

		given(feeCalculator.estimatedGasPriceInTinybars(HederaFunctionality.ContractCall, timestamp))
				.willReturn(1L);
		given(feeCalculator.computeFee(any(), any(), any(), any()))
				.willReturn(mockFeeObject);
		given(mockFeeObject.getServiceFee())
				.willReturn(1L);

		given(wrappedLedgers.ownerIfPresent(any())).willReturn(senderId);
		given(syntheticTxnFactory.createDeleteAllowance(APPROVE_WRAPPER_0, EntityId.fromGrpcAccountId(sender)))
				.willReturn(mockSynthBodyBuilder);
		given(mockSynthBodyBuilder.build()).
				willReturn(TransactionBody.newBuilder().build());
		given(mockSynthBodyBuilder.setTransactionID(any(TransactionID.class)))
				.willReturn(mockSynthBodyBuilder);
		given(mockSynthBodyBuilder.getCryptoDeleteAllowance()).willReturn(cryptoDeleteAllowanceTransactionBody);
		given(cryptoDeleteAllowanceTransactionBody.getNftAllowancesList()).willReturn(List.of(
				NftRemoveAllowance.newBuilder()
						.setOwner(feeCollector)
						.build()
		));
		given(wrappedLedgers.hasApprovedForAll(any(), any(), any())).willReturn(true);

		given(infrastructureFactory.newAccountStore(accounts)).willReturn(accountStore);
		given(EntityIdUtils.accountIdFromEvmAddress((Address) any())).willReturn(sender);
		given(accountStore.loadAccount(any())).willReturn(new Account(accountId));
		given(dynamicProperties.areAllowancesEnabled()).willReturn(true);
		given(deleteAllowanceChecks.deleteAllowancesValidation(any(), any(), any()))
				.willReturn(OK);

		given(decoder.decodeTokenApprove(eq(nestedPretendArguments), eq(token), eq(false), any())).willReturn(
				APPROVE_WRAPPER_0);
		given(encoder.encodeApprove(true)).willReturn(successResult);
		given(infrastructureFactory.newDeleteAllowanceLogic(any(), any())).willReturn(deleteAllowanceLogic);
		given(infrastructureFactory.newApproveAllowanceChecks()).willReturn(allowanceChecks);
		given(infrastructureFactory.newDeleteAllowanceChecks()).willReturn(deleteAllowanceChecks);

		// when:
		subject.prepareFields(frame);
		subject.prepareComputation(pretendArguments, a -> a);
<<<<<<< HEAD
		subject.computeViewFunctionGasRequirement(TEST_CONSENSUS_TIME);
		final var result = subject.computeInternal(infoProvider);
=======
		subject.getPrecompile().getGasRequirement(TEST_CONSENSUS_TIME);
		final var result = subject.computeInternal(frame);
>>>>>>> 28d18600

		// then:
		assertEquals(successResult, result);
		verify(wrappedLedgers).commit();
		verify(worldUpdater).manageInProgressRecord(recordsHistorian, mockRecordBuilder, mockSynthBodyBuilder);
	}

	@Test
	void approveSpender0NoGoodIfNotPermissioned() {
		givenPricingUtilsContext();
		Bytes nestedPretendArguments = Bytes.of(Integers.toBytes(ABI_ID_APPROVE));
		Bytes pretendArguments = givenMinimalFrameContext(nestedPretendArguments);

		given(feeCalculator.estimatedGasPriceInTinybars(HederaFunctionality.ContractCall, timestamp))
				.willReturn(1L);
		given(feeCalculator.computeFee(any(), any(), any(), any()))
				.willReturn(mockFeeObject);
		given(mockFeeObject.getServiceFee())
				.willReturn(1L);

		given(wrappedLedgers.ownerIfPresent(any())).willReturn(senderId);
		given(syntheticTxnFactory.createDeleteAllowance(APPROVE_WRAPPER_0, EntityId.fromGrpcAccountId(sender)))
				.willReturn(mockSynthBodyBuilder);
		given(mockSynthBodyBuilder.build()).
				willReturn(TransactionBody.newBuilder().build());
		given(mockSynthBodyBuilder.setTransactionID(any(TransactionID.class)))
				.willReturn(mockSynthBodyBuilder);
		given(wrappedLedgers.ownerIfPresent(any())).willReturn(senderId);
		given(EntityIdUtils.accountIdFromEvmAddress((Address) any())).willReturn(sender);
		given(dynamicProperties.areAllowancesEnabled()).willReturn(true);

		given(decoder.decodeTokenApprove(eq(nestedPretendArguments), eq(token), eq(false), any())).willReturn(
				APPROVE_WRAPPER_0);

		// when:
		subject.prepareFields(frame);
		subject.prepareComputation(pretendArguments, a -> a);
<<<<<<< HEAD
		subject.computeViewFunctionGasRequirement(TEST_CONSENSUS_TIME);
		final var result = subject.computeInternal(infoProvider);
=======
		subject.getPrecompile().getGasRequirement(TEST_CONSENSUS_TIME);
		final var result = subject.computeInternal(frame);
>>>>>>> 28d18600
		final var expectedFailure = EncodingFacade.resultFrom(SENDER_DOES_NOT_OWN_NFT_SERIAL_NO);

		verify(frame).setRevertReason(Bytes.of(SENDER_DOES_NOT_OWN_NFT_SERIAL_NO.name().getBytes()));
		assertEquals(expectedFailure, result);
	}

	@Test
	void validatesImpliedNftApprovalDeletion() {
		givenPricingUtilsContext();
		Bytes nestedPretendArguments = Bytes.of(Integers.toBytes(ABI_ID_APPROVE));
		Bytes pretendArguments = givenMinimalFrameContext(nestedPretendArguments);
		given(wrappedLedgers.tokens()).willReturn(tokens);
		given(wrappedLedgers.accounts()).willReturn(accounts);
		given(wrappedLedgers.nfts()).willReturn(nfts);
		given(creator.createUnsuccessfulSyntheticRecord(INVALID_ALLOWANCE_OWNER_ID)).willReturn(mockRecordBuilder);

		given(feeCalculator.estimatedGasPriceInTinybars(HederaFunctionality.ContractCall, timestamp))
				.willReturn(1L);
		given(feeCalculator.computeFee(any(), any(), any(), any()))
				.willReturn(mockFeeObject);
		given(mockFeeObject.getServiceFee())
				.willReturn(1L);

		given(wrappedLedgers.ownerIfPresent(any())).willReturn(senderId);
		given(syntheticTxnFactory.createDeleteAllowance(APPROVE_WRAPPER_0, EntityId.fromGrpcAccountId(sender)))
				.willReturn(mockSynthBodyBuilder);
		given(mockSynthBodyBuilder.build()).
				willReturn(TransactionBody.newBuilder().build());
		given(mockSynthBodyBuilder.setTransactionID(any(TransactionID.class)))
				.willReturn(mockSynthBodyBuilder);
		given(mockSynthBodyBuilder.getCryptoDeleteAllowance()).willReturn(cryptoDeleteAllowanceTransactionBody);

		given(infrastructureFactory.newAccountStore(accounts)).willReturn(accountStore);
		given(EntityIdUtils.accountIdFromEvmAddress((Address) any())).willReturn(sender);
		given(accountStore.loadAccount(any())).willReturn(new Account(accountId));
		given(dynamicProperties.areAllowancesEnabled()).willReturn(true);

		given(cryptoDeleteAllowanceTransactionBody.getNftAllowancesList()).willReturn(Collections.emptyList());
		given(wrappedLedgers.ownerIfPresent(any())).willReturn(senderId);
		given(wrappedLedgers.hasApprovedForAll(any(), any(), any())).willReturn(true);
		given(infrastructureFactory.newApproveAllowanceChecks()).willReturn(allowanceChecks);
		given(infrastructureFactory.newDeleteAllowanceChecks()).willReturn(deleteAllowanceChecks);

		given(decoder.decodeTokenApprove(eq(nestedPretendArguments), eq(token), eq(false), any())).willReturn(
				APPROVE_WRAPPER_0);
		given(deleteAllowanceChecks.deleteAllowancesValidation(any(), any(), any()))
				.willReturn(INVALID_ALLOWANCE_OWNER_ID);

		// when:
		subject.prepareFields(frame);
		subject.prepareComputation(pretendArguments, a -> a);
<<<<<<< HEAD
		subject.computeViewFunctionGasRequirement(TEST_CONSENSUS_TIME);
		final var result = subject.computeInternal(infoProvider);
=======
		subject.getPrecompile().getGasRequirement(TEST_CONSENSUS_TIME);
		final var result = subject.computeInternal(frame);
>>>>>>> 28d18600
		final var expectedFailure = EncodingFacade.resultFrom(INVALID_ALLOWANCE_OWNER_ID);

		verify(frame).setRevertReason(Bytes.of(INVALID_ALLOWANCE_OWNER_ID.name().getBytes()));
		assertEquals(expectedFailure, result);
	}

	@Test
	void allowanceValidation() {
		givenPricingUtilsContext();
		List<CryptoAllowance> cryptoAllowances = new ArrayList<>();
		List<TokenAllowance> tokenAllowances = new ArrayList<>();
		List<NftAllowance> nftAllowances = new ArrayList<>();

		Bytes nestedPretendArguments = Bytes.of(Integers.toBytes(ABI_ID_APPROVE));
		Bytes pretendArguments = givenMinimalFrameContext(nestedPretendArguments);

		given(wrappedLedgers.tokens()).willReturn(tokens);
		given(wrappedLedgers.accounts()).willReturn(accounts);

		given(feeCalculator.estimatedGasPriceInTinybars(HederaFunctionality.ContractCall, timestamp))
				.willReturn(1L);
		given(feeCalculator.computeFee(any(), any(), any(), any()))
				.willReturn(mockFeeObject);
		given(mockFeeObject.getServiceFee())
				.willReturn(1L);

		given(wrappedLedgers.ownerIfPresent(any())).willReturn(senderId);
		given(wrappedLedgers.hasApprovedForAll(any(), any(), any())).willReturn(true);
		given(syntheticTxnFactory.createNonfungibleApproval(eq(APPROVE_WRAPPER), any(), any()))
				.willReturn(mockSynthBodyBuilder);
		given(mockSynthBodyBuilder.build()).
				willReturn(TransactionBody.newBuilder().build());
		given(mockSynthBodyBuilder.setTransactionID(any(TransactionID.class)))
				.willReturn(mockSynthBodyBuilder);
		given(mockSynthBodyBuilder.getCryptoApproveAllowance()).willReturn(cryptoApproveAllowanceTransactionBody);

		given(infrastructureFactory.newAccountStore(accounts)).willReturn(accountStore);
		given(infrastructureFactory.newApproveAllowanceChecks()).willReturn(allowanceChecks);
		given(infrastructureFactory.newDeleteAllowanceChecks()).willReturn(deleteAllowanceChecks);
		given(EntityIdUtils.accountIdFromEvmAddress((Address) any())).willReturn(sender);
		given(accountStore.loadAccount(any())).willReturn(new Account(accountId));
		given(dynamicProperties.areAllowancesEnabled()).willReturn(true);

		given(allowanceChecks.allowancesValidation(cryptoAllowances, tokenAllowances, nftAllowances,
				new Account(accountId), stateView))
				.willReturn(FAIL_INVALID);

		given(decoder.decodeTokenApprove(eq(nestedPretendArguments), eq(token), eq(false), any())).willReturn(
				APPROVE_WRAPPER);

		// when:
		subject.prepareFields(frame);
		subject.prepareComputation(pretendArguments, a -> a);
<<<<<<< HEAD
		subject.computeViewFunctionGasRequirement(TEST_CONSENSUS_TIME);
		final var result = subject.computeInternal(infoProvider);
=======
		subject.getPrecompile().getGasRequirement(TEST_CONSENSUS_TIME);
		final var result = subject.computeInternal(frame);
>>>>>>> 28d18600

		// then:
		assertEquals(failResult, result);
	}

	@Test
	void setApprovalForAll() {
		List<CryptoAllowance> cryptoAllowances = new ArrayList<>();
		List<TokenAllowance> tokenAllowances = new ArrayList<>();
		List<NftAllowance> nftAllowances = new ArrayList<>();

		Bytes nestedPretendArguments = Bytes.of(Integers.toBytes(ABI_ID_SET_APPROVAL_FOR_ALL));
		Bytes pretendArguments = givenMinimalFrameContext(nestedPretendArguments);
		givenLedgers();
		givenPricingUtilsContext();

		given(wrappedLedgers.tokens()).willReturn(tokens);
		given(wrappedLedgers.accounts()).willReturn(accounts);
		given(creator.createSuccessfulSyntheticRecord(Collections.emptyList(), sideEffects, EMPTY_MEMO))
				.willReturn(mockRecordBuilder);

		given(feeCalculator.estimatedGasPriceInTinybars(HederaFunctionality.ContractCall, timestamp))
				.willReturn(1L);
		given(feeCalculator.computeFee(any(), any(), any(), any()))
				.willReturn(mockFeeObject);
		given(mockFeeObject.getServiceFee())
				.willReturn(1L);

		given(syntheticTxnFactory.createApproveAllowanceForAllNFT(SET_APPROVAL_FOR_ALL_WRAPPER, token))
				.willReturn(mockSynthBodyBuilder);
		given(mockSynthBodyBuilder.build()).
				willReturn(TransactionBody.newBuilder().build());
		given(mockSynthBodyBuilder.setTransactionID(any(TransactionID.class)))
				.willReturn(mockSynthBodyBuilder);
		given(mockSynthBodyBuilder.getCryptoApproveAllowance()).willReturn(cryptoApproveAllowanceTransactionBody);

		given(infrastructureFactory.newAccountStore(accounts)).willReturn(accountStore);
		given(infrastructureFactory.newTokenStore(accountStore, sideEffects, tokens, nfts, tokenRels))
				.willReturn(tokenStore);
		given(infrastructureFactory.newApproveAllowanceLogic(accountStore, tokenStore)).willReturn(approveAllowanceLogic);
		given(EntityIdUtils.accountIdFromEvmAddress((Address) any())).willReturn(sender);
		given(accountStore.loadAccount(any())).willReturn(new Account(accountId));
		given(dynamicProperties.areAllowancesEnabled()).willReturn(true);
		given(infrastructureFactory.newApproveAllowanceChecks()).willReturn(allowanceChecks);

		given(allowanceChecks.allowancesValidation(cryptoAllowances, tokenAllowances, nftAllowances,
				new Account(accountId), stateView))
				.willReturn(OK);

		given(decoder.decodeSetApprovalForAll(eq(nestedPretendArguments), any())).willReturn(
				SET_APPROVAL_FOR_ALL_WRAPPER);

		// when:
		subject.prepareFields(frame);
		subject.prepareComputation(pretendArguments, a -> a);
<<<<<<< HEAD
		subject.computeViewFunctionGasRequirement(TEST_CONSENSUS_TIME);
		final var result = subject.computeInternal(infoProvider);
=======
		subject.getPrecompile().getGasRequirement(TEST_CONSENSUS_TIME);
		final var result = subject.computeInternal(frame);
>>>>>>> 28d18600

		// then:
		assertEquals(successResult, result);
		verify(wrappedLedgers).commit();
		verify(worldUpdater).manageInProgressRecord(recordsHistorian, mockRecordBuilder, mockSynthBodyBuilder);
	}

	@Test
	void getApproved() {
		Set<FcTokenAllowanceId> allowances = new TreeSet<>();
		FcTokenAllowanceId fcTokenAllowanceId = FcTokenAllowanceId.from(EntityNum.fromLong(token.getTokenNum()),
				EntityNum.fromLong(receiver.getAccountNum()));
		allowances.add(fcTokenAllowanceId);

		Bytes nestedPretendArguments = Bytes.of(Integers.toBytes(ABI_ID_GET_APPROVED));
		Bytes pretendArguments = givenMinimalFrameContext(nestedPretendArguments);

		given(wrappedLedgers.nfts()).willReturn(nfts);
		final var nftId = NftId.fromGrpc(token, GET_APPROVED_WRAPPER.serialNo());
		given(nfts.contains(nftId)).willReturn(true);
		given(nfts.get(nftId, NftProperty.SPENDER)).willReturn(EntityId.fromAddress(RIPEMD160));
		given(dynamicProperties.areAllowancesEnabled()).willReturn(true);
		given(syntheticTxnFactory.createTransactionCall(1L, pretendArguments)).willReturn(mockSynthBodyBuilder);
		given(creator.createSuccessfulSyntheticRecord(Collections.emptyList(), sideEffects, EMPTY_MEMO)).willReturn(
				mockRecordBuilder);

		given(feeCalculator.estimatedGasPriceInTinybars(HederaFunctionality.ContractCall, timestamp)).willReturn(1L);
		given(feeCalculator.estimatePayment(any(), any(), any(), any(), any())).willReturn(mockFeeObject);
		given(mockFeeObject.getNodeFee()).willReturn(1L);
		given(mockFeeObject.getNetworkFee()).willReturn(1L);
		given(mockFeeObject.getServiceFee()).willReturn(1L);

		given(encoder.encodeGetApproved(RIPEMD160)).willReturn(successResult);
		given(decoder.decodeGetApproved(nestedPretendArguments)).willReturn(GET_APPROVED_WRAPPER);

		// when:
		subject.prepareFields(frame);
		subject.prepareComputation(pretendArguments, a -> a);
<<<<<<< HEAD
		subject.computeViewFunctionGasRequirement(TEST_CONSENSUS_TIME);
		final var result = subject.computeInternal(infoProvider);
=======
		subject.getPrecompile().getGasRequirement(TEST_CONSENSUS_TIME);
		final var result = subject.computeInternal(frame);
>>>>>>> 28d18600

		// then:
		assertEquals(successResult, result);
		verify(wrappedLedgers).commit();
		verify(worldUpdater).manageInProgressRecord(recordsHistorian, mockRecordBuilder, mockSynthBodyBuilder);
	}

	@Test
	void totalSupply() {
		Bytes pretendArguments = givenMinimalFrameContext(Bytes.of(Integers.toBytes(ABI_ID_TOTAL_SUPPLY_TOKEN)));
		given(syntheticTxnFactory.createTransactionCall(1L, pretendArguments)).willReturn(mockSynthBodyBuilder);
		given(creator.createSuccessfulSyntheticRecord(Collections.emptyList(), sideEffects, EMPTY_MEMO))
				.willReturn(mockRecordBuilder);
		given(feeCalculator.estimatedGasPriceInTinybars(HederaFunctionality.ContractCall, timestamp))
				.willReturn(1L);
		given(feeCalculator.estimatePayment(any(), any(), any(), any(), any())).willReturn(mockFeeObject);
		given(mockFeeObject.getNodeFee())
				.willReturn(1L);
		given(mockFeeObject.getNetworkFee())
				.willReturn(1L);
		given(mockFeeObject.getServiceFee())
				.willReturn(1L);
		given(wrappedLedgers.totalSupplyOf(any())).willReturn(10L);
		given(encoder.encodeTotalSupply(10L)).willReturn(successResult);

		subject.prepareFields(frame);
		subject.prepareComputation(pretendArguments, a -> a);
<<<<<<< HEAD
		subject.computeViewFunctionGasRequirement(TEST_CONSENSUS_TIME);
		final var result = subject.computeInternal(infoProvider);
=======
		subject.getPrecompile().getGasRequirement(TEST_CONSENSUS_TIME);
		final var result = subject.computeInternal(frame);
>>>>>>> 28d18600

		assertEquals(successResult, result);
		verify(wrappedLedgers).commit();
		verify(worldUpdater).manageInProgressRecord(recordsHistorian, mockRecordBuilder, mockSynthBodyBuilder);
	}

	@Test
	void balanceOf() {
		Bytes nestedPretendArguments = Bytes.of(Integers.toBytes(ABI_ID_BALANCE_OF_TOKEN));
		Bytes pretendArguments = givenMinimalFrameContext(nestedPretendArguments);

		given(syntheticTxnFactory.createTransactionCall(1L, pretendArguments)).willReturn(mockSynthBodyBuilder);
		given(creator.createSuccessfulSyntheticRecord(Collections.emptyList(), sideEffects, EMPTY_MEMO))
				.willReturn(mockRecordBuilder);
		given(feeCalculator.estimatedGasPriceInTinybars(HederaFunctionality.ContractCall, timestamp))
				.willReturn(1L);
		given(feeCalculator.estimatePayment(any(), any(), any(), any(), any())).willReturn(mockFeeObject);
		given(mockFeeObject.getNodeFee())
				.willReturn(1L);
		given(mockFeeObject.getNetworkFee())
				.willReturn(1L);
		given(mockFeeObject.getServiceFee())
				.willReturn(1L);
		given(decoder.decodeBalanceOf(eq(nestedPretendArguments), any())).willReturn(
				BALANCE_OF_WRAPPER);
		given(wrappedLedgers.balanceOf(any(), any())).willReturn(10L);
		given(encoder.encodeBalance(10L)).willReturn(successResult);

		// when:
		subject.prepareFields(frame);
		subject.prepareComputation(pretendArguments, a -> a);
		subject.getPrecompile().getGasRequirement(TEST_CONSENSUS_TIME);

		// then:
		assertEquals(successResult, subject.computeInternal(infoProvider));
		verify(wrappedLedgers).commit();
		verify(worldUpdater).manageInProgressRecord(recordsHistorian, mockRecordBuilder, mockSynthBodyBuilder);
	}

	@Test
	void ownerOfHappyPathWorks() {
		Bytes nestedPretendArguments = Bytes.of(Integers.toBytes(ABI_ID_OWNER_OF_NFT));
		Bytes pretendArguments = givenMinimalFrameContext(nestedPretendArguments);

		given(syntheticTxnFactory.createTransactionCall(1L, pretendArguments)).willReturn(mockSynthBodyBuilder);
		given(creator.createSuccessfulSyntheticRecord(Collections.emptyList(), sideEffects, EMPTY_MEMO))
				.willReturn(mockRecordBuilder);
		given(feeCalculator.estimatedGasPriceInTinybars(HederaFunctionality.ContractCall, timestamp))
				.willReturn(1L);
		given(feeCalculator.estimatePayment(any(), any(), any(), any(), any())).willReturn(mockFeeObject);
		given(mockFeeObject.getNodeFee())
				.willReturn(1L);
		given(mockFeeObject.getNetworkFee())
				.willReturn(1L);
		given(mockFeeObject.getServiceFee())
				.willReturn(1L);
		given(decoder.decodeOwnerOf(nestedPretendArguments)).willReturn(ownerOfAndTokenUriWrapper);
		given(wrappedLedgers.nfts()).willReturn(nfts);
		given(nfts.contains(NftId.fromGrpc(token, ownerOfAndTokenUriWrapper.serialNo()))).willReturn(true);
		given(wrappedLedgers.ownerOf(any())).willReturn(senderAddress);
		given(wrappedLedgers.canonicalAddress(senderAddress)).willReturn(senderAddress);
		given(encoder.encodeOwner(senderAddress)).willReturn(successResult);

		// when:
		subject.prepareFields(frame);
		subject.prepareComputation(pretendArguments, a -> a);
<<<<<<< HEAD
		subject.computeViewFunctionGasRequirement(TEST_CONSENSUS_TIME);
		final var result = subject.computeInternal(infoProvider);
=======
		subject.getPrecompile().getGasRequirement(TEST_CONSENSUS_TIME);
		final var result = subject.computeInternal(frame);
>>>>>>> 28d18600

		// then:
		assertEquals(successResult, result);
	}

	@Test
	void ownerOfRevertsWithMissingNft() {
		Bytes nestedPretendArguments = Bytes.of(Integers.toBytes(ABI_ID_OWNER_OF_NFT));
		Bytes pretendArguments = givenMinimalFrameContext(nestedPretendArguments);

		given(syntheticTxnFactory.createTransactionCall(1L, pretendArguments)).willReturn(mockSynthBodyBuilder);
		given(creator.createSuccessfulSyntheticRecord(Collections.emptyList(), sideEffects, EMPTY_MEMO))
				.willReturn(mockRecordBuilder);
		given(feeCalculator.estimatedGasPriceInTinybars(HederaFunctionality.ContractCall, timestamp))
				.willReturn(1L);
		given(feeCalculator.estimatePayment(any(), any(), any(), any(), any())).willReturn(mockFeeObject);
		given(mockFeeObject.getNodeFee())
				.willReturn(1L);
		given(mockFeeObject.getNetworkFee())
				.willReturn(1L);
		given(mockFeeObject.getServiceFee())
				.willReturn(1L);
		given(decoder.decodeOwnerOf(nestedPretendArguments)).willReturn(ownerOfAndTokenUriWrapper);
		given(wrappedLedgers.nfts()).willReturn(nfts);

		// when:
		subject.prepareFields(frame);
		subject.prepareComputation(pretendArguments, a -> a);
<<<<<<< HEAD
		subject.computeViewFunctionGasRequirement(TEST_CONSENSUS_TIME);
		final var result = subject.computeInternal(infoProvider);
=======
		subject.getPrecompile().getGasRequirement(TEST_CONSENSUS_TIME);
		final var result = subject.computeInternal(frame);
>>>>>>> 28d18600

		assertEquals(missingNftResult, result);
	}

	@Test
	void transferFrom() {
		Bytes nestedPretendArguments = Bytes.of(Integers.toBytes(ABI_ID_ERC_TRANSFER_FROM));
		Bytes pretendArguments = givenMinimalFrameContext(nestedPretendArguments);
		givenLedgers();
		givenPricingUtilsContext();

		given(frame.getContractAddress()).willReturn(contractAddr);
		given(syntheticTxnFactory.createCryptoTransfer(Collections.singletonList(TOKEN_TRANSFER_WRAPPER)))
				.willReturn(mockSynthBodyBuilder);
		given(mockSynthBodyBuilder.getCryptoTransfer()).willReturn(cryptoTransferTransactionBody);
		given(frame.getSenderAddress()).willReturn(senderAddress);
		given(impliedTransfersMarshal.validityWithCurrentProps(cryptoTransferTransactionBody)).willReturn(OK);
		given(sigsVerifier.hasActiveKey(Mockito.anyBoolean(), any(), any(), any())).willReturn(true);
		given(dynamicProperties.areAllowancesEnabled()).willReturn(true);

		given(infrastructureFactory.newHederaTokenStore(sideEffects, tokens, nfts, tokenRels)).willReturn(hederaTokenStore);

		given(infrastructureFactory.newTransferLogic(
				hederaTokenStore, sideEffects, nfts, accounts, tokenRels)).willReturn(transferLogic);
		given(feeCalculator.estimatedGasPriceInTinybars(HederaFunctionality.ContractCall, timestamp))
				.willReturn(1L);
		given(mockSynthBodyBuilder.build())
				.willReturn(TransactionBody.newBuilder().setCryptoTransfer(cryptoTransferTransactionBody).build());
		given(mockSynthBodyBuilder.setTransactionID(any(TransactionID.class)))
				.willReturn(mockSynthBodyBuilder);
		given(feeCalculator.computeFee(any(), any(), any(), any()))
				.willReturn(mockFeeObject);
		given(mockFeeObject.getServiceFee())
				.willReturn(1L);
		given(creator.createSuccessfulSyntheticRecord(Collections.emptyList(), sideEffects, EMPTY_MEMO))
				.willReturn(mockRecordBuilder);
		given(impliedTransfersMarshal.assessCustomFeesAndValidate(anyInt(), anyInt(), any(), any(), any()))
				.willReturn(impliedTransfers);
		given(impliedTransfers.getAllBalanceChanges()).willReturn(tokenTransferChanges);
		given(impliedTransfers.getMeta()).willReturn(impliedTransfersMeta);
		given(impliedTransfersMeta.code()).willReturn(OK);
		given(decoder.decodeERCTransferFrom(eq(nestedPretendArguments), any(), eq(false), any(), any(), any()))
				.willReturn(Collections.singletonList(TOKEN_TRANSFER_WRAPPER));
		final var nftId = NftId.fromGrpc(token, serialNumber);
		given(wrappedLedgers.nfts()).willReturn(nfts);
		given(nfts.contains(nftId)).willReturn(true);

		given(aliases.resolveForEvm(any())).willAnswer(invocationOnMock -> invocationOnMock.getArgument(0));
		given(worldUpdater.aliases()).willReturn(aliases);

		// when:
		subject.prepareFields(frame);
		subject.prepareComputation(pretendArguments, a -> a);
<<<<<<< HEAD
		subject.computeGasRequirement(TEST_CONSENSUS_TIME);
		final var result = subject.computeInternal(infoProvider);
=======
		subject.getPrecompile().getGasRequirement(TEST_CONSENSUS_TIME);
		final var result = subject.computeInternal(frame);
>>>>>>> 28d18600

		// then:
		assertEquals(Bytes.EMPTY, result);

		// and:
		verify(transferLogic).doZeroSum(tokenTransferChanges);
		verify(wrappedLedgers).commit();
		verify(worldUpdater).manageInProgressRecord(recordsHistorian, mockRecordBuilder, mockSynthBodyBuilder);
	}

	@Test
	void transferFromFailsForInvalidSig() {
		Bytes nestedPretendArguments = Bytes.of(Integers.toBytes(ABI_ID_ERC_TRANSFER_FROM));
		Bytes pretendArguments = givenMinimalFrameContext(nestedPretendArguments);
		givenLedgers();
		givenPricingUtilsContext();

		given(frame.getContractAddress()).willReturn(contractAddr);
		given(syntheticTxnFactory.createCryptoTransfer(Collections.singletonList(TOKEN_TRANSFER_WRAPPER)))
				.willReturn(mockSynthBodyBuilder);
		given(mockSynthBodyBuilder.getCryptoTransfer()).willReturn(cryptoTransferTransactionBody);
		given(impliedTransfersMarshal.validityWithCurrentProps(cryptoTransferTransactionBody)).willReturn(OK);
		given(sigsVerifier.hasActiveKey(Mockito.anyBoolean(), any(), any(), any())).willReturn(false);
		given(infrastructureFactory.newHederaTokenStore(sideEffects, tokens, nfts, tokenRels)).willReturn(hederaTokenStore);
		given(dynamicProperties.areAllowancesEnabled()).willReturn(true);

		given(creator.createUnsuccessfulSyntheticRecord(INVALID_SIGNATURE)).willReturn(mockRecordBuilder);
		given(feeCalculator.estimatedGasPriceInTinybars(HederaFunctionality.ContractCall, timestamp))
				.willReturn(1L);
		given(mockSynthBodyBuilder.build())
				.willReturn(TransactionBody.newBuilder().setCryptoTransfer(cryptoTransferTransactionBody).build());
		given(mockSynthBodyBuilder.setTransactionID(any(TransactionID.class)))
				.willReturn(mockSynthBodyBuilder);
		given(feeCalculator.computeFee(any(), any(), any(), any()))
				.willReturn(mockFeeObject);
		given(mockFeeObject.getServiceFee())
				.willReturn(1L);
		given(impliedTransfersMarshal.assessCustomFeesAndValidate(anyInt(), anyInt(), any(), any(), any()))
				.willReturn(impliedTransfers);
		given(impliedTransfers.getAllBalanceChanges()).willReturn(tokenTransferChanges);
		given(impliedTransfers.getMeta()).willReturn(impliedTransfersMeta);
		given(impliedTransfersMeta.code()).willReturn(OK);
		given(decoder.decodeERCTransferFrom(eq(nestedPretendArguments), any(), eq(false), any(), any(), any()))
				.willReturn(Collections.singletonList(TOKEN_TRANSFER_WRAPPER));
		final var nftId = NftId.fromGrpc(token, serialNumber);
		given(wrappedLedgers.nfts()).willReturn(nfts);
		given(nfts.contains(nftId)).willReturn(true);

		given(aliases.resolveForEvm(any())).willAnswer(invocationOnMock -> invocationOnMock.getArgument(0));
		given(worldUpdater.aliases()).willReturn(aliases);
		// when:
		subject.prepareFields(frame);
		subject.prepareComputation(pretendArguments, a -> a);
<<<<<<< HEAD
		subject.computeGasRequirement(TEST_CONSENSUS_TIME);
		final var result = subject.computeInternal(infoProvider);
=======
		subject.getPrecompile().getGasRequirement(TEST_CONSENSUS_TIME);
		final var result = subject.computeInternal(frame);
>>>>>>> 28d18600

		// then:
		assertEquals(invalidSigResult, result);
	}

	@Test
	void erc721SystemFailureSurfacesResult() {
		Bytes nestedPretendArguments = Bytes.of(Integers.toBytes(ABI_ID_OWNER_OF_NFT));
		Bytes pretendArguments = givenMinimalFrameContext(nestedPretendArguments);

		given(syntheticTxnFactory.createTransactionCall(1L, pretendArguments)).willReturn(mockSynthBodyBuilder);
		given(creator.createSuccessfulSyntheticRecord(Collections.emptyList(), sideEffects, EMPTY_MEMO))
				.willReturn(mockRecordBuilder);
		given(feeCalculator.estimatedGasPriceInTinybars(HederaFunctionality.ContractCall, timestamp))
				.willReturn(1L);
		given(feeCalculator.estimatePayment(any(), any(), any(), any(), any())).willReturn(mockFeeObject);
		given(mockFeeObject.getNodeFee())
				.willReturn(1L);
		given(mockFeeObject.getNetworkFee())
				.willReturn(1L);
		given(mockFeeObject.getServiceFee())
				.willReturn(1L);
		given(decoder.decodeOwnerOf(nestedPretendArguments)).willReturn(ownerOfAndTokenUriWrapper);

		// when:
		subject.prepareFields(frame);
		subject.prepareComputation(pretendArguments, a -> a);
<<<<<<< HEAD
		subject.computeViewFunctionGasRequirement(TEST_CONSENSUS_TIME);
		final var result = subject.computeInternal(infoProvider);
=======
		subject.getPrecompile().getGasRequirement(TEST_CONSENSUS_TIME);
		final var result = subject.computeInternal(frame);
>>>>>>> 28d18600

		assertEquals(failResult, result);
	}

	@Test
	void tokenURI() {
		Bytes nestedPretendArguments = Bytes.of(Integers.toBytes(ABI_ID_TOKEN_URI_NFT));
		Bytes pretendArguments = givenMinimalFrameContext(nestedPretendArguments);

		given(syntheticTxnFactory.createTransactionCall(1L, pretendArguments)).willReturn(mockSynthBodyBuilder);
		given(creator.createSuccessfulSyntheticRecord(Collections.emptyList(), sideEffects, EMPTY_MEMO))
				.willReturn(mockRecordBuilder);
		given(feeCalculator.estimatedGasPriceInTinybars(HederaFunctionality.ContractCall, timestamp))
				.willReturn(1L);
		given(feeCalculator.estimatePayment(any(), any(), any(), any(), any())).willReturn(mockFeeObject);
		given(mockFeeObject.getNodeFee())
				.willReturn(1L);
		given(mockFeeObject.getNetworkFee())
				.willReturn(1L);
		given(mockFeeObject.getServiceFee())
				.willReturn(1L);
		given(decoder.decodeTokenUriNFT(nestedPretendArguments)).willReturn(ownerOfAndTokenUriWrapper);
		given(wrappedLedgers.metadataOf(any())).willReturn("Metadata");
		given(encoder.encodeTokenUri("Metadata")).willReturn(successResult);

		// when:
		subject.prepareFields(frame);
		subject.prepareComputation(pretendArguments, a -> a);
<<<<<<< HEAD
		subject.computeViewFunctionGasRequirement(TEST_CONSENSUS_TIME);
		final var result = subject.computeInternal(infoProvider);
=======
		subject.getPrecompile().getGasRequirement(TEST_CONSENSUS_TIME);
		final var result = subject.computeInternal(frame);
>>>>>>> 28d18600

		// then:
		assertEquals(successResult, result);
	}

	@Test
	void transferNotSupported() {
		Bytes pretendArguments = givenMinimalFrameContextWithoutParentUpdater(Bytes.of(Integers.toBytes(ABI_ID_ERC_TRANSFER)));
		given(wrappedLedgers.typeOf(token)).willReturn(TokenType.NON_FUNGIBLE_UNIQUE);
		subject.prepareFields(frame);

		final var exception = assertThrows(InvalidTransactionException.class,
				() -> subject.prepareComputation(pretendArguments, a -> a));
		assertEquals(NOT_SUPPORTED_NON_FUNGIBLE_OPERATION_REASON, exception.getMessage());
	}

	@Test
	void decimalsNotSupported() {
		Bytes pretendArguments = givenMinimalFrameContextWithoutParentUpdater(Bytes.of(Integers.toBytes(ABI_ID_DECIMALS)));
		given(wrappedLedgers.typeOf(token)).willReturn(TokenType.NON_FUNGIBLE_UNIQUE);
		subject.prepareFields(frame);

		final var exception = assertThrows(InvalidTransactionException.class,
				() -> subject.prepareComputation(pretendArguments, a -> a));
		assertEquals(NOT_SUPPORTED_NON_FUNGIBLE_OPERATION_REASON, exception.getMessage());
	}

	private Bytes givenMinimalFrameContext(Bytes nestedPretendArguments) {
		given(frame.getSenderAddress()).willReturn(contractAddress);
		given(frame.getWorldUpdater()).willReturn(worldUpdater);
        given(frame.getRemainingGas()).willReturn(300L);
		given(frame.getValue()).willReturn(Wei.ZERO);
		Optional<WorldUpdater> parent = Optional.of(worldUpdater);
		given(worldUpdater.parentUpdater()).willReturn(parent);
		given(worldUpdater.wrappedTrackingLedgers(any())).willReturn(wrappedLedgers);
		return Bytes.concatenate(
				Bytes.of(Integers.toBytes(ABI_ID_REDIRECT_FOR_TOKEN)),
				nonFungibleTokenAddr,
				nestedPretendArguments);
	}

	private Bytes givenMinimalFrameContextWithoutParentUpdater(Bytes nestedPretendArguments) {
		given(frame.getSenderAddress()).willReturn(contractAddress);
		given(frame.getWorldUpdater()).willReturn(worldUpdater);
		given(worldUpdater.wrappedTrackingLedgers(any())).willReturn(wrappedLedgers);
		return Bytes.concatenate(
				Bytes.of(Integers.toBytes(ABI_ID_REDIRECT_FOR_TOKEN)),
				nonFungibleTokenAddr,
				nestedPretendArguments);
	}

	public static final BalanceOfWrapper BALANCE_OF_WRAPPER = new BalanceOfWrapper(sender);
	public static final TokenTransferWrapper TOKEN_TRANSFER_WRAPPER = new TokenTransferWrapper(
			List.of(new SyntheticTxnFactory.NftExchange(1, token, sender, receiver)),
			new ArrayList<>() {
			}
	);

	private void givenLedgers() {
		given(wrappedLedgers.accounts()).willReturn(accounts);
		given(wrappedLedgers.tokenRels()).willReturn(tokenRels);
		given(wrappedLedgers.nfts()).willReturn(nfts);
		given(wrappedLedgers.tokens()).willReturn(tokens);
	}

	private void givenPricingUtilsContext() {
		given(exchange.rate(any())).willReturn(exchangeRate);
		given(exchangeRate.getCentEquiv()).willReturn(CENTS_RATE);
		given(exchangeRate.getHbarEquiv()).willReturn(HBAR_RATE);
	}

	public static final IsApproveForAllWrapper IS_APPROVE_FOR_ALL_WRAPPER = new IsApproveForAllWrapper(sender,
			receiver);

	public static final GetApprovedWrapper GET_APPROVED_WRAPPER = new GetApprovedWrapper(token.getTokenNum());

	public static final SetApprovalForAllWrapper SET_APPROVAL_FOR_ALL_WRAPPER = new SetApprovalForAllWrapper(receiver,
			true);

	public static final ApproveWrapper APPROVE_WRAPPER = new ApproveWrapper(token, receiver, BigInteger.ZERO,
			BigInteger.ONE, false);

	public static final ApproveWrapper APPROVE_WRAPPER_0 = new ApproveWrapper(token, IdUtils.asAccount("0.0.0"),
			BigInteger.ZERO, BigInteger.ONE, false);
}<|MERGE_RESOLUTION|>--- conflicted
+++ resolved
@@ -171,6 +171,8 @@
     private GasCalculator gasCalculator;
     @Mock
     private MessageFrame frame;
+	@Mock
+	private InfoProvider infoProvider;
     @Mock
     private TxnAwareEvmSigsVerifier sigsVerifier;
     @Mock
@@ -232,85 +234,7 @@
     @Mock
     private ImpliedTransfersMeta impliedTransfersMeta;
 	@Mock
-<<<<<<< HEAD
-	private GlobalDynamicProperties dynamicProperties;
-	@Mock
-	private OptionValidator validator;
-	@Mock
-	private GasCalculator gasCalculator;
-	@Mock
-	private MessageFrame frame;
-	@Mock
-	private InfoProvider infoProvider;
-	@Mock
-	private TxnAwareEvmSigsVerifier sigsVerifier;
-	@Mock
-	private RecordsHistorian recordsHistorian;
-	@Mock
-	private DecodingFacade decoder;
-	@Mock
-	private EncodingFacade encoder;
-	@Mock
-	private HTSPrecompiledContract.TokenStoreFactory tokenStoreFactory;
-	@Mock
-	private HTSPrecompiledContract.AccountStoreFactory accountStoreFactory;
-	@Mock
-	private SideEffectsTracker sideEffects;
-	@Mock
-	private TransactionBody.Builder mockSynthBodyBuilder;
-	@Mock
-	private ExpirableTxnRecord.Builder mockRecordBuilder;
-	@Mock
-	private SyntheticTxnFactory syntheticTxnFactory;
-	@Mock
-	private HederaStackedWorldStateUpdater worldUpdater;
-	@Mock
-	private WorldLedgers wrappedLedgers;
-	@Mock
-	private TransactionalLedger<NftId, NftProperty, MerkleUniqueToken> nfts;
-	@Mock
-	private TransactionalLedger<Pair<AccountID, TokenID>, TokenRelProperty, MerkleTokenRelStatus> tokenRels;
-	@Mock
-	private TransactionalLedger<AccountID, AccountProperty, MerkleAccount> accounts;
-	@Mock
-	private TransactionalLedger<TokenID, TokenProperty, MerkleToken> tokens;
-	@Mock
-	private ExpiringCreations creator;
-	@Mock
-	private DissociationFactory dissociationFactory;
-	@Mock
-	private ImpliedTransfersMarshal impliedTransfersMarshal;
-	@Mock
-	private FeeCalculator feeCalculator;
-	@Mock
-	private StateView stateView;
-	@Mock
-	private PrecompilePricingUtils precompilePricingUtils;
-	@Mock
-	private HTSPrecompiledContract.TransferLogicFactory transferLogicFactory;
-	@Mock
-	private HTSPrecompiledContract.HederaTokenStoreFactory hederaTokenStoreFactory;
-	@Mock
-	private FeeObject mockFeeObject;
-	@Mock
-	private UsagePricesProvider resourceCosts;
-	@Mock
-	private SigImpactHistorian sigImpactHistorian;
-	@Mock
-	private CreateChecks createChecks;
-	@Mock
-	private EntityIdSource entityIdSource;
-	@Mock
-	private ApproveAllowanceChecks allowanceChecks;
-	@Mock
-	private AccountStore accountStore;
-	@Mock
-	private CryptoTransferTransactionBody cryptoTransferTransactionBody;
-	@Mock
-	private CryptoDeleteAllowanceTransactionBody cryptoDeleteAllowanceTransactionBody;
-=======
 	private ApproveAllowanceLogic approveAllowanceLogic;
->>>>>>> 28d18600
 	@Mock
 	private DeleteAllowanceLogic deleteAllowanceLogic;
 	@Mock
@@ -377,13 +301,8 @@
 		// when:
 		subject.prepareFields(frame);
 		subject.prepareComputation(pretendArguments, a -> a);
-<<<<<<< HEAD
-		subject.computeViewFunctionGasRequirement(TEST_CONSENSUS_TIME);
-		final var result = subject.computeInternal(infoProvider);
-=======
 		subject.getPrecompile().getGasRequirement(TEST_CONSENSUS_TIME);
 		final var result = subject.computeInternal(frame);
->>>>>>> 28d18600
 
 		// then:
 		assertEquals(successResult, result);
@@ -411,13 +330,8 @@
 		// when:
 		subject.prepareFields(frame);
 		subject.prepareComputation(pretendArguments, a -> a);
-<<<<<<< HEAD
-		subject.computeViewFunctionGasRequirement(TEST_CONSENSUS_TIME);
-		final var result = subject.computeInternal(infoProvider);
-=======
-		subject.getPrecompile().getGasRequirement(TEST_CONSENSUS_TIME);
-		final var result = subject.computeInternal(frame);
->>>>>>> 28d18600
+		subject.getPrecompile().getGasRequirement(TEST_CONSENSUS_TIME);
+		final var result = subject.computeInternal(infoProvider);
 
 		// then:
 		assertEquals(successResult, result);
@@ -460,13 +374,8 @@
 		// when:
 		subject.prepareFields(frame);
 		subject.prepareComputation(pretendArguments, a -> a);
-<<<<<<< HEAD
-		subject.computeViewFunctionGasRequirement(TEST_CONSENSUS_TIME);
-		final var result = subject.computeInternal(infoProvider);
-=======
-		subject.getPrecompile().getGasRequirement(TEST_CONSENSUS_TIME);
-		final var result = subject.computeInternal(frame);
->>>>>>> 28d18600
+		subject.getPrecompile().getGasRequirement(TEST_CONSENSUS_TIME);
+		final var result = subject.computeInternal(infoProvider);
 
 		// then:
 		assertEquals(successResult, result);
@@ -502,13 +411,8 @@
 		// when:
 		subject.prepareFields(frame);
 		subject.prepareComputation(pretendArguments, a -> a);
-<<<<<<< HEAD
-		subject.computeViewFunctionGasRequirement(TEST_CONSENSUS_TIME);
-		final var result = subject.computeInternal(infoProvider);
-=======
-		subject.getPrecompile().getGasRequirement(TEST_CONSENSUS_TIME);
-		final var result = subject.computeInternal(frame);
->>>>>>> 28d18600
+		subject.getPrecompile().getGasRequirement(TEST_CONSENSUS_TIME);
+		final var result = subject.computeInternal(infoProvider);
 
 		// then:
 		assertEquals(successResult, result);
@@ -569,13 +473,8 @@
 		// when:
 		subject.prepareFields(frame);
 		subject.prepareComputation(pretendArguments, a -> a);
-<<<<<<< HEAD
-		subject.computeViewFunctionGasRequirement(TEST_CONSENSUS_TIME);
-		final var result = subject.computeInternal(infoProvider);
-=======
-		subject.getPrecompile().getGasRequirement(TEST_CONSENSUS_TIME);
-		final var result = subject.computeInternal(frame);
->>>>>>> 28d18600
+		subject.getPrecompile().getGasRequirement(TEST_CONSENSUS_TIME);
+		final var result = subject.computeInternal(infoProvider);
 
 		// then:
 		assertEquals(successResult, result);
@@ -634,13 +533,8 @@
 		// when:
 		subject.prepareFields(frame);
 		subject.prepareComputation(pretendArguments, a -> a);
-<<<<<<< HEAD
-		subject.computeViewFunctionGasRequirement(TEST_CONSENSUS_TIME);
-		final var result = subject.computeInternal(infoProvider);
-=======
-		subject.getPrecompile().getGasRequirement(TEST_CONSENSUS_TIME);
-		final var result = subject.computeInternal(frame);
->>>>>>> 28d18600
+		subject.getPrecompile().getGasRequirement(TEST_CONSENSUS_TIME);
+		final var result = subject.computeInternal(infoProvider);
 		final var expectedFailure = EncodingFacade.resultFrom(SENDER_DOES_NOT_OWN_NFT_SERIAL_NO);
 
 		verify(frame).setRevertReason(Bytes.of(SENDER_DOES_NOT_OWN_NFT_SERIAL_NO.name().getBytes()));
@@ -699,13 +593,8 @@
 		// when:
 		subject.prepareFields(frame);
 		subject.prepareComputation(pretendArguments, a -> a);
-<<<<<<< HEAD
-		subject.computeViewFunctionGasRequirement(TEST_CONSENSUS_TIME);
-		final var result = subject.computeInternal(infoProvider);
-=======
-		subject.getPrecompile().getGasRequirement(TEST_CONSENSUS_TIME);
-		final var result = subject.computeInternal(frame);
->>>>>>> 28d18600
+		subject.getPrecompile().getGasRequirement(TEST_CONSENSUS_TIME);
+		final var result = subject.computeInternal(infoProvider);
 
 		// then:
 		assertEquals(successResult, result);
@@ -764,13 +653,8 @@
 		// when:
 		subject.prepareFields(frame);
 		subject.prepareComputation(pretendArguments, a -> a);
-<<<<<<< HEAD
-		subject.computeViewFunctionGasRequirement(TEST_CONSENSUS_TIME);
-		final var result = subject.computeInternal(infoProvider);
-=======
-		subject.getPrecompile().getGasRequirement(TEST_CONSENSUS_TIME);
-		final var result = subject.computeInternal(frame);
->>>>>>> 28d18600
+		subject.getPrecompile().getGasRequirement(TEST_CONSENSUS_TIME);
+		final var result = subject.computeInternal(infoProvider);
 
 		// then:
 		assertEquals(successResult, result);
@@ -808,13 +692,8 @@
 		// when:
 		subject.prepareFields(frame);
 		subject.prepareComputation(pretendArguments, a -> a);
-<<<<<<< HEAD
-		subject.computeViewFunctionGasRequirement(TEST_CONSENSUS_TIME);
-		final var result = subject.computeInternal(infoProvider);
-=======
-		subject.getPrecompile().getGasRequirement(TEST_CONSENSUS_TIME);
-		final var result = subject.computeInternal(frame);
->>>>>>> 28d18600
+		subject.getPrecompile().getGasRequirement(TEST_CONSENSUS_TIME);
+		final var result = subject.computeInternal(infoProvider);
 		final var expectedFailure = EncodingFacade.resultFrom(SENDER_DOES_NOT_OWN_NFT_SERIAL_NO);
 
 		verify(frame).setRevertReason(Bytes.of(SENDER_DOES_NOT_OWN_NFT_SERIAL_NO.name().getBytes()));
@@ -866,13 +745,8 @@
 		// when:
 		subject.prepareFields(frame);
 		subject.prepareComputation(pretendArguments, a -> a);
-<<<<<<< HEAD
-		subject.computeViewFunctionGasRequirement(TEST_CONSENSUS_TIME);
-		final var result = subject.computeInternal(infoProvider);
-=======
-		subject.getPrecompile().getGasRequirement(TEST_CONSENSUS_TIME);
-		final var result = subject.computeInternal(frame);
->>>>>>> 28d18600
+		subject.getPrecompile().getGasRequirement(TEST_CONSENSUS_TIME);
+		final var result = subject.computeInternal(infoProvider);
 		final var expectedFailure = EncodingFacade.resultFrom(INVALID_ALLOWANCE_OWNER_ID);
 
 		verify(frame).setRevertReason(Bytes.of(INVALID_ALLOWANCE_OWNER_ID.name().getBytes()));
@@ -926,13 +800,8 @@
 		// when:
 		subject.prepareFields(frame);
 		subject.prepareComputation(pretendArguments, a -> a);
-<<<<<<< HEAD
-		subject.computeViewFunctionGasRequirement(TEST_CONSENSUS_TIME);
-		final var result = subject.computeInternal(infoProvider);
-=======
-		subject.getPrecompile().getGasRequirement(TEST_CONSENSUS_TIME);
-		final var result = subject.computeInternal(frame);
->>>>>>> 28d18600
+		subject.getPrecompile().getGasRequirement(TEST_CONSENSUS_TIME);
+		final var result = subject.computeInternal(infoProvider);
 
 		// then:
 		assertEquals(failResult, result);
@@ -988,13 +857,8 @@
 		// when:
 		subject.prepareFields(frame);
 		subject.prepareComputation(pretendArguments, a -> a);
-<<<<<<< HEAD
-		subject.computeViewFunctionGasRequirement(TEST_CONSENSUS_TIME);
-		final var result = subject.computeInternal(infoProvider);
-=======
-		subject.getPrecompile().getGasRequirement(TEST_CONSENSUS_TIME);
-		final var result = subject.computeInternal(frame);
->>>>>>> 28d18600
+		subject.getPrecompile().getGasRequirement(TEST_CONSENSUS_TIME);
+		final var result = subject.computeInternal(infoProvider);
 
 		// then:
 		assertEquals(successResult, result);
@@ -1033,13 +897,8 @@
 		// when:
 		subject.prepareFields(frame);
 		subject.prepareComputation(pretendArguments, a -> a);
-<<<<<<< HEAD
-		subject.computeViewFunctionGasRequirement(TEST_CONSENSUS_TIME);
-		final var result = subject.computeInternal(infoProvider);
-=======
-		subject.getPrecompile().getGasRequirement(TEST_CONSENSUS_TIME);
-		final var result = subject.computeInternal(frame);
->>>>>>> 28d18600
+		subject.getPrecompile().getGasRequirement(TEST_CONSENSUS_TIME);
+		final var result = subject.computeInternal(infoProvider);
 
 		// then:
 		assertEquals(successResult, result);
@@ -1067,13 +926,8 @@
 
 		subject.prepareFields(frame);
 		subject.prepareComputation(pretendArguments, a -> a);
-<<<<<<< HEAD
-		subject.computeViewFunctionGasRequirement(TEST_CONSENSUS_TIME);
-		final var result = subject.computeInternal(infoProvider);
-=======
-		subject.getPrecompile().getGasRequirement(TEST_CONSENSUS_TIME);
-		final var result = subject.computeInternal(frame);
->>>>>>> 28d18600
+		subject.getPrecompile().getGasRequirement(TEST_CONSENSUS_TIME);
+		final var result = subject.computeInternal(infoProvider);
 
 		assertEquals(successResult, result);
 		verify(wrappedLedgers).commit();
@@ -1140,13 +994,8 @@
 		// when:
 		subject.prepareFields(frame);
 		subject.prepareComputation(pretendArguments, a -> a);
-<<<<<<< HEAD
-		subject.computeViewFunctionGasRequirement(TEST_CONSENSUS_TIME);
-		final var result = subject.computeInternal(infoProvider);
-=======
-		subject.getPrecompile().getGasRequirement(TEST_CONSENSUS_TIME);
-		final var result = subject.computeInternal(frame);
->>>>>>> 28d18600
+		subject.getPrecompile().getGasRequirement(TEST_CONSENSUS_TIME);
+		final var result = subject.computeInternal(infoProvider);
 
 		// then:
 		assertEquals(successResult, result);
@@ -1175,13 +1024,8 @@
 		// when:
 		subject.prepareFields(frame);
 		subject.prepareComputation(pretendArguments, a -> a);
-<<<<<<< HEAD
-		subject.computeViewFunctionGasRequirement(TEST_CONSENSUS_TIME);
-		final var result = subject.computeInternal(infoProvider);
-=======
-		subject.getPrecompile().getGasRequirement(TEST_CONSENSUS_TIME);
-		final var result = subject.computeInternal(frame);
->>>>>>> 28d18600
+		subject.getPrecompile().getGasRequirement(TEST_CONSENSUS_TIME);
+		final var result = subject.computeInternal(infoProvider);
 
 		assertEquals(missingNftResult, result);
 	}
@@ -1235,13 +1079,8 @@
 		// when:
 		subject.prepareFields(frame);
 		subject.prepareComputation(pretendArguments, a -> a);
-<<<<<<< HEAD
-		subject.computeGasRequirement(TEST_CONSENSUS_TIME);
-		final var result = subject.computeInternal(infoProvider);
-=======
-		subject.getPrecompile().getGasRequirement(TEST_CONSENSUS_TIME);
-		final var result = subject.computeInternal(frame);
->>>>>>> 28d18600
+		subject.getPrecompile().getGasRequirement(TEST_CONSENSUS_TIME);
+		final var result = subject.computeInternal(infoProvider);
 
 		// then:
 		assertEquals(Bytes.EMPTY, result);
@@ -1295,13 +1134,8 @@
 		// when:
 		subject.prepareFields(frame);
 		subject.prepareComputation(pretendArguments, a -> a);
-<<<<<<< HEAD
-		subject.computeGasRequirement(TEST_CONSENSUS_TIME);
-		final var result = subject.computeInternal(infoProvider);
-=======
-		subject.getPrecompile().getGasRequirement(TEST_CONSENSUS_TIME);
-		final var result = subject.computeInternal(frame);
->>>>>>> 28d18600
+		subject.getPrecompile().getGasRequirement(TEST_CONSENSUS_TIME);
+		final var result = subject.computeInternal(infoProvider);
 
 		// then:
 		assertEquals(invalidSigResult, result);
@@ -1329,13 +1163,8 @@
 		// when:
 		subject.prepareFields(frame);
 		subject.prepareComputation(pretendArguments, a -> a);
-<<<<<<< HEAD
-		subject.computeViewFunctionGasRequirement(TEST_CONSENSUS_TIME);
-		final var result = subject.computeInternal(infoProvider);
-=======
-		subject.getPrecompile().getGasRequirement(TEST_CONSENSUS_TIME);
-		final var result = subject.computeInternal(frame);
->>>>>>> 28d18600
+		subject.getPrecompile().getGasRequirement(TEST_CONSENSUS_TIME);
+		final var result = subject.computeInternal(infoProvider);
 
 		assertEquals(failResult, result);
 	}
@@ -1364,13 +1193,8 @@
 		// when:
 		subject.prepareFields(frame);
 		subject.prepareComputation(pretendArguments, a -> a);
-<<<<<<< HEAD
-		subject.computeViewFunctionGasRequirement(TEST_CONSENSUS_TIME);
-		final var result = subject.computeInternal(infoProvider);
-=======
-		subject.getPrecompile().getGasRequirement(TEST_CONSENSUS_TIME);
-		final var result = subject.computeInternal(frame);
->>>>>>> 28d18600
+		subject.getPrecompile().getGasRequirement(TEST_CONSENSUS_TIME);
+		final var result = subject.computeInternal(infoProvider);
 
 		// then:
 		assertEquals(successResult, result);
