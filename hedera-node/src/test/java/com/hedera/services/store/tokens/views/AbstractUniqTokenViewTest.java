--- conflicted
+++ resolved
@@ -53,13 +53,7 @@
 @ExtendWith(MockitoExtension.class)
 class AbstractUniqTokenViewTest {
 	@Mock
-<<<<<<< HEAD
-	private GrpcUtils grpcUtils;
-	@Mock
 	private Iterator<Long> firstMockRange;
-=======
-	private Iterator<MerkleUniqueTokenId> firstMockRange;
->>>>>>> 98025f4f
 	@Mock
 	private FCMap<MerkleEntityId, MerkleToken> tokens;
 	@Mock
@@ -85,15 +79,8 @@
 		final var interpolatedInfo = GrpcUtils.reprOf(grpcTokenId, wildcardSerial, wildcardNft,
 				treasuryId.toGrpcAccountId());
 		setupFirstMockRange();
-<<<<<<< HEAD
-		subject.setGrpcUtils(grpcUtils);
-
-		given(nftsByType.get(someTokenId.identityCode(), start, end)).willReturn(firstMockRange);
-		given(tokens.get(someTokenId.asMerkle())).willReturn(someToken);
-=======
-		given(nftsByType.get(tokenId, start, end)).willReturn(firstMockRange);
+		given(nftsByType.get(tokenId.identityCode(), start, end)).willReturn(firstMockRange);
 		given(tokens.get(tokenId.asMerkle())).willReturn(someToken);
->>>>>>> 98025f4f
 		given(nfts.get(someExplicitNftId)).willReturn(someExplicitNft);
 		given(nfts.get(wildcardNftId)).willReturn(wildcardNft);
 
@@ -109,13 +96,8 @@
 		final var desired = "MerkleUniqueTokenId{tokenId=EntityId{shard=0, realm=0, num=6}, serialNumber=1} " +
 				"was removed during query answering";
 
-<<<<<<< HEAD
-		given(nftsByType.get(someTokenId.identityCode(), start, end)).willReturn(firstMockRange);
-		given(tokens.get(someTokenId.asMerkle())).willReturn(someToken);
-=======
-		given(nftsByType.get(tokenId, start, end)).willReturn(firstMockRange);
+		given(nftsByType.get(tokenId.identityCode(), start, end)).willReturn(firstMockRange);
 		given(tokens.get(tokenId.asMerkle())).willReturn(someToken);
->>>>>>> 98025f4f
 
 		// when:
 		final var e = Assertions.assertThrows(ConcurrentModificationException.class, () ->
@@ -154,16 +136,10 @@
 	private final byte[] someMeta = "As you wish...".getBytes(StandardCharsets.UTF_8);
 	private final byte[] wildMeta = "...caution to the wind, then!".getBytes(StandardCharsets.UTF_8);
 	private final RichInstant someCreationTime = new RichInstant(1_234_567L, 890);
-<<<<<<< HEAD
-	private final EntityId someTokenId = new EntityId(0, 0, 6);
+	private final EntityId tokenId = new EntityId(0, 0, 6);
+	private final TokenID grpcTokenId = tokenId.toGrpcTokenId();
 	private final EntityId someOwnerId = new EntityId(0, 0, 3);
 	private final EntityId treasuryId = new EntityId(0, 0, 3);
-=======
-	private final EntityId tokenId = new EntityId(6, 6, 6);
-	private final TokenID grpcTokenId = tokenId.toGrpcTokenId();
-	private final EntityId someOwnerId = new EntityId(1, 2, 3);
-	private final EntityId treasuryId = new EntityId(1, 2, 3);
->>>>>>> 98025f4f
 	private final MerkleUniqueToken someExplicitNft = new MerkleUniqueToken(someOwnerId, someMeta, someCreationTime);
 	private final MerkleUniqueToken wildcardNft = new MerkleUniqueToken(MISSING_ENTITY_ID, wildMeta, someCreationTime);
 	private final MerkleUniqueTokenId someExplicitNftId = new MerkleUniqueTokenId(tokenId, someSerial);
