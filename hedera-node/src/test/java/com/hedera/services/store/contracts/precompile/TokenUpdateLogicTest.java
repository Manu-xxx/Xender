/*
 * Copyright (C) 2022 Hedera Hashgraph, LLC
 *
 * Licensed under the Apache License, Version 2.0 (the "License");
 * you may not use this file except in compliance with the License.
 * You may obtain a copy of the License at
 *
 *      http://www.apache.org/licenses/LICENSE-2.0
 *
 * Unless required by applicable law or agreed to in writing, software
 * distributed under the License is distributed on an "AS IS" BASIS,
 * WITHOUT WARRANTIES OR CONDITIONS OF ANY KIND, either express or implied.
 * See the License for the specific language governing permissions and
 * limitations under the License.
 */
package com.hedera.services.store.contracts.precompile;

import static com.hedera.services.ledger.properties.AccountProperty.NUM_TREASURY_TITLES;
import static com.hedera.services.ledger.properties.TokenRelProperty.TOKEN_BALANCE;
import static com.hedera.services.state.enums.TokenType.FUNGIBLE_COMMON;
import static com.hedera.services.state.enums.TokenType.NON_FUNGIBLE_UNIQUE;
import static com.hedera.services.store.tokens.TokenStore.MISSING_TOKEN;
import static com.hederahashgraph.api.proto.java.ResponseCodeEnum.ACCOUNT_EXPIRED_AND_PENDING_REMOVAL;
import static com.hederahashgraph.api.proto.java.ResponseCodeEnum.FAIL_INVALID;
import static com.hederahashgraph.api.proto.java.ResponseCodeEnum.INVALID_ACCOUNT_ID;
import static com.hederahashgraph.api.proto.java.ResponseCodeEnum.OK;
import static com.hederahashgraph.api.proto.java.ResponseCodeEnum.TOKEN_NOT_ASSOCIATED_TO_ACCOUNT;
import static org.mockito.ArgumentMatchers.any;
import static org.mockito.BDDMockito.given;
import static org.mockito.Mockito.verify;

import com.google.protobuf.StringValue;
import com.hedera.services.context.SideEffectsTracker;
import com.hedera.services.exceptions.InvalidTransactionException;
import com.hedera.services.ledger.SigImpactHistorian;
import com.hedera.services.ledger.TransactionalLedger;
import com.hedera.services.ledger.properties.AccountProperty;
import com.hedera.services.ledger.properties.NftProperty;
import com.hedera.services.ledger.properties.TokenRelProperty;
import com.hedera.services.state.merkle.MerkleAccount;
import com.hedera.services.state.merkle.MerkleToken;
import com.hedera.services.state.merkle.MerkleTokenRelStatus;
import com.hedera.services.state.merkle.MerkleUniqueToken;
import com.hedera.services.state.submerkle.EntityId;
import com.hedera.services.store.contracts.WorldLedgers;
import com.hedera.services.store.models.NftId;
import com.hedera.services.store.tokens.HederaTokenStore;
import com.hedera.services.txns.validation.OptionValidator;
import com.hedera.test.utils.IdUtils;
import com.hederahashgraph.api.proto.java.AccountID;
import com.hederahashgraph.api.proto.java.Duration;
import com.hederahashgraph.api.proto.java.Timestamp;
import com.hederahashgraph.api.proto.java.TokenID;
import com.hederahashgraph.api.proto.java.TokenUpdateTransactionBody;
import com.hederahashgraph.api.proto.java.TransactionBody;
import org.apache.commons.lang3.tuple.Pair;
import org.junit.jupiter.api.Assertions;
import org.junit.jupiter.api.Test;
import org.junit.jupiter.api.extension.ExtendWith;
import org.mockito.Mock;
import org.mockito.junit.jupiter.MockitoExtension;

@ExtendWith(MockitoExtension.class)
class TokenUpdateLogicTest {
    private static final long CONSENSUS_TIME = 1_234_567L;
    private static final TokenID fungible = IdUtils.asToken("0.0.888");
    private static final TokenID nonFungible = IdUtils.asToken("0.0.889");
    private static final AccountID account = IdUtils.asAccount("0.0.3");
    private static final AccountID treasury = IdUtils.asAccount("0.0.4");
    private static final NftId nftId =
            new NftId(
                    nonFungible.getShardNum(),
                    nonFungible.getRealmNum(),
                    nonFungible.getTokenNum(),
                    -1);
    private static final Timestamp EXPIRY = Timestamp.getDefaultInstance();
    private static final EntityId treasuryId = EntityId.fromGrpcAccountId(treasury);
    @Mock private OptionValidator validator;
    @Mock private HederaTokenStore store;
    @Mock private WorldLedgers ledgers;
    @Mock private SideEffectsTracker sideEffectsTracker;
    @Mock private SigImpactHistorian sigImpactHistorian;
    @Mock private MerkleToken merkleToken;
    @Mock private TransactionBody transactionBody;
    @Mock private TransactionalLedger<AccountID, AccountProperty, MerkleAccount> accounts;

    @Mock
    private TransactionalLedger<Pair<AccountID, TokenID>, TokenRelProperty, MerkleTokenRelStatus>
            tokenRels;

    @Mock private TransactionalLedger<NftId, NftProperty, MerkleUniqueToken> nfts;

    private TokenUpdateLogic subject;
    private TokenUpdateTransactionBody op;

    @Test
    void callsWithInvalidTokenIdFail() {
        givenTokenUpdateLogic(true);
        op = TokenUpdateTransactionBody.newBuilder().setToken(MISSING_TOKEN).build();
        Assertions.assertThrows(
                InvalidTransactionException.class, () -> subject.updateToken(op, CONSENSUS_TIME));
    }

    @Test
    void callsWithoutAdminKeyFail() {
        givenTokenUpdateLogic(true);
        op = TokenUpdateTransactionBody.newBuilder().setToken(fungible).build();
        given(store.get(fungible)).willReturn(merkleToken);
        given(merkleToken.isDeleted()).willReturn(true);
        Assertions.assertThrows(
                InvalidTransactionException.class, () -> subject.updateToken(op, CONSENSUS_TIME));
    }

    @Test
    void callsWithInvalidExpiry() {
        givenTokenUpdateLogic(true);
        givenValidTransactionBody(true, true);
        Assertions.assertThrows(
                InvalidTransactionException.class, () -> subject.updateToken(op, CONSENSUS_TIME));
    }

    @Test
    void updateTokenHappyPathForFungibleToken() {
        // given
        givenTokenUpdateLogic(true);
        givenValidTransactionBody(true, true);
        givenContextForSuccessFullCalls();
        givenLedgers();
        givenHederaStoreContextForFungible();
        givenKeys();
        given(merkleToken.tokenType()).willReturn(FUNGIBLE_COMMON);
        given(merkleToken.treasury()).willReturn(treasuryId);
        given(store.adjustBalance(treasury, fungible, -100L)).willReturn(OK);
        given(store.adjustBalance(account, fungible, 100L)).willReturn(OK);
        given(transactionBody.getTokenUpdate()).willReturn(op);
        // when
        subject.validate(transactionBody);
        subject.updateToken(op, CONSENSUS_TIME);
        // then
        verify(store).update(op, CONSENSUS_TIME);
        verify(sigImpactHistorian).markEntityChanged(fungible.getTokenNum());
    }

    @Test
    void updateTokenHappyPathForFungibleTokenWithoutTreasury() {
        // given
        givenTokenUpdateLogic(true);
        givenValidTransactionBody(true, false);
        givenContextForSuccessFullCalls();
        given(ledgers.accounts()).willReturn(accounts);
        given(store.get(fungible)).willReturn(merkleToken);
        given(store.update(op, CONSENSUS_TIME)).willReturn(OK);
        given(transactionBody.getTokenUpdate()).willReturn(op);
        // when
        subject.validate(transactionBody);
        subject.updateToken(op, CONSENSUS_TIME);
        // then
        verify(store).update(op, CONSENSUS_TIME);
        verify(sigImpactHistorian).markEntityChanged(fungible.getTokenNum());
    }

    @Test
    void updateTokenForFungibleTokenFailsWhenTransferingBetweenTreasuries() {
        // given
        givenTokenUpdateLogic(true);
        givenValidTransactionBody(true, true);
        givenContextForSuccessFullCalls();
        givenLedgers();
        givenHederaStoreContextForFungible();
        givenKeys();
        given(merkleToken.tokenType()).willReturn(FUNGIBLE_COMMON);
        given(merkleToken.treasury()).willReturn(treasuryId);
        given(store.adjustBalance(treasury, fungible, -100L)).willReturn(FAIL_INVALID);
        given(ledgers.nfts()).willReturn(nfts);
        // then
        Assertions.assertThrows(
                InvalidTransactionException.class, () -> subject.updateToken(op, CONSENSUS_TIME));
    }

    @Test
    void updateTokenForFungibleTokenWithoutAdminKey() {
        // given
        givenTokenUpdateLogic(true);
        givenValidTransactionBody(true, true);
        given(validator.isValidExpiry(EXPIRY)).willReturn(true);
        given(store.get(fungible)).willReturn(merkleToken);
        // then
        Assertions.assertThrows(
                InvalidTransactionException.class, () -> subject.updateToken(op, CONSENSUS_TIME));
    }

    @Test
    void updateTokenFailsWithAutoAssosiationErrorForFungibleToken() {
        // given
        givenTokenUpdateLogic(true);
        givenValidTransactionBody(true, true);
        givenContextForSuccessFullCalls();
        given(ledgers.accounts()).willReturn(accounts);
        given(ledgers.tokenRels()).willReturn(tokenRels);
        given(ledgers.nfts()).willReturn(nfts);
        given(store.get(fungible)).willReturn(merkleToken);
        given(store.associationExists(any(), any())).willReturn(false);
        given(store.autoAssociate(any(), any())).willReturn(TOKEN_NOT_ASSOCIATED_TO_ACCOUNT);
        // then
        Assertions.assertThrows(
                InvalidTransactionException.class, () -> subject.updateToken(op, CONSENSUS_TIME));
    }

    @Test
    void updateTokenFailsWithExistingTreasuryBalanceForNonFungibleToken() {
        // given
        givenTokenUpdateLogic(false);
        givenValidTransactionBody(false, true);
        givenContextForSuccessFullCalls();
        given(ledgers.accounts()).willReturn(accounts);
        given(ledgers.tokenRels()).willReturn(tokenRels);
        given(ledgers.nfts()).willReturn(nfts);
        given(store.get(nonFungible)).willReturn(merkleToken);
        given(merkleToken.treasury()).willReturn(treasuryId);
        given(merkleToken.tokenType()).willReturn(NON_FUNGIBLE_UNIQUE);
        given(store.associationExists(any(), any())).willReturn(true);
        final var tokenRel = Pair.of(treasury, nonFungible);
        given(tokenRels.get(tokenRel, TOKEN_BALANCE)).willReturn(10L);
        // then
        Assertions.assertThrows(
                InvalidTransactionException.class, () -> subject.updateToken(op, CONSENSUS_TIME));
    }

    @Test
    void updateTokenHappyPathWithNoTreasuryBalanceForNonFungibleToken() {
        // given
        givenTokenUpdateLogic(false);
        givenValidTransactionBody(false, true);
        givenContextForSuccessFullCalls();
        given(ledgers.accounts()).willReturn(accounts);
        given(ledgers.tokenRels()).willReturn(tokenRels);
        given(store.get(nonFungible)).willReturn(merkleToken);
        given(merkleToken.treasury()).willReturn(treasuryId);
        given(merkleToken.tokenType()).willReturn(NON_FUNGIBLE_UNIQUE);
        given(store.associationExists(any(), any())).willReturn(true);
        given(accounts.get(treasury, NUM_TREASURY_TITLES)).willReturn(10);
        given(accounts.get(account, NUM_TREASURY_TITLES)).willReturn(5);
        final var tokenRel = Pair.of(treasury, nonFungible);
        given(tokenRels.get(tokenRel, TOKEN_BALANCE)).willReturn(0L);
        given(store.update(op, CONSENSUS_TIME)).willReturn(OK);
        given(transactionBody.getTokenUpdate()).willReturn(op);

        // when
        subject.validate(transactionBody);
        subject.updateToken(op, CONSENSUS_TIME);
        // then
        verify(store).update(op, CONSENSUS_TIME);
        verify(sigImpactHistorian).markEntityChanged(nonFungible.getTokenNum());
    }

    @Test
    void updateTokenFailsOnPrepTreasuryChangeForNonFungibleToken() {
        // given
        givenTokenUpdateLogic(true);
        givenValidTransactionBody(true, true);
        givenContextForSuccessFullCalls();
        given(ledgers.accounts()).willReturn(accounts);
        given(ledgers.tokenRels()).willReturn(tokenRels);
        given(ledgers.nfts()).willReturn(nfts);
        given(validator.isValidExpiry(EXPIRY)).willReturn(true);
        given(merkleToken.treasury()).willReturn(treasuryId);
        given(merkleToken.hasFreezeKey()).willReturn(true);
        given(store.associationExists(any(), any())).willReturn(true);
        given(store.get(fungible)).willReturn(merkleToken);
        given(store.unfreeze(account, fungible)).willReturn(INVALID_ACCOUNT_ID);
        // then
        Assertions.assertThrows(
                InvalidTransactionException.class, () -> subject.updateToken(op, CONSENSUS_TIME));
    }

    @Test
    void updateTokenFailsWithInvalidFreezeKeyValue() {
        // given
        givenTokenUpdateLogic(true);
        givenValidTransactionBody(true, true);
        givenContextForSuccessFullCalls();
        given(ledgers.accounts()).willReturn(accounts);
        given(ledgers.tokenRels()).willReturn(tokenRels);
        given(store.get(fungible)).willReturn(merkleToken);
        given(store.autoAssociate(any(), any())).willReturn(OK);
        given(merkleToken.hasFreezeKey()).willReturn(true);
        given(store.unfreeze(any(), any())).willReturn(FAIL_INVALID);
        given(ledgers.nfts()).willReturn(nfts);
        given(merkleToken.treasury()).willReturn(treasuryId);

        // then
        Assertions.assertThrows(
                InvalidTransactionException.class, () -> subject.updateToken(op, CONSENSUS_TIME));
    }

    @Test
    void updateTokenHappyPathForNonFungibleToken() {
        // given
        givenTokenUpdateLogic(true);
        givenValidTransactionBody(false, true);
        givenContextForSuccessFullCalls();
        givenLedgers();
        givenHederaStoreContextForNonFungible();
        given(merkleToken.tokenType()).willReturn(NON_FUNGIBLE_UNIQUE);
        given(merkleToken.treasury()).willReturn(treasuryId);
        given(transactionBody.getTokenUpdate()).willReturn(op);
        // when
        subject.validate(transactionBody);
        subject.updateToken(op, CONSENSUS_TIME);
        // then
        verify(store).update(op, CONSENSUS_TIME);
        verify(sigImpactHistorian).markEntityChanged(nonFungible.getTokenNum());
    }

    @Test
<<<<<<< HEAD
    void updateTokenKeysHappyPathForNonFungible() {
        // given
        givenTokenUpdateLogic(true);
        givenValidTransactionBody(false);
        given(merkleToken.hasAdminKey()).willReturn(true);
        given(store.get(nonFungible)).willReturn(merkleToken);
        given(store.update(op, CONSENSUS_TIME)).willReturn(OK);
        given(transactionBody.getTokenUpdate()).willReturn(op);
        // when
        subject.validate(transactionBody);
        subject.updateTokenKeys(op, CONSENSUS_TIME);
        // then
        verify(store).update(op, CONSENSUS_TIME);
        verify(sigImpactHistorian).markEntityChanged(nonFungible.getTokenNum());
    }

    @Test
    void updateTokenKeysForNonFungibleFails() {
        // given
        givenTokenUpdateLogic(true);
        givenValidTransactionBody(false);
        givenMinimalLedgers();
        given(ledgers.nfts()).willReturn(nfts);
        given(merkleToken.hasAdminKey()).willReturn(true);
        given(store.get(nonFungible)).willReturn(merkleToken);
        given(store.update(op, CONSENSUS_TIME)).willReturn(FAIL_INVALID);
        // then
        Assertions.assertThrows(
                InvalidTransactionException.class,
                () -> subject.updateTokenKeys(op, CONSENSUS_TIME));
=======
    void updateTokenFailsForNonFungibleTokenWithDetachedAutorenewAccount() {
        // given
        givenTokenUpdateLogic(true);
        givenValidTransactionBody(false, true);
        givenContextForUnsuccessFullCalls();
        given(ledgers.accounts()).willReturn(accounts);
        given(store.get(nonFungible)).willReturn(merkleToken);
        given(transactionBody.getTokenUpdate()).willReturn(op);
        // when
        subject.validate(transactionBody);
        // then

        Assertions.assertThrows(
                InvalidTransactionException.class, () -> subject.updateToken(op, CONSENSUS_TIME));
    }

    @Test
    void updateTokenHappyPathForNonFungibleTokenWithMissingAutorenewAccount() {
        // given
        givenTokenUpdateLogic(true);
        givenValidTransactionBody(false, true);
        givenHederaStoreContextForNonFungible();
        givenLedgers();
        given(merkleToken.hasAdminKey()).willReturn(true);
        given(validator.expiryStatusGiven(accounts, account)).willReturn(OK);
        given(validator.expiryStatusGiven(accounts, treasury)).willReturn(OK);
        given(validator.isValidExpiry(EXPIRY)).willReturn(true);
        given(merkleToken.hasAutoRenewAccount()).willReturn(false);
        given(merkleToken.treasury()).willReturn(treasuryId);
        given(merkleToken.tokenType()).willReturn(NON_FUNGIBLE_UNIQUE);
        given(ledgers.accounts()).willReturn(accounts);
        given(store.get(nonFungible)).willReturn(merkleToken);
        given(transactionBody.getTokenUpdate()).willReturn(op);

        // when
        subject.validate(transactionBody);
        subject.updateToken(op, CONSENSUS_TIME);

        // then
        verify(store).update(op, CONSENSUS_TIME);
        verify(sigImpactHistorian).markEntityChanged(nonFungible.getTokenNum());
>>>>>>> 90ac166d
    }

    @Test
    void updateTokenForNonFungibleTokenFailsDueToWrongNftAllowance() {
        // given
        givenTokenUpdateLogic(false);
        givenValidTransactionBody(false, true);
        givenContextForSuccessFullCalls();
        givenMinimalLedgers();
        given(tokenRels.get(any(), any())).willReturn(100L);
        given(ledgers.nfts()).willReturn(nfts);
        given(store.get(nonFungible)).willReturn(merkleToken);
        given(store.autoAssociate(any(), any())).willReturn(OK);
        given(merkleToken.tokenType()).willReturn(NON_FUNGIBLE_UNIQUE);
        given(merkleToken.treasury()).willReturn(treasuryId);

        // then
        Assertions.assertThrows(
                InvalidTransactionException.class, () -> subject.updateToken(op, CONSENSUS_TIME));
    }

    @Test
    void updateTokenForNonFungibleTokenFailsDueToWrongNftAllowanceAndUnsufficientBalance() {
        // given
        givenTokenUpdateLogic(false);
        givenValidTransactionBody(false, true);
        givenContextForSuccessFullCalls();
        givenMinimalLedgers();
        given(ledgers.nfts()).willReturn(nfts);
        given(tokenRels.get(any(), any())).willReturn(-1L);
        given(store.get(nonFungible)).willReturn(merkleToken);
        given(store.autoAssociate(any(), any())).willReturn(OK);
        given(store.update(op, CONSENSUS_TIME)).willReturn(FAIL_INVALID);
        given(merkleToken.tokenType()).willReturn(NON_FUNGIBLE_UNIQUE);
        given(merkleToken.treasury()).willReturn(EntityId.fromGrpcAccountId(account));
        // then

        Assertions.assertThrows(
                InvalidTransactionException.class, () -> subject.updateToken(op, CONSENSUS_TIME));
    }

    private void givenContextForSuccessFullCalls() {
        given(merkleToken.hasAdminKey()).willReturn(true);
        given(merkleToken.hasAutoRenewAccount()).willReturn(true);
        given(merkleToken.autoRenewAccount()).willReturn(treasuryId);
        given(validator.isValidExpiry(EXPIRY)).willReturn(true);
        given(validator.expiryStatusGiven(accounts, account)).willReturn(OK);
        given(validator.expiryStatusGiven(accounts, treasury)).willReturn(OK);
    }

    private void givenContextForUnsuccessFullCalls() {
        given(merkleToken.hasAdminKey()).willReturn(true);
        given(validator.isValidExpiry(EXPIRY)).willReturn(true);
        given(validator.expiryStatusGiven(accounts, account))
                .willReturn(ACCOUNT_EXPIRED_AND_PENDING_REMOVAL);
    }

    private void givenLedgers() {
        givenMinimalLedgers();
        given(accounts.get(any(), any())).willReturn(3);
        given(tokenRels.get(any(), any())).willReturn(100L);
    }

    private void givenMinimalLedgers() {
        given(ledgers.accounts()).willReturn(accounts);
        given(ledgers.tokenRels()).willReturn(tokenRels);
    }

    private void givenHederaStoreContextForFungible() {
        given(store.get(fungible)).willReturn(merkleToken);
        given(store.autoAssociate(any(), any())).willReturn(OK);
        given(store.update(op, CONSENSUS_TIME)).willReturn(OK);
    }

    private void givenHederaStoreContextForNonFungible() {
        given(store.get(nonFungible)).willReturn(merkleToken);
        given(store.autoAssociate(any(), any())).willReturn(OK);
        given(store.update(op, CONSENSUS_TIME)).willReturn(OK);
        given(store.changeOwnerWildCard(nftId, treasury, account)).willReturn(OK);
    }

    private void givenValidTransactionBody(boolean isFungible, boolean hasTreasury) {
        var builder = TokenUpdateTransactionBody.newBuilder();
        builder =
                isFungible
                        ? builder.setToken(fungible)
                                .setName("name")
                                .setMemo(StringValue.of("memo"))
                                .setSymbol("symbol")
                                .setExpiry(EXPIRY)
                                .setAutoRenewAccount(account)
                                .setAutoRenewPeriod(Duration.newBuilder().setSeconds(2L))
                        : builder.setToken(nonFungible)
                                .setName("NFT")
                                .setMemo(StringValue.of("NftMemo"))
                                .setSymbol("NftSymbol")
                                .setExpiry(EXPIRY)
                                .setAutoRenewAccount(account)
                                .setAutoRenewPeriod(Duration.newBuilder().setSeconds(2L));

        if (hasTreasury) {
            builder.setTreasury(account);
        }
        op = builder.build();
    }

    private void givenKeys() {
        given(merkleToken.hasFreezeKey()).willReturn(true);
        given(merkleToken.hasKycKey()).willReturn(true);
        given(store.unfreeze(any(), any())).willReturn(OK);
        given(store.grantKyc(any(), any())).willReturn(OK);
    }

    private void givenTokenUpdateLogic(boolean hasValidNftAllowance) {
        subject =
                new TokenUpdateLogic(
                        hasValidNftAllowance,
                        validator,
                        store,
                        ledgers,
                        sideEffectsTracker,
                        sigImpactHistorian);
    }
}<|MERGE_RESOLUTION|>--- conflicted
+++ resolved
@@ -313,38 +313,6 @@
     }
 
     @Test
-<<<<<<< HEAD
-    void updateTokenKeysHappyPathForNonFungible() {
-        // given
-        givenTokenUpdateLogic(true);
-        givenValidTransactionBody(false);
-        given(merkleToken.hasAdminKey()).willReturn(true);
-        given(store.get(nonFungible)).willReturn(merkleToken);
-        given(store.update(op, CONSENSUS_TIME)).willReturn(OK);
-        given(transactionBody.getTokenUpdate()).willReturn(op);
-        // when
-        subject.validate(transactionBody);
-        subject.updateTokenKeys(op, CONSENSUS_TIME);
-        // then
-        verify(store).update(op, CONSENSUS_TIME);
-        verify(sigImpactHistorian).markEntityChanged(nonFungible.getTokenNum());
-    }
-
-    @Test
-    void updateTokenKeysForNonFungibleFails() {
-        // given
-        givenTokenUpdateLogic(true);
-        givenValidTransactionBody(false);
-        givenMinimalLedgers();
-        given(ledgers.nfts()).willReturn(nfts);
-        given(merkleToken.hasAdminKey()).willReturn(true);
-        given(store.get(nonFungible)).willReturn(merkleToken);
-        given(store.update(op, CONSENSUS_TIME)).willReturn(FAIL_INVALID);
-        // then
-        Assertions.assertThrows(
-                InvalidTransactionException.class,
-                () -> subject.updateTokenKeys(op, CONSENSUS_TIME));
-=======
     void updateTokenFailsForNonFungibleTokenWithDetachedAutorenewAccount() {
         // given
         givenTokenUpdateLogic(true);
@@ -386,7 +354,39 @@
         // then
         verify(store).update(op, CONSENSUS_TIME);
         verify(sigImpactHistorian).markEntityChanged(nonFungible.getTokenNum());
->>>>>>> 90ac166d
+    }
+
+    @Test
+    void updateTokenKeysHappyPathForNonFungible() {
+        // given
+        givenTokenUpdateLogic(true);
+        givenValidTransactionBody(false);
+        given(merkleToken.hasAdminKey()).willReturn(true);
+        given(store.get(nonFungible)).willReturn(merkleToken);
+        given(store.update(op, CONSENSUS_TIME)).willReturn(OK);
+        given(transactionBody.getTokenUpdate()).willReturn(op);
+        // when
+        subject.validate(transactionBody);
+        subject.updateTokenKeys(op, CONSENSUS_TIME);
+        // then
+        verify(store).update(op, CONSENSUS_TIME);
+        verify(sigImpactHistorian).markEntityChanged(nonFungible.getTokenNum());
+    }
+
+    @Test
+    void updateTokenKeysForNonFungibleFails() {
+        // given
+        givenTokenUpdateLogic(true);
+        givenValidTransactionBody(false);
+        givenMinimalLedgers();
+        given(ledgers.nfts()).willReturn(nfts);
+        given(merkleToken.hasAdminKey()).willReturn(true);
+        given(store.get(nonFungible)).willReturn(merkleToken);
+        given(store.update(op, CONSENSUS_TIME)).willReturn(FAIL_INVALID);
+        // then
+        Assertions.assertThrows(
+                InvalidTransactionException.class,
+                () -> subject.updateTokenKeys(op, CONSENSUS_TIME));
     }
 
     @Test
