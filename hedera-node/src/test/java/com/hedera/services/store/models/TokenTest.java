--- conflicted
+++ resolved
@@ -641,15 +641,9 @@
 		final var desired = "Token{id=1.2.3, type=null, deleted=false, autoRemoved=false, " +
 				"treasury=Account{id=0.0.0, expiry=0, balance=0, deleted=false, " +
 				"ownedNfts=0, alreadyUsedAutoAssociations=0, maxAutoAssociations=0, alias=, cryptoAllowances=null, " +
-<<<<<<< HEAD
-				"fungibleTokenAllowances=null, nftAllowances=null, lastAssociatedToken=null, associatedTokensCount=0}, autoRenewAccount=null, " +
-				"kycKey=<N/A>, freezeKey=<N/A>, frozenByDefault=false, supplyKey=<N/A>, currentSerialNumber=0, " +
-				"pauseKey=<N/A>, paused=false}";
-=======
 				"fungibleTokenAllowances=null, nftAllowances=null, numAssociations=2, numZeroBalances=1," +
 				" lastAssociatedToken=null}, autoRenewAccount=null, kycKey=<N/A>, freezeKey=<N/A>, " +
 				"frozenByDefault=false, supplyKey=<N/A>, currentSerialNumber=0, pauseKey=<N/A>, paused=false}";
->>>>>>> 7c9dec04
 
 		assertEquals(desired, subject.toString());
 	}
