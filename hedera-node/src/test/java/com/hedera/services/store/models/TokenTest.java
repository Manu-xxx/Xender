package com.hedera.services.store.models;

/*-
 * ‌
 * Hedera Services Node
 * ​
 * Copyright (C) 2018 - 2021 Hedera Hashgraph, LLC
 * ​
 * Licensed under the Apache License, Version 2.0 (the "License");
 * you may not use this file except in compliance with the License.
 * You may obtain a copy of the License at
 *
 *      http://www.apache.org/licenses/LICENSE-2.0
 *
 * Unless required by applicable law or agreed to in writing, software
 * distributed under the License is distributed on an "AS IS" BASIS,
 * WITHOUT WARRANTIES OR CONDITIONS OF ANY KIND, either express or implied.
 * See the License for the specific language governing permissions and
 * limitations under the License.
 * ‍
 */

import com.google.protobuf.ByteString;
import com.hedera.services.exceptions.InvalidTransactionException;
import com.hedera.services.legacy.core.jproto.JKey;
import com.hedera.services.state.enums.TokenSupplyType;
import com.hedera.services.state.enums.TokenType;
import com.hedera.services.state.merkle.internals.IdentityCodeUtils;
import com.hedera.services.state.submerkle.RichInstant;
import com.hedera.test.factories.scenarios.TxnHandlingScenario;
import com.hedera.test.utils.IdUtils;
import com.hederahashgraph.api.proto.java.CustomFee;
import com.hederahashgraph.api.proto.java.FixedFee;
import com.hederahashgraph.api.proto.java.ResponseCodeEnum;
import com.hederahashgraph.api.proto.java.Timestamp;
import com.hederahashgraph.api.proto.java.TokenCreateTransactionBody;
import com.hederahashgraph.api.proto.java.TransactionBody;
import org.junit.jupiter.api.BeforeEach;
import org.junit.jupiter.api.Test;
import org.mockito.Mockito;

import java.time.Instant;
import java.util.ArrayList;
import java.util.HashMap;
import java.util.List;
import java.util.Map;

import static com.hederahashgraph.api.proto.java.ResponseCodeEnum.FAIL_INVALID;
import static com.hederahashgraph.api.proto.java.ResponseCodeEnum.INSUFFICIENT_TOKEN_BALANCE;
import static com.hederahashgraph.api.proto.java.ResponseCodeEnum.INVALID_TOKEN_BURN_AMOUNT;
import static com.hederahashgraph.api.proto.java.ResponseCodeEnum.INVALID_TOKEN_BURN_METADATA;
import static com.hederahashgraph.api.proto.java.ResponseCodeEnum.INVALID_TOKEN_MINT_AMOUNT;
import static com.hederahashgraph.api.proto.java.ResponseCodeEnum.SERIAL_NUMBER_LIMIT_REACHED;
import static com.hederahashgraph.api.proto.java.ResponseCodeEnum.TOKEN_HAS_NO_SUPPLY_KEY;
import static com.hederahashgraph.api.proto.java.ResponseCodeEnum.TOKEN_IS_IMMUTABLE;
import static com.hederahashgraph.api.proto.java.ResponseCodeEnum.TREASURY_MUST_OWN_BURNED_NFT;
import static org.junit.jupiter.api.Assertions.assertDoesNotThrow;
import static org.junit.jupiter.api.Assertions.assertEquals;
import static org.junit.jupiter.api.Assertions.assertFalse;
import static org.junit.jupiter.api.Assertions.assertNotEquals;
import static org.junit.jupiter.api.Assertions.assertNotNull;
import static org.junit.jupiter.api.Assertions.assertThrows;
import static org.junit.jupiter.api.Assertions.assertTrue;
import static org.mockito.ArgumentMatchers.any;
import static org.mockito.ArgumentMatchers.eq;
import static org.mockito.BDDMockito.given;
import static org.mockito.Mockito.mock;
import static org.mockito.Mockito.verify;

class TokenTest {
	private final JKey someKey = TxnHandlingScenario.TOKEN_SUPPLY_KT.asJKeyUnchecked();
	private final long initialSupply = 1_000L;
	private final long initialTreasuryBalance = 500L;
	private final Id id = new Id(1, 2, 3);
	private final Id treasuryId = new Id(0, 0, 0);
	private final Id nonTreasuryId = new Id(3, 2, 3);
	private final Account treasuryAccount = new Account(treasuryId);
	private final Account nonTreasuryAccount = new Account(nonTreasuryId);

	private Token subject;
	private TokenRelationship treasuryRel;
	private TokenRelationship nonTreasuryRel;

	@BeforeEach
	void setUp() {
		subject = new Token(id);
		subject.initTotalSupply(initialSupply);
		subject.setTreasury(treasuryAccount);

		treasuryRel = new TokenRelationship(subject, treasuryAccount);
		treasuryRel.initBalance(initialTreasuryBalance);
		nonTreasuryRel = new TokenRelationship(subject, nonTreasuryAccount);
	}

	@Test
<<<<<<< HEAD
	void constructsOkToken() {
		final var feeScheduleKey = TxnHandlingScenario.TOKEN_FEE_SCHEDULE_KT.asKey();
		final var op = TransactionBody.newBuilder()
				.setTokenCreation(TokenCreateTransactionBody.newBuilder()
						.setTokenType(com.hederahashgraph.api.proto.java.TokenType.FUNGIBLE_COMMON)
						.setInitialSupply(25)
						.setMaxSupply(21_000_000)
						.setSupplyType(com.hederahashgraph.api.proto.java.TokenSupplyType.FINITE)
						.setDecimals(10)
						.setFreezeDefault(false)
						.setMemo("the mother")
						.setName("bitcoin")
						.setSymbol("BTC")
						.setFeeScheduleKey(feeScheduleKey)
						.addAllCustomFees(List.of(CustomFee.newBuilder().setFixedFee(
								FixedFee.newBuilder().setAmount(10).build())
								.setFeeCollectorAccountId(IdUtils.asAccount("1.2.3")).build()))
						.setAutoRenewAccount(nonTreasuryAccount.getId().asGrpcAccount())
						.setExpiry(Timestamp.newBuilder().setSeconds(1000L).build())
						.build())
				.build();

		subject = Token.fromGrpcTokenCreate(id, op.getTokenCreation(), treasuryAccount, nonTreasuryAccount, new ArrayList<>(),123);

		assertEquals("bitcoin", subject.getName());
		assertEquals(123L, subject.getExpiry());
		assertEquals(TokenSupplyType.FINITE, subject.getSupplyType());
		assertNotNull(subject.getFeeScheduleKey());
	}

	@Test
	void okCreationRelationship() {
		final var frzKey = TxnHandlingScenario.TOKEN_FREEZE_KT.asJKeyUnchecked();
		final var kycKey = TxnHandlingScenario.TOKEN_KYC_KT.asJKeyUnchecked();
		subject.setFreezeKey(frzKey);
		subject.setKycKey(kycKey);
		final var rel = subject.newEnabledRelationship(treasuryAccount);
		assertNotNull(rel);
		assertFalse(rel.isFrozen());
		assertTrue(rel.isKycGranted());
	}

=======
	void deleteAsExpected() {
		subject.setAdminKey(someKey);
		assertDoesNotThrow(() -> subject.delete());
	}

	@Test
	void deleteFailsAsExpected() {
		subject.setAdminKey(null);
		assertFailsWith(() -> subject.delete(), TOKEN_IS_IMMUTABLE);
	}


>>>>>>> 8bde8461
	@Test
	void constructsExpectedDefaultRelWithNoKeys() {
		// setup:
		nonTreasuryRel.setKycGranted(true);

		// when:
		final var newRel = subject.newRelationshipWith(nonTreasuryAccount);

		// then:
		assertEquals(newRel, nonTreasuryRel);
	}

	@Test
	void markAutoRemovedWorks() {
		// expect:
		assertFalse(subject.isBelievedToHaveBeenAutoRemoved());

		// when:
		subject.markAutoRemoved();

		// then:
		assertTrue(subject.isBelievedToHaveBeenAutoRemoved());
	}

	@Test
	void constructsExpectedDefaultRelWithFreezeKeyAndFrozenByDefault() {
		// setup:
		nonTreasuryRel.setFrozen(true);
		nonTreasuryRel.setKycGranted(true);

		// given:
		subject.setFreezeKey(someKey);
		subject.setFrozenByDefault(true);

		// when:
		final var newRel = subject.newRelationshipWith(nonTreasuryAccount);

		// then:
		assertEquals(newRel, nonTreasuryRel);
	}

	@Test
	void constructsExpectedDefaultRelWithFreezeKeyAndNotFrozenByDefault() {
		// setup:
		nonTreasuryRel.setKycGranted(true);

		// given:
		subject.setFreezeKey(someKey);
		subject.setFrozenByDefault(false);

		// when:
		final var newRel = subject.newRelationshipWith(nonTreasuryAccount);

		// then:
		assertEquals(newRel, nonTreasuryRel);
	}

	@Test
	void constructsExpectedDefaultRelWithKycKeyOnly() {
		// given:
		subject.setKycKey(someKey);

		// when:
		final var newRel = subject.newRelationshipWith(nonTreasuryAccount);

		// then:
		assertEquals(newRel, nonTreasuryRel);
	}

	@Test
	void failsInvalidIfLogicImplTriesToChangeNonTreasurySupply() {
		assertFailsWith(() -> subject.burn(nonTreasuryRel, 1L), FAIL_INVALID);
		assertFailsWith(() -> subject.mint(nonTreasuryRel, 1L, false), FAIL_INVALID);
	}

	@Test
	void cantBurnOrMintNegativeAmounts() {
		assertFailsWith(() -> subject.burn(treasuryRel, -1L), INVALID_TOKEN_BURN_AMOUNT);
		assertFailsWith(() -> subject.mint(treasuryRel, -1L, false), INVALID_TOKEN_MINT_AMOUNT);
	}

	@Test
	void cantBurnOrMintWithoutSupplyKey() {
		subject.setSupplyKey(null);
		subject.setType(TokenType.FUNGIBLE_COMMON);
		assertFailsWith(() -> subject.burn(treasuryRel, 1L), TOKEN_HAS_NO_SUPPLY_KEY);
		assertFailsWith(() -> subject.mint(treasuryRel, 1L, false), TOKEN_HAS_NO_SUPPLY_KEY);
	}

	@Test
	void cannotChangeTreasuryBalanceToNegative() {
		// given:
		subject.setSupplyKey(someKey);
		subject.setType(TokenType.FUNGIBLE_COMMON);
		subject.initSupplyConstraints(TokenSupplyType.FINITE, 10000);

		assertFailsWith(() -> subject.burn(treasuryRel, initialTreasuryBalance + 1), INSUFFICIENT_TOKEN_BALANCE);
	}

	@Test
	void cannotChangeSupplyToNegative() {
		// setup:
		final long overflowMint = Long.MAX_VALUE - initialSupply + 1L;

		// given:
		subject.setSupplyKey(someKey);
		subject.setType(TokenType.FUNGIBLE_COMMON);

		assertFailsWith(() -> subject.mint(treasuryRel, overflowMint, false), INVALID_TOKEN_MINT_AMOUNT);
		assertFailsWith(() -> subject.burn(treasuryRel, initialSupply + 1), INVALID_TOKEN_BURN_AMOUNT);
	}

	@Test
	void burnsAsExpected() {
		subject.setType(TokenType.FUNGIBLE_COMMON);
		subject.initSupplyConstraints(TokenSupplyType.FINITE, 20000L);
		final long burnAmount = 100L;

		// given:
		subject.setSupplyKey(someKey);

		// when:
		subject.burn(treasuryRel, burnAmount);

		// then:
		assertEquals(initialSupply - burnAmount, subject.getTotalSupply());
		assertEquals(-burnAmount, treasuryRel.getBalanceChange());
		assertEquals(initialTreasuryBalance - burnAmount, treasuryRel.getBalance());
	}

	@Test
	void burnsUniqueAsExpected() {
		subject.setType(TokenType.NON_FUNGIBLE_UNIQUE);
		subject.initSupplyConstraints(TokenSupplyType.FINITE, 20000L);
		subject.setSupplyKey(someKey);
		subject.setLoadedUniqueTokens(Map.of(
				10L, new UniqueToken(subject.getId(), 10L, treasuryId),
				11L, new UniqueToken(subject.getId(), 11L, treasuryId)
		));
		final var ownershipTracker = mock(OwnershipTracker.class);
		final long serialNumber0 = 10L;
		final long serialNumber1 = 11L;

		subject.burn(ownershipTracker, treasuryRel, List.of(serialNumber0, serialNumber1));

		assertEquals(initialSupply - 2, subject.getTotalSupply());
		assertEquals(-2, treasuryRel.getBalanceChange());
		verify(ownershipTracker).add(subject.getId(), OwnershipTracker.forRemoving(treasuryId, serialNumber0));
		verify(ownershipTracker).add(subject.getId(), OwnershipTracker.forRemoving(treasuryId, serialNumber1));
		assertTrue(subject.hasRemovedUniqueTokens());
		final var removedUniqueTokens = subject.removedUniqueTokens();
		assertEquals(2, removedUniqueTokens.size());
		assertEquals(serialNumber0, removedUniqueTokens.get(0).getSerialNumber());
		assertEquals(serialNumber1, removedUniqueTokens.get(1).getSerialNumber());
	}

	@Test
	void mintsUniqueAsExpected() {
		subject.setType(TokenType.NON_FUNGIBLE_UNIQUE);
		subject.initSupplyConstraints(TokenSupplyType.FINITE, 20000L);
		subject.setSupplyKey(someKey);

		final var ownershipTracker = mock(OwnershipTracker.class);
		subject.mint(ownershipTracker, treasuryRel, List.of(ByteString.copyFromUtf8("memo")),
				RichInstant.fromJava(Instant.now()));
		assertEquals(initialSupply + 1, subject.getTotalSupply());
		assertEquals(1, treasuryRel.getBalanceChange());
		verify(ownershipTracker).add(eq(subject.getId()), Mockito.any());
		assertTrue(subject.hasMintedUniqueTokens());
		assertEquals(1, subject.mintedUniqueTokens().get(0).getSerialNumber());
		assertEquals(1, subject.getLastUsedSerialNumber());
		assertEquals(TokenType.NON_FUNGIBLE_UNIQUE, subject.getType());
	}

	@Test
	void mintsAsExpected() {
		final long mintAmount = 100L;
		subject.setType(TokenType.FUNGIBLE_COMMON);
		subject.initSupplyConstraints(TokenSupplyType.FINITE, 100000);
		// given:
		subject.setSupplyKey(someKey);

		// when:
		subject.mint(treasuryRel, mintAmount, false);

		// then:
		assertEquals(initialSupply + mintAmount, subject.getTotalSupply());
		assertEquals(+mintAmount, treasuryRel.getBalanceChange());
		assertEquals(initialTreasuryBalance + mintAmount, treasuryRel.getBalance());
	}

	@Test
	void wipesCommonAsExpected() {
		subject.setType(TokenType.FUNGIBLE_COMMON);
		subject.initSupplyConstraints(TokenSupplyType.FINITE, 100000);
		subject.setSupplyKey(someKey);
		subject.setWipeKey(someKey);
		nonTreasuryRel.setBalance(100);

		subject.wipe(nonTreasuryRel, 10);
		assertEquals(initialSupply - 10, subject.getTotalSupply());
		assertEquals(90, nonTreasuryRel.getBalance());
	}

	@Test
	void failsWipingCommonAsExpected() {
		// common setup
		subject.setType(TokenType.FUNGIBLE_COMMON);
		subject.initSupplyConstraints(TokenSupplyType.FINITE, 100000);
		subject.setSupplyKey(someKey);
		// no wipe key
		assertThrows(InvalidTransactionException.class, () -> subject.wipe(nonTreasuryRel, 10));

		subject.setWipeKey(someKey);
		// negative amount
		assertThrows(InvalidTransactionException.class, () -> subject.wipe(nonTreasuryRel, -10));

		// wipe treasury
		assertThrows(InvalidTransactionException.class, () -> subject.wipe(treasuryRel, 10));

		// negate total supply
		subject.setTotalSupply(10);
		assertThrows(InvalidTransactionException.class, () -> subject.wipe(nonTreasuryRel, 11));

		// negate account balance
		nonTreasuryRel.setBalance(0);
		assertThrows(InvalidTransactionException.class, () -> subject.wipe(nonTreasuryRel, 5));

		subject.setType(TokenType.NON_FUNGIBLE_UNIQUE);
		assertThrows(InvalidTransactionException.class, () -> subject.wipe(nonTreasuryRel, 5));
	}

	@Test
	void wipesUniqueAsExpected() {
		subject.setType(TokenType.NON_FUNGIBLE_UNIQUE);
		subject.initSupplyConstraints(TokenSupplyType.FINITE, 100000);
		subject.setSupplyKey(someKey);
		subject.setWipeKey(someKey);

		final var loadedUniqueTokensMap = (HashMap<Long, UniqueToken>) mock(HashMap.class);
		final var uniqueToken = mock(UniqueToken.class);
		final var owner = nonTreasuryAccount.getId();
		given(uniqueToken.getOwner()).willReturn(owner);
		given(loadedUniqueTokensMap.get(any())).willReturn(uniqueToken);
		subject.setLoadedUniqueTokens(loadedUniqueTokensMap);

		nonTreasuryRel.setBalance(100);

		final var ownershipTracker = mock(OwnershipTracker.class);
		subject.wipe(ownershipTracker, nonTreasuryRel, List.of(1L));
		assertEquals(initialSupply - 1, subject.getTotalSupply());
		assertEquals(99, nonTreasuryRel.getBalanceChange());
		assertEquals(99, nonTreasuryRel.getBalance());
		verify(ownershipTracker).add(eq(subject.getId()), Mockito.any());
		assertTrue(subject.hasRemovedUniqueTokens());
		assertEquals(1, subject.removedUniqueTokens().get(0).getSerialNumber());
		assertTrue(subject.hasChangedSupply());
		assertEquals(100000, subject.getMaxSupply());
	}

	@Test
	void uniqueWipeFailsAsExpected() {
		subject.setType(TokenType.FUNGIBLE_COMMON);
		subject.initSupplyConstraints(TokenSupplyType.FINITE, 100000);
		subject.setSupplyKey(someKey);
		subject.setWipeKey(someKey);

		final var loadedUniqueTokensMap = (HashMap<Long, UniqueToken>) mock(HashMap.class);
		final var uniqueToken = mock(UniqueToken.class);
		final var owner = nonTreasuryAccount.getId();
		given(uniqueToken.getOwner()).willReturn(owner);
		given(loadedUniqueTokensMap.get(any())).willReturn(uniqueToken);
		subject.setLoadedUniqueTokens(loadedUniqueTokensMap);
		final var ownershipTracker = mock(OwnershipTracker.class);
		final List<Long> emptySerialNumber = List.of();
		final var singleSerialNumber = List.of(1L);
		final var serialNumbers = List.of(1L, 2L);

		assertThrows(InvalidTransactionException.class, () -> {
			subject.wipe(ownershipTracker, nonTreasuryRel, singleSerialNumber);
		});

		subject.setTotalSupply(100);
		treasuryRel.setBalance(0);
		assertThrows(InvalidTransactionException.class, () -> {
			subject.wipe(ownershipTracker, nonTreasuryRel, singleSerialNumber);
		});

		treasuryRel.setBalance(100);
		assertThrows(InvalidTransactionException.class, () -> {
			subject.wipe(ownershipTracker, nonTreasuryRel, emptySerialNumber);
		});

		subject.setWipeKey(null);
		assertThrows(InvalidTransactionException.class, () -> {
			subject.wipe(ownershipTracker, nonTreasuryRel, serialNumbers);
		}, "Cannot wipe Unique Tokens without wipe key");

		nonTreasuryRel = new TokenRelationship(subject, new Account(new Id(1, 2, 3)));
		given(uniqueToken.getOwner()).willReturn(Id.DEFAULT);
		assertFailsWith(() -> subject.wipe(ownershipTracker, nonTreasuryRel, List.of(1L)), FAIL_INVALID);
	}

	@Test
	void uniqueBurnFailsAsExpected() {
		subject.setType(TokenType.FUNGIBLE_COMMON);
		subject.initSupplyConstraints(TokenSupplyType.FINITE, 100000);
		subject.setSupplyKey(someKey);
		final var ownershipTracker = mock(OwnershipTracker.class);
		final List<Long> emptySerialNumber = List.of();
		final var singleSerialNumber = List.of(1L);

		assertThrows(InvalidTransactionException.class, () -> {
			subject.burn(ownershipTracker, treasuryRel, singleSerialNumber);
		});

		subject.setType(TokenType.NON_FUNGIBLE_UNIQUE);
		assertFailsWith(
				() -> subject.burn(ownershipTracker, treasuryRel, emptySerialNumber),
				INVALID_TOKEN_BURN_METADATA);
	}

	@Test
	void canOnlyBurnTokensOwnedByTreasury() {
		// setup:
		final var ownershipTracker = mock(OwnershipTracker.class);
		final var oneToBurn = new UniqueToken(subject.getId(), 1L, nonTreasuryId);

		// given:
		subject.setSupplyKey(someKey);
		subject.setLoadedUniqueTokens(Map.of(1L, oneToBurn));
		subject.setType(TokenType.NON_FUNGIBLE_UNIQUE);

		// expect:
		assertFailsWith(
				() -> subject.burn(ownershipTracker, treasuryRel, List.of(1L)),
				TREASURY_MUST_OWN_BURNED_NFT);

		// and when:
		oneToBurn.setOwner(treasuryId);
		assertDoesNotThrow(() -> subject.burn(ownershipTracker, treasuryRel, List.of(1L)));
	}

	@Test
	void cannotMintPastSerialNoLimit() {
		// setup:
		final var twoMeta = List.of(ByteString.copyFromUtf8("A"), ByteString.copyFromUtf8("Z"));
		subject.setType(TokenType.NON_FUNGIBLE_UNIQUE);
		subject.setLastUsedSerialNumber(IdentityCodeUtils.MAX_NUM_ALLOWED - 1);

		assertFailsWith(
				() -> subject.mint(null, treasuryRel, twoMeta, RichInstant.MISSING_INSTANT),
				SERIAL_NUMBER_LIMIT_REACHED);
	}

	@Test
	void uniqueMintFailsAsExpected() {
		subject.setType(TokenType.FUNGIBLE_COMMON);
		subject.initSupplyConstraints(TokenSupplyType.FINITE, 100000);
		subject.setSupplyKey(someKey);
		final var ownershipTracker = mock(OwnershipTracker.class);
		final var metadata = List.of(ByteString.copyFromUtf8("memo"));
		final List<ByteString> emptyMetadata = List.of();

		assertThrows(InvalidTransactionException.class, () -> {
			subject.mint(ownershipTracker, treasuryRel, metadata, RichInstant.fromJava(Instant.now()));
		});

		subject.setType(TokenType.NON_FUNGIBLE_UNIQUE);
		assertThrows(InvalidTransactionException.class, () -> {
			subject.mint(ownershipTracker, treasuryRel, emptyMetadata, RichInstant.fromJava(Instant.now()));
		});
	}

	@Test
	void objectContractWorks() {
		subject.setLastUsedSerialNumber(1);
		assertEquals(1, subject.getLastUsedSerialNumber());
		subject.setFrozenByDefault(false);
		assertFalse(subject.isFrozenByDefault());

		final var wipeKey = TxnHandlingScenario.TOKEN_WIPE_KT.asJKeyUnchecked();
		subject.setWipeKey(wipeKey);
		assertEquals(wipeKey, subject.getWipeKey());

		final var account = new Account(Id.DEFAULT);
		subject.setTreasury(account);
		assertEquals(account, subject.getTreasury());

		subject.setAutoRenewAccount(account);
		assertEquals(account, subject.getAutoRenewAccount());

		final var hmap = new HashMap<Long, UniqueToken>();
		hmap.put(1L, new UniqueToken(new Id(1, 2, 3), 4));
		subject.setLoadedUniqueTokens(hmap);
		assertEquals(hmap, subject.getLoadedUniqueTokens());
	}

	@Test
	void reflectionObjectHelpersWork() {
		final var otherToken = new Token(new Id(1, 2, 3));

		assertNotEquals(subject, otherToken);
		assertNotEquals(subject.hashCode(), otherToken.hashCode());
	}

	@Test
	void toStringWorks() {
		final var desired = "Token{id=Id{shard=1, realm=2, num=3}, type=null, deleted=false, autoRemoved=false, " +
				"treasury=Account{id=Id{shard=0, realm=0, num=0}, expiry=0, balance=0, deleted=false, tokens=<N/A>}, " +
				"autoRenewAccount=null, kycKey=<N/A>, freezeKey=<N/A>, frozenByDefault=false, supplyKey=<N/A>, " +
				"currentSerialNumber=0}";

		assertEquals(desired, subject.toString());
	}

	private void assertFailsWith(final Runnable something, final ResponseCodeEnum status) {
		final var ex = assertThrows(InvalidTransactionException.class, something::run);
		assertEquals(status, ex.getResponseCode());
	}
}<|MERGE_RESOLUTION|>--- conflicted
+++ resolved
@@ -93,7 +93,18 @@
 	}
 
 	@Test
-<<<<<<< HEAD
+	void deleteAsExpected() {
+		subject.setAdminKey(someKey);
+		assertDoesNotThrow(() -> subject.delete());
+	}
+
+	@Test
+	void deleteFailsAsExpected() {
+		subject.setAdminKey(null);
+		assertFailsWith(() -> subject.delete(), TOKEN_IS_IMMUTABLE);
+	}
+
+	@Test
 	void constructsOkToken() {
 		final var feeScheduleKey = TxnHandlingScenario.TOKEN_FEE_SCHEDULE_KT.asKey();
 		final var op = TransactionBody.newBuilder()
@@ -136,20 +147,6 @@
 		assertTrue(rel.isKycGranted());
 	}
 
-=======
-	void deleteAsExpected() {
-		subject.setAdminKey(someKey);
-		assertDoesNotThrow(() -> subject.delete());
-	}
-
-	@Test
-	void deleteFailsAsExpected() {
-		subject.setAdminKey(null);
-		assertFailsWith(() -> subject.delete(), TOKEN_IS_IMMUTABLE);
-	}
-
-
->>>>>>> 8bde8461
 	@Test
 	void constructsExpectedDefaultRelWithNoKeys() {
 		// setup:
