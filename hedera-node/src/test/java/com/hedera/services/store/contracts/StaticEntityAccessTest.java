--- conflicted
+++ resolved
@@ -256,12 +256,9 @@
         assertFailsWith(() -> subject.symbolOf(tokenId), INVALID_TOKEN_ID);
         assertFailsWith(() -> subject.decimalsOf(tokenId), INVALID_TOKEN_ID);
         assertFailsWith(() -> subject.balanceOf(accountId, tokenId), INVALID_TOKEN_ID);
-<<<<<<< HEAD
-        assertFailsWith(() -> subject.isFrozen(accountId, tokenId), INVALID_TOKEN_ID);
-=======
         assertFailsWith(() -> subject.defaultFreezeStatus(tokenId), INVALID_TOKEN_ID);
         assertFailsWith(() -> subject.defaultKycStatus(tokenId), INVALID_TOKEN_ID);
->>>>>>> 365d52d6
+        assertFailsWith(() -> subject.isFrozen(accountId, tokenId), INVALID_TOKEN_ID);
     }
 
     @Test
