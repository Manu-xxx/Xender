/*
 * Copyright (C) 2021-2022 Hedera Hashgraph, LLC
 *
 * Licensed under the Apache License, Version 2.0 (the "License");
 * you may not use this file except in compliance with the License.
 * You may obtain a copy of the License at
 *
 *      http://www.apache.org/licenses/LICENSE-2.0
 *
 * Unless required by applicable law or agreed to in writing, software
 * distributed under the License is distributed on an "AS IS" BASIS,
 * WITHOUT WARRANTIES OR CONDITIONS OF ANY KIND, either express or implied.
 * See the License for the specific language governing permissions and
 * limitations under the License.
 */
package com.hedera.services.store.contracts;

import static com.hedera.services.state.submerkle.EntityId.MISSING_ENTITY_ID;
import static com.hedera.services.state.virtual.VirtualBlobKey.Type.CONTRACT_BYTECODE;
import static com.hedera.services.store.contracts.precompile.HTSTestsUtil.fungible;
import static com.hedera.services.store.contracts.precompile.HTSTestsUtil.fungibleTokenAddr;
import static com.hedera.test.utils.TxnUtils.assertFailsRevertingWith;
import static com.hedera.test.utils.TxnUtils.assertFailsWith;
import static com.hederahashgraph.api.proto.java.ResponseCodeEnum.ACCOUNT_EXPIRED_AND_PENDING_REMOVAL;
import static com.hederahashgraph.api.proto.java.ResponseCodeEnum.INVALID_ACCOUNT_ID;
import static com.hederahashgraph.api.proto.java.ResponseCodeEnum.INVALID_ALLOWANCE_OWNER_ID;
import static com.hederahashgraph.api.proto.java.ResponseCodeEnum.INVALID_TOKEN_ID;
import static com.hederahashgraph.api.proto.java.ResponseCodeEnum.INVALID_TOKEN_NFT_SERIAL_NUMBER;
import static com.hederahashgraph.api.proto.java.ResponseCodeEnum.OK;
import static com.swirlds.common.utility.CommonUtils.unhex;
import static org.junit.jupiter.api.Assertions.assertDoesNotThrow;
import static org.junit.jupiter.api.Assertions.assertEquals;
import static org.junit.jupiter.api.Assertions.assertFalse;
import static org.junit.jupiter.api.Assertions.assertNull;
import static org.junit.jupiter.api.Assertions.assertSame;
import static org.junit.jupiter.api.Assertions.assertThrows;
import static org.junit.jupiter.api.Assertions.assertTrue;
import static org.mockito.BDDMockito.given;

import com.google.protobuf.ByteString;
import com.hedera.services.context.primitives.StateView;
import com.hedera.services.ledger.accounts.ContractAliases;
import com.hedera.services.ledger.accounts.HederaAccountCustomizer;
import com.hedera.services.legacy.core.jproto.JEd25519Key;
import com.hedera.services.legacy.core.jproto.JKey;
import com.hedera.services.state.enums.TokenType;
import com.hedera.services.state.merkle.MerkleAccount;
import com.hedera.services.state.merkle.MerkleToken;
import com.hedera.services.state.merkle.MerkleTokenRelStatus;
import com.hedera.services.state.submerkle.FcTokenAllowanceId;
import com.hedera.services.state.submerkle.RichInstant;
import com.hedera.services.state.virtual.ContractKey;
import com.hedera.services.state.virtual.IterableContractValue;
import com.hedera.services.state.virtual.UniqueTokenKey;
import com.hedera.services.state.virtual.UniqueTokenValue;
import com.hedera.services.state.virtual.VirtualBlobKey;
import com.hedera.services.state.virtual.VirtualBlobValue;
import com.hedera.services.store.models.NftId;
import com.hedera.services.txns.validation.OptionValidator;
import com.hedera.services.utils.EntityNum;
import com.hedera.services.utils.EntityNumPair;
import com.hedera.test.utils.IdUtils;
import com.hederahashgraph.api.proto.java.AccountID;
import com.hederahashgraph.api.proto.java.TokenID;
import com.swirlds.merkle.map.MerkleMap;
import com.swirlds.virtualmap.VirtualMap;
import java.math.BigInteger;
import java.nio.charset.StandardCharsets;
import java.util.Set;
import java.util.SortedMap;
import java.util.TreeMap;
import org.apache.tuweni.bytes.Bytes;
import org.apache.tuweni.units.bigints.UInt256;
import org.hyperledger.besu.datatypes.Address;
import org.junit.jupiter.api.BeforeEach;
import org.junit.jupiter.api.Test;
import org.junit.jupiter.api.extension.ExtendWith;
import org.mockito.Mock;
import org.mockito.junit.jupiter.MockitoExtension;

@ExtendWith(MockitoExtension.class)
class StaticEntityAccessTest {
<<<<<<< HEAD
	@Mock
	private OptionValidator validator;
	@Mock
	private StateView stateView;
	@Mock
	private ContractAliases aliases;
	@Mock
	private HederaAccountCustomizer customizer;
	@Mock
	private MerkleMap<EntityNum, MerkleToken> tokens;
	@Mock
	private MerkleMap<EntityNum, MerkleAccount> accounts;
	@Mock
	private VirtualMap<ContractKey, IterableContractValue> storage;
	@Mock
	private VirtualMap<VirtualBlobKey, VirtualBlobValue> blobs;
	@Mock
	private MerkleMap<EntityNumPair, MerkleTokenRelStatus> tokenAssociations;
	@Mock
	private VirtualMap<UniqueTokenKey, UniqueTokenValue> nfts;

	private StaticEntityAccess subject;

	private static final JKey key = new JEd25519Key("aBcDeFgHiJkLmNoPqRsTuVwXyZ012345".getBytes());

	private final AccountID id = IdUtils.asAccount("0.0.1234");
	private final AccountID nonExtantId = IdUtils.asAccount("0.0.1235");
	private final UInt256 uint256Key = UInt256.ONE;
	private final Bytes bytesKey = uint256Key.toBytes();
	private final ContractKey contractKey = new ContractKey(id.getAccountNum(), uint256Key.toArray());
	private final VirtualBlobKey blobKey = new VirtualBlobKey(CONTRACT_BYTECODE, (int) id.getAccountNum());
	private final IterableContractValue contractVal = new IterableContractValue(BigInteger.ONE);
	private final VirtualBlobValue blobVal = new VirtualBlobValue("data".getBytes());
	private static final ByteString pretendAlias =
			ByteString.copyFrom(unhex("aaaaaaaaaaaaaaaaaaaaaaaa9abcdefabcdefbbb"));

	private final MerkleAccount someNonContractAccount = new HederaAccountCustomizer()
			.isReceiverSigRequired(false)
			.key(key)
			.proxy(MISSING_ENTITY_ID)
			.isDeleted(false)
			.expiry(someExpiry)
			.memo("")
			.isSmartContract(false)
			.autoRenewPeriod(1234L)
			.customizing(new MerkleAccount());
	private final MerkleAccount someContractAccount = new HederaAccountCustomizer()
			.isReceiverSigRequired(false)
			.alias(pretendAlias)
			.key(key)
			.proxy(MISSING_ENTITY_ID)
			.isDeleted(false)
			.expiry(someExpiry)
			.memo("")
			.isSmartContract(true)
			.autoRenewPeriod(1234L)
			.customizing(new MerkleAccount());

	@BeforeEach
	void setUp() {
		given(stateView.tokens()).willReturn(tokens);
		given(stateView.storage()).willReturn(blobs);
		given(stateView.accounts()).willReturn(accounts);
		given(stateView.contractStorage()).willReturn(storage);
		given(stateView.tokenAssociations()).willReturn(tokenAssociations);
		given(stateView.uniqueTokens()).willReturn(nfts);

		subject = new StaticEntityAccess(stateView, aliases, validator);
	}

	@Test
	void worldLedgersJustIncludeAliases() {
		final var ledgers = subject.worldLedgers();
		assertSame(aliases, ledgers.aliases());
		assertNull(ledgers.accounts());
		assertNull(ledgers.tokenRels());
		assertNull(ledgers.tokens());
		assertNull(ledgers.nfts());
	}

	@Test
	void canGetAlias() {
		given(accounts.get(EntityNum.fromAccountId(id))).willReturn(someContractAccount);
		assertEquals(pretendAlias, subject.alias(id));
	}

	@Test
	void notDetachedIfOkStatus() {
		given(validator.expiryStatusGiven(
				someNonContractAccount.getBalance(),
				someNonContractAccount.getExpiry(),
				someNonContractAccount.isSmartContract())).willReturn(OK);
		given(accounts.get(EntityNum.fromAccountId(id))).willReturn(someNonContractAccount);
		assertFalse(subject.isDetached(id));
	}

	@Test
	void detachedIfValidatorSaysSo() {
		given(validator.expiryStatusGiven(
				someNonContractAccount.getBalance(),
				someNonContractAccount.getExpiry(),
				someNonContractAccount.isSmartContract())).willReturn(ACCOUNT_EXPIRED_AND_PENDING_REMOVAL);
		given(accounts.get(EntityNum.fromAccountId(id))).willReturn(someNonContractAccount);
		assertTrue(subject.isDetached(id));
	}

	@Test
	void mutatorsAndTransactionalSemanticsThrows() {
		assertThrows(UnsupportedOperationException.class, () -> subject.customize(id, customizer));
		assertThrows(UnsupportedOperationException.class, () -> subject.putStorage(id, uint256Key, uint256Key));
		assertThrows(UnsupportedOperationException.class, () -> subject.storeCode(id, bytesKey));
		assertThrows(UnsupportedOperationException.class, () -> subject.currentManagedChangeSet());
		assertThrows(UnsupportedOperationException.class, () -> subject.recordNewKvUsageTo(null));
		assertThrows(UnsupportedOperationException.class, () -> subject.begin());
		assertThrows(UnsupportedOperationException.class, () -> subject.commit());
		assertThrows(UnsupportedOperationException.class, () -> subject.rollback());
		assertThrows(UnsupportedOperationException.class, subject::flushStorage);
	}

	@Test
	void metadataOfNFT() {
		given(nfts.get(nftKey)).willReturn(treasuryOwned);
		final var actual = subject.metadataOf(nft);
		assertEquals("There, the eyes are", actual);
	}

	@Test
	void nonMutatorsWork() {
		given(accounts.get(EntityNum.fromAccountId(id))).willReturn(someNonContractAccount);
		given(accounts.get(EntityNum.fromAccountId(nonExtantId))).willReturn(null);
		given(stateView.tokenExists(fungible)).willReturn(true);

		assertEquals(someNonContractAccount.getBalance(), subject.getBalance(id));
		assertEquals(someNonContractAccount.isDeleted(), subject.isDeleted(id));
		assertTrue(subject.isExtant(id));
		assertFalse(subject.isExtant(nonExtantId));
		assertTrue(subject.isTokenAccount(fungibleTokenAddr));
	}

	@Test
	void getWorks() {
		given(storage.get(contractKey)).willReturn(contractVal);

		final var unit256Val = subject.getStorage(id, uint256Key);

		final var expectedVal = UInt256.fromBytes(Bytes.wrap(contractVal.getValue()));
		assertEquals(expectedVal, unit256Val);
	}

	@Test
	void getForUnknownReturnsZero() {
		final var unit256Val = subject.getStorage(id, UInt256.MAX_VALUE);

		assertEquals(UInt256.ZERO, unit256Val);
	}

	@Test
	void fetchWithValueWorks() {
		given(blobs.get(blobKey)).willReturn(blobVal);

		final var blobBytes = subject.fetchCodeIfPresent(id);

		final var expectedVal = Bytes.of(blobVal.getData());
		assertEquals(expectedVal, blobBytes);
	}

	@Test
	void fetchWithoutValueReturnsNull() {
		assertNull(subject.fetchCodeIfPresent(id));
	}

	@Test
	void failsWithInvalidTokenIdGivenMissing() {
		assertFailsWith(() -> subject.typeOf(tokenId), INVALID_TOKEN_ID);
		assertFailsWith(() -> subject.nameOf(tokenId), INVALID_TOKEN_ID);
		assertFailsWith(() -> subject.supplyOf(tokenId), INVALID_TOKEN_ID);
		assertFailsWith(() -> subject.symbolOf(tokenId), INVALID_TOKEN_ID);
		assertFailsWith(() -> subject.decimalsOf(tokenId), INVALID_TOKEN_ID);
		assertFailsWith(() -> subject.balanceOf(accountId, tokenId), INVALID_TOKEN_ID);
	}

	@Test
	void getsExpectedTokenMeta() {
		given(tokens.get(tokenNum)).willReturn(token);

		assertEquals(name, subject.nameOf(tokenId));
		assertEquals(symbol, subject.symbolOf(tokenId));
		assertEquals(decimals, subject.decimalsOf(tokenId));
		assertEquals(totalSupply, subject.supplyOf(tokenId));
		assertEquals(type, subject.typeOf(tokenId));
	}

	@Test
	void rejectsMissingAccount() {
		given(tokens.get(tokenNum)).willReturn(token);
		assertFailsWith(() -> subject.balanceOf(accountId, tokenId), INVALID_ACCOUNT_ID);
	}

	@Test
	void getsZeroBalanceIfNoAssociation() {
		given(tokens.get(tokenNum)).willReturn(token);
		given(accounts.containsKey(accountNum)).willReturn(true);
		assertEquals(0, subject.balanceOf(accountId, tokenId));
	}

	@Test
	void getsExpectedBalanceIfAssociationExists() {
		given(tokens.get(tokenNum)).willReturn(token);
		given(accounts.containsKey(accountNum)).willReturn(true);
		final var relStatus = new MerkleTokenRelStatus(balance, false, false, false);
		given(tokenAssociations.get(EntityNumPair.fromAccountTokenRel(accountId, tokenId))).willReturn(relStatus);
		assertEquals(balance, subject.balanceOf(accountId, tokenId));
	}

	@Test
	void failsIfNftIdNotPresent() {
		assertFailsRevertingWith(() -> subject.approvedSpenderOf(nft), INVALID_TOKEN_NFT_SERIAL_NUMBER);
	}

	@Test
	void returnsApprovedAddressIfPresent() {
		given(nfts.get(nftKey)).willReturn(withApprovedSpender);
		final var expected = withApprovedSpender.getSpender().toEvmAddress();
		final var actual = subject.approvedSpenderOf(nft);
		assertEquals(expected, actual);
	}

	@Test
	void returnsFalseIfOwnerDoesntExist() {
		assertFalse(subject.isOperator(accountId, spenderId, tokenId));
	}

	@Test
	void returnsFalseIfOperatorDoesntExist() {
		final var owner = new MerkleAccount();
		given(accounts.get(accountNum)).willReturn(owner);
		assertFalse(subject.isOperator(accountId, spenderId, tokenId));
	}

	@Test
	void returnsFalseIfOperatorNotApproved() {
		final var owner = new MerkleAccount();
		final var operator = new MerkleAccount();
		given(accounts.get(accountNum)).willReturn(owner);
		given(accounts.get(spenderNum)).willReturn(operator);
		owner.setApproveForAllNfts(Set.of(new FcTokenAllowanceId(tokenNum, treasuryNum)));
		assertFalse(subject.isOperator(accountId, spenderId, tokenId));
	}

	@Test
	void returnsTrueIfOperatorApproved() {
		final var owner = new MerkleAccount();
		final var operator = new MerkleAccount();
		given(accounts.get(accountNum)).willReturn(owner);
		given(accounts.get(spenderNum)).willReturn(operator);
		owner.setApproveForAllNfts(Set.of(new FcTokenAllowanceId(tokenNum, spenderNum)));
		assertTrue(subject.isOperator(accountId, spenderId, tokenId));
	}

	@Test
	void ownerOfThrowsForMissingNft() {
		assertFailsWith(() -> subject.ownerOf(nft), INVALID_TOKEN_NFT_SERIAL_NUMBER);
	}

	@Test
	void ownerOfTranslatesWildcardOwner() {
		given(nfts.get(nftKey)).willReturn(treasuryOwned);
		given(tokens.get(nftKey.toEntityNumPair().getHiOrderAsNum())).willReturn(token);
		final var actual = subject.ownerOf(nft);
		assertEquals(treasuryAddress, actual);
	}

	@Test
	void ownerOfReturnsNonTreasuryOwner() {
		given(nfts.get(nftKey)).willReturn(accountOwned);
		final var expected = accountNum.toEvmAddress();
		final var actual = subject.ownerOf(nft);
		assertEquals(expected, actual);
	}

	@Test
	void allowanceOfThrowsRevertingOnMissingOwner() {
		assertFailsRevertingWith(() -> subject.allowanceOf(accountId, spenderId, tokenId), INVALID_ALLOWANCE_OWNER_ID);
	}

	@Test
	void allowanceOfReturnsZeroForNoAllowance() {
		final var owner = new MerkleAccount();
		given(accounts.get(accountNum)).willReturn(owner);
		assertEquals(0L, subject.allowanceOf(accountId, spenderId, tokenId));
	}

	@Test
	void allowanceOfReturnsKnownAllowanceIfPresent() {
		final var fcTokenAllowanceId = FcTokenAllowanceId.from(tokenId, spenderId);
		final var owner = new MerkleAccount();
		final SortedMap<FcTokenAllowanceId, Long> allowances = new TreeMap<>();
		allowances.put(fcTokenAllowanceId, 123L);
		owner.setFungibleTokenAllowances(allowances);
		given(accounts.get(accountNum)).willReturn(owner);
		assertEquals(123L, subject.allowanceOf(accountId, spenderId, tokenId));
	}

	private static final NftId nft = new NftId(0, 0, 123, 456);
	private static final UniqueTokenKey nftKey = UniqueTokenKey.from(nft);

	private static final UniqueTokenValue treasuryOwned = new UniqueTokenValue(
			MISSING_ENTITY_ID.num(), MISSING_ENTITY_ID.num(), "There, the eyes are".getBytes(StandardCharsets.UTF_8),
			new RichInstant(1, 2));
	private static final int decimals = 666666;
	private static final long someExpiry = 1_234_567L;
	private static final long totalSupply = 4242;
	private static final long balance = 2424;
	private static final TokenType type = TokenType.NON_FUNGIBLE_UNIQUE;
	private static final String name = "Sunlight on a broken column";
	private static final String symbol = "THM1925";
	private static final EntityNum tokenNum = EntityNum.fromLong(666);
	private static final EntityNum accountNum = EntityNum.fromLong(888);
	private static final EntityNum treasuryNum = EntityNum.fromLong(999);
	private static final EntityNum spenderNum = EntityNum.fromLong(111);
	private static final UniqueTokenValue accountOwned = new UniqueTokenValue(
			accountNum.toEntityId().num(), MISSING_ENTITY_ID.num(),
			"There, is a tree swinging".getBytes(StandardCharsets.UTF_8),
			new RichInstant(2, 3));

	private static final UniqueTokenValue withApprovedSpender = new UniqueTokenValue(
			accountNum.toEntityId().num(), MISSING_ENTITY_ID.num(), "And voices are".getBytes(StandardCharsets.UTF_8),
			new RichInstant(1, 2));
	static {
		withApprovedSpender.setSpender(spenderNum.toEntityId());
	}
	private static final Address treasuryAddress = treasuryNum.toEvmAddress();
	private static final TokenID tokenId = tokenNum.toGrpcTokenId();
	private static final AccountID accountId = accountNum.toGrpcAccountId();
	private static final AccountID spenderId = spenderNum.toGrpcAccountId();
	private static final MerkleToken token = new MerkleToken(
			someExpiry,
			totalSupply,
			decimals,
			symbol,
			name,
			false,
			true,
			treasuryNum.toEntityId());

	{
		token.setTokenType(type);
	}
=======
    @Mock private OptionValidator validator;
    @Mock private StateView stateView;
    @Mock private ContractAliases aliases;
    @Mock private HederaAccountCustomizer customizer;
    @Mock private MerkleMap<EntityNum, MerkleToken> tokens;
    @Mock private MerkleMap<EntityNum, MerkleAccount> accounts;
    @Mock private VirtualMap<ContractKey, IterableContractValue> storage;
    @Mock private VirtualMap<VirtualBlobKey, VirtualBlobValue> blobs;
    @Mock private MerkleMap<EntityNumPair, MerkleTokenRelStatus> tokenAssociations;
    @Mock private MerkleMap<EntityNumPair, MerkleUniqueToken> nfts;

    private StaticEntityAccess subject;

    private static final JKey key = new JEd25519Key("aBcDeFgHiJkLmNoPqRsTuVwXyZ012345".getBytes());

    private final AccountID id = IdUtils.asAccount("0.0.1234");
    private final AccountID nonExtantId = IdUtils.asAccount("0.0.1235");
    private final UInt256 uint256Key = UInt256.ONE;
    private final Bytes bytesKey = uint256Key.toBytes();
    private final ContractKey contractKey =
            new ContractKey(id.getAccountNum(), uint256Key.toArray());
    private final VirtualBlobKey blobKey =
            new VirtualBlobKey(CONTRACT_BYTECODE, (int) id.getAccountNum());
    private final IterableContractValue contractVal = new IterableContractValue(BigInteger.ONE);
    private final VirtualBlobValue blobVal = new VirtualBlobValue("data".getBytes());
    private static final ByteString pretendAlias =
            ByteString.copyFrom(unhex("aaaaaaaaaaaaaaaaaaaaaaaa9abcdefabcdefbbb"));

    private final MerkleAccount someNonContractAccount =
            new HederaAccountCustomizer()
                    .isReceiverSigRequired(false)
                    .key(key)
                    .proxy(MISSING_ENTITY_ID)
                    .isDeleted(false)
                    .expiry(someExpiry)
                    .memo("")
                    .isSmartContract(false)
                    .autoRenewPeriod(1234L)
                    .customizing(new MerkleAccount());
    private final MerkleAccount someContractAccount =
            new HederaAccountCustomizer()
                    .isReceiverSigRequired(false)
                    .alias(pretendAlias)
                    .key(key)
                    .proxy(MISSING_ENTITY_ID)
                    .isDeleted(false)
                    .expiry(someExpiry)
                    .memo("")
                    .isSmartContract(true)
                    .autoRenewPeriod(1234L)
                    .customizing(new MerkleAccount());

    @BeforeEach
    void setUp() {
        given(stateView.tokens()).willReturn(tokens);
        given(stateView.storage()).willReturn(blobs);
        given(stateView.accounts()).willReturn(accounts);
        given(stateView.contractStorage()).willReturn(storage);
        given(stateView.tokenAssociations()).willReturn(tokenAssociations);
        given(stateView.uniqueTokens()).willReturn(nfts);

        subject = new StaticEntityAccess(stateView, aliases, validator);
    }

    @Test
    void worldLedgersJustIncludeAliases() {
        final var ledgers = subject.worldLedgers();
        assertSame(aliases, ledgers.aliases());
        assertNull(ledgers.accounts());
        assertNull(ledgers.tokenRels());
        assertNull(ledgers.tokens());
        assertNull(ledgers.nfts());
    }

    @Test
    void canGetAlias() {
        given(accounts.get(EntityNum.fromAccountId(id))).willReturn(someContractAccount);
        assertEquals(pretendAlias, subject.alias(id));
    }

    @Test
    void notDetachedIfOkStatus() {
        given(
                        validator.expiryStatusGiven(
                                someNonContractAccount.getBalance(),
                                someNonContractAccount.getExpiry(),
                                someNonContractAccount.isSmartContract()))
                .willReturn(OK);
        given(accounts.get(EntityNum.fromAccountId(id))).willReturn(someNonContractAccount);
        assertFalse(subject.isDetached(id));
    }

    @Test
    void detachedIfValidatorSaysSo() {
        given(
                        validator.expiryStatusGiven(
                                someNonContractAccount.getBalance(),
                                someNonContractAccount.getExpiry(),
                                someNonContractAccount.isSmartContract()))
                .willReturn(ACCOUNT_EXPIRED_AND_PENDING_REMOVAL);
        given(accounts.get(EntityNum.fromAccountId(id))).willReturn(someNonContractAccount);
        assertTrue(subject.isDetached(id));
    }

    @Test
    void mutatorsAndTransactionalSemanticsThrows() {
        assertThrows(UnsupportedOperationException.class, () -> subject.customize(id, customizer));
        assertThrows(
                UnsupportedOperationException.class,
                () -> subject.putStorage(id, uint256Key, uint256Key));
        assertThrows(UnsupportedOperationException.class, () -> subject.storeCode(id, bytesKey));
        assertThrows(UnsupportedOperationException.class, () -> subject.currentManagedChangeSet());
        assertThrows(UnsupportedOperationException.class, () -> subject.recordNewKvUsageTo(null));
        assertThrows(UnsupportedOperationException.class, subject::flushStorage);
        assertDoesNotThrow(subject::startAccess);
    }

    @Test
    void metadataOfNFT() {
        given(nfts.get(nftKey)).willReturn(treasuryOwned);
        final var actual = subject.metadataOf(nft);
        assertEquals("There, the eyes are", actual);
    }

    @Test
    void nonMutatorsWork() {
        given(accounts.get(EntityNum.fromAccountId(id))).willReturn(someNonContractAccount);
        given(accounts.get(EntityNum.fromAccountId(nonExtantId))).willReturn(null);
        given(stateView.tokenExists(fungible)).willReturn(true);

        assertEquals(someNonContractAccount.getBalance(), subject.getBalance(id));
        assertEquals(someNonContractAccount.isDeleted(), subject.isDeleted(id));
        assertTrue(subject.isExtant(id));
        assertFalse(subject.isExtant(nonExtantId));
        assertTrue(subject.isTokenAccount(fungibleTokenAddr));
    }

    @Test
    void getWorks() {
        given(storage.get(contractKey)).willReturn(contractVal);

        final var unit256Val = subject.getStorage(id, uint256Key);

        final var expectedVal = UInt256.fromBytes(Bytes.wrap(contractVal.getValue()));
        assertEquals(expectedVal, unit256Val);
    }

    @Test
    void getForUnknownReturnsZero() {
        final var unit256Val = subject.getStorage(id, UInt256.MAX_VALUE);

        assertEquals(UInt256.ZERO, unit256Val);
    }

    @Test
    void fetchWithValueWorks() {
        given(blobs.get(blobKey)).willReturn(blobVal);

        final var blobBytes = subject.fetchCodeIfPresent(id);

        final var expectedVal = Bytes.of(blobVal.getData());
        assertEquals(expectedVal, blobBytes);
    }

    @Test
    void fetchWithoutValueReturnsNull() {
        assertNull(subject.fetchCodeIfPresent(id));
    }

    @Test
    void failsWithInvalidTokenIdGivenMissing() {
        assertFailsWith(() -> subject.typeOf(tokenId), INVALID_TOKEN_ID);
        assertFailsWith(() -> subject.nameOf(tokenId), INVALID_TOKEN_ID);
        assertFailsWith(() -> subject.supplyOf(tokenId), INVALID_TOKEN_ID);
        assertFailsWith(() -> subject.symbolOf(tokenId), INVALID_TOKEN_ID);
        assertFailsWith(() -> subject.decimalsOf(tokenId), INVALID_TOKEN_ID);
        assertFailsWith(() -> subject.balanceOf(accountId, tokenId), INVALID_TOKEN_ID);
    }

    @Test
    void getsExpectedTokenMeta() {
        given(tokens.get(tokenNum)).willReturn(token);

        assertEquals(name, subject.nameOf(tokenId));
        assertEquals(symbol, subject.symbolOf(tokenId));
        assertEquals(decimals, subject.decimalsOf(tokenId));
        assertEquals(totalSupply, subject.supplyOf(tokenId));
        assertEquals(type, subject.typeOf(tokenId));
    }

    @Test
    void rejectsMissingAccount() {
        given(tokens.get(tokenNum)).willReturn(token);
        assertFailsWith(() -> subject.balanceOf(accountId, tokenId), INVALID_ACCOUNT_ID);
    }

    @Test
    void getsZeroBalanceIfNoAssociation() {
        given(tokens.get(tokenNum)).willReturn(token);
        given(accounts.containsKey(accountNum)).willReturn(true);
        assertEquals(0, subject.balanceOf(accountId, tokenId));
    }

    @Test
    void getsExpectedBalanceIfAssociationExists() {
        given(tokens.get(tokenNum)).willReturn(token);
        given(accounts.containsKey(accountNum)).willReturn(true);
        final var relStatus = new MerkleTokenRelStatus(balance, false, false, false);
        given(tokenAssociations.get(EntityNumPair.fromAccountTokenRel(accountId, tokenId)))
                .willReturn(relStatus);
        assertEquals(balance, subject.balanceOf(accountId, tokenId));
    }

    @Test
    void failsIfNftIdNotPresent() {
        assertFailsRevertingWith(
                () -> subject.approvedSpenderOf(nft), INVALID_TOKEN_NFT_SERIAL_NUMBER);
    }

    @Test
    void returnsApprovedAddressIfPresent() {
        given(nfts.get(nftKey)).willReturn(withApprovedSpender);
        final var expected = withApprovedSpender.getSpender().toEvmAddress();
        final var actual = subject.approvedSpenderOf(nft);
        assertEquals(expected, actual);
    }

    @Test
    void returnsFalseIfOwnerDoesntExist() {
        assertFalse(subject.isOperator(accountId, spenderId, tokenId));
    }

    @Test
    void returnsFalseIfOperatorDoesntExist() {
        final var owner = new MerkleAccount();
        given(accounts.get(accountNum)).willReturn(owner);
        assertFalse(subject.isOperator(accountId, spenderId, tokenId));
    }

    @Test
    void returnsFalseIfOperatorNotApproved() {
        final var owner = new MerkleAccount();
        final var operator = new MerkleAccount();
        given(accounts.get(accountNum)).willReturn(owner);
        given(accounts.get(spenderNum)).willReturn(operator);
        owner.setApproveForAllNfts(Set.of(new FcTokenAllowanceId(tokenNum, treasuryNum)));
        assertFalse(subject.isOperator(accountId, spenderId, tokenId));
    }

    @Test
    void returnsTrueIfOperatorApproved() {
        final var owner = new MerkleAccount();
        final var operator = new MerkleAccount();
        given(accounts.get(accountNum)).willReturn(owner);
        given(accounts.get(spenderNum)).willReturn(operator);
        owner.setApproveForAllNfts(Set.of(new FcTokenAllowanceId(tokenNum, spenderNum)));
        assertTrue(subject.isOperator(accountId, spenderId, tokenId));
    }

    @Test
    void ownerOfThrowsForMissingNft() {
        assertFailsWith(() -> subject.ownerOf(nft), INVALID_TOKEN_NFT_SERIAL_NUMBER);
    }

    @Test
    void ownerOfTranslatesWildcardOwner() {
        given(nfts.get(nftKey)).willReturn(treasuryOwned);
        treasuryOwned.setKey(nftKey);
        given(tokens.get(nftKey.getHiOrderAsNum())).willReturn(token);
        final var actual = subject.ownerOf(nft);
        assertEquals(treasuryAddress, actual);
    }

    @Test
    void ownerOfReturnsNonTreasuryOwner() {
        given(nfts.get(nftKey)).willReturn(accountOwned);
        final var expected = accountNum.toEvmAddress();
        final var actual = subject.ownerOf(nft);
        assertEquals(expected, actual);
    }

    @Test
    void allowanceOfThrowsRevertingOnMissingOwner() {
        assertFailsRevertingWith(
                () -> subject.allowanceOf(accountId, spenderId, tokenId),
                INVALID_ALLOWANCE_OWNER_ID);
    }

    @Test
    void allowanceOfReturnsZeroForNoAllowance() {
        final var owner = new MerkleAccount();
        given(accounts.get(accountNum)).willReturn(owner);
        assertEquals(0L, subject.allowanceOf(accountId, spenderId, tokenId));
    }

    @Test
    void allowanceOfReturnsKnownAllowanceIfPresent() {
        final var fcTokenAllowanceId = FcTokenAllowanceId.from(tokenId, spenderId);
        final var owner = new MerkleAccount();
        final SortedMap<FcTokenAllowanceId, Long> allowances = new TreeMap<>();
        allowances.put(fcTokenAllowanceId, 123L);
        owner.setFungibleTokenAllowances(allowances);
        given(accounts.get(accountNum)).willReturn(owner);
        assertEquals(123L, subject.allowanceOf(accountId, spenderId, tokenId));
    }

    private static final NftId nft = new NftId(0, 0, 123, 456);
    private static final EntityNumPair nftKey = EntityNumPair.fromNftId(nft);

    private static final MerkleUniqueToken treasuryOwned =
            new MerkleUniqueToken(
                    MISSING_ENTITY_ID,
                    "There, the eyes are".getBytes(StandardCharsets.UTF_8),
                    new RichInstant(1, 2));
    private static final int decimals = 666666;
    private static final long someExpiry = 1_234_567L;
    private static final long totalSupply = 4242;
    private static final long balance = 2424;
    private static final TokenType type = TokenType.NON_FUNGIBLE_UNIQUE;
    private static final String name = "Sunlight on a broken column";
    private static final String symbol = "THM1925";
    private static final EntityNum tokenNum = EntityNum.fromLong(666);
    private static final EntityNum accountNum = EntityNum.fromLong(888);
    private static final EntityNum treasuryNum = EntityNum.fromLong(999);
    private static final EntityNum spenderNum = EntityNum.fromLong(111);
    private static final MerkleUniqueToken accountOwned =
            new MerkleUniqueToken(
                    accountNum.toEntityId(),
                    "There, is a tree swinging".getBytes(StandardCharsets.UTF_8),
                    new RichInstant(2, 3));

    private static final MerkleUniqueToken withApprovedSpender =
            new MerkleUniqueToken(
                    accountNum.toEntityId(),
                    "And voices are".getBytes(StandardCharsets.UTF_8),
                    new RichInstant(1, 2));

    static {
        withApprovedSpender.setSpender(spenderNum.toEntityId());
    }

    private static final Address treasuryAddress = treasuryNum.toEvmAddress();
    private static final TokenID tokenId = tokenNum.toGrpcTokenId();
    private static final AccountID accountId = accountNum.toGrpcAccountId();
    private static final AccountID spenderId = spenderNum.toGrpcAccountId();
    private static final MerkleToken token =
            new MerkleToken(
                    someExpiry,
                    totalSupply,
                    decimals,
                    symbol,
                    name,
                    false,
                    true,
                    treasuryNum.toEntityId());

    {
        token.setTokenType(type);
    }
>>>>>>> 21e657b3
}<|MERGE_RESOLUTION|>--- conflicted
+++ resolved
@@ -80,356 +80,6 @@
 
 @ExtendWith(MockitoExtension.class)
 class StaticEntityAccessTest {
-<<<<<<< HEAD
-	@Mock
-	private OptionValidator validator;
-	@Mock
-	private StateView stateView;
-	@Mock
-	private ContractAliases aliases;
-	@Mock
-	private HederaAccountCustomizer customizer;
-	@Mock
-	private MerkleMap<EntityNum, MerkleToken> tokens;
-	@Mock
-	private MerkleMap<EntityNum, MerkleAccount> accounts;
-	@Mock
-	private VirtualMap<ContractKey, IterableContractValue> storage;
-	@Mock
-	private VirtualMap<VirtualBlobKey, VirtualBlobValue> blobs;
-	@Mock
-	private MerkleMap<EntityNumPair, MerkleTokenRelStatus> tokenAssociations;
-	@Mock
-	private VirtualMap<UniqueTokenKey, UniqueTokenValue> nfts;
-
-	private StaticEntityAccess subject;
-
-	private static final JKey key = new JEd25519Key("aBcDeFgHiJkLmNoPqRsTuVwXyZ012345".getBytes());
-
-	private final AccountID id = IdUtils.asAccount("0.0.1234");
-	private final AccountID nonExtantId = IdUtils.asAccount("0.0.1235");
-	private final UInt256 uint256Key = UInt256.ONE;
-	private final Bytes bytesKey = uint256Key.toBytes();
-	private final ContractKey contractKey = new ContractKey(id.getAccountNum(), uint256Key.toArray());
-	private final VirtualBlobKey blobKey = new VirtualBlobKey(CONTRACT_BYTECODE, (int) id.getAccountNum());
-	private final IterableContractValue contractVal = new IterableContractValue(BigInteger.ONE);
-	private final VirtualBlobValue blobVal = new VirtualBlobValue("data".getBytes());
-	private static final ByteString pretendAlias =
-			ByteString.copyFrom(unhex("aaaaaaaaaaaaaaaaaaaaaaaa9abcdefabcdefbbb"));
-
-	private final MerkleAccount someNonContractAccount = new HederaAccountCustomizer()
-			.isReceiverSigRequired(false)
-			.key(key)
-			.proxy(MISSING_ENTITY_ID)
-			.isDeleted(false)
-			.expiry(someExpiry)
-			.memo("")
-			.isSmartContract(false)
-			.autoRenewPeriod(1234L)
-			.customizing(new MerkleAccount());
-	private final MerkleAccount someContractAccount = new HederaAccountCustomizer()
-			.isReceiverSigRequired(false)
-			.alias(pretendAlias)
-			.key(key)
-			.proxy(MISSING_ENTITY_ID)
-			.isDeleted(false)
-			.expiry(someExpiry)
-			.memo("")
-			.isSmartContract(true)
-			.autoRenewPeriod(1234L)
-			.customizing(new MerkleAccount());
-
-	@BeforeEach
-	void setUp() {
-		given(stateView.tokens()).willReturn(tokens);
-		given(stateView.storage()).willReturn(blobs);
-		given(stateView.accounts()).willReturn(accounts);
-		given(stateView.contractStorage()).willReturn(storage);
-		given(stateView.tokenAssociations()).willReturn(tokenAssociations);
-		given(stateView.uniqueTokens()).willReturn(nfts);
-
-		subject = new StaticEntityAccess(stateView, aliases, validator);
-	}
-
-	@Test
-	void worldLedgersJustIncludeAliases() {
-		final var ledgers = subject.worldLedgers();
-		assertSame(aliases, ledgers.aliases());
-		assertNull(ledgers.accounts());
-		assertNull(ledgers.tokenRels());
-		assertNull(ledgers.tokens());
-		assertNull(ledgers.nfts());
-	}
-
-	@Test
-	void canGetAlias() {
-		given(accounts.get(EntityNum.fromAccountId(id))).willReturn(someContractAccount);
-		assertEquals(pretendAlias, subject.alias(id));
-	}
-
-	@Test
-	void notDetachedIfOkStatus() {
-		given(validator.expiryStatusGiven(
-				someNonContractAccount.getBalance(),
-				someNonContractAccount.getExpiry(),
-				someNonContractAccount.isSmartContract())).willReturn(OK);
-		given(accounts.get(EntityNum.fromAccountId(id))).willReturn(someNonContractAccount);
-		assertFalse(subject.isDetached(id));
-	}
-
-	@Test
-	void detachedIfValidatorSaysSo() {
-		given(validator.expiryStatusGiven(
-				someNonContractAccount.getBalance(),
-				someNonContractAccount.getExpiry(),
-				someNonContractAccount.isSmartContract())).willReturn(ACCOUNT_EXPIRED_AND_PENDING_REMOVAL);
-		given(accounts.get(EntityNum.fromAccountId(id))).willReturn(someNonContractAccount);
-		assertTrue(subject.isDetached(id));
-	}
-
-	@Test
-	void mutatorsAndTransactionalSemanticsThrows() {
-		assertThrows(UnsupportedOperationException.class, () -> subject.customize(id, customizer));
-		assertThrows(UnsupportedOperationException.class, () -> subject.putStorage(id, uint256Key, uint256Key));
-		assertThrows(UnsupportedOperationException.class, () -> subject.storeCode(id, bytesKey));
-		assertThrows(UnsupportedOperationException.class, () -> subject.currentManagedChangeSet());
-		assertThrows(UnsupportedOperationException.class, () -> subject.recordNewKvUsageTo(null));
-		assertThrows(UnsupportedOperationException.class, () -> subject.begin());
-		assertThrows(UnsupportedOperationException.class, () -> subject.commit());
-		assertThrows(UnsupportedOperationException.class, () -> subject.rollback());
-		assertThrows(UnsupportedOperationException.class, subject::flushStorage);
-	}
-
-	@Test
-	void metadataOfNFT() {
-		given(nfts.get(nftKey)).willReturn(treasuryOwned);
-		final var actual = subject.metadataOf(nft);
-		assertEquals("There, the eyes are", actual);
-	}
-
-	@Test
-	void nonMutatorsWork() {
-		given(accounts.get(EntityNum.fromAccountId(id))).willReturn(someNonContractAccount);
-		given(accounts.get(EntityNum.fromAccountId(nonExtantId))).willReturn(null);
-		given(stateView.tokenExists(fungible)).willReturn(true);
-
-		assertEquals(someNonContractAccount.getBalance(), subject.getBalance(id));
-		assertEquals(someNonContractAccount.isDeleted(), subject.isDeleted(id));
-		assertTrue(subject.isExtant(id));
-		assertFalse(subject.isExtant(nonExtantId));
-		assertTrue(subject.isTokenAccount(fungibleTokenAddr));
-	}
-
-	@Test
-	void getWorks() {
-		given(storage.get(contractKey)).willReturn(contractVal);
-
-		final var unit256Val = subject.getStorage(id, uint256Key);
-
-		final var expectedVal = UInt256.fromBytes(Bytes.wrap(contractVal.getValue()));
-		assertEquals(expectedVal, unit256Val);
-	}
-
-	@Test
-	void getForUnknownReturnsZero() {
-		final var unit256Val = subject.getStorage(id, UInt256.MAX_VALUE);
-
-		assertEquals(UInt256.ZERO, unit256Val);
-	}
-
-	@Test
-	void fetchWithValueWorks() {
-		given(blobs.get(blobKey)).willReturn(blobVal);
-
-		final var blobBytes = subject.fetchCodeIfPresent(id);
-
-		final var expectedVal = Bytes.of(blobVal.getData());
-		assertEquals(expectedVal, blobBytes);
-	}
-
-	@Test
-	void fetchWithoutValueReturnsNull() {
-		assertNull(subject.fetchCodeIfPresent(id));
-	}
-
-	@Test
-	void failsWithInvalidTokenIdGivenMissing() {
-		assertFailsWith(() -> subject.typeOf(tokenId), INVALID_TOKEN_ID);
-		assertFailsWith(() -> subject.nameOf(tokenId), INVALID_TOKEN_ID);
-		assertFailsWith(() -> subject.supplyOf(tokenId), INVALID_TOKEN_ID);
-		assertFailsWith(() -> subject.symbolOf(tokenId), INVALID_TOKEN_ID);
-		assertFailsWith(() -> subject.decimalsOf(tokenId), INVALID_TOKEN_ID);
-		assertFailsWith(() -> subject.balanceOf(accountId, tokenId), INVALID_TOKEN_ID);
-	}
-
-	@Test
-	void getsExpectedTokenMeta() {
-		given(tokens.get(tokenNum)).willReturn(token);
-
-		assertEquals(name, subject.nameOf(tokenId));
-		assertEquals(symbol, subject.symbolOf(tokenId));
-		assertEquals(decimals, subject.decimalsOf(tokenId));
-		assertEquals(totalSupply, subject.supplyOf(tokenId));
-		assertEquals(type, subject.typeOf(tokenId));
-	}
-
-	@Test
-	void rejectsMissingAccount() {
-		given(tokens.get(tokenNum)).willReturn(token);
-		assertFailsWith(() -> subject.balanceOf(accountId, tokenId), INVALID_ACCOUNT_ID);
-	}
-
-	@Test
-	void getsZeroBalanceIfNoAssociation() {
-		given(tokens.get(tokenNum)).willReturn(token);
-		given(accounts.containsKey(accountNum)).willReturn(true);
-		assertEquals(0, subject.balanceOf(accountId, tokenId));
-	}
-
-	@Test
-	void getsExpectedBalanceIfAssociationExists() {
-		given(tokens.get(tokenNum)).willReturn(token);
-		given(accounts.containsKey(accountNum)).willReturn(true);
-		final var relStatus = new MerkleTokenRelStatus(balance, false, false, false);
-		given(tokenAssociations.get(EntityNumPair.fromAccountTokenRel(accountId, tokenId))).willReturn(relStatus);
-		assertEquals(balance, subject.balanceOf(accountId, tokenId));
-	}
-
-	@Test
-	void failsIfNftIdNotPresent() {
-		assertFailsRevertingWith(() -> subject.approvedSpenderOf(nft), INVALID_TOKEN_NFT_SERIAL_NUMBER);
-	}
-
-	@Test
-	void returnsApprovedAddressIfPresent() {
-		given(nfts.get(nftKey)).willReturn(withApprovedSpender);
-		final var expected = withApprovedSpender.getSpender().toEvmAddress();
-		final var actual = subject.approvedSpenderOf(nft);
-		assertEquals(expected, actual);
-	}
-
-	@Test
-	void returnsFalseIfOwnerDoesntExist() {
-		assertFalse(subject.isOperator(accountId, spenderId, tokenId));
-	}
-
-	@Test
-	void returnsFalseIfOperatorDoesntExist() {
-		final var owner = new MerkleAccount();
-		given(accounts.get(accountNum)).willReturn(owner);
-		assertFalse(subject.isOperator(accountId, spenderId, tokenId));
-	}
-
-	@Test
-	void returnsFalseIfOperatorNotApproved() {
-		final var owner = new MerkleAccount();
-		final var operator = new MerkleAccount();
-		given(accounts.get(accountNum)).willReturn(owner);
-		given(accounts.get(spenderNum)).willReturn(operator);
-		owner.setApproveForAllNfts(Set.of(new FcTokenAllowanceId(tokenNum, treasuryNum)));
-		assertFalse(subject.isOperator(accountId, spenderId, tokenId));
-	}
-
-	@Test
-	void returnsTrueIfOperatorApproved() {
-		final var owner = new MerkleAccount();
-		final var operator = new MerkleAccount();
-		given(accounts.get(accountNum)).willReturn(owner);
-		given(accounts.get(spenderNum)).willReturn(operator);
-		owner.setApproveForAllNfts(Set.of(new FcTokenAllowanceId(tokenNum, spenderNum)));
-		assertTrue(subject.isOperator(accountId, spenderId, tokenId));
-	}
-
-	@Test
-	void ownerOfThrowsForMissingNft() {
-		assertFailsWith(() -> subject.ownerOf(nft), INVALID_TOKEN_NFT_SERIAL_NUMBER);
-	}
-
-	@Test
-	void ownerOfTranslatesWildcardOwner() {
-		given(nfts.get(nftKey)).willReturn(treasuryOwned);
-		given(tokens.get(nftKey.toEntityNumPair().getHiOrderAsNum())).willReturn(token);
-		final var actual = subject.ownerOf(nft);
-		assertEquals(treasuryAddress, actual);
-	}
-
-	@Test
-	void ownerOfReturnsNonTreasuryOwner() {
-		given(nfts.get(nftKey)).willReturn(accountOwned);
-		final var expected = accountNum.toEvmAddress();
-		final var actual = subject.ownerOf(nft);
-		assertEquals(expected, actual);
-	}
-
-	@Test
-	void allowanceOfThrowsRevertingOnMissingOwner() {
-		assertFailsRevertingWith(() -> subject.allowanceOf(accountId, spenderId, tokenId), INVALID_ALLOWANCE_OWNER_ID);
-	}
-
-	@Test
-	void allowanceOfReturnsZeroForNoAllowance() {
-		final var owner = new MerkleAccount();
-		given(accounts.get(accountNum)).willReturn(owner);
-		assertEquals(0L, subject.allowanceOf(accountId, spenderId, tokenId));
-	}
-
-	@Test
-	void allowanceOfReturnsKnownAllowanceIfPresent() {
-		final var fcTokenAllowanceId = FcTokenAllowanceId.from(tokenId, spenderId);
-		final var owner = new MerkleAccount();
-		final SortedMap<FcTokenAllowanceId, Long> allowances = new TreeMap<>();
-		allowances.put(fcTokenAllowanceId, 123L);
-		owner.setFungibleTokenAllowances(allowances);
-		given(accounts.get(accountNum)).willReturn(owner);
-		assertEquals(123L, subject.allowanceOf(accountId, spenderId, tokenId));
-	}
-
-	private static final NftId nft = new NftId(0, 0, 123, 456);
-	private static final UniqueTokenKey nftKey = UniqueTokenKey.from(nft);
-
-	private static final UniqueTokenValue treasuryOwned = new UniqueTokenValue(
-			MISSING_ENTITY_ID.num(), MISSING_ENTITY_ID.num(), "There, the eyes are".getBytes(StandardCharsets.UTF_8),
-			new RichInstant(1, 2));
-	private static final int decimals = 666666;
-	private static final long someExpiry = 1_234_567L;
-	private static final long totalSupply = 4242;
-	private static final long balance = 2424;
-	private static final TokenType type = TokenType.NON_FUNGIBLE_UNIQUE;
-	private static final String name = "Sunlight on a broken column";
-	private static final String symbol = "THM1925";
-	private static final EntityNum tokenNum = EntityNum.fromLong(666);
-	private static final EntityNum accountNum = EntityNum.fromLong(888);
-	private static final EntityNum treasuryNum = EntityNum.fromLong(999);
-	private static final EntityNum spenderNum = EntityNum.fromLong(111);
-	private static final UniqueTokenValue accountOwned = new UniqueTokenValue(
-			accountNum.toEntityId().num(), MISSING_ENTITY_ID.num(),
-			"There, is a tree swinging".getBytes(StandardCharsets.UTF_8),
-			new RichInstant(2, 3));
-
-	private static final UniqueTokenValue withApprovedSpender = new UniqueTokenValue(
-			accountNum.toEntityId().num(), MISSING_ENTITY_ID.num(), "And voices are".getBytes(StandardCharsets.UTF_8),
-			new RichInstant(1, 2));
-	static {
-		withApprovedSpender.setSpender(spenderNum.toEntityId());
-	}
-	private static final Address treasuryAddress = treasuryNum.toEvmAddress();
-	private static final TokenID tokenId = tokenNum.toGrpcTokenId();
-	private static final AccountID accountId = accountNum.toGrpcAccountId();
-	private static final AccountID spenderId = spenderNum.toGrpcAccountId();
-	private static final MerkleToken token = new MerkleToken(
-			someExpiry,
-			totalSupply,
-			decimals,
-			symbol,
-			name,
-			false,
-			true,
-			treasuryNum.toEntityId());
-
-	{
-		token.setTokenType(type);
-	}
-=======
     @Mock private OptionValidator validator;
     @Mock private StateView stateView;
     @Mock private ContractAliases aliases;
@@ -439,7 +89,7 @@
     @Mock private VirtualMap<ContractKey, IterableContractValue> storage;
     @Mock private VirtualMap<VirtualBlobKey, VirtualBlobValue> blobs;
     @Mock private MerkleMap<EntityNumPair, MerkleTokenRelStatus> tokenAssociations;
-    @Mock private MerkleMap<EntityNumPair, MerkleUniqueToken> nfts;
+    @Mock private VirtualMap<UniqueTokenKey, UniqueTokenValue> nfts;
 
     private StaticEntityAccess subject;
 
@@ -697,8 +347,7 @@
     @Test
     void ownerOfTranslatesWildcardOwner() {
         given(nfts.get(nftKey)).willReturn(treasuryOwned);
-        treasuryOwned.setKey(nftKey);
-        given(tokens.get(nftKey.getHiOrderAsNum())).willReturn(token);
+		given(tokens.get(nftKey.toEntityNumPair().getHiOrderAsNum())).willReturn(token);
         final var actual = subject.ownerOf(nft);
         assertEquals(treasuryAddress, actual);
     }
@@ -737,11 +386,12 @@
     }
 
     private static final NftId nft = new NftId(0, 0, 123, 456);
-    private static final EntityNumPair nftKey = EntityNumPair.fromNftId(nft);
-
-    private static final MerkleUniqueToken treasuryOwned =
-            new MerkleUniqueToken(
-                    MISSING_ENTITY_ID,
+    private static final UniqueTokenKey nftKey = UniqueTokenKey.from(nft);
+
+    private static final UniqueTokenValue treasuryOwned =
+            new UniqueTokenValue(
+                    MISSING_ENTITY_ID.num(),
+					MISSING_ENTITY_ID.num(),
                     "There, the eyes are".getBytes(StandardCharsets.UTF_8),
                     new RichInstant(1, 2));
     private static final int decimals = 666666;
@@ -755,15 +405,17 @@
     private static final EntityNum accountNum = EntityNum.fromLong(888);
     private static final EntityNum treasuryNum = EntityNum.fromLong(999);
     private static final EntityNum spenderNum = EntityNum.fromLong(111);
-    private static final MerkleUniqueToken accountOwned =
-            new MerkleUniqueToken(
-                    accountNum.toEntityId(),
+    private static final UniqueTokenValue accountOwned =
+            new UniqueTokenValue(
+                    accountNum.longValue(),
+					MISSING_ENTITY_ID.num(),
                     "There, is a tree swinging".getBytes(StandardCharsets.UTF_8),
                     new RichInstant(2, 3));
 
-    private static final MerkleUniqueToken withApprovedSpender =
-            new MerkleUniqueToken(
-                    accountNum.toEntityId(),
+    private static final UniqueTokenValue withApprovedSpender =
+            new UniqueTokenValue(
+                    accountNum.longValue(),
+					MISSING_ENTITY_ID.num(),
                     "And voices are".getBytes(StandardCharsets.UTF_8),
                     new RichInstant(1, 2));
 
@@ -789,5 +441,4 @@
     {
         token.setTokenType(type);
     }
->>>>>>> 21e657b3
 }