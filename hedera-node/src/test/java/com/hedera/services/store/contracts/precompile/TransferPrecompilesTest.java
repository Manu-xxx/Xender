package com.hedera.services.store.contracts.precompile;

/*-
 * ‌
 * Hedera Services Node
 * ​
 * Copyright (C) 2018 - 2021 Hedera Hashgraph, LLC
 * ​
 * Licensed under the Apache License, Version 2.0 (the "License");
 * you may not use this file except in compliance with the License.
 * You may obtain a copy of the License at
 *
 *      http://www.apache.org/licenses/LICENSE-2.0
 *
 * Unless required by applicable law or agreed to in writing, software
 * distributed under the License is distributed on an "AS IS" BASIS,
 * WITHOUT WARRANTIES OR CONDITIONS OF ANY KIND, either express or implied.
 * See the License for the specific language governing permissions and
 * limitations under the License.
 * ‍
 */

import com.hedera.services.context.SideEffectsTracker;
import com.hedera.services.context.primitives.StateView;
import com.hedera.services.context.properties.GlobalDynamicProperties;
import com.hedera.services.contracts.sources.TxnAwareSoliditySigsVerifier;
import com.hedera.services.exceptions.InvalidTransactionException;
import com.hedera.services.fees.FeeCalculator;
import com.hedera.services.fees.calculation.UsagePricesProvider;
import com.hedera.services.grpc.marshalling.ImpliedTransfers;
import com.hedera.services.grpc.marshalling.ImpliedTransfersMarshal;
import com.hedera.services.grpc.marshalling.ImpliedTransfersMeta;
import com.hedera.services.ledger.SigImpactHistorian;
import com.hedera.services.ledger.TransactionalLedger;
import com.hedera.services.ledger.TransferLogic;
import com.hedera.services.ledger.accounts.ContractAliases;
import com.hedera.services.ledger.ids.EntityIdSource;
import com.hedera.services.ledger.properties.AccountProperty;
import com.hedera.services.ledger.properties.NftProperty;
import com.hedera.services.ledger.properties.TokenProperty;
import com.hedera.services.ledger.properties.TokenRelProperty;
import com.hedera.services.records.AccountRecordsHistorian;
import com.hedera.services.state.expiry.ExpiringCreations;
import com.hedera.services.state.merkle.MerkleAccount;
import com.hedera.services.state.merkle.MerkleToken;
import com.hedera.services.state.merkle.MerkleTokenRelStatus;
import com.hedera.services.state.merkle.MerkleUniqueToken;
import com.hedera.services.state.submerkle.ExpirableTxnRecord;
import com.hedera.services.state.submerkle.SolidityFnResult;
import com.hedera.services.store.contracts.HederaStackedWorldStateUpdater;
import com.hedera.services.store.contracts.WorldLedgers;
import com.hedera.services.store.models.Id;
import com.hedera.services.store.models.NftId;
import com.hedera.services.store.tokens.HederaTokenStore;
import com.hedera.services.txns.token.process.DissociationFactory;
import com.hedera.services.txns.validation.OptionValidator;
import com.hedera.services.utils.EntityIdUtils;
import com.hederahashgraph.api.proto.java.AccountID;
import com.hederahashgraph.api.proto.java.CryptoTransferTransactionBody;
import com.hederahashgraph.api.proto.java.HederaFunctionality;
import com.hederahashgraph.api.proto.java.ResponseCodeEnum;
import com.hederahashgraph.api.proto.java.TokenID;
import com.hederahashgraph.api.proto.java.TransactionBody;
import com.hederahashgraph.api.proto.java.TransactionID;
import com.hederahashgraph.fee.FeeObject;
import org.apache.commons.lang3.tuple.Pair;
import org.apache.tuweni.bytes.Bytes;
import org.apache.tuweni.units.bigints.UInt256;
import org.hyperledger.besu.datatypes.Address;
import org.hyperledger.besu.evm.frame.MessageFrame;
import org.hyperledger.besu.evm.gascalculator.GasCalculator;
import org.hyperledger.besu.evm.worldstate.WorldUpdater;
import org.junit.jupiter.api.BeforeEach;
import org.junit.jupiter.api.Test;
import org.junit.jupiter.api.extension.ExtendWith;
import org.mockito.ArgumentCaptor;
import org.mockito.Mock;
import org.mockito.junit.jupiter.MockitoExtension;

import java.util.Collections;
import java.util.Deque;
import java.util.Iterator;
import java.util.Optional;

import static com.hedera.services.ledger.ids.ExceptionalEntityIdSource.NOOP_ID_SOURCE;
import static com.hedera.services.state.EntityCreator.EMPTY_MEMO;
import static com.hedera.services.store.contracts.precompile.HTSPrecompiledContract.ABI_ID_CRYPTO_TRANSFER;
import static com.hedera.services.store.contracts.precompile.HTSPrecompiledContract.ABI_ID_TRANSFER_NFT;
import static com.hedera.services.store.contracts.precompile.HTSPrecompiledContract.ABI_ID_TRANSFER_NFTS;
import static com.hedera.services.store.contracts.precompile.HTSPrecompiledContract.ABI_ID_TRANSFER_TOKEN;
import static com.hedera.services.store.contracts.precompile.HTSPrecompiledContract.ABI_ID_TRANSFER_TOKENS;
import static com.hedera.services.store.contracts.precompile.HTSTestsUtil.TEST_CONSENSUS_TIME;
import static com.hedera.services.store.contracts.precompile.HTSTestsUtil.TOKEN_TRANSFER_WRAPPER;
import static com.hedera.services.store.contracts.precompile.HTSTestsUtil.contractAddr;
import static com.hedera.services.store.contracts.precompile.HTSTestsUtil.feeCollector;
import static com.hedera.services.store.contracts.precompile.HTSTestsUtil.nftTransferChanges;
import static com.hedera.services.store.contracts.precompile.HTSTestsUtil.nftTransferList;
import static com.hedera.services.store.contracts.precompile.HTSTestsUtil.nftsTransferChanges;
import static com.hedera.services.store.contracts.precompile.HTSTestsUtil.nftsTransferList;
import static com.hedera.services.store.contracts.precompile.HTSTestsUtil.parentContractAddress;
import static com.hedera.services.store.contracts.precompile.HTSTestsUtil.receiver;
import static com.hedera.services.store.contracts.precompile.HTSTestsUtil.sender;
import static com.hedera.services.store.contracts.precompile.HTSTestsUtil.successResult;
import static com.hedera.services.store.contracts.precompile.HTSTestsUtil.timestamp;
import static com.hedera.services.store.contracts.precompile.HTSTestsUtil.tokenTransferChanges;
import static com.hedera.services.store.contracts.precompile.HTSTestsUtil.tokensTransferChanges;
import static com.hedera.services.store.contracts.precompile.HTSTestsUtil.tokensTransferChangesSenderOnly;
import static com.hedera.services.store.contracts.precompile.HTSTestsUtil.tokensTransferList;
import static com.hedera.services.store.contracts.precompile.HTSTestsUtil.tokensTransferListReceiverOnly;
import static com.hedera.services.store.contracts.precompile.HTSTestsUtil.tokensTransferListSenderOnly;
import static com.hedera.services.store.tokens.views.UniqueTokenViewsManager.NOOP_VIEWS_MANAGER;
import static com.hederahashgraph.api.proto.java.ResponseCodeEnum.CUSTOM_FEE_CHARGING_EXCEEDED_MAX_ACCOUNT_AMOUNTS;
import static com.hederahashgraph.api.proto.java.ResponseCodeEnum.OK;
import static com.hederahashgraph.api.proto.java.ResponseCodeEnum.TRANSFERS_NOT_ZERO_SUM_FOR_TOKEN;
import static org.junit.jupiter.api.Assertions.assertEquals;
import static org.junit.jupiter.api.Assertions.assertNotEquals;
import static org.junit.jupiter.api.Assertions.assertThrows;
import static org.mockito.ArgumentMatchers.any;
import static org.mockito.ArgumentMatchers.anyInt;
import static org.mockito.ArgumentMatchers.eq;
import static org.mockito.BDDMockito.given;
import static org.mockito.Mockito.doThrow;
import static org.mockito.Mockito.never;
import static org.mockito.Mockito.verify;

@ExtendWith(MockitoExtension.class)
class TransferPrecompilesTest {
	@Mock
	private Bytes pretendArguments;
	@Mock
	private HederaTokenStore hederaTokenStore;
	@Mock
	private GlobalDynamicProperties dynamicProperties;
	@Mock
	private OptionValidator validator;
	@Mock
	private GasCalculator gasCalculator;
	@Mock
	private MessageFrame frame;
	@Mock
	private MessageFrame parentFrame;
	@Mock
	private Deque<MessageFrame> frameDeque;
	@Mock
	private Iterator<MessageFrame> dequeIterator;
	@Mock
	private TxnAwareSoliditySigsVerifier sigsVerifier;
	@Mock
	private AccountRecordsHistorian recordsHistorian;
	@Mock
	private DecodingFacade decoder;
	@Mock
	private EncodingFacade encoder;
	@Mock
	private HTSPrecompiledContract.TransferLogicFactory transferLogicFactory;
	@Mock
	private HTSPrecompiledContract.HederaTokenStoreFactory hederaTokenStoreFactory;
	@Mock
	private HTSPrecompiledContract.AccountStoreFactory accountStoreFactory;
	@Mock
	private TransferLogic transferLogic;
	@Mock
	private SideEffectsTracker sideEffects;
	@Mock
	private TransactionBody.Builder mockSynthBodyBuilder;
	@Mock
	private CryptoTransferTransactionBody cryptoTransferTransactionBody;
	@Mock
	private ExpirableTxnRecord.Builder mockRecordBuilder;
	@Mock
	private SyntheticTxnFactory syntheticTxnFactory;
	@Mock
	private HederaStackedWorldStateUpdater worldUpdater;
	@Mock
	private WorldLedgers wrappedLedgers;
	@Mock
	private TransactionalLedger<NftId, NftProperty, MerkleUniqueToken> nfts;
	@Mock
	private TransactionalLedger<Pair<AccountID, TokenID>, TokenRelProperty, MerkleTokenRelStatus> tokenRels;
	@Mock
	private TransactionalLedger<AccountID, AccountProperty, MerkleAccount> accounts;
	@Mock
	private TransactionalLedger<TokenID, TokenProperty, MerkleToken> tokens;
	private final EntityIdSource ids = NOOP_ID_SOURCE;
	@Mock
	private ExpiringCreations creator;
	@Mock
	private ImpliedTransfersMarshal impliedTransfersMarshal;
	@Mock
	private ImpliedTransfers impliedTransfers;
	@Mock
	private DissociationFactory dissociationFactory;
	@Mock
	private ImpliedTransfersMeta impliedTransfersMeta;
	@Mock
	private FeeCalculator feeCalculator;
	@Mock
	private FeeObject mockFeeObject;
	@Mock
	private StateView stateView;
	@Mock
	private PrecompilePricingUtils precompilePricingUtils;
	@Mock
	private ContractAliases aliases;
	@Mock
<<<<<<< HEAD
	private SigImpactHistorian sigImpactHistorian;
=======
	private UsagePricesProvider resourceCosts;
>>>>>>> b178f8b8

	private HTSPrecompiledContract subject;

	@BeforeEach
	void setUp() {
		subject = new HTSPrecompiledContract(
				validator, dynamicProperties, gasCalculator,
				sigImpactHistorian, recordsHistorian, sigsVerifier, decoder, encoder,
				syntheticTxnFactory, creator, dissociationFactory, impliedTransfersMarshal,
				() -> feeCalculator, stateView, precompilePricingUtils, resourceCosts);
		subject.setTransferLogicFactory(transferLogicFactory);
		subject.setHederaTokenStoreFactory(hederaTokenStoreFactory);
		subject.setAccountStoreFactory(accountStoreFactory);
		subject.setSideEffectsFactory(() -> sideEffects);
	}

	@Test
	void transferFailsFastGivenWrongSyntheticValidity() {
		given(frame.getWorldUpdater()).willReturn(worldUpdater);
		Optional<WorldUpdater> parent = Optional.of(worldUpdater);
		given(worldUpdater.parentUpdater()).willReturn(parent);
		given(worldUpdater.wrappedTrackingLedgers()).willReturn(wrappedLedgers);

		given(syntheticTxnFactory.createCryptoTransfer(Collections.singletonList(tokensTransferList)))
				.willReturn(mockSynthBodyBuilder);
		given(mockSynthBodyBuilder.getCryptoTransfer()).willReturn(cryptoTransferTransactionBody);
		given(decoder.decodeTransferTokens(eq(pretendArguments), any()))
				.willReturn(Collections.singletonList(tokensTransferList));
		given(impliedTransfersMarshal.validityWithCurrentProps(cryptoTransferTransactionBody))
				.willReturn(TRANSFERS_NOT_ZERO_SUM_FOR_TOKEN);

		given(pretendArguments.getInt(0)).willReturn(ABI_ID_TRANSFER_TOKENS);
		given(feeCalculator.estimatedGasPriceInTinybars(HederaFunctionality.ContractCall, timestamp))
				.willReturn(1L);
		given(mockSynthBodyBuilder.build()).
				willReturn(TransactionBody.newBuilder().build());
		given(mockSynthBodyBuilder.setTransactionID(any(TransactionID.class)))
				.willReturn(mockSynthBodyBuilder);
		given(feeCalculator.computeFee(any(), any(), any(), any()))
				.willReturn(mockFeeObject);
		given(mockFeeObject.getServiceFee())
				.willReturn(1L);
		given(creator.createUnsuccessfulSyntheticRecord(TRANSFERS_NOT_ZERO_SUM_FOR_TOKEN))
				.willReturn(mockRecordBuilder);
		given(dynamicProperties.shouldExportPrecompileResults()).willReturn(true);

		// when:
		subject.prepareFieldsFromFrame(frame);
		subject.prepareComputation(pretendArguments, а -> а);
		subject.computeGasRequirement(TEST_CONSENSUS_TIME);
		final var result = subject.computeInternal(frame);

		// then:
		assertEquals(UInt256.valueOf(ResponseCodeEnum.TRANSFERS_NOT_ZERO_SUM_FOR_TOKEN_VALUE), result);
		ArgumentCaptor<SolidityFnResult> captor = ArgumentCaptor.forClass(SolidityFnResult.class);
		verify(mockRecordBuilder).setContractCallResult(captor.capture());
		assertEquals(TRANSFERS_NOT_ZERO_SUM_FOR_TOKEN.name(), captor.getValue().getError());
	}

	@Test
	void transferTokenHappyPathWorks() {
		givenMinimalFrameContext();
		givenLedgers();

		given(syntheticTxnFactory.createCryptoTransfer(Collections.singletonList(tokensTransferList)))
				.willReturn(mockSynthBodyBuilder);
		given(mockSynthBodyBuilder.getCryptoTransfer()).willReturn(cryptoTransferTransactionBody);
		given(impliedTransfersMarshal.validityWithCurrentProps(cryptoTransferTransactionBody)).willReturn(OK);
		given(sigsVerifier.hasActiveKey(any(), any(), any(), any(), any())).willReturn(true);
		given(sigsVerifier.hasActiveKeyOrNoReceiverSigReq(any(), any(), any(), any(), any())).willReturn(true);
		given(decoder.decodeTransferTokens(eq(pretendArguments), any()))
				.willReturn(Collections.singletonList(tokensTransferList));

		given(hederaTokenStoreFactory.newHederaTokenStore(
				ids, validator, sideEffects, NOOP_VIEWS_MANAGER, dynamicProperties, tokenRels, nfts, tokens
		)).willReturn(hederaTokenStore);

		given(transferLogicFactory.newLogic(
				accounts, nfts, tokenRels, hederaTokenStore,
				sideEffects,
				NOOP_VIEWS_MANAGER,
				dynamicProperties,
				validator,
				null,
				recordsHistorian
		)).willReturn(transferLogic);
		given(feeCalculator.estimatedGasPriceInTinybars(HederaFunctionality.ContractCall, timestamp))
				.willReturn(1L);
		given(mockSynthBodyBuilder.build())
				.willReturn(TransactionBody.newBuilder().setCryptoTransfer(cryptoTransferTransactionBody).build());
		given(mockSynthBodyBuilder.setTransactionID(any(TransactionID.class)))
				.willReturn(mockSynthBodyBuilder);
		given(feeCalculator.computeFee(any(), any(), any(), any()))
				.willReturn(mockFeeObject);
		given(mockFeeObject.getServiceFee())
				.willReturn(1L);
		given(creator.createSuccessfulSyntheticRecord(Collections.emptyList(), sideEffects, EMPTY_MEMO))
				.willReturn(mockRecordBuilder);
		given(impliedTransfersMarshal.assessCustomFeesAndValidate(anyInt(), anyInt(), any(), any(), any()))
				.willReturn(impliedTransfers);
		given(impliedTransfers.getAllBalanceChanges()).willReturn(tokensTransferChanges);
		given(impliedTransfers.getMeta()).willReturn(impliedTransfersMeta);
		given(impliedTransfersMeta.code()).willReturn(OK);
		given(pretendArguments.getInt(0)).willReturn(ABI_ID_TRANSFER_TOKENS);
		given(aliases.resolveForEvm(any())).willAnswer(invocationOnMock -> invocationOnMock.getArgument(0));
		given(worldUpdater.aliases()).willReturn(aliases);

		// when:
		subject.prepareFieldsFromFrame(frame);
		subject.prepareComputation(pretendArguments, а -> а);
		subject.computeGasRequirement(TEST_CONSENSUS_TIME);
		final var result = subject.computeInternal(frame);

		// then:
		assertEquals(successResult, result);
		// and:
		verify(transferLogic).doZeroSum(tokensTransferChanges);
		verify(wrappedLedgers).commit();
		verify(worldUpdater).manageInProgressRecord(recordsHistorian, mockRecordBuilder, mockSynthBodyBuilder);
	}

	@Test
	void abortsIfImpliedCustomFeesCannotBeAssessed() {
		given(frame.getWorldUpdater()).willReturn(worldUpdater);
		given(worldUpdater.wrappedTrackingLedgers()).willReturn(wrappedLedgers);
		given(frame.getWorldUpdater()).willReturn(worldUpdater);
		Optional<WorldUpdater> parent = Optional.of(worldUpdater);
		given(worldUpdater.parentUpdater()).willReturn(parent);

		given(syntheticTxnFactory.createCryptoTransfer(Collections.singletonList(tokensTransferList)))
				.willReturn(mockSynthBodyBuilder);
		given(mockSynthBodyBuilder.getCryptoTransfer()).willReturn(cryptoTransferTransactionBody);
		given(impliedTransfersMarshal.validityWithCurrentProps(cryptoTransferTransactionBody)).willReturn(OK);
		given(decoder.decodeTransferTokens(eq(pretendArguments), any()))
				.willReturn(Collections.singletonList(tokensTransferList));

		given(impliedTransfersMarshal.assessCustomFeesAndValidate(anyInt(), anyInt(), any(), any(), any()))
				.willReturn(impliedTransfers);
		given(impliedTransfers.getMeta()).willReturn(impliedTransfersMeta);
		given(impliedTransfersMeta.code()).willReturn(CUSTOM_FEE_CHARGING_EXCEEDED_MAX_ACCOUNT_AMOUNTS);
		given(pretendArguments.getInt(0)).willReturn(ABI_ID_TRANSFER_TOKENS);
		given(feeCalculator.estimatedGasPriceInTinybars(HederaFunctionality.ContractCall, timestamp))
				.willReturn(1L);
		given(mockSynthBodyBuilder.build())
				.willReturn(TransactionBody.newBuilder().setCryptoTransfer(cryptoTransferTransactionBody).build());
		given(mockSynthBodyBuilder.setTransactionID(any(TransactionID.class)))
				.willReturn(mockSynthBodyBuilder);
		given(feeCalculator.computeFee(any(), any(), any(), any()))
				.willReturn(mockFeeObject);
		given(mockFeeObject.getServiceFee())
				.willReturn(1L);
		given(creator.createUnsuccessfulSyntheticRecord(CUSTOM_FEE_CHARGING_EXCEEDED_MAX_ACCOUNT_AMOUNTS))
				.willReturn(mockRecordBuilder);

		// when:
		subject.prepareFieldsFromFrame(frame);
		subject.prepareComputation(pretendArguments, a -> a);
		subject.computeGasRequirement(TEST_CONSENSUS_TIME);
		final var result = subject.computeInternal(frame);
		final var statusResult = UInt256.valueOf(CUSTOM_FEE_CHARGING_EXCEEDED_MAX_ACCOUNT_AMOUNTS.getNumber());
		assertEquals(statusResult, result);
	}

	@Test
	void transferTokenWithSenderOnlyHappyPathWorks() {
		givenMinimalFrameContext();
		givenLedgers();

		given(syntheticTxnFactory.createCryptoTransfer(Collections.singletonList(tokensTransferListSenderOnly)))
				.willReturn(mockSynthBodyBuilder);
		given(mockSynthBodyBuilder.getCryptoTransfer()).willReturn(cryptoTransferTransactionBody);
		given(sigsVerifier.hasActiveKeyOrNoReceiverSigReq(any(), any(), any(), any(), any())).willReturn(true);
		given(decoder.decodeTransferTokens(eq(pretendArguments), any()))
				.willReturn(Collections.singletonList(tokensTransferListSenderOnly));
		given(impliedTransfersMarshal.validityWithCurrentProps(cryptoTransferTransactionBody)).willReturn(OK);

		given(hederaTokenStoreFactory.newHederaTokenStore(
				ids, validator, sideEffects, NOOP_VIEWS_MANAGER, dynamicProperties, tokenRels, nfts, tokens
		)).willReturn(hederaTokenStore);

		given(transferLogicFactory.newLogic(
				accounts, nfts, tokenRels, hederaTokenStore,
				sideEffects,
				NOOP_VIEWS_MANAGER,
				dynamicProperties,
				validator,
				null,
				recordsHistorian
		)).willReturn(transferLogic);
		given(feeCalculator.estimatedGasPriceInTinybars(HederaFunctionality.ContractCall, timestamp))
				.willReturn(1L);
		given(mockSynthBodyBuilder.build())
				.willReturn(TransactionBody.newBuilder().setCryptoTransfer(cryptoTransferTransactionBody).build());
		given(mockSynthBodyBuilder.setTransactionID(any(TransactionID.class)))
				.willReturn(mockSynthBodyBuilder);
		given(feeCalculator.computeFee(any(), any(), any(), any()))
				.willReturn(mockFeeObject);
		given(mockFeeObject.getServiceFee())
				.willReturn(1L);
		given(creator.createSuccessfulSyntheticRecord(Collections.emptyList(), sideEffects, EMPTY_MEMO))
				.willReturn(mockRecordBuilder);
		given(impliedTransfersMarshal.assessCustomFeesAndValidate(anyInt(), anyInt(), any(), any(), any()))
				.willReturn(impliedTransfers);
		given(impliedTransfers.getAllBalanceChanges()).willReturn(tokensTransferChangesSenderOnly);
		given(impliedTransfers.getMeta()).willReturn(impliedTransfersMeta);
		given(impliedTransfersMeta.code()).willReturn(OK);
		given(pretendArguments.getInt(0)).willReturn(ABI_ID_TRANSFER_TOKENS);
		given(aliases.resolveForEvm(any())).willAnswer(invocationOnMock -> invocationOnMock.getArgument(0));
		given(worldUpdater.aliases()).willReturn(aliases);

		// when:
		subject.prepareFieldsFromFrame(frame);
		subject.prepareComputation(pretendArguments, а -> а);
		subject.computeGasRequirement(TEST_CONSENSUS_TIME);
		final var result = subject.computeInternal(frame);

		// then:
		assertEquals(successResult, result);
		// and:
		verify(transferLogic).doZeroSum(tokensTransferChangesSenderOnly);
		verify(wrappedLedgers).commit();
		verify(worldUpdater).manageInProgressRecord(recordsHistorian, mockRecordBuilder, mockSynthBodyBuilder);
	}

	@Test
	void transferTokenWithReceiverOnlyHappyPathWorks() {
		givenMinimalFrameContext();
		givenLedgers();

		given(syntheticTxnFactory.createCryptoTransfer(
				Collections.singletonList(tokensTransferListReceiverOnly))).willReturn(mockSynthBodyBuilder);
		given(mockSynthBodyBuilder.getCryptoTransfer()).willReturn(cryptoTransferTransactionBody);
		given(sigsVerifier.hasActiveKeyOrNoReceiverSigReq(any(), any(), any(), any(), any())).willReturn(true);
		given(decoder.decodeTransferTokens(eq(pretendArguments), any()))
				.willReturn(Collections.singletonList(tokensTransferListReceiverOnly));
		given(impliedTransfersMarshal.validityWithCurrentProps(cryptoTransferTransactionBody)).willReturn(OK);

		given(hederaTokenStoreFactory.newHederaTokenStore(
				ids, validator, sideEffects, NOOP_VIEWS_MANAGER, dynamicProperties, tokenRels, nfts, tokens
		)).willReturn(hederaTokenStore);

		given(transferLogicFactory.newLogic(
				accounts, nfts, tokenRels, hederaTokenStore,
				sideEffects,
				NOOP_VIEWS_MANAGER,
				dynamicProperties,
				validator,
				null,
				recordsHistorian
		)).willReturn(transferLogic);
		given(feeCalculator.estimatedGasPriceInTinybars(HederaFunctionality.ContractCall, timestamp))
				.willReturn(1L);
		given(mockSynthBodyBuilder.build())
				.willReturn(TransactionBody.newBuilder().setCryptoTransfer(cryptoTransferTransactionBody).build());
		given(mockSynthBodyBuilder.setTransactionID(any(TransactionID.class)))
				.willReturn(mockSynthBodyBuilder);
		given(feeCalculator.computeFee(any(), any(), any(), any()))
				.willReturn(mockFeeObject);
		given(mockFeeObject.getServiceFee())
				.willReturn(1L);
		given(creator.createSuccessfulSyntheticRecord(Collections.emptyList(), sideEffects, EMPTY_MEMO))
				.willReturn(mockRecordBuilder);
		given(impliedTransfersMarshal.assessCustomFeesAndValidate(anyInt(), anyInt(), any(), any(), any()))
				.willReturn(impliedTransfers);
		given(impliedTransfers.getAllBalanceChanges()).willReturn(tokensTransferChangesSenderOnly);
		given(impliedTransfers.getMeta()).willReturn(impliedTransfersMeta);
		given(impliedTransfersMeta.code()).willReturn(OK);
		given(pretendArguments.getInt(0)).willReturn(ABI_ID_TRANSFER_TOKENS);
		given(aliases.resolveForEvm(any())).willAnswer(invocationOnMock -> invocationOnMock.getArgument(0));
		given(worldUpdater.aliases()).willReturn(aliases);

		// when:
		subject.prepareFieldsFromFrame(frame);
		subject.prepareComputation(pretendArguments, а -> а);
		subject.computeGasRequirement(TEST_CONSENSUS_TIME);
		final var result = subject.computeInternal(frame);

		// then:
		assertEquals(successResult, result);
		// and:
		verify(transferLogic).doZeroSum(tokensTransferChangesSenderOnly);
		verify(wrappedLedgers).commit();
		verify(worldUpdater).manageInProgressRecord(recordsHistorian, mockRecordBuilder, mockSynthBodyBuilder);
	}

	@Test
	void transferNftsHappyPathWorks() {
		givenMinimalFrameContext();
		givenLedgers();

		given(syntheticTxnFactory.createCryptoTransfer(Collections.singletonList(nftsTransferList))).willReturn(
				mockSynthBodyBuilder);
		given(mockSynthBodyBuilder.getCryptoTransfer()).willReturn(cryptoTransferTransactionBody);
		given(sigsVerifier.hasActiveKey(any(), any(), any(), any(), any())).willReturn(true);
		given(sigsVerifier.hasActiveKeyOrNoReceiverSigReq(any(), any(), any(), any(), any())).willReturn(true);
		given(decoder.decodeTransferNFTs(eq(pretendArguments), any()))
				.willReturn(Collections.singletonList(nftsTransferList));
		given(impliedTransfersMarshal.validityWithCurrentProps(cryptoTransferTransactionBody)).willReturn(OK);

		given(hederaTokenStoreFactory.newHederaTokenStore(
				ids, validator, sideEffects, NOOP_VIEWS_MANAGER, dynamicProperties, tokenRels, nfts, tokens
		)).willReturn(hederaTokenStore);

		given(transferLogicFactory.newLogic(
				accounts, nfts, tokenRels, hederaTokenStore,
				sideEffects,
				NOOP_VIEWS_MANAGER,
				dynamicProperties,
				validator,
				null,
				recordsHistorian
		)).willReturn(transferLogic);
		given(feeCalculator.estimatedGasPriceInTinybars(HederaFunctionality.ContractCall, timestamp))
				.willReturn(1L);
		given(mockSynthBodyBuilder.build())
				.willReturn(TransactionBody.newBuilder().setCryptoTransfer(cryptoTransferTransactionBody).build());
		given(mockSynthBodyBuilder.setTransactionID(any(TransactionID.class)))
				.willReturn(mockSynthBodyBuilder);
		given(feeCalculator.computeFee(any(), any(), any(), any()))
				.willReturn(mockFeeObject);
		given(mockFeeObject.getServiceFee())
				.willReturn(1L);
		given(creator.createSuccessfulSyntheticRecord(Collections.emptyList(), sideEffects, EMPTY_MEMO))
				.willReturn(mockRecordBuilder);
		given(impliedTransfersMarshal.assessCustomFeesAndValidate(anyInt(), anyInt(), any(), any(), any()))
				.willReturn(impliedTransfers);
		given(impliedTransfers.getAllBalanceChanges()).willReturn(nftsTransferChanges);
		given(impliedTransfers.getMeta()).willReturn(impliedTransfersMeta);
		given(impliedTransfersMeta.code()).willReturn(OK);
		given(pretendArguments.getInt(0)).willReturn(ABI_ID_TRANSFER_NFTS);
		given(aliases.resolveForEvm(any())).willAnswer(invocationOnMock -> invocationOnMock.getArgument(0));
		given(worldUpdater.aliases()).willReturn(aliases);

		// when:
		subject.prepareFieldsFromFrame(frame);
		subject.prepareComputation(pretendArguments, а -> а);
		subject.computeGasRequirement(TEST_CONSENSUS_TIME);
		final var result = subject.computeInternal(frame);

		// then:
		assertEquals(successResult, result);
		// and:
		verify(transferLogic).doZeroSum(nftsTransferChanges);
		verify(wrappedLedgers).commit();
		verify(worldUpdater).manageInProgressRecord(recordsHistorian, mockRecordBuilder, mockSynthBodyBuilder);
	}

	@Test
	void transferNftHappyPathWorks() {
		final var recipientAddr = Address.ALTBN128_ADD;
		final var senderId = Id.fromGrpcAccount(sender);
		final var receiverId = Id.fromGrpcAccount(receiver);
		givenMinimalFrameContext();
		given(frame.getRecipientAddress()).willReturn(recipientAddr);
		givenLedgers();

		given(syntheticTxnFactory.createCryptoTransfer(Collections.singletonList(nftTransferList)))
				.willReturn(mockSynthBodyBuilder);
		given(mockSynthBodyBuilder.getCryptoTransfer()).willReturn(cryptoTransferTransactionBody);
		given(sigsVerifier.hasActiveKey(any(), any(), any(), any(), any())).willReturn(true);
		given(sigsVerifier.hasActiveKeyOrNoReceiverSigReq(any(), any(), any(), any(), any())).willReturn(true);
		given(decoder.decodeTransferNFT(eq(pretendArguments), any()))
				.willReturn(Collections.singletonList(nftTransferList));

		given(impliedTransfersMarshal.validityWithCurrentProps(cryptoTransferTransactionBody)).willReturn(OK);
		given(hederaTokenStoreFactory.newHederaTokenStore(
				ids, validator, sideEffects, NOOP_VIEWS_MANAGER, dynamicProperties, tokenRels, nfts, tokens
		)).willReturn(hederaTokenStore);
		given(worldUpdater.aliases()).willReturn(aliases);

		given(transferLogicFactory.newLogic(
				accounts, nfts, tokenRels, hederaTokenStore,
				sideEffects,
				NOOP_VIEWS_MANAGER,
				dynamicProperties,
				validator,
				null,
				recordsHistorian
		)).willReturn(transferLogic);
		given(feeCalculator.estimatedGasPriceInTinybars(HederaFunctionality.ContractCall, timestamp))
				.willReturn(1L);
		given(mockSynthBodyBuilder.build())
				.willReturn(TransactionBody.newBuilder().setCryptoTransfer(cryptoTransferTransactionBody).build());
		given(mockSynthBodyBuilder.setTransactionID(any(TransactionID.class)))
				.willReturn(mockSynthBodyBuilder);
		given(feeCalculator.computeFee(any(), any(), any(), any()))
				.willReturn(mockFeeObject);
		given(mockFeeObject.getServiceFee())
				.willReturn(1L);
		given(creator.createSuccessfulSyntheticRecord(Collections.emptyList(), sideEffects, EMPTY_MEMO))
				.willReturn(mockRecordBuilder);
		given(impliedTransfersMarshal.assessCustomFeesAndValidate(anyInt(), anyInt(), any(), any(), any()))
				.willReturn(impliedTransfers);
		given(impliedTransfers.getAllBalanceChanges()).willReturn(nftTransferChanges);
		given(impliedTransfers.getMeta()).willReturn(impliedTransfersMeta);
		given(impliedTransfersMeta.code()).willReturn(OK);
		given(pretendArguments.getInt(0)).willReturn(ABI_ID_TRANSFER_NFT);
		given(aliases.resolveForEvm(any())).willAnswer(invocationOnMock -> invocationOnMock.getArgument(0));
		given(worldUpdater.aliases()).willReturn(aliases);

		// when:
		subject.prepareFieldsFromFrame(frame);
		subject.prepareComputation(pretendArguments, а -> а);
		subject.computeGasRequirement(TEST_CONSENSUS_TIME);
		final var result = subject.computeInternal(frame);

		// then:
		assertEquals(successResult, result);
		// and:
		verify(transferLogic).doZeroSum(nftTransferChanges);
		verify(wrappedLedgers).commit();
		verify(worldUpdater).manageInProgressRecord(recordsHistorian, mockRecordBuilder, mockSynthBodyBuilder);
		verify(sigsVerifier)
				.hasActiveKey(senderId.asEvmAddress(), recipientAddr, contractAddr, recipientAddr, aliases);
		verify(sigsVerifier)
				.hasActiveKeyOrNoReceiverSigReq(
						receiverId.asEvmAddress(), recipientAddr, contractAddr, recipientAddr, aliases);
		verify(sigsVerifier)
				.hasActiveKey(receiverId.asEvmAddress(), recipientAddr, contractAddr, recipientAddr, aliases);
		verify(sigsVerifier, never())
				.hasActiveKeyOrNoReceiverSigReq(EntityIdUtils.asTypedEvmAddress(feeCollector), recipientAddr,
						contractAddr, recipientAddr, aliases);
	}

	@Test
	void cryptoTransferHappyPathWorks() {
		givenMinimalFrameContext();
		givenLedgers();

		given(syntheticTxnFactory.createCryptoTransfer(Collections.singletonList(nftTransferList))).willReturn(
				mockSynthBodyBuilder);
		given(mockSynthBodyBuilder.getCryptoTransfer()).willReturn(cryptoTransferTransactionBody);
		given(sigsVerifier.hasActiveKey(any(), any(), any(), any(), any())).willReturn(true);
		given(sigsVerifier.hasActiveKeyOrNoReceiverSigReq(any(), any(), any(), any(), any())).willReturn(true);
		given(decoder.decodeCryptoTransfer(eq(pretendArguments), any()))
				.willReturn(Collections.singletonList(nftTransferList));
		given(impliedTransfersMarshal.validityWithCurrentProps(cryptoTransferTransactionBody)).willReturn(OK);

		given(hederaTokenStoreFactory.newHederaTokenStore(
				ids, validator, sideEffects, NOOP_VIEWS_MANAGER, dynamicProperties, tokenRels, nfts, tokens
		)).willReturn(hederaTokenStore);

		given(transferLogicFactory.newLogic(
				accounts, nfts, tokenRels, hederaTokenStore,
				sideEffects,
				NOOP_VIEWS_MANAGER,
				dynamicProperties,
				validator,
				null,
				recordsHistorian
		)).willReturn(transferLogic);
		given(feeCalculator.estimatedGasPriceInTinybars(HederaFunctionality.ContractCall, timestamp))
				.willReturn(1L);
		given(mockSynthBodyBuilder.build())
				.willReturn(TransactionBody.newBuilder().setCryptoTransfer(cryptoTransferTransactionBody).build());
		given(mockSynthBodyBuilder.setTransactionID(any(TransactionID.class)))
				.willReturn(mockSynthBodyBuilder);
		given(feeCalculator.computeFee(any(), any(), any(), any()))
				.willReturn(mockFeeObject);
		given(mockFeeObject.getServiceFee())
				.willReturn(1L);
		given(creator.createSuccessfulSyntheticRecord(Collections.emptyList(), sideEffects, EMPTY_MEMO))
				.willReturn(mockRecordBuilder);
		given(impliedTransfersMarshal.assessCustomFeesAndValidate(anyInt(), anyInt(), any(), any(), any()))
				.willReturn(impliedTransfers);
		given(impliedTransfers.getAllBalanceChanges()).willReturn(nftTransferChanges);
		given(impliedTransfers.getMeta()).willReturn(impliedTransfersMeta);
		given(impliedTransfersMeta.code()).willReturn(OK);
		given(pretendArguments.getInt(0)).willReturn(ABI_ID_CRYPTO_TRANSFER);
		given(aliases.resolveForEvm(any())).willAnswer(invocationOnMock -> invocationOnMock.getArgument(0));
		given(worldUpdater.aliases()).willReturn(aliases);

		// when:
		subject.prepareFieldsFromFrame(frame);
		subject.prepareComputation(pretendArguments, а -> а);
		subject.computeGasRequirement(TEST_CONSENSUS_TIME);
		final var result = subject.computeInternal(frame);

		// then:
		assertEquals(successResult, result);
		// and:
		verify(transferLogic).doZeroSum(nftTransferChanges);
		verify(wrappedLedgers).commit();
		verify(worldUpdater).manageInProgressRecord(recordsHistorian, mockRecordBuilder, mockSynthBodyBuilder);
	}


	@Test
	void transferFailsAndCatchesProperly() {
		givenMinimalFrameContext();
		givenLedgers();

		given(sigsVerifier.hasActiveKeyOrNoReceiverSigReq(any(), any(), any(), any(), any())).willReturn(true);
		given(sigsVerifier.hasActiveKey(any(), any(), any(), any(), any())).willReturn(true);
		given(impliedTransfersMarshal.validityWithCurrentProps(cryptoTransferTransactionBody)).willReturn(OK);

		given(hederaTokenStoreFactory.newHederaTokenStore(
				ids, validator, sideEffects, NOOP_VIEWS_MANAGER, dynamicProperties, tokenRels, nfts, tokens
		)).willReturn(hederaTokenStore);

		given(transferLogicFactory.newLogic(
				accounts, nfts, tokenRels, hederaTokenStore,
				sideEffects,
				NOOP_VIEWS_MANAGER,
				dynamicProperties,
				validator,
				null,
				recordsHistorian
		)).willReturn(transferLogic);
		given(decoder.decodeTransferToken(eq(pretendArguments), any())).willReturn(
				Collections.singletonList(TOKEN_TRANSFER_WRAPPER));
		given(impliedTransfersMarshal.assessCustomFeesAndValidate(anyInt(), anyInt(), any(), any(), any()))
				.willReturn(impliedTransfers);
		given(impliedTransfers.getAllBalanceChanges()).willReturn(tokenTransferChanges);
		given(impliedTransfers.getMeta()).willReturn(impliedTransfersMeta);
		given(impliedTransfersMeta.code()).willReturn(OK);
		given(pretendArguments.getInt(0)).willReturn(ABI_ID_TRANSFER_TOKEN);
		given(syntheticTxnFactory.createCryptoTransfer(any()))
				.willReturn(mockSynthBodyBuilder);
		given(mockSynthBodyBuilder.getCryptoTransfer()).willReturn(cryptoTransferTransactionBody);
		given(feeCalculator.estimatedGasPriceInTinybars(HederaFunctionality.ContractCall, timestamp))
				.willReturn(1L);
		given(mockSynthBodyBuilder.build())
				.willReturn(TransactionBody.newBuilder().setCryptoTransfer(cryptoTransferTransactionBody).build());
		given(mockSynthBodyBuilder.setTransactionID(any(TransactionID.class)))
				.willReturn(mockSynthBodyBuilder);
		given(feeCalculator.computeFee(any(), any(), any(), any()))
				.willReturn(mockFeeObject);
		given(mockFeeObject.getServiceFee())
				.willReturn(1L);
		given(creator.createUnsuccessfulSyntheticRecord(ResponseCodeEnum.FAIL_INVALID))
				.willReturn(mockRecordBuilder);

		doThrow(new InvalidTransactionException(ResponseCodeEnum.FAIL_INVALID))
				.when(transferLogic)
				.doZeroSum(tokenTransferChanges);
		given(aliases.resolveForEvm(any())).willAnswer(invocationOnMock -> invocationOnMock.getArgument(0));
		given(worldUpdater.aliases()).willReturn(aliases);

		// when:
		subject.prepareFieldsFromFrame(frame);
		subject.prepareComputation(pretendArguments, а -> а);
		subject.computeGasRequirement(TEST_CONSENSUS_TIME);
		final var result = subject.computeInternal(frame);

		// then:
		assertNotEquals(successResult, result);
		// and:
		verify(transferLogic).doZeroSum(tokenTransferChanges);
		verify(wrappedLedgers, never()).commit();
		verify(worldUpdater).manageInProgressRecord(recordsHistorian, mockRecordBuilder, mockSynthBodyBuilder);
	}

	@Test
	void transferWithWrongInput() {
		given(decoder.decodeTransferToken(eq(pretendArguments), any())).willThrow(new IndexOutOfBoundsException());
		given(pretendArguments.getInt(0)).willReturn(ABI_ID_TRANSFER_TOKEN);

		assertThrows(InvalidTransactionException.class, () -> subject.prepareComputation(pretendArguments, a -> a));
	}

	private void givenFrameContext() {
		given(parentFrame.getContractAddress()).willReturn(parentContractAddress);
		given(parentFrame.getRecipientAddress()).willReturn(parentContractAddress);
		given(frame.getContractAddress()).willReturn(contractAddr);
		given(frame.getMessageFrameStack()).willReturn(frameDeque);
		given(frame.getMessageFrameStack().descendingIterator()).willReturn(dequeIterator);
		given(frame.getMessageFrameStack().descendingIterator().hasNext()).willReturn(true);
		given(frame.getMessageFrameStack().descendingIterator().next()).willReturn(parentFrame);
		given(frame.getWorldUpdater()).willReturn(worldUpdater);
		Optional<WorldUpdater> parent = Optional.of(worldUpdater);
		given(worldUpdater.parentUpdater()).willReturn(parent);
		given(worldUpdater.wrappedTrackingLedgers()).willReturn(wrappedLedgers);
	}

	private void givenMinimalFrameContext() {
		given(frame.getContractAddress()).willReturn(contractAddr);
		given(frame.getWorldUpdater()).willReturn(worldUpdater);
		Optional<WorldUpdater> parent = Optional.of(worldUpdater);
		given(worldUpdater.parentUpdater()).willReturn(parent);
		given(worldUpdater.wrappedTrackingLedgers()).willReturn(wrappedLedgers);
	}

	private void givenLedgers() {
		given(wrappedLedgers.accounts()).willReturn(accounts);
		given(wrappedLedgers.tokenRels()).willReturn(tokenRels);
		given(wrappedLedgers.nfts()).willReturn(nfts);
		given(wrappedLedgers.tokens()).willReturn(tokens);
	}
}<|MERGE_RESOLUTION|>--- conflicted
+++ resolved
@@ -203,11 +203,9 @@
 	@Mock
 	private ContractAliases aliases;
 	@Mock
-<<<<<<< HEAD
+	private UsagePricesProvider resourceCosts;
+	@Mock
 	private SigImpactHistorian sigImpactHistorian;
-=======
-	private UsagePricesProvider resourceCosts;
->>>>>>> b178f8b8
 
 	private HTSPrecompiledContract subject;
 
