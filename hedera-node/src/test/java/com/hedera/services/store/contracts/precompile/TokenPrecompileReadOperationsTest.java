--- conflicted
+++ resolved
@@ -107,11 +107,7 @@
                         () -> feeCalculator,
                         resourceCosts,
                         stateView,
-<<<<<<< HEAD
-                        accessorFactory);
-=======
                         new AccessorFactory(dynamicProperties));
->>>>>>> 57def089
         subject =
                 new HTSPrecompiledContract(
                         dynamicProperties,
