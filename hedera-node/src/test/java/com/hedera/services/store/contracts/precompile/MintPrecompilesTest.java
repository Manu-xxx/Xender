--- conflicted
+++ resolved
@@ -200,13 +200,8 @@
 		subject = new HTSPrecompiledContract(
 				validator, dynamicProperties, gasCalculator,
 				sigImpactHistorian, recordsHistorian, sigsVerifier, decoder, encoder,
-<<<<<<< HEAD
-				syntheticTxnFactory, creator, dissociationFactory, impliedTransfers,
-				() -> feeCalculator, stateView, precompilePricingUtils, resourceCosts, createChecks, entityIdSource, allowanceChecks);
-=======
 				syntheticTxnFactory, creator, dissociationFactory, impliedTransfers, () -> feeCalculator,
-				stateView, precompilePricingUtils, resourceCosts, createChecks, entityIdSource);
->>>>>>> 9ab7dc84
+				stateView, precompilePricingUtils, resourceCosts, createChecks, entityIdSource, allowanceChecks);
 		subject.setMintLogicFactory(mintLogicFactory);
 		subject.setTokenStoreFactory(tokenStoreFactory);
 		subject.setAccountStoreFactory(accountStoreFactory);
