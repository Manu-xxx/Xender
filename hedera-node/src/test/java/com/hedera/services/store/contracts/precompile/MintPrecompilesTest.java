package com.hedera.services.store.contracts.precompile;

/*-
 * ‌
 * Hedera Services Node
 * ​
 * Copyright (C) 2018 - 2021 Hedera Hashgraph, LLC
 * ​
 * Licensed under the Apache License, Version 2.0 (the "License");
 * you may not use this file except in compliance with the License.
 * You may obtain a copy of the License at
 *
 *      http://www.apache.org/licenses/LICENSE-2.0
 *
 * Unless required by applicable law or agreed to in writing, software
 * distributed under the License is distributed on an "AS IS" BASIS,
 * WITHOUT WARRANTIES OR CONDITIONS OF ANY KIND, either express or implied.
 * See the License for the specific language governing permissions and
 * limitations under the License.
 * ‍
 */

import com.hedera.services.context.SideEffectsTracker;
import com.hedera.services.context.primitives.StateView;
import com.hedera.services.context.properties.GlobalDynamicProperties;
import com.hedera.services.contracts.sources.TxnAwareEvmSigsVerifier;
import com.hedera.services.exceptions.InvalidTransactionException;
import com.hedera.services.fees.FeeCalculator;
import com.hedera.services.fees.calculation.UsagePricesProvider;
import com.hedera.services.grpc.marshalling.ImpliedTransfersMarshal;
import com.hedera.services.ledger.PureTransferSemanticChecks;
import com.hedera.services.ledger.SigImpactHistorian;
import com.hedera.services.ledger.TransactionalLedger;
import com.hedera.services.ledger.accounts.ContractAliases;
import com.hedera.services.ledger.ids.EntityIdSource;
import com.hedera.services.ledger.properties.AccountProperty;
import com.hedera.services.ledger.properties.NftProperty;
import com.hedera.services.ledger.properties.TokenProperty;
import com.hedera.services.ledger.properties.TokenRelProperty;
import com.hedera.services.legacy.core.jproto.TxnReceipt;
import com.hedera.services.records.RecordsHistorian;
import com.hedera.services.state.expiry.ExpiringCreations;
import com.hedera.services.state.merkle.MerkleAccount;
import com.hedera.services.state.merkle.MerkleToken;
import com.hedera.services.state.merkle.MerkleTokenRelStatus;
import com.hedera.services.state.merkle.MerkleUniqueToken;
import com.hedera.services.state.submerkle.ExpirableTxnRecord;
import com.hedera.services.store.AccountStore;
import com.hedera.services.store.TypedTokenStore;
import com.hedera.services.store.contracts.HederaStackedWorldStateUpdater;
import com.hedera.services.store.contracts.WorldLedgers;
import com.hedera.services.store.models.NftId;
import com.hedera.services.txns.crypto.validators.ApproveAllowanceChecks;
import com.hedera.services.txns.token.MintLogic;
import com.hedera.services.txns.token.process.DissociationFactory;
import com.hedera.services.txns.token.validators.CreateChecks;
import com.hedera.services.txns.validation.OptionValidator;
import com.hederahashgraph.api.proto.java.AccountID;
import com.hederahashgraph.api.proto.java.HederaFunctionality;
import com.hederahashgraph.api.proto.java.TokenID;
import com.hederahashgraph.api.proto.java.TransactionBody;
import com.hederahashgraph.api.proto.java.TransactionID;
import com.hederahashgraph.fee.FeeObject;
import org.apache.commons.lang3.tuple.Pair;
import org.apache.tuweni.bytes.Bytes;
import org.hyperledger.besu.datatypes.Wei;
import org.hyperledger.besu.evm.Gas;
import org.hyperledger.besu.evm.frame.MessageFrame;
import org.hyperledger.besu.evm.gascalculator.GasCalculator;
import org.hyperledger.besu.evm.worldstate.WorldUpdater;
import org.junit.jupiter.api.BeforeEach;
import org.junit.jupiter.api.Test;
import org.junit.jupiter.api.extension.ExtendWith;
import org.mockito.Mock;
import org.mockito.Mockito;
import org.mockito.junit.jupiter.MockitoExtension;

import java.time.Instant;
import java.util.Collections;
import java.util.Optional;

import static com.hedera.services.state.EntityCreator.EMPTY_MEMO;
import static com.hedera.services.store.contracts.precompile.HTSPrecompiledContract.ABI_ID_MINT_TOKEN;
import static com.hedera.services.store.contracts.precompile.HTSTestsUtil.AMOUNT;
import static com.hedera.services.store.contracts.precompile.HTSTestsUtil.TEST_CONSENSUS_TIME;
import static com.hedera.services.store.contracts.precompile.HTSTestsUtil.contractAddr;
import static com.hedera.services.store.contracts.precompile.HTSTestsUtil.contractAddress;
import static com.hedera.services.store.contracts.precompile.HTSTestsUtil.expirableTxnRecordBuilder;
import static com.hedera.services.store.contracts.precompile.HTSTestsUtil.failInvalidResult;
import static com.hedera.services.store.contracts.precompile.HTSTestsUtil.fungibleId;
import static com.hedera.services.store.contracts.precompile.HTSTestsUtil.fungibleMint;
import static com.hedera.services.store.contracts.precompile.HTSTestsUtil.fungibleMintAmountOversize;
import static com.hedera.services.store.contracts.precompile.HTSTestsUtil.fungibleMintMaxAmount;
import static com.hedera.services.store.contracts.precompile.HTSTestsUtil.fungibleSuccessResultWith10Supply;
import static com.hedera.services.store.contracts.precompile.HTSTestsUtil.fungibleSuccessResultWithLongMaxValueSupply;
import static com.hedera.services.store.contracts.precompile.HTSTestsUtil.fungibleTokenAddr;
import static com.hedera.services.store.contracts.precompile.HTSTestsUtil.invalidSigResult;
import static com.hedera.services.store.contracts.precompile.HTSTestsUtil.newMetadata;
import static com.hedera.services.store.contracts.precompile.HTSTestsUtil.nftMint;
import static com.hedera.services.store.contracts.precompile.HTSTestsUtil.nonFungibleId;
import static com.hedera.services.store.contracts.precompile.HTSTestsUtil.nonFungibleTokenAddr;
import static com.hedera.services.store.contracts.precompile.HTSTestsUtil.pendingChildConsTime;
import static com.hedera.services.store.contracts.precompile.HTSTestsUtil.recipientAddr;
import static com.hedera.services.store.contracts.precompile.HTSTestsUtil.successResult;
import static com.hedera.services.store.contracts.precompile.HTSTestsUtil.timestamp;
import static com.hedera.test.utils.TxnUtils.assertFailsWith;
import static com.hederahashgraph.api.proto.java.ResponseCodeEnum.FAIL_INVALID;
import static com.hederahashgraph.api.proto.java.ResponseCodeEnum.INVALID_SIGNATURE;
import static org.junit.jupiter.api.Assertions.assertEquals;
import static org.junit.jupiter.api.Assertions.assertNull;
import static org.mockito.ArgumentMatchers.any;
import static org.mockito.ArgumentMatchers.anyLong;
import static org.mockito.BDDMockito.given;
import static org.mockito.Mockito.doCallRealMethod;
import static org.mockito.Mockito.never;
import static org.mockito.Mockito.verify;

@ExtendWith(MockitoExtension.class)
class MintPrecompilesTest {
	@Mock
	private Bytes pretendArguments;
	@Mock
	private AccountStore accountStore;
	@Mock
	private TypedTokenStore tokenStore;
	@Mock
	private GlobalDynamicProperties dynamicProperties;
	@Mock
	private OptionValidator validator;
	@Mock
	private GasCalculator gasCalculator;
	@Mock
	private MessageFrame frame;
	@Mock
	private TxnAwareEvmSigsVerifier sigsVerifier;
	@Mock
	private RecordsHistorian recordsHistorian;
	@Mock
	private DecodingFacade decoder;
	@Mock
	private EncodingFacade encoder;
	@Mock
	private HTSPrecompiledContract.MintLogicFactory mintLogicFactory;
	@Mock
	private HTSPrecompiledContract.TokenStoreFactory tokenStoreFactory;
	@Mock
	private HTSPrecompiledContract.AccountStoreFactory accountStoreFactory;
	@Mock
	private MintLogic mintLogic;
	@Mock
	private SideEffectsTracker sideEffects;
	@Mock
	private TransactionBody.Builder mockSynthBodyBuilder;
	@Mock
	private ExpirableTxnRecord.Builder mockRecordBuilder;
	@Mock
	private SyntheticTxnFactory syntheticTxnFactory;
	@Mock
	private HederaStackedWorldStateUpdater worldUpdater;
	@Mock
	private WorldLedgers wrappedLedgers;
	@Mock
	private TransactionalLedger<NftId, NftProperty, MerkleUniqueToken> nfts;
	@Mock
	private TransactionalLedger<Pair<AccountID, TokenID>, TokenRelProperty, MerkleTokenRelStatus> tokenRels;
	@Mock
	private TransactionalLedger<AccountID, AccountProperty, MerkleAccount> accounts;
	@Mock
	private TransactionalLedger<TokenID, TokenProperty, MerkleToken> tokens;
	@Mock
	private ExpiringCreations creator;
	@Mock
	private ImpliedTransfersMarshal impliedTransfers;
	@Mock
	private DissociationFactory dissociationFactory;
	@Mock
	private FeeCalculator feeCalculator;
	@Mock
	private FeeObject mockFeeObject;
	@Mock
	private StateView stateView;
	@Mock
	private PrecompilePricingUtils precompilePricingUtils;
	@Mock
	private ContractAliases aliases;
	@Mock
	private UsagePricesProvider resourceCosts;
	@Mock
	private ApproveAllowanceChecks allowanceChecks;
	@Mock
<<<<<<< HEAD
	private PureTransferSemanticChecks transferSemanticChecks;
	@Mock
=======
>>>>>>> 1c58b110
	private SigImpactHistorian sigImpactHistorian;
	@Mock
	private CreateChecks createChecks;
	@Mock
	private EntityIdSource entityIdSource;

	private HTSPrecompiledContract subject;

	@BeforeEach
	void setUp() {
		subject = new HTSPrecompiledContract(
				validator, dynamicProperties, gasCalculator,
				sigImpactHistorian, recordsHistorian, sigsVerifier, decoder, encoder,
<<<<<<< HEAD
				syntheticTxnFactory, creator, dissociationFactory, impliedTransfers,
				() -> feeCalculator, stateView, precompilePricingUtils, resourceCosts, createChecks, entityIdSource, allowanceChecks, transferSemanticChecks);
=======
				syntheticTxnFactory, creator, dissociationFactory, impliedTransfers, () -> feeCalculator,
				stateView, precompilePricingUtils, resourceCosts, createChecks, entityIdSource, allowanceChecks);
>>>>>>> 1c58b110
		subject.setMintLogicFactory(mintLogicFactory);
		subject.setTokenStoreFactory(tokenStoreFactory);
		subject.setAccountStoreFactory(accountStoreFactory);
		subject.setSideEffectsFactory(() -> sideEffects);
		given(worldUpdater.permissivelyUnaliased(any())).willAnswer(invocationOnMock -> invocationOnMock.getArgument(0));
	}

	@Test
	void mintFailurePathWorks() {
		givenNonFungibleFrameContext();

		given(sigsVerifier.hasActiveSupplyKey(true, nonFungibleTokenAddr, recipientAddr, wrappedLedgers))
				.willThrow(new InvalidTransactionException(INVALID_SIGNATURE));
		given(feeCalculator.estimatedGasPriceInTinybars(HederaFunctionality.ContractCall, timestamp))
				.willReturn(1L);
		given(mockSynthBodyBuilder.build()).
				willReturn(TransactionBody.newBuilder().build());
		given(mockSynthBodyBuilder.setTransactionID(any(TransactionID.class)))
				.willReturn(mockSynthBodyBuilder);
		given(feeCalculator.computeFee(any(), any(), any(), any()))
				.willReturn(mockFeeObject);
		given(mockFeeObject.getServiceFee())
				.willReturn(1L);
		given(creator.createUnsuccessfulSyntheticRecord(INVALID_SIGNATURE)).willReturn(mockRecordBuilder);
		given(encoder.encodeMintFailure(INVALID_SIGNATURE)).willReturn(invalidSigResult);
		given(worldUpdater.aliases()).willReturn(aliases);
		given(aliases.resolveForEvm(any())).willAnswer(invocationOnMock -> invocationOnMock.getArgument(0));

		// when:
		subject.prepareFields(frame);
		subject.prepareComputation(pretendArguments, а -> а);
		subject.computeGasRequirement(TEST_CONSENSUS_TIME);
		final var result = subject.computeInternal(frame);

		// then:
		assertEquals(invalidSigResult, result);

		verify(worldUpdater).manageInProgressRecord(recordsHistorian, mockRecordBuilder, mockSynthBodyBuilder);
	}

	@Test
	void mintRandomFailurePathWorks() {
		givenNonFungibleFrameContext();

		given(sigsVerifier.hasActiveSupplyKey(Mockito.anyBoolean(), any(), any(), any()))
				.willThrow(new IllegalArgumentException("random error"));
		given(feeCalculator.estimatedGasPriceInTinybars(HederaFunctionality.ContractCall, timestamp))
				.willReturn(1L);
		given(mockSynthBodyBuilder.build()).
				willReturn(TransactionBody.newBuilder().build());
		given(mockSynthBodyBuilder.setTransactionID(any(TransactionID.class)))
				.willReturn(mockSynthBodyBuilder);
		given(feeCalculator.computeFee(any(), any(), any(), any()))
				.willReturn(mockFeeObject);
		given(mockFeeObject.getServiceFee())
				.willReturn(1L);
		given(creator.createUnsuccessfulSyntheticRecord(FAIL_INVALID)).willReturn(mockRecordBuilder);
		given(encoder.encodeMintFailure(FAIL_INVALID)).willReturn(failInvalidResult);
		given(worldUpdater.aliases()).willReturn(aliases);
		given(aliases.resolveForEvm(any())).willAnswer(invocationOnMock -> invocationOnMock.getArgument(0));

		// when:
		subject.prepareFields(frame);
		subject.prepareComputation(pretendArguments, а -> а);
		subject.computeGasRequirement(TEST_CONSENSUS_TIME);
		final var result = subject.computeInternal(frame);

		// then:
		assertEquals(failInvalidResult, result);
	}

	@Test
	void nftMintHappyPathWorks() {
		givenNonFungibleFrameContext();
		givenLedgers();

		given(sigsVerifier.hasActiveSupplyKey(true, nonFungibleTokenAddr, recipientAddr, wrappedLedgers)).willReturn(true);
		given(accountStoreFactory.newAccountStore(validator, dynamicProperties, accounts)).willReturn(accountStore);
		given(tokenStoreFactory.newTokenStore(accountStore, tokens, nfts, tokenRels, sideEffects))
				.willReturn(tokenStore);
		given(mintLogicFactory.newMintLogic(validator, tokenStore, accountStore)).willReturn(mintLogic);
		given(feeCalculator.estimatedGasPriceInTinybars(HederaFunctionality.ContractCall, timestamp))
				.willReturn(1L);
		given(mockSynthBodyBuilder.build())
				.willReturn(TransactionBody.newBuilder().build());
		given(mockSynthBodyBuilder.setTransactionID(any(TransactionID.class)))
				.willReturn(mockSynthBodyBuilder);
		given(feeCalculator.computeFee(any(), any(), any(), any()))
				.willReturn(mockFeeObject);
		given(mockFeeObject.getServiceFee())
				.willReturn(1L);
		given(creator.createSuccessfulSyntheticRecord(Collections.emptyList(), sideEffects, EMPTY_MEMO))
				.willReturn(mockRecordBuilder);
		final var mints = new long[]{1L, 2L,};
		given(mockRecordBuilder.getReceiptBuilder()).willReturn(TxnReceipt.newBuilder()
				.setSerialNumbers(mints));
		given(encoder.encodeMintSuccess(0L, mints)).willReturn(successResult);
		given(recordsHistorian.nextFollowingChildConsensusTime()).willReturn(pendingChildConsTime);
		given(worldUpdater.aliases()).willReturn(aliases);
		given(aliases.resolveForEvm(any())).willAnswer(invocationOnMock -> invocationOnMock.getArgument(0));

		// when:
		subject.prepareFields(frame);
		subject.prepareComputation(pretendArguments, а -> а);
		subject.computeGasRequirement(TEST_CONSENSUS_TIME);
		final var result = subject.computeInternal(frame);

		// then:
		assertEquals(successResult, result);
		// and:
		verify(mintLogic).mint(nonFungibleId, 3, 0, newMetadata, pendingChildConsTime);
		verify(wrappedLedgers).commit();
		verify(worldUpdater).manageInProgressRecord(recordsHistorian, mockRecordBuilder, mockSynthBodyBuilder);
	}

	@Test
	void fungibleMintHappyPathWorks() {
		givenFungibleFrameContext();
		givenLedgers();
		givenFungibleCollaborators();
		given(encoder.encodeMintSuccess(anyLong(), any())).willReturn(fungibleSuccessResultWith10Supply);
		given(worldUpdater.aliases()).willReturn(aliases);
		given(aliases.resolveForEvm(any())).willAnswer(invocationOnMock -> invocationOnMock.getArgument(0));
		given(feeCalculator.estimatedGasPriceInTinybars(HederaFunctionality.ContractCall, timestamp))
				.willReturn(1L);
		given(mockSynthBodyBuilder.build())
				.willReturn(TransactionBody.newBuilder().build());
		given(mockSynthBodyBuilder.setTransactionID(any(TransactionID.class)))
				.willReturn(mockSynthBodyBuilder);
		given(feeCalculator.computeFee(any(), any(), any(), any()))
				.willReturn(mockFeeObject);
		given(mockFeeObject.getServiceFee())
				.willReturn(1L);
		// when:
		subject.prepareFields(frame);
		subject.prepareComputation(pretendArguments, a -> a);
		subject.computeGasRequirement(TEST_CONSENSUS_TIME);
		final var result = subject.computeInternal(frame);
		// then:
		assertEquals(fungibleSuccessResultWith10Supply, result);
		// and:
		verify(mintLogic).mint(fungibleId, 0, AMOUNT, Collections.emptyList(), Instant.EPOCH);
		verify(wrappedLedgers).commit();
		verify(worldUpdater).manageInProgressRecord(recordsHistorian, expirableTxnRecordBuilder, mockSynthBodyBuilder);
	}

	@Test
	void mintFailsWithMissingParentUpdater() {
		givenFungibleFrameContext();
		givenLedgers();
		givenFungibleCollaborators();
		given(encoder.encodeMintSuccess(anyLong(), any())).willReturn(fungibleSuccessResultWith10Supply);
		given(worldUpdater.parentUpdater()).willReturn(Optional.empty());
		given(worldUpdater.aliases()).willReturn(aliases);
		given(aliases.resolveForEvm(any())).willAnswer(invocationOnMock -> invocationOnMock.getArgument(0));
		given(feeCalculator.estimatedGasPriceInTinybars(HederaFunctionality.ContractCall, timestamp))
				.willReturn(1L);
		given(mockSynthBodyBuilder.build()).
				willReturn(TransactionBody.newBuilder().build());
		given(mockSynthBodyBuilder.setTransactionID(any(TransactionID.class)))
				.willReturn(mockSynthBodyBuilder);
		given(feeCalculator.computeFee(any(), any(), any(), any()))
				.willReturn(mockFeeObject);
		given(mockFeeObject.getServiceFee())
				.willReturn(1L);

		subject.prepareFields(frame);
		subject.prepareComputation(pretendArguments, a -> a);
		subject.computeGasRequirement(TEST_CONSENSUS_TIME);
		assertFailsWith(() -> subject.computeInternal(frame), FAIL_INVALID);
	}

	@Test
	void fungibleMintFailureAmountLimitOversize() {
		// given:
		given(frame.getSenderAddress()).willReturn(contractAddress);
		given(frame.getWorldUpdater()).willReturn(worldUpdater);
		given(worldUpdater.wrappedTrackingLedgers(any())).willReturn(wrappedLedgers);
		given(pretendArguments.getInt(0)).willReturn(ABI_ID_MINT_TOKEN);
		doCallRealMethod().when(frame).setRevertReason(any());
		given(decoder.decodeMint(pretendArguments)).willReturn(fungibleMintAmountOversize);
		// when:
		final var result = subject.compute(pretendArguments, frame);
		// then:
		assertNull(result);
		verify(wrappedLedgers, never()).commit();
		verify(worldUpdater, never()).manageInProgressRecord(recordsHistorian, mockRecordBuilder, mockSynthBodyBuilder);
	}

	@Test
	void fungibleMintForMaxAmountWorks() {
		// given:
		givenLedgers();
		givenFrameContext();
		givenFungibleCollaborators();
		given(decoder.decodeMint(pretendArguments)).willReturn(fungibleMintMaxAmount);
		given(syntheticTxnFactory.createMint(fungibleMintMaxAmount)).willReturn(mockSynthBodyBuilder);
		given(encoder.encodeMintSuccess(anyLong(), any())).willReturn(fungibleSuccessResultWithLongMaxValueSupply);
		given(worldUpdater.aliases()).willReturn(aliases);
		given(aliases.resolveForEvm(any())).willAnswer(invocationOnMock -> invocationOnMock.getArgument(0));
		given(feeCalculator.estimatedGasPriceInTinybars(HederaFunctionality.ContractCall, timestamp))
				.willReturn(1L);
		given(mockSynthBodyBuilder.build())
				.willReturn(TransactionBody.newBuilder().build());
		given(mockSynthBodyBuilder.setTransactionID(any(TransactionID.class)))
				.willReturn(mockSynthBodyBuilder);
		given(feeCalculator.computeFee(any(), any(), any(), any()))
				.willReturn(mockFeeObject);
		given(mockFeeObject.getServiceFee())
				.willReturn(1L);
		// when:
		subject.prepareFields(frame);
		subject.prepareComputation(pretendArguments, a -> a);
		subject.computeGasRequirement(TEST_CONSENSUS_TIME);
		final var result = subject.computeInternal(frame);
		// then:
		assertEquals(fungibleSuccessResultWithLongMaxValueSupply, result);
		// and:
		verify(mintLogic).mint(fungibleId, 0, Long.MAX_VALUE, Collections.emptyList(), Instant.EPOCH);
		verify(wrappedLedgers).commit();
		verify(worldUpdater).manageInProgressRecord(recordsHistorian, expirableTxnRecordBuilder, mockSynthBodyBuilder);
	}

	private void givenNonFungibleFrameContext() {
		givenFrameContext();
		given(decoder.decodeMint(pretendArguments)).willReturn(nftMint);
		given(syntheticTxnFactory.createMint(nftMint)).willReturn(mockSynthBodyBuilder);
	}

	private void givenFungibleFrameContext() {
		givenFrameContext();
		given(decoder.decodeMint(pretendArguments)).willReturn(fungibleMint);
		given(syntheticTxnFactory.createMint(fungibleMint)).willReturn(mockSynthBodyBuilder);
	}

	private void givenFrameContext() {
		given(frame.getSenderAddress()).willReturn(contractAddress);
		given(frame.getContractAddress()).willReturn(contractAddr);
		given(frame.getRecipientAddress()).willReturn(recipientAddr);
		given(frame.getWorldUpdater()).willReturn(worldUpdater);
		given(frame.getRemainingGas()).willReturn(Gas.of(300));
		given(frame.getValue()).willReturn(Wei.ZERO);
		Optional<WorldUpdater> parent = Optional.of(worldUpdater);
		given(worldUpdater.parentUpdater()).willReturn(parent);
		given(worldUpdater.wrappedTrackingLedgers(any())).willReturn(wrappedLedgers);
		given(pretendArguments.getInt(0)).willReturn(ABI_ID_MINT_TOKEN);
	}

	private void givenLedgers() {
		given(wrappedLedgers.accounts()).willReturn(accounts);
		given(wrappedLedgers.tokenRels()).willReturn(tokenRels);
		given(wrappedLedgers.nfts()).willReturn(nfts);
		given(wrappedLedgers.tokens()).willReturn(tokens);
	}

	private void givenFungibleCollaborators() {
		given(sigsVerifier.hasActiveSupplyKey(true, fungibleTokenAddr, recipientAddr, wrappedLedgers))
				.willReturn(true);
		given(accountStoreFactory.newAccountStore(validator, dynamicProperties, accounts)).willReturn(accountStore);
		given(tokenStoreFactory.newTokenStore(accountStore, tokens, nfts, tokenRels, sideEffects))
				.willReturn(tokenStore);
		given(mintLogicFactory.newMintLogic(validator, tokenStore, accountStore)).willReturn(mintLogic);
		given(creator.createSuccessfulSyntheticRecord(Collections.emptyList(), sideEffects, EMPTY_MEMO))
				.willReturn(expirableTxnRecordBuilder);
	}
}<|MERGE_RESOLUTION|>--- conflicted
+++ resolved
@@ -188,11 +188,8 @@
 	@Mock
 	private ApproveAllowanceChecks allowanceChecks;
 	@Mock
-<<<<<<< HEAD
 	private PureTransferSemanticChecks transferSemanticChecks;
 	@Mock
-=======
->>>>>>> 1c58b110
 	private SigImpactHistorian sigImpactHistorian;
 	@Mock
 	private CreateChecks createChecks;
@@ -206,13 +203,8 @@
 		subject = new HTSPrecompiledContract(
 				validator, dynamicProperties, gasCalculator,
 				sigImpactHistorian, recordsHistorian, sigsVerifier, decoder, encoder,
-<<<<<<< HEAD
-				syntheticTxnFactory, creator, dissociationFactory, impliedTransfers,
-				() -> feeCalculator, stateView, precompilePricingUtils, resourceCosts, createChecks, entityIdSource, allowanceChecks, transferSemanticChecks);
-=======
 				syntheticTxnFactory, creator, dissociationFactory, impliedTransfers, () -> feeCalculator,
-				stateView, precompilePricingUtils, resourceCosts, createChecks, entityIdSource, allowanceChecks);
->>>>>>> 1c58b110
+				stateView, precompilePricingUtils, resourceCosts, createChecks, entityIdSource, allowanceChecks, transferSemanticChecks);
 		subject.setMintLogicFactory(mintLogicFactory);
 		subject.setTokenStoreFactory(tokenStoreFactory);
 		subject.setAccountStoreFactory(accountStoreFactory);
