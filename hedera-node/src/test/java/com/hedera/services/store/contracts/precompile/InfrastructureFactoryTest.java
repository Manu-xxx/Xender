--- conflicted
+++ resolved
@@ -56,11 +56,8 @@
 import com.hedera.services.txns.token.DissociateLogic;
 import com.hedera.services.txns.token.FreezeLogic;
 import com.hedera.services.txns.token.MintLogic;
-<<<<<<< HEAD
 import com.hedera.services.txns.token.UnfreezeLogic;
-=======
 import com.hedera.services.txns.token.WipeLogic;
->>>>>>> 3e79be41
 import com.hedera.services.txns.token.process.DissociationFactory;
 import com.hedera.services.txns.token.validators.CreateChecks;
 import com.hedera.services.txns.validation.OptionValidator;
@@ -86,7 +83,6 @@
     @Mock private SigImpactHistorian sigImpactHistorian;
     @Mock private DissociationFactory dissociationFactory;
     @Mock private GlobalDynamicProperties dynamicProperties;
-    @Mock private WorldLedgers ledgers;
     @Mock private TransactionalLedger<NftId, NftProperty, MerkleUniqueToken> nftsLedger;
 
     @Mock
@@ -101,6 +97,7 @@
     @Mock private ViewGasCalculator gasCalculator;
     @Mock private HederaStackedWorldStateUpdater worldStateUpdater;
     @Mock private StateView stateView;
+    @Mock private WorldLedgers ledgers;
 
     private InfrastructureFactory subject;
 
@@ -292,16 +289,20 @@
     }
 
     @Test
-<<<<<<< HEAD
+    void canCreateNewWipeLogic() {
+        final var accountStore = subject.newAccountStore(accounts);
+        final var tokenStore =
+                subject.newTokenStore(
+                        accountStore, subject.newSideEffects(), tokens, uniqueTokens, tokenRels);
+        assertInstanceOf(WipeLogic.class, subject.newWipeLogic(accountStore, tokenStore));
+    }
+
+    @Test
     void canCreateNewFreezeLogic() {
-=======
-    void canCreateNewWipeLogic() {
->>>>>>> 3e79be41
-        final var accountStore = subject.newAccountStore(accounts);
-        final var tokenStore =
-                subject.newTokenStore(
-                        accountStore, subject.newSideEffects(), tokens, uniqueTokens, tokenRels);
-<<<<<<< HEAD
+        final var accountStore = subject.newAccountStore(accounts);
+        final var tokenStore =
+                subject.newTokenStore(
+                        accountStore, subject.newSideEffects(), tokens, uniqueTokens, tokenRels);
         assertInstanceOf(FreezeLogic.class, subject.newFreezeLogic(accountStore, tokenStore));
     }
 
@@ -312,8 +313,5 @@
                 subject.newTokenStore(
                         accountStore, subject.newSideEffects(), tokens, uniqueTokens, tokenRels);
         assertInstanceOf(UnfreezeLogic.class, subject.newUnfreezeLogic(accountStore, tokenStore));
-=======
-        assertInstanceOf(WipeLogic.class, subject.newWipeLogic(accountStore, tokenStore));
->>>>>>> 3e79be41
     }
 }