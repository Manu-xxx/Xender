--- conflicted
+++ resolved
@@ -56,13 +56,10 @@
 import com.hedera.services.txns.token.DissociateLogic;
 import com.hedera.services.txns.token.FreezeLogic;
 import com.hedera.services.txns.token.MintLogic;
-<<<<<<< HEAD
 import com.hedera.services.txns.token.PauseLogic;
 import com.hedera.services.txns.token.UnpauseLogic;
-=======
 import com.hedera.services.txns.token.UnfreezeLogic;
 import com.hedera.services.txns.token.WipeLogic;
->>>>>>> 6f806782
 import com.hedera.services.txns.token.process.DissociationFactory;
 import com.hedera.services.txns.token.validators.CreateChecks;
 import com.hedera.services.txns.validation.OptionValidator;
@@ -294,35 +291,38 @@
     }
 
     @Test
-<<<<<<< HEAD
     void canCreateNewPauseLogic() {
-=======
+        final var accountStore = subject.newAccountStore(accounts);
+        final var tokenStore =
+                subject.newTokenStore(
+                        accountStore, subject.newSideEffects(), tokens, uniqueTokens, tokenRels);
+        assertInstanceOf(PauseLogic.class, subject.newPauseLogic(tokenStore));
+    }
+
+    @Test
+    void canCreateNewUnpauseLogic() {
+        final var accountStore = subject.newAccountStore(accounts);
+        final var tokenStore =
+                subject.newTokenStore(
+                        accountStore, subject.newSideEffects(), tokens, uniqueTokens, tokenRels);
+        assertInstanceOf(UnpauseLogic.class, subject.newUnpauseLogic(tokenStore));
+    }
+  
+    @Test
     void canCreateNewWipeLogic() {
->>>>>>> 6f806782
-        final var accountStore = subject.newAccountStore(accounts);
-        final var tokenStore =
-                subject.newTokenStore(
-                        accountStore, subject.newSideEffects(), tokens, uniqueTokens, tokenRels);
-<<<<<<< HEAD
-        assertInstanceOf(PauseLogic.class, subject.newPauseLogic(tokenStore));
-    }
-
-    @Test
-    void canCreateNewUnpauseLogic() {
-=======
+        final var accountStore = subject.newAccountStore(accounts);
+        final var tokenStore =
+                subject.newTokenStore(
+                        accountStore, subject.newSideEffects(), tokens, uniqueTokens, tokenRels);
         assertInstanceOf(WipeLogic.class, subject.newWipeLogic(accountStore, tokenStore));
     }
 
     @Test
     void canCreateNewFreezeLogic() {
->>>>>>> 6f806782
-        final var accountStore = subject.newAccountStore(accounts);
-        final var tokenStore =
-                subject.newTokenStore(
-                        accountStore, subject.newSideEffects(), tokens, uniqueTokens, tokenRels);
-<<<<<<< HEAD
-        assertInstanceOf(UnpauseLogic.class, subject.newUnpauseLogic(tokenStore));
-=======
+        final var accountStore = subject.newAccountStore(accounts);
+        final var tokenStore =
+                subject.newTokenStore(
+                        accountStore, subject.newSideEffects(), tokens, uniqueTokens, tokenRels);
         assertInstanceOf(FreezeLogic.class, subject.newFreezeLogic(accountStore, tokenStore));
     }
 
@@ -333,6 +333,5 @@
                 subject.newTokenStore(
                         accountStore, subject.newSideEffects(), tokens, uniqueTokens, tokenRels);
         assertInstanceOf(UnfreezeLogic.class, subject.newUnfreezeLogic(accountStore, tokenStore));
->>>>>>> 6f806782
     }
 }