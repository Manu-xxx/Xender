--- conflicted
+++ resolved
@@ -104,17 +104,10 @@
 
 		subject = new TypedTokenStore(
 				accountStore,
-<<<<<<< HEAD
 				tokens,
 				uniqueTokens,
 				tokenRels,
 				uniqueTokenViewsManager,
-=======
-				() -> tokens,
-				() -> uniqueTokens,
-				() -> tokenRels,
-				uniqTokenViewsManager,
->>>>>>> f7f9d1ab
 				tokenStore::addKnownTreasury,
 				legacyStore::removeKnownTreasuryForToken,
 				sideEffectsTracker);
@@ -186,12 +179,9 @@
 		subject.commitTokenRelationships(List.of(destroyedRel));
 
 		// then:
-<<<<<<< HEAD
-		verify(tokenRels).remove(Pair.of(STATIC_PROPERTIES.scopedAccountWith(miscAccountNum),
-				STATIC_PROPERTIES.scopedTokenWith(tokenNum)));
-=======
-		verify(tokenRels).remove(miscTokenRelId);
->>>>>>> f7f9d1ab
+		verify(tokenRels).remove(Pair.of(
+                      STATIC_PROPERTIES.scopedAccountWith(miscAccountNum),
+		      STATIC_PROPERTIES.scopedTokenWith(tokenNum)));
 		verify(sideEffectsTracker).trackTokenBalanceChanges(List.of(destroyedRel));
 	}
 
