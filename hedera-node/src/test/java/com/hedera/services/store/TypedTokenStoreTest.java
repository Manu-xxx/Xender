package com.hedera.services.store;

/*-
 * ‌
 * Hedera Services Node
 * ​
 * Copyright (C) 2018 - 2021 Hedera Hashgraph, LLC
 * ​
 * Licensed under the Apache License, Version 2.0 (the "License");
 * you may not use this file except in compliance with the License.
 * You may obtain a copy of the License at
 *
 *      http://www.apache.org/licenses/LICENSE-2.0
 *
 * Unless required by applicable law or agreed to in writing, software
 * distributed under the License is distributed on an "AS IS" BASIS,
 * WITHOUT WARRANTIES OR CONDITIONS OF ANY KIND, either express or implied.
 * See the License for the specific language governing permissions and
 * limitations under the License.
 * ‍
 */

import com.hedera.services.context.SideEffectsTracker;
import com.hedera.services.exceptions.InvalidTransactionException;
import com.hedera.services.ledger.TransactionalLedger;
import com.hedera.services.ledger.accounts.BackingTokenRels;
import com.hedera.services.ledger.properties.NftProperty;
import com.hedera.services.ledger.properties.TokenProperty;
import com.hedera.services.ledger.properties.TokenRelProperty;
import com.hedera.services.legacy.core.jproto.JKey;
import com.hedera.services.state.enums.TokenSupplyType;
import com.hedera.services.state.enums.TokenType;
import com.hedera.services.state.merkle.MerkleToken;
import com.hedera.services.state.merkle.MerkleTokenRelStatus;
import com.hedera.services.state.merkle.MerkleUniqueToken;
import com.hedera.services.state.submerkle.EntityId;
import com.hedera.services.state.submerkle.RichInstant;
import com.hedera.services.store.models.Account;
import com.hedera.services.store.models.Id;
import com.hedera.services.store.models.NftId;
import com.hedera.services.store.models.OwnershipTracker;
import com.hedera.services.store.models.Token;
import com.hedera.services.store.models.TokenRelationship;
import com.hedera.services.store.models.UniqueToken;
import com.hedera.services.store.tokens.TokenStore;
import com.hedera.services.store.tokens.views.UniqTokenViewsManager;
import com.hedera.services.utils.EntityNum;
import com.hedera.services.utils.EntityNumPair;
import com.hedera.test.factories.scenarios.TxnHandlingScenario;
import com.hedera.test.utils.IdUtils;
import com.hederahashgraph.api.proto.java.AccountID;
import com.hederahashgraph.api.proto.java.ResponseCodeEnum;
import com.hederahashgraph.api.proto.java.TokenID;
import org.apache.commons.lang3.tuple.Pair;
import org.junit.jupiter.api.Assertions;
import org.junit.jupiter.api.BeforeEach;
import org.junit.jupiter.api.Test;
import org.junit.jupiter.api.extension.ExtendWith;
import org.mockito.Mock;
import org.mockito.junit.jupiter.MockitoExtension;

import java.util.List;
import java.util.Set;

import static com.hedera.services.context.properties.StaticPropertiesHolder.STATIC_PROPERTIES;
import static com.hedera.services.state.submerkle.EntityId.MISSING_ENTITY_ID;
import static com.hedera.services.store.TypedTokenStore.legacyReprOf;
import static com.hederahashgraph.api.proto.java.ResponseCodeEnum.ACCOUNT_EXPIRED_AND_PENDING_REMOVAL;
import static com.hederahashgraph.api.proto.java.ResponseCodeEnum.FAIL_INVALID;
import static com.hederahashgraph.api.proto.java.ResponseCodeEnum.INVALID_TOKEN_ID;
import static com.hederahashgraph.api.proto.java.ResponseCodeEnum.TOKEN_IS_PAUSED;
import static com.hederahashgraph.api.proto.java.ResponseCodeEnum.TOKEN_NOT_ASSOCIATED_TO_ACCOUNT;
import static com.hederahashgraph.api.proto.java.ResponseCodeEnum.TOKEN_WAS_DELETED;
import static org.junit.jupiter.api.Assertions.assertEquals;
import static org.junit.jupiter.api.Assertions.assertNotNull;
import static org.junit.jupiter.api.Assertions.assertNull;
import static org.junit.jupiter.api.Assertions.assertThrows;
import static org.junit.jupiter.api.Assertions.assertTrue;
import static org.mockito.ArgumentMatchers.any;
import static org.mockito.BDDMockito.given;
import static org.mockito.Mockito.mock;
import static org.mockito.Mockito.verify;

@ExtendWith(MockitoExtension.class)
class TypedTokenStoreTest {
	@Mock
	private SideEffectsTracker sideEffectsTracker;
	@Mock
	private AccountStore accountStore;
	@Mock
	private UniqTokenViewsManager uniqTokenViewsManager;
	@Mock
	private TransactionalLedger<TokenID, TokenProperty, MerkleToken> tokens;
	@Mock
	private TransactionalLedger<NftId, NftProperty, MerkleUniqueToken> uniqueTokens;
	@Mock
<<<<<<< HEAD
	private TransactionRecordService transactionRecordService;
	@Mock
	private TransactionalLedger<Pair<AccountID, TokenID>, TokenRelProperty, MerkleTokenRelStatus> tokenRels;
=======
	private MerkleMap<EntityNumPair, MerkleTokenRelStatus> tokenRels;
>>>>>>> d9273d66
	@Mock
	private BackingTokenRels backingTokenRels;
	@Mock
	private TokenStore legacyStore;

	@Mock
	private TokenStore tokenStore;

	private TypedTokenStore subject;

	@BeforeEach
	void setUp() {
		setupToken();
		setupTokenRel();

		subject = new TypedTokenStore(
				accountStore,
<<<<<<< HEAD
				transactionRecordService,
				tokens,
				uniqueTokens,
				tokenRels,
=======
				() -> tokens,
				() -> uniqueTokens,
				() -> tokenRels,
>>>>>>> d9273d66
				backingTokenRels,
				uniqTokenViewsManager,
				tokenStore::addKnownTreasury,
				legacyStore::removeKnownTreasuryForToken,
				sideEffectsTracker);
	}

	/* --- Token relationship loading --- */
	@Test
	void failsLoadingMissingRelationship() {
		assertMiscRelLoadFailsWith(TOKEN_NOT_ASSOCIATED_TO_ACCOUNT);
	}

	@Test
	void loadPossiblyDeletedTokenRelationshipWorks() {
		givenRelationship(miscTokenRelId, miscTokenMerkleRel);

		final var actualTokenRel = subject.loadPossiblyDeletedTokenRelationship(token, miscAccount);

		assertEquals(miscTokenRel, actualTokenRel);
	}

	@Test
	void loadPossiblyDeletedTokenRelationshipReturnsNullAsExpected() {
		assertNull(subject.loadPossiblyDeletedTokenRelationship(token, miscAccount));
	}

	@Test
	void loadsExpectedRelationship() {
		givenRelationship(miscTokenRelId, miscTokenMerkleRel);

		// when:
		final var actualTokenRel = subject.loadTokenRelationship(token, miscAccount);

		// then:
		assertEquals(miscTokenRel, actualTokenRel);
	}

	/* --- Token relationship saving --- */
	@Test
	void persistsExtantTokenRelAsExpected() {
		// setup:
		final var expectedReplacementTokenRel = new MerkleTokenRelStatus(balance * 2, !frozen, !kycGranted, automaticAssociation);

		givenRelationship(miscTokenRelId, miscTokenMerkleRel);
		givenModifiableRelationship(miscTokenRelId, miscTokenMerkleRel);

		// when:
		final var modelTokenRel = subject.loadTokenRelationship(token, miscAccount);
		// and:
		modelTokenRel.setBalance(balance * 2);
		modelTokenRel.setFrozen(!frozen);
		modelTokenRel.setKycGranted(!kycGranted);
		// and:
		subject.commitTokenRelationships(List.of(modelTokenRel));

		// then:
		assertEquals(expectedReplacementTokenRel, miscTokenMerkleRel);
		// and:
		verify(sideEffectsTracker).trackTokenBalanceChanges(List.of(modelTokenRel));
	}

	@Test
	void removesDestroyedRel() {
		// setup:
		final var destroyedRel = new TokenRelationship(token, miscAccount);
		destroyedRel.markAsPersisted();
		destroyedRel.markAsDestroyed();

		// when:
		subject.commitTokenRelationships(List.of(destroyedRel));

		// then:
		verify(tokenRels).remove(Pair.of(STATIC_PROPERTIES.scopedAccountWith(miscAccountNum),
				STATIC_PROPERTIES.scopedTokenWith(tokenNum)));
		verify(backingTokenRels).removeFromExistingRels(legacyReprOf(destroyedRel));
		verify(sideEffectsTracker).trackTokenBalanceChanges(List.of(destroyedRel));
	}

	@Test
	void persistTrackers() {
		final var ot = new OwnershipTracker();
<<<<<<< HEAD
		subject.commitTrackers(ot);
		verify(transactionRecordService).includeOwnershipChanges(ot);
=======
		subject.persistTrackers(ot);
		verify(sideEffectsTracker).trackTokenOwnershipChanges(ot);
>>>>>>> d9273d66
	}

	@Test
	void persistsNewTokenRelAsExpected() {
		// setup:
		final var expectedNewTokenRel = new MerkleTokenRelStatus(balance * 2, false, true, false);

		// given:
		final var newTokenRel = new TokenRelationship(token, miscAccount);

		// when:
		newTokenRel.setKycGranted(true);
		newTokenRel.setBalance(balance * 2);
		// and:
		subject.commitTokenRelationships(List.of(newTokenRel));

		// then:
		verify(tokenRels).put(Pair.of(STATIC_PROPERTIES.scopedAccountWith(miscAccountNum),
				STATIC_PROPERTIES.scopedTokenWith(tokenNum)), expectedNewTokenRel);
		// and:
		verify(sideEffectsTracker).trackTokenBalanceChanges(List.of(newTokenRel));
	}

	/* --- Token loading --- */
	@Test
	void reportsExpectedNftsMinted() {
		final var setMock = mock(Set.class);
		given(uniqueTokens.idSet()).willReturn(setMock);
		given(setMock.size()).willReturn(123);

		// expect:
		assertEquals(123L, subject.currentMintedNfts());
	}

	@Test
	void canLoadPausedTokenUsingLoadPossiblyPausedToken() {
		given(accountStore.loadAccount(autoRenewId)).willReturn(autoRenewAccount);
		given(accountStore.loadAccount(treasuryId)).willReturn(treasuryAccount);
		givenToken(merkleTokenId, merkleToken);
		merkleToken.setPaused(true);
		token.setPaused(true);

		final var actualToken = subject.loadPossiblyPausedToken(tokenId);

		assertEquals(token.toString(), actualToken.toString());
		assertEquals(token.isPaused(), actualToken.isPaused());
		assertTrue(actualToken.isPaused());
	}

	@Test
	void failsLoadPossiblyPausedTokenMissingToken() {
		assertLoadPossiblyPausedTokenFailsWith(INVALID_TOKEN_ID);
	}

	@Test
	void failsLoadPossiblyPausedTokenDeletedToken() {
		givenToken(merkleTokenId, merkleToken);
		merkleToken.setDeleted(true);

		assertLoadPossiblyPausedTokenFailsWith(TOKEN_WAS_DELETED);
	}

	@Test
	void loadsExpectedToken() {
		given(accountStore.loadAccount(autoRenewId)).willReturn(autoRenewAccount);
		given(accountStore.loadAccount(treasuryId)).willReturn(treasuryAccount);
		givenToken(merkleTokenId, merkleToken);

		// when:
		final var actualToken = subject.loadToken(tokenId);

		// then:
		/* JKey does not override equals properly, have to compare string representations here */
		assertEquals(token.toString(), actualToken.toString());
	}

	@Test
	void failsLoadingTokenWithDetachedAutoRenewAccount() {
		given(accountStore.loadAccount(autoRenewId))
				.willThrow(new InvalidTransactionException(ACCOUNT_EXPIRED_AND_PENDING_REMOVAL));
		givenToken(merkleTokenId, merkleToken);

		assertTokenLoadFailsWith(ACCOUNT_EXPIRED_AND_PENDING_REMOVAL);
	}

	@Test
	void failsLoadingMissingToken() {
		assertTokenLoadFailsWith(INVALID_TOKEN_ID);
	}

	@Test
	void canLoadAutoRemovedTokenIfAllowed() {
		final var autoRemovedToken = subject.loadPossiblyDeletedOrAutoRemovedToken(tokenId);

		assertEquals(tokenId, autoRemovedToken.getId());
		assertTrue(autoRemovedToken.isBelievedToHaveBeenAutoRemoved());
	}

	@Test
	void loadsActuallyDeletedTokenAsExpected() {
		givenToken(merkleTokenId, merkleToken);
		merkleToken.setDeleted(true);

		final var deletedToken = subject.loadPossiblyDeletedOrAutoRemovedToken(tokenId);

		assertEquals(token.getId(), deletedToken.getId());
	}

	@Test
	void failsLoadingDeletedToken() {
		givenToken(merkleTokenId, merkleToken);
		merkleToken.setDeleted(true);

		assertTokenLoadFailsWith(TOKEN_WAS_DELETED);
	}

	@Test
	void failsLoadingPausedTokenUsingLoadPossiblyDeletedOrAutoRemovedToken() {
		givenToken(merkleTokenId, merkleToken);
		merkleToken.setPaused(true);
		assertLoadPossiblyDeletedTokenFailsWith(TOKEN_IS_PAUSED);
	}

	@Test
	void failsLoadingPausedToken() {
		givenToken(merkleTokenId, merkleToken);
		merkleToken.setPaused(true);

		assertTokenLoadFailsWith(TOKEN_IS_PAUSED);
	}

	@Test
	void loadOrFailsCantLoadPausedToken() {
		givenToken(merkleTokenId, merkleToken);
		merkleToken.setPaused(true);
		assertFailsWith(() -> subject.loadTokenOrFailWith(tokenId, FAIL_INVALID), FAIL_INVALID);
	}

	@Test
	void loadsUniqueTokens() {
		final var aToken = new Token(miscId);
		final var merkleUniqueToken = mock(MerkleUniqueToken.class);
		final var serialNumbers = List.of(1L, 2L);
		given(merkleUniqueToken.getOwner()).willReturn(new EntityId(Id.DEFAULT));
		given(uniqueTokens.getFinalized(any())).willReturn(merkleUniqueToken);

		subject.loadUniqueTokens(aToken, serialNumbers);

		assertEquals(2, aToken.getLoadedUniqueTokens().size());

		given(uniqueTokens.getFinalized(any())).willReturn(null);
		assertThrows(InvalidTransactionException.class, () -> subject.loadUniqueTokens(aToken, serialNumbers));
	}

	@Test
	void persistsDeletedTokenAsExpected() {
		setupToken();
		given(tokens.getFinalized(any())).willReturn(merkleToken);

		token.setIsDeleted(true);
		token.setAutoRenewAccount(null);

		subject.commitToken(token);

		assertTrue(merkleToken.isDeleted());
		verify(legacyStore).removeKnownTreasuryForToken(any(), any());
	}


	/* --- Token saving --- */
	@Test
	void savesTokenAsExpected() {
		// setup:
		final var mintedSerialNo = 33L;
		final var wipedSerialNo = 33L;
		final var mintedSerialNo2 = 44;
		final var burnedSerialNo = 44;
		final var nftMeta = "abcdefgh".getBytes();
		final var treasuryId = new EntityId(0, 0, treasuryAccountNum);
		final var tokenEntityId = new EntityId(0, 0, tokenNum);
		final var creationTime = new RichInstant(1_234_567L, 8);
		final var modelTreasuryId = new Id(0, 0, treasuryAccountNum);
		final var mintedToken = new UniqueToken(tokenId, mintedSerialNo, creationTime, Id.DEFAULT, nftMeta);
		final var wipedToken = new UniqueToken(tokenId, wipedSerialNo, creationTime, modelTreasuryId, nftMeta);
		final var mintedToken2 = new UniqueToken(tokenId, mintedSerialNo2, creationTime, Id.DEFAULT, nftMeta);
		final var burnedToken = new UniqueToken(tokenId, burnedSerialNo, creationTime, modelTreasuryId, nftMeta);
		// and:
		final var expectedReplacementToken = new MerkleToken(
				expiry, tokenSupply * 2, 0,
				symbol, name,
				freezeDefault, true,
				new EntityId(0, 0, autoRenewAccountNum));
		expectedReplacementToken.setAutoRenewAccount(treasuryId);
		expectedReplacementToken.setSupplyKey(supplyKey);
		expectedReplacementToken.setFreezeKey(freezeKey);
		expectedReplacementToken.setKycKey(kycKey);
		expectedReplacementToken.setPauseKey(pauseKey);
		expectedReplacementToken.setAccountsFrozenByDefault(!freezeDefault);
		expectedReplacementToken.setMemo(memo);
		expectedReplacementToken.setAutoRenewPeriod(autoRenewPeriod);

		// and:
		final var expectedReplacementToken2 = new MerkleToken(
				expiry, tokenSupply * 4, 0,
				symbol, name,
				freezeDefault, true,
				new EntityId(0, 0, treasuryAccountNum));
		expectedReplacementToken2.setAutoRenewAccount(treasuryId);
		expectedReplacementToken2.setSupplyKey(supplyKey);
		expectedReplacementToken2.setFreezeKey(freezeKey);
		expectedReplacementToken2.setKycKey(kycKey);
		expectedReplacementToken2.setPauseKey(pauseKey);
		expectedReplacementToken2.setAccountsFrozenByDefault(!freezeDefault);
		expectedReplacementToken2.setMemo(memo);
		expectedReplacementToken2.setAutoRenewPeriod(autoRenewPeriod);
		// and:
		final var expectedNewUniqTokenId = new NftId(tokenEntityId.num(), mintedSerialNo);
		final var expectedNewUniqTokenId2 = new NftId(tokenEntityId.num(), mintedSerialNo2);
		final var expectedNewUniqToken = new MerkleUniqueToken(MISSING_ENTITY_ID, nftMeta, creationTime);
		final var expectedPastUniqTokenId = new NftId(tokenEntityId.num(), wipedSerialNo);
		final var expectedPastUniqTokenId2 = new NftId(tokenEntityId.num(), burnedSerialNo);

		givenToken(merkleTokenId, merkleToken);

		// when:
		var modelToken = subject.loadToken(tokenId);
		// and:
		modelToken.setTotalSupply(tokenSupply * 2);
		modelToken.setAutoRenewAccount(treasuryAccount);
		modelToken.setTreasury(autoRenewAccount);
		modelToken.setFrozenByDefault(!freezeDefault);
		modelToken.mintedUniqueTokens().add(mintedToken);
		modelToken.setIsDeleted(false);
		modelToken.setExpiry(expiry);
		modelToken.setAutoRenewPeriod(autoRenewPeriod);
		modelToken.removedUniqueTokens().add(wipedToken);
		modelToken.setAutoRenewPeriod(autoRenewPeriod);
		modelToken.setCustomFees(List.of());
		modelToken.setMemo(memo);
		// and:
		subject.commitToken(modelToken);

		// then:
		assertEquals(expectedReplacementToken, merkleToken);
		// and:
		verify(sideEffectsTracker).trackTokenChanges(modelToken);
		verify(uniqueTokens).put(expectedNewUniqTokenId, expectedNewUniqToken);
		verify(uniqueTokens).put(new NftId(tokenEntityId.num(), mintedSerialNo), expectedNewUniqToken);
		verify(uniqueTokens).remove(expectedPastUniqTokenId);
		verify(uniqTokenViewsManager).mintNotice(EntityNumPair.fromNftId(expectedNewUniqTokenId), autoRenewId.asEntityId());
		verify(uniqTokenViewsManager).wipeNotice(EntityNumPair.fromNftId(expectedPastUniqTokenId), treasuryId);

		// when:
		modelToken = subject.loadToken(tokenId);
		// and:
		modelToken.setTotalSupply(tokenSupply * 4);
		modelToken.setAutoRenewAccount(treasuryAccount);
		modelToken.setTreasury(treasuryAccount);
		modelToken.setFrozenByDefault(!freezeDefault);
		modelToken.mintedUniqueTokens().add(mintedToken2);
		modelToken.setIsDeleted(false);
		modelToken.setExpiry(expiry);
		modelToken.removedUniqueTokens().add(burnedToken);
		modelToken.setCustomFees(List.of());
		// and:
		subject.commitToken(modelToken);

		// then:
		assertEquals(expectedReplacementToken2, merkleToken);
//		verify(tokens, never()).replace(merkleTokenId, expectedReplacementToken2);
		// and:
		verify(sideEffectsTracker).trackTokenChanges(modelToken);
		verify(uniqueTokens).put(expectedNewUniqTokenId2, expectedNewUniqToken);
		verify(uniqueTokens).remove(expectedPastUniqTokenId2);
		verify(uniqTokenViewsManager).mintNotice(EntityNumPair.fromNftId(expectedNewUniqTokenId2), treasuryId);
		verify(uniqTokenViewsManager).burnNotice(EntityNumPair.fromNftId(expectedPastUniqTokenId2), treasuryId);
	}

	@Test
	void persistsNewTokenAsExpected() {
		final var newToken = new Token(IdUtils.asModelId("1.2.3"));
		newToken.setNew(true);
		newToken.setExpiry(123);
		newToken.setTreasury(treasuryAccount);
		newToken.setMemo("memo");
		newToken.setName("name");
		newToken.setType(TokenType.FUNGIBLE_COMMON);
		newToken.initSupplyConstraints(TokenSupplyType.INFINITE, 0);
		newToken.setTotalSupply(1000);
		newToken.setKycKey(kycKey);
		newToken.setFreezeKey(freezeKey);
		newToken.setSupplyKey(supplyKey);
		newToken.setWipeKey(wipeKey);
		newToken.setAdminKey(adminKey);
		newToken.setCustomFees(List.of());

		subject.persistNew(newToken);
		verify(tokens).put(any(), any());
		verify(sideEffectsTracker).trackTokenChanges(newToken);
	}

	@Test
	void loadOrFailsWorksAsExpected() {
		assertFailsWith(() -> subject.loadTokenOrFailWith(Id.DEFAULT, FAIL_INVALID), FAIL_INVALID);
		given(tokens.getFinalized(any())).willReturn(merkleToken);
		assertNotNull(subject.loadTokenOrFailWith(IdUtils.asModelId("0.0.3"), FAIL_INVALID));
	}

	private void assertFailsWith(Runnable something, ResponseCodeEnum status) {
		var ex = Assertions.assertThrows(InvalidTransactionException.class, something::run);
		assertEquals(status, ex.getResponseCode());
	}

	private void givenRelationship(final EntityNumPair anAssoc, MerkleTokenRelStatus aRelationship) {
		given(tokenRels.getRef(anAssoc.asAccountTokenRel())).willReturn(aRelationship);
	}

	private void givenModifiableRelationship(final EntityNumPair anAssoc, final MerkleTokenRelStatus aRelationship) {
		given(tokenRels.getRef(anAssoc.asAccountTokenRel())).willReturn(aRelationship);
	}

	private void givenToken(final EntityNum anId, final MerkleToken aToken) {
		given(tokens.getFinalized(anId.toGrpcTokenId())).willReturn(aToken);
	}

	private void givenModifiableToken(final EntityNum anId, final MerkleToken aToken) {
		given(tokens.getRef(anId.toGrpcTokenId())).willReturn(aToken);
	}

	private void assertTokenLoadFailsWith(final ResponseCodeEnum status) {
		final var ex = assertThrows(InvalidTransactionException.class, () -> subject.loadToken(tokenId));
		assertEquals(status, ex.getResponseCode());
	}

	private void assertLoadPossiblyPausedTokenFailsWith(final ResponseCodeEnum status) {
		final var ex = assertThrows(InvalidTransactionException.class, () -> subject.loadPossiblyPausedToken(tokenId));
		assertEquals(status, ex.getResponseCode());
	}

	private void assertLoadPossiblyDeletedTokenFailsWith(final ResponseCodeEnum status) {
		final var ex = assertThrows(InvalidTransactionException.class,
				() -> subject.loadPossiblyDeletedOrAutoRemovedToken(tokenId));
		assertEquals(status, ex.getResponseCode());
	}

	private void assertMiscRelLoadFailsWith(final ResponseCodeEnum status) {
		final var ex = assertThrows(InvalidTransactionException.class,
				() -> subject.loadTokenRelationship(token, miscAccount));
		assertEquals(status, ex.getResponseCode());
	}

	private void setupToken() {
		merkleToken = new MerkleToken(
				expiry, tokenSupply, 0,
				symbol, name,
				freezeDefault, true,
				new EntityId(0, 0, treasuryAccountNum));
		merkleToken.setAutoRenewAccount(new EntityId(0, 0, autoRenewAccountNum));
		merkleToken.setSupplyKey(supplyKey);
		merkleToken.setKycKey(kycKey);
		merkleToken.setFreezeKey(freezeKey);
		merkleToken.setPauseKey(pauseKey);
		merkleToken.setPaused(false);

		token.setTreasury(treasuryAccount);
		token.setAutoRenewAccount(autoRenewAccount);
		token.setTotalSupply(tokenSupply);
		token.setKycKey(kycKey);
		token.setSupplyKey(supplyKey);
		token.setFreezeKey(freezeKey);
		token.setPauseKey(pauseKey);
		token.setFrozenByDefault(freezeDefault);
		token.setIsDeleted(false);
		token.setPaused(false);
		token.setExpiry(expiry);
	}

	private void setupTokenRel() {
		miscTokenMerkleRel = new MerkleTokenRelStatus(balance, frozen, kycGranted, automaticAssociation);
		miscTokenRel.initBalance(balance);
		miscTokenRel.setFrozen(frozen);
		miscTokenRel.setKycGranted(kycGranted);
		miscTokenRel.setAutomaticAssociation(automaticAssociation);
		miscTokenRel.markAsPersisted();
	}

	private final long expiry = 1_234_567L;
	private final long balance = 1_000L;
	private final long miscAccountNum = 1_234L;
	private final long treasuryAccountNum = 2_234L;
	private final long autoRenewAccountNum = 3_234L;
	private final long autoRenewPeriod = 1234L;
	private final Id miscId = new Id(0, 0, miscAccountNum);
	private final Id treasuryId = new Id(0, 0, treasuryAccountNum);
	private final Id autoRenewId = new Id(0, 0, autoRenewAccountNum);
	private final Account miscAccount = new Account(miscId);
	private final Account treasuryAccount = new Account(treasuryId);
	private final Account autoRenewAccount = new Account(autoRenewId);

	private final JKey kycKey = TxnHandlingScenario.TOKEN_KYC_KT.asJKeyUnchecked();
	private final JKey freezeKey = TxnHandlingScenario.TOKEN_FREEZE_KT.asJKeyUnchecked();
	private final JKey supplyKey = TxnHandlingScenario.TOKEN_SUPPLY_KT.asJKeyUnchecked();
	private final JKey wipeKey = TxnHandlingScenario.TOKEN_WIPE_KT.asJKeyUnchecked();
	private final JKey adminKey = TxnHandlingScenario.TOKEN_ADMIN_KT.asJKeyUnchecked();
	private final JKey pauseKey = TxnHandlingScenario.TOKEN_PAUSE_KT.asJKeyUnchecked();
	private final long tokenNum = 4_234L;
	private final long tokenSupply = 777L;
	private final String name = "Testing123";
	private final String symbol = "T123";
	private final String memo = "memo";
	private final EntityNum merkleTokenId = EntityNum.fromLong(tokenNum);
	private final Id tokenId = new Id(0, 0, tokenNum);
	private final Token token = new Token(tokenId);

	private final boolean frozen = false;
	private final boolean kycGranted = true;
	private final boolean freezeDefault = true;
	private final EntityNumPair miscTokenRelId = EntityNumPair.fromLongs(miscAccountNum, tokenNum);
	private final boolean automaticAssociation = true;
	private final TokenRelationship miscTokenRel = new TokenRelationship(token, miscAccount);
	private MerkleToken merkleToken;
	private MerkleTokenRelStatus miscTokenMerkleRel;
}<|MERGE_RESOLUTION|>--- conflicted
+++ resolved
@@ -94,13 +94,7 @@
 	@Mock
 	private TransactionalLedger<NftId, NftProperty, MerkleUniqueToken> uniqueTokens;
 	@Mock
-<<<<<<< HEAD
-	private TransactionRecordService transactionRecordService;
-	@Mock
 	private TransactionalLedger<Pair<AccountID, TokenID>, TokenRelProperty, MerkleTokenRelStatus> tokenRels;
-=======
-	private MerkleMap<EntityNumPair, MerkleTokenRelStatus> tokenRels;
->>>>>>> d9273d66
 	@Mock
 	private BackingTokenRels backingTokenRels;
 	@Mock
@@ -118,16 +112,9 @@
 
 		subject = new TypedTokenStore(
 				accountStore,
-<<<<<<< HEAD
-				transactionRecordService,
 				tokens,
 				uniqueTokens,
 				tokenRels,
-=======
-				() -> tokens,
-				() -> uniqueTokens,
-				() -> tokenRels,
->>>>>>> d9273d66
 				backingTokenRels,
 				uniqTokenViewsManager,
 				tokenStore::addKnownTreasury,
@@ -210,13 +197,8 @@
 	@Test
 	void persistTrackers() {
 		final var ot = new OwnershipTracker();
-<<<<<<< HEAD
 		subject.commitTrackers(ot);
-		verify(transactionRecordService).includeOwnershipChanges(ot);
-=======
-		subject.persistTrackers(ot);
 		verify(sideEffectsTracker).trackTokenOwnershipChanges(ot);
->>>>>>> d9273d66
 	}
 
 	@Test
