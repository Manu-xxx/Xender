--- conflicted
+++ resolved
@@ -66,15 +66,11 @@
 	@Mock
 	private FCMap<MerkleEntityId, MerkleToken> tokens;
 	@Mock
-<<<<<<< HEAD
 	private FCMap<MerkleUniqueTokenId, MerkleUniqueToken> uniqueTokens;
 	@Mock
 	private FCOneToManyRelation<EntityId, MerkleUniqueTokenId> uniqueTokenOwnerships;
 	@Mock
 	private FCOneToManyRelation<EntityId, MerkleUniqueTokenId> uniqueTokenAssociations;
-=======
-	private FCInvertibleHashMap<MerkleUniqueTokenId, MerkleUniqueToken, OwnerIdentifier> uniqueTokens;
->>>>>>> 13ac3be5
 	@Mock
 	private TransactionRecordService transactionRecordService;
 	@Mock
@@ -90,11 +86,7 @@
 		setupTokenRel();
 
 		subject = new TypedTokenStore(
-<<<<<<< HEAD
 				accountStore, transactionRecordService, () -> tokens, () -> uniqueTokens, () -> uniqueTokenOwnerships, () -> uniqueTokenAssociations, () -> tokenRels, backingTokenRels);
-=======
-				accountStore, transactionRecordService, () -> tokens, () -> uniqueTokens, () -> tokenRels, backingTokenRels);
->>>>>>> 13ac3be5
 	}
 
 	/* --- Token relationship loading --- */
