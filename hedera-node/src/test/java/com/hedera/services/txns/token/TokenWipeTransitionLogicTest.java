package com.hedera.services.txns.token;

/*-
 * ‌
 * Hedera Services Node
 * ​
 * Copyright (C) 2018 - 2021 Hedera Hashgraph, LLC
 * ​
 * Licensed under the Apache License, Version 2.0 (the "License");
 * you may not use this file except in compliance with the License.
 * You may obtain a copy of the License at
 *
 *      http://www.apache.org/licenses/LICENSE-2.0
 *
 * Unless required by applicable law or agreed to in writing, software
 * distributed under the License is distributed on an "AS IS" BASIS,
 * WITHOUT WARRANTIES OR CONDITIONS OF ANY KIND, either express or implied.
 * See the License for the specific language governing permissions and
 * limitations under the License.
 * ‍
 */

import com.hedera.services.context.TransactionContext;
import com.hedera.services.context.properties.GlobalDynamicProperties;
import com.hedera.services.exceptions.InvalidTransactionException;
import com.hedera.services.state.enums.TokenType;
import com.hedera.services.state.merkle.MerkleToken;
import com.hedera.services.store.AccountStore;
import com.hedera.services.store.TypedTokenStore;
import com.hedera.services.store.models.Account;
import com.hedera.services.store.models.OwnershipTracker;
import com.hedera.services.store.models.Token;
import com.hedera.services.store.models.TokenRelationship;
import com.hedera.services.txns.validation.ContextOptionValidator;
import com.hedera.services.txns.validation.OptionValidator;
import com.hedera.services.utils.PlatformTxnAccessor;
import com.hedera.test.utils.IdUtils;
import com.hederahashgraph.api.proto.java.AccountID;
import com.hederahashgraph.api.proto.java.TokenID;
import com.hederahashgraph.api.proto.java.TokenWipeAccountTransactionBody;
import com.hederahashgraph.api.proto.java.TransactionBody;
import org.junit.jupiter.api.BeforeEach;
import org.junit.jupiter.api.Test;

import java.util.List;

import static com.hederahashgraph.api.proto.java.ResponseCodeEnum.BATCH_SIZE_LIMIT_EXCEEDED;
import static com.hederahashgraph.api.proto.java.ResponseCodeEnum.INVALID_ACCOUNT_ID;
import static com.hederahashgraph.api.proto.java.ResponseCodeEnum.INVALID_NFT_ID;
import static com.hederahashgraph.api.proto.java.ResponseCodeEnum.INVALID_TOKEN_ID;
import static com.hederahashgraph.api.proto.java.ResponseCodeEnum.INVALID_TRANSACTION_BODY;
import static com.hederahashgraph.api.proto.java.ResponseCodeEnum.INVALID_WIPING_AMOUNT;
import static com.hederahashgraph.api.proto.java.ResponseCodeEnum.NOT_SUPPORTED;
import static com.hederahashgraph.api.proto.java.ResponseCodeEnum.OK;
import static com.hederahashgraph.api.proto.java.ResponseCodeEnum.TOKEN_NOT_ASSOCIATED_TO_ACCOUNT;
import static junit.framework.TestCase.assertTrue;
import static org.junit.jupiter.api.Assertions.assertEquals;
import static org.junit.jupiter.api.Assertions.assertFalse;
import static org.junit.jupiter.api.Assertions.assertThrows;
import static org.mockito.ArgumentMatchers.anyInt;
import static org.mockito.ArgumentMatchers.anyList;
import static org.mockito.ArgumentMatchers.anyLong;
import static org.mockito.BDDMockito.any;
import static org.mockito.BDDMockito.given;
import static org.mockito.BDDMockito.mock;
import static org.mockito.BDDMockito.verify;
import static org.mockito.Mockito.doThrow;

class TokenWipeTransitionLogicTest {
    private AccountID accountID = IdUtils.asAccount("1.2.4");
    private TokenID id = IdUtils.asToken("1.2.3");
    private long wipeAmount = 100;
    private long totalAmount = 1000L;

    private TransactionContext txnCtx;
    private PlatformTxnAccessor accessor;
    private MerkleToken merkleToken;
	private Token token;

    private TransactionBody tokenWipeTxn;
    private TokenWipeTransitionLogic subject;
	private TypedTokenStore typedTokenStore;
	private AccountStore accountStore;
	private OptionValidator validator;
<<<<<<< HEAD
	private GlobalDynamicProperties dynamicProperties;
=======
	private Account account;
>>>>>>> 870509fa

    @BeforeEach
    private void setup() {
        accessor = mock(PlatformTxnAccessor.class);
        merkleToken = mock(MerkleToken.class);
		token = mock(Token.class);
		account = mock(Account.class);

        txnCtx = mock(TransactionContext.class);

        typedTokenStore = mock(TypedTokenStore.class);
        accountStore = mock(AccountStore.class);
		validator = mock(ContextOptionValidator.class);
		dynamicProperties = mock(GlobalDynamicProperties.class);
        subject = new TokenWipeTransitionLogic(validator, typedTokenStore, accountStore, txnCtx, dynamicProperties);
    }

    @Test
    void capturesInvalidWipe() {
        givenValidCommonTxnCtx();
        // and:
		doThrow(new InvalidTransactionException(TOKEN_NOT_ASSOCIATED_TO_ACCOUNT)).when(token).wipe(any(), anyLong());
        // when:
		try {
			subject.doStateTransition();
		}catch (InvalidTransactionException e){
			// then:
			assertEquals(TOKEN_NOT_ASSOCIATED_TO_ACCOUNT, e.getResponseCode());
		}

    }

    @Test
    void followsHappyPathForCommon() {
        givenValidCommonTxnCtx();

        // when:
        subject.doStateTransition();

        // then:
        verify(token).wipe( any(), anyLong());
    }

	@Test
	void rejectsUniqueWhenNftsNotEnabled() {
		givenValidUniqueTxnCtx();
		given(dynamicProperties.areNftsEnabled()).willReturn(false);

		// expect:
		assertEquals(NOT_SUPPORTED, subject.semanticCheck().apply(tokenWipeTxn));
	}

	@Test
	void followsHappyPathForUnique() {
		givenValidUniqueTxnCtx();
		// needed only in the context of this test
		Account acc = mock(Account.class);
		var treasury = mock(Account.class);
		TokenRelationship treasuryRel = mock(TokenRelationship.class);
		TokenRelationship accRel = mock(TokenRelationship.class);
		given(token.getTreasury()).willReturn(treasury);
		given(accountStore.loadAccount(any())).willReturn(acc);
		given(typedTokenStore.loadTokenRelationship(token, acc)).willReturn(accRel);
		given(typedTokenStore.loadTokenRelationship(token, token.getTreasury())).willReturn(treasuryRel);

		// when:
		subject.doStateTransition();

		// then:
		verify(token).wipe(any(OwnershipTracker.class), any(TokenRelationship.class), anyList());
	}

    @Test
    void hasCorrectApplicability() {
        givenValidCommonTxnCtx();

        // expect:
        assertTrue(subject.applicability().test(tokenWipeTxn));
        assertFalse(subject.applicability().test(TransactionBody.getDefaultInstance()));
    }

    @Test
    void setsFailInvalidIfUnhandledException() {
        givenValidCommonTxnCtx();
        // and:
        doThrow(InvalidTransactionException.class).when(token).wipe(any(), anyLong());

        // when:
		assertThrows(InvalidTransactionException.class, ()-> subject.doStateTransition());
    }

    @Test
    void acceptsValidCommonTxn() {
        givenValidCommonTxnCtx();

        // expect:
        assertEquals(OK, subject.semanticCheck().apply(tokenWipeTxn));
    }

    @Test
	void acceptsValidUniqueTxn(){
    	givenValidUniqueTxnCtx();

    	// expect:
    	assertEquals(OK, subject.semanticCheck().apply(tokenWipeTxn));
	}

    @Test
    void rejectsMissingToken() {
        givenMissingToken();

        // expect:
        assertEquals(INVALID_TOKEN_ID, subject.semanticCheck().apply(tokenWipeTxn));
    }

    @Test
    void rejectsMissingAccount() {
        givenMissingAccount();

        // expect:
        assertEquals(INVALID_ACCOUNT_ID, subject.semanticCheck().apply(tokenWipeTxn));
    }

    @Test
    void rejectsInvalidZeroAmount() {
        givenInvalidZeroWipeAmount();

        // expect:
        assertEquals(INVALID_WIPING_AMOUNT, subject.semanticCheck().apply(tokenWipeTxn));
    }

    @Test
    void rejectsInvalidNegativeAmount() {
        givenInvalidNegativeWipeAmount();

        // expect:
        assertEquals(INVALID_WIPING_AMOUNT, subject.semanticCheck().apply(tokenWipeTxn));
    }

    @Test
	void rejectsBothAmountAndSerialNumbers(){
		given(dynamicProperties.areNftsEnabled()).willReturn(true);

    	tokenWipeTxn = TransactionBody.newBuilder()
				.setTokenWipe(TokenWipeAccountTransactionBody.newBuilder()
				.setToken(id)
				.setAccount(accountID)
				.setAmount(10)
				.addAllSerialNumbers(List.of(1L, 2L)))
				.build();

    	assertEquals(INVALID_TRANSACTION_BODY, subject.semanticCheck().apply(tokenWipeTxn));
	}

	@Test
	void rejectsInvalidNftId(){
		given(dynamicProperties.areNftsEnabled()).willReturn(true);

		tokenWipeTxn = TransactionBody.newBuilder()
				.setTokenWipe(TokenWipeAccountTransactionBody.newBuilder()
						.setToken(id)
						.setAccount(accountID)
						.addAllSerialNumbers(List.of(-1L)))
				.build();
		given(validator.maxBatchSizeWipeCheck(anyInt())).willReturn(OK);

		assertEquals(INVALID_NFT_ID, subject.semanticCheck().apply(tokenWipeTxn));
	}

	@Test
	void propagatesErrorOnInvalidBatch() {
    	givenValidUniqueTxnCtx();
    	given(validator.maxBatchSizeWipeCheck(anyInt())).willReturn(BATCH_SIZE_LIMIT_EXCEEDED);


		assertEquals(BATCH_SIZE_LIMIT_EXCEEDED, subject.semanticCheck().apply(tokenWipeTxn));
	}

    private void givenValidCommonTxnCtx() {
        tokenWipeTxn = TransactionBody.newBuilder()
                .setTokenWipe(TokenWipeAccountTransactionBody.newBuilder()
                        .setToken(id)
                        .setAccount(accountID)
                        .setAmount(wipeAmount))
                .build();
        given(accessor.getTxn()).willReturn(tokenWipeTxn);
        given(txnCtx.accessor()).willReturn(accessor);
        given(merkleToken.totalSupply()).willReturn(totalAmount);
        given(merkleToken.tokenType()).willReturn(TokenType.FUNGIBLE_COMMON);
		given(typedTokenStore.loadToken(any())).willReturn(token);
		given(token.getType()).willReturn(TokenType.FUNGIBLE_COMMON);
		given(accountStore.loadAccount(any())).willReturn(account);
		given(typedTokenStore.loadTokenRelationship(token, account)).willReturn(new TokenRelationship(token, account));
    }

	private void givenValidUniqueTxnCtx() {
		tokenWipeTxn = TransactionBody.newBuilder()
				.setTokenWipe(TokenWipeAccountTransactionBody.newBuilder()
						.setToken(id)
						.setAccount(accountID)
						.addAllSerialNumbers(List.of(1L, 2L, 3L)))
				.build();
		given(accessor.getTxn()).willReturn(tokenWipeTxn);
		given(txnCtx.accessor()).willReturn(accessor);
		given(merkleToken.totalSupply()).willReturn(totalAmount);
		given(merkleToken.tokenType()).willReturn(TokenType.NON_FUNGIBLE_UNIQUE);
		given(typedTokenStore.loadToken(any())).willReturn(token);
		given(token.getType()).willReturn(TokenType.NON_FUNGIBLE_UNIQUE);
		given(dynamicProperties.areNftsEnabled()).willReturn(true);

		given(validator.maxBatchSizeWipeCheck(anyInt())).willReturn(OK);
	}

    private void givenMissingToken() {
        tokenWipeTxn = TransactionBody.newBuilder()
                .setTokenWipe(TokenWipeAccountTransactionBody.newBuilder())
                .build();
    }

    private void givenMissingAccount() {
        tokenWipeTxn = TransactionBody.newBuilder()
                .setTokenWipe(TokenWipeAccountTransactionBody.newBuilder()
                        .setToken(id))
                .build();
    }

    private void givenInvalidZeroWipeAmount() {
        tokenWipeTxn = TransactionBody.newBuilder()
                .setTokenWipe(TokenWipeAccountTransactionBody.newBuilder()
                        .setToken(id)
                        .setAccount(accountID)
                        .setAmount(0))
                .build();
    }

    private void givenInvalidNegativeWipeAmount() {
        tokenWipeTxn = TransactionBody.newBuilder()
                .setTokenWipe(TokenWipeAccountTransactionBody.newBuilder()
                        .setToken(id)
                        .setAccount(accountID)
                        .setAmount(-1))
                .build();
    }
}<|MERGE_RESOLUTION|>--- conflicted
+++ resolved
@@ -67,68 +67,65 @@
 import static org.mockito.Mockito.doThrow;
 
 class TokenWipeTransitionLogicTest {
-    private AccountID accountID = IdUtils.asAccount("1.2.4");
-    private TokenID id = IdUtils.asToken("1.2.3");
-    private long wipeAmount = 100;
-    private long totalAmount = 1000L;
-
-    private TransactionContext txnCtx;
-    private PlatformTxnAccessor accessor;
-    private MerkleToken merkleToken;
+	private AccountID accountID = IdUtils.asAccount("1.2.4");
+	private TokenID id = IdUtils.asToken("1.2.3");
+	private long wipeAmount = 100;
+	private long totalAmount = 1000L;
+
+	private TransactionContext txnCtx;
+	private PlatformTxnAccessor accessor;
+	private MerkleToken merkleToken;
 	private Token token;
 
-    private TransactionBody tokenWipeTxn;
-    private TokenWipeTransitionLogic subject;
+	private TransactionBody tokenWipeTxn;
+	private TokenWipeTransitionLogic subject;
 	private TypedTokenStore typedTokenStore;
 	private AccountStore accountStore;
 	private OptionValidator validator;
-<<<<<<< HEAD
 	private GlobalDynamicProperties dynamicProperties;
-=======
 	private Account account;
->>>>>>> 870509fa
-
-    @BeforeEach
-    private void setup() {
-        accessor = mock(PlatformTxnAccessor.class);
-        merkleToken = mock(MerkleToken.class);
+
+	@BeforeEach
+	private void setup() {
+		accessor = mock(PlatformTxnAccessor.class);
+		merkleToken = mock(MerkleToken.class);
 		token = mock(Token.class);
 		account = mock(Account.class);
 
-        txnCtx = mock(TransactionContext.class);
-
-        typedTokenStore = mock(TypedTokenStore.class);
-        accountStore = mock(AccountStore.class);
+		txnCtx = mock(TransactionContext.class);
+
+		typedTokenStore = mock(TypedTokenStore.class);
+		accountStore = mock(AccountStore.class);
 		validator = mock(ContextOptionValidator.class);
 		dynamicProperties = mock(GlobalDynamicProperties.class);
-        subject = new TokenWipeTransitionLogic(validator, typedTokenStore, accountStore, txnCtx, dynamicProperties);
-    }
-
-    @Test
-    void capturesInvalidWipe() {
-        givenValidCommonTxnCtx();
-        // and:
+		subject = new TokenWipeTransitionLogic(validator, typedTokenStore, accountStore, txnCtx, dynamicProperties);
+	}
+
+	@Test
+	void capturesInvalidWipe() {
+		givenValidCommonTxnCtx();
+		// and:
 		doThrow(new InvalidTransactionException(TOKEN_NOT_ASSOCIATED_TO_ACCOUNT)).when(token).wipe(any(), anyLong());
-        // when:
+		// when:
 		try {
 			subject.doStateTransition();
-		}catch (InvalidTransactionException e){
+		} catch (InvalidTransactionException e) {
 			// then:
 			assertEquals(TOKEN_NOT_ASSOCIATED_TO_ACCOUNT, e.getResponseCode());
 		}
 
-    }
-
-    @Test
-    void followsHappyPathForCommon() {
-        givenValidCommonTxnCtx();
-
-        // when:
-        subject.doStateTransition();
-
-        // then:
-        verify(token).wipe( any(), anyLong());
-    }
+	}
+
+	@Test
+	void followsHappyPathForCommon() {
+		givenValidCommonTxnCtx();
+
+		// when:
+		subject.doStateTransition();
+
+		// then:
+		verify(token).wipe(any(), anyLong());
+	}
 
 	@Test
 	void rejectsUniqueWhenNftsNotEnabled() {
@@ -159,90 +156,90 @@
 		verify(token).wipe(any(OwnershipTracker.class), any(TokenRelationship.class), anyList());
 	}
 
-    @Test
-    void hasCorrectApplicability() {
-        givenValidCommonTxnCtx();
-
-        // expect:
-        assertTrue(subject.applicability().test(tokenWipeTxn));
-        assertFalse(subject.applicability().test(TransactionBody.getDefaultInstance()));
-    }
-
-    @Test
-    void setsFailInvalidIfUnhandledException() {
-        givenValidCommonTxnCtx();
-        // and:
-        doThrow(InvalidTransactionException.class).when(token).wipe(any(), anyLong());
-
-        // when:
-		assertThrows(InvalidTransactionException.class, ()-> subject.doStateTransition());
-    }
-
-    @Test
-    void acceptsValidCommonTxn() {
-        givenValidCommonTxnCtx();
-
-        // expect:
-        assertEquals(OK, subject.semanticCheck().apply(tokenWipeTxn));
-    }
-
-    @Test
-	void acceptsValidUniqueTxn(){
-    	givenValidUniqueTxnCtx();
-
-    	// expect:
-    	assertEquals(OK, subject.semanticCheck().apply(tokenWipeTxn));
-	}
-
-    @Test
-    void rejectsMissingToken() {
-        givenMissingToken();
-
-        // expect:
-        assertEquals(INVALID_TOKEN_ID, subject.semanticCheck().apply(tokenWipeTxn));
-    }
-
-    @Test
-    void rejectsMissingAccount() {
-        givenMissingAccount();
-
-        // expect:
-        assertEquals(INVALID_ACCOUNT_ID, subject.semanticCheck().apply(tokenWipeTxn));
-    }
-
-    @Test
-    void rejectsInvalidZeroAmount() {
-        givenInvalidZeroWipeAmount();
-
-        // expect:
-        assertEquals(INVALID_WIPING_AMOUNT, subject.semanticCheck().apply(tokenWipeTxn));
-    }
-
-    @Test
-    void rejectsInvalidNegativeAmount() {
-        givenInvalidNegativeWipeAmount();
-
-        // expect:
-        assertEquals(INVALID_WIPING_AMOUNT, subject.semanticCheck().apply(tokenWipeTxn));
-    }
-
-    @Test
-	void rejectsBothAmountAndSerialNumbers(){
+	@Test
+	void hasCorrectApplicability() {
+		givenValidCommonTxnCtx();
+
+		// expect:
+		assertTrue(subject.applicability().test(tokenWipeTxn));
+		assertFalse(subject.applicability().test(TransactionBody.getDefaultInstance()));
+	}
+
+	@Test
+	void setsFailInvalidIfUnhandledException() {
+		givenValidCommonTxnCtx();
+		// and:
+		doThrow(InvalidTransactionException.class).when(token).wipe(any(), anyLong());
+
+		// when:
+		assertThrows(InvalidTransactionException.class, () -> subject.doStateTransition());
+	}
+
+	@Test
+	void acceptsValidCommonTxn() {
+		givenValidCommonTxnCtx();
+
+		// expect:
+		assertEquals(OK, subject.semanticCheck().apply(tokenWipeTxn));
+	}
+
+	@Test
+	void acceptsValidUniqueTxn() {
+		givenValidUniqueTxnCtx();
+
+		// expect:
+		assertEquals(OK, subject.semanticCheck().apply(tokenWipeTxn));
+	}
+
+	@Test
+	void rejectsMissingToken() {
+		givenMissingToken();
+
+		// expect:
+		assertEquals(INVALID_TOKEN_ID, subject.semanticCheck().apply(tokenWipeTxn));
+	}
+
+	@Test
+	void rejectsMissingAccount() {
+		givenMissingAccount();
+
+		// expect:
+		assertEquals(INVALID_ACCOUNT_ID, subject.semanticCheck().apply(tokenWipeTxn));
+	}
+
+	@Test
+	void rejectsInvalidZeroAmount() {
+		givenInvalidZeroWipeAmount();
+
+		// expect:
+		assertEquals(INVALID_WIPING_AMOUNT, subject.semanticCheck().apply(tokenWipeTxn));
+	}
+
+	@Test
+	void rejectsInvalidNegativeAmount() {
+		givenInvalidNegativeWipeAmount();
+
+		// expect:
+		assertEquals(INVALID_WIPING_AMOUNT, subject.semanticCheck().apply(tokenWipeTxn));
+	}
+
+	@Test
+	void rejectsBothAmountAndSerialNumbers() {
 		given(dynamicProperties.areNftsEnabled()).willReturn(true);
 
-    	tokenWipeTxn = TransactionBody.newBuilder()
-				.setTokenWipe(TokenWipeAccountTransactionBody.newBuilder()
-				.setToken(id)
-				.setAccount(accountID)
-				.setAmount(10)
-				.addAllSerialNumbers(List.of(1L, 2L)))
-				.build();
-
-    	assertEquals(INVALID_TRANSACTION_BODY, subject.semanticCheck().apply(tokenWipeTxn));
-	}
-
-	@Test
-	void rejectsInvalidNftId(){
+		tokenWipeTxn = TransactionBody.newBuilder()
+				.setTokenWipe(TokenWipeAccountTransactionBody.newBuilder()
+						.setToken(id)
+						.setAccount(accountID)
+						.setAmount(10)
+						.addAllSerialNumbers(List.of(1L, 2L)))
+				.build();
+
+		assertEquals(INVALID_TRANSACTION_BODY, subject.semanticCheck().apply(tokenWipeTxn));
+	}
+
+	@Test
+	void rejectsInvalidNftId() {
 		given(dynamicProperties.areNftsEnabled()).willReturn(true);
 
 		tokenWipeTxn = TransactionBody.newBuilder()
@@ -258,29 +255,29 @@
 
 	@Test
 	void propagatesErrorOnInvalidBatch() {
-    	givenValidUniqueTxnCtx();
-    	given(validator.maxBatchSizeWipeCheck(anyInt())).willReturn(BATCH_SIZE_LIMIT_EXCEEDED);
+		givenValidUniqueTxnCtx();
+		given(validator.maxBatchSizeWipeCheck(anyInt())).willReturn(BATCH_SIZE_LIMIT_EXCEEDED);
 
 
 		assertEquals(BATCH_SIZE_LIMIT_EXCEEDED, subject.semanticCheck().apply(tokenWipeTxn));
 	}
 
-    private void givenValidCommonTxnCtx() {
-        tokenWipeTxn = TransactionBody.newBuilder()
-                .setTokenWipe(TokenWipeAccountTransactionBody.newBuilder()
-                        .setToken(id)
-                        .setAccount(accountID)
-                        .setAmount(wipeAmount))
-                .build();
-        given(accessor.getTxn()).willReturn(tokenWipeTxn);
-        given(txnCtx.accessor()).willReturn(accessor);
-        given(merkleToken.totalSupply()).willReturn(totalAmount);
-        given(merkleToken.tokenType()).willReturn(TokenType.FUNGIBLE_COMMON);
+	private void givenValidCommonTxnCtx() {
+		tokenWipeTxn = TransactionBody.newBuilder()
+				.setTokenWipe(TokenWipeAccountTransactionBody.newBuilder()
+						.setToken(id)
+						.setAccount(accountID)
+						.setAmount(wipeAmount))
+				.build();
+		given(accessor.getTxn()).willReturn(tokenWipeTxn);
+		given(txnCtx.accessor()).willReturn(accessor);
+		given(merkleToken.totalSupply()).willReturn(totalAmount);
+		given(merkleToken.tokenType()).willReturn(TokenType.FUNGIBLE_COMMON);
 		given(typedTokenStore.loadToken(any())).willReturn(token);
 		given(token.getType()).willReturn(TokenType.FUNGIBLE_COMMON);
 		given(accountStore.loadAccount(any())).willReturn(account);
 		given(typedTokenStore.loadTokenRelationship(token, account)).willReturn(new TokenRelationship(token, account));
-    }
+	}
 
 	private void givenValidUniqueTxnCtx() {
 		tokenWipeTxn = TransactionBody.newBuilder()
@@ -300,34 +297,34 @@
 		given(validator.maxBatchSizeWipeCheck(anyInt())).willReturn(OK);
 	}
 
-    private void givenMissingToken() {
-        tokenWipeTxn = TransactionBody.newBuilder()
-                .setTokenWipe(TokenWipeAccountTransactionBody.newBuilder())
-                .build();
-    }
-
-    private void givenMissingAccount() {
-        tokenWipeTxn = TransactionBody.newBuilder()
-                .setTokenWipe(TokenWipeAccountTransactionBody.newBuilder()
-                        .setToken(id))
-                .build();
-    }
-
-    private void givenInvalidZeroWipeAmount() {
-        tokenWipeTxn = TransactionBody.newBuilder()
-                .setTokenWipe(TokenWipeAccountTransactionBody.newBuilder()
-                        .setToken(id)
-                        .setAccount(accountID)
-                        .setAmount(0))
-                .build();
-    }
-
-    private void givenInvalidNegativeWipeAmount() {
-        tokenWipeTxn = TransactionBody.newBuilder()
-                .setTokenWipe(TokenWipeAccountTransactionBody.newBuilder()
-                        .setToken(id)
-                        .setAccount(accountID)
-                        .setAmount(-1))
-                .build();
-    }
+	private void givenMissingToken() {
+		tokenWipeTxn = TransactionBody.newBuilder()
+				.setTokenWipe(TokenWipeAccountTransactionBody.newBuilder())
+				.build();
+	}
+
+	private void givenMissingAccount() {
+		tokenWipeTxn = TransactionBody.newBuilder()
+				.setTokenWipe(TokenWipeAccountTransactionBody.newBuilder()
+						.setToken(id))
+				.build();
+	}
+
+	private void givenInvalidZeroWipeAmount() {
+		tokenWipeTxn = TransactionBody.newBuilder()
+				.setTokenWipe(TokenWipeAccountTransactionBody.newBuilder()
+						.setToken(id)
+						.setAccount(accountID)
+						.setAmount(0))
+				.build();
+	}
+
+	private void givenInvalidNegativeWipeAmount() {
+		tokenWipeTxn = TransactionBody.newBuilder()
+				.setTokenWipe(TokenWipeAccountTransactionBody.newBuilder()
+						.setToken(id)
+						.setAccount(accountID)
+						.setAmount(-1))
+				.build();
+	}
 }