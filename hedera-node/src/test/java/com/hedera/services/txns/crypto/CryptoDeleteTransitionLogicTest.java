--- conflicted
+++ resolved
@@ -94,19 +94,12 @@
 		txnCtx = mock(TransactionContext.class);
 		ledger = mock(HederaLedger.class);
 		accessor = mock(PlatformTxnAccessor.class);
-<<<<<<< HEAD
 		aliasManager = mock(AliasManager.class);
+		sigImpactHistorian = mock(SigImpactHistorian.class);
 
 		given(ledger.allTokenBalancesVanish(target)).willReturn(true);
 
-		subject = new CryptoDeleteTransitionLogic(ledger, txnCtx, aliasManager);
-=======
-		sigImpactHistorian = mock(SigImpactHistorian.class);
-
-		given(ledger.allTokenBalancesVanish(target)).willReturn(true);
-
-		subject = new CryptoDeleteTransitionLogic(ledger, sigImpactHistorian, txnCtx);
->>>>>>> 300fedfb
+		subject = new CryptoDeleteTransitionLogic(ledger, sigImpactHistorian, txnCtx, aliasManager);
 	}
 
 	@Test
