package com.hedera.services.txns.contract;

/*-
 * ‌
 * Hedera Services Node
 * ​
 * Copyright (C) 2018 - 2021 Hedera Hashgraph, LLC
 * ​
 * Licensed under the Apache License, Version 2.0 (the "License");
 * you may not use this file except in compliance with the License.
 * You may obtain a copy of the License at
 *
 *      http://www.apache.org/licenses/LICENSE-2.0
 *
 * Unless required by applicable law or agreed to in writing, software
 * distributed under the License is distributed on an "AS IS" BASIS,
 * WITHOUT WARRANTIES OR CONDITIONS OF ANY KIND, either express or implied.
 * See the License for the specific language governing permissions and
 * limitations under the License.
 * ‍
 */

import com.google.protobuf.BoolValue;
import com.google.protobuf.ByteString;
import com.google.protobuf.Int32Value;
import com.google.protobuf.StringValue;
import com.hedera.services.context.NodeInfo;
import com.hedera.services.context.TransactionContext;
import com.hedera.services.context.properties.GlobalDynamicProperties;
import com.hedera.services.ledger.HederaLedger;
import com.hedera.services.ledger.SigImpactHistorian;
import com.hedera.services.ledger.accounts.AliasManager;
import com.hedera.services.ledger.accounts.HederaAccountCustomizer;
import com.hedera.services.ledger.properties.AccountProperty;
import com.hedera.services.state.merkle.MerkleAccount;
import com.hedera.services.txns.contract.helpers.UpdateCustomizerFactory;
import com.hedera.services.txns.validation.OptionValidator;
import com.hedera.services.utils.EntityNum;
import com.hedera.services.utils.accessors.SignedTxnAccessor;
import com.hederahashgraph.api.proto.java.AccountID;
import com.hederahashgraph.api.proto.java.ContractID;
import com.hederahashgraph.api.proto.java.ContractUpdateTransactionBody;
import com.hederahashgraph.api.proto.java.Duration;
import com.hederahashgraph.api.proto.java.Timestamp;
import com.hederahashgraph.api.proto.java.TransactionBody;
import com.hederahashgraph.api.proto.java.TransactionID;
import com.swirlds.merkle.map.MerkleMap;
import org.apache.commons.lang3.tuple.Pair;
import org.junit.jupiter.api.BeforeEach;
import org.junit.jupiter.api.Test;
import org.mockito.ArgumentCaptor;

import java.time.Instant;
import java.util.EnumMap;
import java.util.Map;
import java.util.Optional;

import static com.hedera.test.utils.IdUtils.asAccount;
import static com.hederahashgraph.api.proto.java.ResponseCodeEnum.AUTORENEW_DURATION_NOT_IN_RANGE;
import static com.hederahashgraph.api.proto.java.ResponseCodeEnum.CONTRACT_DELETED;
import static com.hederahashgraph.api.proto.java.ResponseCodeEnum.EXISTING_AUTOMATIC_ASSOCIATIONS_EXCEED_GIVEN_LIMIT;
import static com.hederahashgraph.api.proto.java.ResponseCodeEnum.INVALID_RENEWAL_PERIOD;
import static com.hederahashgraph.api.proto.java.ResponseCodeEnum.INVALID_STAKING_ID;
import static com.hederahashgraph.api.proto.java.ResponseCodeEnum.INVALID_ZERO_BYTE_IN_STRING;
import static com.hederahashgraph.api.proto.java.ResponseCodeEnum.MODIFYING_IMMUTABLE_CONTRACT;
import static com.hederahashgraph.api.proto.java.ResponseCodeEnum.OK;
import static com.hederahashgraph.api.proto.java.ResponseCodeEnum.REQUESTED_NUM_AUTOMATIC_ASSOCIATIONS_EXCEEDS_ASSOCIATION_LIMIT;
import static com.hederahashgraph.api.proto.java.ResponseCodeEnum.PROXY_ACCOUNT_ID_FIELD_IS_DEPRECATED;
import static com.hederahashgraph.api.proto.java.ResponseCodeEnum.SUCCESS;
import static org.junit.jupiter.api.Assertions.assertEquals;
import static org.junit.jupiter.api.Assertions.assertFalse;
import static org.junit.jupiter.api.Assertions.assertTrue;
import static org.mockito.ArgumentMatchers.argThat;
import static org.mockito.ArgumentMatchers.anyLong;
import static org.mockito.BDDMockito.any;
import static org.mockito.BDDMockito.given;
import static org.mockito.BDDMockito.mock;
import static org.mockito.BDDMockito.verify;
import static org.mockito.Mockito.never;

class ContractUpdateTransitionLogicTest {
	private static final ByteString pretendAlias = ByteString.copyFromUtf8("abcd");
	final private AccountID proxy = AccountID.newBuilder().setAccountNum(4_321L).build();
	final private AccountID payer = AccountID.newBuilder().setAccountNum(1_234L).build();
	final private ContractID target = ContractID.newBuilder().setContractNum(9_999L).build();
	final private AccountID targetId = AccountID.newBuilder().setAccountNum(9_999L).build();
	final private String memo = "Who, me?";
	final private int maxAutoAssociations = NEW_MAX_AUTOMATIC_ASSOCIATIONS;
	private static final int CUR_MAX_AUTOMATIC_ASSOCIATIONS = 10;
	private static final int NEW_MAX_AUTOMATIC_ASSOCIATIONS = 15;

	private long customAutoRenewPeriod = 100_001L;

	private Instant consensusTime;
	private HederaLedger ledger;
	private AliasManager aliasManager;
	private MerkleAccount contract = new MerkleAccount();
	private OptionValidator validator;
	private SigImpactHistorian sigImpactHistorian;
	private HederaAccountCustomizer customizer;
	private UpdateCustomizerFactory customizerFactory;
	private TransactionBody contractUpdateTxn;
	private TransactionContext txnCtx;
	private SignedTxnAccessor accessor;
	private MerkleMap<EntityNum, MerkleAccount> contracts;
	private GlobalDynamicProperties dynamicProperties;
	private ContractUpdateTransitionLogic subject;
	private NodeInfo nodeInfo;

	@BeforeEach
	private void setup() {
		consensusTime = Instant.now();

		ledger = mock(HederaLedger.class);
		contracts = (MerkleMap<EntityNum, MerkleAccount>) mock(MerkleMap.class);
		customizerFactory = mock(UpdateCustomizerFactory.class);
		txnCtx = mock(TransactionContext.class);
		given(txnCtx.consensusTime()).willReturn(consensusTime);
		accessor = mock(SignedTxnAccessor.class);
		validator = mock(OptionValidator.class);
		withRubberstampingValidator();
		sigImpactHistorian = mock(SigImpactHistorian.class);
		aliasManager = mock(AliasManager.class);
		dynamicProperties = mock(GlobalDynamicProperties.class);

		nodeInfo = mock(NodeInfo.class);

		subject = new ContractUpdateTransitionLogic(
				ledger, aliasManager, validator, sigImpactHistorian, txnCtx, customizerFactory, () -> contracts,
				dynamicProperties, nodeInfo);
	}

	@Test
	void abortsIfCustomizerUnhappy() {
		// setup:
		customizer = mock(HederaAccountCustomizer.class);

		givenValidTxnCtx();
		given(customizerFactory.customizerFor(contract, validator, contractUpdateTxn.getContractUpdateInstance()))
				.willReturn(Pair.of(Optional.empty(), MODIFYING_IMMUTABLE_CONTRACT));

		// when:
		subject.doStateTransition();

		// then:
		verify(ledger, never()).customize(targetId, customizer);
		verify(txnCtx).setStatus(MODIFYING_IMMUTABLE_CONTRACT);
	}

	@Test
	void runsHappyPath() {
		// setup:
		customizer = mock(HederaAccountCustomizer.class);

		givenValidTxnCtx();
		given(customizerFactory.customizerFor(contract, validator, contractUpdateTxn.getContractUpdateInstance()))
				.willReturn(Pair.of(Optional.of(customizer), OK));

		// when:
		subject.doStateTransition();

		// then:
		verify(ledger).customize(targetId, customizer);
		verify(txnCtx).setTargetedContract(target);
		verify(txnCtx).setStatus(SUCCESS);
		verify(sigImpactHistorian).markEntityChanged(target.getContractNum());
	}

	@Test
	void runsHappyPathWithAlias() {
		// setup:
		customizer = mock(HederaAccountCustomizer.class);

		givenValidTxnCtx();
		given(customizerFactory.customizerFor(contract, validator, contractUpdateTxn.getContractUpdateInstance()))
				.willReturn(Pair.of(Optional.of(customizer), OK));
		contract.setAlias(pretendAlias);

		// when:
		subject.doStateTransition();

		// then:
		verify(ledger).customize(targetId, customizer);
		verify(txnCtx).setStatus(SUCCESS);
		verify(sigImpactHistorian).markEntityChanged(target.getContractNum());
		verify(sigImpactHistorian).markAliasChanged(pretendAlias);
	}

	@Test
	void hasCorrectApplicability() {
		givenValidTxnCtx();

		// expect:
		assertTrue(subject.applicability().test(contractUpdateTxn));
		assertFalse(subject.applicability().test(TransactionBody.getDefaultInstance()));
	}

	@Test
	void rejectsInvalidMemoInSyntaxCheck() {
		givenValidTxnCtx();
		// and:
		given(validator.memoCheck(any())).willReturn(INVALID_ZERO_BYTE_IN_STRING);

		// expect:
		assertEquals(INVALID_ZERO_BYTE_IN_STRING, subject.semanticCheck().apply(contractUpdateTxn));
	}

	@Test
	void acceptsOkSyntax() {
		givenValidTxnCtx();
		given(validator.isValidStakedId(any(), any(), anyLong(), any(), any())).willReturn(true);

		// expect:
		assertEquals(OK, subject.semanticCheck().apply(contractUpdateTxn));
	}

	@Test
	void acceptsOmittedAutoRenew() {
		givenValidTxnCtx(false, false, false);
		given(validator.isValidStakedId(any(), any(), anyLong(), any(), any())).willReturn(true);

		// expect:
		assertEquals(OK, subject.semanticCheck().apply(contractUpdateTxn));
	}

	@Test
	void rejectsInvalidCid() {
		givenValidTxnCtx();
		// and:
		given(validator.queryableContractStatus(EntityNum.fromContractId(target), contracts)).willReturn(
				CONTRACT_DELETED);

		// expect:
		assertEquals(CONTRACT_DELETED, subject.semanticCheck().apply(contractUpdateTxn));
	}

	@Test
	void rejectsInvalidAutoRenew() {
		// setup:
		customAutoRenewPeriod = -1;

		givenValidTxnCtx();

		// expect:
		assertEquals(INVALID_RENEWAL_PERIOD, subject.semanticCheck().apply(contractUpdateTxn));
	}

	@Test
	void rejectsOutOfRangeAutoRenew() {
		givenValidTxnCtx();
		// and:
		given(validator.isValidAutoRenewPeriod(any())).willReturn(false);

		// expect:
		assertEquals(AUTORENEW_DURATION_NOT_IN_RANGE, subject.semanticCheck().apply(contractUpdateTxn));
	}

	@Test
	void failsForInvalidStakingId() {
		givenValidTxnCtxWithStaking();

		given(validator.isValidStakedId(any(), any(), anyLong(), any(), any())).willReturn(false);
<<<<<<< HEAD

=======
		assertEquals(INVALID_STAKING_ID, subject.semanticCheck().apply(contractUpdateTxn));

		contractUpdateTxn = TransactionBody.newBuilder()
				.setTransactionID(ourTxnId())
				.setContractUpdateInstance(
						ContractUpdateTransactionBody.newBuilder()
								.setMemo(memo)
								.setContractID(target)
								.setStakedAccountId(asAccount("0.0.0"))).build();
		assertEquals(OK, subject.semanticCheck().apply(contractUpdateTxn));

		contractUpdateTxn = TransactionBody.newBuilder()
				.setTransactionID(ourTxnId())
				.setContractUpdateInstance(
						ContractUpdateTransactionBody.newBuilder()
								.setMemo(memo)
								.setContractID(target)
								.setStakedNodeId(-1L)).build();
		assertEquals(OK, subject.semanticCheck().apply(contractUpdateTxn));

		contractUpdateTxn = TransactionBody.newBuilder()
				.setTransactionID(ourTxnId())
				.setContractUpdateInstance(
						ContractUpdateTransactionBody.newBuilder()
								.setMemo(memo)
								.setContractID(target)
								.setStakedAccountId(asAccount("0.0.-1"))).build();
		given(validator.isValidStakedId(any(), any(), anyLong(), any(), any())).willReturn(false);
		assertEquals(INVALID_STAKING_ID, subject.semanticCheck().apply(contractUpdateTxn));

		contractUpdateTxn = TransactionBody.newBuilder()
				.setTransactionID(ourTxnId())
				.setContractUpdateInstance(
						ContractUpdateTransactionBody.newBuilder()
								.setMemo(memo)
								.setContractID(target)
								.setStakedNodeId(-3L)).build();
		given(validator.isValidStakedId(any(), any(), anyLong(), any(), any())).willReturn(false);
>>>>>>> a0098650
		assertEquals(INVALID_STAKING_ID, subject.semanticCheck().apply(contractUpdateTxn));
	}

	@Test
	void failsForProxyId() {
		var op = TransactionBody.newBuilder()
				.setTransactionID(ourTxnId())
				.setContractUpdateInstance(
						ContractUpdateTransactionBody.newBuilder()
								.setMemo(memo)
								.setContractID(target)
								.setProxyAccountID(proxy));

		contractUpdateTxn = op.build();
		given(accessor.getTxn()).willReturn(contractUpdateTxn);
		given(txnCtx.accessor()).willReturn(accessor);
		given(contracts.get(EntityNum.fromContractId(target))).willReturn(contract);

		assertEquals(PROXY_ACCOUNT_ID_FIELD_IS_DEPRECATED, subject.semanticCheck().apply(contractUpdateTxn));
	}

	private void givenValidTxnCtx() {
		givenValidTxnCtx(true, false, false);
	}

	private void givenValidTxnCtxWithStaking() {
		givenValidTxnCtx(true, false, true);
	}

	private void givenValidTxnCtx(boolean useAutoRenew, boolean useMaxAutoAssociations, boolean stakingEnabled) {
		Duration autoRenewDuration = Duration.newBuilder().setSeconds(customAutoRenewPeriod).build();
		var op = TransactionBody.newBuilder()
				.setTransactionID(ourTxnId())
				.setContractUpdateInstance(
						ContractUpdateTransactionBody.newBuilder()
								.setMemo(memo)
								.setContractID(target));
		if (useAutoRenew) {
			op.getContractUpdateInstanceBuilder().setAutoRenewPeriod(autoRenewDuration);
			op.getContractUpdateInstanceBuilder().setMemoWrapper(StringValue.newBuilder().setValue(memo));
		}
		if (useMaxAutoAssociations) {
			op.getContractUpdateInstanceBuilder().setMaxAutomaticTokenAssociations(
					Int32Value.of(maxAutoAssociations));
		}
		if (stakingEnabled) {
			op.getContractUpdateInstanceBuilder().setStakedNodeId(10L);
			op.getContractUpdateInstanceBuilder().setDeclineReward(BoolValue.of(true));
		}
		contractUpdateTxn = op.build();
		given(accessor.getTxn()).willReturn(contractUpdateTxn);
		given(txnCtx.accessor()).willReturn(accessor);
		given(contracts.get(EntityNum.fromContractId(target))).willReturn(contract);
	}

	@Test
	void maxAutoAssociationsSetToZeroIfNotSupported() {
		givenValidTxnCtxWithMaxAssociations();
		customizer = mock(HederaAccountCustomizer.class);
		given(customizerFactory.customizerFor(contract, validator, contractUpdateTxn.getContractUpdateInstance()))
				.willReturn(Pair.of(Optional.of(customizer), OK));
		final Map<AccountProperty, Object> changes = new EnumMap<>(AccountProperty.class);
		changes.put(AccountProperty.MAX_AUTOMATIC_ASSOCIATIONS, 5);
		given(customizer.getChanges()).willReturn(changes);

		subject.doStateTransition();

		assertFalse(changes.containsKey(AccountProperty.MAX_AUTOMATIC_ASSOCIATIONS));
	}

	@Test
	void updateMaxAutomaticAssociationsFailWithMaxLessThanAlreadyExisting() {
		final var captor = ArgumentCaptor.forClass(HederaAccountCustomizer.class);
		givenValidTxnCtxWithMaxAssociations();
		customizer = mock(HederaAccountCustomizer.class);
		given(customizerFactory.customizerFor(contract, validator, contractUpdateTxn.getContractUpdateInstance()))
				.willReturn(Pair.of(Optional.of(customizer), OK));
		given(customizer.getChanges()).willReturn(
				Map.of(AccountProperty.MAX_AUTOMATIC_ASSOCIATIONS, NEW_MAX_AUTOMATIC_ASSOCIATIONS));
		given(ledger.alreadyUsedAutomaticAssociations(targetId)).willReturn(NEW_MAX_AUTOMATIC_ASSOCIATIONS + 1);
		given(dynamicProperties.areContractAutoAssociationsEnabled()).willReturn(true);

		subject.doStateTransition();

		verify(ledger, never()).customize(argThat(target::equals), captor.capture());
		verify(txnCtx).setStatus(EXISTING_AUTOMATIC_ASSOCIATIONS_EXCEED_GIVEN_LIMIT);
	}

	@Test
	void updateMaxAutomaticAssociationsFailWithMaxMoreThanAllowedTokenAssociations() {
		final var captor = ArgumentCaptor.forClass(HederaAccountCustomizer.class);
		givenValidTxnCtxWithMaxAssociations();
		given(ledger.alreadyUsedAutomaticAssociations(targetId)).willReturn(CUR_MAX_AUTOMATIC_ASSOCIATIONS);
		given(dynamicProperties.areTokenAssociationsLimited()).willReturn(true);
		given(dynamicProperties.maxTokensPerAccount()).willReturn(NEW_MAX_AUTOMATIC_ASSOCIATIONS - 1);
		customizer = mock(HederaAccountCustomizer.class);
		given(customizerFactory.customizerFor(contract, validator, contractUpdateTxn.getContractUpdateInstance()))
				.willReturn(Pair.of(Optional.of(customizer), OK));
		given(customizer.getChanges()).willReturn(
				Map.of(AccountProperty.MAX_AUTOMATIC_ASSOCIATIONS, NEW_MAX_AUTOMATIC_ASSOCIATIONS));
		given(dynamicProperties.areContractAutoAssociationsEnabled()).willReturn(true);

		subject.doStateTransition();

		verify(ledger, never()).customize(argThat(target::equals), captor.capture());
		verify(txnCtx).setStatus(REQUESTED_NUM_AUTOMATIC_ASSOCIATIONS_EXCEEDS_ASSOCIATION_LIMIT);
	}

	private TransactionID ourTxnId() {
		return TransactionID.newBuilder()
				.setAccountID(payer)
				.setTransactionValidStart(
						Timestamp.newBuilder().setSeconds(consensusTime.getEpochSecond()))
				.build();
	}

	private void givenValidTxnCtxWithMaxAssociations() {
		givenValidTxnCtx(true, true, false);
	}

	private void withRubberstampingValidator() {
		Duration autoRenewDuration = Duration.newBuilder().setSeconds(customAutoRenewPeriod).build();
		given(validator.queryableContractStatus(EntityNum.fromContractId(target), contracts)).willReturn(OK);
		given(validator.isValidAutoRenewPeriod(autoRenewDuration)).willReturn(true);
		given(validator.memoCheck(memo)).willReturn(OK);
	}
}<|MERGE_RESOLUTION|>--- conflicted
+++ resolved
@@ -260,9 +260,6 @@
 		givenValidTxnCtxWithStaking();
 
 		given(validator.isValidStakedId(any(), any(), anyLong(), any(), any())).willReturn(false);
-<<<<<<< HEAD
-
-=======
 		assertEquals(INVALID_STAKING_ID, subject.semanticCheck().apply(contractUpdateTxn));
 
 		contractUpdateTxn = TransactionBody.newBuilder()
@@ -301,7 +298,6 @@
 								.setContractID(target)
 								.setStakedNodeId(-3L)).build();
 		given(validator.isValidStakedId(any(), any(), anyLong(), any(), any())).willReturn(false);
->>>>>>> a0098650
 		assertEquals(INVALID_STAKING_ID, subject.semanticCheck().apply(contractUpdateTxn));
 	}
 
