--- conflicted
+++ resolved
@@ -42,15 +42,8 @@
 class ExpandHandleSpanTest {
     @Mock private SpanMapManager handleSpanMap;
     @Mock private GlobalDynamicProperties dynamicProperties;
-<<<<<<< HEAD
-    @Mock private OptionValidator validator;
-
-    private final AccessorFactory accessorFactory =
-            new AccessorFactory(dynamicProperties, validator);
-=======
 
     private final AccessorFactory accessorFactory = new AccessorFactory(dynamicProperties);
->>>>>>> 24ef8b09
 
     private final byte[] validTxnBytes =
             Transaction.newBuilder()
