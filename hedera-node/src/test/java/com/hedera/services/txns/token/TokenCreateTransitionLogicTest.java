package com.hedera.services.txns.token;

/*-
 * ‌
 * Hedera Services Node
 * ​
 * Copyright (C) 2018 - 2021 Hedera Hashgraph, LLC
 * ​
 * Licensed under the Apache License, Version 2.0 (the "License");
 * you may not use this file except in compliance with the License.
 * You may obtain a copy of the License at
 *
 *      http://www.apache.org/licenses/LICENSE-2.0
 *
 * Unless required by applicable law or agreed to in writing, software
 * distributed under the License is distributed on an "AS IS" BASIS,
 * WITHOUT WARRANTIES OR CONDITIONS OF ANY KIND, either express or implied.
 * See the License for the specific language governing permissions and
 * limitations under the License.
 * ‍
 */

import com.google.protobuf.ByteString;
import com.hedera.services.context.TransactionContext;
import com.hedera.services.context.properties.GlobalDynamicProperties;
import com.hedera.services.ledger.SigImpactHistorian;
import com.hedera.services.ledger.ids.EntityIdSource;
import com.hedera.services.state.submerkle.FcTokenAssociation;
import com.hedera.services.store.AccountStore;
import com.hedera.services.store.TypedTokenStore;
import com.hedera.services.store.models.Id;
import com.hedera.services.txns.token.process.Creation;
import com.hedera.services.txns.token.validators.CreateChecks;
import com.hedera.services.txns.validation.OptionValidator;
import com.hedera.services.utils.accessors.SignedTxnAccessor;
import com.hedera.test.factories.scenarios.TxnHandlingScenario;
import com.hedera.test.factories.txns.SignedTxnFactory;
import com.hedera.test.utils.IdUtils;
import com.hederahashgraph.api.proto.java.AccountID;
import com.hederahashgraph.api.proto.java.Key;
import com.hederahashgraph.api.proto.java.Timestamp;
import com.hederahashgraph.api.proto.java.TokenCreateTransactionBody;
import com.hederahashgraph.api.proto.java.TokenSupplyType;
import com.hederahashgraph.api.proto.java.TokenType;
import com.hederahashgraph.api.proto.java.TransactionBody;
import org.junit.jupiter.api.BeforeEach;
import org.junit.jupiter.api.Test;
import org.junit.jupiter.api.extension.ExtendWith;
import org.mockito.Mock;
import org.mockito.junit.jupiter.MockitoExtension;

import java.time.Instant;
import java.util.List;

import static com.hedera.services.txns.token.CreateLogic.MODEL_FACTORY;
import static com.hedera.services.txns.token.CreateLogic.RELS_LISTING;
import static com.hederahashgraph.api.proto.java.ResponseCodeEnum.INVALID_ADMIN_KEY;
import static com.hederahashgraph.api.proto.java.ResponseCodeEnum.INVALID_CUSTOM_FEE_SCHEDULE_KEY;
import static com.hederahashgraph.api.proto.java.ResponseCodeEnum.INVALID_EXPIRATION_TIME;
import static com.hederahashgraph.api.proto.java.ResponseCodeEnum.INVALID_FREEZE_KEY;
import static com.hederahashgraph.api.proto.java.ResponseCodeEnum.INVALID_KYC_KEY;
import static com.hederahashgraph.api.proto.java.ResponseCodeEnum.INVALID_RENEWAL_PERIOD;
import static com.hederahashgraph.api.proto.java.ResponseCodeEnum.INVALID_SUPPLY_KEY;
import static com.hederahashgraph.api.proto.java.ResponseCodeEnum.INVALID_TOKEN_DECIMALS;
import static com.hederahashgraph.api.proto.java.ResponseCodeEnum.INVALID_TOKEN_INITIAL_SUPPLY;
import static com.hederahashgraph.api.proto.java.ResponseCodeEnum.INVALID_TOKEN_MAX_SUPPLY;
import static com.hederahashgraph.api.proto.java.ResponseCodeEnum.INVALID_TREASURY_ACCOUNT_FOR_TOKEN;
import static com.hederahashgraph.api.proto.java.ResponseCodeEnum.INVALID_WIPE_KEY;
import static com.hederahashgraph.api.proto.java.ResponseCodeEnum.INVALID_ZERO_BYTE_IN_STRING;
import static com.hederahashgraph.api.proto.java.ResponseCodeEnum.MISSING_TOKEN_NAME;
import static com.hederahashgraph.api.proto.java.ResponseCodeEnum.MISSING_TOKEN_SYMBOL;
import static com.hederahashgraph.api.proto.java.ResponseCodeEnum.NOT_SUPPORTED;
import static com.hederahashgraph.api.proto.java.ResponseCodeEnum.OK;
import static com.hederahashgraph.api.proto.java.ResponseCodeEnum.TOKEN_HAS_NO_FREEZE_KEY;
import static com.hederahashgraph.api.proto.java.ResponseCodeEnum.TOKEN_SYMBOL_TOO_LONG;
import static org.junit.jupiter.api.Assertions.assertEquals;
import static org.junit.jupiter.api.Assertions.assertFalse;
import static org.junit.jupiter.api.Assertions.assertTrue;
import static org.mockito.BDDMockito.any;
import static org.mockito.BDDMockito.given;
import static org.mockito.Mockito.verify;

@ExtendWith(MockitoExtension.class)
class TokenCreateTransitionLogicTest {
	private final Key key = SignedTxnFactory.DEFAULT_PAYER_KT.asKey();
	private final long thisSecond = 1_234_567L;
	private final Instant now = Instant.ofEpochSecond(thisSecond);
	private final int decimals = 2;
	private final long initialSupply = 1_000_000L;
	private final Id createdId = new Id(0, 0, 777);
	private final AccountID payer = IdUtils.asAccount("1.2.3");
	private final AccountID treasury = IdUtils.asAccount("1.2.4");
	private final AccountID renewAccount = IdUtils.asAccount("1.2.5");

	private TransactionBody tokenCreateTxn;

	@Mock
	private Creation creation;
	@Mock
	private AccountStore accountStore;
	@Mock
	private EntityIdSource ids;
	@Mock
	private TypedTokenStore tokenStore;
	@Mock
	private OptionValidator validator;
	@Mock
	private TransactionContext txnCtx;
	@Mock
	private SignedTxnAccessor accessor;
	@Mock
	private GlobalDynamicProperties dynamicProperties;
	@Mock
	private Creation.CreationFactory creationFactory;
	@Mock
	private SigImpactHistorian sigImpactHistorian;

	private CreateLogic createLogic;
	private CreateChecks createChecks;
	private TokenCreateTransitionLogic subject;

	@BeforeEach
	private void setup() {
<<<<<<< HEAD
		createLogic = new CreateLogic(accountStore, tokenStore, dynamicProperties, sigImpactHistorian, ids, validator);
=======
		createLogic = new CreateLogic(
				accountStore, tokenStore, dynamicProperties, sigImpactHistorian, ids, validator);
>>>>>>> 176c8eb1
		createChecks = new CreateChecks(dynamicProperties, validator);
		subject = new TokenCreateTransitionLogic(txnCtx, createLogic,  createChecks);
	}

	@Test
	void stateTransitionWorks() {
		final List<FcTokenAssociation> mockAssociations = List.of(
				new FcTokenAssociation(1L, 2L));
		givenValidTxnCtx();

		createLogic.setCreationFactory(creationFactory);

		given(accessor.getTxn()).willReturn(tokenCreateTxn);
		given(txnCtx.accessor()).willReturn(accessor);
		given(txnCtx.activePayer()).willReturn(payer);
		given(txnCtx.consensusTime()).willReturn(now);
		given(creationFactory.processFrom(
				accountStore,
				tokenStore,
				dynamicProperties,
				tokenCreateTxn.getTokenCreation())).willReturn(creation);
		given(creation.newTokenId()).willReturn(createdId);

		subject.doStateTransition();

		verify(creation).loadModelsWith(payer, ids, validator);
		verify(creation).doProvisionallyWith(now.getEpochSecond(), MODEL_FACTORY, RELS_LISTING);
		verify(creation).persist();
		verify(sigImpactHistorian).markEntityChanged(createdId.num());
	}

	@Test
	void hasCorrectApplicability() {
		givenValidTxnCtx();

		// expect:
		assertTrue(subject.applicability().test(tokenCreateTxn));
		assertFalse(subject.applicability().test(TransactionBody.getDefaultInstance()));
	}

	@Test
	void acceptsValidTxn() {
		givenValidTxnCtx();
		withHappyValidator();

		// expect:
		assertEquals(OK, subject.semanticCheck().apply(tokenCreateTxn));
	}

	@Test
	void uniqueNotSupportedIfNftsNotEnabled() {
		givenValidTxnCtx(false, false, true);

		// expect:
		assertEquals(NOT_SUPPORTED, subject.semanticCheck().apply(tokenCreateTxn));
	}

	@Test
	void uniqueSupportedIfNftsEnabled() {
		given(dynamicProperties.areNftsEnabled()).willReturn(true);
		givenValidTxnCtx(false, false, true);
		given(validator.memoCheck(any())).willReturn(OK);
		given(validator.tokenNameCheck(any())).willReturn(OK);
		given(validator.tokenSymbolCheck(any())).willReturn(OK);

		// expect:
		assertEquals(INVALID_TOKEN_INITIAL_SUPPLY, subject.semanticCheck().apply(tokenCreateTxn));
	}

	@Test
	void acceptsMissingAutoRenewAcount() {
		givenValidMissingRenewAccount();
		given(validator.memoCheck(any())).willReturn(OK);
		given(validator.tokenNameCheck(any())).willReturn(OK);
		given(validator.tokenSymbolCheck(any())).willReturn(OK);
		given(txnCtx.consensusTime()).willReturn(now);

		// expect
		assertEquals(OK, subject.semanticCheck().apply(tokenCreateTxn));
	}

	@Test
	void rejectsInvalidSymbol() {
		givenValidTxnCtx();
		given(validator.memoCheck(any())).willReturn(OK);
		given(validator.tokenSymbolCheck(any())).willReturn(MISSING_TOKEN_SYMBOL);

		// expect:
		assertEquals(MISSING_TOKEN_SYMBOL, subject.semanticCheck().apply(tokenCreateTxn));
	}

	@Test
	void rejectsMissingName() {
		givenValidTxnCtx();
		withHappyValidatorExceptAutoRenew();
		given(validator.tokenNameCheck(any())).willReturn(MISSING_TOKEN_NAME);

		// expect:
		assertEquals(MISSING_TOKEN_NAME, subject.semanticCheck().apply(tokenCreateTxn));
	}

	@Test
	void rejectsTooLongName() {
		givenValidTxnCtx();
		withHappyValidatorExceptAutoRenew();
		given(validator.tokenNameCheck(any())).willReturn(TOKEN_SYMBOL_TOO_LONG);

		// expect:
		assertEquals(TOKEN_SYMBOL_TOO_LONG, subject.semanticCheck().apply(tokenCreateTxn));
	}

	@Test
	void rejectsInvalidInitialSupply() {
		givenInvalidInitialSupply();
		withHappyValidatorExceptAutoRenew();

		// expect:
		assertEquals(INVALID_TOKEN_INITIAL_SUPPLY, subject.semanticCheck().apply(tokenCreateTxn));
	}

	@Test
	void rejectsInvalidDecimals() {
		givenInvalidDecimals();
		withHappyValidatorExceptAutoRenew();

		// expect:
		assertEquals(INVALID_TOKEN_DECIMALS, subject.semanticCheck().apply(tokenCreateTxn));
	}

	@Test
	void rejectsMissingTreasury() {
		givenMissingTreasury();
		withHappyValidatorExceptAutoRenew();

		// expect:
		assertEquals(INVALID_TREASURY_ACCOUNT_FOR_TOKEN, subject.semanticCheck().apply(tokenCreateTxn));
	}

	@Test
	void rejectsInvalidFeeSchedule() {
		givenInvalidFeeScheduleKey();
		withHappyValidatorExceptAutoRenew();

		// expect:
		assertEquals(INVALID_CUSTOM_FEE_SCHEDULE_KEY, subject.semanticCheck().apply(tokenCreateTxn));
	}

	@Test
	void rejectsInvalidAdminKey() {
		givenInvalidAdminKey();
		withHappyValidatorExceptAutoRenew();

		// expect:
		assertEquals(INVALID_ADMIN_KEY, subject.semanticCheck().apply(tokenCreateTxn));
	}

	@Test
	void rejectsInvalidKycKey() {
		givenInvalidKycKey();
		withHappyValidatorExceptAutoRenew();

		// expect:
		assertEquals(INVALID_KYC_KEY, subject.semanticCheck().apply(tokenCreateTxn));
	}

	@Test
	void rejectsInvalidWipeKey() {
		givenInvalidWipeKey();
		withHappyValidatorExceptAutoRenew();

		// expect:
		assertEquals(INVALID_WIPE_KEY, subject.semanticCheck().apply(tokenCreateTxn));
	}

	@Test
	void rejectsInvalidSupplyKey() {
		givenInvalidSupplyKey();
		withHappyValidatorExceptAutoRenew();

		// expect:
		assertEquals(INVALID_SUPPLY_KEY, subject.semanticCheck().apply(tokenCreateTxn));
	}

	@Test
	void rejectMissingFreezeKeyWithFreezeDefault() {
		givenMissingFreezeKeyWithFreezeDefault();
		withHappyValidatorExceptAutoRenew();

		// expect:
		assertEquals(TOKEN_HAS_NO_FREEZE_KEY, subject.semanticCheck().apply(tokenCreateTxn));
	}

	@Test
	void rejectsInvalidFreezeKey() {
		givenInvalidFreezeKey();
		withHappyValidatorExceptAutoRenew();

		// expect:
		assertEquals(INVALID_FREEZE_KEY, subject.semanticCheck().apply(tokenCreateTxn));
	}

	@Test
	void rejectsInvalidAdminKeyBytes() {
		givenInvalidAdminKeyBytes();
		withHappyValidatorExceptAutoRenew();

		// expect:
		assertEquals(INVALID_ADMIN_KEY, subject.semanticCheck().apply(tokenCreateTxn));
	}

	@Test
	void rejectsInvalidMemo() {
		givenValidTxnCtx();
		given(validator.memoCheck(any())).willReturn(INVALID_ZERO_BYTE_IN_STRING);

		// expect:
		assertEquals(INVALID_ZERO_BYTE_IN_STRING, subject.semanticCheck().apply(tokenCreateTxn));
	}

	@Test
	void rejectsInvalidAutoRenewPeriod() {
		givenValidTxnCtx();
		withHappyValidatorExceptAutoRenew();

		// expect:
		assertEquals(INVALID_RENEWAL_PERIOD, subject.semanticCheck().apply(tokenCreateTxn));
	}

	@Test
	void rejectsExpiryInPastInPrecheck() {
		givenInvalidExpirationTime();
		withHappyValidatorExceptAutoRenew();
		given(txnCtx.consensusTime()).willReturn(now);

		assertEquals(INVALID_EXPIRATION_TIME, subject.semanticCheck().apply(tokenCreateTxn));
	}

	@Test
	void rejectsInvalidSupplyChecks() {
		givenInvalidSupplyTypeAndSupply();
		withHappyValidatorExceptAutoRenew();

		assertEquals(INVALID_TOKEN_MAX_SUPPLY, subject.semanticCheck().apply(tokenCreateTxn));
	}

	@Test
	void rejectsInvalidInitialAndMaxSupply() {
		givenTxWithInvalidSupplies();
		withHappyValidatorExceptAutoRenew();

		assertEquals(INVALID_TOKEN_INITIAL_SUPPLY, subject.semanticCheck().apply(tokenCreateTxn));
	}

	private void givenInvalidSupplyTypeAndSupply() {
		var builder = TransactionBody.newBuilder()
				.setTokenCreation(TokenCreateTransactionBody.newBuilder()
						.setSupplyType(TokenSupplyType.INFINITE)
						.setInitialSupply(0)
						.setMaxSupply(1)
						.build());

		tokenCreateTxn = builder.build();
	}

	private void givenTxWithInvalidSupplies() {
		var builder = TransactionBody.newBuilder()
				.setTokenCreation(TokenCreateTransactionBody.newBuilder()
						.setSupplyType(TokenSupplyType.FINITE)
						.setInitialSupply(1000)
						.setMaxSupply(1)
						.build()
				);
		tokenCreateTxn = builder.build();
	}

	private void givenValidTxnCtx() {
		givenValidTxnCtx(false, false, false);
	}

	private void givenValidTxnCtx(boolean withKyc, boolean withFreeze, boolean isUnique) {
		final var expiry = Timestamp.newBuilder().setSeconds(thisSecond + thisSecond).build();
		final var memo = "...descending into thin air, where no arms / outstretch to catch her";
		var builder = TransactionBody.newBuilder()
				.setTokenCreation(TokenCreateTransactionBody.newBuilder()
						.setMemo(memo)
						.setInitialSupply(initialSupply)
						.setDecimals(decimals)
						.setTreasury(treasury)
						.setAdminKey(key)
						.setAutoRenewAccount(renewAccount)
						.setExpiry(expiry));
		if (isUnique) {
			builder.getTokenCreationBuilder().setTokenType(TokenType.NON_FUNGIBLE_UNIQUE);
		}
		if (withFreeze) {
			builder.getTokenCreationBuilder().setFreezeKey(TxnHandlingScenario.TOKEN_FREEZE_KT.asKey());
		}
		if (withKyc) {
			builder.getTokenCreationBuilder().setKycKey(TxnHandlingScenario.TOKEN_KYC_KT.asKey());
		}
		tokenCreateTxn = builder.build();
	}

	private void givenInvalidInitialSupply() {
		tokenCreateTxn = TransactionBody.newBuilder()
				.setTokenCreation(TokenCreateTransactionBody.newBuilder()
						.setInitialSupply(-1))
				.build();
	}

	private void givenInvalidDecimals() {
		tokenCreateTxn = TransactionBody.newBuilder()
				.setTokenCreation(TokenCreateTransactionBody.newBuilder()
						.setInitialSupply(0)
						.setDecimals(-1))
				.build();
	}

	private void givenMissingTreasury() {
		tokenCreateTxn = TransactionBody.newBuilder()
				.setTokenCreation(TokenCreateTransactionBody.newBuilder())
				.build();
	}

	private void givenMissingFreezeKeyWithFreezeDefault() {
		tokenCreateTxn = TransactionBody.newBuilder()
				.setTokenCreation(TokenCreateTransactionBody.newBuilder()
						.setInitialSupply(initialSupply)
						.setDecimals(decimals)
						.setTreasury(treasury)
						.setFreezeDefault(true))
				.build();
	}

	private void givenInvalidFreezeKey() {
		tokenCreateTxn = TransactionBody.newBuilder()
				.setTokenCreation(TokenCreateTransactionBody.newBuilder()
						.setInitialSupply(initialSupply)
						.setDecimals(decimals)
						.setTreasury(treasury)
						.setFreezeKey(Key.getDefaultInstance()))
				.build();
	}

	private void givenInvalidAdminKey() {
		tokenCreateTxn = TransactionBody.newBuilder()
				.setTokenCreation(TokenCreateTransactionBody.newBuilder()
						.setInitialSupply(initialSupply)
						.setDecimals(decimals)
						.setTreasury(treasury)
						.setAdminKey(Key.getDefaultInstance()))
				.build();
	}

	private void givenInvalidFeeScheduleKey() {
		tokenCreateTxn = TransactionBody.newBuilder()
				.setTokenCreation(TokenCreateTransactionBody.newBuilder()
						.setInitialSupply(initialSupply)
						.setDecimals(decimals)
						.setTreasury(treasury)
						.setFeeScheduleKey(Key.getDefaultInstance()))
				.build();
	}

	private void givenInvalidAdminKeyBytes() {
		tokenCreateTxn = TransactionBody.newBuilder()
				.setTokenCreation(TokenCreateTransactionBody.newBuilder()
						.setInitialSupply(initialSupply)
						.setDecimals(decimals)
						.setTreasury(treasury)
						.setAdminKey(Key.newBuilder().setEd25519(ByteString.copyFrom("1".getBytes()))))
				.build();
	}

	private void givenInvalidKycKey() {
		tokenCreateTxn = TransactionBody.newBuilder()
				.setTokenCreation(TokenCreateTransactionBody.newBuilder()
						.setInitialSupply(initialSupply)
						.setDecimals(decimals)
						.setTreasury(treasury)
						.setKycKey(Key.getDefaultInstance()))
				.build();
	}

	private void givenInvalidWipeKey() {
		tokenCreateTxn = TransactionBody.newBuilder()
				.setTokenCreation(TokenCreateTransactionBody.newBuilder()
						.setInitialSupply(initialSupply)
						.setDecimals(decimals)
						.setTreasury(treasury)
						.setWipeKey(Key.getDefaultInstance()))
				.build();
	}

	private void givenInvalidSupplyKey() {
		tokenCreateTxn = TransactionBody.newBuilder()
				.setTokenCreation(TokenCreateTransactionBody.newBuilder()
						.setInitialSupply(initialSupply)
						.setDecimals(decimals)
						.setTreasury(treasury)
						.setSupplyKey(Key.getDefaultInstance()))
				.build();
	}

	private void givenInvalidExpirationTime() {
		tokenCreateTxn = TransactionBody.newBuilder()
				.setTokenCreation(TokenCreateTransactionBody.newBuilder()
						.setInitialSupply(initialSupply)
						.setDecimals(decimals)
						.setTreasury(treasury)
						.setExpiry(Timestamp.newBuilder().setSeconds(-1)))
				.build();
	}

	private void givenValidMissingRenewAccount() {
		tokenCreateTxn = TransactionBody.newBuilder()
				.setTokenCreation(TokenCreateTransactionBody.newBuilder()
						.setInitialSupply(initialSupply)
						.setDecimals(decimals)
						.setTreasury(treasury)
						.setAdminKey(key)
						.setExpiry(Timestamp.newBuilder().setSeconds(thisSecond + Instant.now().getEpochSecond())))
				.build();
	}

	private void withHappyValidator() {
		given(validator.memoCheck(any())).willReturn(OK);
		given(validator.tokenNameCheck(any())).willReturn(OK);
		given(validator.tokenSymbolCheck(any())).willReturn(OK);
		given(validator.isValidAutoRenewPeriod(any())).willReturn(true);
	}

	private void withHappyValidatorExceptAutoRenew() {
		given(validator.memoCheck(any())).willReturn(OK);
		given(validator.tokenNameCheck(any())).willReturn(OK);
		given(validator.tokenSymbolCheck(any())).willReturn(OK);
	}
}<|MERGE_RESOLUTION|>--- conflicted
+++ resolved
@@ -121,12 +121,8 @@
 
 	@BeforeEach
 	private void setup() {
-<<<<<<< HEAD
-		createLogic = new CreateLogic(accountStore, tokenStore, dynamicProperties, sigImpactHistorian, ids, validator);
-=======
 		createLogic = new CreateLogic(
 				accountStore, tokenStore, dynamicProperties, sigImpactHistorian, ids, validator);
->>>>>>> 176c8eb1
 		createChecks = new CreateChecks(dynamicProperties, validator);
 		subject = new TokenCreateTransitionLogic(txnCtx, createLogic,  createChecks);
 	}
