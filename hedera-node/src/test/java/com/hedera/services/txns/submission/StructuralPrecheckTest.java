/*
 * Copyright (C) 2021-2022 Hedera Hashgraph, LLC
 *
 * Licensed under the Apache License, Version 2.0 (the "License");
 * you may not use this file except in compliance with the License.
 * You may obtain a copy of the License at
 *
 *      http://www.apache.org/licenses/LICENSE-2.0
 *
 * Unless required by applicable law or agreed to in writing, software
 * distributed under the License is distributed on an "AS IS" BASIS,
 * WITHOUT WARRANTIES OR CONDITIONS OF ANY KIND, either express or implied.
 * See the License for the specific language governing permissions and
 * limitations under the License.
 */
package com.hedera.services.txns.submission;

import static com.hederahashgraph.api.proto.java.ResponseCodeEnum.INVALID_TRANSACTION;
import static com.hederahashgraph.api.proto.java.ResponseCodeEnum.INVALID_TRANSACTION_BODY;
import static com.hederahashgraph.api.proto.java.ResponseCodeEnum.OK;
import static com.hederahashgraph.api.proto.java.ResponseCodeEnum.TRANSACTION_OVERSIZE;
import static com.hederahashgraph.api.proto.java.ResponseCodeEnum.TRANSACTION_TOO_MANY_LAYERS;
import static java.util.stream.Collectors.joining;
import static org.junit.jupiter.api.Assertions.assertEquals;
import static org.junit.jupiter.api.Assertions.assertNotNull;
import static org.junit.jupiter.api.Assertions.assertNull;
<<<<<<< HEAD
=======
import static org.mockito.BDDMockito.given;
import static org.mockito.BDDMockito.willCallRealMethod;
>>>>>>> 67166f8e
import static org.mockito.Mockito.mock;

import com.google.protobuf.ByteString;
import com.google.protobuf.GeneratedMessageV3;
import com.google.protobuf.InvalidProtocolBufferException;
import com.hedera.services.context.TransactionContext;
import com.hedera.services.context.domain.process.TxnValidityAndFeeReq;
<<<<<<< HEAD
=======
import com.hedera.services.context.primitives.SignedStateViewFactory;
import com.hedera.services.context.primitives.StateView;
>>>>>>> 67166f8e
import com.hedera.services.stats.HapiOpCounters;
import com.hedera.services.stats.MiscRunningAvgs;
import com.hedera.services.utils.accessors.AccessorFactory;
import com.hedera.services.utils.accessors.SignedTxnAccessor;
import com.hedera.test.utils.IdUtils;
import com.hedera.test.utils.TxnUtils;
import com.hederahashgraph.api.proto.java.CryptoCreateTransactionBody;
import com.hederahashgraph.api.proto.java.HederaFunctionality;
import com.hederahashgraph.api.proto.java.Key;
import com.hederahashgraph.api.proto.java.ResponseCodeEnum;
import com.hederahashgraph.api.proto.java.SignatureList;
import com.hederahashgraph.api.proto.java.SignatureMap;
import com.hederahashgraph.api.proto.java.Transaction;
import com.hederahashgraph.api.proto.java.TransactionBody;
import com.hederahashgraph.api.proto.java.TransactionID;
import java.util.List;
import java.util.Optional;
import java.util.function.Function;
import java.util.stream.IntStream;
import org.apache.commons.lang3.tuple.Pair;
import org.junit.jupiter.api.BeforeEach;
import org.junit.jupiter.api.Test;

class StructuralPrecheckTest {
    private static final int pretendSizeLimit = 1_000;
    private static final int pretendMaxMessageDepth = 42;
    private StructuralPrecheck subject;

    private TransactionContext txnCtx = mock(TransactionContext.class);
    private Function<HederaFunctionality, String> statNameFn = HederaFunctionality::toString;
    private MiscRunningAvgs runningAvgs = mock(MiscRunningAvgs.class);

    private HapiOpCounters counters = new HapiOpCounters(runningAvgs, txnCtx, statNameFn);

<<<<<<< HEAD
    @BeforeEach
    void setUp() {
        subject = new StructuralPrecheck(pretendSizeLimit, pretendMaxMessageDepth, counters);
    }

    @Test
    void mustHaveBodyBytes() {
        final var assess = subject.assess(Transaction.getDefaultInstance());
=======
    private SignedStateViewFactory viewFactory = mock(SignedStateViewFactory.class);
    private AccessorFactory accessorFactory = mock(AccessorFactory.class);

    private SignedTxnAccessor accessor = mock(SignedTxnAccessor.class);
    private Transaction txn;

    @BeforeEach
    void setUp() {
        subject =
                new StructuralPrecheck(
                        pretendSizeLimit,
                        pretendMaxMessageDepth,
                        counters,
                        viewFactory,
                        accessorFactory);
    }

    @Test
    void mustHaveBodyBytes() throws InvalidProtocolBufferException {
        txn = Transaction.getDefaultInstance();
        willCallRealMethod().given(accessorFactory).constructSpecializedAccessor(txn);
        given(accessor.getTxn()).willReturn(txn.getBody());

        final var assess = subject.assess(txn);
>>>>>>> 67166f8e

        assertExpectedFail(INVALID_TRANSACTION_BODY, assess);
        assertEquals(0, counters.receivedDeprecatedTxnSoFar());
    }

    @Test
<<<<<<< HEAD
    void cantMixSignedBytesWithBodyBytes() {
        final var assess =
                subject.assess(
                        Transaction.newBuilder()
                                .setSignedTransactionBytes(ByteString.copyFromUtf8("w/e"))
                                .setBodyBytes(ByteString.copyFromUtf8("doesn't matter"))
                                .build());
=======
    void cantMixSignedBytesWithBodyBytes() throws InvalidProtocolBufferException {
        txn =
                Transaction.newBuilder()
                        .setSignedTransactionBytes(ByteString.copyFromUtf8("w/e"))
                        .setBodyBytes(ByteString.copyFromUtf8("doesn't matter"))
                        .build();
        willCallRealMethod().given(accessorFactory).constructSpecializedAccessor(txn);
        given(accessor.getTxn()).willReturn(txn.getBody());

        final var assess = subject.assess(txn);
>>>>>>> 67166f8e

        assertExpectedFail(INVALID_TRANSACTION, assess);
        assertEquals(1, counters.receivedDeprecatedTxnSoFar());
    }

    @Test
<<<<<<< HEAD
    void cantMixSignedBytesWithSigMap() {
        final var assess =
                subject.assess(
                        Transaction.newBuilder()
                                .setSignedTransactionBytes(ByteString.copyFromUtf8("w/e"))
                                .setSigMap(SignatureMap.getDefaultInstance())
                                .build());
=======
    void cantMixSignedBytesWithSigMap() throws InvalidProtocolBufferException {
        txn =
                Transaction.newBuilder()
                        .setSignedTransactionBytes(ByteString.copyFromUtf8("w/e"))
                        .setSigMap(SignatureMap.getDefaultInstance())
                        .build();
        willCallRealMethod().given(accessorFactory).constructSpecializedAccessor(txn);
        given(accessor.getTxn()).willReturn(txn.getBody());

        final var assess = subject.assess(txn);
>>>>>>> 67166f8e

        assertExpectedFail(INVALID_TRANSACTION, assess);
        assertEquals(1, counters.receivedDeprecatedTxnSoFar());
    }

    @Test
<<<<<<< HEAD
    void cantBeOversize() {
        final var assess =
                subject.assess(
                        Transaction.newBuilder()
                                .setSignedTransactionBytes(
                                        ByteString.copyFromUtf8(
                                                IntStream.range(0, pretendSizeLimit)
                                                        .mapToObj(i -> "A")
                                                        .collect(joining())))
                                .build());
=======
    void cantBeOversize() throws InvalidProtocolBufferException {
        txn =
                Transaction.newBuilder()
                        .setSignedTransactionBytes(
                                ByteString.copyFromUtf8(
                                        IntStream.range(0, pretendSizeLimit)
                                                .mapToObj(i -> "A")
                                                .collect(joining())))
                        .build();
        willCallRealMethod().given(accessorFactory).constructSpecializedAccessor(txn);
        given(accessor.getTxn()).willReturn(txn.getBody());

        final var assess = subject.assess(txn);
>>>>>>> 67166f8e

        assertExpectedFail(TRANSACTION_OVERSIZE, assess);
        assertEquals(0, counters.receivedDeprecatedTxnSoFar());
    }

    @Test
<<<<<<< HEAD
    void mustParseViaAccessor() {
        final var assess =
                subject.assess(
                        Transaction.newBuilder()
                                .setSignedTransactionBytes(ByteString.copyFromUtf8("NONSENSE"))
                                .build());
=======
    void mustParseViaAccessor() throws InvalidProtocolBufferException {
        txn =
                Transaction.newBuilder()
                        .setSignedTransactionBytes(ByteString.copyFromUtf8("NONSENSE"))
                        .build();
        willCallRealMethod().given(accessorFactory).constructSpecializedAccessor(txn);
        given(accessor.getTxn()).willReturn(txn.getBody());

        final var assess = subject.assess(txn);
>>>>>>> 67166f8e

        assertExpectedFail(INVALID_TRANSACTION_BODY, assess);
        assertEquals(0, counters.receivedDeprecatedTxnSoFar());
    }

    @Test
<<<<<<< HEAD
    void cantBeUndulyNested() {
=======
    void cantBeUndulyNested() throws InvalidProtocolBufferException {
>>>>>>> 67166f8e
        final var weirdlyNestedKey = TxnUtils.nestKeys(Key.newBuilder(), pretendMaxMessageDepth);
        final var hostTxn =
                TransactionBody.newBuilder()
                        .setCryptoCreateAccount(
                                CryptoCreateTransactionBody.newBuilder().setKey(weirdlyNestedKey));
        final var signedTxn =
                Transaction.newBuilder().setBodyBytes(hostTxn.build().toByteString()).build();
<<<<<<< HEAD

=======
        willCallRealMethod().given(accessorFactory).constructSpecializedAccessor(signedTxn);
        given(accessor.getTxn()).willReturn(hostTxn.build());
>>>>>>> 67166f8e
        final var assess = subject.assess(signedTxn);

        assertExpectedFail(TRANSACTION_TOO_MANY_LAYERS, assess);
        assertEquals(1, counters.receivedDeprecatedTxnSoFar());
    }

    @Test
<<<<<<< HEAD
    void cantOmitAFunction() {
=======
    void cantOmitAFunction() throws InvalidProtocolBufferException {
>>>>>>> 67166f8e
        final var hostTxn =
                TransactionBody.newBuilder()
                        .setTransactionID(
                                TransactionID.newBuilder()
                                        .setAccountID(IdUtils.asAccount("0.0.2")));
        final var signedTxn =
                Transaction.newBuilder().setBodyBytes(hostTxn.build().toByteString()).build();

<<<<<<< HEAD
=======
        willCallRealMethod().given(accessorFactory).constructSpecializedAccessor(signedTxn);
        given(accessor.getTxn()).willReturn(hostTxn.build());

>>>>>>> 67166f8e
        final var assess = subject.assess(signedTxn);

        assertExpectedFail(INVALID_TRANSACTION_BODY, assess);

        assertEquals(1, counters.receivedDeprecatedTxnSoFar());
    }

    @Test
<<<<<<< HEAD
    void canBeOk() {
=======
    void canBeOkAndSetsStateView() throws InvalidProtocolBufferException {
>>>>>>> 67166f8e
        final var reasonablyNestedKey = TxnUtils.nestKeys(Key.newBuilder(), 2);
        final var hostTxn =
                TransactionBody.newBuilder()
                        .setCryptoCreateAccount(
                                CryptoCreateTransactionBody.newBuilder()
                                        .setKey(reasonablyNestedKey));
        final var signedTxn =
                Transaction.newBuilder().setBodyBytes(hostTxn.build().toByteString()).build();
<<<<<<< HEAD
=======
        final var view = mock(StateView.class);

        willCallRealMethod().given(accessorFactory).constructSpecializedAccessor(signedTxn);
        given(accessor.getTxn()).willReturn(hostTxn.build());
        given(viewFactory.latestSignedStateView()).willReturn(Optional.of(view));
>>>>>>> 67166f8e

        final var assess = subject.assess(signedTxn);

        assertEquals(OK, assess.getLeft().getValidity());
        assertNotNull(assess.getRight());
<<<<<<< HEAD
=======
        assertEquals(view, assess.getRight().getStateView());
>>>>>>> 67166f8e
        assertEquals(HederaFunctionality.CryptoCreate, assess.getRight().getFunction());
        assertEquals(1, counters.receivedDeprecatedTxnSoFar());
    }

    @Test
    void computesExpectedDepth() {
        final var weirdlyNestedKey =
                TxnUtils.nestKeys(Key.newBuilder(), pretendMaxMessageDepth).build();
        final var expectedDepth = verboseCalc(weirdlyNestedKey);

        final var actualDepth = subject.protoDepthOf(weirdlyNestedKey);

        assertEquals(expectedDepth, actualDepth);
    }

    @Test
<<<<<<< HEAD
    void validateCounterForDeprecatedTransactions() {
=======
    void validateCounterForDeprecatedTransactions() throws InvalidProtocolBufferException {
>>>>>>> 67166f8e
        final var hostTxn =
                TransactionBody.newBuilder()
                        .setTransactionID(
                                TransactionID.newBuilder()
                                        .setAccountID(IdUtils.asAccount("0.0.2")));
        var signedTxn =
                Transaction.newBuilder().setBodyBytes(hostTxn.build().toByteString()).build();
<<<<<<< HEAD
=======
        willCallRealMethod().given(accessorFactory).constructSpecializedAccessor(signedTxn);
        given(accessor.getTxn()).willReturn(hostTxn.build());

>>>>>>> 67166f8e
        subject.assess(signedTxn);
        assertEquals(1, counters.receivedDeprecatedTxnSoFar());

        signedTxn = Transaction.newBuilder().setSigMap(SignatureMap.newBuilder().build()).build();
        subject.assess(signedTxn);
        assertEquals(2, counters.receivedDeprecatedTxnSoFar());

        signedTxn = Transaction.newBuilder().setBody(TransactionBody.newBuilder().build()).build();
        subject.assess(signedTxn);
        assertEquals(3, counters.receivedDeprecatedTxnSoFar());

        signedTxn = Transaction.newBuilder().setSigs(SignatureList.newBuilder().build()).build();
        subject.assess(signedTxn);
        assertEquals(4, counters.receivedDeprecatedTxnSoFar());
    }

    @Test
<<<<<<< HEAD
    void txnWithNoDeprecatedFieldsDoesntIncrement() {
=======
    void txnWithNoDeprecatedFieldsDoesntIncrement() throws InvalidProtocolBufferException {
>>>>>>> 67166f8e
        final var hostTxn =
                TransactionBody.newBuilder()
                        .setTransactionID(
                                TransactionID.newBuilder()
                                        .setAccountID(IdUtils.asAccount("0.0.2")));
        var signedTxn =
                Transaction.newBuilder()
                        .setSignedTransactionBytes(hostTxn.build().toByteString())
                        .build();
<<<<<<< HEAD
=======
        willCallRealMethod().given(accessorFactory).constructSpecializedAccessor(signedTxn);
        given(accessor.getTxn()).willReturn(hostTxn.build());

>>>>>>> 67166f8e
        subject.assess(signedTxn);
        assertEquals(0, counters.receivedDeprecatedTxnSoFar());
    }

    private int verboseCalc(final GeneratedMessageV3 msg) {
        final var fields = msg.getAllFields();
        int depth = 0;
        for (final var field : fields.values()) {
            if (field instanceof GeneratedMessageV3) {
                GeneratedMessageV3 fieldMessage = (GeneratedMessageV3) field;
                depth = Math.max(depth, verboseCalc(fieldMessage) + 1);
            } else if (field instanceof List) {
                for (final Object ele : (List) field) {
                    if (ele instanceof GeneratedMessageV3) {
                        depth = Math.max(depth, verboseCalc((GeneratedMessageV3) ele) + 1);
                    }
                }
            }
        }
        return depth;
    }

    private void assertExpectedFail(
            final ResponseCodeEnum error,
            final Pair<TxnValidityAndFeeReq, SignedTxnAccessor> resp) {
        assertEquals(error, resp.getLeft().getValidity());
        assertNull(resp.getRight());
    }
}<|MERGE_RESOLUTION|>--- conflicted
+++ resolved
@@ -24,11 +24,8 @@
 import static org.junit.jupiter.api.Assertions.assertEquals;
 import static org.junit.jupiter.api.Assertions.assertNotNull;
 import static org.junit.jupiter.api.Assertions.assertNull;
-<<<<<<< HEAD
-=======
 import static org.mockito.BDDMockito.given;
 import static org.mockito.BDDMockito.willCallRealMethod;
->>>>>>> 67166f8e
 import static org.mockito.Mockito.mock;
 
 import com.google.protobuf.ByteString;
@@ -36,11 +33,8 @@
 import com.google.protobuf.InvalidProtocolBufferException;
 import com.hedera.services.context.TransactionContext;
 import com.hedera.services.context.domain.process.TxnValidityAndFeeReq;
-<<<<<<< HEAD
-=======
 import com.hedera.services.context.primitives.SignedStateViewFactory;
 import com.hedera.services.context.primitives.StateView;
->>>>>>> 67166f8e
 import com.hedera.services.stats.HapiOpCounters;
 import com.hedera.services.stats.MiscRunningAvgs;
 import com.hedera.services.utils.accessors.AccessorFactory;
@@ -75,16 +69,6 @@
 
     private HapiOpCounters counters = new HapiOpCounters(runningAvgs, txnCtx, statNameFn);
 
-<<<<<<< HEAD
-    @BeforeEach
-    void setUp() {
-        subject = new StructuralPrecheck(pretendSizeLimit, pretendMaxMessageDepth, counters);
-    }
-
-    @Test
-    void mustHaveBodyBytes() {
-        final var assess = subject.assess(Transaction.getDefaultInstance());
-=======
     private SignedStateViewFactory viewFactory = mock(SignedStateViewFactory.class);
     private AccessorFactory accessorFactory = mock(AccessorFactory.class);
 
@@ -109,22 +93,12 @@
         given(accessor.getTxn()).willReturn(txn.getBody());
 
         final var assess = subject.assess(txn);
->>>>>>> 67166f8e
 
         assertExpectedFail(INVALID_TRANSACTION_BODY, assess);
         assertEquals(0, counters.receivedDeprecatedTxnSoFar());
     }
 
     @Test
-<<<<<<< HEAD
-    void cantMixSignedBytesWithBodyBytes() {
-        final var assess =
-                subject.assess(
-                        Transaction.newBuilder()
-                                .setSignedTransactionBytes(ByteString.copyFromUtf8("w/e"))
-                                .setBodyBytes(ByteString.copyFromUtf8("doesn't matter"))
-                                .build());
-=======
     void cantMixSignedBytesWithBodyBytes() throws InvalidProtocolBufferException {
         txn =
                 Transaction.newBuilder()
@@ -135,22 +109,12 @@
         given(accessor.getTxn()).willReturn(txn.getBody());
 
         final var assess = subject.assess(txn);
->>>>>>> 67166f8e
 
         assertExpectedFail(INVALID_TRANSACTION, assess);
         assertEquals(1, counters.receivedDeprecatedTxnSoFar());
     }
 
     @Test
-<<<<<<< HEAD
-    void cantMixSignedBytesWithSigMap() {
-        final var assess =
-                subject.assess(
-                        Transaction.newBuilder()
-                                .setSignedTransactionBytes(ByteString.copyFromUtf8("w/e"))
-                                .setSigMap(SignatureMap.getDefaultInstance())
-                                .build());
-=======
     void cantMixSignedBytesWithSigMap() throws InvalidProtocolBufferException {
         txn =
                 Transaction.newBuilder()
@@ -161,25 +125,12 @@
         given(accessor.getTxn()).willReturn(txn.getBody());
 
         final var assess = subject.assess(txn);
->>>>>>> 67166f8e
 
         assertExpectedFail(INVALID_TRANSACTION, assess);
         assertEquals(1, counters.receivedDeprecatedTxnSoFar());
     }
 
     @Test
-<<<<<<< HEAD
-    void cantBeOversize() {
-        final var assess =
-                subject.assess(
-                        Transaction.newBuilder()
-                                .setSignedTransactionBytes(
-                                        ByteString.copyFromUtf8(
-                                                IntStream.range(0, pretendSizeLimit)
-                                                        .mapToObj(i -> "A")
-                                                        .collect(joining())))
-                                .build());
-=======
     void cantBeOversize() throws InvalidProtocolBufferException {
         txn =
                 Transaction.newBuilder()
@@ -193,21 +144,12 @@
         given(accessor.getTxn()).willReturn(txn.getBody());
 
         final var assess = subject.assess(txn);
->>>>>>> 67166f8e
 
         assertExpectedFail(TRANSACTION_OVERSIZE, assess);
         assertEquals(0, counters.receivedDeprecatedTxnSoFar());
     }
 
     @Test
-<<<<<<< HEAD
-    void mustParseViaAccessor() {
-        final var assess =
-                subject.assess(
-                        Transaction.newBuilder()
-                                .setSignedTransactionBytes(ByteString.copyFromUtf8("NONSENSE"))
-                                .build());
-=======
     void mustParseViaAccessor() throws InvalidProtocolBufferException {
         txn =
                 Transaction.newBuilder()
@@ -217,18 +159,13 @@
         given(accessor.getTxn()).willReturn(txn.getBody());
 
         final var assess = subject.assess(txn);
->>>>>>> 67166f8e
 
         assertExpectedFail(INVALID_TRANSACTION_BODY, assess);
         assertEquals(0, counters.receivedDeprecatedTxnSoFar());
     }
 
     @Test
-<<<<<<< HEAD
-    void cantBeUndulyNested() {
-=======
     void cantBeUndulyNested() throws InvalidProtocolBufferException {
->>>>>>> 67166f8e
         final var weirdlyNestedKey = TxnUtils.nestKeys(Key.newBuilder(), pretendMaxMessageDepth);
         final var hostTxn =
                 TransactionBody.newBuilder()
@@ -236,12 +173,8 @@
                                 CryptoCreateTransactionBody.newBuilder().setKey(weirdlyNestedKey));
         final var signedTxn =
                 Transaction.newBuilder().setBodyBytes(hostTxn.build().toByteString()).build();
-<<<<<<< HEAD
-
-=======
-        willCallRealMethod().given(accessorFactory).constructSpecializedAccessor(signedTxn);
-        given(accessor.getTxn()).willReturn(hostTxn.build());
->>>>>>> 67166f8e
+        willCallRealMethod().given(accessorFactory).constructSpecializedAccessor(signedTxn);
+        given(accessor.getTxn()).willReturn(hostTxn.build());
         final var assess = subject.assess(signedTxn);
 
         assertExpectedFail(TRANSACTION_TOO_MANY_LAYERS, assess);
@@ -249,11 +182,7 @@
     }
 
     @Test
-<<<<<<< HEAD
-    void cantOmitAFunction() {
-=======
     void cantOmitAFunction() throws InvalidProtocolBufferException {
->>>>>>> 67166f8e
         final var hostTxn =
                 TransactionBody.newBuilder()
                         .setTransactionID(
@@ -262,12 +191,9 @@
         final var signedTxn =
                 Transaction.newBuilder().setBodyBytes(hostTxn.build().toByteString()).build();
 
-<<<<<<< HEAD
-=======
-        willCallRealMethod().given(accessorFactory).constructSpecializedAccessor(signedTxn);
-        given(accessor.getTxn()).willReturn(hostTxn.build());
-
->>>>>>> 67166f8e
+        willCallRealMethod().given(accessorFactory).constructSpecializedAccessor(signedTxn);
+        given(accessor.getTxn()).willReturn(hostTxn.build());
+
         final var assess = subject.assess(signedTxn);
 
         assertExpectedFail(INVALID_TRANSACTION_BODY, assess);
@@ -276,11 +202,7 @@
     }
 
     @Test
-<<<<<<< HEAD
-    void canBeOk() {
-=======
     void canBeOkAndSetsStateView() throws InvalidProtocolBufferException {
->>>>>>> 67166f8e
         final var reasonablyNestedKey = TxnUtils.nestKeys(Key.newBuilder(), 2);
         final var hostTxn =
                 TransactionBody.newBuilder()
@@ -289,23 +211,17 @@
                                         .setKey(reasonablyNestedKey));
         final var signedTxn =
                 Transaction.newBuilder().setBodyBytes(hostTxn.build().toByteString()).build();
-<<<<<<< HEAD
-=======
         final var view = mock(StateView.class);
 
         willCallRealMethod().given(accessorFactory).constructSpecializedAccessor(signedTxn);
         given(accessor.getTxn()).willReturn(hostTxn.build());
         given(viewFactory.latestSignedStateView()).willReturn(Optional.of(view));
->>>>>>> 67166f8e
 
         final var assess = subject.assess(signedTxn);
 
         assertEquals(OK, assess.getLeft().getValidity());
         assertNotNull(assess.getRight());
-<<<<<<< HEAD
-=======
         assertEquals(view, assess.getRight().getStateView());
->>>>>>> 67166f8e
         assertEquals(HederaFunctionality.CryptoCreate, assess.getRight().getFunction());
         assertEquals(1, counters.receivedDeprecatedTxnSoFar());
     }
@@ -322,11 +238,7 @@
     }
 
     @Test
-<<<<<<< HEAD
-    void validateCounterForDeprecatedTransactions() {
-=======
     void validateCounterForDeprecatedTransactions() throws InvalidProtocolBufferException {
->>>>>>> 67166f8e
         final var hostTxn =
                 TransactionBody.newBuilder()
                         .setTransactionID(
@@ -334,12 +246,9 @@
                                         .setAccountID(IdUtils.asAccount("0.0.2")));
         var signedTxn =
                 Transaction.newBuilder().setBodyBytes(hostTxn.build().toByteString()).build();
-<<<<<<< HEAD
-=======
-        willCallRealMethod().given(accessorFactory).constructSpecializedAccessor(signedTxn);
-        given(accessor.getTxn()).willReturn(hostTxn.build());
-
->>>>>>> 67166f8e
+        willCallRealMethod().given(accessorFactory).constructSpecializedAccessor(signedTxn);
+        given(accessor.getTxn()).willReturn(hostTxn.build());
+
         subject.assess(signedTxn);
         assertEquals(1, counters.receivedDeprecatedTxnSoFar());
 
@@ -357,11 +266,7 @@
     }
 
     @Test
-<<<<<<< HEAD
-    void txnWithNoDeprecatedFieldsDoesntIncrement() {
-=======
     void txnWithNoDeprecatedFieldsDoesntIncrement() throws InvalidProtocolBufferException {
->>>>>>> 67166f8e
         final var hostTxn =
                 TransactionBody.newBuilder()
                         .setTransactionID(
@@ -371,12 +276,9 @@
                 Transaction.newBuilder()
                         .setSignedTransactionBytes(hostTxn.build().toByteString())
                         .build();
-<<<<<<< HEAD
-=======
-        willCallRealMethod().given(accessorFactory).constructSpecializedAccessor(signedTxn);
-        given(accessor.getTxn()).willReturn(hostTxn.build());
-
->>>>>>> 67166f8e
+        willCallRealMethod().given(accessorFactory).constructSpecializedAccessor(signedTxn);
+        given(accessor.getTxn()).willReturn(hostTxn.build());
+
         subject.assess(signedTxn);
         assertEquals(0, counters.receivedDeprecatedTxnSoFar());
     }
