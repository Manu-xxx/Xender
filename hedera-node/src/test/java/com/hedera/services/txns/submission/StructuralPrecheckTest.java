--- conflicted
+++ resolved
@@ -30,11 +30,8 @@
 import com.google.protobuf.GeneratedMessageV3;
 import com.hedera.services.context.TransactionContext;
 import com.hedera.services.context.domain.process.TxnValidityAndFeeReq;
-<<<<<<< HEAD
 import com.hedera.services.context.primitives.SignedStateViewFactory;
 import com.hedera.services.stats.CounterFactory;
-=======
->>>>>>> 21e657b3
 import com.hedera.services.stats.HapiOpCounters;
 import com.hedera.services.stats.MiscRunningAvgs;
 import com.hedera.services.utils.accessors.SignedTxnAccessor;
@@ -57,17 +54,15 @@
 import org.junit.jupiter.api.Test;
 
 class StructuralPrecheckTest {
-<<<<<<< HEAD
-	private static final int pretendSizeLimit = 1_000;
-	private static final int pretendMaxMessageDepth = 42;
-	private StructuralPrecheck subject;
-
-	private TransactionContext txnCtx = mock(TransactionContext.class);
-	private CounterFactory factory = mock(CounterFactory.class);
-	private Function<HederaFunctionality, String> statNameFn = HederaFunctionality::toString;
-	private MiscRunningAvgs runningAvgs = mock(MiscRunningAvgs.class);
-
-	private HapiOpCounters counters = new HapiOpCounters(factory, runningAvgs, txnCtx, statNameFn);
+    private static final int pretendSizeLimit = 1_000;
+    private static final int pretendMaxMessageDepth = 42;
+    private StructuralPrecheck subject;
+
+    private TransactionContext txnCtx = mock(TransactionContext.class);
+    private Function<HederaFunctionality, String> statNameFn = HederaFunctionality::toString;
+    private MiscRunningAvgs runningAvgs = mock(MiscRunningAvgs.class);
+
+    private HapiOpCounters counters = new HapiOpCounters(runningAvgs, txnCtx, statNameFn);
 
 	private SignedStateViewFactory viewFactory = mock(SignedStateViewFactory.class);
 
@@ -75,182 +70,6 @@
 	void setUp() {
 		subject = new StructuralPrecheck(pretendSizeLimit, pretendMaxMessageDepth, counters, viewFactory);
 	}
-
-	@Test
-	void mustHaveBodyBytes() {
-		final var assess = subject.assess(Transaction.getDefaultInstance());
-
-		assertExpectedFail(INVALID_TRANSACTION_BODY, assess);
-		assertEquals(0, counters.receivedDeprecatedTxnSoFar());
-	}
-
-	@Test
-	void cantMixSignedBytesWithBodyBytes() {
-		final var assess = subject.assess(Transaction.newBuilder()
-				.setSignedTransactionBytes(ByteString.copyFromUtf8("w/e"))
-				.setBodyBytes(ByteString.copyFromUtf8("doesn't matter"))
-				.build());
-
-		assertExpectedFail(INVALID_TRANSACTION, assess);
-		assertEquals(1, counters.receivedDeprecatedTxnSoFar());
-	}
-
-	@Test
-	void cantMixSignedBytesWithSigMap() {
-		final var assess = subject.assess(Transaction.newBuilder()
-				.setSignedTransactionBytes(ByteString.copyFromUtf8("w/e"))
-				.setSigMap(SignatureMap.getDefaultInstance())
-				.build());
-
-		assertExpectedFail(INVALID_TRANSACTION, assess);
-		assertEquals(1, counters.receivedDeprecatedTxnSoFar());
-	}
-
-	@Test
-	void cantBeOversize() {
-		final var assess = subject.assess(Transaction.newBuilder()
-				.setSignedTransactionBytes(ByteString.copyFromUtf8(IntStream.range(0, pretendSizeLimit)
-						.mapToObj(i -> "A")
-						.collect(joining())))
-				.build());
-
-		assertExpectedFail(TRANSACTION_OVERSIZE, assess);
-		assertEquals(0, counters.receivedDeprecatedTxnSoFar());
-	}
-
-	@Test
-	void mustParseViaAccessor() {
-		final var assess = subject.assess(Transaction.newBuilder()
-				.setSignedTransactionBytes(ByteString.copyFromUtf8("NONSENSE"))
-				.build());
-
-		assertExpectedFail(INVALID_TRANSACTION_BODY, assess);
-		assertEquals(0, counters.receivedDeprecatedTxnSoFar());
-	}
-
-	@Test
-	void cantBeUndulyNested() {
-		final var weirdlyNestedKey = TxnUtils.nestKeys(Key.newBuilder(), pretendMaxMessageDepth);
-		final var hostTxn = TransactionBody.newBuilder()
-				.setCryptoCreateAccount(CryptoCreateTransactionBody.newBuilder()
-						.setKey(weirdlyNestedKey));
-		final var signedTxn = Transaction.newBuilder().setBodyBytes(hostTxn.build().toByteString()).build();
-
-		final var assess = subject.assess(signedTxn);
-
-		assertExpectedFail(TRANSACTION_TOO_MANY_LAYERS, assess);
-		assertEquals(1, counters.receivedDeprecatedTxnSoFar());
-	}
-
-	@Test
-	void cantOmitAFunction() {
-		final var hostTxn = TransactionBody.newBuilder()
-				.setTransactionID(TransactionID.newBuilder().setAccountID(IdUtils.asAccount("0.0.2")));
-		final var signedTxn = Transaction.newBuilder().setBodyBytes(hostTxn.build().toByteString()).build();
-
-		final var assess = subject.assess(signedTxn);
-
-		assertExpectedFail(INVALID_TRANSACTION_BODY, assess);
-
-		assertEquals(1, counters.receivedDeprecatedTxnSoFar());
-	}
-
-	@Test
-	void canBeOk() {
-		final var reasonablyNestedKey = TxnUtils.nestKeys(Key.newBuilder(), 2);
-		final var hostTxn = TransactionBody.newBuilder()
-				.setCryptoCreateAccount(CryptoCreateTransactionBody.newBuilder()
-						.setKey(reasonablyNestedKey));
-		final var signedTxn = Transaction.newBuilder().setBodyBytes(hostTxn.build().toByteString()).build();
-
-		final var assess = subject.assess(signedTxn);
-
-		assertEquals(OK, assess.getLeft().getValidity());
-		assertNotNull(assess.getRight());
-		assertEquals(HederaFunctionality.CryptoCreate, assess.getRight().getFunction());
-		assertEquals(1, counters.receivedDeprecatedTxnSoFar());
-	}
-
-	@Test
-	void computesExpectedDepth() {
-		final var weirdlyNestedKey = TxnUtils.nestKeys(Key.newBuilder(), pretendMaxMessageDepth).build();
-		final var expectedDepth = verboseCalc(weirdlyNestedKey);
-
-		final var actualDepth = subject.protoDepthOf(weirdlyNestedKey);
-
-		assertEquals(expectedDepth, actualDepth);
-	}
-
-	@Test
-	void validateCounterForDeprecatedTransactions() {
-		final var hostTxn = TransactionBody.newBuilder()
-				.setTransactionID(TransactionID.newBuilder().setAccountID(IdUtils.asAccount("0.0.2")));
-		var signedTxn = Transaction.newBuilder().setBodyBytes(hostTxn.build().toByteString()).build();
-		subject.assess(signedTxn);
-		assertEquals(1, counters.receivedDeprecatedTxnSoFar());
-
-		signedTxn = Transaction.newBuilder().setSigMap(SignatureMap.newBuilder().build()).build();
-		subject.assess(signedTxn);
-		assertEquals(2, counters.receivedDeprecatedTxnSoFar());
-
-		signedTxn = Transaction.newBuilder().setBody(TransactionBody.newBuilder().build()).build();
-		subject.assess(signedTxn);
-		assertEquals(3, counters.receivedDeprecatedTxnSoFar());
-
-		signedTxn = Transaction.newBuilder().setSigs(SignatureList.newBuilder().build()).build();
-		subject.assess(signedTxn);
-		assertEquals(4, counters.receivedDeprecatedTxnSoFar());
-	}
-
-	@Test
-	void txnWithNoDeprecatedFieldsDoesntIncrement(){
-		final var hostTxn = TransactionBody.newBuilder()
-				.setTransactionID(TransactionID.newBuilder().setAccountID(IdUtils.asAccount("0.0.2")));
-		var signedTxn = Transaction.newBuilder().setSignedTransactionBytes(hostTxn.build().toByteString()).build();
-		subject.assess(signedTxn);
-		assertEquals(0, counters.receivedDeprecatedTxnSoFar());
-	}
-
-	private int verboseCalc(final GeneratedMessageV3 msg) {
-		final var fields = msg.getAllFields();
-		int depth = 0;
-		for (final var field : fields.values()) {
-			if (field instanceof GeneratedMessageV3) {
-				GeneratedMessageV3 fieldMessage = (GeneratedMessageV3) field;
-				depth = Math.max(depth, verboseCalc(fieldMessage) + 1);
-			} else if (field instanceof List) {
-				for (final Object ele : (List) field) {
-					if (ele instanceof GeneratedMessageV3) {
-						depth = Math.max(depth, verboseCalc((GeneratedMessageV3) ele) + 1);
-					}
-				}
-			}
-		}
-		return depth;
-	}
-
-	private void assertExpectedFail(
-			final ResponseCodeEnum error,
-			final Pair<TxnValidityAndFeeReq, SignedTxnAccessor> resp
-	) {
-		assertEquals(error, resp.getLeft().getValidity());
-		assertNull(resp.getRight());
-	}
-=======
-    private static final int pretendSizeLimit = 1_000;
-    private static final int pretendMaxMessageDepth = 42;
-    private StructuralPrecheck subject;
-
-    private TransactionContext txnCtx = mock(TransactionContext.class);
-    private Function<HederaFunctionality, String> statNameFn = HederaFunctionality::toString;
-    private MiscRunningAvgs runningAvgs = mock(MiscRunningAvgs.class);
-
-    private HapiOpCounters counters = new HapiOpCounters(runningAvgs, txnCtx, statNameFn);
-
-    @BeforeEach
-    void setUp() {
-        subject = new StructuralPrecheck(pretendSizeLimit, pretendMaxMessageDepth, counters);
-    }
 
     @Test
     void mustHaveBodyBytes() {
@@ -441,5 +260,4 @@
         assertEquals(error, resp.getLeft().getValidity());
         assertNull(resp.getRight());
     }
->>>>>>> 21e657b3
 }