--- conflicted
+++ resolved
@@ -18,10 +18,7 @@
 import static com.swirlds.common.stream.LinkedObjectStreamUtilities.generateSigFilePath;
 import static com.swirlds.common.stream.LinkedObjectStreamUtilities.generateStreamFileNameFromInstant;
 import static com.swirlds.common.stream.StreamAligned.NO_ALIGNMENT;
-<<<<<<< HEAD
 import static com.swirlds.common.utility.Units.MB_TO_BYTES;
-=======
->>>>>>> 1e91c5ad
 import static org.hamcrest.MatcherAssert.assertThat;
 import static org.hamcrest.collection.IsIterableContainingInOrder.contains;
 import static org.junit.jupiter.api.Assertions.assertArrayEquals;
@@ -49,10 +46,6 @@
 import com.hedera.services.stream.proto.HashAlgorithm;
 import com.hedera.services.stream.proto.HashObject;
 import com.hedera.services.stream.proto.RecordStreamFile;
-<<<<<<< HEAD
-=======
-import com.hedera.services.stream.proto.SidecarFile;
->>>>>>> 1e91c5ad
 import com.hedera.services.stream.proto.SidecarType;
 import com.hedera.services.stream.proto.SignatureType;
 import com.hedera.services.stream.proto.StorageChange;
@@ -62,10 +55,6 @@
 import com.hedera.test.extensions.LogCaptureExtension;
 import com.hedera.test.extensions.LoggingSubject;
 import com.hedera.test.extensions.LoggingTarget;
-<<<<<<< HEAD
-=======
-import com.hedera.test.utils.IdUtils;
->>>>>>> 1e91c5ad
 import com.hedera.test.utils.TestFileUtils;
 import com.hederahashgraph.api.proto.java.SemanticVersion;
 import com.hederahashgraph.api.proto.java.Timestamp;
@@ -87,10 +76,7 @@
 import java.time.ZoneOffset;
 import java.util.ArrayList;
 import java.util.Collection;
-<<<<<<< HEAD
 import java.util.Collections;
-=======
->>>>>>> 1e91c5ad
 import java.util.EnumSet;
 import java.util.List;
 import java.util.Map;
@@ -121,12 +107,8 @@
                         signer,
                         false,
                         streamType,
-<<<<<<< HEAD
                         expectedExportDir(),
-                        maxSidecarFileSize);
-=======
-                        expectedExportDir());
->>>>>>> 1e91c5ad
+												maxSidecarFileSize);
         messageDigest = MessageDigest.getInstance(DigestType.SHA_384.algorithmName());
         messageDigest.digest("yumyum".getBytes(StandardCharsets.UTF_8));
         final var startRunningHash = new Hash(messageDigest.digest());
@@ -134,11 +116,7 @@
     }
 
     @Test
-<<<<<<< HEAD
     void recordSignatureAndSidecarFilesAreCreatedAsExpected()
-=======
-    void recordAndSignatureFilesAreCreatedAsExpected()
->>>>>>> 1e91c5ad
             throws IOException, NoSuchAlgorithmException {
         // given
         given(streamType.getFileHeader()).willReturn(FILE_HEADER_VALUES);
@@ -167,23 +145,14 @@
         subject.setRunningHash(startRunningHash);
 
         // when
-<<<<<<< HEAD
-        final int numberOfRSOsInFirstBlock = 4;
-        final var firstBlockRSOs =
-                generateNRecordStreamObjectsForBlockMStartingFromT(
-                    numberOfRSOsInFirstBlock, 1, firstTransactionInstant, allSidecarTypes);
-        final int numberOfRSOsInSecondBlock = 8;
-        final var secondBlockRSOs =
-                generateNRecordStreamObjectsForBlockMStartingFromT(
-                    numberOfRSOsInSecondBlock,
-=======
-        final var firstBlockRSOs =
-                generateNRecordStreamObjectsForBlockMStartingFromT(
-                        4, 1, firstTransactionInstant, allSidecarTypes);
-        final var secondBlockRSOs =
-                generateNRecordStreamObjectsForBlockMStartingFromT(
-                        8,
->>>>>>> 1e91c5ad
+			final int numberOfRSOsInFirstBlock = 4;
+			final var firstBlockRSOs =
+                generateNRecordStreamObjectsForBlockMStartingFromT(
+										numberOfRSOsInFirstBlock, 1, firstTransactionInstant, allSidecarTypes);
+			final int numberOfRSOsInSecondBlock = 8;
+			final var secondBlockRSOs =
+                generateNRecordStreamObjectsForBlockMStartingFromT(
+												numberOfRSOsInSecondBlock,
                         2,
                         firstTransactionInstant.plusSeconds(logPeriodMs / 1000),
                         someSidecarTypes);
@@ -192,11 +161,7 @@
                         1,
                         3,
                         firstTransactionInstant.plusSeconds(2 * logPeriodMs / 1000),
-<<<<<<< HEAD
-                        Collections.emptyList());
-=======
-                        allSidecarTypes);
->>>>>>> 1e91c5ad
+												Collections.emptyList());
         Stream.of(firstBlockRSOs, secondBlockRSOs, thirdBlockRSOs)
                 .flatMap(Collection::stream)
                 .forEach(subject::addObject);
@@ -208,24 +173,16 @@
                 startRunningHash,
                 firstBlockEntireFileSignature,
                 firstBlockMetadataSignature,
-<<<<<<< HEAD
-                Map.of(1, allSidecarTypesEnum),
-                Map.of(1, transformToExpectedSidecars(allSidecarTypes, numberOfRSOsInFirstBlock)));
-=======
-                allSidecarTypes);
->>>>>>> 1e91c5ad
+								Map.of(1, allSidecarTypesEnum),
+								Map.of(1, transformToExpectedSidecars(allSidecarTypes, numberOfRSOsInFirstBlock)));
         assertRecordStreamFiles(
                 2L,
                 secondBlockRSOs,
                 firstBlockRSOs.get(firstBlockRSOs.size() - 1).getRunningHash().getHash(),
                 secondBlockEntireFileSignature,
                 secondBlockMetadataSignature,
-<<<<<<< HEAD
-                Map.of(1, someSidecarTypesEnum),
-                Map.of(1, transformToExpectedSidecars(someSidecarTypes, numberOfRSOsInSecondBlock)));
-=======
-                someSidecarTypes);
->>>>>>> 1e91c5ad
+								Map.of(1, someSidecarTypesEnum),
+								Map.of(1, transformToExpectedSidecars(someSidecarTypes, numberOfRSOsInSecondBlock)));
     }
 
     @Test
@@ -253,34 +210,20 @@
         // when
         final var firstBlockRSOs =
                 generateNRecordStreamObjectsForBlockMStartingFromT(
-<<<<<<< HEAD
-                    1, 1, firstTransactionInstant, allSidecarTypes);
-        final int numberOfRSOsInSecondBlock = 5;
-        final var secondBlockRSOs =
-                generateNRecordStreamObjectsForBlockMStartingFromT(
-                    numberOfRSOsInSecondBlock,
-                        2,
-                        firstTransactionInstant.plusSeconds(logPeriodMs / 1000),
-                    allSidecarTypes);
-=======
-                        2, 1, firstTransactionInstant, allSidecarTypes);
-        final var secondBlockRSOs =
-                generateNRecordStreamObjectsForBlockMStartingFromT(
-                        5,
+                        1, 1, firstTransactionInstant, allSidecarTypes);
+			final int numberOfRSOsInSecondBlock = 5;
+			final var secondBlockRSOs =
+                generateNRecordStreamObjectsForBlockMStartingFromT(
+										numberOfRSOsInSecondBlock,
                         2,
                         firstTransactionInstant.plusSeconds(logPeriodMs / 1000),
                         allSidecarTypes);
->>>>>>> 1e91c5ad
         final var thirdBlockRSOs =
                 generateNRecordStreamObjectsForBlockMStartingFromT(
                         1,
                         3,
                         firstTransactionInstant.plusSeconds(2 * logPeriodMs / 1000),
-<<<<<<< HEAD
-                    allSidecarTypes);
-=======
                         allSidecarTypes);
->>>>>>> 1e91c5ad
         Stream.of(firstBlockRSOs, secondBlockRSOs, thirdBlockRSOs)
                 .flatMap(Collection::stream)
                 .forEach(subject::addObject);
@@ -294,11 +237,7 @@
                 firstBlockRSOs.get(firstBlockRSOs.size() - 1).getRunningHash().getHash(),
                 secondBlockEntireFileSignature,
                 secondBlockMetadataSignature,
-<<<<<<< HEAD
-            Map.of(1, allSidecarTypesEnum), Map.of(1, transformToExpectedSidecars(allSidecarTypes, numberOfRSOsInSecondBlock)));
-=======
-                allSidecarTypes);
->>>>>>> 1e91c5ad
+						Map.of(1, allSidecarTypesEnum), Map.of(1, transformToExpectedSidecars(allSidecarTypes, numberOfRSOsInSecondBlock)));
     }
 
     @Test
@@ -325,37 +264,23 @@
         // when
         // generate 2 RSOs for block #1, where the second RSO is in different period, but with same
         // alignment (block)
-<<<<<<< HEAD
-        final var numberOfRSOsInFirstBlock = 1;
-        final var firstBlockRSOs =
-                generateNRecordStreamObjectsForBlockMStartingFromT(
-                    numberOfRSOsInFirstBlock, 1, firstTransactionInstant, allSidecarTypes);
-=======
-        final var firstBlockRSOs =
-                generateNRecordStreamObjectsForBlockMStartingFromT(
-                        1, 1, firstTransactionInstant, allSidecarTypes);
->>>>>>> 1e91c5ad
+			final var numberOfRSOsInFirstBlock = 1;
+			final var firstBlockRSOs =
+                generateNRecordStreamObjectsForBlockMStartingFromT(
+										numberOfRSOsInFirstBlock, 1, firstTransactionInstant, allSidecarTypes);
         firstBlockRSOs.addAll(
                 generateNRecordStreamObjectsForBlockMStartingFromT(
                         1,
                         1,
                         firstTransactionInstant.plusSeconds(2 * (logPeriodMs / 1000)),
-<<<<<<< HEAD
-                    allSidecarTypes));
-=======
                         allSidecarTypes));
->>>>>>> 1e91c5ad
         // RSOs for second block to trigger externalization of first block
         final var secondBlockRSOs =
                 generateNRecordStreamObjectsForBlockMStartingFromT(
                         1,
                         2,
                         firstTransactionInstant.plusSeconds(3 * (logPeriodMs / 1000)),
-<<<<<<< HEAD
-                    allSidecarTypes);
-=======
                         allSidecarTypes);
->>>>>>> 1e91c5ad
         Stream.of(firstBlockRSOs, secondBlockRSOs)
                 .flatMap(Collection::stream)
                 .forEach(subject::addObject);
@@ -367,11 +292,7 @@
                 startRunningHash,
                 firstBlockEntireFileSignature,
                 firstBlockMetadataSignature,
-<<<<<<< HEAD
-            Map.of(1, allSidecarTypesEnum), Map.of(1, transformToExpectedSidecars(allSidecarTypes, numberOfRSOsInFirstBlock)));
-=======
-                allSidecarTypes);
->>>>>>> 1e91c5ad
+						Map.of(1, allSidecarTypesEnum), Map.of(1, transformToExpectedSidecars(allSidecarTypes, numberOfRSOsInFirstBlock)));
     }
 
     @Test
@@ -398,16 +319,10 @@
         // when
         // generate 2 RSOs for block #1 without alignment; should be externalized in same record
         // file
-<<<<<<< HEAD
-        final var numberOfRSOsInFirstBlock = 2;
-        final var firstBlockRSOs =
-                generateNRecordStreamObjectsForBlockMStartingFromT(
-                    numberOfRSOsInFirstBlock, NO_ALIGNMENT, firstTransactionInstant, allSidecarTypes);
-=======
-        final var firstBlockRSOs =
-                generateNRecordStreamObjectsForBlockMStartingFromT(
-                        2, NO_ALIGNMENT, firstTransactionInstant, allSidecarTypes);
->>>>>>> 1e91c5ad
+			final var numberOfRSOsInFirstBlock = 2;
+			final var firstBlockRSOs =
+                generateNRecordStreamObjectsForBlockMStartingFromT(
+										numberOfRSOsInFirstBlock, NO_ALIGNMENT, firstTransactionInstant, allSidecarTypes);
         // generate 1 RSO in next block to trigger externalization of previous file; even though
         // alignments are equal,
         // when they are NO_ALIGNMENT, we ignore it and start a new file regardless
@@ -416,11 +331,7 @@
                         1,
                         NO_ALIGNMENT,
                         firstTransactionInstant.plusSeconds(4 * (logPeriodMs / 1000)),
-<<<<<<< HEAD
-                    allSidecarTypes);
-=======
                         allSidecarTypes);
->>>>>>> 1e91c5ad
         Stream.of(firstBlockRSOs, secondBlockRSOs)
                 .flatMap(Collection::stream)
                 .forEach(subject::addObject);
@@ -432,122 +343,88 @@
                 startRunningHash,
                 firstBlockEntireFileSignature,
                 firstBlockMetadataSignature,
-<<<<<<< HEAD
-            Map.of(1, allSidecarTypesEnum),
-            Map.of(1, transformToExpectedSidecars(allSidecarTypes, numberOfRSOsInFirstBlock)));
-    }
-
-    @Test
-    void sidecarFileSizeLimitIsRespected()
-        throws IOException, NoSuchAlgorithmException {
-        // given
-        given(streamType.getFileHeader()).willReturn(FILE_HEADER_VALUES);
-        given(streamType.getSigFileHeader()).willReturn(SIG_FILE_HEADER_VALUES);
-        given(streamType.getExtension()).willReturn(RecordStreamType.RECORD_EXTENSION);
-        given(streamType.getSidecarExtension())
-            .willReturn(RecordStreamType.SIDECAR_RECORD_EXTENSION);
-        final var firstBlockEntireFileSignature =
-            "entireSignatureBlock1".getBytes(StandardCharsets.UTF_8);
-        final var firstBlockMetadataSignature =
-            "metadataSignatureBlock1".getBytes(StandardCharsets.UTF_8);
-        given(signer.sign(any()))
-            .willReturn(firstBlockEntireFileSignature)
-            .willReturn(firstBlockMetadataSignature);
-        final var firstTransactionInstant =
-            LocalDateTime.of(2022, 7, 21, 15, 58, 55).toInstant(ZoneOffset.UTC);
-        // set initial running hash
-        messageDigest.digest("yumyum".getBytes(StandardCharsets.UTF_8));
-        final var startRunningHash = new Hash(messageDigest.digest());
-        subject.setRunningHash(startRunningHash);
-
-        final var bigBytecode = ContractBytecode.newBuilder()
-            .setInitcode(ByteString.copyFrom(
-                new byte[maxSidecarFileSize - 50]))
-            .build();
-        final var bigStateChange =
-                ContractStateChanges.newBuilder()
-                        .addContractStateChanges(
-                                ContractStateChange.newBuilder()
-                                        .addStorageChanges(
-                                                StorageChange.newBuilder()
-                                                        .setValueRead(
-                                                                ByteString.copyFrom(
-                                                                        new byte
-                                                                                [maxSidecarFileSize
-                                                                                        - 50]))
-                                                        .build())
-                                        .build())
-                        .build();
-        final var bigSidecar1 = TransactionSidecarRecord.newBuilder().setBytecode(bigBytecode);
-        final var bigSidecar2 = TransactionSidecarRecord.newBuilder().setStateChanges(bigStateChange);
-
-        // when
-        final var firstBlockRSOs =
-            generateNRecordStreamObjectsForBlockMStartingFromT(
-                1, 1, firstTransactionInstant, List.of(bigSidecar1, bigSidecar2));
-        final var secondBlockRSOs =
-            generateNRecordStreamObjectsForBlockMStartingFromT(
-                1,
-                3,
-                firstTransactionInstant.plusSeconds(2 * logPeriodMs / 1000),
-                Collections.emptyList());
-        Stream.of(firstBlockRSOs, secondBlockRSOs)
-            .flatMap(Collection::stream)
-            .forEach(subject::addObject);
-
-        // then
-        final var sidecarIdToExpectedContainedSidecars = Map.of(
-            1, List.of(bigSidecar1),
-            2, List.of(bigSidecar2)
-        );
-        assertRecordStreamFiles(
-            1L,
-            firstBlockRSOs,
-            startRunningHash,
-            firstBlockEntireFileSignature,
-            firstBlockMetadataSignature,
-            Map.of(1, EnumSet.of(SidecarType.CONTRACT_BYTECODE), 2, EnumSet.of(SidecarType.CONTRACT_STATE_CHANGE)),
-            sidecarIdToExpectedContainedSidecars);
-    }
-
-    private List<RecordStreamObject> generateNRecordStreamObjectsForBlockMStartingFromT(
-        final int numberOfRSOs,
-        final long blockNumber,
-        final Instant firstBlockTransactionInstant,
-        final List<TransactionSidecarRecord.Builder> sidecarRecords) {
-        final var recordStreamObjects = new ArrayList<RecordStreamObject>();
-        for (int i = 0; i < numberOfRSOs; i++) {
-            final var timestamp =
-                Timestamp.newBuilder()
-                    .setSeconds(firstBlockTransactionInstant.getEpochSecond())
-                    .setNanos(1000 * i);
-            final var expirableBuilder =
-                ExpirableTxnRecord.newBuilder()
-                    .setConsensusTime(
-                        RichInstant.fromJava(
-                            Instant.ofEpochSecond(
-                                timestamp.getSeconds(), timestamp.getNanos())));
-            final var transaction =
-                Transaction.newBuilder()
-                    .setSignedTransactionBytes(
-                        ByteString.copyFrom(
-                            ("block #" + blockNumber + ", transaction #" + i)
-                                .getBytes(StandardCharsets.UTF_8)));
-            final var recordStreamObject =
-                new RecordStreamObject(
-                    expirableBuilder.build(),
-                    transaction.build(),
-                    Instant.ofEpochSecond(timestamp.getSeconds(), timestamp.getNanos()),
-                    sidecarRecords);
-=======
-                allSidecarTypes);
-    }
+						Map.of(1, allSidecarTypesEnum),
+						Map.of(1, transformToExpectedSidecars(allSidecarTypes, numberOfRSOsInFirstBlock)));
+    }
+
+	@Test
+	void sidecarFileSizeLimitIsRespected()
+			throws IOException, NoSuchAlgorithmException {
+		// given
+		given(streamType.getFileHeader()).willReturn(FILE_HEADER_VALUES);
+		given(streamType.getSigFileHeader()).willReturn(SIG_FILE_HEADER_VALUES);
+		given(streamType.getExtension()).willReturn(RecordStreamType.RECORD_EXTENSION);
+		given(streamType.getSidecarExtension())
+				.willReturn(RecordStreamType.SIDECAR_RECORD_EXTENSION);
+		final var firstBlockEntireFileSignature =
+				"entireSignatureBlock1".getBytes(StandardCharsets.UTF_8);
+		final var firstBlockMetadataSignature =
+				"metadataSignatureBlock1".getBytes(StandardCharsets.UTF_8);
+		given(signer.sign(any()))
+				.willReturn(firstBlockEntireFileSignature)
+				.willReturn(firstBlockMetadataSignature);
+		final var firstTransactionInstant =
+				LocalDateTime.of(2022, 7, 21, 15, 58, 55).toInstant(ZoneOffset.UTC);
+		// set initial running hash
+		messageDigest.digest("yumyum".getBytes(StandardCharsets.UTF_8));
+		final var startRunningHash = new Hash(messageDigest.digest());
+		subject.setRunningHash(startRunningHash);
+
+		final var bigBytecode = ContractBytecode.newBuilder()
+				.setInitcode(ByteString.copyFrom(
+						new byte[maxSidecarFileSize - 50]))
+				.build();
+		final var bigStateChange =
+				ContractStateChanges.newBuilder()
+						.addContractStateChanges(
+								ContractStateChange.newBuilder()
+										.addStorageChanges(
+												StorageChange.newBuilder()
+														.setValueRead(
+																ByteString.copyFrom(
+																		new byte
+																				[maxSidecarFileSize
+																				- 50]))
+														.build())
+										.build())
+						.build();
+		final var bigSidecar1 = TransactionSidecarRecord.newBuilder().setBytecode(bigBytecode);
+		final var bigSidecar2 = TransactionSidecarRecord.newBuilder().setStateChanges(bigStateChange);
+
+		// when
+		final var firstBlockRSOs =
+				generateNRecordStreamObjectsForBlockMStartingFromT(
+						1, 1, firstTransactionInstant, List.of(bigSidecar1, bigSidecar2));
+		final var secondBlockRSOs =
+				generateNRecordStreamObjectsForBlockMStartingFromT(
+						1,
+						3,
+						firstTransactionInstant.plusSeconds(2 * logPeriodMs / 1000),
+						Collections.emptyList());
+		Stream.of(firstBlockRSOs, secondBlockRSOs)
+				.flatMap(Collection::stream)
+				.forEach(subject::addObject);
+
+		// then
+		final var sidecarIdToExpectedContainedSidecars = Map.of(
+				1, List.of(bigSidecar1),
+				2, List.of(bigSidecar2)
+		);
+		assertRecordStreamFiles(
+				1L,
+				firstBlockRSOs,
+				startRunningHash,
+				firstBlockEntireFileSignature,
+				firstBlockMetadataSignature,
+				Map.of(1, EnumSet.of(SidecarType.CONTRACT_BYTECODE), 2, EnumSet.of(SidecarType.CONTRACT_STATE_CHANGE)),
+				sidecarIdToExpectedContainedSidecars);
+	}
 
     private List<RecordStreamObject> generateNRecordStreamObjectsForBlockMStartingFromT(
             final int numberOfRSOs,
             final long blockNumber,
             final Instant firstBlockTransactionInstant,
-            final EnumSet<SidecarType> sidecarsToAdd) {
+				final List<TransactionSidecarRecord.Builder> sidecarRecords) {
         final var recordStreamObjects = new ArrayList<RecordStreamObject>();
         for (int i = 0; i < numberOfRSOs; i++) {
             final var timestamp =
@@ -566,77 +443,12 @@
                                     ByteString.copyFrom(
                                             ("block #" + blockNumber + ", transaction #" + i)
                                                     .getBytes(StandardCharsets.UTF_8)));
-            List<TransactionSidecarRecord.Builder> sidecars = new ArrayList<>();
-            if (sidecarsToAdd.contains(SidecarType.CONTRACT_STATE_CHANGE)) {
-                final var stateChangeSidecar =
-                        TransactionSidecarRecord.newBuilder()
-                                .setStateChanges(
-                                        ContractStateChanges.newBuilder()
-                                                .addContractStateChanges(
-                                                        ContractStateChange.newBuilder()
-                                                                .setContractId(
-                                                                        IdUtils.asContract(
-                                                                                "0.0."
-                                                                                        + blockNumber))
-                                                                .addStorageChanges(
-                                                                        StorageChange.newBuilder()
-                                                                                .setSlot(
-                                                                                        ByteString
-                                                                                                .copyFrom(
-                                                                                                        new byte
-                                                                                                                [] {
-                                                                                                            (byte)
-                                                                                                                    i
-                                                                                                        }))
-                                                                                .setValueRead(
-                                                                                        ByteString
-                                                                                                .copyFrom(
-                                                                                                        new byte
-                                                                                                                [] {
-                                                                                                            (byte)
-                                                                                                                    i
-                                                                                                        }))
-                                                                                .build())));
-                sidecars.add(stateChangeSidecar);
-            }
-            if (sidecarsToAdd.contains(SidecarType.CONTRACT_ACTION)) {
-                final var contractActionSidecar =
-                        TransactionSidecarRecord.newBuilder()
-                                .setActions(
-                                        ContractActions.newBuilder()
-                                                .addContractActions(
-                                                        ContractAction.newBuilder()
-                                                                .setInput(
-                                                                        ByteString.copyFrom(
-                                                                                "input"
-                                                                                        + (blockNumber
-                                                                                                + i),
-                                                                                StandardCharsets
-                                                                                        .UTF_8))
-                                                                .build()));
-                sidecars.add(contractActionSidecar);
-            }
-            if (sidecarsToAdd.contains(SidecarType.CONTRACT_BYTECODE)) {
-                final var bytecodeSidecar =
-                        TransactionSidecarRecord.newBuilder()
-                                .setBytecode(
-                                        ContractBytecode.newBuilder()
-                                                .setContractId(
-                                                        IdUtils.asContract(
-                                                                "0.0." + (blockNumber + i)))
-                                                .setInitcode(
-                                                        ByteString.copyFrom(
-                                                                "initCode", StandardCharsets.UTF_8))
-                                                .build());
-                sidecars.add(bytecodeSidecar);
-            }
             final var recordStreamObject =
                     new RecordStreamObject(
                             expirableBuilder.build(),
                             transaction.build(),
                             Instant.ofEpochSecond(timestamp.getSeconds(), timestamp.getNanos()),
-                            sidecars);
->>>>>>> 1e91c5ad
+												sidecarRecords);
             final var hashInput = recordStreamObject.toString().getBytes(StandardCharsets.UTF_8);
             recordStreamObject.getRunningHash().setHash(new Hash(messageDigest.digest(hashInput)));
             recordStreamObject.withBlockNumber(blockNumber);
@@ -651,12 +463,8 @@
             final Hash startRunningHash,
             final byte[] expectedEntireFileSignature,
             final byte[] expectedMetadataSignature,
-<<<<<<< HEAD
-            final Map<Integer, EnumSet<SidecarType>> sidecarIdToExpectedSidecarTypes,
-            final Map<Integer, List<TransactionSidecarRecord.Builder>> sidecarIdToExpectedSidecars)
-=======
-            final EnumSet<SidecarType> expectedSidecarTypes)
->>>>>>> 1e91c5ad
+						final Map<Integer, EnumSet<SidecarType>> sidecarIdToExpectedSidecarTypes,
+						final Map<Integer, List<TransactionSidecarRecord.Builder>> sidecarIdToExpectedSidecars)
             throws IOException, NoSuchAlgorithmException {
         final var firstTxnTimestamp = blockRSOs.get(0).getTimestamp();
         final var recordStreamFilePath =
@@ -677,12 +485,8 @@
                 startRunningHash,
                 recordStreamFile,
                 new File(recordStreamFilePath),
-<<<<<<< HEAD
-            sidecarIdToExpectedSidecarTypes,
-            sidecarIdToExpectedSidecars);
-=======
-                expectedSidecarTypes);
->>>>>>> 1e91c5ad
+						sidecarIdToExpectedSidecarTypes,
+						sidecarIdToExpectedSidecars);
         assertSignatureFile(
                 recordStreamFilePath,
                 expectedEntireFileSignature,
@@ -692,22 +496,13 @@
     }
 
     private void assertRecordFile(
-<<<<<<< HEAD
-        final long expectedBlock,
-        final List<RecordStreamObject> blockRSOs,
-        final Hash startRunningHash,
-        final RecordStreamFile recordStreamFile,
-        final File recordFile,
-        final Map<Integer, EnumSet<SidecarType>> sidecarIdToExpectedSidecarTypes,
-        final Map<Integer, List<Builder>> sidecarIdToExpectedSidecars)
-=======
             final long expectedBlock,
             final List<RecordStreamObject> blockRSOs,
             final Hash startRunningHash,
             final RecordStreamFile recordStreamFile,
             final File recordFile,
-            final EnumSet<SidecarType> expectedSidecarTypes)
->>>>>>> 1e91c5ad
+				final Map<Integer, EnumSet<SidecarType>> sidecarIdToExpectedSidecarTypes,
+				final Map<Integer, List<Builder>> sidecarIdToExpectedSidecars)
             throws IOException, NoSuchAlgorithmException {
         assertTrue(logCaptor.debugLogs().contains("Stream file created " + recordFile.getName()));
 
@@ -761,7 +556,6 @@
                         .contains("closeCurrentAndSign :: write block number " + expectedBlock));
 
         // assert sidecar metadata
-<<<<<<< HEAD
         final var firstTxnTimestamp = blockRSOs.get(0).getTimestamp();
         final var firstTxnInstant =
             Instant.ofEpochSecond(
@@ -769,28 +563,14 @@
         var sidecarId = 1;
         final var sidecarMetadataList = recordStreamFile.getSidecarsList();
         for (final var sidecarMetadata : sidecarMetadataList) {
-            assertEquals(sidecarIdToExpectedSidecarTypes.get(sidecarId).stream().toList(), sidecarMetadata.getTypesList());
+					assertEquals(sidecarIdToExpectedSidecarTypes.get(sidecarId).stream().toList(), sidecarMetadata.getTypesList());
             final var pathToSidecarFile = subject.generateSidecarFilePath(firstTxnInstant, sidecarId);
             final var sidecarFileOptional = RecordStreamingUtils.readSidecarFile(pathToSidecarFile);
             assertTrue(sidecarFileOptional.isPresent());
-            assertAllSidecarsAreInFile(sidecarIdToExpectedSidecars.get(sidecarId), sidecarFileOptional.get().getSidecarRecordsList());
+						assertAllSidecarsAreInFile(sidecarIdToExpectedSidecars.get(sidecarId), sidecarFileOptional.get().getSidecarRecordsList());
             final var sidecarFile = new File(pathToSidecarFile);
-            assertFalse(sidecarFile.length() > maxSidecarFileSize);
-=======
-        final var sidecarMetadataList = recordStreamFile.getSidecarsList();
-        for (final var sidecarMetadata : sidecarMetadataList) {
-            assertEquals(expectedSidecarTypes.stream().toList(), sidecarMetadata.getTypesList());
-            final var firstTxnTimestamp = blockRSOs.get(0).getTimestamp();
-            final var firstTxnInstant =
-                    Instant.ofEpochSecond(
-                            firstTxnTimestamp.getEpochSecond(), firstTxnTimestamp.getNano());
-            final var pathToSidecarFile = subject.generateSidecarFilePath(firstTxnInstant, 1);
-            final var sidecarFileOptional = RecordStreamingUtils.readSidecarFile(pathToSidecarFile);
-            assertTrue(sidecarFileOptional.isPresent());
-            assertAllSidecarsAreInFile(sidecarFileOptional.get(), blockRSOs);
-            final var sidecarFile = new File(pathToSidecarFile);
->>>>>>> 1e91c5ad
-            final var expectedSidecarHash =
+					assertFalse(sidecarFile.length() > maxSidecarFileSize);
+					final var expectedSidecarHash =
                     LinkedObjectStreamUtilities.computeEntireHash(sidecarFile);
             final var actualSidecarHash = sidecarMetadata.getHash();
             assertEquals(HashAlgorithm.SHA_384, actualSidecarHash.getAlgorithm());
@@ -804,11 +584,8 @@
                             .debugLogs()
                             .contains(
                                     "Sidecar file created successfully " + sidecarFile.getName()));
-<<<<<<< HEAD
-            sidecarId++;
-=======
->>>>>>> 1e91c5ad
-        }
+					sidecarId++;
+				}
 
         assertTrue(
                 logCaptor
@@ -816,23 +593,12 @@
                         .contains("Stream file written successfully " + recordFile.getName()));
     }
 
-    private void assertAllSidecarsAreInFile(
-<<<<<<< HEAD
-            final List<TransactionSidecarRecord.Builder> sidecarFile, final List<TransactionSidecarRecord> blockRSOs) {
-        for (int i = 0; i < sidecarFile.size(); i++) {
-            assertEquals(sidecarFile.get(i).build(), blockRSOs.get(i));
-        }
-=======
-            final SidecarFile sidecarFile, final List<RecordStreamObject> blockRSOs) {
-        final var actualSidecarRecordsList = sidecarFile.getSidecarRecordsList();
-        final var expectedSidecarRecordsList = new ArrayList<>();
-        for (final var rso : blockRSOs) {
-            expectedSidecarRecordsList.addAll(
-                    rso.getSidecars().stream().map(Builder::build).toList());
-        }
-        assertEquals(expectedSidecarRecordsList, actualSidecarRecordsList);
->>>>>>> 1e91c5ad
-    }
+	private void assertAllSidecarsAreInFile(
+			final List<TransactionSidecarRecord.Builder> sidecarFile, final List<TransactionSidecarRecord> blockRSOs) {
+		for (int i = 0; i < sidecarFile.size(); i++) {
+			assertEquals(sidecarFile.get(i).build(), blockRSOs.get(i));
+		}
+	}
 
     private void assertSignatureFile(
             final String recordStreamFilePath,
@@ -1069,11 +835,7 @@
                         1,
                         2,
                         firstTransactionInstant.plusSeconds(2 * logPeriodMs / 1000),
-<<<<<<< HEAD
-                    allSidecarTypes);
-=======
                         allSidecarTypes);
->>>>>>> 1e91c5ad
 
         // when
         Stream.of(firstBlockRSOs, secondBlockRSOs)
@@ -1116,11 +878,7 @@
                 LocalDateTime.of(2022, 1, 3, 21, 2, 55).toInstant(ZoneOffset.UTC);
         final var firstBlockRSOs =
                 generateNRecordStreamObjectsForBlockMStartingFromT(
-<<<<<<< HEAD
                         1, 1, firstTransactionInstant, Collections.emptyList());
-=======
-                        1, 1, firstTransactionInstant, noneSidecars);
->>>>>>> 1e91c5ad
         firstBlockRSOs.forEach(subject::addObject);
 
         try (MockedConstruction<SerializableDataOutputStream> ignored =
@@ -1138,45 +896,42 @@
         }
     }
 
-    @Test
-<<<<<<< HEAD
-    void interruptThreadAndLogWhenIOExceptionIsCaughtWhileWritingSidecarInConsume() {
-        // given
-        given(streamType.getFileHeader()).willReturn(FILE_HEADER_VALUES);
-        given(streamType.getSidecarExtension())
-            .willReturn(RecordStreamType.SIDECAR_RECORD_EXTENSION);
-        final var firstTransactionInstant =
-            LocalDateTime.of(2022, 7, 21, 15, 59, 55).toInstant(ZoneOffset.UTC);
-        final var bigBytecode = ContractBytecode.newBuilder()
-            .setInitcode(ByteString.copyFrom(
-                new byte[maxSidecarFileSize - 50]))
-            .build();
-        final var bigSidecar1 = TransactionSidecarRecord.newBuilder().setBytecode(bigBytecode);
-        final var bigSidecar2 = TransactionSidecarRecord.newBuilder().setBytecode(bigBytecode);
-        final var firstBlockRSOs =
-            generateNRecordStreamObjectsForBlockMStartingFromT(
-                1, 1, firstTransactionInstant, List.of(bigSidecar1, bigSidecar2));
-        try (MockedConstruction<SerializableDataOutputStream> ignored =
-            Mockito.mockConstruction(
-                SerializableDataOutputStream.class,
-                (mock, context) -> doThrow(IOException.class).when(mock).write(any()))) {
-
-            // when
-            firstBlockRSOs.forEach(subject::addObject);
-
-            // then
-            assertTrue(Thread.currentThread().isInterrupted());
-            assertThat(
-                logCaptor.warnLogs(),
-                contains(
-                    Matchers.startsWith(
-                        "consume :: IOException when creating sidecar files")));
-        }
-    }
-
-    @Test
-=======
->>>>>>> 1e91c5ad
+	@Test
+	void interruptThreadAndLogWhenIOExceptionIsCaughtWhileWritingSidecarInConsume() {
+		// given
+		given(streamType.getFileHeader()).willReturn(FILE_HEADER_VALUES);
+		given(streamType.getSidecarExtension())
+				.willReturn(RecordStreamType.SIDECAR_RECORD_EXTENSION);
+		final var firstTransactionInstant =
+				LocalDateTime.of(2022, 7, 21, 15, 59, 55).toInstant(ZoneOffset.UTC);
+		final var bigBytecode = ContractBytecode.newBuilder()
+				.setInitcode(ByteString.copyFrom(
+						new byte[maxSidecarFileSize - 50]))
+				.build();
+		final var bigSidecar1 = TransactionSidecarRecord.newBuilder().setBytecode(bigBytecode);
+		final var bigSidecar2 = TransactionSidecarRecord.newBuilder().setBytecode(bigBytecode);
+		final var firstBlockRSOs =
+				generateNRecordStreamObjectsForBlockMStartingFromT(
+						1, 1, firstTransactionInstant, List.of(bigSidecar1, bigSidecar2));
+		try (MockedConstruction<SerializableDataOutputStream> ignored =
+				Mockito.mockConstruction(
+						SerializableDataOutputStream.class,
+						(mock, context) -> doThrow(IOException.class).when(mock).write(any()))) {
+
+			// when
+			firstBlockRSOs.forEach(subject::addObject);
+
+			// then
+			assertTrue(Thread.currentThread().isInterrupted());
+			assertThat(
+					logCaptor.warnLogs(),
+					contains(
+							Matchers.startsWith(
+									"consume :: IOException when creating sidecar files")));
+		}
+	}
+
+    @Test
     void waitingForStartRunningHashInterruptedExceptionIsCaughtAndLoggedProperly() {
         // given
         given(streamType.getFileHeader()).willReturn(FILE_HEADER_VALUES);
@@ -1283,11 +1038,7 @@
                         SerializableDataOutputStream.class,
                         (mock, context) -> doThrow(IOException.class).when(mock).write(any()))) {
             generateNRecordStreamObjectsForBlockMStartingFromT(
-<<<<<<< HEAD
                             1, 1, firstTransactionInstant, Collections.emptyList())
-=======
-                            1, 1, firstTransactionInstant, noneSidecars)
->>>>>>> 1e91c5ad
                     .forEach(subject::addObject);
         }
 
@@ -1385,22 +1136,18 @@
                 + "recordStreamWriterTest";
     }
 
-<<<<<<< HEAD
-    private List<TransactionSidecarRecord.Builder> transformToExpectedSidecars(
-        final List<TransactionSidecarRecord.Builder> sidecars,
-        final int timesReceived) {
-        return Collections.nCopies(timesReceived, sidecars)
-            .stream()
-            .flatMap(List::stream)
-            .collect(Collectors.toList());
-    }
+	private List<TransactionSidecarRecord.Builder> transformToExpectedSidecars(
+			final List<TransactionSidecarRecord.Builder> sidecars,
+			final int timesReceived) {
+		return Collections.nCopies(timesReceived, sidecars)
+				.stream()
+				.flatMap(List::stream)
+				.collect(Collectors.toList());
+	}
 
     private static final long logPeriodMs = 2000L;
-    private static final int maxSidecarFileSize = MB_TO_BYTES;
-=======
-    private static final long logPeriodMs = 2000L;
->>>>>>> 1e91c5ad
-    private static final int RECORD_STREAM_VERSION = 6;
+		private static final int maxSidecarFileSize = MB_TO_BYTES;
+		private static final int RECORD_STREAM_VERSION = 6;
     private static final int[] FILE_HEADER_VALUES = {
         RECORD_STREAM_VERSION,
         0, // HAPI proto major version
@@ -1410,44 +1157,33 @@
     private static final byte[] SIG_FILE_HEADER_VALUES = {
         RECORD_STREAM_VERSION,
     };
-<<<<<<< HEAD
-
     public static final EnumSet<SidecarType> allSidecarTypesEnum =
-=======
-    public static final EnumSet<SidecarType> allSidecarTypes =
->>>>>>> 1e91c5ad
             EnumSet.of(
                     SidecarType.CONTRACT_STATE_CHANGE,
                     SidecarType.CONTRACT_BYTECODE,
                     SidecarType.CONTRACT_ACTION);
-<<<<<<< HEAD
     public static final EnumSet<SidecarType> someSidecarTypesEnum =
             EnumSet.of(SidecarType.CONTRACT_BYTECODE, SidecarType.CONTRACT_ACTION);
-    private static final TransactionSidecarRecord.Builder bytecodeSidecar = TransactionSidecarRecord.newBuilder()
-        .setBytecode(ContractBytecode.newBuilder()
-            .setRuntimeBytecode(ByteString.copyFrom("runtime".getBytes())).build());
-    private static final TransactionSidecarRecord.Builder contractActionsSidecar = TransactionSidecarRecord.newBuilder()
-        .setActions(ContractActions.newBuilder()
-            .addContractActions(ContractAction.newBuilder()
-                .setInput(ByteString.copyFrom("input".getBytes()))
-                .build()));
-    private static final TransactionSidecarRecord.Builder stateChangesSidecar = TransactionSidecarRecord.newBuilder()
-        .setStateChanges(ContractStateChanges.newBuilder()
-            .addContractStateChanges(ContractStateChange.newBuilder()
-                .addStorageChanges(StorageChange.newBuilder()
-                    .setSlot(ByteString.copyFrom("slot".getBytes()))
-                    .setValueRead(ByteString.copyFrom("value".getBytes()))
-                    .build()))
-            .build());
-    private static final List<TransactionSidecarRecord.Builder> allSidecarTypes
-        = List.of(stateChangesSidecar, bytecodeSidecar, contractActionsSidecar);
-    private static final List<TransactionSidecarRecord.Builder> someSidecarTypes
-        = List.of(bytecodeSidecar, contractActionsSidecar);
-=======
-    public static final EnumSet<SidecarType> someSidecarTypes =
-            EnumSet.of(SidecarType.CONTRACT_BYTECODE, SidecarType.CONTRACT_ACTION);
-    public static final EnumSet<SidecarType> noneSidecars = EnumSet.noneOf(SidecarType.class);
->>>>>>> 1e91c5ad
+	private static final TransactionSidecarRecord.Builder bytecodeSidecar = TransactionSidecarRecord.newBuilder()
+			.setBytecode(ContractBytecode.newBuilder()
+					.setRuntimeBytecode(ByteString.copyFrom("runtime".getBytes())).build());
+	private static final TransactionSidecarRecord.Builder contractActionsSidecar = TransactionSidecarRecord.newBuilder()
+			.setActions(ContractActions.newBuilder()
+					.addContractActions(ContractAction.newBuilder()
+							.setInput(ByteString.copyFrom("input".getBytes()))
+							.build()));
+	private static final TransactionSidecarRecord.Builder stateChangesSidecar = TransactionSidecarRecord.newBuilder()
+			.setStateChanges(ContractStateChanges.newBuilder()
+					.addContractStateChanges(ContractStateChange.newBuilder()
+							.addStorageChanges(StorageChange.newBuilder()
+									.setSlot(ByteString.copyFrom("slot".getBytes()))
+									.setValueRead(ByteString.copyFrom("value".getBytes()))
+									.build()))
+					.build());
+	private static final List<TransactionSidecarRecord.Builder> allSidecarTypes
+			= List.of(stateChangesSidecar, bytecodeSidecar, contractActionsSidecar);
+	private static final List<TransactionSidecarRecord.Builder> someSidecarTypes
+			= List.of(bytecodeSidecar, contractActionsSidecar);
 
     @Mock private RecordStreamType streamType;
     @Mock private Signer signer;
