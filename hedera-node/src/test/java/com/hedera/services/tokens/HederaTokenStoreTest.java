package com.hedera.services.tokens;

/*-
 * ‌
 * Hedera Services Node
 * ​
 * Copyright (C) 2018 - 2020 Hedera Hashgraph, LLC
 * ​
 * Licensed under the Apache License, Version 2.0 (the "License");
 * you may not use this file except in compliance with the License.
 * You may obtain a copy of the License at
 *
 *      http://www.apache.org/licenses/LICENSE-2.0
 *
 * Unless required by applicable law or agreed to in writing, software
 * distributed under the License is distributed on an "AS IS" BASIS,
 * WITHOUT WARRANTIES OR CONDITIONS OF ANY KIND, either express or implied.
 * See the License for the specific language governing permissions and
 * limitations under the License.
 * ‍
 */

import com.hedera.services.context.properties.GlobalDynamicProperties;
import com.hedera.services.ledger.HederaLedger;
import com.hedera.services.ledger.TransactionalLedger;
import com.hedera.services.ledger.ids.EntityIdSource;
import com.hedera.services.ledger.properties.AccountProperty;
import com.hedera.services.ledger.properties.TokenRelProperty;
import com.hedera.services.legacy.core.jproto.JKey;
import com.hedera.services.state.merkle.MerkleAccount;
import com.hedera.services.state.merkle.MerkleAccountTokens;
import com.hedera.services.state.merkle.MerkleEntityId;
import com.hedera.services.state.merkle.MerkleToken;
import com.hedera.services.state.merkle.MerkleTokenRelStatus;
import com.hedera.services.state.submerkle.EntityId;
import com.hedera.test.factories.scenarios.TxnHandlingScenario;
import com.hedera.test.utils.IdUtils;
import com.hederahashgraph.api.proto.java.AccountID;
import com.hederahashgraph.api.proto.java.Key;
import com.hederahashgraph.api.proto.java.ResponseCodeEnum;
import com.hederahashgraph.api.proto.java.TokenCreateTransactionBody;
import com.hederahashgraph.api.proto.java.TokenID;
import com.hederahashgraph.api.proto.java.TokenUpdateTransactionBody;
import com.swirlds.fcmap.FCMap;
import org.junit.jupiter.api.BeforeEach;
import org.junit.jupiter.api.Test;
import org.junit.platform.runner.JUnitPlatform;
import org.junit.runner.RunWith;
import org.mockito.InOrder;
import org.mockito.Mockito;

import java.util.Arrays;
import java.util.EnumSet;
import java.util.HashSet;
import java.util.List;
import java.util.Map;
import java.util.Optional;
import java.util.Set;
import java.util.function.Consumer;
import java.util.stream.Collectors;
import java.util.stream.IntStream;

import static com.hedera.services.ledger.accounts.BackingTokenRels.asTokenRel;
import static com.hedera.services.ledger.properties.AccountProperty.IS_DELETED;
import static com.hedera.services.ledger.properties.TokenRelProperty.IS_FROZEN;
import static com.hedera.services.ledger.properties.TokenRelProperty.IS_KYC_GRANTED;
import static com.hedera.services.ledger.properties.TokenRelProperty.TOKEN_BALANCE;
import static com.hedera.services.state.merkle.MerkleEntityId.fromTokenId;
import static com.hedera.test.factories.scenarios.TxnHandlingScenario.COMPLEX_KEY_ACCOUNT_KT;
import static com.hedera.test.factories.scenarios.TxnHandlingScenario.MISC_ACCOUNT_KT;
import static com.hedera.test.factories.scenarios.TxnHandlingScenario.TOKEN_ADMIN_KT;
import static com.hedera.test.factories.scenarios.TxnHandlingScenario.TOKEN_FREEZE_KT;
import static com.hedera.test.factories.scenarios.TxnHandlingScenario.TOKEN_KYC_KT;
import static com.hedera.test.factories.scenarios.TxnHandlingScenario.TOKEN_TREASURY_KT;
import static com.hedera.test.mocks.TestContextValidator.TEST_VALIDATOR;
import static com.hederahashgraph.api.proto.java.ResponseCodeEnum.ACCOUNT_DELETED;
import static com.hederahashgraph.api.proto.java.ResponseCodeEnum.ACCOUNT_FROZEN_FOR_TOKEN;
import static com.hederahashgraph.api.proto.java.ResponseCodeEnum.ACCOUNT_IS_TREASURY;
import static com.hederahashgraph.api.proto.java.ResponseCodeEnum.ACCOUNT_KYC_NOT_GRANTED_FOR_TOKEN;
import static com.hederahashgraph.api.proto.java.ResponseCodeEnum.CANNOT_WIPE_TOKEN_TREASURY_ACCOUNT;
import static com.hederahashgraph.api.proto.java.ResponseCodeEnum.INSUFFICIENT_TOKEN_BALANCE;
import static com.hederahashgraph.api.proto.java.ResponseCodeEnum.INVALID_ADMIN_KEY;
import static com.hederahashgraph.api.proto.java.ResponseCodeEnum.INVALID_AUTORENEW_ACCOUNT;
import static com.hederahashgraph.api.proto.java.ResponseCodeEnum.INVALID_EXPIRATION_TIME;
import static com.hederahashgraph.api.proto.java.ResponseCodeEnum.INVALID_FREEZE_KEY;
import static com.hederahashgraph.api.proto.java.ResponseCodeEnum.INVALID_TOKEN_INITIAL_SUPPLY;
import static com.hederahashgraph.api.proto.java.ResponseCodeEnum.INVALID_KYC_KEY;
import static com.hederahashgraph.api.proto.java.ResponseCodeEnum.INVALID_RENEWAL_PERIOD;
import static com.hederahashgraph.api.proto.java.ResponseCodeEnum.INVALID_SUPPLY_KEY;
import static com.hederahashgraph.api.proto.java.ResponseCodeEnum.INVALID_TOKEN_ID;
import static com.hederahashgraph.api.proto.java.ResponseCodeEnum.INVALID_TOKEN_SYMBOL;
import static com.hederahashgraph.api.proto.java.ResponseCodeEnum.INVALID_WIPE_KEY;
import static com.hederahashgraph.api.proto.java.ResponseCodeEnum.INVALID_WIPING_AMOUNT;
import static com.hederahashgraph.api.proto.java.ResponseCodeEnum.OK;
import static com.hederahashgraph.api.proto.java.ResponseCodeEnum.TOKENS_PER_ACCOUNT_LIMIT_EXCEEDED;
import static com.hederahashgraph.api.proto.java.ResponseCodeEnum.TOKEN_ALREADY_ASSOCIATED_TO_ACCOUNT;
import static com.hederahashgraph.api.proto.java.ResponseCodeEnum.TOKEN_HAS_NO_FREEZE_KEY;
import static com.hederahashgraph.api.proto.java.ResponseCodeEnum.TOKEN_HAS_NO_KYC_KEY;
import static com.hederahashgraph.api.proto.java.ResponseCodeEnum.TOKEN_HAS_NO_SUPPLY_KEY;
import static com.hederahashgraph.api.proto.java.ResponseCodeEnum.TOKEN_HAS_NO_WIPE_KEY;
import static com.hederahashgraph.api.proto.java.ResponseCodeEnum.TOKEN_IS_IMMUTABLE;
import static com.hederahashgraph.api.proto.java.ResponseCodeEnum.TOKEN_NAME_TOO_LONG;
import static com.hederahashgraph.api.proto.java.ResponseCodeEnum.TOKEN_NOT_ASSOCIATED_TO_ACCOUNT;
import static com.hederahashgraph.api.proto.java.ResponseCodeEnum.TOKEN_WAS_DELETED;
import static com.hederahashgraph.api.proto.java.ResponseCodeEnum.TRANSACTION_REQUIRES_ZERO_TOKEN_BALANCES;
import static org.junit.jupiter.api.Assertions.assertEquals;
import static org.junit.jupiter.api.Assertions.assertFalse;
import static org.junit.jupiter.api.Assertions.assertNull;
import static org.junit.jupiter.api.Assertions.assertSame;
import static org.junit.jupiter.api.Assertions.assertThrows;
import static org.junit.jupiter.api.Assertions.assertTrue;
import static org.mockito.ArgumentMatchers.any;
import static org.mockito.ArgumentMatchers.anyLong;
import static org.mockito.ArgumentMatchers.argThat;
import static org.mockito.ArgumentMatchers.longThat;
import static org.mockito.BDDMockito.given;
import static org.mockito.BDDMockito.mock;
import static org.mockito.BDDMockito.never;
import static org.mockito.BDDMockito.verify;
import static org.mockito.BDDMockito.willCallRealMethod;
import static org.mockito.BDDMockito.willThrow;
import static org.mockito.Mockito.spy;

@RunWith(JUnitPlatform.class)
class HederaTokenStoreTest {
	long thisSecond = 1_234_567L;

	EntityIdSource ids;
	GlobalDynamicProperties properties;
	FCMap<MerkleEntityId, MerkleToken> tokens;
	TransactionalLedger<AccountID, AccountProperty, MerkleAccount> accountsLedger;
	TransactionalLedger<Map.Entry<AccountID, TokenID>, TokenRelProperty, MerkleTokenRelStatus> tokenRelsLedger;
	HederaLedger hederaLedger;

	MerkleToken token;
	MerkleToken modifiableToken;
	MerkleAccount account;

	Key newKey = TxnHandlingScenario.TOKEN_REPLACE_KT.asKey();
	JKey newFcKey = TxnHandlingScenario.TOKEN_REPLACE_KT.asJKeyUnchecked();
	Key adminKey, kycKey, freezeKey, supplyKey, wipeKey;
	String symbol = "NOTHBAR";
	String newSymbol = "REALLYSOM";
	String name = "TOKENNAME";
	String newName = "NEWNAME";
	long expiry = thisSecond + 1_234_567;
	long newExpiry = thisSecond + 1_432_765;
	long totalSupply = 1_000_000;
	long adjustment = 1;
	int decimals = 10;
	long treasuryBalance = 50_000, sponsorBalance = 1_000;
	TokenID misc = IdUtils.asToken("3.2.1");
	TokenID anotherMisc = IdUtils.asToken("6.4.2");
	boolean freezeDefault = true;
	boolean accountsKycGrantedByDefault = false;
	long autoRenewPeriod = 500_000;
	long newAutoRenewPeriod = 2_000_000;
	AccountID autoRenewAccount = IdUtils.asAccount("1.2.5");
	AccountID newAutoRenewAccount = IdUtils.asAccount("1.2.6");
	AccountID treasury = IdUtils.asAccount("1.2.3");
	AccountID newTreasury = IdUtils.asAccount("3.2.1");
	AccountID sponsor = IdUtils.asAccount("1.2.666");
	TokenID created = IdUtils.asToken("1.2.666666");
	TokenID pending = IdUtils.asToken("1.2.555555");
	int MAX_TOKENS_PER_ACCOUNT = 100;
	int MAX_TOKEN_SYMBOL_LENGTH = 10;
	int MAX_TOKEN_NAME_LENGTH = 100;
	Map.Entry<AccountID, TokenID> sponsorMisc = asTokenRel(sponsor, misc);
	Map.Entry<AccountID, TokenID> treasuryMisc = asTokenRel(treasury, misc);

	HederaTokenStore subject;

	@BeforeEach
	public void setup() {
		adminKey = TOKEN_ADMIN_KT.asKey();
		kycKey = TOKEN_KYC_KT.asKey();
		freezeKey = TOKEN_FREEZE_KT.asKey();
		wipeKey = MISC_ACCOUNT_KT.asKey();
		supplyKey = COMPLEX_KEY_ACCOUNT_KT.asKey();

		token = mock(MerkleToken.class);
		modifiableToken = mock(MerkleToken.class);
		given(token.expiry()).willReturn(expiry);
		given(token.symbol()).willReturn(symbol);
		given(token.hasAutoRenewAccount()).willReturn(true);
		given(token.adminKey()).willReturn(Optional.of(TOKEN_ADMIN_KT.asJKeyUnchecked()));
		given(token.name()).willReturn(name);
		given(token.hasAdminKey()).willReturn(true);
		given(token.treasury()).willReturn(EntityId.ofNullableAccountId(treasury));

		ids = mock(EntityIdSource.class);
		given(ids.newTokenId(sponsor)).willReturn(created);

		account = mock(MerkleAccount.class);

		hederaLedger = mock(HederaLedger.class);

		accountsLedger = (TransactionalLedger<AccountID, AccountProperty, MerkleAccount>) mock(TransactionalLedger.class);
		given(accountsLedger.exists(treasury)).willReturn(true);
		given(accountsLedger.exists(autoRenewAccount)).willReturn(true);
		given(accountsLedger.exists(newAutoRenewAccount)).willReturn(true);
		given(accountsLedger.exists(sponsor)).willReturn(true);
		given(accountsLedger.get(treasury, IS_DELETED)).willReturn(false);
		given(accountsLedger.get(autoRenewAccount, IS_DELETED)).willReturn(false);
		given(accountsLedger.get(newAutoRenewAccount, IS_DELETED)).willReturn(false);

		tokenRelsLedger = mock(TransactionalLedger.class);
		given(tokenRelsLedger.exists(sponsorMisc)).willReturn(true);
		given(tokenRelsLedger.get(sponsorMisc, TOKEN_BALANCE)).willReturn(sponsorBalance);
		given(tokenRelsLedger.get(sponsorMisc, IS_FROZEN)).willReturn(false);
		given(tokenRelsLedger.get(sponsorMisc, IS_KYC_GRANTED)).willReturn(true);
		given(tokenRelsLedger.exists(treasuryMisc)).willReturn(true);
		given(tokenRelsLedger.get(treasuryMisc, TOKEN_BALANCE)).willReturn(treasuryBalance);
		given(tokenRelsLedger.get(treasuryMisc, IS_FROZEN)).willReturn(false);
		given(tokenRelsLedger.get(treasuryMisc, IS_KYC_GRANTED)).willReturn(true);

		tokens = (FCMap<MerkleEntityId, MerkleToken>) mock(FCMap.class);
		given(tokens.get(fromTokenId(created))).willReturn(token);
		given(tokens.containsKey(fromTokenId(misc))).willReturn(true);
		given(tokens.get(fromTokenId(misc))).willReturn(token);
		given(tokens.getForModify(fromTokenId(misc))).willReturn(modifiableToken);

		properties = mock(GlobalDynamicProperties.class);
		given(properties.maxTokensPerAccount()).willReturn(MAX_TOKENS_PER_ACCOUNT);
		given(properties.maxTokenSymbolLength()).willReturn(MAX_TOKEN_SYMBOL_LENGTH);
		given(properties.maxTokensNameLength()).willReturn(MAX_TOKEN_NAME_LENGTH);

		subject = new HederaTokenStore(ids, TEST_VALIDATOR, properties, () -> tokens, tokenRelsLedger);
		subject.setAccountsLedger(accountsLedger);
		subject.setHederaLedger(hederaLedger);
	}

	@Test
	public void injectsTokenRelsLedger() {
		// expect:
		verify(hederaLedger).setTokenRelsLedger(tokenRelsLedger);
	}

	@Test
	public void applicationRejectsMissing() {
		// setup:
		var change = mock(Consumer.class);

		given(tokens.containsKey(fromTokenId(misc))).willReturn(false);

		// expect:
		assertThrows(IllegalArgumentException.class, () -> subject.apply(misc, change));
	}

	@Test
	public void applicationAlwaysReplacesModifiableToken() {
		// setup:
		var change = mock(Consumer.class);
		var key = fromTokenId(misc);

		given(tokens.getForModify(key)).willReturn(token);

		willThrow(IllegalStateException.class).given(change).accept(any());

		// when:
		assertThrows(IllegalArgumentException.class, () -> subject.apply(misc, change));

		// then:
		verify(tokens).replace(key, token);
	}

	@Test
	public void applicationWorks() {
		// setup:
		var change = mock(Consumer.class);
		// and:
		InOrder inOrder = Mockito.inOrder(change, tokens);

		// when:
		subject.apply(misc, change);

		// then:
		inOrder.verify(tokens).getForModify(fromTokenId(misc));
		inOrder.verify(change).accept(modifiableToken);
		inOrder.verify(tokens).replace(fromTokenId(misc), modifiableToken);
	}

	@Test
	public void deletionWorksAsExpected() {
		// when:
		TokenStore.DELETION.accept(token);

		// then:
		verify(token).setDeleted(true);
	}

	@Test
	public void deletesAsExpected() {
		// given:
		given(tokens.getForModify(fromTokenId(misc))).willReturn(token);

		// when:
		var outcome = subject.delete(misc);

		// then:
		assertEquals(OK, outcome);
	}

	@Test
	public void rejectsDeletionMissingAdminKey() {
		// given:
		given(token.adminKey()).willReturn(Optional.empty());

		// when:
		var outcome = subject.delete(misc);

		// then:
		assertEquals(TOKEN_IS_IMMUTABLE, outcome);
	}

	@Test
	public void rejectsDeletionTokenAlreadyDeleted() {
		// given:
		given(token.isDeleted()).willReturn(true);

		// when:
		var outcome = subject.delete(misc);

		// then:
		assertEquals(TOKEN_WAS_DELETED, outcome);
	}

	@Test
	public void rejectsMissingDeletion() {
		// given:
		var mockSubject = mock(TokenStore.class);

		given(mockSubject.resolve(misc)).willReturn(TokenStore.MISSING_TOKEN);
		willCallRealMethod().given(mockSubject).delete(misc);

		// when:
		var outcome = mockSubject.delete(misc);

		// then:
		assertEquals(INVALID_TOKEN_ID, outcome);
		verify(mockSubject, never()).apply(any(), any());
	}

	@Test
	public void getDelegates() {
		// expect:
		assertSame(token, subject.get(misc));
	}

	@Test
	public void getThrowsIseOnMissing() {
		given(tokens.containsKey(fromTokenId(misc))).willReturn(false);

		// expect:
		assertThrows(IllegalArgumentException.class, () -> subject.get(misc));
	}

	@Test
	public void getCanReturnPending() {
		// setup:
		subject.pendingId = pending;
		subject.pendingCreation = token;

		// expect:
		assertSame(token, subject.get(pending));
	}

	@Test
	public void existenceCheckIncludesPending() {
		// setup:
		subject.pendingId = pending;

		// expect:
		assertTrue(subject.exists(pending));
	}

	@Test
	public void freezingRejectsMissingAccount() {
		given(accountsLedger.exists(sponsor)).willReturn(false);

		// when:
		var status = subject.freeze(sponsor, misc);

		// expect:
		assertEquals(ResponseCodeEnum.INVALID_ACCOUNT_ID, status);
	}

	@Test
	public void associatingRejectsDeletedTokens() {
		given(token.isDeleted()).willReturn(true);

		// when:
		var status = subject.associate(sponsor, List.of(misc));

		// expect:
		assertEquals(TOKEN_WAS_DELETED, status);
	}

	@Test
	public void associatingRejectsMissingToken() {
		given(tokens.containsKey(fromTokenId(misc))).willReturn(false);

		// when:
		var status = subject.associate(sponsor, List.of(misc));

		// expect:
		assertEquals(INVALID_TOKEN_ID, status);
	}

	@Test
	public void associatingRejectsMissingAccounts() {
		given(accountsLedger.exists(sponsor)).willReturn(false);

		// when:
		var status = subject.associate(sponsor, List.of(misc));

		// expect:
		assertEquals(ResponseCodeEnum.INVALID_ACCOUNT_ID, status);
	}

	@Test
	public void dissociatingRejectsUnassociatedTokens() {
		// setup:
		var tokens = mock(MerkleAccountTokens.class);
		given(tokens.includes(misc)).willReturn(false);
		given(hederaLedger.getAssociatedTokens(sponsor)).willReturn(tokens);

		// when:
		var status = subject.dissociate(sponsor, List.of(misc));

		// expect:
		assertEquals(TOKEN_NOT_ASSOCIATED_TO_ACCOUNT, status);
	}

	@Test
	public void dissociatingRejectsTreasuryAccount() {
		// setup:
		var tokens = mock(MerkleAccountTokens.class);
		given(tokens.includes(misc)).willReturn(true);
		given(hederaLedger.getAssociatedTokens(sponsor)).willReturn(tokens);
		subject = spy(subject);
		given(subject.isTreasuryForToken(sponsor, misc)).willReturn(true);

		// when:
		var status = subject.dissociate(sponsor, List.of(misc));

		// expect:
		assertEquals(ACCOUNT_IS_TREASURY, status);
	}

	@Test
	public void associatingRejectsAlreadyAssociatedTokens() {
		// setup:
		var tokens = mock(MerkleAccountTokens.class);
		given(tokens.includes(misc)).willReturn(true);
		given(hederaLedger.getAssociatedTokens(sponsor)).willReturn(tokens);

		// when:
		var status = subject.associate(sponsor, List.of(misc));

		// expect:
		assertEquals(TOKEN_ALREADY_ASSOCIATED_TO_ACCOUNT, status);
	}

	@Test
	public void associatingRejectsIfCappedAssociationsEvenAfterPurging() {
		// setup:
		var tokens = mock(MerkleAccountTokens.class);
		given(tokens.includes(misc)).willReturn(false);
		given(tokens.purge(any(), any())).willReturn(MAX_TOKENS_PER_ACCOUNT);
		given(hederaLedger.getAssociatedTokens(sponsor)).willReturn(tokens);

		// when:
		var status = subject.associate(sponsor, List.of(misc));

		// expect:
		assertEquals(TOKENS_PER_ACCOUNT_LIMIT_EXCEEDED, status);
		// and:
		verify(tokens, never()).associateAll(any());
		verify(hederaLedger).setAssociatedTokens(sponsor, tokens);
	}

	@Test
	public void associatingHappyPathWorks() {
		// setup:
		var tokens = mock(MerkleAccountTokens.class);
		var key = asTokenRel(sponsor, misc);

		given(tokens.includes(misc)).willReturn(false);
		given(tokens.purge(any(), any())).willReturn(MAX_TOKENS_PER_ACCOUNT - 1);
		given(hederaLedger.getAssociatedTokens(sponsor)).willReturn(tokens);
		// and:
		given(token.hasKycKey()).willReturn(true);
		given(token.hasFreezeKey()).willReturn(true);
		given(token.accountsAreFrozenByDefault()).willReturn(true);

		// when:
		var status = subject.associate(sponsor, List.of(misc));

		// expect:
		assertEquals(OK, status);
		// and:
		verify(tokens).associateAll(Set.of(misc));
		verify(hederaLedger).setAssociatedTokens(sponsor, tokens);
		verify(tokenRelsLedger).create(key);
		verify(tokenRelsLedger).set(key, TokenRelProperty.IS_FROZEN, true);
		verify(tokenRelsLedger).set(key, TokenRelProperty.IS_KYC_GRANTED, false);
	}

	@Test
	public void dissociatingHappyPathWorks() {
		// setup:
		var tokens = mock(MerkleAccountTokens.class);
		var key = asTokenRel(sponsor, misc);

		given(tokens.includes(misc)).willReturn(true);
		given(hederaLedger.getAssociatedTokens(sponsor)).willReturn(tokens);
		given(tokenRelsLedger.get(key, TOKEN_BALANCE)).willReturn(0L);

		// when:
		var status = subject.dissociate(sponsor, List.of(misc));

		// expect:
		assertEquals(OK, status);
		// and:
		verify(tokens).dissociateAll(Set.of(misc));
		verify(hederaLedger).setAssociatedTokens(sponsor, tokens);
		verify(tokenRelsLedger).destroy(key);
	}

	@Test
	public void dissociatingFailsIfTokenBalanceIsNonzero() {
		// setup:
		var tokens = mock(MerkleAccountTokens.class);
		var key = asTokenRel(sponsor, misc);

		given(tokens.includes(misc)).willReturn(true);
		given(hederaLedger.getAssociatedTokens(sponsor)).willReturn(tokens);
		// and:
		given(tokenRelsLedger.get(key, TOKEN_BALANCE)).willReturn(1L);

		// when:
		var status = subject.dissociate(sponsor, List.of(misc));

		// expect:
		assertEquals(TRANSACTION_REQUIRES_ZERO_TOKEN_BALANCES, status);
		// and:
		verify(tokens, never()).dissociateAll(Set.of(misc));
		verify(hederaLedger, never()).setAssociatedTokens(sponsor, tokens);
		verify(tokenRelsLedger, never()).destroy(key);
	}

	@Test
	public void grantingKycRejectsMissingAccount() {
		given(accountsLedger.exists(sponsor)).willReturn(false);

		// when:
		var status = subject.grantKyc(sponsor, misc);

		// expect:
		assertEquals(ResponseCodeEnum.INVALID_ACCOUNT_ID, status);
	}

	@Test
	public void grantingKycRejectsDeletedAccount() {
		given(accountsLedger.exists(sponsor)).willReturn(true);
		given(hederaLedger.isDeleted(sponsor)).willReturn(true);

		// when:
		var status = subject.grantKyc(sponsor, misc);

		// expect:
		assertEquals(ACCOUNT_DELETED, status);
	}

	@Test
	public void revokingKycRejectsMissingAccount() {
		given(accountsLedger.exists(sponsor)).willReturn(false);

		// when:
		var status = subject.revokeKyc(sponsor, misc);

		// expect:
		assertEquals(ResponseCodeEnum.INVALID_ACCOUNT_ID, status);
	}

	@Test
	public void wipingRejectsMissingAccount() {
		given(accountsLedger.exists(sponsor)).willReturn(false);

		// when:
		var status = subject.wipe(sponsor, misc, adjustment, false);

		// expect:
		assertEquals(ResponseCodeEnum.INVALID_ACCOUNT_ID, status);
	}

	@Test
	public void wipingRejectsTokenWithNoWipeKey() {
		// when:
		given(token.treasury()).willReturn(EntityId.ofNullableAccountId(treasury));

		var status = subject.wipe(sponsor, misc, adjustment, false);

		// expect:
		assertEquals(TOKEN_HAS_NO_WIPE_KEY, status);
		verify(hederaLedger, never()).updateTokenXfers(misc, sponsor, -adjustment);
	}

	@Test
	public void wipingRejectsTokenTreasury() {
		long wiping = 3L;

		given(token.hasWipeKey()).willReturn(true);
		given(token.treasury()).willReturn(EntityId.ofNullableAccountId(sponsor));

		// when:
		var status = subject.wipe(sponsor, misc, wiping, false);

		// expect:
		assertEquals(CANNOT_WIPE_TOKEN_TREASURY_ACCOUNT, status);
		verify(hederaLedger, never()).updateTokenXfers(misc, sponsor, -wiping);
	}

	@Test
	public void wipingWithoutTokenRelationshipFails() {
		// setup:
		long balance = 1_234L;
		given(token.hasWipeKey()).willReturn(false);
		given(token.treasury()).willReturn(EntityId.ofNullableAccountId(treasury));
		// and:
		given(tokenRelsLedger.exists(sponsorMisc)).willReturn(false);

		// when:
		var status = subject.wipe(sponsor, misc, adjustment, true);

		// expect:
		assertEquals(TOKEN_NOT_ASSOCIATED_TO_ACCOUNT, status);
		verify(hederaLedger, never()).updateTokenXfers(misc, sponsor, -adjustment);
	}

	@Test
	public void wipingWorksWithoutWipeKeyIfCheckSkipped() {
		// setup:
		given(token.hasWipeKey()).willReturn(false);
		given(token.treasury()).willReturn(EntityId.ofNullableAccountId(treasury));
		// and:
		given(tokens.getForModify(fromTokenId(misc))).willReturn(token);

		// when:
		var status = subject.wipe(sponsor, misc, adjustment, true);

		// expect:
		assertEquals(OK, status);
		verify(hederaLedger).updateTokenXfers(misc, sponsor, -adjustment);
		verify(token).adjustTotalSupplyBy(-adjustment);
		verify(tokenRelsLedger).set(
				argThat(sponsorMisc::equals),
				argThat(TOKEN_BALANCE::equals),
				longThat(l -> l == (sponsorBalance - adjustment)));
	}

	@Test
	public void wipingUpdatesTokenXfersAsExpected() {
		// setup:
		given(token.hasWipeKey()).willReturn(true);
		given(token.treasury()).willReturn(EntityId.ofNullableAccountId(treasury));
		// and:
		given(tokens.getForModify(fromTokenId(misc))).willReturn(token);

		// when:
		var status = subject.wipe(sponsor, misc, adjustment, false);

		// expect:
		assertEquals(OK, status);
		// and:
		verify(hederaLedger).updateTokenXfers(misc, sponsor, -adjustment);
		verify(token).adjustTotalSupplyBy(-adjustment);
		verify(tokenRelsLedger).set(
				argThat(sponsorMisc::equals),
				argThat(TOKEN_BALANCE::equals),
				longThat(l -> l == (sponsorBalance - adjustment)));
	}

	@Test
	public void wipingFailsWithInvalidWipingAmount() {
		// setup:
		long wipe = 1_235L;

		given(token.hasWipeKey()).willReturn(true);
		given(token.treasury()).willReturn(EntityId.ofNullableAccountId(treasury));

		// when:
		var status = subject.wipe(sponsor, misc, wipe, false);

		// expect:
		assertEquals(INVALID_WIPING_AMOUNT, status);
		verify(hederaLedger, never()).updateTokenXfers(misc, sponsor, -wipe);
	}

	@Test
	public void adjustingRejectsMissingAccount() {
		given(accountsLedger.exists(sponsor)).willReturn(false);

		// when:
		var status = subject.adjustBalance(sponsor, misc, 1);

		// expect:
		assertEquals(ResponseCodeEnum.INVALID_ACCOUNT_ID, status);
	}

	@Test
	public void updateRejectsInvalidExpiry() {
		given(tokens.getForModify(fromTokenId(misc))).willReturn(token);
		// given:
		var op = updateWith(NO_KEYS, true, true, false);
		op = op.toBuilder().setExpiry(expiry - 1).build();

		// when:
		var outcome = subject.update(op, thisSecond);

		// then:
		assertEquals(INVALID_EXPIRATION_TIME, outcome);
	}

	@Test
	public void updateRejectsImmutableToken() {
		given(token.hasAdminKey()).willReturn(false);
		given(tokens.getForModify(fromTokenId(misc))).willReturn(token);
		// given:
		var op = updateWith(NO_KEYS, true, true, false);

		// when:
		var outcome = subject.update(op, thisSecond);

		// then:
		assertEquals(TOKEN_IS_IMMUTABLE, outcome);
	}

	@Test
	public void canExtendImmutableExpiry() {
		given(token.hasAdminKey()).willReturn(false);
		given(tokens.getForModify(fromTokenId(misc))).willReturn(token);
		// given:
		var op = updateWith(NO_KEYS, false, false, false);
		op = op.toBuilder().setExpiry(expiry + 1_234).build();

		// when:
		var outcome = subject.update(op, thisSecond);

		// then:
		assertEquals(OK, outcome);
	}

	@Test
	public void updateRejectsInvalidNewAutoRenew() {
		given(accountsLedger.exists(newAutoRenewAccount)).willReturn(false);
		// and:
		var op = updateWith(NO_KEYS, true, true, false, true, false);

		// when:
		var outcome = subject.update(op, thisSecond);

		// then:
		assertEquals(INVALID_AUTORENEW_ACCOUNT, outcome);
	}

	@Test
	public void updateRejectsInvalidNewAutoRenewPeriod() {
		given(tokens.getForModify(fromTokenId(misc))).willReturn(token);
		// and:
		var op = updateWith(NO_KEYS, true, true, false, false, false);
		op = op.toBuilder().setAutoRenewPeriod(-1L).build();

		// when:
		var outcome = subject.update(op, thisSecond);

		// then:
		assertEquals(INVALID_RENEWAL_PERIOD, outcome);
	}

	@Test
	public void updateRejectsMissingToken() {
		given(tokens.containsKey(fromTokenId(misc))).willReturn(false);
		// and:
		givenUpdateTarget(ALL_KEYS);
		// and:
		var op = updateWith(ALL_KEYS, true, true, true);

		// when:
		var outcome = subject.update(op, thisSecond);

		// then:
		assertEquals(INVALID_TOKEN_ID, outcome);
	}


	@Test
	public void updateRejectsInappropriateKycKey() {
		given(tokens.getForModify(fromTokenId(misc))).willReturn(token);
		// and:
		givenUpdateTarget(NO_KEYS);
		// and:
		var op = updateWith(EnumSet.of(KeyType.KYC), false, false, false);

		// when:
		var outcome = subject.update(op, thisSecond);

		// then:
		assertEquals(TOKEN_HAS_NO_KYC_KEY, outcome);
	}

	@Test
	public void updateRejectsInappropriateFreezeKey() {
		given(tokens.getForModify(fromTokenId(misc))).willReturn(token);
		// and:
		givenUpdateTarget(NO_KEYS);
		// and:
		var op = updateWith(EnumSet.of(KeyType.FREEZE), false, false, false);

		// when:
		var outcome = subject.update(op, thisSecond);

		// then:
		assertEquals(TOKEN_HAS_NO_FREEZE_KEY, outcome);
	}

	@Test
	public void updateRejectsInappropriateWipeKey() {
		given(tokens.getForModify(fromTokenId(misc))).willReturn(token);
		// and:
		givenUpdateTarget(NO_KEYS);
		// and:
		var op = updateWith(EnumSet.of(KeyType.WIPE), false, false, false);

		// when:
		var outcome = subject.update(op, thisSecond);

		// then:
		assertEquals(TOKEN_HAS_NO_WIPE_KEY, outcome);
	}

	@Test
	public void updateRejectsInappropriateSupplyKey() {
		given(tokens.getForModify(fromTokenId(misc))).willReturn(token);
		// and:
		givenUpdateTarget(NO_KEYS);
		// and:
		var op = updateWith(EnumSet.of(KeyType.SUPPLY), false, false, false);

		// when:
		var outcome = subject.update(op, thisSecond);

		// then:
		assertEquals(TOKEN_HAS_NO_SUPPLY_KEY, outcome);
	}

	@Test
<<<<<<< HEAD
=======
	public void updateRejectsBadWipeKey() {
		givenUpdateTarget(EnumSet.of(KeyType.WIPE));
		// and:
		var op = updateWith(EnumSet.of(KeyType.WIPE), false, false, false, true);

		// when:
		var outcome = subject.update(op, thisSecond);

		// then:
		assertEquals(INVALID_WIPE_KEY, outcome);
	}

	@Test
	public void updateRejectsBadSupplyKey() {
		givenUpdateTarget(EnumSet.of(KeyType.SUPPLY));
		// and:
		var op = updateWith(EnumSet.of(KeyType.SUPPLY), false, false, false, true);

		// when:
		var outcome = subject.update(op, thisSecond);

		// then:
		assertEquals(INVALID_SUPPLY_KEY, outcome);
	}

	@Test
	public void updateRejectsBadFreezeKey() {
		givenUpdateTarget(EnumSet.of(KeyType.FREEZE));
		// and:
		var op = updateWith(EnumSet.of(KeyType.FREEZE), false, false, false, true);

		// when:
		var outcome = subject.update(op, thisSecond);

		// then:
		assertEquals(INVALID_FREEZE_KEY, outcome);
	}

	@Test
	public void treasuryRemovalForTokenRemovesKeyWhenEmpty() {
		Set<TokenID> tokenSet = new HashSet<>(Arrays.asList(misc));
		subject.knownTreasuries.put(treasury, tokenSet);

		subject.removeKnownTreasuryForToken(treasury, misc);

		// expect:
		assertFalse(subject.knownTreasuries.containsKey(treasury));
		assertTrue(subject.knownTreasuries.isEmpty());
	}

	@Test
	public void addKnownTreasuryWorks() {
		subject.addKnownTreasury(treasury, misc);

		// expect:
		assertTrue(subject.knownTreasuries.containsKey(treasury));
	}

	@Test
	public void removeKnownTreasuryWorks() {
		Set<TokenID> tokenSet = new HashSet<>(Arrays.asList(misc, anotherMisc));
		subject.knownTreasuries.put(treasury, tokenSet);

		subject.removeKnownTreasuryForToken(treasury, misc);

		// expect:
		assertTrue(subject.knownTreasuries.containsKey(treasury));
		assertEquals(1, subject.knownTreasuries.size());
		assertTrue(subject.knownTreasuries.get(treasury).contains(anotherMisc));
	}

	@Test
	public void isKnownTreasuryWorks() {
		Set<TokenID> tokenSet = new HashSet<>(Arrays.asList(misc));

		subject.knownTreasuries.put(treasury, tokenSet);

		// expect:
		assertTrue(subject.isKnownTreasury(treasury));
	}

	@Test
	public void isTreasuryForTokenWorks() {
		Set<TokenID> tokenSet = new HashSet<>(Arrays.asList(misc));

		subject.knownTreasuries.put(treasury, tokenSet);

		// expect:
		assertTrue(subject.isTreasuryForToken(treasury, misc));
	}

	@Test
	public void isTreasuryForTokenReturnsFalse() {
		// expect:
		assertFalse(subject.isTreasuryForToken(treasury, misc));
	}

	@Test
	public void throwsIfKnownTreasuryIsMissing() {
		// expect:
		assertThrows(IllegalArgumentException.class, () -> subject.removeKnownTreasuryForToken(null, misc));
	}

	@Test
	public void throwsIfInvalidTreasury() {
		// expect:
		assertThrows(IllegalArgumentException.class, () -> subject.removeKnownTreasuryForToken(treasury, misc));
	}


	@Test
>>>>>>> 1b873f89
	public void updateHappyPathIgnoresZeroExpiry() {
		// setup:
		subject.addKnownTreasury(treasury, misc);
		Set<TokenID> tokenSet = new HashSet<>();
		tokenSet.add(misc);

		given(tokens.getForModify(fromTokenId(misc))).willReturn(token);
		// and:
		givenUpdateTarget(ALL_KEYS);
		// and:
		var op = updateWith(ALL_KEYS, true, true, true);
		op = op.toBuilder().setExpiry(0).build();

		// when:
		var outcome = subject.update(op, thisSecond);

		// then:
		assertEquals(OK, outcome);
		verify(token, never()).setExpiry(anyLong());
		// and:
		assertFalse(subject.knownTreasuries.containsKey(treasury));
		assertEquals(subject.knownTreasuries.get(newTreasury), tokenSet);
	}

	@Test
	public void updateHappyPathWorksForEverythingWithNewExpiry() {
		// setup:
		subject.addKnownTreasury(treasury, misc);

		Set<TokenID> tokenSet = new HashSet<>();
		tokenSet.add(misc);

		given(tokens.getForModify(fromTokenId(misc))).willReturn(token);
		// and:
		givenUpdateTarget(ALL_KEYS);
		// and:
		var op = updateWith(ALL_KEYS, true, true, true);
		op = op.toBuilder().setExpiry(newExpiry).build();

		// when:
		var outcome = subject.update(op, thisSecond);
		// then:
		assertEquals(OK, outcome);
		verify(token).setSymbol(newSymbol);
		verify(token).setName(newName);
		verify(token).setExpiry(newExpiry);
		verify(token).setTreasury(EntityId.ofNullableAccountId(newTreasury));
		verify(token).setAdminKey(argThat((JKey k) -> JKey.equalUpToDecodability(k, newFcKey)));
		verify(token).setFreezeKey(argThat((JKey k) -> JKey.equalUpToDecodability(k, newFcKey)));
		verify(token).setKycKey(argThat((JKey k) -> JKey.equalUpToDecodability(k, newFcKey)));
		verify(token).setSupplyKey(argThat((JKey k) -> JKey.equalUpToDecodability(k, newFcKey)));
		verify(token).setWipeKey(argThat((JKey k) -> JKey.equalUpToDecodability(k, newFcKey)));
		// and:
		assertFalse(subject.knownTreasuries.containsKey(treasury));
		assertEquals(subject.knownTreasuries.get(newTreasury), tokenSet);
	}

	@Test
	public void updateHappyPathWorksWithNewAutoRenewAccount() {
		// setup:
		subject.addKnownTreasury(treasury, misc);

		given(tokens.getForModify(fromTokenId(misc))).willReturn(token);
		// and:
		givenUpdateTarget(ALL_KEYS);
		// and:
		var op = updateWith(ALL_KEYS, true, true, true, true, true);

		// when:
		var outcome = subject.update(op, thisSecond);

		// then:
		assertEquals(OK, outcome);
		verify(token).setAutoRenewAccount(EntityId.ofNullableAccountId(newAutoRenewAccount));
		verify(token).setAutoRenewPeriod(newAutoRenewPeriod);
	}

	enum KeyType {
		WIPE, FREEZE, SUPPLY, KYC, ADMIN
	}

	private static EnumSet<KeyType> NO_KEYS = EnumSet.noneOf(KeyType.class);
	private static EnumSet<KeyType> ALL_KEYS = EnumSet.allOf(KeyType.class);

	private TokenUpdateTransactionBody updateWith(
			EnumSet<KeyType> keys,
			boolean useNewSymbol,
			boolean useNewName,
			boolean useNewTreasury
	) {
		return updateWith(keys, useNewName, useNewSymbol, useNewTreasury, false, false);
	}

	private TokenUpdateTransactionBody updateWith(
			EnumSet<KeyType> keys,
			boolean useNewSymbol,
			boolean useNewName,
			boolean useNewTreasury,
			boolean setInvalidKeys
	) {
		return updateWith(keys, useNewSymbol, useNewName, useNewTreasury, false, false, setInvalidKeys);
	}

	private TokenUpdateTransactionBody updateWith(
			EnumSet<KeyType> keys,
			boolean useNewSymbol,
			boolean useNewName,
			boolean useNewTreasury,
			boolean useNewAutoRenewAccount,
			boolean useNewAutoRenewPeriod
	) {
		return updateWith(keys, useNewSymbol, useNewName, useNewTreasury, useNewAutoRenewAccount, useNewAutoRenewPeriod, false);
	}

	private TokenUpdateTransactionBody updateWith(
			EnumSet<KeyType> keys,
			boolean useNewSymbol,
			boolean useNewName,
			boolean useNewTreasury,
			boolean useNewAutoRenewAccount,
			boolean useNewAutoRenewPeriod,
			boolean setInvalidKeys
	) {
		var invalidKey = Key.getDefaultInstance();
		var op = TokenUpdateTransactionBody.newBuilder().setToken(misc);
		if (useNewSymbol) {
			op.setSymbol(newSymbol);
		}
		if (useNewName) {
			op.setName(newName);
		}
		if (useNewTreasury) {
			op.setTreasury(newTreasury);
		}
		if (useNewAutoRenewAccount) {
			op.setAutoRenewAccount(newAutoRenewAccount);
		}
		if (useNewAutoRenewPeriod) {
			op.setAutoRenewPeriod(newAutoRenewPeriod);
		}
		for (KeyType key : keys) {
			switch (key) {
				case WIPE:
					op.setWipeKey(setInvalidKeys ? invalidKey : newKey);
					break;
				case FREEZE:
					op.setFreezeKey(setInvalidKeys ? invalidKey : newKey);
					break;
				case SUPPLY:
					op.setSupplyKey(setInvalidKeys ? invalidKey : newKey);
					break;
				case KYC:
					op.setKycKey(setInvalidKeys ? invalidKey : newKey);
					break;
				case ADMIN:
					op.setAdminKey(setInvalidKeys ? invalidKey : newKey);
					break;
			}
		}
		return op.build();
	}

	private void givenUpdateTarget(EnumSet<KeyType> keys) {
		if (keys.contains(KeyType.WIPE)) {
			given(token.hasWipeKey()).willReturn(true);
		}
		if (keys.contains(KeyType.FREEZE)) {
			given(token.hasFreezeKey()).willReturn(true);
		}
		if (keys.contains(KeyType.SUPPLY)) {
			given(token.hasSupplyKey()).willReturn(true);
		}
		if (keys.contains(KeyType.KYC)) {
			given(token.hasKycKey()).willReturn(true);
		}
	}

	@Test
	public void understandsPendingCreation() {
		// expect:
		assertFalse(subject.isCreationPending());

		// and when:
		subject.pendingId = misc;

		// expect:
		assertTrue(subject.isCreationPending());
	}

	@Test
	public void adjustingRejectsMissingToken() {
		given(tokens.containsKey(fromTokenId(misc))).willReturn(false);

		// when:
		var status = subject.adjustBalance(sponsor, misc, 1);

		// expect:
		assertEquals(ResponseCodeEnum.INVALID_TOKEN_ID, status);
	}

	@Test
	public void freezingRejectsUnfreezableToken() {
		given(token.freezeKey()).willReturn(Optional.empty());

		// when:
		var status = subject.freeze(treasury, misc);

		// then:
		assertEquals(ResponseCodeEnum.TOKEN_HAS_NO_FREEZE_KEY, status);
	}

	@Test
	public void grantingRejectsUnknowableToken() {
		given(token.kycKey()).willReturn(Optional.empty());

		// when:
		var status = subject.grantKyc(treasury, misc);

		// then:
		assertEquals(ResponseCodeEnum.TOKEN_HAS_NO_KYC_KEY, status);
	}

	@Test
	public void mintingRejectsInvalidToken() {
		given(tokens.containsKey(fromTokenId(misc))).willReturn(false);

		// when:
		var status = subject.mint(misc, 1L);

		// then:
		assertEquals(ResponseCodeEnum.INVALID_TOKEN_ID, status);
	}

	@Test
	public void burningRejectsInvalidToken() {
		given(tokens.containsKey(fromTokenId(misc))).willReturn(false);

		// when:
		var status = subject.burn(misc, 1L);

		// then:
		assertEquals(ResponseCodeEnum.INVALID_TOKEN_ID, status);
	}

	@Test
	public void mintingRejectsFixedSupplyToken() {
		given(token.hasSupplyKey()).willReturn(false);

		// when:
		var status = subject.mint(misc, 1L);

		// then:
		assertEquals(ResponseCodeEnum.TOKEN_HAS_NO_SUPPLY_KEY, status);
	}

	@Test
	public void burningRejectsFixedSupplyToken() {
		given(token.hasSupplyKey()).willReturn(false);

		// when:
		var status = subject.burn(misc, 1L);

		// then:
		assertEquals(ResponseCodeEnum.TOKEN_HAS_NO_SUPPLY_KEY, status);
	}

	@Test
	public void mintingRejectsNegativeMintAmount() {
		given(token.hasSupplyKey()).willReturn(true);

		// when:
		var status = subject.mint(misc, -1L);

		// then:
		assertEquals(ResponseCodeEnum.INVALID_TOKEN_MINT_AMOUNT, status);
	}

	@Test
	public void burningRejectsDueToInsufficientFundsInTreasury() {
		given(token.hasSupplyKey()).willReturn(true);
		given(token.totalSupply()).willReturn(treasuryBalance * 2);
		given(token.treasury()).willReturn(EntityId.ofNullableAccountId(treasury));

		// when:
		var status = subject.burn(misc, treasuryBalance + 1);

		// then:
		assertEquals(INSUFFICIENT_TOKEN_BALANCE, status);
	}

	@Test
	public void mintingRejectsInvalidNewSupply() {
		long halfwayToOverflow = ((1L << 63) - 1) / 2;

		given(token.hasSupplyKey()).willReturn(true);
		given(token.totalSupply()).willReturn(halfwayToOverflow + 1);

		// when:
		var status = subject.mint(misc, halfwayToOverflow + 1);

		// then:
		assertEquals(ResponseCodeEnum.INVALID_TOKEN_MINT_AMOUNT, status);
	}

	@Test
	public void wipingRejectsDeletedToken() {
		given(token.isDeleted()).willReturn(true);

		// when:
		var status = subject.wipe(sponsor, misc, adjustment,false);

		// then:
		assertEquals(ResponseCodeEnum.TOKEN_WAS_DELETED, status);
	}

	@Test
	public void mintingRejectsDeletedToken() {
		given(token.isDeleted()).willReturn(true);

		// when:
		var status = subject.mint(misc, 1L);

		// then:
		assertEquals(ResponseCodeEnum.TOKEN_WAS_DELETED, status);
	}

	@Test
	public void validBurnChangesTokenSupplyAndAdjustsTreasury() {
		// setup:
		long oldSupply = 123;

		given(token.hasSupplyKey()).willReturn(true);
		given(token.totalSupply()).willReturn(oldSupply);
		given(token.treasury()).willReturn(EntityId.ofNullableAccountId(treasury));
		// and:
		given(tokens.getForModify(fromTokenId(misc))).willReturn(token);

		// when:
		var status = subject.burn(misc, oldSupply);

		// then:
		assertEquals(ResponseCodeEnum.OK, status);
		// and:
		verify(token).adjustTotalSupplyBy(-oldSupply);
		// and:
		verify(hederaLedger).updateTokenXfers(misc, treasury, -oldSupply);
		// and:
		verify(tokenRelsLedger).set(
				argThat(treasuryMisc::equals),
				argThat(TOKEN_BALANCE::equals),
				longThat(l -> l == (treasuryBalance - oldSupply)));
	}

	@Test
	public void validMintChangesTokenSupplyAndAdjustsTreasury() {
		// setup:
		long oldTotalSupply = 1_000;
		long adjustment = 500;

		given(token.hasSupplyKey()).willReturn(true);
		given(token.totalSupply()).willReturn(oldTotalSupply);
		given(token.treasury()).willReturn(EntityId.ofNullableAccountId(treasury));
		// and:
		given(tokens.getForModify(fromTokenId(misc))).willReturn(token);

		// when:
		var status = subject.mint(misc, adjustment);

		// then:
		assertEquals(ResponseCodeEnum.OK, status);
		// and:
		verify(tokens).getForModify(fromTokenId(misc));
		verify(token).adjustTotalSupplyBy(adjustment);
		verify(tokens).replace(fromTokenId(misc), token);
		// and:
		verify(hederaLedger).updateTokenXfers(misc, treasury, adjustment);
		// and:
		verify(tokenRelsLedger).set(
				argThat(treasuryMisc::equals),
				argThat(TOKEN_BALANCE::equals),
				longThat(l -> l == (treasuryBalance + adjustment)));
	}

	@Test
	public void burningRejectsAmountMoreThanFound() {
		long amount = 1;

		given(token.hasSupplyKey()).willReturn(true);
		given(token.totalSupply()).willReturn(amount);
		given(token.decimals()).willReturn(1);

		// when:
		var status = subject.burn(misc, amount + 1);

		// then:
		assertEquals(ResponseCodeEnum.INVALID_TOKEN_BURN_AMOUNT, status);
	}

	@Test
	public void freezingRejectsDeletedToken() {
		givenTokenWithFreezeKey(true);
		given(token.isDeleted()).willReturn(true);

		// when:
		var status = subject.freeze(treasury, misc);

		// then:
		assertEquals(ResponseCodeEnum.TOKEN_WAS_DELETED, status);
	}

	@Test
	public void unfreezingInvalidWithoutFreezeKey() {
		// when:
		var status = subject.unfreeze(treasury, misc);

		// then:
		assertEquals(TOKEN_HAS_NO_FREEZE_KEY, status);
	}

	@Test
	public void performsValidFreeze() {
		givenTokenWithFreezeKey(false);

		// when:
		subject.freeze(treasury, misc);

		// then:
		verify(tokenRelsLedger).set(treasuryMisc, TokenRelProperty.IS_FROZEN, true);
	}

	private void givenTokenWithFreezeKey(boolean freezeDefault) {
		given(token.freezeKey()).willReturn(Optional.of(TOKEN_TREASURY_KT.asJKeyUnchecked()));
		given(token.accountsAreFrozenByDefault()).willReturn(freezeDefault);
	}

	@Test
	public void adjustingRejectsDeletedToken() {
		given(token.isDeleted()).willReturn(true);

		// when:
		var status = subject.adjustBalance(treasury, misc, 1);

		// then:
		assertEquals(ResponseCodeEnum.TOKEN_WAS_DELETED, status);
	}

	@Test
	public void refusesToAdjustFrozenRelationship() {
		given(tokenRelsLedger.get(treasuryMisc, IS_FROZEN)).willReturn(true);
		// when:
		var status = subject.adjustBalance(treasury, misc, -1);

		// then:
		assertEquals(ACCOUNT_FROZEN_FOR_TOKEN, status);
	}

	@Test
	public void refusesToAdjustRevokedKycRelationship() {
		given(tokenRelsLedger.get(treasuryMisc, IS_KYC_GRANTED)).willReturn(false);
		// when:
		var status = subject.adjustBalance(treasury, misc, -1);

		// then:
		assertEquals(ACCOUNT_KYC_NOT_GRANTED_FOR_TOKEN, status);
	}

	@Test
	public void refusesInvalidAdjustment() {
		// when:
		var status = subject.adjustBalance(treasury, misc, -treasuryBalance - 1);

		// then:
		assertEquals(INSUFFICIENT_TOKEN_BALANCE, status);
	}

	@Test
	public void performsValidAdjustment() {
		given(tokens.get(fromTokenId(misc))).willReturn(token);

		// when:
		subject.adjustBalance(treasury, misc, -1);

		// then:
		verify(tokenRelsLedger).set(treasuryMisc, TOKEN_BALANCE, treasuryBalance - 1);
	}

	@Test
	public void rollbackReclaimsIdAndClears() {
		// setup:
		subject.pendingId = created;
		subject.pendingCreation = token;

		// when:
		subject.rollbackCreation();

		// then:
		verify(tokens, never()).put(fromTokenId(created), token);
		verify(ids).reclaimLastId();
		// and:
		assertSame(subject.pendingId, HederaTokenStore.NO_PENDING_ID);
		assertNull(subject.pendingCreation);
	}

	@Test
	public void commitAndRollbackThrowIseIfNoPendingCreation() {
		// expect:
		assertThrows(IllegalStateException.class, subject::commitCreation);
		assertThrows(IllegalStateException.class, subject::rollbackCreation);
	}

	@Test
	public void commitPutsToMapAndClears() {
		// setup:
		subject.pendingId = created;
		subject.pendingCreation = token;
		Set<TokenID> tokenSet = new HashSet<>();
		tokenSet.add(subject.pendingId);

		// when:
		subject.commitCreation();

		// then:
		verify(tokens).put(fromTokenId(created), token);
		// and:
		assertSame(subject.pendingId, HederaTokenStore.NO_PENDING_ID);
		assertNull(subject.pendingCreation);
		// and:
		assertTrue(subject.isKnownTreasury(treasury));
		assertEquals(tokenSet, subject.knownTreasuries.get(treasury));
	}

	@Test
	public void happyPathWorksWithAutoRenew() {
		// setup:
		var expected = new MerkleToken(
				thisSecond + autoRenewPeriod,
				totalSupply,
				decimals,
				symbol,
				name,
				freezeDefault,
				accountsKycGrantedByDefault,
				new EntityId(treasury.getShardNum(), treasury.getRealmNum(), treasury.getAccountNum()));
		expected.setAutoRenewAccount(EntityId.ofNullableAccountId(autoRenewAccount));
		expected.setAutoRenewPeriod(autoRenewPeriod);
		expected.setAdminKey(TOKEN_ADMIN_KT.asJKeyUnchecked());
		expected.setFreezeKey(TOKEN_FREEZE_KT.asJKeyUnchecked());
		expected.setKycKey(TOKEN_KYC_KT.asJKeyUnchecked());
		expected.setWipeKey(MISC_ACCOUNT_KT.asJKeyUnchecked());
		expected.setSupplyKey(COMPLEX_KEY_ACCOUNT_KT.asJKeyUnchecked());

		// given:
		var req = fullyValidAttempt()
				.setExpiry(0)
				.setAutoRenewAccount(autoRenewAccount)
				.setAutoRenewPeriod(autoRenewPeriod)
				.build();

		// when:
		var result = subject.createProvisionally(req, sponsor, thisSecond);

		// then:
		assertEquals(OK, result.getStatus());
		assertEquals(created, result.getCreated().get());
		// and:
		assertEquals(created, subject.pendingId);
		assertEquals(expected, subject.pendingCreation);
	}

	@Test
	public void happyPathWorksWithExplicitExpiry() {
		// setup:
		var expected = new MerkleToken(
				expiry,
				totalSupply,
				decimals,
				symbol,
				name,
				freezeDefault,
				accountsKycGrantedByDefault,
				new EntityId(treasury.getShardNum(), treasury.getRealmNum(), treasury.getAccountNum()));
		expected.setAdminKey(TOKEN_ADMIN_KT.asJKeyUnchecked());
		expected.setFreezeKey(TOKEN_FREEZE_KT.asJKeyUnchecked());
		expected.setKycKey(TOKEN_KYC_KT.asJKeyUnchecked());
		expected.setWipeKey(MISC_ACCOUNT_KT.asJKeyUnchecked());
		expected.setSupplyKey(COMPLEX_KEY_ACCOUNT_KT.asJKeyUnchecked());

		// given:
		var req = fullyValidAttempt().build();

		// when:
		var result = subject.createProvisionally(req, sponsor, thisSecond);

		// then:
		assertEquals(OK, result.getStatus());
		assertEquals(created, result.getCreated().get());
		// and:
		assertEquals(created, subject.pendingId);
		assertEquals(expected, subject.pendingCreation);
	}

	@Test
	public void rejectsInvalidAutoRenewAccount() {
		given(accountsLedger.exists(autoRenewAccount)).willReturn(false);

		// given:
		var req = fullyValidAttempt()
				.setAutoRenewAccount(autoRenewAccount)
				.setAutoRenewPeriod(1000L)
				.build();

		// when:
		var result = subject.createProvisionally(req, sponsor, thisSecond);

		// then:
		assertEquals(INVALID_AUTORENEW_ACCOUNT, result.getStatus());
	}

	@Test
	public void rejectsMissingTreasury() {
		given(accountsLedger.exists(treasury)).willReturn(false);
		// and:
		var req = fullyValidAttempt()
				.build();

		// when:
		var result = subject.createProvisionally(req, sponsor, thisSecond);

		// then:
		assertEquals(ResponseCodeEnum.INVALID_TREASURY_ACCOUNT_FOR_TOKEN, result.getStatus());
	}

	@Test
	public void rejectsDeletedTreasuryAccount() {
		given(accountsLedger.get(treasury, IS_DELETED)).willReturn(true);

		// and:
		var req = fullyValidAttempt()
				.build();

		// when:
		var result = subject.createProvisionally(req, sponsor, thisSecond);

		// then:
		assertEquals(ResponseCodeEnum.INVALID_TREASURY_ACCOUNT_FOR_TOKEN, result.getStatus());
	}

	@Test
	public void allowsZeroInitialSupplyAndDecimals() {
		// given:
		var req = fullyValidAttempt()
				.setInitialSupply(0L)
				.setDecimals(0)
				.build();

		// when:
		var result = subject.createProvisionally(req, sponsor, thisSecond);

		// then:
		assertEquals(ResponseCodeEnum.OK, result.getStatus());
	}

	@Test
	public void allowsToCreateTokenWithTheBiggestAmountInLong() {
		// given:
		var req = fullyValidAttempt()
				.setInitialSupply(9)
				.setDecimals(18)
				.build();

		// when:
		var result = subject.createProvisionally(req, sponsor, thisSecond);

		// then:
		assertEquals(ResponseCodeEnum.OK, result.getStatus());
	}

	@Test
	public void forcesToTrueAccountsKycGrantedByDefaultWithoutKycKey() {
		// given:
		var req = fullyValidAttempt()
				.clearKycKey()
				.build();

		// when:
		var result = subject.createProvisionally(req, sponsor, thisSecond);

		// then:
		assertEquals(ResponseCodeEnum.OK, result.getStatus());
		assertTrue(subject.pendingCreation.accountsKycGrantedByDefault());
	}

	TokenCreateTransactionBody.Builder fullyValidAttempt() {
		return TokenCreateTransactionBody.newBuilder()
				.setExpiry(expiry)
				.setAdminKey(adminKey)
				.setKycKey(kycKey)
				.setFreezeKey(freezeKey)
				.setWipeKey(wipeKey)
				.setSupplyKey(supplyKey)
				.setSymbol(symbol)
				.setName(name)
				.setInitialSupply(totalSupply)
				.setTreasury(treasury)
				.setDecimals(decimals)
				.setFreezeDefault(freezeDefault);
	}
}<|MERGE_RESOLUTION|>--- conflicted
+++ resolved
@@ -856,47 +856,6 @@
 	}
 
 	@Test
-<<<<<<< HEAD
-=======
-	public void updateRejectsBadWipeKey() {
-		givenUpdateTarget(EnumSet.of(KeyType.WIPE));
-		// and:
-		var op = updateWith(EnumSet.of(KeyType.WIPE), false, false, false, true);
-
-		// when:
-		var outcome = subject.update(op, thisSecond);
-
-		// then:
-		assertEquals(INVALID_WIPE_KEY, outcome);
-	}
-
-	@Test
-	public void updateRejectsBadSupplyKey() {
-		givenUpdateTarget(EnumSet.of(KeyType.SUPPLY));
-		// and:
-		var op = updateWith(EnumSet.of(KeyType.SUPPLY), false, false, false, true);
-
-		// when:
-		var outcome = subject.update(op, thisSecond);
-
-		// then:
-		assertEquals(INVALID_SUPPLY_KEY, outcome);
-	}
-
-	@Test
-	public void updateRejectsBadFreezeKey() {
-		givenUpdateTarget(EnumSet.of(KeyType.FREEZE));
-		// and:
-		var op = updateWith(EnumSet.of(KeyType.FREEZE), false, false, false, true);
-
-		// when:
-		var outcome = subject.update(op, thisSecond);
-
-		// then:
-		assertEquals(INVALID_FREEZE_KEY, outcome);
-	}
-
-	@Test
 	public void treasuryRemovalForTokenRemovesKeyWhenEmpty() {
 		Set<TokenID> tokenSet = new HashSet<>(Arrays.asList(misc));
 		subject.knownTreasuries.put(treasury, tokenSet);
@@ -969,7 +928,6 @@
 
 
 	@Test
->>>>>>> 1b873f89
 	public void updateHappyPathIgnoresZeroExpiry() {
 		// setup:
 		subject.addKnownTreasury(treasury, misc);
