--- conflicted
+++ resolved
@@ -200,12 +200,8 @@
 	void doesAllMigrationsFromRelease024Version() {
 		mockMigrators();
 		final var inOrder = inOrder(
-<<<<<<< HEAD
-				autoRenewalMigrator, titleCountsMigrator, iterableStorageMigrator, tokenRelsLinkMigrator, vmf);
-=======
 				autoRenewalMigrator, titleCountsMigrator,
 				iterableStorageMigrator, tokenRelsLinkMigrator, vmf, workingState);
->>>>>>> 1c58b110
 
 		subject = mock(ServicesState.class);
 
