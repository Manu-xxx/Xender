--- conflicted
+++ resolved
@@ -158,11 +158,7 @@
 				.get();
 		payerAccount.setTokens(tokens);
 
-<<<<<<< HEAD
-		final StateChildren children = new StateChildren();
-=======
 		final MutableStateChildren children = new MutableStateChildren();
->>>>>>> c2a90017
 		children.setAccounts(accounts);
 		children.setTokenAssociations(tokenRels);
 		view = new StateView(
