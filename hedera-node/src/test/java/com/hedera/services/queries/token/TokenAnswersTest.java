package com.hedera.services.queries.token;

/*-
 * ‌
 * Hedera Services Node
 * ​
 * Copyright (C) 2018 - 2021 Hedera Hashgraph, LLC
 * ​
 * Licensed under the Apache License, Version 2.0 (the "License");
 * you may not use this file except in compliance with the License.
 * You may obtain a copy of the License at
 *
 *      http://www.apache.org/licenses/LICENSE-2.0
 *
 * Unless required by applicable law or agreed to in writing, software
 * distributed under the License is distributed on an "AS IS" BASIS,
 * WITHOUT WARRANTIES OR CONDITIONS OF ANY KIND, either express or implied.
 * See the License for the specific language governing permissions and
 * limitations under the License.
 * ‍
 */

import org.junit.jupiter.api.BeforeEach;
import org.junit.jupiter.api.Test;

import static org.junit.jupiter.api.Assertions.assertSame;
import static org.mockito.BDDMockito.mock;

class TokenAnswersTest {
	GetTokenInfoAnswer tokenInfo;
	GetTokenNftInfoAnswer nftInfo;
<<<<<<< HEAD
=======
	GetTokenNftInfosAnswer tokenNftsInfo;
>>>>>>> 37147810
	GetAccountNftInfosAnswer accountNftInfos;

	@BeforeEach
	private void setup() {
		tokenInfo = mock(GetTokenInfoAnswer.class);
		nftInfo = mock(GetTokenNftInfoAnswer.class);
<<<<<<< HEAD
=======
		tokenNftsInfo = mock(GetTokenNftInfosAnswer.class);
>>>>>>> 37147810
		accountNftInfos = mock(GetAccountNftInfosAnswer.class);
	}

	@Test
	void getsQueryBalance() {
		// given:
<<<<<<< HEAD
		TokenAnswers subject = new TokenAnswers(tokenInfo, nftInfo, accountNftInfos);
=======
		TokenAnswers subject = new TokenAnswers(tokenInfo, nftInfo, tokenNftsInfo, accountNftInfos);
>>>>>>> 37147810

		// expect:
		assertSame(tokenInfo, subject.getTokenInfo());
		assertSame(nftInfo, subject.getNftInfoAnswer());
		assertSame(tokenNftsInfo, subject.getTokenNftInfosAnswer());
		assertSame(accountNftInfos, subject.getAccountNftInfosAnswer());
	}
}<|MERGE_RESOLUTION|>--- conflicted
+++ resolved
@@ -29,31 +29,21 @@
 class TokenAnswersTest {
 	GetTokenInfoAnswer tokenInfo;
 	GetTokenNftInfoAnswer nftInfo;
-<<<<<<< HEAD
-=======
 	GetTokenNftInfosAnswer tokenNftsInfo;
->>>>>>> 37147810
 	GetAccountNftInfosAnswer accountNftInfos;
 
 	@BeforeEach
 	private void setup() {
 		tokenInfo = mock(GetTokenInfoAnswer.class);
 		nftInfo = mock(GetTokenNftInfoAnswer.class);
-<<<<<<< HEAD
-=======
 		tokenNftsInfo = mock(GetTokenNftInfosAnswer.class);
->>>>>>> 37147810
 		accountNftInfos = mock(GetAccountNftInfosAnswer.class);
 	}
 
 	@Test
 	void getsQueryBalance() {
 		// given:
-<<<<<<< HEAD
-		TokenAnswers subject = new TokenAnswers(tokenInfo, nftInfo, accountNftInfos);
-=======
 		TokenAnswers subject = new TokenAnswers(tokenInfo, nftInfo, tokenNftsInfo, accountNftInfos);
->>>>>>> 37147810
 
 		// expect:
 		assertSame(tokenInfo, subject.getTokenInfo());
