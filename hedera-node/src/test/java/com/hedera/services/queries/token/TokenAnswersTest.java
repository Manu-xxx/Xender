package com.hedera.services.queries.token;

/*-
 * ‌
 * Hedera Services Node
 * ​
 * Copyright (C) 2018 - 2021 Hedera Hashgraph, LLC
 * ​
 * Licensed under the Apache License, Version 2.0 (the "License");
 * you may not use this file except in compliance with the License.
 * You may obtain a copy of the License at
 *
 *      http://www.apache.org/licenses/LICENSE-2.0
 *
 * Unless required by applicable law or agreed to in writing, software
 * distributed under the License is distributed on an "AS IS" BASIS,
 * WITHOUT WARRANTIES OR CONDITIONS OF ANY KIND, either express or implied.
 * See the License for the specific language governing permissions and
 * limitations under the License.
 * ‍
 */

import org.junit.jupiter.api.BeforeEach;
import org.junit.jupiter.api.Test;

import static org.junit.jupiter.api.Assertions.assertSame;
import static org.mockito.BDDMockito.mock;

class TokenAnswersTest {
	GetTokenInfoAnswer tokenInfo;
	GetTokenNftInfoAnswer nftInfo;
<<<<<<< HEAD
=======
	GetAccountNftInfosAnswer accountNftInfos;
>>>>>>> 5d6b2415

	@BeforeEach
	private void setup() {
		tokenInfo = mock(GetTokenInfoAnswer.class);
		nftInfo = mock(GetTokenNftInfoAnswer.class);
<<<<<<< HEAD
=======
		accountNftInfos = mock(GetAccountNftInfosAnswer.class);
>>>>>>> 5d6b2415
	}

	@Test
	void getsQueryBalance() {
		// given:
<<<<<<< HEAD
		TokenAnswers subject = new TokenAnswers(tokenInfo, nftInfo);
=======
		TokenAnswers subject = new TokenAnswers(tokenInfo, nftInfo, accountNftInfos);
>>>>>>> 5d6b2415

		// expect:
		assertSame(tokenInfo, subject.getTokenInfo());
	}
}<|MERGE_RESOLUTION|>--- conflicted
+++ resolved
@@ -29,29 +29,19 @@
 class TokenAnswersTest {
 	GetTokenInfoAnswer tokenInfo;
 	GetTokenNftInfoAnswer nftInfo;
-<<<<<<< HEAD
-=======
 	GetAccountNftInfosAnswer accountNftInfos;
->>>>>>> 5d6b2415
 
 	@BeforeEach
 	private void setup() {
 		tokenInfo = mock(GetTokenInfoAnswer.class);
 		nftInfo = mock(GetTokenNftInfoAnswer.class);
-<<<<<<< HEAD
-=======
 		accountNftInfos = mock(GetAccountNftInfosAnswer.class);
->>>>>>> 5d6b2415
 	}
 
 	@Test
 	void getsQueryBalance() {
 		// given:
-<<<<<<< HEAD
-		TokenAnswers subject = new TokenAnswers(tokenInfo, nftInfo);
-=======
 		TokenAnswers subject = new TokenAnswers(tokenInfo, nftInfo, accountNftInfos);
->>>>>>> 5d6b2415
 
 		// expect:
 		assertSame(tokenInfo, subject.getTokenInfo());
