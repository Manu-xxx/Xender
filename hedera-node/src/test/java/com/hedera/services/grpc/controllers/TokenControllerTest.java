package com.hedera.services.grpc.controllers;

/*-
 * ‌
 * Hedera Services Node
 * ​
 * Copyright (C) 2018 - 2021 Hedera Hashgraph, LLC
 * ​
 * Licensed under the Apache License, Version 2.0 (the "License");
 * you may not use this file except in compliance with the License.
 * You may obtain a copy of the License at
 *
 *      http://www.apache.org/licenses/LICENSE-2.0
 *
 * Unless required by applicable law or agreed to in writing, software
 * distributed under the License is distributed on an "AS IS" BASIS,
 * WITHOUT WARRANTIES OR CONDITIONS OF ANY KIND, either express or implied.
 * See the License for the specific language governing permissions and
 * limitations under the License.
 * ‍
 */

import com.hedera.services.queries.answering.QueryResponseHelper;
import com.hedera.services.queries.token.TokenAnswers;
import com.hedera.services.txns.submission.TxnResponseHelper;
import com.hederahashgraph.api.proto.java.Query;
import com.hederahashgraph.api.proto.java.Response;
import com.hederahashgraph.api.proto.java.Transaction;
import com.hederahashgraph.api.proto.java.TransactionResponse;
import io.grpc.stub.StreamObserver;
import org.junit.jupiter.api.BeforeEach;
import org.junit.jupiter.api.Test;

import static com.hederahashgraph.api.proto.java.HederaFunctionality.TokenAccountWipe;
import static com.hederahashgraph.api.proto.java.HederaFunctionality.TokenAssociateToAccount;
import static com.hederahashgraph.api.proto.java.HederaFunctionality.TokenBurn;
import static com.hederahashgraph.api.proto.java.HederaFunctionality.TokenCreate;
import static com.hederahashgraph.api.proto.java.HederaFunctionality.TokenDelete;
import static com.hederahashgraph.api.proto.java.HederaFunctionality.TokenDissociateFromAccount;
import static com.hederahashgraph.api.proto.java.HederaFunctionality.TokenFeeScheduleUpdate;
import static com.hederahashgraph.api.proto.java.HederaFunctionality.TokenFreezeAccount;
import static com.hederahashgraph.api.proto.java.HederaFunctionality.TokenGetAccountNftInfos;
import static com.hederahashgraph.api.proto.java.HederaFunctionality.TokenGetInfo;
import static com.hederahashgraph.api.proto.java.HederaFunctionality.TokenGetNftInfo;
import static com.hederahashgraph.api.proto.java.HederaFunctionality.TokenGetNftInfos;
import static com.hederahashgraph.api.proto.java.HederaFunctionality.TokenGrantKycToAccount;
import static com.hederahashgraph.api.proto.java.HederaFunctionality.TokenMint;
import static com.hederahashgraph.api.proto.java.HederaFunctionality.TokenRevokeKycFromAccount;
import static com.hederahashgraph.api.proto.java.HederaFunctionality.TokenUnfreezeAccount;
import static com.hederahashgraph.api.proto.java.HederaFunctionality.TokenUpdate;
import static org.mockito.BDDMockito.mock;
import static org.mockito.BDDMockito.verify;

class TokenControllerTest {
	Query query = Query.getDefaultInstance();
	Transaction txn = Transaction.getDefaultInstance();

	TokenAnswers answers;
	TxnResponseHelper txnResponseHelper;
	QueryResponseHelper queryResponseHelper;
	StreamObserver<Response> queryObserver;
	StreamObserver<TransactionResponse> txnObserver;

	TokenController subject;

	@BeforeEach
	private void setup() {
		answers = mock(TokenAnswers.class);
		txnObserver = mock(StreamObserver.class);
		queryObserver = mock(StreamObserver.class);

		txnResponseHelper = mock(TxnResponseHelper.class);
		queryResponseHelper = mock(QueryResponseHelper.class);

		subject = new TokenController(answers, txnResponseHelper, queryResponseHelper);
	}

	@Test
	void forwardTokenCreateAsExpected() {
		// when:
		subject.createToken(txn, txnObserver);

		// expect:
		verify(txnResponseHelper).submit(txn, txnObserver, TokenCreate);
	}

	@Test
	void forwardTokenFreezeAsExpected() {
		// when:
		subject.freezeTokenAccount(txn, txnObserver);

		// expect:
		verify(txnResponseHelper).submit(txn, txnObserver, TokenFreezeAccount);
	}

	@Test
	void forwardTokenUnfreezeAsExpected() {
		// when:
		subject.unfreezeTokenAccount(txn, txnObserver);

		// expect:
		verify(txnResponseHelper).submit(txn, txnObserver, TokenUnfreezeAccount);
	}

	@Test
	void forwardGrantKyc() {
		// when:
		subject.grantKycToTokenAccount(txn, txnObserver);

		// expect:
		verify(txnResponseHelper).submit(txn, txnObserver, TokenGrantKycToAccount);
	}

	@Test
	void forwardRevokeKyc() {
		// when:
		subject.revokeKycFromTokenAccount(txn, txnObserver);

		// expect:
		verify(txnResponseHelper).submit(txn, txnObserver, TokenRevokeKycFromAccount);
	}

	@Test
	void forwardDelete() {
		// when:
		subject.deleteToken(txn, txnObserver);

		// expect:
		verify(txnResponseHelper).submit(txn, txnObserver, TokenDelete);
	}

	@Test
	void forwardUpdate() {
		// when:
		subject.updateToken(txn, txnObserver);

		// expect:
		verify(txnResponseHelper).submit(txn, txnObserver, TokenUpdate);
	}

	@Test
	void forwardMint() {
		// when:
		subject.mintToken(txn, txnObserver);

		// expect:
		verify(txnResponseHelper).submit(txn, txnObserver, TokenMint);
	}

	@Test
	void forwardBurn() {
		// when:
		subject.burnToken(txn, txnObserver);

		// expect:
		verify(txnResponseHelper).submit(txn, txnObserver, TokenBurn);
	}

	@Test
	void forwardWipe() {
		// when:
		subject.wipeTokenAccount(txn, txnObserver);

		// expect:
		verify(txnResponseHelper).submit(txn, txnObserver, TokenAccountWipe);
	}

	@Test
	void forwardDissociate() {
		// when:
		subject.dissociateTokens(txn, txnObserver);

		// expect:
		verify(txnResponseHelper).submit(txn, txnObserver, TokenDissociateFromAccount);
	}

	@Test
	void forwardAssociate() {
		// when:
		subject.associateTokens(txn, txnObserver);

		// expect:
		verify(txnResponseHelper).submit(txn, txnObserver, TokenAssociateToAccount);
	}

	@Test
	void forwardsTokenInfoAsExpected() {
		// when:
		subject.getTokenInfo(query, queryObserver);

		// expect:
		verify(queryResponseHelper).answer(query, queryObserver, null, TokenGetInfo);
	}

	@Test
	void forwardsTokenNftInfosAsExpected() {
		// when:
		subject.getTokenNftInfos(query, queryObserver);

		// expect:
		verify(queryResponseHelper).answer(query, queryObserver, null, TokenGetNftInfos);
	}

	@Test
	public void forwardsTokenNftInfoAsExpected() {
		// when:
		subject.getTokenNftInfo(query, queryObserver);

		// expect:
		verify(queryResponseHelper).answer(query, queryObserver, null, TokenGetNftInfo);
	}

	@Test
<<<<<<< HEAD
	public void forwardsAccountNftInfosAsExpected() {
=======
	void forwardsAccountNftInfosAsExpected() {
>>>>>>> 416b33ac
		// when:
		subject.getAccountNftInfos(query, queryObserver);

		// expect:
		verify(queryResponseHelper).answer(query, queryObserver, null, TokenGetAccountNftInfos);
	}

	@Test
<<<<<<< HEAD
	public void forwardsFeeScheduleUpdate() {
=======
	void forwardsFeeScheduleUpdate() {
>>>>>>> 416b33ac
		// when:
		subject.updateTokenFeeSchedule(txn, txnObserver);

		// expect:
		verify(txnResponseHelper).submit(txn, txnObserver, TokenFeeScheduleUpdate);
	}
}<|MERGE_RESOLUTION|>--- conflicted
+++ resolved
@@ -211,11 +211,7 @@
 	}
 
 	@Test
-<<<<<<< HEAD
-	public void forwardsAccountNftInfosAsExpected() {
-=======
 	void forwardsAccountNftInfosAsExpected() {
->>>>>>> 416b33ac
 		// when:
 		subject.getAccountNftInfos(query, queryObserver);
 
@@ -224,11 +220,7 @@
 	}
 
 	@Test
-<<<<<<< HEAD
-	public void forwardsFeeScheduleUpdate() {
-=======
 	void forwardsFeeScheduleUpdate() {
->>>>>>> 416b33ac
 		// when:
 		subject.updateTokenFeeSchedule(txn, txnObserver);
 
