package com.hedera.services.grpc.marshalling;

/*-
 * ‌
 * Hedera Services Node
 * ​
 * Copyright (C) 2018 - 2021 Hedera Hashgraph, LLC
 * ​
 * Licensed under the Apache License, Version 2.0 (the "License");
 * you may not use this file except in compliance with the License.
 * You may obtain a copy of the License at
 *
 *      http://www.apache.org/licenses/LICENSE-2.0
 *
 * Unless required by applicable law or agreed to in writing, software
 * distributed under the License is distributed on an "AS IS" BASIS,
 * WITHOUT WARRANTIES OR CONDITIONS OF ANY KIND, either express or implied.
 * See the License for the specific language governing permissions and
 * limitations under the License.
 * ‍
 */

import com.google.protobuf.ByteString;
import com.hedera.services.context.properties.GlobalDynamicProperties;
import com.hedera.services.ledger.accounts.AliasManager;
import com.hedera.services.state.submerkle.EntityId;
import com.hedera.services.state.submerkle.FcAssessedCustomFee;
import com.hedera.services.state.submerkle.FcCustomFee;
import com.hedera.services.store.models.Id;
import com.hedera.services.txns.customfees.CustomFeeSchedules;
import com.hedera.services.utils.EntityNum;
import org.junit.jupiter.api.Test;
import org.junit.jupiter.api.extension.ExtendWith;
import org.mockito.Mock;
import org.mockito.junit.jupiter.MockitoExtension;

import java.util.ArrayList;
import java.util.List;
import java.util.Map;

import static com.hedera.test.utils.IdUtils.asAccount;
import static com.hedera.test.utils.IdUtils.tokenChange;
import static com.hederahashgraph.api.proto.java.ResponseCodeEnum.OK;
import static com.hederahashgraph.api.proto.java.ResponseCodeEnum.TOKEN_WAS_DELETED;
import static org.junit.jupiter.api.Assertions.assertEquals;
import static org.junit.jupiter.api.Assertions.assertFalse;
import static org.junit.jupiter.api.Assertions.assertNotEquals;
import static org.junit.jupiter.api.Assertions.assertTrue;
import static org.mockito.ArgumentMatchers.any;
import static org.mockito.BDDMockito.given;

@ExtendWith(MockitoExtension.class)
class ImpliedTransfersTest {
	@Mock
	private GlobalDynamicProperties dynamicProperties;
	@Mock
	private AliasManager aliasManager;
	@Mock
	private CustomFeeSchedules customFeeSchedules;
	@Mock
	private CustomFeeSchedules newCustomFeeSchedules;

	@Test
	void impliedXfersObjectContractSanityChecks() {
		// given:
		final var twoChanges = List.of(tokenChange(
				new Id(1, 2, 3),
				asAccount("4.5.6"),
				7));
		final var oneImpliedXfers = ImpliedTransfers.invalid(props, TOKEN_WAS_DELETED);
		final var twoImpliedXfers = ImpliedTransfers.valid(
				props, twoChanges, entityCustomFees, assessedCustomFees);
		// and:
		final var oneRepr = "ImpliedTransfers{meta=ImpliedTransfersMeta{code=TOKEN_WAS_DELETED, " +
				"maxExplicitHbarAdjusts=5, maxExplicitTokenAdjusts=50, maxExplicitOwnershipChanges=12, " +
				"maxNestedCustomFees=1, maxXferBalanceChanges=20, areNftsEnabled=true, isAutoCreationEnabled=true, " +
				"tokenFeeSchedules=[], areAllowancesEnabled=true}, changes=[], tokenFeeSchedules=[], " +
				"assessedCustomFees=[], resolvedAliases={}, numAutoCreations=0}";
		final var twoRepr = "ImpliedTransfers{meta=ImpliedTransfersMeta{code=OK, maxExplicitHbarAdjusts=5, " +
				"maxExplicitTokenAdjusts=50, maxExplicitOwnershipChanges=12, maxNestedCustomFees=1, " +
				"maxXferBalanceChanges=20, areNftsEnabled=true, isAutoCreationEnabled=true, " +
<<<<<<< HEAD
				"tokenFeeSchedules=[CustomFeeMeta[tokenId=0.0.123, treasuryId=2.3.4, customFees=[]]]}, " +
				"changes=[BalanceChange{token=1.2.3, account=4.5.6, alias=, units=7, expectedDecimals=-1}], " +
				"tokenFeeSchedules=[CustomFeeMeta[tokenId=0.0.123, treasuryId=2.3.4, customFees=[]]], " +
				"assessedCustomFees=[FcAssessedCustomFee{token=EntityId{shard=0, " +
=======
				"tokenFeeSchedules=[CustomFeeMeta[tokenId=Id[shard=0, realm=0, num=123], treasuryId=Id[shard=2, " +
				"realm=3, num=4], customFees=[]]], areAllowancesEnabled=true}, changes=[BalanceChange{token=Id[shard=1," +
				" realm=2, num=3], account=Id[shard=4, realm=5, num=6], alias=, units=7, expectedDecimals=-1}], " +
				"tokenFeeSchedules=[CustomFeeMeta[tokenId=Id[shard=0, realm=0, num=123], treasuryId=Id[shard=2, " +
				"realm=3, num=4], customFees=[]]], assessedCustomFees=[FcAssessedCustomFee{token=EntityId{shard=0, " +
>>>>>>> ae3db581
				"realm=0, num=123}, account=EntityId{shard=0, realm=0, num=124}, units=123, effective payer " +
				"accounts=[123]}], resolvedAliases={}, numAutoCreations=0}";

		// expect:
		assertNotEquals(oneImpliedXfers, twoImpliedXfers);
		assertNotEquals(oneImpliedXfers.hashCode(), twoImpliedXfers.hashCode());
		// and:
		assertEquals(oneRepr, oneImpliedXfers.toString());
		assertEquals(twoRepr, twoImpliedXfers.toString());
	}

	@Test
	void metaRecognizesIdenticalConditions() {
		final var meta = new ImpliedTransfersMeta(props, OK, entityCustomFees, resolvedAliases);

		given(aliasManager.lookupIdBy(anAlias)).willReturn(aNum);
		given(dynamicProperties.maxTransferListSize()).willReturn(maxExplicitHbarAdjusts);
		given(dynamicProperties.maxTokenTransferListSize()).willReturn(maxExplicitTokenAdjusts);
		given(dynamicProperties.maxNftTransfersLen()).willReturn(maxExplicitOwnershipChanges);
		given(dynamicProperties.maxXferBalanceChanges()).willReturn(maxBalanceChanges);
		given(dynamicProperties.maxCustomFeeDepth()).willReturn(maxFeeNesting);
		given(dynamicProperties.areNftsEnabled()).willReturn(areNftsEnabled);
		given(dynamicProperties.isAutoCreationEnabled()).willReturn(autoCreationEnabled);
		given(customFeeSchedules.lookupMetaFor(any())).willReturn(entityCustomFees.get(0));
		given(dynamicProperties.areAllowancesEnabled()).willReturn(areAllowancesEnabled);

		// expect:
		assertTrue(meta.wasDerivedFrom(dynamicProperties, customFeeSchedules, aliasManager));

		// and:
		given(aliasManager.lookupIdBy(anAlias)).willReturn(bNum);
		assertFalse(meta.wasDerivedFrom(dynamicProperties, newCustomFeeSchedules, aliasManager));

		// and:
		given(aliasManager.lookupIdBy(anAlias)).willReturn(aNum);
		given(newCustomFeeSchedules.lookupMetaFor(any())).willReturn(newCustomFeeMeta);
		assertFalse(meta.wasDerivedFrom(dynamicProperties, newCustomFeeSchedules, aliasManager));

		// and:
		given(dynamicProperties.maxTransferListSize()).willReturn(maxExplicitHbarAdjusts - 1);
		assertFalse(meta.wasDerivedFrom(dynamicProperties, customFeeSchedules, aliasManager));

		// and:
		given(dynamicProperties.maxTransferListSize()).willReturn(maxExplicitHbarAdjusts);
		given(dynamicProperties.maxTokenTransferListSize()).willReturn(maxExplicitTokenAdjusts + 1);
		assertFalse(meta.wasDerivedFrom(dynamicProperties, customFeeSchedules, aliasManager));

		// and:
		given(dynamicProperties.maxTokenTransferListSize()).willReturn(maxExplicitTokenAdjusts);
		given(dynamicProperties.maxNftTransfersLen()).willReturn(maxExplicitOwnershipChanges - 1);
		assertFalse(meta.wasDerivedFrom(dynamicProperties, customFeeSchedules, aliasManager));

		// and:
		given(dynamicProperties.maxNftTransfersLen()).willReturn(maxExplicitOwnershipChanges);
		given(dynamicProperties.maxXferBalanceChanges()).willReturn(maxBalanceChanges - 1);
		assertFalse(meta.wasDerivedFrom(dynamicProperties, customFeeSchedules, aliasManager));

		// and:
		given(dynamicProperties.maxXferBalanceChanges()).willReturn(maxBalanceChanges);
		given(dynamicProperties.maxCustomFeeDepth()).willReturn(maxFeeNesting + 1);
		assertFalse(meta.wasDerivedFrom(dynamicProperties, customFeeSchedules, aliasManager));

		// and:
		given(dynamicProperties.maxCustomFeeDepth()).willReturn(maxFeeNesting);
		given(dynamicProperties.areNftsEnabled()).willReturn(!areNftsEnabled);
		assertFalse(meta.wasDerivedFrom(dynamicProperties, customFeeSchedules, aliasManager));

		// and:
		given(dynamicProperties.areNftsEnabled()).willReturn(areNftsEnabled);
		given(dynamicProperties.isAutoCreationEnabled()).willReturn(!autoCreationEnabled);
		assertFalse(meta.wasDerivedFrom(dynamicProperties, customFeeSchedules, aliasManager));

		given(dynamicProperties.areAllowancesEnabled()).willReturn(areAllowancesEnabled);
		given(dynamicProperties.isAutoCreationEnabled()).willReturn(!autoCreationEnabled);
		assertFalse(meta.wasDerivedFrom(dynamicProperties, customFeeSchedules, aliasManager));

		given(dynamicProperties.areAllowancesEnabled()).willReturn(!areAllowancesEnabled);
		given(dynamicProperties.isAutoCreationEnabled()).willReturn(autoCreationEnabled);
		assertFalse(meta.wasDerivedFrom(dynamicProperties, customFeeSchedules, aliasManager));
	}

	private final int maxExplicitHbarAdjusts = 5;
	private final int maxExplicitTokenAdjusts = 50;
	private final int maxExplicitOwnershipChanges = 12;
	private final int maxFeeNesting = 1;
	private final int maxBalanceChanges = 20;
	private final boolean areNftsEnabled = true;
	private final boolean autoCreationEnabled = true;
	private final boolean areAllowancesEnabled = true;
	private final ImpliedTransfersMeta.ValidationProps props = new ImpliedTransfersMeta.ValidationProps(
			maxExplicitHbarAdjusts,
			maxExplicitTokenAdjusts,
			maxExplicitOwnershipChanges,
			maxFeeNesting,
			maxBalanceChanges,
			areNftsEnabled,
			autoCreationEnabled,
			areAllowancesEnabled);
	private final EntityId customFeeToken = new EntityId(0, 0, 123);
	private final EntityId customFeeCollector = new EntityId(0, 0, 124);
	private final Id someId = new Id(1, 2, 3);
	private final Id someTreasuryId = new Id(2, 3, 4);
	private final List<CustomFeeMeta> entityCustomFees = List.of(
			new CustomFeeMeta(customFeeToken.asId(), someTreasuryId, new ArrayList<>()));
	private static final ByteString anAlias = ByteString.copyFromUtf8("abcdefg");
	private static final EntityNum aNum = EntityNum.fromLong(1_234L);
	private static final EntityNum bNum = EntityNum.fromLong(5_4321L);
	private final Map<ByteString, EntityNum> resolvedAliases = Map.of(anAlias, aNum);
	private final CustomFeeMeta newCustomFeeMeta = new CustomFeeMeta(
			someId,
			someTreasuryId,
			List.of(FcCustomFee.fixedFee(10L, customFeeToken, customFeeCollector)));
	private final List<FcAssessedCustomFee> assessedCustomFees = List.of(
			new FcAssessedCustomFee(customFeeCollector, customFeeToken, 123L, new long[] { 123L }));
}<|MERGE_RESOLUTION|>--- conflicted
+++ resolved
@@ -79,18 +79,10 @@
 		final var twoRepr = "ImpliedTransfers{meta=ImpliedTransfersMeta{code=OK, maxExplicitHbarAdjusts=5, " +
 				"maxExplicitTokenAdjusts=50, maxExplicitOwnershipChanges=12, maxNestedCustomFees=1, " +
 				"maxXferBalanceChanges=20, areNftsEnabled=true, isAutoCreationEnabled=true, " +
-<<<<<<< HEAD
-				"tokenFeeSchedules=[CustomFeeMeta[tokenId=0.0.123, treasuryId=2.3.4, customFees=[]]]}, " +
+				"tokenFeeSchedules=[CustomFeeMeta[tokenId=0.0.123, treasuryId=2.3.4, customFees=[]]], areAllowancesEnabled=true}, " +
 				"changes=[BalanceChange{token=1.2.3, account=4.5.6, alias=, units=7, expectedDecimals=-1}], " +
 				"tokenFeeSchedules=[CustomFeeMeta[tokenId=0.0.123, treasuryId=2.3.4, customFees=[]]], " +
 				"assessedCustomFees=[FcAssessedCustomFee{token=EntityId{shard=0, " +
-=======
-				"tokenFeeSchedules=[CustomFeeMeta[tokenId=Id[shard=0, realm=0, num=123], treasuryId=Id[shard=2, " +
-				"realm=3, num=4], customFees=[]]], areAllowancesEnabled=true}, changes=[BalanceChange{token=Id[shard=1," +
-				" realm=2, num=3], account=Id[shard=4, realm=5, num=6], alias=, units=7, expectedDecimals=-1}], " +
-				"tokenFeeSchedules=[CustomFeeMeta[tokenId=Id[shard=0, realm=0, num=123], treasuryId=Id[shard=2, " +
-				"realm=3, num=4], customFees=[]]], assessedCustomFees=[FcAssessedCustomFee{token=EntityId{shard=0, " +
->>>>>>> ae3db581
 				"realm=0, num=123}, account=EntityId{shard=0, realm=0, num=124}, units=123, effective payer " +
 				"accounts=[123]}], resolvedAliases={}, numAutoCreations=0}";
 
