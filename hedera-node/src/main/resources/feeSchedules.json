--- conflicted
+++ resolved
@@ -54,16 +54,6 @@
 			{
 			  "subType": "DEFAULT",
 			  "nodedata": {
-<<<<<<< HEAD
-				"constant": 3826162316,
-				"bpt": 6116887,
-				"vpt": 15292217405,
-				"rbh": 4078,
-				"sbh": 306,
-				"gas": 40779,
-				"bpr": 6116887,
-				"sbpr": 152922,
-=======
 				"constant": 3794963556,
 				"bpt": 6067009,
 				"vpt": 15167523735,
@@ -72,21 +62,10 @@
 				"gas": 40447,
 				"bpr": 6067009,
 				"sbpr": 151675,
->>>>>>> cf7be264
-				"min": 0,
-				"max": 1000000000000000
-			  },
-			  "networkdata": {
-<<<<<<< HEAD
-				"constant": 76523246321,
-				"bpt": 122337739,
-				"vpt": 305844348100,
-				"rbh": 81558,
-				"sbh": 6117,
-				"gas": 815585,
-				"bpr": 122337739,
-				"sbpr": 3058443,
-=======
+				"min": 0,
+				"max": 1000000000000000
+			  },
+			  "networkdata": {
 				"constant": 75899271121,
 				"bpt": 121340190,
 				"vpt": 303350474702,
@@ -95,21 +74,10 @@
 				"gas": 808935,
 				"bpr": 121340190,
 				"sbpr": 3033505,
->>>>>>> cf7be264
-				"min": 0,
-				"max": 1000000000000000
-			  },
-			  "servicedata": {
-<<<<<<< HEAD
-				"constant": 76523246321,
-				"bpt": 122337739,
-				"vpt": 305844348100,
-				"rbh": 81558,
-				"sbh": 6117,
-				"gas": 815585,
-				"bpr": 122337739,
-				"sbpr": 3058443,
-=======
+				"min": 0,
+				"max": 1000000000000000
+			  },
+			  "servicedata": {
 				"constant": 75899271121,
 				"bpt": 121340190,
 				"vpt": 303350474702,
@@ -118,7 +86,6 @@
 				"gas": 808935,
 				"bpr": 121340190,
 				"sbpr": 3033505,
->>>>>>> cf7be264
 				"min": 0,
 				"max": 1000000000000000
 			  }
@@ -3283,50 +3250,6 @@
 	  },
 	  {
 		"transactionFeeSchedule": {
-<<<<<<< HEAD
-		  "hederaFunctionality": "CryptoDeleteAllowance",
-		  "fees": [
-			{
-			  "subType": "DEFAULT",
-			  "nodedata": {
-				"constant": 3826162316,
-				"bpt": 6116887,
-				"vpt": 15292217405,
-				"rbh": 4078,
-				"sbh": 306,
-				"gas": 40779,
-				"bpr": 6116887,
-				"sbpr": 152922,
-				"min": 0,
-				"max": 1000000000000000
-			  },
-			  "networkdata": {
-				"constant": 76523246321,
-				"bpt": 122337739,
-				"vpt": 305844348100,
-				"rbh": 81558,
-				"sbh": 6117,
-				"gas": 815585,
-				"bpr": 122337739,
-				"sbpr": 3058443,
-				"min": 0,
-				"max": 1000000000000000
-			  },
-			  "servicedata": {
-				"constant": 76523246321,
-				"bpt": 122337739,
-				"vpt": 305844348100,
-				"rbh": 81558,
-				"sbh": 6117,
-				"gas": 815585,
-				"bpr": 122337739,
-				"sbpr": 3058443,
-				"min": 0,
-				"max": 1000000000000000
-			  }
-			}
-		  ]
-=======
 		  "transactionFeeSchedule": {
 			"hederaFunctionality": "CryptoDeleteAllowance",
 			"fees": [
@@ -3371,7 +3294,6 @@
 			  }
 			]
 		  }
->>>>>>> cf7be264
 		}
 	  },
 	  {
