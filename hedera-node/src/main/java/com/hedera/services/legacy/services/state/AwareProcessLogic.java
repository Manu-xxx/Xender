package com.hedera.services.legacy.services.state;

/*-
 * ‌
 * Hedera Services Node
 * ​
 * Copyright (C) 2018 - 2021 Hedera Hashgraph, LLC
 * ​
 * Licensed under the Apache License, Version 2.0 (the "License");
 * you may not use this file except in compliance with the License.
 * You may obtain a copy of the License at
 *
 *      http://www.apache.org/licenses/LICENSE-2.0
 *
 * Unless required by applicable law or agreed to in writing, software
 * distributed under the License is distributed on an "AS IS" BASIS,
 * WITHOUT WARRANTIES OR CONDITIONS OF ANY KIND, either express or implied.
 * See the License for the specific language governing permissions and
 * limitations under the License.
 * ‍
 */

import com.google.protobuf.InvalidProtocolBufferException;
import com.hedera.services.context.ServicesContext;
import com.hedera.services.legacy.crypto.SignatureStatus;
import com.hedera.services.sigs.sourcing.ScopedSigBytesProvider;
import com.hedera.services.state.logic.ServicesTxnManager;
import com.hedera.services.state.submerkle.ExpirableTxnRecord;
import com.hedera.services.stream.RecordStreamObject;
import com.hedera.services.txns.ProcessLogic;
import com.hedera.services.utils.TxnAccessor;
import com.hederahashgraph.api.proto.java.ResponseCodeEnum;
import com.hederahashgraph.fee.FeeObject;
import com.swirlds.common.SwirldTransaction;
import org.apache.logging.log4j.LogManager;
import org.apache.logging.log4j.Logger;

import java.time.Instant;
import java.util.EnumSet;

import static com.hedera.services.keys.HederaKeyActivation.ONLY_IF_SIG_IS_VALID;
import static com.hedera.services.keys.HederaKeyActivation.payerSigIsActive;
import static com.hedera.services.legacy.crypto.SignatureStatusCode.SUCCESS_VERIFY_ASYNC;
import static com.hedera.services.sigs.HederaToPlatformSigOps.rationalizeIn;
import static com.hedera.services.sigs.Rationalization.IN_HANDLE_SUMMARY_FACTORY;
import static com.hederahashgraph.api.proto.java.ResponseCodeEnum.FAIL_INVALID;
import static com.hederahashgraph.api.proto.java.ResponseCodeEnum.INVALID_ACCOUNT_ID;
import static com.hederahashgraph.api.proto.java.ResponseCodeEnum.INVALID_CONTRACT_ID;
import static com.hederahashgraph.api.proto.java.ResponseCodeEnum.INVALID_FILE_ID;
import static com.hederahashgraph.api.proto.java.ResponseCodeEnum.INVALID_SCHEDULE_ID;
import static com.hederahashgraph.api.proto.java.ResponseCodeEnum.INVALID_SIGNATURE;
import static com.hederahashgraph.api.proto.java.ResponseCodeEnum.INVALID_TOKEN_ID;
import static com.hederahashgraph.api.proto.java.ResponseCodeEnum.KEY_PREFIX_MISMATCH;
import static com.hederahashgraph.api.proto.java.ResponseCodeEnum.MODIFYING_IMMUTABLE_CONTRACT;
import static com.hederahashgraph.api.proto.java.ResponseCodeEnum.OK;
import static com.hederahashgraph.api.proto.java.ResponseCodeEnum.SCHEDULED_TRANSACTION_NOT_IN_WHITELIST;
import static com.hederahashgraph.api.proto.java.ResponseCodeEnum.UNRESOLVABLE_REQUIRED_SIGNERS;

public class AwareProcessLogic implements ProcessLogic {
	private static final Logger log = LogManager.getLogger(AwareProcessLogic.class);

	private static final EnumSet<ResponseCodeEnum> SIG_RATIONALIZATION_ERRORS = EnumSet.of(
			INVALID_FILE_ID,
			INVALID_TOKEN_ID,
			INVALID_ACCOUNT_ID,
			INVALID_SCHEDULE_ID,
			INVALID_SIGNATURE,
			KEY_PREFIX_MISMATCH,
			MODIFYING_IMMUTABLE_CONTRACT,
			INVALID_CONTRACT_ID,
			UNRESOLVABLE_REQUIRED_SIGNERS,
			SCHEDULED_TRANSACTION_NOT_IN_WHITELIST);

	private final ServicesContext ctx;

	private final ServicesTxnManager txnManager = new ServicesTxnManager(
			this::processTxnInCtx, this::addRecordToStream, this::processTriggeredTxnInCtx, this::warnOf);

	public AwareProcessLogic(ServicesContext ctx) {
		this.ctx = ctx;
	}

	@Override
	public void incorporateConsensusTxn(SwirldTransaction platformTxn, Instant consensusTime, long submittingMember) {
		try {
			final var accessor = ctx.expandHandleSpan().accessorFor(platformTxn);
			Instant effectiveConsensusTime = consensusTime;
			if (accessor.canTriggerTxn()) {
				effectiveConsensusTime = consensusTime.minusNanos(1);
			}

			if (!ctx.invariants().holdFor(accessor, effectiveConsensusTime, submittingMember)) {
				return;
			}

			ctx.expiries().purge(effectiveConsensusTime.getEpochSecond());

			txnManager.process(accessor, effectiveConsensusTime, submittingMember, ctx);
			final var triggeredAccessor = ctx.txnCtx().triggeredTxn();
			if (triggeredAccessor != null) {
				txnManager.process(triggeredAccessor, consensusTime, submittingMember, ctx);
			}

			ctx.entityAutoRenewal().execute(consensusTime);
		} catch (InvalidProtocolBufferException e) {
			log.warn("Consensus platform txn was not gRPC!", e);
		}
	}

	private void processTxnInCtx() {
		doProcess(ctx.txnCtx().accessor(), ctx.txnCtx().consensusTime());
	}

	private void processTriggeredTxnInCtx() {
		doTriggeredProcess(ctx.txnCtx().accessor(), ctx.txnCtx().consensusTime());
	}

	private void warnOf(Exception e, String context) {
		String tpl = "Possibly CATASTROPHIC failure in {} :: {} ==>> {} ==>>";
		try {
			log.error(
					tpl,
					context,
					ctx.txnCtx().accessor().getSignedTxn4Log(),
					ctx.ledger().currentChangeSet(),
					e);
		} catch (Exception unexpected) {
			log.error("Failure in {} ::", context, e);
			log.error("Full details could not be logged!", unexpected);
		}
	}

	void addRecordToStream() {
		ctx.recordsHistorian().lastCreatedRecord().ifPresent(finalRecord ->
<<<<<<< HEAD
				stream(ctx.txnCtx().accessor().getSignedTxnWrapper(),
=======
				stream(ctx.txnCtx().accessor().getBackwardCompatibleSignedTxn(),
>>>>>>> d55cc343
						finalRecord, ctx.txnCtx().consensusTime()));
	}

	private void doTriggeredProcess(TxnAccessor accessor, Instant consensusTime) {
		ctx.networkCtxManager().advanceConsensusClockTo(consensusTime);
		ctx.networkCtxManager().prepareForIncorporating(accessor.getFunction());

		FeeObject fees = ctx.fees().computeFee(accessor, ctx.txnCtx().activePayerKey(), ctx.currentView());
		var chargingOutcome = ctx.txnChargingPolicy().applyForTriggered(fees);
		if (chargingOutcome != OK) {
			ctx.txnCtx().setStatus(chargingOutcome);
			return;
		}

		process(accessor);
	}

	private void doProcess(TxnAccessor accessor, Instant consensusTime) {
		ctx.networkCtxManager().advanceConsensusClockTo(consensusTime);

		var sigStatus = rationalizeWithPreConsensusSigs(accessor);
		if (hasActivePayerSig(accessor)) {
			ctx.txnCtx().payerSigIsKnownActive();
			ctx.networkCtxManager().prepareForIncorporating(accessor.getFunction());
		}

		if (!ctx.chargingPolicyAgent().applyPolicyFor(accessor)) {
			return;
		}

		if (SIG_RATIONALIZATION_ERRORS.contains(sigStatus.getResponseCode())) {
			ctx.txnCtx().setStatus(sigStatus.getResponseCode());
			return;
		}
		if (!ctx.activationHelper().areOtherPartiesActive(ONLY_IF_SIG_IS_VALID)) {
			ctx.txnCtx().setStatus(INVALID_SIGNATURE);
			return;
		}

		process(accessor);
	}

	private void process(TxnAccessor accessor) {
		var sysAuthStatus = ctx.systemOpPolicies().check(accessor).asStatus();
		if (sysAuthStatus != OK) {
			ctx.txnCtx().setStatus(sysAuthStatus);
			return;
		}
		var transitionLogic = ctx.transitionLogic().lookupFor(accessor.getFunction(), accessor.getTxn());
		if (transitionLogic.isEmpty()) {
			log.warn("Transaction w/o applicable transition logic at consensus :: {}", accessor::getSignedTxn4Log);
			ctx.txnCtx().setStatus(FAIL_INVALID);
			return;
		}
		var logic = transitionLogic.get();
		var opValidity = logic.semanticCheck().apply(accessor.getTxn());
		if (opValidity != OK) {
			ctx.txnCtx().setStatus(opValidity);
			return;
		}
		logic.doStateTransition();

		ctx.networkCtxManager().finishIncorporating(accessor.getFunction());
	}

	private boolean hasActivePayerSig(TxnAccessor accessor) {
		try {
			return payerSigIsActive(accessor, ctx.backedKeyOrder(), IN_HANDLE_SUMMARY_FACTORY);
		} catch (Exception edgeCase) {
			log.warn("Almost inconceivably, when testing payer sig activation:", edgeCase);
		}
		return false;
	}

	private SignatureStatus rationalizeWithPreConsensusSigs(TxnAccessor accessor) {
		var sigProvider = new ScopedSigBytesProvider(accessor);
		var sigStatus = rationalizeIn(
				accessor,
				ctx.syncVerifier(),
				ctx.backedKeyOrder(),
				sigProvider,
				ctx.sigFactoryCreator()::createScopedFactory);
		if (!sigStatus.isError()) {
			if (sigStatus.getStatusCode() == SUCCESS_VERIFY_ASYNC) {
				ctx.speedometers().cycleAsyncVerifications();
			} else {
				ctx.speedometers().cycleSyncVerifications();
			}
		}
		return sigStatus;
	}

	void stream(
			com.hederahashgraph.api.proto.java.Transaction txn,
<<<<<<< HEAD
			ExpirableTxnRecord record,
			Instant consensusTime
	) {
		final var rso = new RecordStreamObject(record, txn, consensusTime);
=======
			ExpirableTxnRecord expiringRecord,
			Instant consensusTime
	) {
		final var rso = new RecordStreamObject(expiringRecord, txn, consensusTime);
>>>>>>> d55cc343
		ctx.updateRecordRunningHash(rso.getRunningHash());
		ctx.recordStreamManager().addRecordStreamObject(rso);
	}
}<|MERGE_RESOLUTION|>--- conflicted
+++ resolved
@@ -132,11 +132,7 @@
 
 	void addRecordToStream() {
 		ctx.recordsHistorian().lastCreatedRecord().ifPresent(finalRecord ->
-<<<<<<< HEAD
 				stream(ctx.txnCtx().accessor().getSignedTxnWrapper(),
-=======
-				stream(ctx.txnCtx().accessor().getBackwardCompatibleSignedTxn(),
->>>>>>> d55cc343
 						finalRecord, ctx.txnCtx().consensusTime()));
 	}
 
@@ -231,17 +227,10 @@
 
 	void stream(
 			com.hederahashgraph.api.proto.java.Transaction txn,
-<<<<<<< HEAD
-			ExpirableTxnRecord record,
-			Instant consensusTime
-	) {
-		final var rso = new RecordStreamObject(record, txn, consensusTime);
-=======
 			ExpirableTxnRecord expiringRecord,
 			Instant consensusTime
 	) {
 		final var rso = new RecordStreamObject(expiringRecord, txn, consensusTime);
->>>>>>> d55cc343
 		ctx.updateRecordRunningHash(rso.getRunningHash());
 		ctx.recordStreamManager().addRecordStreamObject(rso);
 	}
