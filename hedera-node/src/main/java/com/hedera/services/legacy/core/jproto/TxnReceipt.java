package com.hedera.services.legacy.core.jproto;

/*-
 * ‌
 * Hedera Services Node
 * ​
 * Copyright (C) 2018 - 2021 Hedera Hashgraph, LLC
 * ​
 * Licensed under the Apache License, Version 2.0 (the "License");
 * you may not use this file except in compliance with the License.
 * You may obtain a copy of the License at
 *
 *      http://www.apache.org/licenses/LICENSE-2.0
 *
 * Unless required by applicable law or agreed to in writing, software
 * distributed under the License is distributed on an "AS IS" BASIS,
 * WITHOUT WARRANTIES OR CONDITIONS OF ANY KIND, either express or implied.
 * See the License for the specific language governing permissions and
 * limitations under the License.
 * ‍
 */

import com.google.common.base.MoreObjects;
import com.google.protobuf.ByteString;
import com.hedera.services.state.serdes.DomainSerdes;
import com.hedera.services.state.submerkle.EntityId;
import com.hedera.services.state.submerkle.ExchangeRates;
import com.hedera.services.state.submerkle.TxnId;
import com.hederahashgraph.api.proto.java.ResponseCodeEnum;
import com.hederahashgraph.api.proto.java.TopicID;
import com.hederahashgraph.api.proto.java.TransactionReceipt;
import com.hederahashgraph.builder.RequestBuilder;
import com.swirlds.common.CommonUtils;
import com.swirlds.common.io.SelfSerializable;
import com.swirlds.common.io.SerializableDataInputStream;
import com.swirlds.common.io.SerializableDataOutputStream;
import org.apache.logging.log4j.LogManager;
import org.apache.logging.log4j.Logger;

import java.io.IOException;
import java.util.Arrays;
import java.util.Objects;

import static com.swirlds.common.CommonUtils.getNormalisedStringFromBytes;

public class TxnReceipt implements SelfSerializable {
	private static final Logger log = LogManager.getLogger(TxnReceipt.class);

	private static final int MAX_STATUS_BYTES = 128;
	private static final int MAX_RUNNING_HASH_BYTES = 1024;

	static final TxnId MISSING_SCHEDULED_TXN_ID = null;
	static final byte[] MISSING_RUNNING_HASH = null;
	static final long MISSING_TOPIC_SEQ_NO = 0L;
	static final long MISSING_RUNNING_HASH_VERSION = 0L;

	static final int RELEASE_070_VERSION = 1;
	static final int RELEASE_080_VERSION = 2;
	static final int RELEASE_090_VERSION = 3;
	static final int RELEASE_0100_VERSION = 4;
	static final int RELEASE_0110_VERSION = 5;
	static final int RELEASE_0120_VERSION = 6;
	static final int MERKLE_VERSION = RELEASE_0120_VERSION;
	static final long RUNTIME_CONSTRUCTABLE_ID = 0x65ef569a77dcf125L;

	static DomainSerdes serdes = new DomainSerdes();

	long runningHashVersion = MISSING_RUNNING_HASH_VERSION;
	long topicSequenceNumber = MISSING_TOPIC_SEQ_NO;
	byte[] topicRunningHash = MISSING_RUNNING_HASH;
	TxnId scheduledTxnId = MISSING_SCHEDULED_TXN_ID;
	String status;
	EntityId accountId;
	EntityId fileId;
	EntityId topicId;
	EntityId tokenId;
	EntityId contractId;
	EntityId scheduleId;
	ExchangeRates exchangeRates;
	long newTotalSupply = -1L;

	public TxnReceipt() { }

	public TxnReceipt (Builder builder){
		this.status = builder.status;
		this.accountId = builder.accountId;
		this.fileId = builder.fileId;
		this.contractId = builder.contractId;
		this.exchangeRates = builder.exchangeRates;
		this.topicId = builder.topicId;
		this.tokenId = builder.tokenId;
		this.scheduleId = builder.scheduleId;
		this.topicSequenceNumber = builder.topicSequenceNumber;
		this.topicRunningHash = ((builder.topicRunningHash != MISSING_RUNNING_HASH) && (builder.topicRunningHash.length > 0))
				? builder.topicRunningHash
				: MISSING_RUNNING_HASH;
		this.runningHashVersion = builder.runningHashVersion;
		this.newTotalSupply = builder.newTotalSupply;
		this.scheduledTxnId = builder.scheduledTxnId;
	}

	/* --- SelfSerializable --- */

	@Override
	public long getClassId() {
		return RUNTIME_CONSTRUCTABLE_ID;
	}

	@Override
	public int getVersion() {
		return MERKLE_VERSION;
	}

	@Override
	public void serialize(SerializableDataOutputStream out) throws IOException {
		out.writeNormalisedString(status);
		out.writeSerializable(exchangeRates, true);
		serdes.writeNullableSerializable(accountId, out);
		serdes.writeNullableSerializable(fileId, out);
		serdes.writeNullableSerializable(contractId, out);
		serdes.writeNullableSerializable(topicId, out);
		serdes.writeNullableSerializable(tokenId, out);
		serdes.writeNullableSerializable(scheduleId, out);
		if (topicRunningHash == MISSING_RUNNING_HASH) {
			out.writeBoolean(false);
		} else {
			out.writeBoolean(true);
			out.writeLong(topicSequenceNumber);
			out.writeLong(runningHashVersion);
			out.writeByteArray(topicRunningHash);
		}
		out.writeLong(newTotalSupply);
		serdes.writeNullableSerializable(scheduledTxnId, out);
	}

	@Override
	public void deserialize(SerializableDataInputStream in, int version) throws IOException {
		status = getNormalisedStringFromBytes(in.readByteArray(MAX_STATUS_BYTES));
		exchangeRates = in.readSerializable(true, ExchangeRates::new);
		accountId = serdes.readNullableSerializable(in);
		fileId = serdes.readNullableSerializable(in);
		contractId = serdes.readNullableSerializable(in);
		topicId = serdes.readNullableSerializable(in);
		if (version > RELEASE_070_VERSION) {
			tokenId = serdes.readNullableSerializable(in);
		}
		if (version >= RELEASE_0110_VERSION) {
			scheduleId = serdes.readNullableSerializable(in);
		}
		var isSubmitMessageReceipt = in.readBoolean();
		if (isSubmitMessageReceipt) {
			topicSequenceNumber = in.readLong();
			runningHashVersion = in.readLong();
			topicRunningHash = in.readByteArray(MAX_RUNNING_HASH_BYTES);
		}
		if (version > RELEASE_090_VERSION) {
			newTotalSupply = in.readLong();
		}
		if (version >= RELEASE_0120_VERSION) {
			scheduledTxnId = serdes.readNullableSerializable(in);
		}
	}

	public long getRunningHashVersion() {
		return runningHashVersion;
	}

	public String getStatus() {
		return status;
	}

	public EntityId getAccountId() {
		return accountId;
	}

	public EntityId getFileId() {
		return fileId;
	}

	public EntityId getContractId() {
		return contractId;
	}

	public ExchangeRates getExchangeRates() {
		return exchangeRates;
	}

	public EntityId getTopicId() {
		return topicId;
	}

	public EntityId getTokenId() {
		return tokenId;
	}

	public EntityId getScheduleId() {
		return scheduleId;
	}

	public long getTopicSequenceNumber() {
		return topicSequenceNumber;
	}

	public byte[] getTopicRunningHash() {
		return topicRunningHash;
	}

	public long getNewTotalSupply() {
		return newTotalSupply;
	}

	public TxnId getScheduledTxnId() {
		return scheduledTxnId;
	}

	/* --- Object --- */

	@Override
	public boolean equals(Object o) {
		if (this == o) {
			return true;
		}
		if (o == null || getClass() != o.getClass()) {
			return false;
		}
		TxnReceipt that = (TxnReceipt) o;
		return this.runningHashVersion == that.runningHashVersion &&
				Objects.equals(status, that.status) &&
				Objects.equals(accountId, that.accountId) &&
				Objects.equals(fileId, that.fileId) &&
				Objects.equals(contractId, that.contractId) &&
				Objects.equals(topicId, that.topicId) &&
				Objects.equals(tokenId, that.tokenId) &&
				Objects.equals(topicSequenceNumber, that.topicSequenceNumber) &&
				Arrays.equals(topicRunningHash, that.topicRunningHash) &&
				Objects.equals(newTotalSupply, that.newTotalSupply) &&
				Objects.equals(scheduledTxnId, that.scheduledTxnId);
	}

	@Override
	public int hashCode() {
		return Objects.hash(
				runningHashVersion, status,
				accountId, fileId, contractId, topicId, tokenId,
				topicSequenceNumber, Arrays.hashCode(topicRunningHash),
				newTotalSupply, scheduledTxnId);
	}

	@Override
	public String toString() {
		var helper = MoreObjects.toStringHelper(this)
				.omitNullValues()
				.add("status", status)
				.add("exchangeRates", exchangeRates)
				.add("accountCreated", accountId)
				.add("fileCreated", fileId)
				.add("tokenCreated", tokenId)
				.add("contractCreated", contractId)
				.add("topicCreated", topicId)
				.add("newTotalTokenSupply", newTotalSupply)
				.add("scheduledTxnId", scheduledTxnId);
		if (topicRunningHash != MISSING_RUNNING_HASH) {
			helper.add("topicSeqNo", topicSequenceNumber);
			helper.add("topicRunningHash", CommonUtils.hex(topicRunningHash));
			helper.add("runningHashVersion", runningHashVersion);
		}
		return helper.toString();
	}

	public void setRunningHashVersion(long runningHashVersion) {
		this.runningHashVersion = runningHashVersion;
	}

	public void setTopicSequenceNumber(long topicSequenceNumber) {
		this.topicSequenceNumber = topicSequenceNumber;
	}

	public void setTopicRunningHash(byte[] topicRunningHash) {
		this.topicRunningHash = topicRunningHash;
	}

	public void setScheduledTxnId(TxnId scheduledTxnId) {
		this.scheduledTxnId = scheduledTxnId;
	}

	public void setStatus(String status) {
		this.status = status;
	}

	public void setAccountId(EntityId accountId) {
		this.accountId = accountId;
	}

	public void setFileId(EntityId fileId) {
		this.fileId = fileId;
	}

	public void setTopicId(EntityId topicId) {
		this.topicId = topicId;
	}

	public void setTokenId(EntityId tokenId) {
		this.tokenId = tokenId;
	}

	public void setContractId(EntityId contractId) {
		this.contractId = contractId;
	}

	public void setScheduleId(EntityId scheduleId) {
		this.scheduleId = scheduleId;
	}

	public void setExchangeRates(ExchangeRates exchangeRates) {
		this.exchangeRates = exchangeRates;
	}

	public void setNewTotalSupply(Long newTotalSupply) {
		this.newTotalSupply = newTotalSupply;
	}

	/* ---  Helpers --- */

	public static TxnReceipt fromGrpc(TransactionReceipt grpc) {
		final var effRates = grpc.hasExchangeRate() ? ExchangeRates.fromGrpc(grpc.getExchangeRate()) : null;
		String status = grpc.getStatus() != null ? grpc.getStatus().name() : null;
		EntityId accountId = grpc.hasAccountID() ? EntityId.fromGrpcAccountId(grpc.getAccountID()) : null;
		EntityId jFileID = grpc.hasFileID() ? EntityId.fromGrpcFileId(grpc.getFileID()) : null;
		EntityId jContractID = grpc.hasContractID() ? EntityId.fromGrpcContractId(grpc.getContractID()) : null;
		EntityId topicId = grpc.hasTopicID() ? EntityId.fromGrpcTopicId(grpc.getTopicID()) : null;
		EntityId tokenId = grpc.hasTokenID() ? EntityId.fromGrpcTokenId(grpc.getTokenID()) : null;
		EntityId scheduleId = grpc.hasScheduleID() ? EntityId.fromGrpcScheduleId(grpc.getScheduleID()) : null;
		long runningHashVersion = Math.max(MISSING_RUNNING_HASH_VERSION, grpc.getTopicRunningHashVersion());
		long newTotalSupply = grpc.getNewTotalSupply();
		TxnId scheduledTxnId = grpc.hasScheduledTransactionID()
				? TxnId.fromGrpc(grpc.getScheduledTransactionID())
				: MISSING_SCHEDULED_TXN_ID;
<<<<<<< HEAD

		return new TxnReceipt(
				status,
				accountId,
				jFileID,
				jContractID,
				tokenId,
				scheduleId,
				effRates,
				topicId,
				grpc.getTopicSequenceNumber(),
				grpc.getTopicRunningHash().toByteArray(),
				runningHashVersion,
				newTotalSupply,
				scheduledTxnId);
=======
		return TxnReceipt.newBuilder()
				.setStatus(status)
				.setAccountId(accountId)
				.setFileId(jFileID)
				.setContractId(jContractID)
				.setTokenId(tokenId)
				.setScheduleId(scheduleId)
				.setExchangeRates(ExchangeRates.fromGrpc(grpc.getExchangeRate()))
				.setTopicId(topicId)
				.setTopicSequenceNumber(grpc.getTopicSequenceNumber())
				.setTopicRunningHash(grpc.getTopicRunningHash().toByteArray())
				.setRunningHashVersion(runningHashVersion)
				.setNewTotalSupply(newTotalSupply)
				.setScheduledTxnId(scheduledTxnId)
				.build();
>>>>>>> bf352e31
	}

	public TransactionReceipt toGrpc() {
		return convert(this);
	}

	public static TransactionReceipt convert(TxnReceipt txReceipt) {
		TransactionReceipt.Builder builder = TransactionReceipt.newBuilder();
<<<<<<< HEAD
		if (txReceipt.getStatus() != null) {
				builder.setStatus(ResponseCodeEnum.valueOf(txReceipt.getStatus()));
=======
		if(txReceipt.getStatus() != null){
			builder.setStatus(ResponseCodeEnum.valueOf(txReceipt.getStatus()));
>>>>>>> bf352e31
		}
		if (txReceipt.getAccountId() != null) {
			builder.setAccountID(RequestBuilder.getAccountIdBuild(
					txReceipt.getAccountId().num(),
					txReceipt.getAccountId().realm(),
					txReceipt.getAccountId().shard()));
		}
		if (txReceipt.getFileId() != null) {
			builder.setFileID(RequestBuilder.getFileIdBuild(
					txReceipt.getFileId().num(),
					txReceipt.getFileId().realm(),
					txReceipt.getFileId().shard()));
		}
		if (txReceipt.getContractId() != null) {
			builder.setContractID(RequestBuilder.getContractIdBuild(
					txReceipt.getContractId().num(),
					txReceipt.getContractId().realm(),
					txReceipt.getContractId().shard()));
		}
		if (txReceipt.getTokenId() != null) {
			builder.setTokenID(txReceipt.getTokenId().toGrpcTokenId());
		}
		if (txReceipt.getScheduleId() != null) {
			builder.setScheduleID(txReceipt.getScheduleId().toGrpcScheduleId());
		}
		if (txReceipt.getExchangeRates() != null) {
			builder.setExchangeRate(txReceipt.exchangeRates.toGrpc());
		}
		if (txReceipt.getTopicId() != null) {
			var receiptTopic = txReceipt.getTopicId();
			builder.setTopicID(TopicID.newBuilder().setShardNum(receiptTopic.shard())
					.setRealmNum(receiptTopic.realm())
					.setTopicNum(receiptTopic.num()).build());
		}
		if (txReceipt.getTopicSequenceNumber() != MISSING_TOPIC_SEQ_NO) {
			builder.setTopicSequenceNumber(txReceipt.getTopicSequenceNumber());
		}
		if (txReceipt.getTopicRunningHash() != MISSING_RUNNING_HASH) {
			builder.setTopicRunningHash(ByteString.copyFrom(txReceipt.getTopicRunningHash()));
		}
		if (txReceipt.getRunningHashVersion() != MISSING_RUNNING_HASH_VERSION) {
			builder.setTopicRunningHashVersion(txReceipt.getRunningHashVersion());
		}
		if (txReceipt.getNewTotalSupply() >= 0) {
			builder.setNewTotalSupply(txReceipt.newTotalSupply);
		}
		if (txReceipt.getScheduledTxnId() != MISSING_SCHEDULED_TXN_ID) {
			builder.setScheduledTransactionID(txReceipt.getScheduledTxnId().toGrpc());
		}
		return builder.build();
	}

	public static TxnReceipt.Builder newBuilder(){
		return new Builder();
	}

	public static class Builder {
		private String status;
		private EntityId accountId;
		private EntityId fileId;
		private EntityId contractId;
		private EntityId tokenId;
		private EntityId scheduleId;
		private ExchangeRates exchangeRates;
		private EntityId topicId;
		private long topicSequenceNumber;
		private byte[] topicRunningHash;
		private long runningHashVersion;
		private long newTotalSupply;
		private TxnId scheduledTxnId;

		public Builder setStatus(String status) {
			this.status = status;
			return this;
		}

		public Builder setAccountId(EntityId accountId) {
			this.accountId = accountId;
			return this;
		}

		public Builder setFileId(EntityId fileId) {
			this.fileId = fileId;
			return this;
		}

		public Builder setContractId(EntityId contractId) {
			this.contractId = contractId;
			return this;
		}

		public Builder setTokenId(EntityId tokenId) {
			this.tokenId = tokenId;
			return this;
		}

		public Builder setScheduleId(EntityId scheduleId) {
			this.scheduleId = scheduleId;
			return this;
		}

		public Builder setExchangeRates(ExchangeRates exchangeRates) {
			this.exchangeRates = exchangeRates;
			return this;
		}

		public Builder setTopicId(EntityId topicId) {
			this.topicId = topicId;
			return this;
		}

		public Builder setTopicSequenceNumber(long topicSequenceNumber) {
			this.topicSequenceNumber = topicSequenceNumber;
			return this;
		}

		public Builder setTopicRunningHash(byte[] topicRunningHash) {
			this.topicRunningHash = topicRunningHash;
			return this;
		}

		public Builder setRunningHashVersion(long runningHashVersion) {
			this.runningHashVersion = runningHashVersion;
			return this;
		}

		public Builder setNewTotalSupply(long newTotalSupply) {
			this.newTotalSupply = newTotalSupply;
			return this;
		}

		public Builder setScheduledTxnId(TxnId scheduledTxnId) {
			this.scheduledTxnId = scheduledTxnId;
			return this;
		}

		public TxnReceipt build(){
			return new TxnReceipt(this);
		}
	}
}<|MERGE_RESOLUTION|>--- conflicted
+++ resolved
@@ -335,23 +335,6 @@
 		TxnId scheduledTxnId = grpc.hasScheduledTransactionID()
 				? TxnId.fromGrpc(grpc.getScheduledTransactionID())
 				: MISSING_SCHEDULED_TXN_ID;
-<<<<<<< HEAD
-
-		return new TxnReceipt(
-				status,
-				accountId,
-				jFileID,
-				jContractID,
-				tokenId,
-				scheduleId,
-				effRates,
-				topicId,
-				grpc.getTopicSequenceNumber(),
-				grpc.getTopicRunningHash().toByteArray(),
-				runningHashVersion,
-				newTotalSupply,
-				scheduledTxnId);
-=======
 		return TxnReceipt.newBuilder()
 				.setStatus(status)
 				.setAccountId(accountId)
@@ -359,7 +342,7 @@
 				.setContractId(jContractID)
 				.setTokenId(tokenId)
 				.setScheduleId(scheduleId)
-				.setExchangeRates(ExchangeRates.fromGrpc(grpc.getExchangeRate()))
+				.setExchangeRates(effRates)
 				.setTopicId(topicId)
 				.setTopicSequenceNumber(grpc.getTopicSequenceNumber())
 				.setTopicRunningHash(grpc.getTopicRunningHash().toByteArray())
@@ -367,7 +350,6 @@
 				.setNewTotalSupply(newTotalSupply)
 				.setScheduledTxnId(scheduledTxnId)
 				.build();
->>>>>>> bf352e31
 	}
 
 	public TransactionReceipt toGrpc() {
@@ -376,13 +358,8 @@
 
 	public static TransactionReceipt convert(TxnReceipt txReceipt) {
 		TransactionReceipt.Builder builder = TransactionReceipt.newBuilder();
-<<<<<<< HEAD
 		if (txReceipt.getStatus() != null) {
 				builder.setStatus(ResponseCodeEnum.valueOf(txReceipt.getStatus()));
-=======
-		if(txReceipt.getStatus() != null){
-			builder.setStatus(ResponseCodeEnum.valueOf(txReceipt.getStatus()));
->>>>>>> bf352e31
 		}
 		if (txReceipt.getAccountId() != null) {
 			builder.setAccountID(RequestBuilder.getAccountIdBuild(
