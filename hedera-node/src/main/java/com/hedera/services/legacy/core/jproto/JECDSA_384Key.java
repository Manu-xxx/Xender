package com.hedera.services.legacy.core.jproto;

/*-
 * ‌
 * Hedera Services Node
 * ​
 * Copyright (C) 2018 - 2021 Hedera Hashgraph, LLC
 * ​
 * Licensed under the Apache License, Version 2.0 (the "License");
 * you may not use this file except in compliance with the License.
 * You may obtain a copy of the License at
 *
 *      http://www.apache.org/licenses/LICENSE-2.0
 *
 * Unless required by applicable law or agreed to in writing, software
 * distributed under the License is distributed on an "AS IS" BASIS,
 * WITHOUT WARRANTIES OR CONDITIONS OF ANY KIND, either express or implied.
 * See the License for the specific language governing permissions and
 * limitations under the License.
 * ‍
 */

import com.swirlds.common.CommonUtils;

public class JECDSA_384Key extends JKey {
	private byte[] ecdsa384Key;

<<<<<<< HEAD
	private static final long serialVersionUID = 1L;
	private byte[] ecdsa384Key = null;

=======
>>>>>>> c2a90017
	public JECDSA_384Key(byte[] ecdsa384Key) {
		this.ecdsa384Key = ecdsa384Key;
	}

	@Override
	public String toString() {
<<<<<<< HEAD
		return "<JECDSA_384Key: ecdsa384Key hex=" + CommonUtils.hex(ecdsa384Key) + ">";
=======
		return "<JECDSA_384Key: ECDSA_384Key hex=" + CommonUtils.hex(ecdsa384Key) + ">";
>>>>>>> c2a90017
	}

	@Override
	public boolean isEmpty() {
		return ((null == ecdsa384Key) || (0 == ecdsa384Key.length));
	}

	@Override
	public byte[] getECDSA384() {
		return ecdsa384Key;
	}

	@Override
	public boolean isValid() {
		return !isEmpty();
	}

	@Override
	public boolean hasECDSA384Key() {
		return true;
	}
}<|MERGE_RESOLUTION|>--- conflicted
+++ resolved
@@ -25,23 +25,13 @@
 public class JECDSA_384Key extends JKey {
 	private byte[] ecdsa384Key;
 
-<<<<<<< HEAD
-	private static final long serialVersionUID = 1L;
-	private byte[] ecdsa384Key = null;
-
-=======
->>>>>>> c2a90017
 	public JECDSA_384Key(byte[] ecdsa384Key) {
 		this.ecdsa384Key = ecdsa384Key;
 	}
 
 	@Override
 	public String toString() {
-<<<<<<< HEAD
 		return "<JECDSA_384Key: ecdsa384Key hex=" + CommonUtils.hex(ecdsa384Key) + ">";
-=======
-		return "<JECDSA_384Key: ECDSA_384Key hex=" + CommonUtils.hex(ecdsa384Key) + ">";
->>>>>>> c2a90017
 	}
 
 	@Override
