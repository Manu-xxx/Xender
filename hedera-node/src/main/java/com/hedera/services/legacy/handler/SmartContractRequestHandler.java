package com.hedera.services.legacy.handler;

/*-
 * ‌
 * Hedera Services Node
 * ​
 * Copyright (C) 2018 - 2021 Hedera Hashgraph, LLC
 * ​
 * Licensed under the Apache License, Version 2.0 (the "License");
 * you may not use this file except in compliance with the License.
 * You may obtain a copy of the License at
 *
 *      http://www.apache.org/licenses/LICENSE-2.0
 *
 * Unless required by applicable law or agreed to in writing, software
 * distributed under the License is distributed on an "AS IS" BASIS,
 * WITHOUT WARRANTIES OR CONDITIONS OF ANY KIND, either express or implied.
 * See the License for the specific language governing permissions and
 * limitations under the License.
 * ‍
 */

import com.google.protobuf.TextFormat;
import com.hedera.services.fees.HbarCentExchange;
import com.hedera.services.ledger.HederaLedger;
import com.hedera.services.ledger.accounts.HederaAccountCustomizer;
import com.hedera.services.state.submerkle.EntityId;
import com.hederahashgraph.api.proto.java.AccountID;
import com.hederahashgraph.api.proto.java.ContractID;
import com.hederahashgraph.api.proto.java.ResponseCodeEnum;
import com.hederahashgraph.api.proto.java.SystemDeleteTransactionBody;
import com.hederahashgraph.api.proto.java.SystemUndeleteTransactionBody;
import com.hederahashgraph.api.proto.java.TransactionBody;
import com.hederahashgraph.api.proto.java.TransactionReceipt;
import com.hederahashgraph.api.proto.java.TransactionRecord;
import org.apache.logging.log4j.LogManager;
import org.apache.logging.log4j.Logger;

import javax.inject.Inject;
import javax.inject.Singleton;
import java.time.Instant;
import java.util.Map;

import static com.hedera.services.utils.EntityIdUtils.asAccount;
import static com.hederahashgraph.api.proto.java.ResponseCodeEnum.FAIL_INVALID;
import static com.hederahashgraph.api.proto.java.ResponseCodeEnum.FILE_SYSTEM_EXCEPTION;
import static com.hederahashgraph.api.proto.java.ResponseCodeEnum.INVALID_FILE_ID;
<<<<<<< HEAD
import static com.hederahashgraph.api.proto.java.ResponseCodeEnum.INVALID_TRANSFER_ACCOUNT_ID;
import static com.hederahashgraph.api.proto.java.ResponseCodeEnum.OBTAINER_DOES_NOT_EXIST;
import static com.hederahashgraph.api.proto.java.ResponseCodeEnum.OBTAINER_REQUIRED;
import static com.hederahashgraph.api.proto.java.ResponseCodeEnum.OBTAINER_SAME_CONTRACT_ID;
=======
>>>>>>> e6975216
import static com.hederahashgraph.api.proto.java.ResponseCodeEnum.SUCCESS;
import static com.hederahashgraph.builder.RequestBuilder.getTimestamp;
import static com.hederahashgraph.builder.RequestBuilder.getTransactionReceipt;
import static com.hederahashgraph.builder.RequestBuilder.getTransactionRecord;

/**
 * Post-consensus execution of smart contract api calls
 */
@Singleton
public class SmartContractRequestHandler {
	private static final Logger log = LogManager.getLogger(SmartContractRequestHandler.class);

	private final Map<EntityId, Long> entityExpiries;

	private final HederaLedger ledger;
	private final HbarCentExchange exchange;

	@Inject
	public SmartContractRequestHandler(
			final HederaLedger ledger,
			final HbarCentExchange exchange,
			final Map<EntityId, Long> entityExpiries
	) {
		this.ledger = ledger;
		this.exchange = exchange;
		this.entityExpiries = entityExpiries;
	}

	/**
	 * System account deletes any contract. This simply marks the contract as deleted.
	 *
	 * @param txBody
	 * 		API request to delete the contract
	 * @param consensusTimestamp
	 * 		Platform consensus time
	 * @return Details of contract deletion result
	 */
	public TransactionRecord systemDelete(TransactionBody txBody, Instant consensusTimestamp) {
		SystemDeleteTransactionBody op = txBody.getSystemDelete();
		ContractID cid = op.getContractID();
		long newExpiry = op.getExpirationTime().getSeconds();
		TransactionReceipt receipt;
		receipt = updateDeleteFlag(cid, true);
		try {
			if (receipt.getStatus().equals(ResponseCodeEnum.SUCCESS)) {
				AccountID id = asAccount(cid);
				long oldExpiry = ledger.expiry(id);
				var entity = EntityId.fromGrpcContractId(cid);
				entityExpiries.put(entity, oldExpiry);
				HederaAccountCustomizer customizer = new HederaAccountCustomizer().expiry(newExpiry);
				ledger.customizePotentiallyDeleted(id, customizer);
			}
		} catch (Exception e) {
			log.warn("Unhandled exception in SystemDelete", e);
			log.debug("File System Exception {} tx= {}", () -> e, () -> TextFormat.shortDebugString(op));
			receipt = getTransactionReceipt(ResponseCodeEnum.FILE_SYSTEM_EXCEPTION, exchange.activeRates());
		}

		TransactionRecord.Builder transactionRecord =
				getTransactionRecord(txBody.getTransactionFee(), txBody.getMemo(),
						txBody.getTransactionID(), getTimestamp(consensusTimestamp), receipt);
		return transactionRecord.build();

	}

	/**
	 * System account undoes the deletion marker on a smart contract that has been deleted but
	 * not yet removed.
	 *
	 * @param txBody
	 * 		API reuest to undelete the contract
	 * @param consensusTimestamp
	 * 		Platform consensus time
	 * @return Details of contract undeletion result
	 */
	public TransactionRecord systemUndelete(TransactionBody txBody, Instant consensusTimestamp) {
		SystemUndeleteTransactionBody op = txBody.getSystemUndelete();
		ContractID cid = op.getContractID();
		var entity = EntityId.fromGrpcContractId(cid);
		TransactionReceipt receipt = getTransactionReceipt(SUCCESS, exchange.activeRates());

		long oldExpiry = 0;
		try {
			if (entityExpiries.containsKey(entity)) {
				oldExpiry = entityExpiries.get(entity);
			} else {
				receipt = getTransactionReceipt(INVALID_FILE_ID, exchange.activeRates());
			}
			if (oldExpiry > 0) {
				HederaAccountCustomizer customizer = new HederaAccountCustomizer().expiry(oldExpiry);
				ledger.customizePotentiallyDeleted(asAccount(cid), customizer);
			}
			if (receipt.getStatus() == SUCCESS) {
				try {
					receipt = updateDeleteFlag(cid, false);
				} catch (Exception e) {
					receipt = getTransactionReceipt(FAIL_INVALID, exchange.activeRates());
					if (log.isDebugEnabled()) {
						log.debug("systemUndelete exception: can't serialize or deserialize! tx= {} {}", txBody, e);
					}
				}
			}
			entityExpiries.remove(entity);
		} catch (Exception e) {
			log.warn("Unhandled exception in SystemUndelete", e);
			log.debug("File System Exception {} tx= {}", () -> e, () -> TextFormat.shortDebugString(op));
			receipt = getTransactionReceipt(FILE_SYSTEM_EXCEPTION, exchange.activeRates());
		}
		TransactionRecord.Builder transactionRecord =
				getTransactionRecord(txBody.getTransactionFee(), txBody.getMemo(),
						txBody.getTransactionID(), getTimestamp(consensusTimestamp), receipt);
		return transactionRecord.build();
	}

	private TransactionReceipt updateDeleteFlag(ContractID cid, boolean deleted) {
		var id = asAccount(cid);
		if (ledger.isDeleted(id)) {
			ledger.customizePotentiallyDeleted(asAccount(cid), new HederaAccountCustomizer().isDeleted(deleted));
		} else {
			ledger.customize(asAccount(cid), new HederaAccountCustomizer().isDeleted(deleted));
		}
		return getTransactionReceipt(SUCCESS, exchange.activeRates());
	}
<<<<<<< HEAD

	/**
	 * Delete an existing contract
	 *
	 * @param transaction
	 * 		API request to delete the contract.
	 * @param consensusTime
	 * 		Platform consensus time
	 * @return Details of contract deletion result
	 */
	public TransactionRecord deleteContract(TransactionBody transaction, Instant consensusTime) {
		TransactionReceipt transactionReceipt;
		ContractDeleteTransactionBody op = transaction.getContractDeleteInstance();

		ContractID cid = op.getContractID();
		ResponseCodeEnum validity = validateContractExistence(cid);
		if (validity == ResponseCodeEnum.OK) {
			AccountID beneficiary = Optional.ofNullable(getBeneficiary(op)).orElse(dynamicProperties.fundingAccount());
			validity = validateContractDelete(op);
			if (validity == SUCCESS) {
				validity = ledger.exists(beneficiary) ? SUCCESS : OBTAINER_DOES_NOT_EXIST;
				if (validity == SUCCESS) {
					validity = validateIfDeleted(beneficiary);
				}
			}
			if (validity == SUCCESS) {
				AccountID id = asAccount(cid);
				ledger.delete(id, beneficiary);
			}
			transactionReceipt = getTransactionReceipt(validity, exchange.activeRates());
		} else {
			transactionReceipt = getTransactionReceipt(validity, exchange.activeRates());
		}
		return getTransactionRecord(
				transaction.getTransactionFee(),
				transaction.getMemo(),
				transaction.getTransactionID(),
				getTimestamp(consensusTime),
				transactionReceipt).build();
	}

	private ResponseCodeEnum validateIfDeleted(final AccountID beneficiary) {
		if (!ledger.isDeleted(beneficiary)) {
			return SUCCESS;
		}
		return ledger.isSmartContract(beneficiary) ? CONTRACT_DELETED : ACCOUNT_DELETED;
	}

	private ResponseCodeEnum validateContractDelete(ContractDeleteTransactionBody op) {
		AccountID id = asAccount(op.getContractID());
		if (ledger.getBalance(id) > 0) {
			AccountID beneficiary = getBeneficiary(op);
			if (beneficiary == null) {
				return OBTAINER_REQUIRED;
			} else if (beneficiary.equals(id)) {
				return OBTAINER_SAME_CONTRACT_ID;
			} else if (!ledger.exists(beneficiary) || ledger.isDeleted(beneficiary)) {
				return ResponseCodeEnum.OBTAINER_DOES_NOT_EXIST;
			}
		}
		return SUCCESS;
	}

	private AccountID getBeneficiary(ContractDeleteTransactionBody op) {
		if (op.hasTransferAccountID()) {
			return ledger.lookUpAliasedId(op.getTransferAccountID(), INVALID_TRANSFER_ACCOUNT_ID).resolvedId();
		} else if (op.hasTransferContractID()) {
			return asAccount(op.getTransferContractID());
		}
		return null;
	}

=======
>>>>>>> e6975216
}<|MERGE_RESOLUTION|>--- conflicted
+++ resolved
@@ -45,13 +45,6 @@
 import static com.hederahashgraph.api.proto.java.ResponseCodeEnum.FAIL_INVALID;
 import static com.hederahashgraph.api.proto.java.ResponseCodeEnum.FILE_SYSTEM_EXCEPTION;
 import static com.hederahashgraph.api.proto.java.ResponseCodeEnum.INVALID_FILE_ID;
-<<<<<<< HEAD
-import static com.hederahashgraph.api.proto.java.ResponseCodeEnum.INVALID_TRANSFER_ACCOUNT_ID;
-import static com.hederahashgraph.api.proto.java.ResponseCodeEnum.OBTAINER_DOES_NOT_EXIST;
-import static com.hederahashgraph.api.proto.java.ResponseCodeEnum.OBTAINER_REQUIRED;
-import static com.hederahashgraph.api.proto.java.ResponseCodeEnum.OBTAINER_SAME_CONTRACT_ID;
-=======
->>>>>>> e6975216
 import static com.hederahashgraph.api.proto.java.ResponseCodeEnum.SUCCESS;
 import static com.hederahashgraph.builder.RequestBuilder.getTimestamp;
 import static com.hederahashgraph.builder.RequestBuilder.getTransactionReceipt;
@@ -175,79 +168,4 @@
 		}
 		return getTransactionReceipt(SUCCESS, exchange.activeRates());
 	}
-<<<<<<< HEAD
-
-	/**
-	 * Delete an existing contract
-	 *
-	 * @param transaction
-	 * 		API request to delete the contract.
-	 * @param consensusTime
-	 * 		Platform consensus time
-	 * @return Details of contract deletion result
-	 */
-	public TransactionRecord deleteContract(TransactionBody transaction, Instant consensusTime) {
-		TransactionReceipt transactionReceipt;
-		ContractDeleteTransactionBody op = transaction.getContractDeleteInstance();
-
-		ContractID cid = op.getContractID();
-		ResponseCodeEnum validity = validateContractExistence(cid);
-		if (validity == ResponseCodeEnum.OK) {
-			AccountID beneficiary = Optional.ofNullable(getBeneficiary(op)).orElse(dynamicProperties.fundingAccount());
-			validity = validateContractDelete(op);
-			if (validity == SUCCESS) {
-				validity = ledger.exists(beneficiary) ? SUCCESS : OBTAINER_DOES_NOT_EXIST;
-				if (validity == SUCCESS) {
-					validity = validateIfDeleted(beneficiary);
-				}
-			}
-			if (validity == SUCCESS) {
-				AccountID id = asAccount(cid);
-				ledger.delete(id, beneficiary);
-			}
-			transactionReceipt = getTransactionReceipt(validity, exchange.activeRates());
-		} else {
-			transactionReceipt = getTransactionReceipt(validity, exchange.activeRates());
-		}
-		return getTransactionRecord(
-				transaction.getTransactionFee(),
-				transaction.getMemo(),
-				transaction.getTransactionID(),
-				getTimestamp(consensusTime),
-				transactionReceipt).build();
-	}
-
-	private ResponseCodeEnum validateIfDeleted(final AccountID beneficiary) {
-		if (!ledger.isDeleted(beneficiary)) {
-			return SUCCESS;
-		}
-		return ledger.isSmartContract(beneficiary) ? CONTRACT_DELETED : ACCOUNT_DELETED;
-	}
-
-	private ResponseCodeEnum validateContractDelete(ContractDeleteTransactionBody op) {
-		AccountID id = asAccount(op.getContractID());
-		if (ledger.getBalance(id) > 0) {
-			AccountID beneficiary = getBeneficiary(op);
-			if (beneficiary == null) {
-				return OBTAINER_REQUIRED;
-			} else if (beneficiary.equals(id)) {
-				return OBTAINER_SAME_CONTRACT_ID;
-			} else if (!ledger.exists(beneficiary) || ledger.isDeleted(beneficiary)) {
-				return ResponseCodeEnum.OBTAINER_DOES_NOT_EXIST;
-			}
-		}
-		return SUCCESS;
-	}
-
-	private AccountID getBeneficiary(ContractDeleteTransactionBody op) {
-		if (op.hasTransferAccountID()) {
-			return ledger.lookUpAliasedId(op.getTransferAccountID(), INVALID_TRANSFER_ACCOUNT_ID).resolvedId();
-		} else if (op.hasTransferContractID()) {
-			return asAccount(op.getTransferContractID());
-		}
-		return null;
-	}
-
-=======
->>>>>>> e6975216
 }