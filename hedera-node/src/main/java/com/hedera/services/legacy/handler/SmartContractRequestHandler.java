--- conflicted
+++ resolved
@@ -174,12 +174,8 @@
 				} catch (Exception e) {
 					receipt = getTransactionReceipt(FAIL_INVALID, exchange.activeRates());
 					if (log.isDebugEnabled()) {
-<<<<<<< HEAD
 						LogUtils.encodeGrpcAndLog(log, Level.DEBUG,
 								"systemUndelete exception: can't serialize or deserialize! tx=%s", txBody, e);
-=======
-						log.debug("systemUndelete exception: can't serialize or deserialize! tx= {} {}", txBody, e);
->>>>>>> 025e848d
 					}
 				}
 			}
