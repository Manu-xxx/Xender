--- conflicted
+++ resolved
@@ -35,10 +35,6 @@
 import com.hedera.services.state.merkle.MerkleUniqueToken;
 import com.hedera.services.state.migration.KvPairIterationMigrator;
 import com.hedera.services.state.migration.LongTermScheduledTransactionsMigration;
-<<<<<<< HEAD
-import com.hedera.services.state.migration.ReleaseTwentyFiveMigration;
-=======
->>>>>>> 4a32d3ba
 import com.hedera.services.state.migration.ReleaseTwentySevenMigration;
 import com.hedera.services.state.migration.ReleaseTwentySixMigration;
 import com.hedera.services.state.migration.StateChildIndices;
@@ -90,22 +86,12 @@
 import static com.hedera.services.context.AppsManager.APPS;
 import static com.hedera.services.context.properties.SemanticVersions.SEMANTIC_VERSIONS;
 import static com.hedera.services.state.migration.StateChildIndices.NUM_POST_0210_CHILDREN;
-<<<<<<< HEAD
-import static com.hedera.services.state.migration.StateChildIndices.NUM_POST_0270_CHILDREN;
-=======
 import static com.hedera.services.state.migration.StateChildIndices.NUM_POST_0260_CHILDREN;
->>>>>>> 4a32d3ba
 import static com.hedera.services.state.migration.StateVersions.CURRENT_VERSION;
-import static com.hedera.services.state.migration.StateVersions.FIRST_025X_VERSION;
 import static com.hedera.services.state.migration.StateVersions.FIRST_026X_VERSION;
 import static com.hedera.services.state.migration.StateVersions.FIRST_027X_VERSION;
 import static com.hedera.services.state.migration.StateVersions.MINIMUM_SUPPORTED_VERSION;
-<<<<<<< HEAD
 import static com.hedera.services.state.migration.StateVersions.lastSoftwareVersionOf;
-=======
-import static com.hedera.services.state.migration.StateVersions.RELEASE_0260_VERSION;
-import static com.hedera.services.state.migration.StateVersions.RELEASE_0270_VERSION;
->>>>>>> 4a32d3ba
 import static com.hedera.services.utils.EntityIdUtils.parseAccount;
 import static com.swirlds.common.system.InitTrigger.GENESIS;
 import static com.swirlds.common.system.InitTrigger.RESTART;
@@ -201,14 +187,8 @@
 		if (version >= MINIMUM_SUPPORTED_VERSION && version < CURRENT_VERSION) {
 			return NUM_POST_0210_CHILDREN;
 		} else if (version == CURRENT_VERSION) {
-<<<<<<< HEAD
-			return NUM_POST_0270_CHILDREN;
-		}
-		else {
-=======
 			return NUM_POST_0260_CHILDREN;
 		} else {
->>>>>>> 4a32d3ba
 			throw new IllegalArgumentException("Argument 'version='" + version + "' is invalid!");
 		}
 	}
@@ -230,7 +210,6 @@
 	}
 
 	@Override
-<<<<<<< HEAD
 	public void init(
 			final Platform platform,
 			final AddressBook addressBook,
@@ -252,35 +231,6 @@
 			if (SEMANTIC_VERSIONS.deployedSoftwareVersion().isAfter(deserializedVersion)) {
 				migrateFrom(deserializedVersion);
 			}
-=======
-	public void migrate() {
-		int deserializedVersionFromState = getDeserializedVersion();
-		if (deserializedVersionFromState < RELEASE_0260_VERSION) {
-			iterableStorageMigrator.makeStorageIterable(
-					this,
-					KvPairIterationMigrator::new,
-					VirtualMapMigration::extractVirtualMapData,
-					vmFactory.apply(JasperDbBuilder::new).newVirtualizedIterableStorage());
-			ownedNftsLinkMigrator.buildAccountNftsOwnedLinkedList(accounts(), uniqueTokens());
-
-			// When enabling expiry, we will grant all contracts a ~90 day auto-renewal via the autoRenewalMigrator
-			if (expiryJustEnabled) {
-				autoRenewalMigrator.grantFreeAutoRenew(this, getTimeOfLastHandledTxn());
-			}
-		}
-		if (deserializedVersionFromState < RELEASE_0270_VERSION) {
-			// build stakingInfo child
-			setChild(StateChildIndices.STAKING_INFO, stakingInfoBuilder.buildStakingInfoMap(addressBook(), new BootstrapProperties()));
-			// Give the MutableStateChildren up-to-date WeakReferences
-			final var app = getMetadata().app();
-			app.workingState().updatePrimitiveChildrenFrom(this);
-		}
-
-		// we know for a fact that we need to migrate scheduled transactions if they are a MerkleMap, the version
-		// doesn't really matter.
-		if (getChild(StateChildIndices.SCHEDULE_TXS) instanceof MerkleMap) {
-			scheduledTxnsMigrator.accept(this);
->>>>>>> 4a32d3ba
 		}
 	}
 
@@ -552,75 +502,6 @@
 
 	public MerkleMap<EntityNum, MerkleStakingInfo> stakingInfo() {
 		return getChild(StateChildIndices.STAKING_INFO);
-<<<<<<< HEAD
-=======
-	}
-
-	private void internalInit(
-			final Platform platform,
-			final BootstrapProperties bootstrapProps,
-			SwirldDualState dualState
-	) {
-		final var selfId = platform.getSelfId().getId();
-
-		ServicesApp app;
-		if (APPS.includes(selfId)) {
-			app = APPS.get(selfId);
-		} else {
-			final var nodeAddress = addressBook().getAddress(selfId);
-			final var initialHash = runningHashLeaf().getRunningHash().getHash();
-			app = appBuilder.get()
-					.staticAccountMemo(nodeAddress.getMemo())
-					.bootstrapProps(bootstrapProps)
-					.initialHash(initialHash)
-					.platform(platform)
-					.selfId(selfId)
-					.build();
-			APPS.save(selfId, app);
-		}
-
-		if (dualState == null) {
-			dualState = new DualStateImpl();
-		}
-		app.dualStateAccessor().setDualState(dualState);
-		log.info("Dual state includes freeze time={} and last frozen={}",
-				dualState.getFreezeTime(),
-				dualState.getLastFrozenTime());
-
-		final var stateVersion = networkCtx().getStateVersion();
-		if (stateVersion > CURRENT_VERSION) {
-			log.error("Fatal error, network state version {} > node software version {}",
-					networkCtx().getStateVersion(),
-					CURRENT_VERSION);
-			app.systemExits().fail(1);
-		} else {
-			final var maybePostUpgrade = dualState.getFreezeTime() != null;
-			if (maybePostUpgrade && dualState.getFreezeTime().equals(dualState.getLastFrozenTime())) {
-				// This was an upgrade, discard now-obsolete preparation state
-				networkCtx().discardPreparedUpgradeMeta();
-				dualState.setFreezeTime(null);
-			}
-			if (stateVersion < CURRENT_VERSION) {
-				// Only signal the MigrationRecordsManager to re-run if this is an upgrade
-				networkCtx().markMigrationRecordsNotYetStreamed();
-			}
-			networkCtx().setStateVersion(CURRENT_VERSION);
-
-			metadata = new StateMetadata(app, new FCHashMap<>());
-			// Log state before migration.
-			logStateChildrenSizes();
-			// This updates the working state accessor with our children
-			app.initializationFlow().runWith(this);
-
-			// Ensure the prefetch queue is created and thread pool is active instead of waiting
-			// for lazy-initialization to take place.
-			app.prefetchProcessor();
-			log.info("Created prefetch processor");
-
-			logSummary();
-			log.info("  --> Context initialized accordingly on Services node {}", selfId);
-		}
->>>>>>> 4a32d3ba
 	}
 
 	int getDeserializedStateVersion() {
@@ -669,10 +550,6 @@
 
 	@VisibleForTesting
 	void migrateFrom(@NotNull final SoftwareVersion deserializedVersion) {
-		if (FIRST_025X_VERSION.isAfter(deserializedVersion)) {
-			tokenRelsLinkMigrator.buildAccountTokenAssociationsLinkedList(accounts(), tokenAssociations());
-			titleCountsMigrator.accept(this);
-		}
 		if (FIRST_026X_VERSION.isAfter(deserializedVersion)) {
 			iterableStorageMigrator.makeStorageIterable(
 					this,
@@ -687,7 +564,9 @@
 			}
 		}
 		if (FIRST_027X_VERSION.isAfter(deserializedVersion)) {
-			setChild(StateChildIndices.STAKING_INFO, stakingInfoBuilder.buildStakingInfoMap(addressBook(), new BootstrapProperties()));
+			setChild(
+					StateChildIndices.STAKING_INFO,
+					stakingInfoBuilder.buildStakingInfoMap(addressBook(), new BootstrapProperties()));
 		}
 		// we know for a fact that we need to migrate scheduled transactions if they are a MerkleMap, the version
 		// doesn't really matter.
@@ -758,19 +637,11 @@
 	@VisibleForTesting
 	static void setStakingInfoBuilder(StakingInfoBuilder stakingInfoBuilder) {
 		ServicesState.stakingInfoBuilder = stakingInfoBuilder;
-<<<<<<< HEAD
 	}
 
 	@VisibleForTesting
 	static void setIterableStorageMigrator(final IterableStorageMigrator iterableStorageMigrator) {
 		ServicesState.iterableStorageMigrator = iterableStorageMigrator;
-=======
->>>>>>> 4a32d3ba
-	}
-
-	@VisibleForTesting
-	static void setIterableStorageMigrator(final IterableStorageMigrator iterableStorageMigrator) {
-		ServicesState.iterableStorageMigrator = iterableStorageMigrator;
 	}
 
 	@VisibleForTesting
