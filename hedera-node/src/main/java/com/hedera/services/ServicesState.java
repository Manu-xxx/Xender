--- conflicted
+++ resolved
@@ -26,10 +26,7 @@
 import static com.hedera.services.state.migration.StateVersions.lastSoftwareVersionOf;
 import static com.hedera.services.utils.EntityIdUtils.parseAccount;
 import static com.swirlds.common.system.InitTrigger.GENESIS;
-<<<<<<< HEAD
-=======
 import static com.swirlds.common.system.InitTrigger.RECONNECT;
->>>>>>> 67166f8e
 import static com.swirlds.common.system.InitTrigger.RESTART;
 
 import com.google.common.annotations.VisibleForTesting;
@@ -98,11 +95,7 @@
 
 /** The Merkle tree root of the Hedera Services world state. */
 public class ServicesState extends PartialNaryMerkleInternal
-<<<<<<< HEAD
-        implements MerkleInternal, SwirldState.SwirldState2 {
-=======
         implements MerkleInternal, SwirldState2 {
->>>>>>> 67166f8e
     private static final Logger log = LogManager.getLogger(ServicesState.class);
 
     private static final long RUNTIME_CONSTRUCTABLE_ID = 0x8e300b0dfdafbb1aL;
@@ -172,11 +165,7 @@
                 contractStorage().size());
     }
 
-<<<<<<< HEAD
-    /* --- MerkleInternal --- */
-=======
     // --- MerkleInternal ---
->>>>>>> 67166f8e
     @Override
     public long getClassId() {
         return RUNTIME_CONSTRUCTABLE_ID;
@@ -203,10 +192,7 @@
         deserializedStateVersion = version;
     }
 
-<<<<<<< HEAD
-=======
     // --- SwirldState ---
->>>>>>> 67166f8e
     @Override
     public void init(
             final Platform platform,
@@ -232,9 +218,6 @@
         }
     }
 
-<<<<<<< HEAD
-    /* --- SwirldState --- */
-=======
     @Override
     public void handleConsensusRound(final Round round, final SwirldDualState dualState) {
         throwIfImmutable();
@@ -248,7 +231,6 @@
         metadata.app().eventExpansion().expandAllSigs(event, this);
     }
 
->>>>>>> 67166f8e
     private void deserializedInit(
             final Platform platform,
             final AddressBook addressBook,
@@ -303,10 +285,7 @@
                             .bootstrapProps(bootstrapProps)
                             .initialHash(initialHash)
                             .platform(platform)
-<<<<<<< HEAD
-=======
                             .crypto(CryptoFactory.getInstance())
->>>>>>> 67166f8e
                             .selfId(selfId)
                             .build();
             APPS.save(selfId, app);
@@ -329,20 +308,11 @@
                     deployedVersion);
             app.systemExits().fail(1);
         } else {
-<<<<<<< HEAD
-            if (trigger == RESTART) {
-                networkCtx().discardPreparedUpgradeMeta();
-                dualState.setFreezeTime(null);
-                // By default, don't (re-)stream migration records on a patch release; this will
-                // almost always be the desired behavior, though exceptions are conceivable
-                if (deployedVersion.isNonPatchUpgradeFrom(deserializedVersion)) {
-=======
             final var isUpgrade = deployedVersion.isAfter(deserializedVersion);
             if (trigger == RESTART && isUpgrade) {
                 networkCtx().discardPreparedUpgradeMeta();
                 dualState.setFreezeTime(null);
                 if (deployedVersion.hasMigrationRecordsFrom(deserializedVersion)) {
->>>>>>> 67166f8e
                     networkCtx().markMigrationRecordsNotYetStreamed();
                 }
             }
@@ -368,8 +338,6 @@
                                 app.backingAccounts(), app.workingState().addressBook());
                 app.sysFilesManager().createManagedFilesIfMissing();
             }
-<<<<<<< HEAD
-=======
             if (trigger != RECONNECT) {
                 // Once we have a dynamic address book, this will run unconditionally
                 app.sysFilesManager().updateStakeDetails();
@@ -382,7 +350,6 @@
             if (trigger == RECONNECT) {
                 app.migrationRecordsManager().markTraceabilityMigrationAsDone();
             }
->>>>>>> 67166f8e
         }
     }
 
@@ -391,44 +358,6 @@
         return addressBook().copy();
     }
 
-<<<<<<< HEAD
-    @Override
-    public synchronized void handleTransaction(
-            long submittingMember,
-            boolean isConsensus,
-            Instant creationTime,
-            Instant consensusTime,
-            SwirldTransaction transaction,
-            SwirldDualState dualState) {
-        if (isConsensus) {
-            final var app = metadata.app();
-            app.dualStateAccessor().setDualState(dualState);
-            app.logic().incorporateConsensusTxn(transaction, consensusTime, submittingMember);
-        }
-    }
-
-    @Override
-    public void expandSignatures(final SwirldTransaction platformTxn) {
-        try {
-            final var app = metadata.app();
-            final var accessor = app.expandHandleSpan().track(platformTxn);
-            // Submit the transaction for any prepare stage processing that can be performed
-            // such as pre-fetching of contract bytecode. This step is performed asynchronously
-            // so get this step started before synchronous signature expansion.
-            app.prefetchProcessor().submit(accessor);
-            app.sigReqsManager().expandSigsInto(accessor);
-        } catch (InvalidProtocolBufferException e) {
-            log.warn("Method expandSignatures called with non-gRPC txn", e);
-        } catch (Exception race) {
-            log.warn(
-                    "Unable to expand signatures, will be verified synchronously in"
-                            + " handleTransaction",
-                    race);
-        }
-    }
-
-=======
->>>>>>> 67166f8e
     /* --- FastCopyable --- */
     @Override
     public synchronized ServicesState copy() {
