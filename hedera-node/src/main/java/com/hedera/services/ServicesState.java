--- conflicted
+++ resolved
@@ -216,16 +216,14 @@
 			final var app = getMetadata().app();
 			postMigrationTasks.add(() -> app.workingState().updatePrimitiveChildrenFrom(this));
 		}
-<<<<<<< HEAD
 
 		if (deserializedVersionFromState < UniqueTokensMigrator.TARGET_RELEASE) {
 			UniqueTokensMigrator.migrateFromUniqueTokenMerkleMap(this);
 		}
 		runPostMigrationTasks();
-=======
+
 		log.info("Migration completed.");
 		logStateChildrenSizes();
->>>>>>> 1dbe777e
 	}
 
 	/* --- SwirldState --- */
@@ -480,7 +478,8 @@
 			networkCtx().setStateVersion(CURRENT_VERSION);
 
 			metadata = new StateMetadata(app, new FCHashMap<>());
-<<<<<<< HEAD
+			// Log state before migration.
+			logStateChildrenSizes();
 			final Runnable initTask = () -> {
 				// This updates the working state accessor with our children
 				app.initializationFlow().runWith(this);
@@ -502,20 +501,6 @@
 			} else {
 				initTask.run();
 			}
-=======
-			// Log state before migration.
-			logStateChildrenSizes();
-			// This updates the working state accessor with our children
-			app.initializationFlow().runWith(this);
-
-			// Ensure the prefetch queue is created and thread pool is active instead of waiting
-			// for lazy-initialization to take place.
-			app.prefetchProcessor();
-			log.info("Created prefetch processor");
-
-			logSummary();
-			log.info("  --> Context initialized accordingly on Services node {}", selfId);
->>>>>>> 1dbe777e
 		}
 	}
 
