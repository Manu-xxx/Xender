package com.hedera.services;

/*-
 * ‌
 * Hedera Services Node
 * ​
 * Copyright (C) 2018 - 2021 Hedera Hashgraph, LLC
 * ​
 * Licensed under the Apache License, Version 2.0 (the "License");
 * you may not use this file except in compliance with the License.
 * You may obtain a copy of the License at
 *
 *      http://www.apache.org/licenses/LICENSE-2.0
 *
 * Unless required by applicable law or agreed to in writing, software
 * distributed under the License is distributed on an "AS IS" BASIS,
 * WITHOUT WARRANTIES OR CONDITIONS OF ANY KIND, either express or implied.
 * See the License for the specific language governing permissions and
 * limitations under the License.
 * ‍
 */

import com.google.common.annotations.VisibleForTesting;
import com.google.protobuf.ByteString;
import com.google.protobuf.InvalidProtocolBufferException;
import com.hedera.services.context.properties.BootstrapProperties;
import com.hedera.services.state.merkle.MerkleAccount;
import com.hedera.services.state.merkle.MerkleNetworkContext;
import com.hedera.services.state.merkle.MerkleScheduledTransactions;
import com.hedera.services.state.merkle.MerkleSpecialFiles;
import com.hedera.services.state.merkle.MerkleToken;
import com.hedera.services.state.merkle.MerkleTokenRelStatus;
import com.hedera.services.state.merkle.MerkleTopic;
import com.hedera.services.state.merkle.MerkleUniqueToken;
import com.hedera.services.state.migration.KvPairIterationMigrator;
import com.hedera.services.state.migration.LongTermScheduledTransactionsMigration;
import com.hedera.services.state.migration.ReleaseTwentyFiveMigration;
import com.hedera.services.state.migration.ReleaseTwentySixMigration;
import com.hedera.services.state.migration.StateChildIndices;
import com.hedera.services.state.migration.UniqueTokensMigrator;
import com.hedera.services.state.org.StateMetadata;
import com.hedera.services.state.submerkle.ExchangeRates;
import com.hedera.services.state.submerkle.SequenceNumber;
import com.hedera.services.state.virtual.ContractKey;
import com.hedera.services.state.virtual.IterableContractValue;
import com.hedera.services.state.virtual.UniqueTokenKey;
import com.hedera.services.state.virtual.UniqueTokenValue;
import com.hedera.services.state.virtual.VirtualBlobKey;
import com.hedera.services.state.virtual.VirtualBlobValue;
import com.hedera.services.state.virtual.VirtualMapFactory;
import com.hedera.services.state.virtual.VirtualMapFactory.JasperDbBuilderFactory;
import com.hedera.services.stream.RecordsRunningHashLeaf;
import com.hedera.services.utils.EntityNum;
import com.hedera.services.utils.EntityNumPair;
import com.hederahashgraph.api.proto.java.AccountID;
import com.swirlds.common.crypto.DigestType;
import com.swirlds.common.crypto.ImmutableHash;
import com.swirlds.common.crypto.RunningHash;
import com.swirlds.common.merkle.MerkleNode;
import com.swirlds.common.merkle.utility.AbstractNaryMerkleInternal;
import com.swirlds.common.system.AddressBook;
import com.swirlds.common.system.NodeId;
import com.swirlds.common.system.Platform;
import com.swirlds.common.system.SwirldDualState;
import com.swirlds.common.system.SwirldState;
import com.swirlds.common.system.transaction.SwirldTransaction;
import com.swirlds.fchashmap.FCHashMap;
import com.swirlds.jasperdb.JasperDbBuilder;
import com.swirlds.merkle.map.MerkleMap;
import com.swirlds.platform.state.DualStateImpl;
import com.swirlds.virtualmap.VirtualMap;
import com.swirlds.virtualmap.VirtualMapMigration;
import org.apache.logging.log4j.LogManager;
import org.apache.logging.log4j.Logger;

import java.time.Instant;
import java.util.ArrayList;
import java.util.List;
import java.util.Map;
import java.util.Objects;
import java.util.function.Consumer;
import java.util.function.Function;
import java.util.function.Supplier;

import static com.hedera.services.context.AppsManager.APPS;
import static com.hedera.services.state.migration.StateChildIndices.NUM_POST_0210_CHILDREN;
import static com.hedera.services.state.migration.StateVersions.CURRENT_VERSION;
import static com.hedera.services.state.migration.StateVersions.MINIMUM_SUPPORTED_VERSION;
import static com.hedera.services.state.migration.StateVersions.RELEASE_025X_VERSION;
import static com.hedera.services.state.migration.StateVersions.RELEASE_0260_VERSION;
import static com.hedera.services.utils.EntityIdUtils.parseAccount;

/**
 * The Merkle tree root of the Hedera Services world state.
 */
public class ServicesState extends AbstractNaryMerkleInternal implements SwirldState.SwirldState2 {
	private static final Logger log = LogManager.getLogger(ServicesState.class);

	private static final long RUNTIME_CONSTRUCTABLE_ID = 0x8e300b0dfdafbb1aL;
	public static final ImmutableHash EMPTY_HASH = new ImmutableHash(new byte[DigestType.SHA_384.digestLength()]);

	private static boolean expiryJustEnabled = false;

	/* Only over-written when Platform deserializes a legacy version of the state */
	private int deserializedVersion = CURRENT_VERSION;
	/* All of the state that is not itself hashed or serialized, but only derived from such state */
	private StateMetadata metadata;
	/* Any post-migration tasks that needs to be done. */
	private final List<Runnable> postMigrationTasks = new ArrayList<>();

	/**
	 * For scheduled transaction migration we need to initialize the new scheduled transactions' storage
	 * _before_ the {@link #migrate()} call. There are things that call {@link #scheduleTxs()} before
	 * {@link #migrate()} is called, like initializationFlow, which would cause casting and other issues if
	 * not handled.
	 *
	 * Remove this once we no longer need to handle migrations from pre-0.26
	 */
	private MerkleScheduledTransactions migrationSchedules;

	public ServicesState() {
		/* RuntimeConstructable */
	}

	private ServicesState(ServicesState that) {
		/* Copy the Merkle route from the source instance */
		super(that);
		/* Copy the non-null Merkle children from the source */
		for (int childIndex = 0, n = that.getNumberOfChildren(); childIndex < n; childIndex++) {
			final var childToCopy = that.getChild(childIndex);
			if (childToCopy != null) {
				setChild(childIndex, childToCopy.copy());
			}
		}
		/* Copy the non-Merkle state from the source */
		this.deserializedVersion = that.deserializedVersion;
		this.metadata = (that.metadata == null) ? null : that.metadata.copy();
	}

	/**
	 * Log out the sizes the state children.
	 */
	 private void logStateChildrenSizes(int version) {
		 final var numUniqueTokens =
				 version < UniqueTokensMigrator.TARGET_RELEASE
						 ? legacyUniqueTokens().size()
						 : uniqueTokens().size();
		log.info("  (@ {}) # NFTs               = {}",
				StateChildIndices.UNIQUE_TOKENS,
				numUniqueTokens);
		log.info("  (@ {}) # token associations = {}",
				StateChildIndices.TOKEN_ASSOCIATIONS,
				tokenAssociations().size());
		log.info("  (@ {}) # topics             = {}",
				StateChildIndices.TOPICS,
				topics().size());
		log.info("  (@ {}) # blobs              = {}",
				StateChildIndices.STORAGE,
				storage().size());
		log.info("  (@ {}) # accounts/contracts = {}",
				StateChildIndices.ACCOUNTS,
				accounts().size());
		log.info("  (@ {}) # tokens             = {}",
				StateChildIndices.TOKENS,
				tokens().size());
		log.info("  (@ {}) # scheduled txns     = {}",
				StateChildIndices.SCHEDULE_TXS,
				scheduleTxs().getNumSchedules());
		log.info("  (@ {}) # contract K/V pairs = {}",
				StateChildIndices.CONTRACT_STORAGE,
				contractStorage().size());
	}

	/* --- MerkleInternal --- */
	@Override
	public long getClassId() {
		return RUNTIME_CONSTRUCTABLE_ID;
	}

	@Override
	public int getVersion() {
		return CURRENT_VERSION;
	}

	@Override
	public int getMinimumChildCount(int version) {
		if (version >= MINIMUM_SUPPORTED_VERSION && version <= CURRENT_VERSION) {
			return NUM_POST_0210_CHILDREN;
		} else {
			throw new IllegalArgumentException("Argument 'version='" + version + "' is invalid!");
		}
	}

	@Override
	public int getMinimumSupportedVersion() {
		return MINIMUM_SUPPORTED_VERSION;
	}

	@Override
	public void initialize() {
		// No new top-level children
	}

	@Override
	public void addDeserializedChildren(List<MerkleNode> children, int version) {
		super.addDeserializedChildren(children, version);
		deserializedVersion = version;
	}

	@Override
	public void migrate() {
		int deserializedVersionFromState = getDeserializedVersion();
		if (deserializedVersionFromState < RELEASE_025X_VERSION) {
			tokenRelsLinkMigrator.buildAccountTokenAssociationsLinkedList(accounts(), tokenAssociations());
			titleCountsMigrator.accept(this);
		}
		if (deserializedVersionFromState < RELEASE_0260_VERSION) {
			iterableStorageMigrator.makeStorageIterable(
					this,
					KvPairIterationMigrator::new,
					VirtualMapMigration::extractVirtualMapData,
					vmFactory.apply(JasperDbBuilder::new).newVirtualizedIterableStorage());
			ownedNftsLinkMigrator.buildAccountNftsOwnedLinkedList(accounts(), legacyUniqueTokens());

			// When enabling expiry, we will grant all contracts a ~90 day auto-renewal via the autoRenewalMigrator
			if (expiryJustEnabled) {
				autoRenewalMigrator.grantFreeAutoRenew(this, getTimeOfLastHandledTxn());
			}

			// Give the MutableStateChildren up-to-date WeakReferences
			final var app = getMetadata().app();
			postMigrationTasks.add(() -> app.workingState().updatePrimitiveChildrenFrom(this));
		}

<<<<<<< HEAD
		if (deserializedVersionFromState < UniqueTokensMigrator.TARGET_RELEASE) {
			UniqueTokensMigrator.migrateFromUniqueTokenMerkleMap(this);
		}
		runPostMigrationTasks();
=======
		// we know for a fact that we need to migrate scheduled transactions if they are a MerkleMap, the version
		// doesn't really matter.
		if (getChild(StateChildIndices.SCHEDULE_TXS) instanceof MerkleMap) {
			scheduledTxnsMigrator.accept(this);
		}
>>>>>>> ebef3856

		log.info("Migration completed.");
		logStateChildrenSizes(CURRENT_VERSION);
	}

	/* --- SwirldState --- */
	@Override
	public void init(final Platform platform, final AddressBook addressBook, final SwirldDualState dualState) {
		log.info("Init called on Services node {} WITH Merkle saved state", platform.getSelfId());

		/* Immediately override the address book from the saved state */
		setChild(StateChildIndices.ADDRESS_BOOK, addressBook);

<<<<<<< HEAD
		internalInit(platform, new BootstrapProperties(), dualState, false);
	}

	private void addPostMigrationTask(Runnable runnable) {
		postMigrationTasks.add(runnable);
	}

	private void runPostMigrationTasks() {
		for (Runnable task : postMigrationTasks) {
			task.run();
		}
		postMigrationTasks.clear();
=======
		if (getChild(StateChildIndices.SCHEDULE_TXS) instanceof MerkleMap) {
			migrationSchedules = new MerkleScheduledTransactions(
					((MerkleMap<?, ?>) getChild(StateChildIndices.SCHEDULE_TXS)).size());
		}

		internalInit(platform, new BootstrapProperties(), dualState);
>>>>>>> ebef3856
	}

	@Override
	public void genesisInit(Platform platform, AddressBook addressBook, final SwirldDualState dualState) {
		log.info("Init called on Services node {} WITHOUT Merkle saved state", platform.getSelfId());

		// Create the top-level children in the Merkle tree
		final var bootstrapProps = new BootstrapProperties();
		final var seqStart = bootstrapProps.getLongProperty("hedera.firstUserEntity");
		createGenesisChildren(addressBook, seqStart);

		internalInit(platform, bootstrapProps, dualState, true);
	}

	@Override
	public AddressBook getAddressBookCopy() {
		return addressBook().copy();
	}

	@Override
	public synchronized void handleTransaction(
			long submittingMember,
			boolean isConsensus,
			Instant creationTime,
			Instant consensusTime,
			SwirldTransaction transaction,
			SwirldDualState dualState
	) {
		if (isConsensus) {
			final var app = metadata.app();
			app.dualStateAccessor().setDualState(dualState);
			app.logic().incorporateConsensusTxn(transaction, consensusTime, submittingMember);
		}
	}

	@Override
	public void expandSignatures(final SwirldTransaction platformTxn) {
		try {
			final var app = metadata.app();
			final var accessor = app.expandHandleSpan().track(platformTxn);
			// Submit the transaction for any prepare stage processing that can be performed
			// such as pre-fetching of contract bytecode. This step is performed asynchronously
			// so get this step started before synchronous signature expansion.
			app.prefetchProcessor().submit(accessor);
			app.sigReqsManager().expandSigsInto(accessor);
		} catch (InvalidProtocolBufferException e) {
			log.warn("Method expandSignatures called with non-gRPC txn", e);
		} catch (Exception race) {
			log.warn("Unable to expand signatures, will be verified synchronously in handleTransaction", race);
		}
	}

	@Override
	public void noMoreTransactions() {
		// no-op
	}

	/* --- FastCopyable --- */
	@Override
	public synchronized ServicesState copy() {
		setImmutable(true);

		final var that = new ServicesState(this);
		if (metadata != null) {
			metadata.app().workingState().updateFrom(that);
		}

		return that;
	}

	/* --- Archivable --- */
	@Override
	public synchronized void archive() {
		if (metadata != null) {
			metadata.archive();
		}

		topics().archive();
		tokens().archive();
		accounts().archive();
<<<<<<< HEAD
		scheduleTxs().archive();
=======
		uniqueTokens().archive();
>>>>>>> ebef3856
		tokenAssociations().archive();
	}

	/* --- MerkleNode --- */
	@Override
	protected synchronized void onRelease() {
		if (metadata != null) {
			metadata.release();
		}
	}

	/* -- Getters and helpers -- */
	public AccountID getAccountFromNodeId(NodeId nodeId) {
		var address = addressBook().getAddress(nodeId.getId());
		var memo = address.getMemo();
		return parseAccount(memo);
	}

	public boolean isInitialized() {
		return metadata != null;
	}

	public Instant getTimeOfLastHandledTxn() {
		return networkCtx().consensusTimeOfLastHandledTxn();
	}

	public int getStateVersion() {
		return networkCtx().getStateVersion();
	}

	public void logSummary() {
		String ctxSummary;
		if (metadata != null) {
			final var app = metadata.app();
			app.hashLogger().logHashesFor(this);
			ctxSummary = networkCtx().summarizedWith(app.dualStateAccessor());
		} else {
			ctxSummary = networkCtx().summarized();
		}
		log.info(ctxSummary);
	}

	public Map<ByteString, EntityNum> aliases() {
		Objects.requireNonNull(metadata, "Cannot get aliases from an uninitialized state");
		return metadata.aliases();
	}

	public MerkleMap<EntityNum, MerkleAccount> accounts() {
		return getChild(StateChildIndices.ACCOUNTS);
	}

	public VirtualMap<VirtualBlobKey, VirtualBlobValue> storage() {
		return getChild(StateChildIndices.STORAGE);
	}

	public MerkleMap<EntityNum, MerkleTopic> topics() {
		return getChild(StateChildIndices.TOPICS);
	}

	public MerkleMap<EntityNum, MerkleToken> tokens() {
		return getChild(StateChildIndices.TOKENS);
	}

	public MerkleMap<EntityNumPair, MerkleTokenRelStatus> tokenAssociations() {
		return getChild(StateChildIndices.TOKEN_ASSOCIATIONS);
	}

	public MerkleScheduledTransactions scheduleTxs() {
		MerkleNode scheduledTxns = getChild(StateChildIndices.SCHEDULE_TXS);
		if (scheduledTxns instanceof MerkleMap) {
			return migrationSchedules;
		}
		return (MerkleScheduledTransactions) scheduledTxns;
	}

	public MerkleNetworkContext networkCtx() {
		return getChild(StateChildIndices.NETWORK_CTX);
	}

	public AddressBook addressBook() {
		return getChild(StateChildIndices.ADDRESS_BOOK);
	}

	public MerkleSpecialFiles specialFiles() {
		return getChild(StateChildIndices.SPECIAL_FILES);
	}

	public RecordsRunningHashLeaf runningHashLeaf() {
		return getChild(StateChildIndices.RECORD_STREAM_RUNNING_HASH);
	}

	public MerkleMap<EntityNumPair, MerkleUniqueToken> legacyUniqueTokens() {
		return getChild(StateChildIndices.UNIQUE_TOKENS);
	}

	public VirtualMap<UniqueTokenKey, UniqueTokenValue> uniqueTokens() {
		return getChild(StateChildIndices.UNIQUE_TOKENS);
	}

	public VirtualMap<ContractKey, IterableContractValue> contractStorage() {
		return getChild(StateChildIndices.CONTRACT_STORAGE);
	}

	private void internalInit(
			final Platform platform,
			final BootstrapProperties bootstrapProps,
			SwirldDualState dualState,
			boolean fromGenesis
	) {
		final var selfId = platform.getSelfId().getId();

		ServicesApp app;
		if (APPS.includes(selfId)) {
			app = APPS.get(selfId);
		} else {
			final var nodeAddress = addressBook().getAddress(selfId);
			final var initialHash = runningHashLeaf().getRunningHash().getHash();
			app = appBuilder.get()
					.staticAccountMemo(nodeAddress.getMemo())
					.bootstrapProps(bootstrapProps)
					.initialHash(initialHash)
					.platform(platform)
					.selfId(selfId)
					.build();
			APPS.save(selfId, app);
		}

		if (dualState == null) {
			dualState = new DualStateImpl();
		}
		app.dualStateAccessor().setDualState(dualState);
		log.info("Dual state includes freeze time={} and last frozen={}",
				dualState.getFreezeTime(),
				dualState.getLastFrozenTime());

		final var stateVersion = fromGenesis ? CURRENT_VERSION : networkCtx().getStateVersion();
		if (stateVersion > CURRENT_VERSION) {
			log.error("Fatal error, network state version {} > node software version {}",
					networkCtx().getStateVersion(),
					CURRENT_VERSION);
			app.systemExits().fail(1);
		} else {
			final var maybePostUpgrade = dualState.getFreezeTime() != null;
			if (maybePostUpgrade && dualState.getFreezeTime().equals(dualState.getLastFrozenTime())) {
				// This was an upgrade, discard now-obsolete preparation state
				networkCtx().discardPreparedUpgradeMeta();
				dualState.setFreezeTime(null);
			}
			if (fromGenesis || stateVersion < CURRENT_VERSION) {
				// Only signal the MigrationRecordsManager to re-run if this is an upgrade or genesis.
				networkCtx().markMigrationRecordsNotYetStreamed();
			}
			networkCtx().setStateVersion(CURRENT_VERSION);

			metadata = new StateMetadata(app, new FCHashMap<>());
			// Log state before migration.
			logStateChildrenSizes(stateVersion);
			final Runnable initTask = () -> {
				// This updates the working state accessor with our children
				app.initializationFlow().runWith(this);

				// Ensure the prefetch queue is created and thread pool is active instead of waiting
				// for lazy-initialization to take place.
				app.prefetchProcessor();
				log.info("Created prefetch processor");

				// Do not log summary until after migration. Migration includes possibly changing the child types which
				// means access to getChild(...) as a specific type must be delayed until after migration.
				logSummary();
				log.info("  --> Context initialized accordingly on Services node {}", selfId);
			};

			if (stateVersion < CURRENT_VERSION) {
				log.info("Delaying init tasks due to migration");
				addPostMigrationTask(initTask);
			} else {
				initTask.run();
			}
		}
	}

	int getDeserializedVersion() {
		return deserializedVersion;
	}

	void createGenesisChildren(AddressBook addressBook, long seqStart) {
		final var virtualMapFactory = new VirtualMapFactory(JasperDbBuilder::new);

		setChild(StateChildIndices.UNIQUE_TOKENS, virtualMapFactory.newVirtualizedUniqueTokenStorage());
		setChild(StateChildIndices.TOKEN_ASSOCIATIONS, new MerkleMap<>());
		setChild(StateChildIndices.TOPICS, new MerkleMap<>());
		setChild(StateChildIndices.STORAGE, virtualMapFactory.newVirtualizedBlobs());
		setChild(StateChildIndices.ACCOUNTS, new MerkleMap<>());
		setChild(StateChildIndices.TOKENS, new MerkleMap<>());
		setChild(StateChildIndices.NETWORK_CTX, genesisNetworkCtxWith(seqStart));
		setChild(StateChildIndices.SPECIAL_FILES, new MerkleSpecialFiles());
		setChild(StateChildIndices.SCHEDULE_TXS, new MerkleScheduledTransactions());
		setChild(StateChildIndices.RECORD_STREAM_RUNNING_HASH, genesisRunningHashLeaf());
		setChild(StateChildIndices.ADDRESS_BOOK, addressBook);
		setChild(StateChildIndices.CONTRACT_STORAGE, virtualMapFactory.newVirtualizedIterableStorage());
	}

	private RecordsRunningHashLeaf genesisRunningHashLeaf() {
		final var genesisRunningHash = new RunningHash();
		genesisRunningHash.setHash(EMPTY_HASH);
		return new RecordsRunningHashLeaf(genesisRunningHash);
	}

	private MerkleNetworkContext genesisNetworkCtxWith(long seqStart) {
		return new MerkleNetworkContext(
				null,
				new SequenceNumber(seqStart),
				seqStart - 1,
				new ExchangeRates());
	}

	private static TokenRelsLinkMigrator tokenRelsLinkMigrator = ReleaseTwentyFiveMigration::buildAccountTokenAssociationsLinkedList;
	private static OwnedNftsLinkMigrator ownedNftsLinkMigrator = ReleaseTwentySixMigration::buildAccountNftsOwnedLinkedList;
	private static IterableStorageMigrator iterableStorageMigrator = ReleaseTwentySixMigration::makeStorageIterable;
	private static Consumer<ServicesState> titleCountsMigrator = ReleaseTwentyFiveMigration::initTreasuryTitleCounts;
	private static ContractAutoRenewalMigrator autoRenewalMigrator = ReleaseTwentySixMigration::grantFreeAutoRenew;
	private static Function<JasperDbBuilderFactory, VirtualMapFactory> vmFactory = VirtualMapFactory::new;
	private static Supplier<ServicesApp.Builder> appBuilder = DaggerServicesApp::builder;
	private static Consumer<ServicesState> scheduledTxnsMigrator = LongTermScheduledTransactionsMigration::migrateScheduledTransactions;

	@FunctionalInterface
	interface TokenRelsLinkMigrator {
		void buildAccountTokenAssociationsLinkedList(
				MerkleMap<EntityNum, MerkleAccount> accounts,
				MerkleMap<EntityNumPair, MerkleTokenRelStatus> tokenAssociations);
	}

	@FunctionalInterface
	interface OwnedNftsLinkMigrator {
		void buildAccountNftsOwnedLinkedList(
				MerkleMap<EntityNum, MerkleAccount> accounts,
				MerkleMap<EntityNumPair, MerkleUniqueToken> uniqueTokens
		);
	}

	@FunctionalInterface
	interface ContractAutoRenewalMigrator {
		void grantFreeAutoRenew(ServicesState initializingState, Instant lastConsensusTime);
	}

	@FunctionalInterface
	interface IterableStorageMigrator {
		void makeStorageIterable(
				ServicesState initializingState,
				ReleaseTwentySixMigration.MigratorFactory migratorFactory,
				ReleaseTwentySixMigration.MigrationUtility migrationUtility,
				VirtualMap<ContractKey, IterableContractValue> iterableContractStorage);
	}

	@VisibleForTesting
	StateMetadata getMetadata() {
		return metadata;
	}

	@VisibleForTesting
	void setMetadata(final StateMetadata metadata) {
		this.metadata = metadata;
	}

	@VisibleForTesting
	void setDeserializedVersion(final int deserializedVersion) {
		this.deserializedVersion = deserializedVersion;
	}

	@VisibleForTesting
	static void setAppBuilder(final Supplier<ServicesApp.Builder> appBuilder) {
		ServicesState.appBuilder = appBuilder;
	}

	@VisibleForTesting
	static void setTokenRelsLinkMigrator(TokenRelsLinkMigrator tokenRelsLinkMigrator) {
		ServicesState.tokenRelsLinkMigrator = tokenRelsLinkMigrator;
	}

	@VisibleForTesting
	static void setOwnedNftsLinkMigrator(OwnedNftsLinkMigrator ownedNftsLinkMigrator) {
		ServicesState.ownedNftsLinkMigrator = ownedNftsLinkMigrator;
	}

	@VisibleForTesting
	static void setIterableStorageMigrator(final IterableStorageMigrator iterableStorageMigrator) {
		ServicesState.iterableStorageMigrator = iterableStorageMigrator;
	}

	@VisibleForTesting
	static void setTitleCountsMigrator(final Consumer<ServicesState> titleCountsMigrator) {
		ServicesState.titleCountsMigrator = titleCountsMigrator;
	}

	@VisibleForTesting
	static void setAutoRenewalMigrator(final ContractAutoRenewalMigrator autoRenewalMigrator) {
		ServicesState.autoRenewalMigrator = autoRenewalMigrator;
	}

	@VisibleForTesting
	static void setVmFactory(final Function<JasperDbBuilderFactory, VirtualMapFactory> vmFactory) {
		ServicesState.vmFactory = vmFactory;
	}

	@VisibleForTesting
	static void setExpiryJustEnabled(final boolean expiryJustEnabled) {
		ServicesState.expiryJustEnabled = expiryJustEnabled;
	}

	static void setScheduledTransactionsMigrator(final Consumer<ServicesState> scheduledTxnsMigrator) {
		ServicesState.scheduledTxnsMigrator = scheduledTxnsMigrator;
	}
}<|MERGE_RESOLUTION|>--- conflicted
+++ resolved
@@ -232,18 +232,16 @@
 			postMigrationTasks.add(() -> app.workingState().updatePrimitiveChildrenFrom(this));
 		}
 
-<<<<<<< HEAD
-		if (deserializedVersionFromState < UniqueTokensMigrator.TARGET_RELEASE) {
-			UniqueTokensMigrator.migrateFromUniqueTokenMerkleMap(this);
-		}
-		runPostMigrationTasks();
-=======
 		// we know for a fact that we need to migrate scheduled transactions if they are a MerkleMap, the version
 		// doesn't really matter.
 		if (getChild(StateChildIndices.SCHEDULE_TXS) instanceof MerkleMap) {
 			scheduledTxnsMigrator.accept(this);
 		}
->>>>>>> ebef3856
+
+		if (deserializedVersionFromState < UniqueTokensMigrator.TARGET_RELEASE) {
+			UniqueTokensMigrator.migrateFromUniqueTokenMerkleMap(this);
+		}
+		runPostMigrationTasks();
 
 		log.info("Migration completed.");
 		logStateChildrenSizes(CURRENT_VERSION);
@@ -257,7 +255,11 @@
 		/* Immediately override the address book from the saved state */
 		setChild(StateChildIndices.ADDRESS_BOOK, addressBook);
 
-<<<<<<< HEAD
+		if (getChild(StateChildIndices.SCHEDULE_TXS) instanceof MerkleMap) {
+			migrationSchedules = new MerkleScheduledTransactions(
+					((MerkleMap<?, ?>) getChild(StateChildIndices.SCHEDULE_TXS)).size());
+		}
+
 		internalInit(platform, new BootstrapProperties(), dualState, false);
 	}
 
@@ -270,14 +272,6 @@
 			task.run();
 		}
 		postMigrationTasks.clear();
-=======
-		if (getChild(StateChildIndices.SCHEDULE_TXS) instanceof MerkleMap) {
-			migrationSchedules = new MerkleScheduledTransactions(
-					((MerkleMap<?, ?>) getChild(StateChildIndices.SCHEDULE_TXS)).size());
-		}
-
-		internalInit(platform, new BootstrapProperties(), dualState);
->>>>>>> ebef3856
 	}
 
 	@Override
@@ -358,11 +352,6 @@
 		topics().archive();
 		tokens().archive();
 		accounts().archive();
-<<<<<<< HEAD
-		scheduleTxs().archive();
-=======
-		uniqueTokens().archive();
->>>>>>> ebef3856
 		tokenAssociations().archive();
 	}
 
