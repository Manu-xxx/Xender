--- conflicted
+++ resolved
@@ -42,12 +42,8 @@
 			final Supplier<AddressBook> addressBook,
 			final GlobalDynamicProperties dynamicProperties
 	) {
-<<<<<<< HEAD
-		final var delegate = new DeterministicThrottling(() -> addressBook.get().getSize(), dynamicProperties, false);
-=======
 		final var delegate = new DeterministicThrottling(
-				() -> addressBook.get().getSize(), aliasManager, dynamicProperties);
->>>>>>> 8a1ae1ee
+				() -> addressBook.get().getSize(), aliasManager, dynamicPropertie, false);
 		return new HapiThrottling(delegate);
 	}
 
@@ -59,12 +55,8 @@
 			final TransactionContext txnCtx,
 			final GlobalDynamicProperties dynamicProperties
 	) {
-<<<<<<< HEAD
-		final var delegate = new DeterministicThrottling(() -> 1, dynamicProperties, true);
-=======
 		final var delegate = new DeterministicThrottling(
-				() -> 1, aliasManager, dynamicProperties);
->>>>>>> 8a1ae1ee
+				() -> 1, aliasManager, dynamicProperties, true);
 		return new TxnAwareHandleThrottling(txnCtx, delegate);
 	}
 
