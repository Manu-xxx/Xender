package com.hedera.services.records;

/*-
 * ‌
 * Hedera Services Node
 * ​
 * Copyright (C) 2018 - 2021 Hedera Hashgraph, LLC
 * ​
 * Licensed under the Apache License, Version 2.0 (the "License");
 * you may not use this file except in compliance with the License.
 * You may obtain a copy of the License at
 * 
 *      http://www.apache.org/licenses/LICENSE-2.0
 * 
 * Unless required by applicable law or agreed to in writing, software
 * distributed under the License is distributed on an "AS IS" BASIS,
 * WITHOUT WARRANTIES OR CONDITIONS OF ANY KIND, either express or implied.
 * See the License for the specific language governing permissions and
 * limitations under the License.
 * ‍
 */

import com.hedera.services.state.EntityCreator;
import com.hedera.services.state.submerkle.ExpirableTxnRecord;
import com.hedera.services.stream.RecordStreamObject;
<<<<<<< HEAD
import com.hederahashgraph.api.proto.java.Transaction;

=======
import com.hederahashgraph.api.proto.java.TransactionBody;

import java.time.Instant;
>>>>>>> db9f0d3a
import java.util.List;

/**
 * Defines a type able to manage the history of transactions
 * funded by accounts on the injected ledger. (Note that these
 * transactions may not be directly <b>about</b> the ledger, but
 * instead a file or smart contract.)
 *
 * The definitive history is represented by {@link ExpirableTxnRecord}
 * instances, which expire at regular intervals and are stored in
 * the ledger accounts themselves.
 *
 * Note this type is implicitly assumed to have access to the context
 * of the active transaction, which is somewhat confusing and will be
 * addressed in a future refactor.
 */
public interface AccountRecordsHistorian {
	/**
	 * For safety, a method to notify the historian that a new transaction is beginning
	 * so any residual history can be cleared (e.g., in-progress child records).
	 */
	void clearHistory();

	/**
	 * Injects the expiring entity creator which the historian should use to create records.
	 *
	 * @param creator the creator of expiring entities.
	 */
	void setCreator(EntityCreator creator);

	/**
	 * Called immediately after committing the active transaction, to save its record(s) in
	 * the account of the effective payer account of the committed transaction.
	 */
	void saveExpirableTransactionRecords();

	/**
	 * Returns the last record created by this historian, if it is known, and null otherwise.
	 *
	 * @return the last-created record, or null if none is known
	 */
	ExpirableTxnRecord lastCreatedTopLevelRecord();

	/**
<<<<<<< HEAD
	 * Indicates if the active transaction created child records.
	 *
	 * @return whether child records were created
	 */
	boolean hasChildRecords();

	/**
	 * Returns all the child records created by the active transaction.
	 *
	 * @return the created child records
	 */
	List<RecordStreamObject> getChildRecords();

	/**
	 * Returns a non-negative "source id" to be used to create a group of in-progress child transactions.
	 *
	 * @return the next source id
	 */
	int nextChildRecordSourceId();

	/**
	 * Adds the given in-progress child record to the active transaction.
	 *
	 * @param sourceId the id of the child record source
	 * @param recordSoFar the in-progress child record
	 * @param syntheticTxn the synthetic transaction for the child record
	 */
	void trackChildRecord(int sourceId, ExpirableTxnRecord.Builder recordSoFar, Transaction syntheticTxn);
=======
	 * Indicates if the active transaction created child records that follow the top-level transaction.
	 *
	 * @return whether following child records were created
	 */
	boolean hasFollowingChildRecords();

	/**
	 * Indicates if the active transaction created child records that precede the top-level transaction.
	 *
	 * @return whether preceding child records were created
	 */
	boolean hasPrecedingChildRecords();

	/**
	 * Returns all the child records created by the active transaction with consensus time <i>after</i>
	 * that of the top-level user transaction.
	 *
	 * @return the created following child records
	 */
	List<RecordStreamObject> getFollowingChildRecords();

	/**
	 * Returns all the child records created by the active transaction with consensus time <i>before</i>
	 * that of the top-level user transaction.
	 *
	 * @return the created preceding child records
	 */
	List<RecordStreamObject> getPrecedingChildRecords();

	/**
	 * Returns a non-negative "source id" to be used to create a group of in-progress child transactions.
	 *
	 * @return the next source id
	 */
	int nextChildRecordSourceId();

	/**
	 * Adds the given in-progress child record to the active transaction, where its synthetic consensus
	 * timestamp will come <i>after</i> that of the parent user transaction.
	 *
	 * @param sourceId the id of the child record source
	 * @param recordSoFar the in-progress child record
	 * @param syntheticBody the synthetic body for the child record
	 */
	void trackFollowingChildRecord(int sourceId, TransactionBody.Builder syntheticBody, ExpirableTxnRecord.Builder recordSoFar);

	/**
	 * Adds the given in-progress child record to the active transaction, where its synthetic consensus
	 * timestamp will come <i>before</i> that of the parent user transaction.
	 *
	 * @param sourceId the id of the child record source
	 * @param syntheticBody the synthetic body for the child record
	 * @param recordSoFar the in-progress child record
	 */
	void trackPrecedingChildRecord(int sourceId, TransactionBody.Builder syntheticBody, ExpirableTxnRecord.Builder recordSoFar);
>>>>>>> db9f0d3a

	/**
	 * Reverts all records created by the given source.
	 *
	 * @param sourceId the id of the source whose records should be reverted
	 */
	void revertChildRecordsFromSource(int sourceId);

	/**
	 * At the moment before committing the active transaction, takes the opportunity to track
	 * any new expiring entities with the {@link com.hedera.services.state.expiry.ExpiryManager}.
	 */
	void noteNewExpirationEvents();

	/**
	 * Provides the next consensus timestamp that will be used; needed for assigning creation
	 * times to minted NFTs as part of a HTS precompiled contract.
	 *
	 * @return the consensus time that will be used for the next following child record
	 */
	Instant nextFollowingChildConsensusTime();
}<|MERGE_RESOLUTION|>--- conflicted
+++ resolved
@@ -23,14 +23,9 @@
 import com.hedera.services.state.EntityCreator;
 import com.hedera.services.state.submerkle.ExpirableTxnRecord;
 import com.hedera.services.stream.RecordStreamObject;
-<<<<<<< HEAD
-import com.hederahashgraph.api.proto.java.Transaction;
-
-=======
 import com.hederahashgraph.api.proto.java.TransactionBody;
 
 import java.time.Instant;
->>>>>>> db9f0d3a
 import java.util.List;
 
 /**
@@ -75,36 +70,6 @@
 	ExpirableTxnRecord lastCreatedTopLevelRecord();
 
 	/**
-<<<<<<< HEAD
-	 * Indicates if the active transaction created child records.
-	 *
-	 * @return whether child records were created
-	 */
-	boolean hasChildRecords();
-
-	/**
-	 * Returns all the child records created by the active transaction.
-	 *
-	 * @return the created child records
-	 */
-	List<RecordStreamObject> getChildRecords();
-
-	/**
-	 * Returns a non-negative "source id" to be used to create a group of in-progress child transactions.
-	 *
-	 * @return the next source id
-	 */
-	int nextChildRecordSourceId();
-
-	/**
-	 * Adds the given in-progress child record to the active transaction.
-	 *
-	 * @param sourceId the id of the child record source
-	 * @param recordSoFar the in-progress child record
-	 * @param syntheticTxn the synthetic transaction for the child record
-	 */
-	void trackChildRecord(int sourceId, ExpirableTxnRecord.Builder recordSoFar, Transaction syntheticTxn);
-=======
 	 * Indicates if the active transaction created child records that follow the top-level transaction.
 	 *
 	 * @return whether following child records were created
@@ -160,7 +125,6 @@
 	 * @param recordSoFar the in-progress child record
 	 */
 	void trackPrecedingChildRecord(int sourceId, TransactionBody.Builder syntheticBody, ExpirableTxnRecord.Builder recordSoFar);
->>>>>>> db9f0d3a
 
 	/**
 	 * Reverts all records created by the given source.
