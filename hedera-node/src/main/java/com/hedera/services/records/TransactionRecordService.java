--- conflicted
+++ resolved
@@ -26,6 +26,7 @@
 import com.hedera.services.state.submerkle.EvmFnResult;
 import com.hedera.services.store.models.Topic;
 import com.hedera.services.stream.proto.TransactionSidecarRecord;
+import com.hedera.services.utils.SidecarUtils;
 import com.hedera.services.utils.SidecarUtils;
 import javax.inject.Inject;
 import javax.inject.Singleton;
@@ -99,8 +100,6 @@
         txnCtx.addFeeChargedToPayer(
                 result.getGasPrice() * (result.getGasUsed() - result.getSbhRefund()));
         addAllSidecarsToTxnContextFrom(result);
-<<<<<<< HEAD
-=======
     }
 
     private void addAllSidecarsToTxnContextFrom(final TransactionProcessingResult result) {
@@ -108,20 +107,11 @@
             txnCtx.addSidecarRecord(
                     SidecarUtils.createStateChangesSidecarFrom(result.getStateChanges()));
         }
-        // FUTURE WORK - we should put the actions in the list here as well when they are added
->>>>>>> 1e91c5ad
+        final var actions = result.getActions();
+        if (!actions.isEmpty()) {
+            txnCtx.addSidecarRecord(SidecarUtils.createContractActionsSidecar(actions));
+        }
     }
-
-	private void addAllSidecarsToTxnContextFrom(final TransactionProcessingResult result) {
-		final var stateChanges = result.getStateChanges();
-		if (!stateChanges.isEmpty()) {
-			txnCtx.addSidecarRecord(SidecarUtils.createStateChangesSidecarFrom(stateChanges));
-		}
-		final var actions = result.getActions();
-		if (!actions.isEmpty()) {
-			txnCtx.addSidecarRecord(SidecarUtils.createContractActionsSidecar(actions));
-		}
-	}
 
     public void updateForEvmCall(EthTxData callContext, EntityId senderId) {
         txnCtx.updateForEvmCall(callContext, senderId);
