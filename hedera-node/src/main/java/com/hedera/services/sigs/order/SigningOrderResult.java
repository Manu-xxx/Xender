--- conflicted
+++ resolved
@@ -61,13 +61,6 @@
 		this.errorReport = errorReport;
 	}
 
-<<<<<<< HEAD
-	public boolean hasKnownOrder() {
-		return errorReport == null;
-	}
-
-=======
->>>>>>> 02f90b98
 	public boolean hasErrorReport() {
 		return errorReport !=  null;
 	}
