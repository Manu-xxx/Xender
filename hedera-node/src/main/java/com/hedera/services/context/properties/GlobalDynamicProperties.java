/*
 * Copyright (C) 2020-2022 Hedera Hashgraph, LLC
 *
 * Licensed under the Apache License, Version 2.0 (the "License");
 * you may not use this file except in compliance with the License.
 * You may obtain a copy of the License at
 *
 *      http://www.apache.org/licenses/LICENSE-2.0
 *
 * Unless required by applicable law or agreed to in writing, software
 * distributed under the License is distributed on an "AS IS" BASIS,
 * WITHOUT WARRANTIES OR CONDITIONS OF ANY KIND, either express or implied.
 * See the License for the specific language governing permissions and
 * limitations under the License.
 */
package com.hedera.services.context.properties;

import static com.hedera.services.context.properties.EntityType.ACCOUNT;
import static com.hedera.services.context.properties.EntityType.CONTRACT;
import static com.hedera.services.context.properties.PropertyNames.ACCOUNTS_MAX_NUM;
import static com.hedera.services.context.properties.PropertyNames.AUTO_CREATION_ENABLED;
import static com.hedera.services.context.properties.PropertyNames.AUTO_REMOVE_MAX_PURGED_KV_PAIRS_PER_TOUCH;
import static com.hedera.services.context.properties.PropertyNames.AUTO_REMOVE_MAX_RETURNED_NFTS_PER_TOUCH;
import static com.hedera.services.context.properties.PropertyNames.AUTO_RENEW_GRACE_PERIOD;
import static com.hedera.services.context.properties.PropertyNames.AUTO_RENEW_MAX_NUM_OF_ENTITIES_TO_RENEW_OR_DELETE;
import static com.hedera.services.context.properties.PropertyNames.AUTO_RENEW_NUM_OF_ENTITIES_TO_SCAN;
import static com.hedera.services.context.properties.PropertyNames.AUTO_RENEW_TARGET_TYPES;
import static com.hedera.services.context.properties.PropertyNames.BALANCES_EXPORT_DIR_PATH;
import static com.hedera.services.context.properties.PropertyNames.BALANCES_EXPORT_ENABLED;
import static com.hedera.services.context.properties.PropertyNames.BALANCES_EXPORT_PERIOD_SECS;
import static com.hedera.services.context.properties.PropertyNames.BALANCES_EXPORT_TOKEN_BALANCES;
import static com.hedera.services.context.properties.PropertyNames.BALANCES_NODE_BALANCE_WARN_THRESHOLD;
import static com.hedera.services.context.properties.PropertyNames.CACHE_RECORDS_TTL;
import static com.hedera.services.context.properties.PropertyNames.CONSENSUS_HANDLE_MAX_FOLLOWING_RECORDS;
import static com.hedera.services.context.properties.PropertyNames.CONSENSUS_HANDLE_MAX_PRECEDING_RECORDS;
import static com.hedera.services.context.properties.PropertyNames.CONSENSUS_MESSAGE_MAX_BYTES_ALLOWED;
import static com.hedera.services.context.properties.PropertyNames.CONTRACTS_ALLOW_AUTO_ASSOCIATIONS;
import static com.hedera.services.context.properties.PropertyNames.CONTRACTS_ALLOW_CREATE2;
import static com.hedera.services.context.properties.PropertyNames.CONTRACTS_CHAIN_ID;
import static com.hedera.services.context.properties.PropertyNames.CONTRACTS_DEFAULT_LIFETIME;
import static com.hedera.services.context.properties.PropertyNames.CONTRACTS_KNOWN_BLOCK_HASH;
import static com.hedera.services.context.properties.PropertyNames.CONTRACTS_LOCAL_CALL_EST_RET_BYTES;
import static com.hedera.services.context.properties.PropertyNames.CONTRACTS_MAX_GAS_PER_SEC;
import static com.hedera.services.context.properties.PropertyNames.CONTRACTS_MAX_KV_PAIRS_AGGREGATE;
import static com.hedera.services.context.properties.PropertyNames.CONTRACTS_MAX_KV_PAIRS_INDIVIDUAL;
import static com.hedera.services.context.properties.PropertyNames.CONTRACTS_MAX_NUM;
import static com.hedera.services.context.properties.PropertyNames.CONTRACTS_MAX_REFUND_PERCENT_OF_GAS_LIMIT;
import static com.hedera.services.context.properties.PropertyNames.CONTRACTS_PRECOMPILE_EXCHANGE_RATE_GAS_COST;
import static com.hedera.services.context.properties.PropertyNames.CONTRACTS_PRECOMPILE_EXPORT_RECORD_RESULTS;
import static com.hedera.services.context.properties.PropertyNames.CONTRACTS_PRECOMPILE_HTS_DEFAULT_GAS_COST;
import static com.hedera.services.context.properties.PropertyNames.CONTRACTS_PRECOMPILE_HTS_ENABLE_TOKEN_CREATE;
import static com.hedera.services.context.properties.PropertyNames.CONTRACTS_REDIRECT_TOKEN_CALLS;
import static com.hedera.services.context.properties.PropertyNames.CONTRACTS_SCHEDULE_THROTTLE_MAX_GAS_LIMIT;
import static com.hedera.services.context.properties.PropertyNames.CONTRACTS_SIDECARS;
import static com.hedera.services.context.properties.PropertyNames.CONTRACTS_THROTTLE_THROTTLE_BY_GAS;
import static com.hedera.services.context.properties.PropertyNames.ENTITIES_LIMIT_TOKEN_ASSOCIATIONS;
import static com.hedera.services.context.properties.PropertyNames.FEES_MIN_CONGESTION_PERIOD;
import static com.hedera.services.context.properties.PropertyNames.FEES_PERCENT_CONGESTION_MULTIPLIERS;
import static com.hedera.services.context.properties.PropertyNames.FEES_TOKEN_TRANSFER_USAGE_MULTIPLIER;
import static com.hedera.services.context.properties.PropertyNames.FILES_MAX_NUM;
import static com.hedera.services.context.properties.PropertyNames.FILES_MAX_SIZE_KB;
import static com.hedera.services.context.properties.PropertyNames.HEDERA_ALLOWANCES_IS_ENABLED;
import static com.hedera.services.context.properties.PropertyNames.HEDERA_ALLOWANCES_MAX_ACCOUNT_LIMIT;
import static com.hedera.services.context.properties.PropertyNames.HEDERA_ALLOWANCES_MAX_TXN_LIMIT;
import static com.hedera.services.context.properties.PropertyNames.HEDERA_RECORD_STREAM_ENABLE_TRACEABILITY_MIGRATION;
import static com.hedera.services.context.properties.PropertyNames.HEDERA_RECORD_STREAM_RECORD_FILE_VERSION;
import static com.hedera.services.context.properties.PropertyNames.HEDERA_RECORD_STREAM_SIDECAR_MAX_SIZE_MB;
import static com.hedera.services.context.properties.PropertyNames.HEDERA_RECORD_STREAM_SIG_FILE_VERSION;
import static com.hedera.services.context.properties.PropertyNames.HEDERA_TXN_MAX_MEMO_UTF8_BYTES;
import static com.hedera.services.context.properties.PropertyNames.HEDERA_TXN_MAX_VALID_DURATION;
import static com.hedera.services.context.properties.PropertyNames.HEDERA_TXN_MIN_VALIDITY_BUFFER_SECS;
import static com.hedera.services.context.properties.PropertyNames.HEDERA_TXN_MIN_VALID_DURATION;
import static com.hedera.services.context.properties.PropertyNames.LEDGER_AUTO_RENEW_PERIOD_MAX_DURATION;
import static com.hedera.services.context.properties.PropertyNames.LEDGER_AUTO_RENEW_PERIOD_MIN_DURATION;
import static com.hedera.services.context.properties.PropertyNames.LEDGER_CHANGE_HIST_MEM_SECS;
import static com.hedera.services.context.properties.PropertyNames.LEDGER_FUNDING_ACCOUNT;
import static com.hedera.services.context.properties.PropertyNames.LEDGER_NFT_TRANSFERS_MAX_LEN;
import static com.hedera.services.context.properties.PropertyNames.LEDGER_RECORDS_MAX_QUERYABLE_BY_ACCOUNT;
import static com.hedera.services.context.properties.PropertyNames.LEDGER_SCHEDULE_TX_EXPIRY_TIME_SECS;
import static com.hedera.services.context.properties.PropertyNames.LEDGER_TOKEN_TRANSFERS_MAX_LEN;
import static com.hedera.services.context.properties.PropertyNames.LEDGER_TRANSFERS_MAX_LEN;
import static com.hedera.services.context.properties.PropertyNames.LEDGER_XFER_BAL_CHANGES_MAX_LEN;
import static com.hedera.services.context.properties.PropertyNames.RATES_INTRA_DAY_CHANGE_LIMIT_PERCENT;
import static com.hedera.services.context.properties.PropertyNames.SCHEDULING_LONG_TERM_ENABLED;
import static com.hedera.services.context.properties.PropertyNames.SCHEDULING_MAX_EXPIRATION_FUTURE_SECS;
import static com.hedera.services.context.properties.PropertyNames.SCHEDULING_MAX_NUM;
import static com.hedera.services.context.properties.PropertyNames.SCHEDULING_MAX_TXN_PER_SEC;
import static com.hedera.services.context.properties.PropertyNames.SCHEDULING_WHITE_LIST;
import static com.hedera.services.context.properties.PropertyNames.SIGS_EXPAND_FROM_IMMUTABLE_STATE;
import static com.hedera.services.context.properties.PropertyNames.STAKING_FEES_NODE_REWARD_PERCENT;
import static com.hedera.services.context.properties.PropertyNames.STAKING_FEES_STAKING_REWARD_PERCENT;
import static com.hedera.services.context.properties.PropertyNames.STAKING_IS_ENABLED;
import static com.hedera.services.context.properties.PropertyNames.STAKING_MAX_DAILY_STAKE_REWARD_THRESH_PER_HBAR;
import static com.hedera.services.context.properties.PropertyNames.STAKING_NODE_MAX_TO_MIN_STAKE_RATIOS;
import static com.hedera.services.context.properties.PropertyNames.STAKING_REQUIRE_MIN_STAKE_TO_REWARD;
import static com.hedera.services.context.properties.PropertyNames.STAKING_REWARD_RATE;
import static com.hedera.services.context.properties.PropertyNames.STAKING_START_THRESH;
import static com.hedera.services.context.properties.PropertyNames.TOKENS_MAX_AGGREGATE_RELS;
import static com.hedera.services.context.properties.PropertyNames.TOKENS_MAX_CUSTOM_FEES_ALLOWED;
import static com.hedera.services.context.properties.PropertyNames.TOKENS_MAX_CUSTOM_FEE_DEPTH;
import static com.hedera.services.context.properties.PropertyNames.TOKENS_MAX_NUM;
import static com.hedera.services.context.properties.PropertyNames.TOKENS_MAX_PER_ACCOUNT;
import static com.hedera.services.context.properties.PropertyNames.TOKENS_MAX_RELS_PER_INFO_QUERY;
import static com.hedera.services.context.properties.PropertyNames.TOKENS_MAX_SYMBOL_UTF8_BYTES;
import static com.hedera.services.context.properties.PropertyNames.TOKENS_MAX_TOKEN_NAME_UTF8_BYTES;
import static com.hedera.services.context.properties.PropertyNames.TOKENS_NFTS_ARE_ENABLED;
import static com.hedera.services.context.properties.PropertyNames.TOKENS_NFTS_MAX_ALLOWED_MINTS;
import static com.hedera.services.context.properties.PropertyNames.TOKENS_NFTS_MAX_BATCH_SIZE_BURN;
import static com.hedera.services.context.properties.PropertyNames.TOKENS_NFTS_MAX_BATCH_SIZE_MINT;
import static com.hedera.services.context.properties.PropertyNames.TOKENS_NFTS_MAX_BATCH_SIZE_WIPE;
import static com.hedera.services.context.properties.PropertyNames.TOKENS_NFTS_MAX_METADATA_BYTES;
import static com.hedera.services.context.properties.PropertyNames.TOKENS_NFTS_MAX_QUERY_RANGE;
import static com.hedera.services.context.properties.PropertyNames.TOKENS_NFTS_MINT_THORTTLE_SCALE_FACTOR;
import static com.hedera.services.context.properties.PropertyNames.TOPICS_MAX_NUM;
import static com.hedera.services.context.properties.PropertyNames.UPGRADE_ARTIFACTS_PATH;
import static com.hedera.services.context.properties.PropertyNames.UTIL_PRNG_IS_ENABLED;

import com.esaulpaugh.headlong.util.Integers;
import com.hedera.services.config.HederaNumbers;
import com.hedera.services.context.annotations.CompositeProps;
import com.hedera.services.fees.calculation.CongestionMultipliers;
import com.hedera.services.stream.proto.SidecarType;
import com.hedera.services.sysfiles.domain.KnownBlockValues;
import com.hedera.services.sysfiles.domain.throttling.ThrottleReqOpsScaleFactor;
import com.hederahashgraph.api.proto.java.AccountID;
import com.hederahashgraph.api.proto.java.Duration;
import com.hederahashgraph.api.proto.java.HederaFunctionality;
import java.util.Map;
import java.util.Set;
import javax.inject.Inject;
import javax.inject.Singleton;
import org.apache.tuweni.bytes.Bytes;
import org.apache.tuweni.bytes.Bytes32;

@Singleton
public class GlobalDynamicProperties {
    private final HederaNumbers hederaNums;
    private final PropertySource properties;

    private int maxNftMetadataBytes;
    private int maxBatchSizeBurn;
    private int maxBatchSizeMint;
    private int maxNftTransfersLen;
    private int maxBatchSizeWipe;
    private long maxNftQueryRange;
    private int maxTokensPerAccount;
    private int maxTokenRelsPerInfoQuery;
    private int maxCustomFeesAllowed;
    private int maxTokenSymbolUtf8Bytes;
    private int maxTokenNameUtf8Bytes;
    private int maxFileSizeKb;
    private int cacheRecordsTtl;
    private int balancesExportPeriodSecs;
    private int ratesIntradayChangeLimitPercent;
    private long nodeBalanceWarningThreshold;
    private String pathToBalancesExportDir;
    private boolean shouldExportBalances;
    private boolean shouldExportTokenBalances;
    private AccountID fundingAccount;
    private int maxTransfersLen;
    private int maxTokenTransfersLen;
    private int maxMemoUtf8Bytes;
    private long maxTxnDuration;
    private long minTxnDuration;
    private int minValidityBuffer;
    private long maxGasPerSec;
    private byte[] chainIdBytes;
    private Bytes32 chainIdBytes32;
    private long defaultContractLifetime;
    private int feesTokenTransferUsageMultiplier;
    private boolean atLeastOneAutoRenewTargetType;
    private boolean expireAccounts;
    private boolean expireContracts;
    private int autoRenewNumberOfEntitiesToScan;
    private int autoRenewMaxNumberOfEntitiesToRenewOrDelete;
    private long autoRenewGracePeriod;
    private long maxAutoRenewDuration;
    private long minAutoRenewDuration;
    private Duration grpcMinAutoRenewDuration;
    private int localCallEstRetBytes;
    private boolean schedulingLongTermEnabled;
    private long schedulingMaxTxnPerSecond;
    private long schedulingMaxExpirationFutureSeconds;
    private int scheduledTxExpiryTimeSecs;
    private int messageMaxBytesAllowed;
    private long maxPrecedingRecords;
    private long maxFollowingRecords;
    private Set<HederaFunctionality> schedulingWhitelist;
    private CongestionMultipliers congestionMultipliers;
    private int feesMinCongestionPeriod;
    private boolean areNftsEnabled;
    private long maxNftMints;
    private int maxXferBalanceChanges;
    private int maxCustomFeeDepth;
    private ThrottleReqOpsScaleFactor nftMintScaleFactor;
    private String upgradeArtifactsLoc;
    private boolean throttleByGas;
    private int contractMaxRefundPercentOfGasLimit;
    private long scheduleThrottleMaxGasLimit;
    private long htsDefaultGasCost;
    private int changeHistorianMemorySecs;
    private boolean autoCreationEnabled;
    private boolean expandSigsFromImmutableState;
    private long maxAggregateContractKvPairs;
    private int maxIndividualContractKvPairs;
    private int maxMostRecentQueryableRecords;
    private int maxAllowanceLimitPerTransaction;
    private int maxAllowanceLimitPerAccount;
    private boolean exportPrecompileResults;
    private boolean create2Enabled;
    private boolean redirectTokenCalls;
    private boolean enableAllowances;
    private boolean limitTokenAssociations;
    private boolean enableHTSPrecompileCreate;
    private int maxPurgedKvPairsPerTouch;
    private KnownBlockValues knownBlockValues;
    private int maxReturnedNftsPerTouch;
    private long exchangeRateGasReq;
    private long stakingRewardRate;
    private long stakingStartThreshold;
    private int nodeRewardPercent;
    private int stakingRewardPercent;
    private boolean contractAutoAssociationsEnabled;
    private boolean stakingEnabled;
    private long maxDailyStakeRewardThPerH;
    private int recordFileVersion;
    private int recordSignatureFileVersion;
    private long maxNumAccounts;
    private long maxNumContracts;
    private long maxNumFiles;
    private long maxNumTokens;
    private long maxNumTokenRels;
    private long maxNumTopics;
    private long maxNumSchedules;
    private boolean utilPrngEnabled;
    private Set<SidecarType> enabledSidecars;
    private boolean requireMinStakeToReward;
    private Map<Long, Long> nodeMaxMinStakeRatios;
    private int sidecarMaxSizeMb;
    private boolean enableTraceabilityMigration;
    private boolean compressRecordFilesOnCreation;

    @Inject
    public GlobalDynamicProperties(
            HederaNumbers hederaNums, @CompositeProps PropertySource properties) {
        this.hederaNums = hederaNums;
        this.properties = properties;

        reload();
    }

    public void reload() {
        maxNftMetadataBytes = properties.getIntProperty(TOKENS_NFTS_MAX_METADATA_BYTES);
        maxBatchSizeBurn = properties.getIntProperty(TOKENS_NFTS_MAX_BATCH_SIZE_BURN);
        maxBatchSizeMint = properties.getIntProperty(TOKENS_NFTS_MAX_BATCH_SIZE_MINT);
        maxBatchSizeWipe = properties.getIntProperty(TOKENS_NFTS_MAX_BATCH_SIZE_WIPE);
        maxNftQueryRange = properties.getLongProperty(TOKENS_NFTS_MAX_QUERY_RANGE);
        maxTokensPerAccount = properties.getIntProperty(TOKENS_MAX_PER_ACCOUNT);
        maxTokenRelsPerInfoQuery = properties.getIntProperty(TOKENS_MAX_RELS_PER_INFO_QUERY);
        maxTokenSymbolUtf8Bytes = properties.getIntProperty(TOKENS_MAX_SYMBOL_UTF8_BYTES);
        maxTokenNameUtf8Bytes = properties.getIntProperty(TOKENS_MAX_TOKEN_NAME_UTF8_BYTES);
        maxFileSizeKb = properties.getIntProperty(FILES_MAX_SIZE_KB);
        fundingAccount =
                AccountID.newBuilder()
                        .setShardNum(hederaNums.shard())
                        .setRealmNum(hederaNums.realm())
                        .setAccountNum(properties.getLongProperty(LEDGER_FUNDING_ACCOUNT))
                        .build();
        cacheRecordsTtl = properties.getIntProperty(CACHE_RECORDS_TTL);
        ratesIntradayChangeLimitPercent =
                properties.getIntProperty(RATES_INTRA_DAY_CHANGE_LIMIT_PERCENT);
        balancesExportPeriodSecs = properties.getIntProperty(BALANCES_EXPORT_PERIOD_SECS);
        shouldExportBalances = properties.getBooleanProperty(BALANCES_EXPORT_ENABLED);
        nodeBalanceWarningThreshold =
                properties.getLongProperty(BALANCES_NODE_BALANCE_WARN_THRESHOLD);
        pathToBalancesExportDir = properties.getStringProperty(BALANCES_EXPORT_DIR_PATH);
        shouldExportTokenBalances = properties.getBooleanProperty(BALANCES_EXPORT_TOKEN_BALANCES);
        maxTransfersLen = properties.getIntProperty(LEDGER_TRANSFERS_MAX_LEN);
        maxTokenTransfersLen = properties.getIntProperty(LEDGER_TOKEN_TRANSFERS_MAX_LEN);
        maxNftTransfersLen = properties.getIntProperty(LEDGER_NFT_TRANSFERS_MAX_LEN);
        maxMemoUtf8Bytes = properties.getIntProperty(HEDERA_TXN_MAX_MEMO_UTF8_BYTES);
        maxTxnDuration = properties.getLongProperty(HEDERA_TXN_MAX_VALID_DURATION);
        minTxnDuration = properties.getLongProperty(HEDERA_TXN_MIN_VALID_DURATION);
        minValidityBuffer = properties.getIntProperty(HEDERA_TXN_MIN_VALIDITY_BUFFER_SECS);
        maxGasPerSec = properties.getLongProperty(CONTRACTS_MAX_GAS_PER_SEC);
        final var chainId = properties.getIntProperty(CONTRACTS_CHAIN_ID);
        chainIdBytes = Integers.toBytes(chainId);
        chainIdBytes32 = Bytes32.leftPad(Bytes.of(chainIdBytes));
        defaultContractLifetime = properties.getLongProperty(CONTRACTS_DEFAULT_LIFETIME);
        feesTokenTransferUsageMultiplier =
                properties.getIntProperty(FEES_TOKEN_TRANSFER_USAGE_MULTIPLIER);
        autoRenewNumberOfEntitiesToScan =
                properties.getIntProperty(AUTO_RENEW_NUM_OF_ENTITIES_TO_SCAN);
        autoRenewMaxNumberOfEntitiesToRenewOrDelete =
                properties.getIntProperty(AUTO_RENEW_MAX_NUM_OF_ENTITIES_TO_RENEW_OR_DELETE);
        autoRenewGracePeriod = properties.getLongProperty(AUTO_RENEW_GRACE_PERIOD);
        maxAutoRenewDuration = properties.getLongProperty(LEDGER_AUTO_RENEW_PERIOD_MAX_DURATION);
        minAutoRenewDuration = properties.getLongProperty(LEDGER_AUTO_RENEW_PERIOD_MIN_DURATION);
        grpcMinAutoRenewDuration = Duration.newBuilder().setSeconds(minAutoRenewDuration).build();
        localCallEstRetBytes = properties.getIntProperty(CONTRACTS_LOCAL_CALL_EST_RET_BYTES);
        scheduledTxExpiryTimeSecs = properties.getIntProperty(LEDGER_SCHEDULE_TX_EXPIRY_TIME_SECS);
        schedulingLongTermEnabled = properties.getBooleanProperty(SCHEDULING_LONG_TERM_ENABLED);
        schedulingMaxTxnPerSecond = properties.getLongProperty(SCHEDULING_MAX_TXN_PER_SEC);
        schedulingMaxExpirationFutureSeconds =
                properties.getLongProperty(SCHEDULING_MAX_EXPIRATION_FUTURE_SECS);
        schedulingWhitelist = properties.getFunctionsProperty(SCHEDULING_WHITE_LIST);
        messageMaxBytesAllowed = properties.getIntProperty(CONSENSUS_MESSAGE_MAX_BYTES_ALLOWED);
        maxPrecedingRecords = properties.getLongProperty(CONSENSUS_HANDLE_MAX_PRECEDING_RECORDS);
        maxFollowingRecords = properties.getLongProperty(CONSENSUS_HANDLE_MAX_FOLLOWING_RECORDS);
        congestionMultipliers =
                properties.getCongestionMultiplierProperty(FEES_PERCENT_CONGESTION_MULTIPLIERS);
        feesMinCongestionPeriod = properties.getIntProperty(FEES_MIN_CONGESTION_PERIOD);
        maxCustomFeesAllowed = properties.getIntProperty(TOKENS_MAX_CUSTOM_FEES_ALLOWED);
        areNftsEnabled = properties.getBooleanProperty(TOKENS_NFTS_ARE_ENABLED);
        maxNftMints = properties.getLongProperty(TOKENS_NFTS_MAX_ALLOWED_MINTS);
        maxXferBalanceChanges = properties.getIntProperty(LEDGER_XFER_BAL_CHANGES_MAX_LEN);
        maxCustomFeeDepth = properties.getIntProperty(TOKENS_MAX_CUSTOM_FEE_DEPTH);
        nftMintScaleFactor =
                properties.getThrottleScaleFactor(TOKENS_NFTS_MINT_THORTTLE_SCALE_FACTOR);
        upgradeArtifactsLoc = properties.getStringProperty(UPGRADE_ARTIFACTS_PATH);
        throttleByGas = properties.getBooleanProperty(CONTRACTS_THROTTLE_THROTTLE_BY_GAS);
        contractMaxRefundPercentOfGasLimit =
                properties.getIntProperty(CONTRACTS_MAX_REFUND_PERCENT_OF_GAS_LIMIT);
        scheduleThrottleMaxGasLimit =
                properties.getLongProperty(CONTRACTS_SCHEDULE_THROTTLE_MAX_GAS_LIMIT);
        htsDefaultGasCost = properties.getLongProperty(CONTRACTS_PRECOMPILE_HTS_DEFAULT_GAS_COST);
        changeHistorianMemorySecs = properties.getIntProperty(LEDGER_CHANGE_HIST_MEM_SECS);
        autoCreationEnabled = properties.getBooleanProperty(AUTO_CREATION_ENABLED);
        expandSigsFromImmutableState =
                properties.getBooleanProperty(SIGS_EXPAND_FROM_IMMUTABLE_STATE);
        maxAggregateContractKvPairs = properties.getLongProperty(CONTRACTS_MAX_KV_PAIRS_AGGREGATE);
        maxIndividualContractKvPairs = properties.getIntProperty(CONTRACTS_MAX_KV_PAIRS_INDIVIDUAL);
        maxMostRecentQueryableRecords =
                properties.getIntProperty(LEDGER_RECORDS_MAX_QUERYABLE_BY_ACCOUNT);
        maxAllowanceLimitPerTransaction =
                properties.getIntProperty(HEDERA_ALLOWANCES_MAX_TXN_LIMIT);
        maxAllowanceLimitPerAccount =
                properties.getIntProperty(HEDERA_ALLOWANCES_MAX_ACCOUNT_LIMIT);
        exportPrecompileResults =
                properties.getBooleanProperty(CONTRACTS_PRECOMPILE_EXPORT_RECORD_RESULTS);
        create2Enabled = properties.getBooleanProperty(CONTRACTS_ALLOW_CREATE2);
        redirectTokenCalls = properties.getBooleanProperty(CONTRACTS_REDIRECT_TOKEN_CALLS);
        enabledSidecars = properties.getSidecarsProperty(CONTRACTS_SIDECARS);
        enableAllowances = properties.getBooleanProperty(HEDERA_ALLOWANCES_IS_ENABLED);
        final var autoRenewTargetTypes = properties.getTypesProperty(AUTO_RENEW_TARGET_TYPES);
        expireAccounts = autoRenewTargetTypes.contains(ACCOUNT);
        expireContracts = autoRenewTargetTypes.contains(CONTRACT);
        atLeastOneAutoRenewTargetType = !autoRenewTargetTypes.isEmpty();
        limitTokenAssociations = properties.getBooleanProperty(ENTITIES_LIMIT_TOKEN_ASSOCIATIONS);
        enableHTSPrecompileCreate =
                properties.getBooleanProperty(CONTRACTS_PRECOMPILE_HTS_ENABLE_TOKEN_CREATE);
        maxPurgedKvPairsPerTouch =
                properties.getIntProperty(AUTO_REMOVE_MAX_PURGED_KV_PAIRS_PER_TOUCH);
        maxReturnedNftsPerTouch =
                properties.getIntProperty(AUTO_REMOVE_MAX_RETURNED_NFTS_PER_TOUCH);
        knownBlockValues = properties.getBlockValuesProperty(CONTRACTS_KNOWN_BLOCK_HASH);
        exchangeRateGasReq =
                properties.getLongProperty(CONTRACTS_PRECOMPILE_EXCHANGE_RATE_GAS_COST);
        stakingRewardRate = properties.getLongProperty(STAKING_REWARD_RATE);
        stakingStartThreshold = properties.getLongProperty(STAKING_START_THRESH);
        nodeRewardPercent = properties.getIntProperty(STAKING_FEES_NODE_REWARD_PERCENT);
        stakingRewardPercent = properties.getIntProperty(STAKING_FEES_STAKING_REWARD_PERCENT);
        contractAutoAssociationsEnabled =
                properties.getBooleanProperty(CONTRACTS_ALLOW_AUTO_ASSOCIATIONS);
        maxDailyStakeRewardThPerH =
                properties.getLongProperty(STAKING_MAX_DAILY_STAKE_REWARD_THRESH_PER_HBAR);
        stakingEnabled = properties.getBooleanProperty(STAKING_IS_ENABLED);
        recordFileVersion = properties.getIntProperty(HEDERA_RECORD_STREAM_RECORD_FILE_VERSION);
        recordSignatureFileVersion =
                properties.getIntProperty(HEDERA_RECORD_STREAM_SIG_FILE_VERSION);
        maxNumAccounts = properties.getLongProperty(ACCOUNTS_MAX_NUM);
        maxNumContracts = properties.getLongProperty(CONTRACTS_MAX_NUM);
        maxNumFiles = properties.getLongProperty(FILES_MAX_NUM);
        maxNumSchedules = properties.getLongProperty(SCHEDULING_MAX_NUM);
        maxNumTokens = properties.getLongProperty(TOKENS_MAX_NUM);
        maxNumTokenRels = properties.getLongProperty(TOKENS_MAX_AGGREGATE_RELS);
        maxNumTopics = properties.getLongProperty(TOPICS_MAX_NUM);
        utilPrngEnabled = properties.getBooleanProperty(UTIL_PRNG_IS_ENABLED);
        requireMinStakeToReward =
                properties.getBooleanProperty(STAKING_REQUIRE_MIN_STAKE_TO_REWARD);
        nodeMaxMinStakeRatios =
                properties.getNodeStakeRatiosProperty(STAKING_NODE_MAX_TO_MIN_STAKE_RATIOS);
        sidecarMaxSizeMb = properties.getIntProperty(HEDERA_RECORD_STREAM_SIDECAR_MAX_SIZE_MB);
        enableTraceabilityMigration =
<<<<<<< HEAD
                properties.getBooleanProperty("hedera.recordStream.enableTraceabilityMigration");
        compressRecordFilesOnCreation =
                properties.getBooleanProperty("hedera.recordStream.compressFilesOnCreation");
=======
                properties.getBooleanProperty(HEDERA_RECORD_STREAM_ENABLE_TRACEABILITY_MIGRATION);
>>>>>>> 4d72bfed
    }

    public int maxTokensPerAccount() {
        return maxTokensPerAccount;
    }

    public int maxTokensRelsPerInfoQuery() {
        return maxTokenRelsPerInfoQuery;
    }

    public int maxCustomFeesAllowed() {
        return maxCustomFeesAllowed;
    }

    public int maxNftMetadataBytes() {
        return maxNftMetadataBytes;
    }

    public int maxBatchSizeBurn() {
        return maxBatchSizeBurn;
    }

    public int maxNftTransfersLen() {
        return maxNftTransfersLen;
    }

    public int maxBatchSizeWipe() {
        return maxBatchSizeWipe;
    }

    public int maxBatchSizeMint() {
        return maxBatchSizeMint;
    }

    public long maxNftQueryRange() {
        return maxNftQueryRange;
    }

    public int maxTokenSymbolUtf8Bytes() {
        return maxTokenSymbolUtf8Bytes;
    }

    public int maxTokenNameUtf8Bytes() {
        return maxTokenNameUtf8Bytes;
    }

    public int maxFileSizeKb() {
        return maxFileSizeKb;
    }

    public AccountID fundingAccount() {
        return fundingAccount;
    }

    public int cacheRecordsTtl() {
        return cacheRecordsTtl;
    }

    public int ratesIntradayChangeLimitPercent() {
        return ratesIntradayChangeLimitPercent;
    }

    public int balancesExportPeriodSecs() {
        return balancesExportPeriodSecs;
    }

    public boolean shouldExportBalances() {
        return shouldExportBalances;
    }

    public long nodeBalanceWarningThreshold() {
        return nodeBalanceWarningThreshold;
    }

    public String pathToBalancesExportDir() {
        return pathToBalancesExportDir;
    }

    public boolean shouldExportTokenBalances() {
        return shouldExportTokenBalances;
    }

    public int maxTransferListSize() {
        return maxTransfersLen;
    }

    public int maxTokenTransferListSize() {
        return maxTokenTransfersLen;
    }

    public int maxMemoUtf8Bytes() {
        return maxMemoUtf8Bytes;
    }

    public long maxTxnDuration() {
        return maxTxnDuration;
    }

    public long minTxnDuration() {
        return minTxnDuration;
    }

    public int minValidityBuffer() {
        return minValidityBuffer;
    }

    public long maxGasPerSec() {
        return maxGasPerSec;
    }

    public byte[] chainIdBytes() {
        return chainIdBytes;
    }

    public Bytes32 chainIdBytes32() {
        return chainIdBytes32;
    }

    public long defaultContractLifetime() {
        return defaultContractLifetime;
    }

    public int feesTokenTransferUsageMultiplier() {
        return feesTokenTransferUsageMultiplier;
    }

    public boolean shouldAutoRenewSomeEntityType() {
        return atLeastOneAutoRenewTargetType;
    }

    public int autoRenewNumberOfEntitiesToScan() {
        return autoRenewNumberOfEntitiesToScan;
    }

    public int autoRenewMaxNumberOfEntitiesToRenewOrDelete() {
        return autoRenewMaxNumberOfEntitiesToRenewOrDelete;
    }

    public long autoRenewGracePeriod() {
        return autoRenewGracePeriod;
    }

    public long maxAutoRenewDuration() {
        return maxAutoRenewDuration;
    }

    public long minAutoRenewDuration() {
        return minAutoRenewDuration;
    }

    public Duration typedMinAutoRenewDuration() {
        return grpcMinAutoRenewDuration;
    }

    public int localCallEstRetBytes() {
        return localCallEstRetBytes;
    }

    public int scheduledTxExpiryTimeSecs() {
        return scheduledTxExpiryTimeSecs;
    }

    public boolean schedulingLongTermEnabled() {
        return schedulingLongTermEnabled;
    }

    public long schedulingMaxTxnPerSecond() {
        return schedulingMaxTxnPerSecond;
    }

    public long schedulingMaxExpirationFutureSeconds() {
        return schedulingMaxExpirationFutureSeconds;
    }

    public int messageMaxBytesAllowed() {
        return messageMaxBytesAllowed;
    }

    public long maxPrecedingRecords() {
        return maxPrecedingRecords;
    }

    public long maxFollowingRecords() {
        return maxFollowingRecords;
    }

    public Set<HederaFunctionality> schedulingWhitelist() {
        return schedulingWhitelist;
    }

    public CongestionMultipliers congestionMultipliers() {
        return congestionMultipliers;
    }

    public int feesMinCongestionPeriod() {
        return feesMinCongestionPeriod;
    }

    public boolean areNftsEnabled() {
        return areNftsEnabled;
    }

    public long maxNftMints() {
        return maxNftMints;
    }

    public int maxXferBalanceChanges() {
        return maxXferBalanceChanges;
    }

    public int maxCustomFeeDepth() {
        return maxCustomFeeDepth;
    }

    public ThrottleReqOpsScaleFactor nftMintScaleFactor() {
        return nftMintScaleFactor;
    }

    public String upgradeArtifactsLoc() {
        return upgradeArtifactsLoc;
    }

    public boolean shouldThrottleByGas() {
        return throttleByGas;
    }

    public int maxGasRefundPercentage() {
        return contractMaxRefundPercentOfGasLimit;
    }

    public long scheduleThrottleMaxGasLimit() {
        return scheduleThrottleMaxGasLimit;
    }

    public long htsDefaultGasCost() {
        return htsDefaultGasCost;
    }

    public int changeHistorianMemorySecs() {
        return changeHistorianMemorySecs;
    }

    public boolean isAutoCreationEnabled() {
        return autoCreationEnabled;
    }

    public boolean expandSigsFromImmutableState() {
        return expandSigsFromImmutableState;
    }

    public long maxAggregateContractKvPairs() {
        return maxAggregateContractKvPairs;
    }

    public int maxIndividualContractKvPairs() {
        return maxIndividualContractKvPairs;
    }

    public int maxNumQueryableRecords() {
        return maxMostRecentQueryableRecords;
    }

    public int maxAllowanceLimitPerTransaction() {
        return maxAllowanceLimitPerTransaction;
    }

    public int maxAllowanceLimitPerAccount() {
        return maxAllowanceLimitPerAccount;
    }

    public boolean shouldExportPrecompileResults() {
        return exportPrecompileResults;
    }

    public boolean isCreate2Enabled() {
        return create2Enabled;
    }

    public boolean isRedirectTokenCallsEnabled() {
        return redirectTokenCalls;
    }

    public boolean areAllowancesEnabled() {
        return enableAllowances;
    }

    public boolean shouldAutoRenewContracts() {
        return expireContracts;
    }

    public boolean shouldAutoRenewAccounts() {
        return expireAccounts;
    }

    public boolean areTokenAssociationsLimited() {
        return limitTokenAssociations;
    }

    public boolean isHTSPrecompileCreateEnabled() {
        return enableHTSPrecompileCreate;
    }

    public int getMaxPurgedKvPairsPerTouch() {
        return maxPurgedKvPairsPerTouch;
    }

    public KnownBlockValues knownBlockValues() {
        return knownBlockValues;
    }

    public int getMaxReturnedNftsPerTouch() {
        return maxReturnedNftsPerTouch;
    }

    public long exchangeRateGasReq() {
        return exchangeRateGasReq;
    }

    public long getStakingRewardRate() {
        return stakingRewardRate;
    }

    public long getStakingStartThreshold() {
        return stakingStartThreshold;
    }

    public int getNodeRewardPercent() {
        return nodeRewardPercent;
    }

    public int getStakingRewardPercent() {
        return stakingRewardPercent;
    }

    public boolean areContractAutoAssociationsEnabled() {
        return contractAutoAssociationsEnabled;
    }

    public boolean isStakingEnabled() {
        return stakingEnabled;
    }

    public long maxDailyStakeRewardThPerH() {
        return maxDailyStakeRewardThPerH;
    }

    public int recordFileVersion() {
        return recordFileVersion;
    }

    public int recordSignatureFileVersion() {
        return recordSignatureFileVersion;
    }

    public long maxNumAccounts() {
        return maxNumAccounts;
    }

    public long maxNumContracts() {
        return maxNumContracts;
    }

    public long maxNumFiles() {
        return maxNumFiles;
    }

    public long maxNumTokens() {
        return maxNumTokens;
    }

    public long maxNumTopics() {
        return maxNumTopics;
    }

    public long maxNumSchedules() {
        return maxNumSchedules;
    }

    public boolean isUtilPrngEnabled() {
        return utilPrngEnabled;
    }

    public long maxNumTokenRels() {
        return maxNumTokenRels;
    }

    public Set<SidecarType> enabledSidecars() {
        return enabledSidecars;
    }

    public boolean requireMinStakeToReward() {
        return requireMinStakeToReward;
    }

    public Map<Long, Long> nodeMaxMinStakeRatios() {
        return nodeMaxMinStakeRatios;
    }

    public int getSidecarMaxSizeMb() {
        return sidecarMaxSizeMb;
    }

    public boolean isTraceabilityMigrationEnabled() {
        return enableTraceabilityMigration;
    }

    public boolean shouldCompressRecordFilesOnCreation() {
        return compressRecordFilesOnCreation;
    }
}<|MERGE_RESOLUTION|>--- conflicted
+++ resolved
@@ -382,13 +382,9 @@
                 properties.getNodeStakeRatiosProperty(STAKING_NODE_MAX_TO_MIN_STAKE_RATIOS);
         sidecarMaxSizeMb = properties.getIntProperty(HEDERA_RECORD_STREAM_SIDECAR_MAX_SIZE_MB);
         enableTraceabilityMigration =
-<<<<<<< HEAD
-                properties.getBooleanProperty("hedera.recordStream.enableTraceabilityMigration");
+                properties.getBooleanProperty(HEDERA_RECORD_STREAM_ENABLE_TRACEABILITY_MIGRATION);
         compressRecordFilesOnCreation =
                 properties.getBooleanProperty("hedera.recordStream.compressFilesOnCreation");
-=======
-                properties.getBooleanProperty(HEDERA_RECORD_STREAM_ENABLE_TRACEABILITY_MIGRATION);
->>>>>>> 4d72bfed
     }
 
     public int maxTokensPerAccount() {
