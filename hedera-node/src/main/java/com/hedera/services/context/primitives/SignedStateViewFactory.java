/*
 * Copyright (C) 2022 Hedera Hashgraph, LLC
 *
 * Licensed under the Apache License, Version 2.0 (the "License");
 * you may not use this file except in compliance with the License.
 * You may obtain a copy of the License at
 *
 *      http://www.apache.org/licenses/LICENSE-2.0
 *
 * Unless required by applicable law or agreed to in writing, software
 * distributed under the License is distributed on an "AS IS" BASIS,
 * WITHOUT WARRANTIES OR CONDITIONS OF ANY KIND, either express or implied.
 * See the License for the specific language governing permissions and
 * limitations under the License.
 */
package com.hedera.services.context.primitives;

import com.hedera.services.ServicesState;
import com.hedera.services.config.NetworkInfo;
import com.hedera.services.context.ImmutableStateChildren;
import com.hedera.services.context.MutableStateChildren;
import com.hedera.services.context.StateChildren;
import com.hedera.services.exceptions.NoValidSignedStateException;
import com.hedera.services.state.migration.StateVersions;
import com.hedera.services.store.schedule.ScheduleStore;
import com.hedera.services.utils.NonAtomicReference;
import com.swirlds.common.system.Platform;
import com.swirlds.common.utility.AutoCloseableWrapper;
import java.util.Optional;
import java.util.function.Consumer;
import javax.inject.Inject;
import javax.inject.Singleton;

/** A factory that provides view of last completed signed state and its state children. */
@Singleton
public class SignedStateViewFactory {
    private final Platform platform;
    private final ScheduleStore scheduleStore;
    private final NetworkInfo networkInfo;

    @Inject
    public SignedStateViewFactory(
            final Platform platform,
            final ScheduleStore scheduleStore,
            final NetworkInfo nodeInfo) {
        this.platform = platform;
        this.scheduleStore = scheduleStore;
        this.networkInfo = nodeInfo;
    }

    /**
     * Try to update the mutable state children with the children from the signed state.
     *
     * @param children mutable children provided
     * @throws NoValidSignedStateException if the provided state is invalid
     */
    public void tryToUpdateToLatestSignedChildren(final MutableStateChildren children)
            throws NoValidSignedStateException {
        doWithLatest(state -> children.updateFromImmutable(state, state.getTimeOfLastHandledTxn()));
    }

    /**
     * Gets the immutable state children from the latest signedState from platform. Returns {@code
     * Optional.empty()} when platform has no valid signed state.
     *
     * @return children from the latest signed state, if present
     */
    public Optional<StateChildren> childrenOfLatestSignedState() {
        final var ref = new NonAtomicReference<StateChildren>();
        try {
            doWithLatest(state -> ref.set(new ImmutableStateChildren(state)));
            return Optional.of(ref.get());
        } catch (NoValidSignedStateException ignore) {
            return Optional.empty();
        }
    }

    /**
     * Returns a {@link StateView} backed by the {@link StateChildren} of the latest signed state,
     * if available.
     *
     * @return the requested view, if present
     */
    public Optional<StateView> latestSignedStateView() {
        return childrenOfLatestSignedState()
                .map(children -> new StateView(scheduleStore, children, networkInfo));
    }

<<<<<<< HEAD
	/**
	 * Checks if the provided state is usable as the latest signed state.
	 *
	 * @param state
	 * 		a services state
	 * @return if the given state is usable
	 */
	public static boolean isUsable(final ServicesState state) {
		if (state == null) {
			return false;
		}
		// Since we can't get the enclosing platform SignedState, we don't know exactly when this state was signed.
		// So we just use, as a guaranteed lower bound, the consensus time of its last-handled transaction.
		final var latestSigningTime = state.getTimeOfLastHandledTxn();
=======
    /**
     * Checks if the provided state is usable as the latest signed state.
     *
     * @param state a services state
     * @return if the given state is usable
     */
    public static boolean isUsable(final ServicesState state) {
        if (state == null) {
            return false;
        }
        // Since we can't get the enclosing platform SignedState, we don't know exactly when this
        // state was signed.
        // So we just use, as a guaranteed lower bound, the consensus time of its last-handled
        // transaction.
        final var latestSigningTime = state.getTimeOfLastHandledTxn();
>>>>>>> 70a51541

        // There are a few edge cases that disqualify a state:
        //   1. No transactions have been handled (latestSigningTime == null); abort now to avoid
        // downstream NPE
        //   2. The state isn't of the CURRENT_VERSION---this likely means a larger problem is at
        // hand
        //   3. The state has not completed an init() call---again, likely a symptom of a larger
        // problem
        return latestSigningTime != null
                && state.getStateVersion() == StateVersions.CURRENT_VERSION
                && state.isInitialized();
    }

    /**
     * Uses the last completed signed state from platform to perform a given action.
     * <b>IMPORTANT:</b> should be called everytime we try to get or update state children, to
     * ensure they reflect the latest state.
     *
     * @param action what to do with the latest state
     * @throws NoValidSignedStateException
     */
    private void doWithLatest(final Consumer<ServicesState> action)
            throws NoValidSignedStateException {
        try (final AutoCloseableWrapper<ServicesState> wrapper =
                platform.getLastCompleteSwirldState()) {
            final var signedState = wrapper.get();
            if (!isUsable(signedState)) {
                throw new NoValidSignedStateException();
            }
            action.accept(signedState);
        }
    }
}<|MERGE_RESOLUTION|>--- conflicted
+++ resolved
@@ -86,22 +86,6 @@
                 .map(children -> new StateView(scheduleStore, children, networkInfo));
     }
 
-<<<<<<< HEAD
-	/**
-	 * Checks if the provided state is usable as the latest signed state.
-	 *
-	 * @param state
-	 * 		a services state
-	 * @return if the given state is usable
-	 */
-	public static boolean isUsable(final ServicesState state) {
-		if (state == null) {
-			return false;
-		}
-		// Since we can't get the enclosing platform SignedState, we don't know exactly when this state was signed.
-		// So we just use, as a guaranteed lower bound, the consensus time of its last-handled transaction.
-		final var latestSigningTime = state.getTimeOfLastHandledTxn();
-=======
     /**
      * Checks if the provided state is usable as the latest signed state.
      *
@@ -117,7 +101,6 @@
         // So we just use, as a guaranteed lower bound, the consensus time of its last-handled
         // transaction.
         final var latestSigningTime = state.getTimeOfLastHandledTxn();
->>>>>>> 70a51541
 
         // There are a few edge cases that disqualify a state:
         //   1. No transactions have been handled (latestSigningTime == null); abort now to avoid
