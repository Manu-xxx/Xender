--- conflicted
+++ resolved
@@ -24,11 +24,7 @@
  * Defines a type that manages references to multiple node contexts per
  * classloader by using the {@link com.swirlds.common.Platform#getSelfId()} in the context.
  *
-<<<<<<< HEAD
- * Logically, the {@link ServicesContext} is a singleton but for testing  it is
-=======
  * Logically, the {@link ServicesContext} is a singleton but for testing it is
->>>>>>> 02f90b98
  * convenient to run multiple nodes in the same JVM.
  *
  * @author Michael Tinker
