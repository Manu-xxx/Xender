--- conflicted
+++ resolved
@@ -80,19 +80,10 @@
     public static final String BALANCES_NODE_BALANCE_WARN_THRESHOLD =
             "balances.nodeBalanceWarningThreshold";
     public static final String CACHE_RECORDS_TTL = "cache.records.ttl";
-<<<<<<< HEAD
-    public static final String CONTRACTS_STORAGE_SLOT_PRICE_TIERS =
-            "contract.storageSlotPriceTiers";
-    public static final String CONTRACTS_FREE_STORAGE_TIER_LIMIT = "contracts.freeStorageTierLimit";
-    public static final String CONTRACTS_REFERENCE_SLOT_LIFETIME =
-            "contracts.referenceSlotLifetime";
-    public static final String CONTRACTS_ITEMIZE_STORAGE_FEES = "contracts.itemizeStorageFees";
-=======
     public static final String CONTRACTS_ITEMIZE_STORAGE_FEES = "contracts.itemizeStorageFees";
     public static final String CONTRACTS_REFERENCE_SLOT_LIFETIME = "contracts.referenceSlotLifetime";
     public static final String CONTRACTS_FREE_STORAGE_TIER_LIMIT = "contracts.freeStorageTierLimit";
     public static final String CONTRACTS_STORAGE_SLOT_PRICE_TIERS = "contract.storageSlotPriceTiers";
->>>>>>> a7b93644
     public static final String CONTRACTS_DEFAULT_LIFETIME = "contracts.defaultLifetime";
     public static final String CONTRACTS_KNOWN_BLOCK_HASH = "contracts.knownBlockHash";
     public static final String CONTRACTS_LOCAL_CALL_EST_RET_BYTES =
