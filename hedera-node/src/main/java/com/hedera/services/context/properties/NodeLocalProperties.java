--- conflicted
+++ resolved
@@ -16,10 +16,7 @@
 package com.hedera.services.context.properties;
 
 import com.hedera.services.context.annotations.CompositeProps;
-<<<<<<< HEAD
-=======
 import java.util.List;
->>>>>>> 21e657b3
 import javax.inject.Inject;
 import javax.inject.Singleton;
 
@@ -29,13 +26,9 @@
 
     private int port;
     private int tlsPort;
-<<<<<<< HEAD
-    private long statsHapiOpsSpeedometerUpdateIntervalMs;
-=======
     private long hapiOpStatsUpdateIntervalMs;
     private long entityUtilStatsUpdateIntervalMs;
     private long throttleUtilStatsUpdateIntervalMs;
->>>>>>> 21e657b3
     private Profile activeProfile;
     private double statsSpeedometerHalfLifeSecs;
     private double statsRunningAvgHalfLifeSecs;
@@ -60,16 +53,6 @@
     private Profile nettyMode;
     private int nettyStartRetries;
     private long nettyStartRetryIntervalMs;
-<<<<<<< HEAD
-    private boolean dumpFcmsOnIss;
-    private int numExecutionTimesToTrack;
-    private int issResetPeriod;
-    private int issRoundsToDump;
-    private int prefetchQueueCapacity;
-    private int prefetchThreadPoolSize;
-    private int prefetchCodeCacheTtlSecs;
-    private String sidecarDir;
-=======
     private int numExecutionTimesToTrack;
     private int issResetPeriod;
     private int issRoundsToLog;
@@ -78,7 +61,7 @@
     private int prefetchCodeCacheTtlSecs;
     private List<String> consThrottlesToSample;
     private List<String> hapiThrottlesToSample;
->>>>>>> 21e657b3
+    private String sidecarDir;
 
     @Inject
     public NodeLocalProperties(@CompositeProps PropertySource properties) {
@@ -91,20 +74,13 @@
         port = properties.getIntProperty("grpc.port");
         tlsPort = properties.getIntProperty("grpc.tlsPort");
         activeProfile = properties.getProfileProperty("hedera.profiles.active");
-<<<<<<< HEAD
-        statsHapiOpsSpeedometerUpdateIntervalMs =
-=======
         hapiOpStatsUpdateIntervalMs =
->>>>>>> 21e657b3
                 properties.getLongProperty("stats.hapiOps.speedometerUpdateIntervalMs");
         statsSpeedometerHalfLifeSecs =
                 properties.getDoubleProperty("stats.speedometerHalfLifeSecs");
         statsRunningAvgHalfLifeSecs = properties.getDoubleProperty("stats.runningAvgHalfLifeSecs");
         recordLogDir = properties.getStringProperty("hedera.recordStream.logDir");
-<<<<<<< HEAD
         sidecarDir = properties.getStringProperty("hedera.recordStream.sidecarDir");
-=======
->>>>>>> 21e657b3
         recordLogPeriod = properties.getLongProperty("hedera.recordStream.logPeriod");
         recordStreamEnabled = properties.getBooleanProperty("hedera.recordStream.isEnabled");
         recordStreamQueueCapacity = properties.getIntProperty("hedera.recordStream.queueCapacity");
@@ -125,15 +101,6 @@
         nettyMode = properties.getProfileProperty("netty.mode");
         nettyStartRetries = properties.getIntProperty("netty.startRetries");
         nettyStartRetryIntervalMs = properties.getLongProperty("netty.startRetryIntervalMs");
-<<<<<<< HEAD
-        dumpFcmsOnIss = properties.getBooleanProperty("iss.dumpFcms");
-        numExecutionTimesToTrack = properties.getIntProperty("stats.executionTimesToTrack");
-        issResetPeriod = properties.getIntProperty("iss.resetPeriod");
-        issRoundsToDump = properties.getIntProperty("iss.roundsToDump");
-        prefetchQueueCapacity = properties.getIntProperty("hedera.prefetch.queueCapacity");
-        prefetchThreadPoolSize = properties.getIntProperty("hedera.prefetch.threadPoolSize");
-        prefetchCodeCacheTtlSecs = properties.getIntProperty("hedera.prefetch.codeCacheTtlSecs");
-=======
         numExecutionTimesToTrack = properties.getIntProperty("stats.executionTimesToTrack");
         issResetPeriod = properties.getIntProperty("iss.resetPeriod");
         issRoundsToLog = properties.getIntProperty("iss.roundsToLog");
@@ -146,7 +113,6 @@
                 properties.getLongProperty("stats.entityUtils.gaugeUpdateIntervalMs");
         throttleUtilStatsUpdateIntervalMs =
                 properties.getLongProperty("stats.throttleUtils.gaugeUpdateIntervalMs");
->>>>>>> 21e657b3
     }
 
     public int port() {
@@ -161,13 +127,8 @@
         return activeProfile;
     }
 
-<<<<<<< HEAD
-    public long statsHapiOpsSpeedometerUpdateIntervalMs() {
-        return statsHapiOpsSpeedometerUpdateIntervalMs;
-=======
     public long hapiOpsStatsUpdateIntervalMs() {
         return hapiOpStatsUpdateIntervalMs;
->>>>>>> 21e657b3
     }
 
     public double statsSpeedometerHalfLifeSecs() {
@@ -182,17 +143,14 @@
         return recordLogDir;
     }
 
-<<<<<<< HEAD
+    public long recordLogPeriod() {
+        return recordLogPeriod;
+    }
+
     public String sidecarDir() {
         return sidecarDir;
     }
 
-=======
->>>>>>> 21e657b3
-    public long recordLogPeriod() {
-        return recordLogPeriod;
-    }
-
     public boolean isRecordStreamEnabled() {
         return recordStreamEnabled;
     }
@@ -256,7 +214,6 @@
     public boolean exportAccountsOnStartup() {
         return exportAccountsOnStartup;
     }
-<<<<<<< HEAD
 
     public Profile nettyMode() {
         return nettyMode;
@@ -270,10 +227,6 @@
         return nettyStartRetryIntervalMs;
     }
 
-    public boolean shouldDumpFcmsOnIss() {
-        return dumpFcmsOnIss;
-    }
-
     public int numExecutionTimesToTrack() {
         return numExecutionTimesToTrack;
     }
@@ -282,8 +235,8 @@
         return issResetPeriod;
     }
 
-    public int issRoundsToDump() {
-        return issRoundsToDump;
+    public int issRoundsToLog() {
+        return issRoundsToLog;
     }
 
     public int prefetchQueueCapacity() {
@@ -296,42 +249,6 @@
 
     public int prefetchCodeCacheTtlSecs() {
         return prefetchCodeCacheTtlSecs;
-=======
-
-    public Profile nettyMode() {
-        return nettyMode;
-    }
-
-    public int nettyStartRetries() {
-        return nettyStartRetries;
-    }
-
-    public long nettyStartRetryIntervalMs() {
-        return nettyStartRetryIntervalMs;
-    }
-
-    public int numExecutionTimesToTrack() {
-        return numExecutionTimesToTrack;
-    }
-
-    public int issResetPeriod() {
-        return issResetPeriod;
-    }
-
-    public int issRoundsToLog() {
-        return issRoundsToLog;
-    }
-
-    public int prefetchQueueCapacity() {
-        return prefetchQueueCapacity;
-    }
-
-    public int prefetchThreadPoolSize() {
-        return prefetchThreadPoolSize;
-    }
-
-    public int prefetchCodeCacheTtlSecs() {
-        return prefetchCodeCacheTtlSecs;
     }
 
     public List<String> consThrottlesToSample() {
@@ -348,6 +265,5 @@
 
     public long throttleUtilStatsUpdateIntervalMs() {
         return throttleUtilStatsUpdateIntervalMs;
->>>>>>> 21e657b3
     }
 }