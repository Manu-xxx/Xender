package com.hedera.services.context;

/*-
 * ‌
 * Hedera Services Node
 * ​
 * Copyright (C) 2018 - 2021 Hedera Hashgraph, LLC
 * ​
 * Licensed under the Apache License, Version 2.0 (the "License");
 * you may not use this file except in compliance with the License.
 * You may obtain a copy of the License at
 * 
 *      http://www.apache.org/licenses/LICENSE-2.0
 * 
 * Unless required by applicable law or agreed to in writing, software
 * distributed under the License is distributed on an "AS IS" BASIS,
 * WITHOUT WARRANTIES OR CONDITIONS OF ANY KIND, either express or implied.
 * See the License for the specific language governing permissions and
 * limitations under the License.
 * ‍
 */

import com.hedera.services.legacy.core.jproto.JKey;
import com.hedera.services.state.expiry.ExpiringEntity;
import com.hedera.services.state.submerkle.ExpirableTxnRecord;
import com.hedera.services.utils.TxnAccessor;
import com.hederahashgraph.api.proto.java.AccountID;
import com.hederahashgraph.api.proto.java.ContractFunctionResult;
import com.hederahashgraph.api.proto.java.ContractID;
import com.hederahashgraph.api.proto.java.FileID;
import com.hederahashgraph.api.proto.java.ResponseCodeEnum;
import com.hederahashgraph.api.proto.java.ScheduleID;
import com.hederahashgraph.api.proto.java.TokenID;
import com.hederahashgraph.api.proto.java.TopicID;
import com.hederahashgraph.api.proto.java.TransactionID;

import java.time.Instant;
import java.util.Collection;
import java.util.List;

/**
 * Defines a type that manages transaction-specific context for a node. (That is,
 * context built while processing a consensus transaction.) Most of this context
 * is ultimately captured by a {@link ExpirableTxnRecord}, so the core
 * responsibility of this type is to construct an appropriate record in method
 * {@code recordSoFar}.
 *
 * @author Michael Tinker
 */
public interface TransactionContext {
	/**
	 * Clear the context and processing history, initialize for a new consensus txn.
	 *
	 * @param accessor the consensus platform txn to manage context of.
	 * @param consensusTime when the txn reached consensus.
	 */
	void resetFor(TxnAccessor accessor, Instant consensusTime, long submittingMember);

	/**
	 * Checks if the payer is known to have an active signature (that is, whether
	 * the txn includes enough valid cryptographic signatures to activate the payer's
	 * Hedera key).
	 *
	 * @return whether the payer sig is known active
	 */
	boolean isPayerSigKnownActive();

	/**
	 * The Hedera account id of the node that submitted the current txn.
	 *
	 * @return the account id
	 */
	AccountID submittingNodeAccount();

	/**
	 * The member id of the node that submitted the current txn.
	 *
	 * @return the member id
	 */
	long submittingSwirldsMember();

	/**
	 * Returns the Hedera account id paying for the current txn
	 *
	 * @throws IllegalStateException if there is no active txn
	 * @return the ad
	 */
	AccountID activePayer();

	default AccountID effectivePayer() {
		return isPayerSigKnownActive() ? activePayer() : submittingNodeAccount();
	}

	/**
	 * If there is an active payer signature, returns the Hedera key used to sign.
	 *
	 * @return the Hedera key used for the active payer sig
	 */
	JKey activePayerKey();

	/**
	 * Gets the consensus time of the txn being processed.
	 *
	 * @return the instant of consensus for the current txn.
	 */
	Instant consensusTime();

	/**
	 * Gets the current status of the txn being processed. In general, the initial
	 * value should be {@code UNKNOWN}, and any final status other than {@code SUCCESS}
	 * should indicate an invalid transaction.
	 *
	 * @return the status of processing the current txn thus far.
	 */
	ResponseCodeEnum status();

	/**
	 * Constructs and gets a {@link ExpirableTxnRecord} which captures the history
	 * of processing the current txn up to the time of the call.
	 *
	 * @return the historical record of processing the current txn thus far.
	 */
<<<<<<< HEAD
	TransactionRecord recordSoFar();
=======
	ExpirableTxnRecord recordSoFar();
>>>>>>> b13649e2

	/**
	 * Gets an accessor to the defined type {@link TxnAccessor}
	 * currently being processed.
	 *
	 * @return accessor for the current txn.
	 */
	TxnAccessor accessor();

	/**
	 * Set a new status for the current txn's processing.
	 *
	 * @param status the new status of processing the current txn.
	 */
	void setStatus(ResponseCodeEnum status);

	/**
	 * Record that the current transaction created a file.
	 *
	 * @param id the created file.
	 */
	void setCreated(FileID id);

	/**
	 * Record that the current transaction created a crypto account.
	 *
	 * @param id the created account.
	 */
	void setCreated(AccountID id);

	/**
	 * Record that the current transaction created a smart contract.
	 *
	 * @param id the created contract.
	 */
	void setCreated(ContractID id);

	/**
	 * Record that the current transaction created a consensus topic.
	 *
	 * @param id the created topic.
	 */
	void setCreated(TopicID id);

	/**
	 * Record that the current transaction created a token.
	 *
	 * @param id the created token.
	 */
	void setCreated(TokenID id);

	/**
	 * Record that the current transaction created a scheduled transaction.
	 *
	 * @param id the created scheduled transaction
	 */
	void setCreated(ScheduleID id);

	/**
	 * Record that the current transaction references a particular scheduled transaction.
	 *
	 * @param txnId the id of the referenced scheduled transaction
	 */
	void setScheduledTxnId(TransactionID txnId);

	/**
	 * Record that the current transaction called a smart contract with
	 * a specified result.
	 *
	 * @param result the result of the contract call
	 */
	void setCallResult(ContractFunctionResult result);

	/**
	 * Record that the current transaction created a smart contract with
	 * a specified result.
	 *
	 * @param result the result of the contract creation.
	 */
	void setCreateResult(ContractFunctionResult result);

	/**
	 * Record that an additional fee was deducted from the payer of the
	 * current txn.
	 *
	 * @param amount the extra amount deducted from the current txn's payer.
	 */
	void addNonThresholdFeeChargedToPayer(long amount);

	/**
	 * Record that the payer of the current txn is known to have an active
	 * signature (that is, the txn includes enough valid cryptographic
	 * signatures to activate the payer's Hedera key).
	 */
	void payerSigIsKnownActive();

	/**
	 * Update the topic's running hash and sequence number.
	 * @param runningHash
	 * @param sequenceNumber
	 */
	void setTopicRunningHash(byte[] runningHash, long sequenceNumber);

	/**
	 * Set this token's new total supply for mint/burn/wipe transaction
	 * @param newTotalTokenSupply
	 */
	void setNewTotalSupply(long newTotalTokenSupply);

	/**
	 * Sets a triggered TxnAccessor for execution
	 * @param accessor the accessor which will be triggered
	 */
	void trigger(TxnAccessor accessor);

	/**
	 * Returns a triggered TxnAccessor
	 */
	TxnAccessor triggeredTxn();

	/**
	 * Adds a collection of {@link ExpiringEntity} to be later tracked for purging when expired
	 * @param expiringEntities the information about entities which will be tracked for future purge
	 */
	void addExpiringEntities(Collection<ExpiringEntity> expiringEntities);

	/**
	 * Gets all expiring entities to the defined type {@link ExpiringEntity}
	 * currently being processed.
	 * @return {@code List<ExpiringEntity>} for the current expiring entities.
	 */
	List<ExpiringEntity> expiringEntities();
}<|MERGE_RESOLUTION|>--- conflicted
+++ resolved
@@ -120,11 +120,7 @@
 	 *
 	 * @return the historical record of processing the current txn thus far.
 	 */
-<<<<<<< HEAD
-	TransactionRecord recordSoFar();
-=======
 	ExpirableTxnRecord recordSoFar();
->>>>>>> b13649e2
 
 	/**
 	 * Gets an accessor to the defined type {@link TxnAccessor}
