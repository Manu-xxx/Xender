package com.hedera.services.context.properties;

/*-
 * ‌
 * Hedera Services Node
 * ​
 * Copyright (C) 2018 - 2020 Hedera Hashgraph, LLC
 * ​
 * Licensed under the Apache License, Version 2.0 (the "License");
 * you may not use this file except in compliance with the License.
 * You may obtain a copy of the License at
 * 
 *      http://www.apache.org/licenses/LICENSE-2.0
 * 
 * Unless required by applicable law or agreed to in writing, software
 * distributed under the License is distributed on an "AS IS" BASIS,
 * WITHOUT WARRANTIES OR CONDITIONS OF ANY KIND, either express or implied.
 * See the License for the specific language governing permissions and
 * limitations under the License.
 * ‍
 */

import com.hedera.services.exceptions.UnparseablePropertyException;
import com.hederahashgraph.api.proto.java.AccountID;
import org.apache.logging.log4j.LogManager;
import org.apache.logging.log4j.Logger;

import java.util.List;
import java.util.Set;
import java.util.function.Function;
import java.util.stream.Stream;

/**
 * Defines a source of arbitrary properties keyed by strings. Provides
 * strongly typed accessors for commonly used property types.
 *
 * @author Michael Tinker
 */
public interface PropertySource {
	Logger log = LogManager.getLogger(PropertySource.class);

	Function<String, Object> AS_INT = Integer::valueOf;
	Function<String, Object> AS_LONG = Long::valueOf;
<<<<<<< HEAD
	Function<String, Object> AS_PROFILE = v -> Profile.valueOf(v.toUpperCase());
=======
	Function<String, Object> AS_BOOLEAN = Boolean::valueOf;
>>>>>>> 2a0b9742

	boolean containsProperty(String name);
	Object getProperty(String name);
	Set<String> allPropertyNames();

	default <T> T getTypedProperty(Class<T> type, String name) {
		return type.cast(getProperty(name));
	}
	default String getStringProperty(String name) {
		return getTypedProperty(String.class, name);
	}
	default boolean getBooleanProperty(String name) {
		return getTypedProperty(Boolean.class, name);
	}
	default int getIntProperty(String name) {
		return getTypedProperty(Integer.class, name);
	}
	default double getDoubleProperty(String name) {
		return getTypedProperty(Double.class, name);
	}
	default long getLongProperty(String name) {
		return getTypedProperty(Long.class, name);
	}
	default Profile getProfileProperty(String name) {
		return getTypedProperty(Profile.class, name);
	}
	default AccountID getAccountProperty(String name) {
		String value = "";
		try {
			value = getStringProperty(name);
			long[] nums = Stream.of(value.split("[.]")).mapToLong(Long::parseLong).toArray();
			return AccountID.newBuilder().setShardNum(nums[0])
										.setRealmNum(nums[1])
										.setAccountNum(nums[2]).build();
		} catch (Exception any) {
			log.info(any.getMessage());
			throw new UnparseablePropertyException(name, value);
		}
	}
}<|MERGE_RESOLUTION|>--- conflicted
+++ resolved
@@ -41,11 +41,8 @@
 
 	Function<String, Object> AS_INT = Integer::valueOf;
 	Function<String, Object> AS_LONG = Long::valueOf;
-<<<<<<< HEAD
 	Function<String, Object> AS_PROFILE = v -> Profile.valueOf(v.toUpperCase());
-=======
 	Function<String, Object> AS_BOOLEAN = Boolean::valueOf;
->>>>>>> 2a0b9742
 
 	boolean containsProperty(String name);
 	Object getProperty(String name);
