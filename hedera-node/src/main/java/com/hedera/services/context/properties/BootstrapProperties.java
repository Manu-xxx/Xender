--- conflicted
+++ resolved
@@ -206,10 +206,7 @@
 
     static final Set<String> GLOBAL_DYNAMIC_PROPS =
             Set.of(
-<<<<<<< HEAD
-=======
                     "accounts.maxNumber",
->>>>>>> 21e657b3
                     "autoCreation.enabled",
                     "balances.exportDir.path",
                     "balances.exportEnabled",
@@ -225,14 +222,9 @@
                     "contracts.maxGasPerSec",
                     "contracts.maxKvPairs.aggregate",
                     "contracts.maxKvPairs.individual",
-<<<<<<< HEAD
+                    "contracts.maxNumber",
                     "contracts.chainId",
                     "contracts.sidecars",
-=======
-                    "contracts.maxNumber",
-                    "contracts.chainId",
-                    "contracts.enableTraceability",
->>>>>>> 21e657b3
                     "contracts.throttle.throttleByGas",
                     "contracts.maxRefundPercentOfGasLimit",
                     "contracts.scheduleThrottleMaxGasLimit",
@@ -241,10 +233,7 @@
                     "contracts.precompile.htsDefaultGasCost",
                     "contracts.precompile.exportRecordResults",
                     "contracts.precompile.htsEnableTokenCreate",
-<<<<<<< HEAD
-=======
                     "files.maxNumber",
->>>>>>> 21e657b3
                     "files.maxSizeKb",
                     "fees.minCongestionPeriod",
                     "fees.percentCongestionMultipliers",
@@ -266,10 +255,6 @@
                     "ledger.autoRenewPeriod.minDuration",
                     "ledger.xferBalanceChanges.maxLen",
                     "ledger.fundingAccount",
-<<<<<<< HEAD
-                    "ledger.maxAccountNum",
-=======
->>>>>>> 21e657b3
                     "ledger.transfers.maxLen",
                     "ledger.tokenTransfers.maxLen",
                     "ledger.nftTransfers.maxLen",
@@ -279,10 +264,7 @@
                     "rates.midnightCheckInterval",
                     "scheduling.longTermEnabled",
                     "scheduling.maxTxnPerSecond",
-<<<<<<< HEAD
-=======
                     "scheduling.maxNumber",
->>>>>>> 21e657b3
                     "scheduling.maxExpirationFutureSeconds",
                     "scheduling.whitelist",
                     "sigs.expandFromLastSignedState",
@@ -292,11 +274,8 @@
                     "staking.maxDailyStakeRewardThPerH",
                     "staking.rewardRate",
                     "staking.startThreshold",
-<<<<<<< HEAD
-=======
                     "tokens.maxAggregateRels",
                     "tokens.maxNumber",
->>>>>>> 21e657b3
                     "tokens.maxRelsPerInfoQuery",
                     "tokens.maxPerAccount",
                     "tokens.maxSymbolUtf8Bytes",
@@ -311,10 +290,7 @@
                     "tokens.nfts.maxAllowedMints",
                     "tokens.nfts.maxQueryRange",
                     "tokens.nfts.mintThrottleScaleFactor",
-<<<<<<< HEAD
-=======
                     "topics.maxNumber",
->>>>>>> 21e657b3
                     "tokens.nfts.useTreasuryWildcards",
                     "consensus.message.maxBytesAllowed",
                     "consensus.handle.maxPrecedingRecords",
@@ -340,19 +316,11 @@
                     "hedera.profiles.active",
                     "hedera.recordStream.isEnabled",
                     "hedera.recordStream.logDir",
-<<<<<<< HEAD
                     "hedera.recordStream.sidecarDir",
-                    "hedera.recordStream.logPeriod",
-                    "hedera.recordStream.queueCapacity",
-                    "iss.dumpFcms",
-                    "iss.resetPeriod",
-                    "iss.roundsToDump",
-=======
                     "hedera.recordStream.logPeriod",
                     "hedera.recordStream.queueCapacity",
                     "iss.resetPeriod",
                     "iss.roundsToLog",
->>>>>>> 21e657b3
                     "netty.mode",
                     "netty.prod.flowControlWindow",
                     "netty.prod.maxConcurrentCalls",
@@ -366,17 +334,12 @@
                     "netty.tlsCrt.path",
                     "netty.tlsKey.path",
                     "queries.blob.lookupRetries",
-<<<<<<< HEAD
-                    "stats.executionTimesToTrack",
-                    "stats.hapiOps.speedometerUpdateIntervalMs",
-=======
                     "stats.consThrottlesToSample",
                     "stats.hapiThrottlesToSample",
                     "stats.executionTimesToTrack",
                     "stats.entityUtils.gaugeUpdateIntervalMs",
                     "stats.hapiOps.speedometerUpdateIntervalMs",
                     "stats.throttleUtils.gaugeUpdateIntervalMs",
->>>>>>> 21e657b3
                     "stats.runningAvgHalfLifeSecs",
                     "stats.speedometerHalfLifeSecs");
 
@@ -400,10 +363,7 @@
                     entry("accounts.exchangeRatesAdmin", AS_LONG),
                     entry("accounts.feeSchedulesAdmin", AS_LONG),
                     entry("accounts.freezeAdmin", AS_LONG),
-<<<<<<< HEAD
-=======
                     entry("accounts.maxNumber", AS_LONG),
->>>>>>> 21e657b3
                     entry("accounts.nodeRewardAccount", AS_LONG),
                     entry("accounts.stakingRewardAccount", AS_LONG),
                     entry("accounts.systemAdmin", AS_LONG),
@@ -419,11 +379,8 @@
                     entry("entities.maxLifetime", AS_LONG),
                     entry("entities.systemDeletable", AS_ENTITY_TYPES),
                     entry("files.addressBook", AS_LONG),
-<<<<<<< HEAD
-=======
                     entry("files.maxNumber", AS_LONG),
                     entry("files.maxSizeKb", AS_INT),
->>>>>>> 21e657b3
                     entry("files.networkProperties", AS_LONG),
                     entry("files.exchangeRates", AS_LONG),
                     entry("files.feeSchedules", AS_LONG),
@@ -473,17 +430,9 @@
                     entry("fees.minCongestionPeriod", AS_INT),
                     entry("fees.tokenTransferUsageMultiplier", AS_INT),
                     entry("fees.percentCongestionMultipliers", AS_CONGESTION_MULTIPLIERS),
-<<<<<<< HEAD
-                    entry("files.maxSizeKb", AS_INT),
                     entry("ledger.changeHistorian.memorySecs", AS_INT),
                     entry("ledger.xferBalanceChanges.maxLen", AS_INT),
                     entry("ledger.fundingAccount", AS_LONG),
-                    entry("ledger.maxAccountNum", AS_LONG),
-=======
-                    entry("ledger.changeHistorian.memorySecs", AS_INT),
-                    entry("ledger.xferBalanceChanges.maxLen", AS_INT),
-                    entry("ledger.fundingAccount", AS_LONG),
->>>>>>> 21e657b3
                     entry("ledger.numSystemAccounts", AS_INT),
                     entry("ledger.transfers.maxLen", AS_INT),
                     entry("ledger.tokenTransfers.maxLen", AS_INT),
@@ -491,14 +440,8 @@
                     entry("ledger.totalTinyBarFloat", AS_LONG),
                     entry("ledger.schedule.txExpiryTimeSecs", AS_INT),
                     entry("ledger.records.maxQueryableByAccount", AS_INT),
-<<<<<<< HEAD
-                    entry("iss.dumpFcms", AS_BOOLEAN),
-                    entry("iss.resetPeriod", AS_INT),
-                    entry("iss.roundsToDump", AS_INT),
-=======
                     entry("iss.resetPeriod", AS_INT),
                     entry("iss.roundsToLog", AS_INT),
->>>>>>> 21e657b3
                     entry("netty.prod.flowControlWindow", AS_INT),
                     entry("netty.prod.maxConcurrentCalls", AS_INT),
                     entry("netty.prod.maxConnectionAge", AS_LONG),
@@ -506,25 +449,17 @@
                     entry("netty.prod.maxConnectionIdle", AS_LONG),
                     entry("netty.prod.keepAliveTime", AS_LONG),
                     entry("netty.prod.keepAliveTimeout", AS_LONG),
-<<<<<<< HEAD
-=======
                     entry("scheduling.maxNumber", AS_LONG),
->>>>>>> 21e657b3
                     entry("staking.fees.nodeRewardPercentage", AS_INT),
                     entry("staking.fees.stakingRewardPercentage", AS_INT),
                     entry("staking.periodMins", AS_LONG),
                     entry("staking.rewardHistory.numStoredPeriods", AS_INT),
                     entry("staking.rewardRate", AS_LONG),
                     entry("staking.startThreshold", AS_LONG),
-<<<<<<< HEAD
-                    entry("tokens.maxRelsPerInfoQuery", AS_INT),
-                    entry("tokens.maxPerAccount", AS_INT),
-=======
                     entry("tokens.maxAggregateRels", AS_LONG),
                     entry("tokens.maxNumber", AS_LONG),
                     entry("tokens.maxPerAccount", AS_INT),
                     entry("tokens.maxRelsPerInfoQuery", AS_INT),
->>>>>>> 21e657b3
                     entry("tokens.maxCustomFeesAllowed", AS_INT),
                     entry("tokens.maxCustomFeeDepth", AS_INT),
                     entry("tokens.maxSymbolUtf8Bytes", AS_INT),
@@ -537,11 +472,8 @@
                     entry("tokens.nfts.maxAllowedMints", AS_LONG),
                     entry("tokens.nfts.maxQueryRange", AS_LONG),
                     entry("tokens.nfts.useTreasuryWildcards", AS_BOOLEAN),
-<<<<<<< HEAD
-=======
                     entry("topics.maxNumber", AS_LONG),
                     entry("contracts.maxNumber", AS_LONG),
->>>>>>> 21e657b3
                     entry("contracts.knownBlockHash", AS_KNOWN_BLOCK_VALUES),
                     entry("contracts.localCall.estRetBytes", AS_INT),
                     entry("contracts.allowCreate2", AS_BOOLEAN),
@@ -551,10 +483,7 @@
                     entry("contracts.maxKvPairs.aggregate", AS_LONG),
                     entry("contracts.maxKvPairs.individual", AS_INT),
                     entry("contracts.chainId", AS_INT),
-<<<<<<< HEAD
-=======
-                    entry("contracts.enableTraceability", AS_BOOLEAN),
->>>>>>> 21e657b3
+                    entry("contracts.sidecars", AS_SIDECARS),
                     entry("contracts.maxRefundPercentOfGasLimit", AS_INT),
                     entry("contracts.scheduleThrottleMaxGasLimit", AS_LONG),
                     entry("contracts.redirectTokenCalls", AS_BOOLEAN),
@@ -563,10 +492,6 @@
                     entry("contracts.precompile.exportRecordResults", AS_BOOLEAN),
                     entry("contracts.precompile.htsEnableTokenCreate", AS_BOOLEAN),
                     entry("contracts.throttle.throttleByGas", AS_BOOLEAN),
-<<<<<<< HEAD
-                    entry("contracts.sidecars", AS_SIDECARS),
-=======
->>>>>>> 21e657b3
                     entry("rates.intradayChangeLimitPercent", AS_INT),
                     entry("rates.midnightCheckInterval", AS_LONG),
                     entry("sigs.expandFromLastSignedState", AS_BOOLEAN),
@@ -576,24 +501,17 @@
                     entry("scheduling.whitelist", AS_FUNCTIONS),
                     entry("staking.isEnabled", AS_BOOLEAN),
                     entry("staking.maxDailyStakeRewardThPerH", AS_LONG),
-<<<<<<< HEAD
-                    entry("stats.hapiOps.speedometerUpdateIntervalMs", AS_LONG),
-=======
                     entry("stats.entityUtils.gaugeUpdateIntervalMs", AS_LONG),
                     entry("stats.hapiOps.speedometerUpdateIntervalMs", AS_LONG),
                     entry("stats.throttleUtils.gaugeUpdateIntervalMs", AS_LONG),
->>>>>>> 21e657b3
                     entry("stats.runningAvgHalfLifeSecs", AS_DOUBLE),
                     entry("stats.speedometerHalfLifeSecs", AS_DOUBLE),
                     entry("consensus.message.maxBytesAllowed", AS_INT),
                     entry("consensus.handle.maxPrecedingRecords", AS_LONG),
                     entry("consensus.handle.maxFollowingRecords", AS_LONG),
                     entry("tokens.nfts.areEnabled", AS_BOOLEAN),
-<<<<<<< HEAD
-=======
                     entry("stats.consThrottlesToSample", AS_CS_STRINGS),
                     entry("stats.hapiThrottlesToSample", AS_CS_STRINGS),
->>>>>>> 21e657b3
                     entry("stats.executionTimesToTrack", AS_INT),
                     entry("hedera.allowances.maxTransactionLimit", AS_INT),
                     entry("hedera.allowances.maxAccountLimit", AS_INT),
