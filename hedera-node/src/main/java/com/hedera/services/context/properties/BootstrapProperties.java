/*
 * Copyright (C) 2020-2022 Hedera Hashgraph, LLC
 *
 * Licensed under the Apache License, Version 2.0 (the "License");
 * you may not use this file except in compliance with the License.
 * You may obtain a copy of the License at
 *
 *      http://www.apache.org/licenses/LICENSE-2.0
 *
 * Unless required by applicable law or agreed to in writing, software
 * distributed under the License is distributed on an "AS IS" BASIS,
 * WITHOUT WARRANTIES OR CONDITIONS OF ANY KIND, either express or implied.
 * See the License for the specific language governing permissions and
 * limitations under the License.
 */
package com.hedera.services.context.properties;

import static com.hedera.services.context.properties.PropUtils.loadOverride;
import static java.util.Collections.unmodifiableSet;
import static java.util.Map.entry;
import static java.util.stream.Collectors.toSet;

import java.io.IOException;
import java.io.InputStream;
import java.nio.file.Files;
import java.nio.file.Paths;
import java.util.HashMap;
import java.util.HashSet;
import java.util.Map;
import java.util.Properties;
import java.util.Set;
import java.util.function.Function;
import java.util.stream.Collectors;
import java.util.stream.Stream;
import javax.inject.Inject;
import javax.inject.Singleton;
import org.apache.logging.log4j.LogManager;
import org.apache.logging.log4j.Logger;

@Singleton
public final class BootstrapProperties implements PropertySource {
    private static final Map<String, Object> MISSING_PROPS = null;

    private static final Function<String, InputStream> nullableResourceStreamProvider =
            BootstrapProperties.class.getClassLoader()::getResourceAsStream;

    private static final Logger log = LogManager.getLogger(BootstrapProperties.class);

    static ThrowingStreamProvider resourceStreamProvider =
            resource -> {
                var in = nullableResourceStreamProvider.apply(resource);
                if (in == null) {
                    throw new IOException(
                            String.format("Resource '%s' cannot be loaded.", resource));
                }
                return in;
            };
    private static ThrowingStreamProvider fileStreamProvider =
            loc -> Files.newInputStream(Paths.get(loc));

    @Inject
    public BootstrapProperties() {
        /* No-op */
    }

    String bootstrapPropsResource = "bootstrap.properties";
    String bootstrapOverridePropsLoc = "data/config/bootstrap.properties";

    Map<String, Object> bootstrapProps = MISSING_PROPS;

    private void initPropsFromResource() throws IllegalStateException {
        final var resourceProps = new Properties();
        load(bootstrapPropsResource, resourceProps);
        loadOverride(bootstrapOverridePropsLoc, resourceProps, fileStreamProvider, log);
        checkForUnrecognizedProps(resourceProps);
        checkForMissingProps(resourceProps);
        resolveBootstrapProps(resourceProps);
    }

    private void checkForUnrecognizedProps(final Properties resourceProps)
            throws IllegalStateException {
        final Set<String> unrecognizedProps = new HashSet<>(resourceProps.stringPropertyNames());
        unrecognizedProps.removeAll(BOOTSTRAP_PROP_NAMES);
        if (!unrecognizedProps.isEmpty()) {
            final var msg =
                    String.format(
                            "'%s' contains unrecognized properties: %s!",
                            bootstrapPropsResource, unrecognizedProps);
            throw new IllegalStateException(msg);
        }
    }

    private void checkForMissingProps(final Properties resourceProps) throws IllegalStateException {
        final var missingProps =
                BOOTSTRAP_PROP_NAMES.stream()
                        .filter(name -> !resourceProps.containsKey(name))
                        .sorted()
                        .toList();
        if (!missingProps.isEmpty()) {
            final var msg =
                    String.format(
                            "'%s' is missing properties: %s!",
                            bootstrapPropsResource, missingProps);
            throw new IllegalStateException(msg);
        }
    }

    private void resolveBootstrapProps(final Properties resourceProps) {
        bootstrapProps = new HashMap<>();
        BOOTSTRAP_PROP_NAMES.forEach(
                prop ->
                        bootstrapProps.put(
                                prop, transformFor(prop).apply(resourceProps.getProperty(prop))));

        final var msg =
                "Resolved bootstrap properties:\n  "
                        + BOOTSTRAP_PROP_NAMES.stream()
                                .sorted()
                                .map(name -> String.format("%s=%s", name, bootstrapProps.get(name)))
                                .collect(Collectors.joining("\n  "));
        log.info(msg);
    }

    private void load(final String resource, final Properties intoProps)
            throws IllegalStateException {
        try (final var fin = resourceStreamProvider.newInputStream(resource)) {
            intoProps.load(fin);
        } catch (IOException e) {
            throw new IllegalStateException(
                    String.format("'%s' could not be loaded!", resource), e);
        }
    }

    void ensureProps() throws IllegalStateException {
        if (bootstrapProps == MISSING_PROPS) {
            initPropsFromResource();
        }
    }

    @Override
    public boolean containsProperty(final String name) {
        return BOOTSTRAP_PROP_NAMES.contains(name);
    }

    @Override
    public Object getProperty(final String name) {
        ensureProps();
        if (bootstrapProps.containsKey(name)) {
            return bootstrapProps.get(name);
        } else {
            throw new IllegalArgumentException(
                    String.format("Argument 'name=%s' is invalid!", name));
        }
    }

    @Override
    public Set<String> allPropertyNames() {
        return BOOTSTRAP_PROP_NAMES;
    }

    private static final Set<String> BOOTSTRAP_PROPS =
            Set.of(
                    "bootstrap.feeSchedulesJson.resource",
                    "bootstrap.genesisPublicKey",
                    "bootstrap.hapiPermissions.path",
                    "bootstrap.networkProperties.path",
                    "bootstrap.rates.currentHbarEquiv",
                    "bootstrap.rates.currentCentEquiv",
                    "bootstrap.rates.currentExpiry",
                    "bootstrap.rates.nextHbarEquiv",
                    "bootstrap.rates.nextCentEquiv",
                    "bootstrap.rates.nextExpiry",
                    "bootstrap.system.entityExpiry",
                    "bootstrap.throttleDefsJson.resource");

    private static final Set<String> GLOBAL_STATIC_PROPS =
            Set.of(
                    "accounts.addressBookAdmin",
                    "accounts.exchangeRatesAdmin",
                    "accounts.feeSchedulesAdmin",
                    "accounts.freezeAdmin",
                    "accounts.nodeRewardAccount",
                    "accounts.stakingRewardAccount",
                    "accounts.systemAdmin",
                    "accounts.systemDeleteAdmin",
                    "accounts.systemUndeleteAdmin",
                    "accounts.treasury",
                    "entities.maxLifetime",
                    "entities.systemDeletable",
                    "files.addressBook",
                    "files.networkProperties",
                    "files.exchangeRates",
                    "files.feeSchedules",
                    "files.hapiPermissions",
                    "files.nodeDetails",
                    "files.softwareUpdateRange",
                    "files.throttleDefinitions",
                    "hedera.firstUserEntity",
                    "hedera.realm",
                    "hedera.shard",
                    "ledger.numSystemAccounts",
                    "ledger.totalTinyBarFloat",
                    "ledger.id",
                    "staking.periodMins",
                    "staking.rewardHistory.numStoredPeriods");

    static final Set<String> GLOBAL_DYNAMIC_PROPS =
            Set.of(
                    "accounts.maxNumber",
                    "autoCreation.enabled",
                    "balances.exportDir.path",
                    "balances.exportEnabled",
                    "balances.exportPeriodSecs",
                    "balances.exportTokenBalances",
                    "balances.nodeBalanceWarningThreshold",
                    "cache.records.ttl",
                    "contracts.defaultLifetime",
                    "contracts.knownBlockHash",
                    "contracts.localCall.estRetBytes",
                    "contracts.allowCreate2",
                    "contracts.allowAutoAssociations",
                    "contracts.maxGasPerSec",
                    "contracts.maxKvPairs.aggregate",
                    "contracts.maxKvPairs.individual",
                    "contracts.maxNumber",
                    "contracts.chainId",
                    "contracts.sidecars",
                    "contracts.throttle.throttleByGas",
                    "contracts.maxRefundPercentOfGasLimit",
                    "contracts.scheduleThrottleMaxGasLimit",
                    "contracts.redirectTokenCalls",
                    "contracts.precompile.exchangeRateGasCost",
                    "contracts.precompile.htsDefaultGasCost",
                    "contracts.precompile.exportRecordResults",
                    "contracts.precompile.htsEnableTokenCreate",
                    "files.maxNumber",
                    "files.maxSizeKb",
                    "hedera.recordStream.sidecarMaxSizeMb",
                    "fees.minCongestionPeriod",
                    "fees.percentCongestionMultipliers",
                    "fees.tokenTransferUsageMultiplier",
                    "hedera.transaction.maxMemoUtf8Bytes",
                    "hedera.transaction.maxValidDuration",
                    "hedera.transaction.minValidDuration",
                    "hedera.transaction.minValidityBufferSecs",
                    "hedera.recordStream.recordFileVersion",
                    "hedera.recordStream.signatureFileVersion",
                    "autoRemove.maxPurgedKvPairsPerTouch",
                    "autoRemove.maxReturnedNftsPerTouch",
                    "autoRenew.targetTypes",
                    "autorenew.numberOfEntitiesToScan",
                    "autorenew.maxNumberOfEntitiesToRenewOrDelete",
                    "autorenew.gracePeriod",
                    "ledger.changeHistorian.memorySecs",
                    "ledger.autoRenewPeriod.maxDuration",
                    "ledger.autoRenewPeriod.minDuration",
                    "ledger.xferBalanceChanges.maxLen",
                    "ledger.fundingAccount",
                    "ledger.transfers.maxLen",
                    "ledger.tokenTransfers.maxLen",
                    "ledger.nftTransfers.maxLen",
                    "ledger.records.maxQueryableByAccount",
                    "ledger.schedule.txExpiryTimeSecs",
                    "rates.intradayChangeLimitPercent",
                    "rates.midnightCheckInterval",
                    "scheduling.longTermEnabled",
                    "scheduling.maxTxnPerSecond",
                    "scheduling.maxNumber",
                    "scheduling.maxExpirationFutureSeconds",
                    "scheduling.whitelist",
                    "sigs.expandFromLastSignedState",
                    "staking.fees.nodeRewardPercentage",
                    "staking.fees.stakingRewardPercentage",
                    "staking.nodeMaxToMinStakeRatios",
                    "staking.isEnabled",
                    "staking.maxDailyStakeRewardThPerH",
                    "staking.requireMinStakeToReward",
                    "staking.rewardRate",
                    "staking.startThreshold",
                    "tokens.maxAggregateRels",
                    "tokens.maxNumber",
                    "tokens.maxRelsPerInfoQuery",
                    "tokens.maxPerAccount",
                    "tokens.maxSymbolUtf8Bytes",
                    "tokens.maxTokenNameUtf8Bytes",
                    "tokens.maxCustomFeesAllowed",
                    "tokens.maxCustomFeeDepth",
                    "tokens.nfts.areEnabled",
                    "tokens.nfts.maxMetadataBytes",
                    "tokens.nfts.maxBatchSizeBurn",
                    "tokens.nfts.maxBatchSizeWipe",
                    "tokens.nfts.maxBatchSizeMint",
                    "tokens.nfts.maxAllowedMints",
                    "tokens.nfts.maxQueryRange",
                    "tokens.nfts.mintThrottleScaleFactor",
                    "topics.maxNumber",
                    "tokens.nfts.useTreasuryWildcards",
                    "consensus.message.maxBytesAllowed",
                    "consensus.handle.maxPrecedingRecords",
                    "consensus.handle.maxFollowingRecords",
                    "upgrade.artifacts.path",
                    "hedera.allowances.maxTransactionLimit",
                    "hedera.allowances.maxAccountLimit",
                    "hedera.allowances.isEnabled",
                    "entities.limitTokenAssociations",
                    "utilPrng.isEnabled",
                    "hedera.recordStream.enableTraceabilityMigration");

    static final Set<String> NODE_PROPS =
            Set.of(
                    "dev.onlyDefaultNodeListens",
                    "dev.defaultListeningNodeAccount",
                    "grpc.port",
                    "grpc.tlsPort",
                    "hedera.accountsExportPath",
                    "hedera.exportAccountsOnStartup",
                    "hedera.prefetch.queueCapacity",
                    "hedera.prefetch.threadPoolSize",
                    "hedera.prefetch.codeCacheTtlSecs",
                    "hedera.profiles.active",
                    "hedera.recordStream.isEnabled",
                    "hedera.recordStream.logDir",
                    "hedera.recordStream.sidecarDir",
                    "hedera.recordStream.logPeriod",
                    "hedera.recordStream.queueCapacity",
                    "iss.resetPeriod",
                    "iss.roundsToLog",
                    "netty.mode",
                    "netty.prod.flowControlWindow",
                    "netty.prod.maxConcurrentCalls",
                    "netty.prod.maxConnectionAge",
                    "netty.prod.maxConnectionAgeGrace",
                    "netty.prod.maxConnectionIdle",
                    "netty.prod.keepAliveTime",
                    "netty.prod.keepAliveTimeout",
                    "netty.startRetries",
                    "netty.startRetryIntervalMs",
                    "netty.tlsCrt.path",
                    "netty.tlsKey.path",
                    "queries.blob.lookupRetries",
                    "stats.consThrottlesToSample",
                    "stats.hapiThrottlesToSample",
                    "stats.executionTimesToTrack",
                    "stats.entityUtils.gaugeUpdateIntervalMs",
                    "stats.hapiOps.speedometerUpdateIntervalMs",
                    "stats.throttleUtils.gaugeUpdateIntervalMs",
                    "stats.runningAvgHalfLifeSecs",
                    "stats.speedometerHalfLifeSecs");

    public static final Set<String> BOOTSTRAP_PROP_NAMES =
            unmodifiableSet(
                    Stream.of(
                                    BOOTSTRAP_PROPS,
                                    GLOBAL_STATIC_PROPS,
                                    GLOBAL_DYNAMIC_PROPS,
                                    NODE_PROPS)
                            .flatMap(Set::stream)
                            .collect(toSet()));

    public static Function<String, Object> transformFor(String prop) {
        return PROP_TRANSFORMS.getOrDefault(prop, AS_STRING);
    }

    private static final Map<String, Function<String, Object>> PROP_TRANSFORMS =
            Map.ofEntries(
                    entry("accounts.addressBookAdmin", AS_LONG),
                    entry("accounts.exchangeRatesAdmin", AS_LONG),
                    entry("accounts.feeSchedulesAdmin", AS_LONG),
                    entry("accounts.freezeAdmin", AS_LONG),
                    entry("accounts.maxNumber", AS_LONG),
                    entry("accounts.nodeRewardAccount", AS_LONG),
                    entry("accounts.stakingRewardAccount", AS_LONG),
                    entry("accounts.systemAdmin", AS_LONG),
                    entry("accounts.systemDeleteAdmin", AS_LONG),
                    entry("accounts.systemUndeleteAdmin", AS_LONG),
                    entry("accounts.treasury", AS_LONG),
                    entry("balances.exportEnabled", AS_BOOLEAN),
                    entry("balances.exportPeriodSecs", AS_INT),
                    entry("balances.nodeBalanceWarningThreshold", AS_LONG),
                    entry("cache.records.ttl", AS_INT),
                    entry("dev.onlyDefaultNodeListens", AS_BOOLEAN),
                    entry("balances.exportTokenBalances", AS_BOOLEAN),
                    entry("entities.maxLifetime", AS_LONG),
                    entry("entities.systemDeletable", AS_ENTITY_TYPES),
                    entry("files.addressBook", AS_LONG),
                    entry("files.maxNumber", AS_LONG),
                    entry("files.maxSizeKb", AS_INT),
                    entry("files.networkProperties", AS_LONG),
                    entry("files.exchangeRates", AS_LONG),
                    entry("files.feeSchedules", AS_LONG),
                    entry("files.hapiPermissions", AS_LONG),
                    entry("files.nodeDetails", AS_LONG),
                    entry("files.softwareUpdateRange", AS_ENTITY_NUM_RANGE),
                    entry("files.throttleDefinitions", AS_LONG),
                    entry("grpc.port", AS_INT),
                    entry("grpc.tlsPort", AS_INT),
                    entry("hedera.exportAccountsOnStartup", AS_BOOLEAN),
                    entry("hedera.firstUserEntity", AS_LONG),
                    entry("hedera.prefetch.queueCapacity", AS_INT),
                    entry("hedera.prefetch.threadPoolSize", AS_INT),
                    entry("hedera.prefetch.codeCacheTtlSecs", AS_INT),
                    entry("hedera.profiles.active", AS_PROFILE),
                    entry("hedera.realm", AS_LONG),
                    entry("hedera.recordStream.logPeriod", AS_LONG),
                    entry("hedera.recordStream.isEnabled", AS_BOOLEAN),
                    entry("hedera.recordStream.recordFileVersion", AS_INT),
                    entry("hedera.recordStream.signatureFileVersion", AS_INT),
                    entry("hedera.recordStream.queueCapacity", AS_INT),
<<<<<<< HEAD
                    entry("hedera.recordStream.sidecarMaxSizeMb", AS_INT),
=======
                    entry("hedera.recordStream.enableTraceabilityMigration", AS_BOOLEAN),
>>>>>>> 5a35f407
                    entry("hedera.shard", AS_LONG),
                    entry("hedera.transaction.maxMemoUtf8Bytes", AS_INT),
                    entry("hedera.transaction.maxValidDuration", AS_LONG),
                    entry("hedera.transaction.minValidDuration", AS_LONG),
                    entry("hedera.transaction.minValidityBufferSecs", AS_INT),
                    entry("autoCreation.enabled", AS_BOOLEAN),
                    entry("autoRemove.maxPurgedKvPairsPerTouch", AS_INT),
                    entry("autoRemove.maxReturnedNftsPerTouch", AS_INT),
                    entry("autoRenew.targetTypes", AS_ENTITY_TYPES),
                    entry("autorenew.numberOfEntitiesToScan", AS_INT),
                    entry("autorenew.maxNumberOfEntitiesToRenewOrDelete", AS_INT),
                    entry("autorenew.gracePeriod", AS_LONG),
                    entry("ledger.autoRenewPeriod.maxDuration", AS_LONG),
                    entry("ledger.autoRenewPeriod.minDuration", AS_LONG),
                    entry("netty.mode", AS_PROFILE),
                    entry("queries.blob.lookupRetries", AS_INT),
                    entry("netty.startRetries", AS_INT),
                    entry("netty.startRetryIntervalMs", AS_LONG),
                    entry("bootstrap.rates.currentHbarEquiv", AS_INT),
                    entry("bootstrap.rates.currentCentEquiv", AS_INT),
                    entry("bootstrap.rates.currentExpiry", AS_LONG),
                    entry("bootstrap.rates.nextHbarEquiv", AS_INT),
                    entry("bootstrap.rates.nextCentEquiv", AS_INT),
                    entry("bootstrap.rates.nextExpiry", AS_LONG),
                    entry("bootstrap.system.entityExpiry", AS_LONG),
                    entry("fees.minCongestionPeriod", AS_INT),
                    entry("fees.tokenTransferUsageMultiplier", AS_INT),
                    entry("fees.percentCongestionMultipliers", AS_CONGESTION_MULTIPLIERS),
                    entry("ledger.changeHistorian.memorySecs", AS_INT),
                    entry("ledger.xferBalanceChanges.maxLen", AS_INT),
                    entry("ledger.fundingAccount", AS_LONG),
                    entry("ledger.numSystemAccounts", AS_INT),
                    entry("ledger.transfers.maxLen", AS_INT),
                    entry("ledger.tokenTransfers.maxLen", AS_INT),
                    entry("ledger.nftTransfers.maxLen", AS_INT),
                    entry("ledger.totalTinyBarFloat", AS_LONG),
                    entry("ledger.schedule.txExpiryTimeSecs", AS_INT),
                    entry("ledger.records.maxQueryableByAccount", AS_INT),
                    entry("iss.resetPeriod", AS_INT),
                    entry("iss.roundsToLog", AS_INT),
                    entry("netty.prod.flowControlWindow", AS_INT),
                    entry("netty.prod.maxConcurrentCalls", AS_INT),
                    entry("netty.prod.maxConnectionAge", AS_LONG),
                    entry("netty.prod.maxConnectionAgeGrace", AS_LONG),
                    entry("netty.prod.maxConnectionIdle", AS_LONG),
                    entry("netty.prod.keepAliveTime", AS_LONG),
                    entry("netty.prod.keepAliveTimeout", AS_LONG),
                    entry("scheduling.maxNumber", AS_LONG),
                    entry("staking.fees.nodeRewardPercentage", AS_INT),
                    entry("staking.fees.stakingRewardPercentage", AS_INT),
                    entry("staking.periodMins", AS_LONG),
                    entry("staking.rewardHistory.numStoredPeriods", AS_INT),
                    entry("staking.requireMinStakeToReward", AS_BOOLEAN),
                    entry("staking.rewardRate", AS_LONG),
                    entry("staking.startThreshold", AS_LONG),
                    entry("tokens.maxAggregateRels", AS_LONG),
                    entry("tokens.maxNumber", AS_LONG),
                    entry("tokens.maxPerAccount", AS_INT),
                    entry("tokens.maxRelsPerInfoQuery", AS_INT),
                    entry("tokens.maxCustomFeesAllowed", AS_INT),
                    entry("tokens.maxCustomFeeDepth", AS_INT),
                    entry("tokens.maxSymbolUtf8Bytes", AS_INT),
                    entry("tokens.maxTokenNameUtf8Bytes", AS_INT),
                    entry("tokens.nfts.maxMetadataBytes", AS_INT),
                    entry("tokens.nfts.maxBatchSizeBurn", AS_INT),
                    entry("tokens.nfts.mintThrottleScaleFactor", AS_THROTTLE_SCALE_FACTOR),
                    entry("tokens.nfts.maxBatchSizeWipe", AS_INT),
                    entry("tokens.nfts.maxBatchSizeMint", AS_INT),
                    entry("tokens.nfts.maxAllowedMints", AS_LONG),
                    entry("tokens.nfts.maxQueryRange", AS_LONG),
                    entry("tokens.nfts.useTreasuryWildcards", AS_BOOLEAN),
                    entry("topics.maxNumber", AS_LONG),
                    entry("contracts.maxNumber", AS_LONG),
                    entry("contracts.knownBlockHash", AS_KNOWN_BLOCK_VALUES),
                    entry("contracts.localCall.estRetBytes", AS_INT),
                    entry("contracts.allowCreate2", AS_BOOLEAN),
                    entry("contracts.allowAutoAssociations", AS_BOOLEAN),
                    entry("contracts.defaultLifetime", AS_LONG),
                    entry("contracts.maxGasPerSec", AS_LONG),
                    entry("contracts.maxKvPairs.aggregate", AS_LONG),
                    entry("contracts.maxKvPairs.individual", AS_INT),
                    entry("contracts.chainId", AS_INT),
                    entry("contracts.sidecars", AS_SIDECARS),
                    entry("contracts.maxRefundPercentOfGasLimit", AS_INT),
                    entry("contracts.scheduleThrottleMaxGasLimit", AS_LONG),
                    entry("contracts.redirectTokenCalls", AS_BOOLEAN),
                    entry("contracts.precompile.exchangeRateGasCost", AS_LONG),
                    entry("contracts.precompile.htsDefaultGasCost", AS_LONG),
                    entry("contracts.precompile.exportRecordResults", AS_BOOLEAN),
                    entry("contracts.precompile.htsEnableTokenCreate", AS_BOOLEAN),
                    entry("contracts.throttle.throttleByGas", AS_BOOLEAN),
                    entry("rates.intradayChangeLimitPercent", AS_INT),
                    entry("rates.midnightCheckInterval", AS_LONG),
                    entry("sigs.expandFromLastSignedState", AS_BOOLEAN),
                    entry("scheduling.longTermEnabled", AS_BOOLEAN),
                    entry("scheduling.maxTxnPerSecond", AS_LONG),
                    entry("scheduling.maxExpirationFutureSeconds", AS_LONG),
                    entry("scheduling.whitelist", AS_FUNCTIONS),
                    entry("staking.nodeMaxToMinStakeRatios", AS_NODE_STAKE_RATIOS),
                    entry("staking.isEnabled", AS_BOOLEAN),
                    entry("staking.maxDailyStakeRewardThPerH", AS_LONG),
                    entry("stats.entityUtils.gaugeUpdateIntervalMs", AS_LONG),
                    entry("stats.hapiOps.speedometerUpdateIntervalMs", AS_LONG),
                    entry("stats.throttleUtils.gaugeUpdateIntervalMs", AS_LONG),
                    entry("stats.runningAvgHalfLifeSecs", AS_DOUBLE),
                    entry("stats.speedometerHalfLifeSecs", AS_DOUBLE),
                    entry("consensus.message.maxBytesAllowed", AS_INT),
                    entry("consensus.handle.maxPrecedingRecords", AS_LONG),
                    entry("consensus.handle.maxFollowingRecords", AS_LONG),
                    entry("tokens.nfts.areEnabled", AS_BOOLEAN),
                    entry("stats.consThrottlesToSample", AS_CS_STRINGS),
                    entry("stats.hapiThrottlesToSample", AS_CS_STRINGS),
                    entry("stats.executionTimesToTrack", AS_INT),
                    entry("hedera.allowances.maxTransactionLimit", AS_INT),
                    entry("hedera.allowances.maxAccountLimit", AS_INT),
                    entry("hedera.allowances.isEnabled", AS_BOOLEAN),
                    entry("entities.limitTokenAssociations", AS_BOOLEAN),
                    entry("utilPrng.isEnabled", AS_BOOLEAN));
}<|MERGE_RESOLUTION|>--- conflicted
+++ resolved
@@ -406,11 +406,8 @@
                     entry("hedera.recordStream.recordFileVersion", AS_INT),
                     entry("hedera.recordStream.signatureFileVersion", AS_INT),
                     entry("hedera.recordStream.queueCapacity", AS_INT),
-<<<<<<< HEAD
                     entry("hedera.recordStream.sidecarMaxSizeMb", AS_INT),
-=======
                     entry("hedera.recordStream.enableTraceabilityMigration", AS_BOOLEAN),
->>>>>>> 5a35f407
                     entry("hedera.shard", AS_LONG),
                     entry("hedera.transaction.maxMemoUtf8Bytes", AS_INT),
                     entry("hedera.transaction.maxValidDuration", AS_LONG),
