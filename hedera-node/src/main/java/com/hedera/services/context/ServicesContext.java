package com.hedera.services.context;

/*-
 * ‌
 * Hedera Services Node
 * ​
 * Copyright (C) 2018 - 2021 Hedera Hashgraph, LLC
 * ​
 * Licensed under the Apache License, Version 2.0 (the "License");
 * you may not use this file except in compliance with the License.
 * You may obtain a copy of the License at
 *
 *      http://www.apache.org/licenses/LICENSE-2.0
 *
 * Unless required by applicable law or agreed to in writing, software
 * distributed under the License is distributed on an "AS IS" BASIS,
 * WITHOUT WARRANTIES OR CONDITIONS OF ANY KIND, either express or implied.
 * See the License for the specific language governing permissions and
 * limitations under the License.
 * ‍
 */

import com.fasterxml.jackson.databind.ObjectMapper;
import com.hedera.services.ServicesState;
import com.hedera.services.calc.OverflowCheckingCalc;
import com.hedera.services.config.AccountNumbers;
import com.hedera.services.config.EntityNumbers;
import com.hedera.services.config.FileNumbers;
import com.hedera.services.config.HederaNumbers;
import com.hedera.services.context.domain.security.HapiOpPermissions;
import com.hedera.services.context.domain.trackers.ConsensusStatusCounts;
import com.hedera.services.context.domain.trackers.IssEventInfo;
import com.hedera.services.context.primitives.StateView;
import com.hedera.services.context.properties.GlobalDynamicProperties;
import com.hedera.services.context.properties.NodeLocalProperties;
import com.hedera.services.context.properties.PropertySource;
import com.hedera.services.context.properties.PropertySources;
import com.hedera.services.context.properties.SemanticVersions;
import com.hedera.services.context.properties.StandardizedPropertySources;
import com.hedera.services.contracts.execution.SolidityLifecycle;
import com.hedera.services.contracts.execution.SoliditySigsVerifier;
import com.hedera.services.contracts.execution.TxnAwareSoliditySigsVerifier;
import com.hedera.services.contracts.persistence.BlobStoragePersistence;
import com.hedera.services.contracts.sources.BlobStorageSource;
import com.hedera.services.contracts.sources.LedgerAccountsSource;
import com.hedera.services.fees.AwareHbarCentExchange;
import com.hedera.services.fees.FeeCalculator;
import com.hedera.services.fees.FeeExemptions;
import com.hedera.services.fees.FeeMultiplierSource;
import com.hedera.services.fees.HbarCentExchange;
import com.hedera.services.fees.StandardExemptions;
import com.hedera.services.fees.TxnRateFeeMultiplierSource;
import com.hedera.services.fees.calculation.AutoRenewCalcs;
import com.hedera.services.fees.calculation.AwareFcfsUsagePrices;
import com.hedera.services.fees.calculation.TxnResourceUsageEstimator;
import com.hedera.services.fees.calculation.UsageBasedFeeCalculator;
import com.hedera.services.fees.calculation.UsagePricesProvider;
import com.hedera.services.fees.calculation.consensus.queries.GetTopicInfoResourceUsage;
import com.hedera.services.fees.calculation.consensus.txns.CreateTopicResourceUsage;
import com.hedera.services.fees.calculation.consensus.txns.DeleteTopicResourceUsage;
import com.hedera.services.fees.calculation.consensus.txns.UpdateTopicResourceUsage;
import com.hedera.services.fees.calculation.contract.queries.ContractCallLocalResourceUsage;
import com.hedera.services.fees.calculation.contract.queries.GetBytecodeResourceUsage;
import com.hedera.services.fees.calculation.contract.queries.GetContractInfoResourceUsage;
import com.hedera.services.fees.calculation.contract.queries.GetContractRecordsResourceUsage;
import com.hedera.services.fees.calculation.contract.txns.ContractCallResourceUsage;
import com.hedera.services.fees.calculation.contract.txns.ContractCreateResourceUsage;
import com.hedera.services.fees.calculation.contract.txns.ContractDeleteResourceUsage;
import com.hedera.services.fees.calculation.contract.txns.ContractUpdateResourceUsage;
import com.hedera.services.fees.calculation.crypto.queries.GetAccountInfoResourceUsage;
import com.hedera.services.fees.calculation.crypto.queries.GetAccountRecordsResourceUsage;
import com.hedera.services.fees.calculation.crypto.queries.GetTxnRecordResourceUsage;
import com.hedera.services.fees.calculation.crypto.txns.CryptoCreateResourceUsage;
import com.hedera.services.fees.calculation.crypto.txns.CryptoDeleteResourceUsage;
import com.hedera.services.fees.calculation.crypto.txns.CryptoUpdateResourceUsage;
import com.hedera.services.fees.calculation.file.queries.GetFileContentsResourceUsage;
import com.hedera.services.fees.calculation.file.queries.GetFileInfoResourceUsage;
import com.hedera.services.fees.calculation.file.txns.FileAppendResourceUsage;
import com.hedera.services.fees.calculation.file.txns.FileCreateResourceUsage;
import com.hedera.services.fees.calculation.file.txns.FileDeleteResourceUsage;
import com.hedera.services.fees.calculation.file.txns.FileUpdateResourceUsage;
import com.hedera.services.fees.calculation.file.txns.SystemDeleteFileResourceUsage;
import com.hedera.services.fees.calculation.file.txns.SystemUndeleteFileResourceUsage;
import com.hedera.services.fees.calculation.meta.queries.GetVersionInfoResourceUsage;
import com.hedera.services.fees.calculation.schedule.queries.GetScheduleInfoResourceUsage;
import com.hedera.services.fees.calculation.schedule.txns.ScheduleCreateResourceUsage;
import com.hedera.services.fees.calculation.schedule.txns.ScheduleDeleteResourceUsage;
import com.hedera.services.fees.calculation.schedule.txns.ScheduleSignResourceUsage;
import com.hedera.services.fees.calculation.system.txns.FreezeResourceUsage;
import com.hedera.services.fees.calculation.token.queries.GetAccountNftInfosResourceUsage;
import com.hedera.services.fees.calculation.token.queries.GetTokenInfoResourceUsage;
import com.hedera.services.fees.calculation.token.queries.GetTokenNftInfoResourceUsage;
import com.hedera.services.fees.calculation.token.txns.TokenAssociateResourceUsage;
import com.hedera.services.fees.calculation.token.txns.TokenBurnResourceUsage;
import com.hedera.services.fees.calculation.token.txns.TokenCreateResourceUsage;
import com.hedera.services.fees.calculation.token.txns.TokenDeleteResourceUsage;
import com.hedera.services.fees.calculation.token.txns.TokenDissociateResourceUsage;
import com.hedera.services.fees.calculation.token.txns.TokenFreezeResourceUsage;
import com.hedera.services.fees.calculation.token.txns.TokenGrantKycResourceUsage;
import com.hedera.services.fees.calculation.token.txns.TokenMintResourceUsage;
import com.hedera.services.fees.calculation.token.txns.TokenRevokeKycResourceUsage;
import com.hedera.services.fees.calculation.token.txns.TokenUnfreezeResourceUsage;
import com.hedera.services.fees.calculation.token.txns.TokenUpdateResourceUsage;
import com.hedera.services.fees.calculation.token.txns.TokenWipeResourceUsage;
import com.hedera.services.fees.calculation.utils.AccessorBasedUsages;
import com.hedera.services.fees.calculation.utils.PricedUsageCalculator;
import com.hedera.services.fees.charging.FeeChargingPolicy;
import com.hedera.services.fees.charging.NarratedCharging;
import com.hedera.services.fees.charging.NarratedLedgerCharging;
import com.hedera.services.fees.charging.TxnChargingPolicyAgent;
import com.hedera.services.files.DataMapFactory;
import com.hedera.services.files.EntityExpiryMapFactory;
import com.hedera.services.files.FileUpdateInterceptor;
import com.hedera.services.files.HederaFs;
import com.hedera.services.files.MetadataMapFactory;
import com.hedera.services.files.SysFileCallbacks;
import com.hedera.services.files.TieredHederaFs;
import com.hedera.services.files.interceptors.ConfigListUtils;
import com.hedera.services.files.interceptors.FeeSchedulesManager;
import com.hedera.services.files.interceptors.ThrottleDefsManager;
import com.hedera.services.files.interceptors.TxnAwareRatesManager;
import com.hedera.services.files.interceptors.ValidatingCallbackInterceptor;
import com.hedera.services.files.store.FcBlobsBytesStore;
import com.hedera.services.files.sysfiles.ConfigCallbacks;
import com.hedera.services.files.sysfiles.CurrencyCallbacks;
import com.hedera.services.files.sysfiles.ThrottlesCallback;
import com.hedera.services.grpc.ConfigDrivenNettyFactory;
import com.hedera.services.grpc.GrpcServerManager;
import com.hedera.services.grpc.NettyGrpcServerManager;
import com.hedera.services.grpc.controllers.ConsensusController;
import com.hedera.services.grpc.controllers.ContractController;
import com.hedera.services.grpc.controllers.CryptoController;
import com.hedera.services.grpc.controllers.FileController;
import com.hedera.services.grpc.controllers.FreezeController;
import com.hedera.services.grpc.controllers.NetworkController;
import com.hedera.services.grpc.controllers.ScheduleController;
import com.hedera.services.grpc.controllers.TokenController;
import com.hedera.services.grpc.marshalling.ImpliedTransfersMarshal;
import com.hedera.services.keys.CharacteristicsFactory;
import com.hedera.services.keys.InHandleActivationHelper;
import com.hedera.services.keys.LegacyEd25519KeyReader;
import com.hedera.services.keys.StandardSyncActivationCheck;
import com.hedera.services.ledger.HederaLedger;
import com.hedera.services.ledger.PureTransferSemanticChecks;
import com.hedera.services.ledger.TransactionalLedger;
import com.hedera.services.ledger.accounts.BackingAccounts;
import com.hedera.services.ledger.accounts.BackingNfts;
import com.hedera.services.ledger.accounts.BackingStore;
import com.hedera.services.ledger.accounts.BackingTokenRels;
import com.hedera.services.ledger.accounts.PureBackingAccounts;
import com.hedera.services.ledger.ids.EntityIdSource;
import com.hedera.services.ledger.ids.SeqNoEntityIdSource;
import com.hedera.services.ledger.properties.AccountProperty;
import com.hedera.services.ledger.properties.ChangeSummaryManager;
import com.hedera.services.ledger.properties.NftProperty;
import com.hedera.services.ledger.properties.TokenRelProperty;
import com.hedera.services.legacy.handler.FreezeHandler;
import com.hedera.services.legacy.handler.SmartContractRequestHandler;
import com.hedera.services.legacy.services.state.AwareProcessLogic;
import com.hedera.services.queries.AnswerFlow;
import com.hedera.services.queries.answering.AnswerFunctions;
import com.hedera.services.queries.answering.QueryHeaderValidity;
import com.hedera.services.queries.answering.QueryResponseHelper;
import com.hedera.services.queries.answering.StakedAnswerFlow;
import com.hedera.services.queries.answering.ZeroStakeAnswerFlow;
import com.hedera.services.queries.consensus.GetTopicInfoAnswer;
import com.hedera.services.queries.consensus.HcsAnswers;
import com.hedera.services.queries.contract.ContractAnswers;
import com.hedera.services.queries.contract.ContractCallLocalAnswer;
import com.hedera.services.queries.contract.GetBySolidityIdAnswer;
import com.hedera.services.queries.contract.GetBytecodeAnswer;
import com.hedera.services.queries.contract.GetContractInfoAnswer;
import com.hedera.services.queries.contract.GetContractRecordsAnswer;
import com.hedera.services.queries.crypto.CryptoAnswers;
import com.hedera.services.queries.crypto.GetAccountBalanceAnswer;
import com.hedera.services.queries.crypto.GetAccountInfoAnswer;
import com.hedera.services.queries.crypto.GetAccountRecordsAnswer;
import com.hedera.services.queries.crypto.GetLiveHashAnswer;
import com.hedera.services.queries.crypto.GetStakersAnswer;
import com.hedera.services.queries.file.FileAnswers;
import com.hedera.services.queries.file.GetFileContentsAnswer;
import com.hedera.services.queries.file.GetFileInfoAnswer;
import com.hedera.services.queries.meta.GetFastTxnRecordAnswer;
import com.hedera.services.queries.meta.GetTxnReceiptAnswer;
import com.hedera.services.queries.meta.GetTxnRecordAnswer;
import com.hedera.services.queries.meta.GetVersionInfoAnswer;
import com.hedera.services.queries.meta.MetaAnswers;
import com.hedera.services.queries.schedule.GetScheduleInfoAnswer;
import com.hedera.services.queries.schedule.ScheduleAnswers;
import com.hedera.services.queries.token.GetAccountNftInfosAnswer;
import com.hedera.services.queries.token.GetTokenInfoAnswer;
import com.hedera.services.queries.token.GetTokenNftInfoAnswer;
import com.hedera.services.queries.token.TokenAnswers;
import com.hedera.services.queries.validation.QueryFeeCheck;
import com.hedera.services.records.AccountRecordsHistorian;
import com.hedera.services.records.RecordCache;
import com.hedera.services.records.RecordCacheFactory;
import com.hedera.services.records.TransactionRecordService;
import com.hedera.services.records.TxnAwareRecordsHistorian;
import com.hedera.services.records.TxnIdRecentHistory;
import com.hedera.services.security.ops.SystemOpPolicies;
import com.hedera.services.sigs.metadata.DelegatingSigMetadataLookup;
import com.hedera.services.sigs.order.HederaSigningOrder;
import com.hedera.services.sigs.verification.PrecheckKeyReqs;
import com.hedera.services.sigs.verification.PrecheckVerifier;
import com.hedera.services.sigs.verification.SyncVerifier;
import com.hedera.services.state.expiry.EntityAutoRenewal;
import com.hedera.services.state.expiry.ExpiringCreations;
import com.hedera.services.state.expiry.ExpiryManager;
import com.hedera.services.state.expiry.renewal.RenewalHelper;
import com.hedera.services.state.expiry.renewal.RenewalProcess;
import com.hedera.services.state.expiry.renewal.RenewalRecordsHelper;
import com.hedera.services.state.exports.AccountsExporter;
import com.hedera.services.state.exports.BalancesExporter;
import com.hedera.services.state.exports.SignedStateBalancesExporter;
import com.hedera.services.state.exports.ToStringAccountsExporter;
import com.hedera.services.state.initialization.BackedSystemAccountsCreator;
import com.hedera.services.state.initialization.HfsSystemFilesManager;
import com.hedera.services.state.initialization.SystemAccountsCreator;
import com.hedera.services.state.initialization.SystemFilesManager;
import com.hedera.services.state.logic.AwareNodeDiligenceScreen;
import com.hedera.services.state.logic.InvariantChecks;
import com.hedera.services.state.logic.NetworkCtxManager;
import com.hedera.services.state.merkle.MerkleAccount;
import com.hedera.services.state.merkle.MerkleBlobMeta;
import com.hedera.services.state.merkle.MerkleDiskFs;
import com.hedera.services.state.merkle.MerkleEntityAssociation;
import com.hedera.services.state.merkle.MerkleEntityId;
import com.hedera.services.state.merkle.MerkleNetworkContext;
import com.hedera.services.state.merkle.MerkleOptionalBlob;
import com.hedera.services.state.merkle.MerkleSchedule;
import com.hedera.services.state.merkle.MerkleToken;
import com.hedera.services.state.merkle.MerkleTokenRelStatus;
import com.hedera.services.state.merkle.MerkleTopic;
import com.hedera.services.state.merkle.MerkleUniqueToken;
import com.hedera.services.state.merkle.MerkleUniqueTokenId;
import com.hedera.services.state.migration.StateMigrations;
import com.hedera.services.state.migration.StdStateMigrations;
import com.hedera.services.state.submerkle.EntityId;
import com.hedera.services.state.submerkle.ExchangeRates;
import com.hedera.services.state.submerkle.SequenceNumber;
import com.hedera.services.state.validation.BasedLedgerValidator;
import com.hedera.services.state.validation.LedgerValidator;
import com.hedera.services.stats.CounterFactory;
import com.hedera.services.stats.HapiOpCounters;
import com.hedera.services.stats.HapiOpSpeedometers;
import com.hedera.services.stats.MiscRunningAvgs;
import com.hedera.services.stats.MiscSpeedometers;
import com.hedera.services.stats.RunningAvgFactory;
import com.hedera.services.stats.ServicesStatsManager;
import com.hedera.services.stats.SpeedometerFactory;
import com.hedera.services.store.AccountStore;
import com.hedera.services.store.TypedTokenStore;
import com.hedera.services.store.models.NftId;
import com.hedera.services.store.schedule.HederaScheduleStore;
import com.hedera.services.store.schedule.ScheduleStore;
import com.hedera.services.store.tokens.HederaTokenStore;
import com.hedera.services.store.tokens.TokenStore;
import com.hedera.services.stream.NonBlockingHandoff;
import com.hedera.services.stream.RecordStreamManager;
import com.hedera.services.throttling.DeterministicThrottling;
import com.hedera.services.throttling.FunctionalityThrottling;
import com.hedera.services.throttling.HapiThrottling;
import com.hedera.services.throttling.TransactionThrottling;
import com.hedera.services.throttling.TxnAwareHandleThrottling;
import com.hedera.services.txns.customfees.CustomFeeSchedules;
import com.hedera.services.txns.ProcessLogic;
import com.hedera.services.txns.SubmissionFlow;
import com.hedera.services.txns.TransitionLogic;
import com.hedera.services.txns.TransitionLogicLookup;
import com.hedera.services.txns.TransitionRunner;
import com.hedera.services.txns.consensus.SubmitMessageTransitionLogic;
import com.hedera.services.txns.consensus.TopicCreateTransitionLogic;
import com.hedera.services.txns.consensus.TopicDeleteTransitionLogic;
import com.hedera.services.txns.consensus.TopicUpdateTransitionLogic;
import com.hedera.services.txns.contract.ContractCallTransitionLogic;
import com.hedera.services.txns.contract.ContractCreateTransitionLogic;
import com.hedera.services.txns.contract.ContractDeleteTransitionLogic;
import com.hedera.services.txns.contract.ContractSysDelTransitionLogic;
import com.hedera.services.txns.contract.ContractSysUndelTransitionLogic;
import com.hedera.services.txns.contract.ContractUpdateTransitionLogic;
import com.hedera.services.txns.contract.helpers.UpdateCustomizerFactory;
import com.hedera.services.txns.crypto.CryptoCreateTransitionLogic;
import com.hedera.services.txns.crypto.CryptoDeleteTransitionLogic;
import com.hedera.services.txns.crypto.CryptoTransferTransitionLogic;
import com.hedera.services.txns.crypto.CryptoUpdateTransitionLogic;
import com.hedera.services.txns.file.FileAppendTransitionLogic;
import com.hedera.services.txns.file.FileCreateTransitionLogic;
import com.hedera.services.txns.file.FileDeleteTransitionLogic;
import com.hedera.services.txns.file.FileSysDelTransitionLogic;
import com.hedera.services.txns.file.FileSysUndelTransitionLogic;
import com.hedera.services.txns.file.FileUpdateTransitionLogic;
import com.hedera.services.txns.network.FreezeTransitionLogic;
import com.hedera.services.txns.network.UncheckedSubmitTransitionLogic;
import com.hedera.services.txns.schedule.ScheduleCreateTransitionLogic;
import com.hedera.services.txns.schedule.ScheduleDeleteTransitionLogic;
import com.hedera.services.txns.schedule.ScheduleExecutor;
import com.hedera.services.txns.schedule.ScheduleSignTransitionLogic;
import com.hedera.services.txns.span.ExpandHandleSpan;
import com.hedera.services.txns.span.ExpandHandleSpanMapAccessor;
import com.hedera.services.txns.customfees.FcmCustomFeeSchedules;
import com.hedera.services.txns.span.SpanMapManager;
import com.hedera.services.txns.submission.BasicSubmissionFlow;
import com.hedera.services.txns.submission.PlatformSubmissionManager;
import com.hedera.services.txns.submission.SemanticPrecheck;
import com.hedera.services.txns.submission.SolvencyPrecheck;
import com.hedera.services.txns.submission.StagedPrechecks;
import com.hedera.services.txns.submission.StructuralPrecheck;
import com.hedera.services.txns.submission.SyntaxPrecheck;
import com.hedera.services.txns.submission.SystemPrecheck;
import com.hedera.services.txns.submission.TransactionPrecheck;
import com.hedera.services.txns.submission.TxnResponseHelper;
import com.hedera.services.txns.token.TokenAssociateTransitionLogic;
import com.hedera.services.txns.token.TokenBurnTransitionLogic;
import com.hedera.services.txns.token.TokenCreateTransitionLogic;
import com.hedera.services.txns.token.TokenDeleteTransitionLogic;
import com.hedera.services.txns.token.TokenDissociateTransitionLogic;
import com.hedera.services.txns.token.TokenFreezeTransitionLogic;
import com.hedera.services.txns.token.TokenGrantKycTransitionLogic;
import com.hedera.services.txns.token.TokenMintTransitionLogic;
import com.hedera.services.txns.token.TokenRevokeKycTransitionLogic;
import com.hedera.services.txns.token.TokenUnfreezeTransitionLogic;
import com.hedera.services.txns.token.TokenUpdateTransitionLogic;
import com.hedera.services.txns.token.TokenWipeTransitionLogic;
import com.hedera.services.txns.validation.ContextOptionValidator;
import com.hedera.services.txns.validation.OptionValidator;
import com.hedera.services.usage.consensus.ConsensusOpsUsage;
import com.hedera.services.usage.crypto.CryptoOpsUsage;
import com.hedera.services.usage.file.FileOpsUsage;
import com.hedera.services.usage.schedule.ScheduleOpsUsage;
import com.hedera.services.utils.MiscUtils;
import com.hedera.services.utils.Pause;
import com.hedera.services.utils.SleepingPause;
import com.hedera.services.utils.TxnAccessor;
import com.hederahashgraph.api.proto.java.AccountID;
import com.hederahashgraph.api.proto.java.HederaFunctionality;
import com.hederahashgraph.api.proto.java.TokenID;
import com.hederahashgraph.api.proto.java.TransactionBody;
import com.hederahashgraph.api.proto.java.TransactionID;
import com.hederahashgraph.fee.CryptoFeeBuilder;
import com.hederahashgraph.fee.FileFeeBuilder;
import com.hederahashgraph.fee.SmartContractFeeBuilder;
import com.swirlds.common.Address;
import com.swirlds.common.AddressBook;
import com.swirlds.common.Console;
import com.swirlds.common.NodeId;
import com.swirlds.common.Platform;
import com.swirlds.common.SwirldDualState;
import com.swirlds.common.SwirldTransaction;
import com.swirlds.common.crypto.DigestType;
import com.swirlds.common.crypto.Hash;
import com.swirlds.common.crypto.ImmutableHash;
import com.swirlds.common.crypto.RunningHash;
import com.swirlds.fchashmap.FCOneToManyRelation;
import com.swirlds.fcmap.FCMap;
import org.apache.commons.lang3.tuple.Pair;
import org.apache.logging.log4j.LogManager;
import org.apache.logging.log4j.Logger;
import org.ethereum.core.AccountState;
import org.ethereum.datasource.Source;
import org.ethereum.datasource.StoragePersistence;
import org.ethereum.db.ServicesRepositoryRoot;

import java.io.File;
import java.io.IOException;
import java.io.PrintStream;
import java.security.NoSuchAlgorithmException;
import java.time.Instant;
import java.util.Collections;
import java.util.List;
import java.util.Map;
import java.util.Optional;
import java.util.concurrent.ConcurrentHashMap;
import java.util.concurrent.TimeUnit;
import java.util.concurrent.atomic.AtomicReference;
import java.util.function.Function;
import java.util.function.Predicate;
import java.util.function.Supplier;

import static com.hedera.services.context.ServicesNodeType.STAKED_NODE;
import static com.hedera.services.context.ServicesNodeType.ZERO_STAKE_NODE;
import static com.hedera.services.contracts.sources.AddressKeyedMapFactory.bytecodeMapFrom;
import static com.hedera.services.contracts.sources.AddressKeyedMapFactory.storageMapFrom;
import static com.hedera.services.files.interceptors.ConfigListUtils.uncheckedParse;
import static com.hedera.services.files.interceptors.PureRatesValidation.isNormalIntradayChange;
import static com.hedera.services.ledger.ids.ExceptionalEntityIdSource.NOOP_ID_SOURCE;
import static com.hedera.services.records.NoopRecordsHistorian.NOOP_RECORDS_HISTORIAN;
import static com.hedera.services.security.ops.SystemOpAuthorization.AUTHORIZED;
import static com.hedera.services.sigs.metadata.DelegatingSigMetadataLookup.backedLookupsFor;
import static com.hedera.services.sigs.metadata.DelegatingSigMetadataLookup.defaultAccountRetryingLookupsFor;
import static com.hedera.services.sigs.metadata.DelegatingSigMetadataLookup.defaultLookupsFor;
import static com.hedera.services.sigs.metadata.SigMetadataLookup.REF_LOOKUP_FACTORY;
import static com.hedera.services.sigs.metadata.SigMetadataLookup.SCHEDULE_REF_LOOKUP_FACTORY;
import static com.hedera.services.sigs.utils.PrecheckUtils.queryPaymentTestFor;
import static com.hedera.services.state.expiry.NoopExpiringCreations.NOOP_EXPIRING_CREATIONS;
import static com.hedera.services.store.tokens.ExceptionalTokenStore.NOOP_TOKEN_STORE;
import static com.hedera.services.txns.submission.StructuralPrecheck.HISTORICAL_MAX_PROTO_MESSAGE_DEPTH;
import static com.hedera.services.utils.EntityIdUtils.asLiteralString;
import static com.hedera.services.utils.MiscUtils.lookupInCustomStore;
import static com.hederahashgraph.api.proto.java.HederaFunctionality.ConsensusCreateTopic;
import static com.hederahashgraph.api.proto.java.HederaFunctionality.ConsensusDeleteTopic;
import static com.hederahashgraph.api.proto.java.HederaFunctionality.ConsensusSubmitMessage;
import static com.hederahashgraph.api.proto.java.HederaFunctionality.ConsensusUpdateTopic;
import static com.hederahashgraph.api.proto.java.HederaFunctionality.ContractCall;
import static com.hederahashgraph.api.proto.java.HederaFunctionality.ContractCreate;
import static com.hederahashgraph.api.proto.java.HederaFunctionality.ContractDelete;
import static com.hederahashgraph.api.proto.java.HederaFunctionality.ContractUpdate;
import static com.hederahashgraph.api.proto.java.HederaFunctionality.CryptoCreate;
import static com.hederahashgraph.api.proto.java.HederaFunctionality.CryptoDelete;
import static com.hederahashgraph.api.proto.java.HederaFunctionality.CryptoTransfer;
import static com.hederahashgraph.api.proto.java.HederaFunctionality.CryptoUpdate;
import static com.hederahashgraph.api.proto.java.HederaFunctionality.FileAppend;
import static com.hederahashgraph.api.proto.java.HederaFunctionality.FileCreate;
import static com.hederahashgraph.api.proto.java.HederaFunctionality.FileDelete;
import static com.hederahashgraph.api.proto.java.HederaFunctionality.FileUpdate;
import static com.hederahashgraph.api.proto.java.HederaFunctionality.Freeze;
import static com.hederahashgraph.api.proto.java.HederaFunctionality.ScheduleCreate;
import static com.hederahashgraph.api.proto.java.HederaFunctionality.ScheduleDelete;
import static com.hederahashgraph.api.proto.java.HederaFunctionality.ScheduleSign;
import static com.hederahashgraph.api.proto.java.HederaFunctionality.SystemDelete;
import static com.hederahashgraph.api.proto.java.HederaFunctionality.SystemUndelete;
import static com.hederahashgraph.api.proto.java.HederaFunctionality.TokenAccountWipe;
import static com.hederahashgraph.api.proto.java.HederaFunctionality.TokenAssociateToAccount;
import static com.hederahashgraph.api.proto.java.HederaFunctionality.TokenBurn;
import static com.hederahashgraph.api.proto.java.HederaFunctionality.TokenCreate;
import static com.hederahashgraph.api.proto.java.HederaFunctionality.TokenDelete;
import static com.hederahashgraph.api.proto.java.HederaFunctionality.TokenDissociateFromAccount;
import static com.hederahashgraph.api.proto.java.HederaFunctionality.TokenFreezeAccount;
import static com.hederahashgraph.api.proto.java.HederaFunctionality.TokenGrantKycToAccount;
import static com.hederahashgraph.api.proto.java.HederaFunctionality.TokenMint;
import static com.hederahashgraph.api.proto.java.HederaFunctionality.TokenRevokeKycFromAccount;
import static com.hederahashgraph.api.proto.java.HederaFunctionality.TokenUnfreezeAccount;
import static com.hederahashgraph.api.proto.java.HederaFunctionality.TokenUpdate;
import static com.hederahashgraph.api.proto.java.HederaFunctionality.UncheckedSubmit;
import static java.util.Map.entry;

/**
 * Provide a trivial implementation of the inversion-of-control pattern,
 * isolating secondary responsibilities of dependency creation and
 * injection in a single component.
 *
 * @author Michael Tinker
 */
public class ServicesContext {
	private static final Logger log = LogManager.getLogger(ServicesContext.class);

	/* Injected dependencies. */
	ServicesState state;

	private final NodeId id;
	private final Platform platform;
	private final PropertySources propertySources;

	/* Context-sensitive singletons. */
	/** the directory to which we writes .rcd and .rcd_sig files */
	private String recordStreamDir;
	/** the initialHash of RecordStreamManager */
	private Hash recordsInitialHash = new ImmutableHash(new byte[DigestType.SHA_384.digestLength()]);
	private Address address;
	private Console console;
	private HederaFs hfs;
	private NodeInfo nodeInfo;
	private StateView currentView;
	private TokenStore tokenStore;
	private AnswerFlow answerFlow;
	private HcsAnswers hcsAnswers;
	private FileNumbers fileNums;
	private FileAnswers fileAnswers;
	private MetaAnswers metaAnswers;
	private RecordCache recordCache;
	private BackingNfts backingNfts;
	private AccountStore accountStore;
	private TokenAnswers tokenAnswers;
	private HederaLedger ledger;
	private SyncVerifier syncVerifier;
	private IssEventInfo issEventInfo;
	private ProcessLogic logic;
	private QueryFeeCheck queryFeeCheck;
	private HederaNumbers hederaNums;
	private ExpiryManager expiries;
	private FeeCalculator fees;
	private FeeExemptions exemptions;
	private EntityNumbers entityNums;
	private FreezeHandler freeze;
	private CryptoAnswers cryptoAnswers;
	private ScheduleStore scheduleStore;
	private SyntaxPrecheck syntaxPrecheck;
	private AccountNumbers accountNums;
	private SubmissionFlow submissionFlow;
	private PropertySource properties;
	private EntityIdSource ids;
	private FileController fileGrpc;
	private HapiOpCounters opCounters;
	private SpanMapManager spanMapManager;
	private AnswerFunctions answerFunctions;
	private ContractAnswers contractAnswers;
	private SwirldDualState dualState;
	private OptionValidator validator;
	private LedgerValidator ledgerValidator;
	private BackingAccounts backingAccounts;
	private TokenController tokenGrpc;
	private MiscRunningAvgs runningAvgs;
	private ScheduleAnswers scheduleAnswers;
	private InvariantChecks invariantChecks;
	private TypedTokenStore typedTokenStore;
	private MiscSpeedometers speedometers;
	private ScheduleExecutor scheduleExecutor;
	private ServicesNodeType nodeType;
	private SystemOpPolicies systemOpPolicies;
	private CryptoController cryptoGrpc;
	private HbarCentExchange exchange;
	private TransitionRunner transitionRunner;
	private SemanticVersions semVers;
	private PrecheckVerifier precheckVerifier;
	private BackingTokenRels backingTokenRels;
	private FreezeController freezeGrpc;
	private ExpandHandleSpan expandHandleSpan;
	private BalancesExporter balancesExporter;
	private SysFileCallbacks sysFileCallbacks;
	private NarratedCharging narratedCharging;
	private NetworkCtxManager networkCtxManager;
	private SolidityLifecycle solidityLifecycle;
	private ExpiringCreations creator;
	private NetworkController networkGrpc;
	private GrpcServerManager grpc;
	private FeeChargingPolicy txnChargingPolicy;
	private TxnResponseHelper txnResponseHelper;
	private BlobStorageSource bytecodeDb;
	private HapiOpPermissions hapiOpPermissions;
	private EntityAutoRenewal entityAutoRenewal;
	private TransactionContext txnCtx;
	private ContractController contractsGrpc;
	private HederaSigningOrder keyOrder;
	private HederaSigningOrder backedKeyOrder;
	private HederaSigningOrder lookupRetryingKeyOrder;
	private StoragePersistence storagePersistence;
	private ScheduleController scheduleGrpc;
	private NonBlockingHandoff nonBlockingHandoff;
	private AccessorBasedUsages accessorBasedUsages;
	private ConsensusController consensusGrpc;
	private QueryResponseHelper queryResponseHelper;
	private UsagePricesProvider usagePrices;
	private Supplier<StateView> stateViews;
	private FeeSchedulesManager feeSchedulesManager;
	private RecordStreamManager recordStreamManager;
	private ThrottleDefsManager throttleDefsManager;
	private QueryHeaderValidity queryHeaderValidity;
	private Map<String, byte[]> blobStore;
	private Map<EntityId, Long> entityExpiries;
	private TransactionPrecheck transactionPrecheck;
	private FeeMultiplierSource feeMultiplierSource;
	private NodeLocalProperties nodeLocalProperties;
	private TxnAwareRatesManager exchangeRatesManager;
	private ServicesStatsManager statsManager;
	private LedgerAccountsSource accountSource;
	private TransitionLogicLookup transitionLogic;
	private FcmCustomFeeSchedules activeCustomFeeSchedules;
	private PricedUsageCalculator pricedUsageCalculator;
	private TransactionThrottling txnThrottling;
	private ConsensusStatusCounts statusCounts;
	private HfsSystemFilesManager systemFilesManager;
	private CurrentPlatformStatus platformStatus;
	private SystemAccountsCreator systemAccountsCreator;
	private TxnChargingPolicyAgent chargingPolicyAgent;
	private ServicesRepositoryRoot repository;
	private CharacteristicsFactory characteristics;
	private AccountRecordsHistorian recordsHistorian;
	private GlobalDynamicProperties globalDynamicProperties;
	private FunctionalityThrottling hapiThrottling;
	private FunctionalityThrottling handleThrottling;
	private ImpliedTransfersMarshal impliedTransfersMarshal;
	private AwareNodeDiligenceScreen nodeDiligenceScreen;
	private InHandleActivationHelper activationHelper;
	private PlatformSubmissionManager submissionManager;
	private PureTransferSemanticChecks transferSemanticChecks;
	private SmartContractRequestHandler contracts;
	private TxnAwareSoliditySigsVerifier soliditySigsVerifier;
	private ValidatingCallbackInterceptor apiPermissionsReloading;
	private ValidatingCallbackInterceptor applicationPropertiesReloading;
	private Supplier<ServicesRepositoryRoot> newPureRepo;
	private Map<TransactionID, TxnIdRecentHistory> txnHistories;
	private AtomicReference<FCMap<MerkleEntityId, MerkleTopic>> queryableTopics;
	private AtomicReference<FCMap<MerkleEntityId, MerkleToken>> queryableTokens;
	private AtomicReference<FCMap<MerkleEntityId, MerkleAccount>> queryableAccounts;
	private AtomicReference<FCMap<MerkleEntityId, MerkleSchedule>> queryableSchedules;
	private AtomicReference<FCMap<MerkleBlobMeta, MerkleOptionalBlob>> queryableStorage;
	private AtomicReference<FCMap<MerkleUniqueTokenId, MerkleUniqueToken>> queryableUniqueTokens;
	private AtomicReference<FCMap<MerkleEntityAssociation, MerkleTokenRelStatus>> queryableTokenAssociations;
	private AtomicReference<FCOneToManyRelation<EntityId, MerkleUniqueTokenId>> queryableUniqueTokenAssociations;
	private AtomicReference<FCOneToManyRelation<EntityId, MerkleUniqueTokenId>> queryableUniqueOwnershipAssociations;

	/* Context-free infrastructure. */
	private static Pause pause;
	private static StateMigrations stateMigrations;
	private static AccountsExporter accountsExporter;
	private static LegacyEd25519KeyReader b64KeyReader;

	static {
		pause = SleepingPause.SLEEPING_PAUSE;
		b64KeyReader = new LegacyEd25519KeyReader();
		stateMigrations = new StdStateMigrations(SleepingPause.SLEEPING_PAUSE);
		accountsExporter = new ToStringAccountsExporter();
	}

	public ServicesContext(
			NodeId id,
			Platform platform,
			ServicesState state,
			PropertySources propertySources
	) {
		this.id = id;
		this.platform = platform;
		this.state = state;
		this.propertySources = propertySources;
	}

	public void update(ServicesState state) {
		this.state = state;

		queryableAccounts().set(accounts());
		queryableTopics().set(topics());
		queryableStorage().set(storage());
		queryableTokens().set(tokens());
		queryableTokenAssociations().set(tokenAssociations());
		queryableSchedules().set(schedules());
		queryableUniqueTokens().set(uniqueTokens());
		queryableUniqueTokenAssociations().set(uniqueTokenAssociations());
		queryableUniqueOwnershipAssociations().set(uniqueOwnershipAssociations());
	}

	public SwirldDualState getDualState() {
		return dualState;
	}

	public void setDualState(SwirldDualState dualState) {
		this.dualState = dualState;
	}

	public void rebuildBackingStoresIfPresent() {
		if (backingTokenRels != null) {
			backingTokenRels.rebuildFromSources();
		}
		if (backingAccounts != null) {
			backingAccounts.rebuildFromSources();
		}
		if (backingNfts != null) {
			backingNfts.rebuildFromSources();
		}
	}

	public void rebuildStoreViewsIfPresent() {
		if (scheduleStore != null) {
			scheduleStore.rebuildViews();
		}
		if (tokenStore != null) {
			tokenStore.rebuildViews();
		}
	}

	public NonBlockingHandoff nonBlockingHandoff() {
		if (nonBlockingHandoff == null) {
			nonBlockingHandoff = new NonBlockingHandoff(recordStreamManager(), nodeLocalProperties());
		}
		return nonBlockingHandoff;
	}

	public TransitionRunner transitionRunner() {
		if (transitionRunner == null) {
			transitionRunner = new TransitionRunner(txnCtx(), transitionLogic());
		}
		return transitionRunner;
	}

	public HapiOpCounters opCounters() {
		if (opCounters == null) {
			opCounters = new HapiOpCounters(new CounterFactory() {
			}, runningAvgs(), txnCtx(), MiscUtils::baseStatNameOf);
		}
		return opCounters;
	}

	public QueryHeaderValidity queryHeaderValidity() {
		if (queryHeaderValidity == null) {
			queryHeaderValidity = new QueryHeaderValidity();
		}
		return queryHeaderValidity;
	}

	public MiscRunningAvgs runningAvgs() {
		if (runningAvgs == null) {
			runningAvgs = new MiscRunningAvgs(new RunningAvgFactory() {
			}, nodeLocalProperties());
		}
		return runningAvgs;
	}

	public TransactionPrecheck transactionPrecheck() {
		if (transactionPrecheck == null) {
			final var structure = new StructuralPrecheck(
					Platform.getTransactionMaxBytes(), HISTORICAL_MAX_PROTO_MESSAGE_DEPTH);
			final var semantics = new SemanticPrecheck(
					transitionLogic());
			final var solvency = new SolvencyPrecheck(
					exemptions(), fees(), validator(),
					precheckVerifier(), stateViews(), globalDynamicProperties(), this::accounts);
			final var system = new SystemPrecheck(
					systemOpPolicies(), hapiOpPermissions(), txnThrottling());
			final var stagedChecks = new StagedPrechecks(
					syntaxPrecheck(), system, semantics, solvency, structure);
			transactionPrecheck = new TransactionPrecheck(queryFeeCheck(), stagedChecks, platformStatus());
		}
		return transactionPrecheck;
	}

	public PricedUsageCalculator pricedUsageCalculator() {
		if (pricedUsageCalculator == null) {
			pricedUsageCalculator = new PricedUsageCalculator(
					accessorBasedUsages(),
					feeMultiplierSource(),
					new OverflowCheckingCalc());
		}
		return pricedUsageCalculator;
	}

	public FeeMultiplierSource feeMultiplierSource() {
		if (feeMultiplierSource == null) {
			feeMultiplierSource = new TxnRateFeeMultiplierSource(globalDynamicProperties(), handleThrottling());
		}
		return feeMultiplierSource;
	}

	public MiscSpeedometers speedometers() {
		if (speedometers == null) {
			speedometers = new MiscSpeedometers(new SpeedometerFactory() {
			}, nodeLocalProperties());
		}
		return speedometers;
	}

	public FunctionalityThrottling hapiThrottling() {
		if (hapiThrottling == null) {
			hapiThrottling = new HapiThrottling(new DeterministicThrottling(() -> addressBook().getSize()));
		}
		return hapiThrottling;
	}

	public FunctionalityThrottling handleThrottling() {
		if (handleThrottling == null) {
			handleThrottling = new TxnAwareHandleThrottling(txnCtx(), new DeterministicThrottling(() -> 1));
		}
		return handleThrottling;
	}

	public ImpliedTransfersMarshal impliedTransfersMarshal() {
		if (impliedTransfersMarshal == null) {
			impliedTransfersMarshal = new ImpliedTransfersMarshal(globalDynamicProperties(), transferSemanticChecks(),
					customFeeSchedules());
		}
		return impliedTransfersMarshal;
	}

	private CustomFeeSchedules customFeeSchedules() {
		if (activeCustomFeeSchedules == null) {
			activeCustomFeeSchedules = new FcmCustomFeeSchedules(this::tokens);
		}
		return activeCustomFeeSchedules;
	}

	public AwareNodeDiligenceScreen nodeDiligenceScreen() {
		if (nodeDiligenceScreen == null) {
			nodeDiligenceScreen = new AwareNodeDiligenceScreen(validator(), txnCtx(), backingAccounts());
		}
		return nodeDiligenceScreen;
	}

	public SemanticVersions semVers() {
		if (semVers == null) {
			semVers = new SemanticVersions();
		}
		return semVers;
	}

	public ServicesStatsManager statsManager() {
		if (statsManager == null) {
			var opSpeedometers = new HapiOpSpeedometers(
					opCounters(),
					new SpeedometerFactory() {
					},
					nodeLocalProperties(),
					MiscUtils::baseStatNameOf);
			statsManager = new ServicesStatsManager(
					opCounters(),
					runningAvgs(),
					speedometers(),
					opSpeedometers,
					nodeLocalProperties());
		}
		return statsManager;
	}

	public CurrentPlatformStatus platformStatus() {
		if (platformStatus == null) {
			platformStatus = new ContextPlatformStatus();
		}
		return platformStatus;
	}

	public LedgerValidator ledgerValidator() {
		if (ledgerValidator == null) {
			ledgerValidator = new BasedLedgerValidator(hederaNums(), properties(), globalDynamicProperties());
		}
		return ledgerValidator;
	}

	public InHandleActivationHelper activationHelper() {
		if (activationHelper == null) {
			activationHelper = new InHandleActivationHelper(characteristics(), txnCtx()::accessor);
		}
		return activationHelper;
	}

	public NodeInfo nodeInfo() {
		if (nodeInfo == null) {
			nodeInfo = new NodeInfo(id.getId(), this::addressBook);
		}
		return nodeInfo;
	}

	public InvariantChecks invariants() {
		if (invariantChecks == null) {
			invariantChecks = new InvariantChecks(nodeInfo(), this::networkCtx);
		}
		return invariantChecks;
	}

	public ScheduleExecutor scheduleExecutor() {
		if (scheduleExecutor == null) {
			scheduleExecutor = new ScheduleExecutor();
		}
		return scheduleExecutor;
	}

	public IssEventInfo issEventInfo() {
		if (issEventInfo == null) {
			issEventInfo = new IssEventInfo(properties());
		}
		return issEventInfo;
	}

	public Map<String, byte[]> blobStore() {
		if (blobStore == null) {
			blobStore = new FcBlobsBytesStore(MerkleOptionalBlob::new, this::storage);
		}
		return blobStore;
	}

	public Supplier<StateView> stateViews() {
		if (stateViews == null) {
			stateViews = () -> new StateView(
					tokenStore(),
					scheduleStore(),
					() -> queryableTopics().get(),
					() -> queryableAccounts().get(),
					() -> queryableStorage().get(),
					() -> queryableUniqueTokens().get(),
					() -> queryableTokenAssociations().get(),
					() -> queryableUniqueTokenAssociations().get(),
					() -> queryableUniqueOwnershipAssociations().get(),
					this::diskFs,
					nodeLocalProperties());
		}
		return stateViews;
	}

	public StateView currentView() {
		if (currentView == null) {
			currentView = new StateView(
					tokenStore(),
					scheduleStore(),
					this::topics,
					this::accounts,
					this::storage,
					this::uniqueTokens,
					this::tokenAssociations,
					this::uniqueTokenAssociations,
					this::uniqueOwnershipAssociations,
					this::diskFs,
					nodeLocalProperties());
		}
		return currentView;
	}

	public HederaNumbers hederaNums() {
		if (hederaNums == null) {
			hederaNums = new HederaNumbers(properties());
		}
		return hederaNums;
	}

	public FileNumbers fileNums() {
		if (fileNums == null) {
			fileNums = new FileNumbers(hederaNums(), properties());
		}
		return fileNums;
	}

	public AccountNumbers accountNums() {
		if (accountNums == null) {
			accountNums = new AccountNumbers(properties());
		}
		return accountNums;
	}

	public TxnResponseHelper txnResponseHelper() {
		if (txnResponseHelper == null) {
			txnResponseHelper = new TxnResponseHelper(submissionFlow(), opCounters());
		}
		return txnResponseHelper;
	}

	public TransactionThrottling txnThrottling() {
		if (txnThrottling == null) {
			txnThrottling = new TransactionThrottling(hapiThrottling());
		}
		return txnThrottling;
	}

	public SubmissionFlow submissionFlow() {
		if (submissionFlow == null) {
			submissionFlow = new BasicSubmissionFlow(nodeType(), transactionPrecheck(), submissionManager());
		}
		return submissionFlow;
	}

	public QueryResponseHelper queryResponseHelper() {
		if (queryResponseHelper == null) {
			queryResponseHelper = new QueryResponseHelper(answerFlow(), opCounters());
		}
		return queryResponseHelper;
	}

	public FileAnswers fileAnswers() {
		if (fileAnswers == null) {
			fileAnswers = new FileAnswers(
					new GetFileInfoAnswer(validator()),
					new GetFileContentsAnswer(validator())
			);
		}
		return fileAnswers;
	}

	public ContractAnswers contractAnswers() {
		if (contractAnswers == null) {
			contractAnswers = new ContractAnswers(
					new GetBytecodeAnswer(validator()),
					new GetContractInfoAnswer(validator()),
					new GetBySolidityIdAnswer(),
					new GetContractRecordsAnswer(validator()),
					new ContractCallLocalAnswer(contracts()::contractCallLocal, validator())
			);
		}
		return contractAnswers;
	}

	public HcsAnswers hcsAnswers() {
		if (hcsAnswers == null) {
			hcsAnswers = new HcsAnswers(
					new GetTopicInfoAnswer(validator())
			);
		}
		return hcsAnswers;
	}

	/**
	 * Returns the singleton {@link TypedTokenStore} used in {@link ServicesState#handleTransaction(long, boolean,
	 * Instant, Instant, SwirldTransaction, SwirldDualState)} to load, save, and create tokens in the Swirlds
	 * application state. It decouples the {@code handleTransaction} logic from the details of the Merkle state.
	 *
	 * Here "singleton" means that, no matter how many fast-copies are made of the {@link ServicesState}, the mutable
	 * instance receiving the {@code handleTransaction} call will always use the same {@code typedTokenStore} instance.
	 *
	 * Hence we inject the {@code typedTokenStore} with method references to {@link ServicesContext#tokens()} and
	 * {@link ServicesContext#tokenAssociations()} so it can always access the children of the mutable
	 * {@link ServicesState}.
	 *
	 * @return the singleton TypedTokenStore
	 */
	public TypedTokenStore typedTokenStore() {
		if (typedTokenStore == null) {
			typedTokenStore = new TypedTokenStore(
					accountStore(),
					new TransactionRecordService(txnCtx()),
					this::tokens,
					this::uniqueTokens,
					this::uniqueOwnershipAssociations,
					this::uniqueTokenAssociations,
					this::tokenAssociations,
					(BackingTokenRels) backingTokenRels(),
					backingNfts());
		}
		return typedTokenStore;
	}

	/**
	 * Returns the singleton {@link AccountStore} used in {@link ServicesState#handleTransaction(long, boolean, Instant,
	 * Instant, SwirldTransaction, SwirldDualState)} to load, save, and create accounts from the Swirlds application
	 * state. It decouples the {@code handleTransaction} logic from the details of the Merkle state.
	 *
	 * @return the singleton accounts store
	 */
	public AccountStore accountStore() {
		if (accountStore == null) {
			accountStore = new AccountStore(validator(), globalDynamicProperties(), this::accounts);
		}
		return accountStore;
	}

	public MetaAnswers metaAnswers() {
		if (metaAnswers == null) {
			metaAnswers = new MetaAnswers(
					new GetTxnRecordAnswer(recordCache(), validator(), answerFunctions()),
					new GetTxnReceiptAnswer(recordCache()),
					new GetVersionInfoAnswer(semVers()),
					new GetFastTxnRecordAnswer()
			);
		}
		return metaAnswers;
	}

	public EntityNumbers entityNums() {
		if (entityNums == null) {
			entityNums = new EntityNumbers(fileNums(), hederaNums(), accountNums());
		}
		return entityNums;
	}

	public TokenAnswers tokenAnswers() {
		if (tokenAnswers == null) {
			tokenAnswers = new TokenAnswers(
					new GetTokenInfoAnswer(),
<<<<<<< HEAD
					new GetTokenNftInfoAnswer()
=======
					new GetTokenNftInfoAnswer(),
					new GetAccountNftInfosAnswer(validator())
>>>>>>> 5d6b2415
			);
		}
		return tokenAnswers;
	}

	public ScheduleAnswers scheduleAnswers() {
		if (scheduleAnswers == null) {
			scheduleAnswers = new ScheduleAnswers(
					new GetScheduleInfoAnswer()
			);
		}
		return scheduleAnswers;
	}

	public CryptoAnswers cryptoAnswers() {
		if (cryptoAnswers == null) {
			cryptoAnswers = new CryptoAnswers(
					new GetLiveHashAnswer(),
					new GetStakersAnswer(),
					new GetAccountInfoAnswer(validator()),
					new GetAccountBalanceAnswer(validator()),
					new GetAccountRecordsAnswer(answerFunctions(), validator())
			);
		}
		return cryptoAnswers;
	}

	public AnswerFunctions answerFunctions() {
		if (answerFunctions == null) {
			answerFunctions = new AnswerFunctions();
		}
		return answerFunctions;
	}

	public QueryFeeCheck queryFeeCheck() {
		if (queryFeeCheck == null) {
			queryFeeCheck = new QueryFeeCheck(validator(), globalDynamicProperties(), this::accounts);
		}
		return queryFeeCheck;
	}

	public FeeCalculator fees() {
		if (fees == null) {
			FileOpsUsage fileOpsUsage = new FileOpsUsage();
			CryptoOpsUsage cryptoOpsUsage = new CryptoOpsUsage();
			FileFeeBuilder fileFees = new FileFeeBuilder();
			CryptoFeeBuilder cryptoFees = new CryptoFeeBuilder();
			ScheduleOpsUsage scheduleOpsUsage = new ScheduleOpsUsage();
			SmartContractFeeBuilder contractFees = new SmartContractFeeBuilder();

			fees = new UsageBasedFeeCalculator(
					new AutoRenewCalcs(cryptoOpsUsage),
					exchange(),
					usagePrices(),
					feeMultiplierSource(),
					pricedUsageCalculator(),
					List.of(
							/* Meta */
							new GetVersionInfoResourceUsage(),
							new GetTxnRecordResourceUsage(recordCache(), answerFunctions(), cryptoFees),
							/* Crypto */
							new GetAccountInfoResourceUsage(cryptoOpsUsage),
							new GetAccountRecordsResourceUsage(answerFunctions(), cryptoFees),
							/* File */
							new GetFileInfoResourceUsage(fileOpsUsage),
							new GetFileContentsResourceUsage(fileFees),
							/* Consensus */
							new GetTopicInfoResourceUsage(),
							/* Smart Contract */
							new GetBytecodeResourceUsage(contractFees),
							new GetContractInfoResourceUsage(),
							new GetContractRecordsResourceUsage(contractFees),
							new ContractCallLocalResourceUsage(
									contracts()::contractCallLocal, contractFees, globalDynamicProperties()),
							/* Token */
							new GetTokenInfoResourceUsage(),
							/* Schedule */
							new GetScheduleInfoResourceUsage(scheduleOpsUsage),
							/* NftInfo */
<<<<<<< HEAD
							new GetTokenNftInfoResourceUsage()
=======
							new GetTokenNftInfoResourceUsage(),
							new GetAccountNftInfosResourceUsage()
>>>>>>> 5d6b2415
					),
					txnUsageEstimators(
							cryptoOpsUsage, fileOpsUsage, fileFees, cryptoFees, contractFees, scheduleOpsUsage)
			);
		}
		return fees;
	}

	private Function<HederaFunctionality, List<TxnResourceUsageEstimator>> txnUsageEstimators(
			CryptoOpsUsage cryptoOpsUsage,
			FileOpsUsage fileOpsUsage,
			FileFeeBuilder fileFees,
			CryptoFeeBuilder cryptoFees,
			SmartContractFeeBuilder contractFees,
			ScheduleOpsUsage scheduleOpsUsage
	) {
		var props = globalDynamicProperties();

		Map<HederaFunctionality, List<TxnResourceUsageEstimator>> estimatorsMap = Map.ofEntries(
				/* Crypto */
				entry(CryptoCreate, List.of(new CryptoCreateResourceUsage(cryptoOpsUsage))),
				entry(CryptoDelete, List.of(new CryptoDeleteResourceUsage(cryptoFees))),
				entry(CryptoUpdate, List.of(new CryptoUpdateResourceUsage(cryptoOpsUsage))),
				/* Contract */
				entry(ContractCall, List.of(new ContractCallResourceUsage(contractFees))),
				entry(ContractCreate, List.of(new ContractCreateResourceUsage(contractFees))),
				entry(ContractDelete, List.of(new ContractDeleteResourceUsage(contractFees))),
				entry(ContractUpdate, List.of(new ContractUpdateResourceUsage(contractFees))),
				/* File */
				entry(FileCreate, List.of(new FileCreateResourceUsage(fileOpsUsage))),
				entry(FileDelete, List.of(new FileDeleteResourceUsage(fileFees))),
				entry(FileUpdate, List.of(new FileUpdateResourceUsage(fileOpsUsage))),
				entry(FileAppend, List.of(new FileAppendResourceUsage(fileFees))),
				/* Consensus */
				entry(ConsensusCreateTopic, List.of(new CreateTopicResourceUsage())),
				entry(ConsensusUpdateTopic, List.of(new UpdateTopicResourceUsage())),
				entry(ConsensusDeleteTopic, List.of(new DeleteTopicResourceUsage())),
				/* Token */
				entry(TokenCreate, List.of(new TokenCreateResourceUsage())),
				entry(TokenUpdate, List.of(new TokenUpdateResourceUsage())),
				entry(TokenFreezeAccount, List.of(new TokenFreezeResourceUsage())),
				entry(TokenUnfreezeAccount, List.of(new TokenUnfreezeResourceUsage())),
				entry(TokenGrantKycToAccount, List.of(new TokenGrantKycResourceUsage())),
				entry(TokenRevokeKycFromAccount, List.of(new TokenRevokeKycResourceUsage())),
				entry(TokenDelete, List.of(new TokenDeleteResourceUsage())),
				entry(TokenMint, List.of(new TokenMintResourceUsage())),
				entry(TokenBurn, List.of(new TokenBurnResourceUsage())),
				entry(TokenAccountWipe, List.of(new TokenWipeResourceUsage())),
				entry(TokenAssociateToAccount, List.of(new TokenAssociateResourceUsage())),
				entry(TokenDissociateFromAccount, List.of(new TokenDissociateResourceUsage())),
				/* Schedule */
				entry(ScheduleCreate, List.of(new ScheduleCreateResourceUsage(scheduleOpsUsage, props))),
				entry(ScheduleDelete, List.of(new ScheduleDeleteResourceUsage(scheduleOpsUsage, props))),
				entry(ScheduleSign, List.of(new ScheduleSignResourceUsage(scheduleOpsUsage, props))),
				/* System */
				entry(Freeze, List.of(new FreezeResourceUsage())),
				entry(SystemDelete, List.of(new SystemDeleteFileResourceUsage(fileFees))),
				entry(SystemUndelete, List.of(new SystemUndeleteFileResourceUsage(fileFees)))
		);

		return estimatorsMap::get;
	}

	public AnswerFlow answerFlow() {
		if (answerFlow == null) {
			if (nodeType() == STAKED_NODE) {
				answerFlow = new StakedAnswerFlow(
						fees(),
						stateViews(),
						usagePrices(),
						hapiThrottling(),
						submissionManager(),
						queryHeaderValidity(),
						transactionPrecheck(),
						hapiOpPermissions(),
						queryFeeCheck());
			} else {
				answerFlow = new ZeroStakeAnswerFlow(queryHeaderValidity(), stateViews(), hapiThrottling());
			}
		}
		return answerFlow;
	}

	public HederaSigningOrder keyOrder() {
		if (keyOrder == null) {
			var lookups = defaultLookupsFor(
					hfs(),
					this::accounts,
					this::topics,
					REF_LOOKUP_FACTORY.apply(tokenStore()),
					SCHEDULE_REF_LOOKUP_FACTORY.apply(scheduleStore()));
			keyOrder = keyOrderWith(lookups);
		}
		return keyOrder;
	}

	public HederaSigningOrder backedKeyOrder() {
		if (backedKeyOrder == null) {
			var lookups = backedLookupsFor(
					hfs(),
					backingAccounts(),
					this::topics,
					this::accounts,
					REF_LOOKUP_FACTORY.apply(tokenStore()),
					SCHEDULE_REF_LOOKUP_FACTORY.apply(scheduleStore()));
			backedKeyOrder = keyOrderWith(lookups);
		}
		return backedKeyOrder;
	}

	public HederaSigningOrder lookupRetryingKeyOrder() {
		if (lookupRetryingKeyOrder == null) {
			var lookups = defaultAccountRetryingLookupsFor(
					hfs(),
					nodeLocalProperties(),
					this::accounts,
					this::topics,
					REF_LOOKUP_FACTORY.apply(tokenStore()),
					SCHEDULE_REF_LOOKUP_FACTORY.apply(scheduleStore()),
					runningAvgs(),
					speedometers());
			lookupRetryingKeyOrder = keyOrderWith(lookups);
		}
		return lookupRetryingKeyOrder;
	}

	public ServicesNodeType nodeType() {
		if (nodeType == null) {
			nodeType = (address().getStake() > 0) ? STAKED_NODE : ZERO_STAKE_NODE;
		}
		return nodeType;
	}

	private HederaSigningOrder keyOrderWith(DelegatingSigMetadataLookup lookups) {
		var policies = systemOpPolicies();
		var properties = globalDynamicProperties();
		return new HederaSigningOrder(
				entityNums(),
				lookups,
				txn -> policies.check(txn, CryptoUpdate) != AUTHORIZED,
				(txn, function) -> policies.check(txn, function) != AUTHORIZED,
				properties);
	}

	public StoragePersistence storagePersistence() {
		if (storagePersistence == null) {
			storagePersistence = new BlobStoragePersistence(storageMapFrom(blobStore()));
		}
		return storagePersistence;
	}

	public SyncVerifier syncVerifier() {
		if (syncVerifier == null) {
			syncVerifier = platform().getCryptography()::verifySync;
		}
		return syncVerifier;
	}

	public PrecheckVerifier precheckVerifier() {
		if (precheckVerifier == null) {
			Predicate<TransactionBody> isQueryPayment = queryPaymentTestFor(effectiveNodeAccount());
			PrecheckKeyReqs reqs = new PrecheckKeyReqs(keyOrder(), lookupRetryingKeyOrder(), isQueryPayment);
			precheckVerifier = new PrecheckVerifier(syncVerifier(), reqs, TxnAccessor::getPkToSigsFn);
		}
		return precheckVerifier;
	}

	public PrintStream consoleOut() {
		return Optional.ofNullable(console()).map(c -> c.out).orElse(null);
	}

	public BalancesExporter balancesExporter() {
		if (balancesExporter == null) {
			balancesExporter = new SignedStateBalancesExporter(
					properties(),
					platform()::sign,
					globalDynamicProperties());
		}
		return balancesExporter;
	}

	public Map<EntityId, Long> entityExpiries() {
		if (entityExpiries == null) {
			entityExpiries = EntityExpiryMapFactory.entityExpiryMapFrom(blobStore());
		}
		return entityExpiries;
	}

	public HederaFs hfs() {
		if (hfs == null) {
			hfs = new TieredHederaFs(
					ids(),
					globalDynamicProperties(),
					txnCtx()::consensusTime,
					DataMapFactory.dataMapFrom(blobStore()),
					MetadataMapFactory.metaMapFrom(blobStore()),
					this::getCurrentSpecialFileSystem);
			hfs.register(feeSchedulesManager());
			hfs.register(exchangeRatesManager());
			hfs.register(apiPermissionsReloading());
			hfs.register(applicationPropertiesReloading());
			hfs.register(throttleDefsManager());
		}
		return hfs;
	}

	MerkleDiskFs getCurrentSpecialFileSystem() {
		return this.state.diskFs();
	}

	public SoliditySigsVerifier soliditySigsVerifier() {
		if (soliditySigsVerifier == null) {
			soliditySigsVerifier = new TxnAwareSoliditySigsVerifier(
					syncVerifier(),
					txnCtx(),
					StandardSyncActivationCheck::allKeysAreActive,
					this::accounts);
		}
		return soliditySigsVerifier;
	}

	public FileUpdateInterceptor applicationPropertiesReloading() {
		if (applicationPropertiesReloading == null) {
			var propertiesCb = sysFileCallbacks().propertiesCb();
			applicationPropertiesReloading = new ValidatingCallbackInterceptor(
					0,
					"files.networkProperties",
					properties(),
					contents -> propertiesCb.accept(uncheckedParse(contents)),
					ConfigListUtils::isConfigList
			);
		}
		return applicationPropertiesReloading;
	}

	public FileUpdateInterceptor apiPermissionsReloading() {
		if (apiPermissionsReloading == null) {
			var permissionsCb = sysFileCallbacks().permissionsCb();
			apiPermissionsReloading = new ValidatingCallbackInterceptor(
					0,
					"files.hapiPermissions",
					properties(),
					contents -> permissionsCb.accept(uncheckedParse(contents)),
					ConfigListUtils::isConfigList
			);
		}
		return apiPermissionsReloading;
	}

	public TransitionLogicLookup transitionLogic() {
		if (transitionLogic == null) {
			transitionLogic = new TransitionLogicLookup(transitions());
		}
		return transitionLogic;
	}

	private Function<HederaFunctionality, List<TransitionLogic>> transitions() {
		final var spanMapAccessor = new ExpandHandleSpanMapAccessor();

		Map<HederaFunctionality, List<TransitionLogic>> transitionsMap = Map.ofEntries(
				/* Crypto */
				entry(CryptoCreate,
						List.of(new CryptoCreateTransitionLogic(ledger(), validator(), txnCtx()))),
				entry(CryptoUpdate,
						List.of(new CryptoUpdateTransitionLogic(ledger(), validator(), txnCtx()))),
				entry(CryptoDelete,
						List.of(new CryptoDeleteTransitionLogic(ledger(), txnCtx()))),
				entry(CryptoTransfer,
						List.of(new CryptoTransferTransitionLogic(
								ledger(),
								txnCtx(),
								globalDynamicProperties(),
								impliedTransfersMarshal(),
								transferSemanticChecks(),
								spanMapAccessor))),
				/* File */
				entry(FileUpdate,
						List.of(new FileUpdateTransitionLogic(hfs(), entityNums(), validator(), txnCtx()))),
				entry(FileCreate,
						List.of(new FileCreateTransitionLogic(hfs(), validator(), txnCtx()))),
				entry(FileDelete,
						List.of(new FileDeleteTransitionLogic(hfs(), txnCtx()))),
				entry(FileAppend,
						List.of(new FileAppendTransitionLogic(hfs(), txnCtx()))),
				/* Contract */
				entry(ContractCreate,
						List.of(new ContractCreateTransitionLogic(
								hfs(), contracts()::createContract, this::seqNo, validator(), txnCtx()))),
				entry(ContractUpdate,
						List.of(new ContractUpdateTransitionLogic(
								ledger(), validator(), txnCtx(), new UpdateCustomizerFactory(), this::accounts))),
				entry(ContractDelete,
						List.of(new ContractDeleteTransitionLogic(
								ledger(), contracts()::deleteContract, validator(), txnCtx(), this::accounts))),
				entry(ContractCall,
						List.of(new ContractCallTransitionLogic(
								contracts()::contractCall, validator(), txnCtx(), this::seqNo, this::accounts))),
				/* Consensus */
				entry(ConsensusCreateTopic,
						List.of(new TopicCreateTransitionLogic(
								this::accounts, this::topics, ids(), validator(), txnCtx(), ledger()))),
				entry(ConsensusUpdateTopic,
						List.of(new TopicUpdateTransitionLogic(
								this::accounts, this::topics, validator(), txnCtx(), ledger()))),
				entry(ConsensusDeleteTopic,
						List.of(new TopicDeleteTransitionLogic(
								this::topics, validator(), txnCtx()))),
				entry(ConsensusSubmitMessage,
						List.of(new SubmitMessageTransitionLogic(
								this::topics, validator(), txnCtx(), globalDynamicProperties()))),
				/* Token */
				entry(TokenCreate,
						List.of(new TokenCreateTransitionLogic(validator(), tokenStore(), ledger(), txnCtx()))),
				entry(TokenUpdate,
						List.of(new TokenUpdateTransitionLogic(
								validator(), tokenStore(), ledger(), txnCtx(), HederaTokenStore::affectsExpiryAtMost))),
				entry(TokenFreezeAccount,
						List.of(new TokenFreezeTransitionLogic(tokenStore(), ledger(), txnCtx()))),
				entry(TokenUnfreezeAccount,
						List.of(new TokenUnfreezeTransitionLogic(tokenStore(), ledger(), txnCtx()))),
				entry(TokenGrantKycToAccount,
						List.of(new TokenGrantKycTransitionLogic(tokenStore(), ledger(), txnCtx()))),
				entry(TokenRevokeKycFromAccount,
						List.of(new TokenRevokeKycTransitionLogic(tokenStore(), ledger(), txnCtx()))),
				entry(TokenDelete,
						List.of(new TokenDeleteTransitionLogic(tokenStore(), txnCtx()))),
				entry(TokenMint,
						List.of(new TokenMintTransitionLogic(validator(), accountStore(), typedTokenStore(),
								txnCtx()))),
				entry(TokenBurn,
						List.of(new TokenBurnTransitionLogic(validator(), accountStore(), typedTokenStore(),
								txnCtx()))),
				entry(TokenAccountWipe,
						List.of(new TokenWipeTransitionLogic(tokenStore(), txnCtx()))),
				entry(TokenAssociateToAccount,
						List.of(new TokenAssociateTransitionLogic(
								accountStore(), typedTokenStore(), txnCtx(), globalDynamicProperties()))),
				entry(TokenDissociateFromAccount,
						List.of(new TokenDissociateTransitionLogic(tokenStore(), txnCtx()))),
				/* Schedule */
				entry(ScheduleCreate,
						List.of(new ScheduleCreateTransitionLogic(
								scheduleStore(), txnCtx(), activationHelper(), validator(), scheduleExecutor()))),
				entry(ScheduleSign,
						List.of(new ScheduleSignTransitionLogic(
								scheduleStore(), txnCtx(), activationHelper(), scheduleExecutor()))),
				entry(ScheduleDelete,
						List.of(new ScheduleDeleteTransitionLogic(scheduleStore(), txnCtx()))),
				/* System */
				entry(SystemDelete,
						List.of(
								new FileSysDelTransitionLogic(hfs(), entityExpiries(), txnCtx()),
								new ContractSysDelTransitionLogic(
										validator(), txnCtx(), contracts()::systemDelete, this::accounts))),
				entry(SystemUndelete,
						List.of(
								new FileSysUndelTransitionLogic(hfs(), entityExpiries(), txnCtx()),
								new ContractSysUndelTransitionLogic(
										validator(), txnCtx(), contracts()::systemUndelete, this::accounts))),
				/* Network */
				entry(Freeze,
						List.of(new FreezeTransitionLogic(fileNums(), freeze()::freeze, txnCtx()))),
				entry(UncheckedSubmit,
						List.of(new UncheckedSubmitTransitionLogic()))
		);
		return transitionsMap::get;
	}

	public EntityIdSource ids() {
		if (ids == null) {
			ids = new SeqNoEntityIdSource(this::seqNo);
		}
		return ids;
	}

	public TransactionContext txnCtx() {
		if (txnCtx == null) {
			txnCtx = new AwareTransactionContext(this);
		}
		return txnCtx;
	}

	public Map<TransactionID, TxnIdRecentHistory> txnHistories() {
		if (txnHistories == null) {
			txnHistories = new ConcurrentHashMap<>();
		}
		return txnHistories;
	}

	public RecordCache recordCache() {
		if (recordCache == null) {
			recordCache = new RecordCache(
					this,
					new RecordCacheFactory(properties()).getRecordCache(),
					txnHistories());
		}
		return recordCache;
	}

	public CharacteristicsFactory characteristics() {
		if (characteristics == null) {
			characteristics = new CharacteristicsFactory(hfs());
		}
		return characteristics;
	}

	public AccountRecordsHistorian recordsHistorian() {
		if (recordsHistorian == null) {
			recordsHistorian = new TxnAwareRecordsHistorian(recordCache(), txnCtx(), expiries());
		}
		return recordsHistorian;
	}

	public FeeExemptions exemptions() {
		if (exemptions == null) {
			exemptions = new StandardExemptions(accountNums(), systemOpPolicies());
		}
		return exemptions;
	}

	public HbarCentExchange exchange() {
		if (exchange == null) {
			exchange = new AwareHbarCentExchange(txnCtx());
		}
		return exchange;
	}

	public BackingStore<Pair<AccountID, TokenID>, MerkleTokenRelStatus> backingTokenRels() {
		if (backingTokenRels == null) {
			backingTokenRels = new BackingTokenRels(this::tokenAssociations);
		}
		return backingTokenRels;
	}

	public BackingStore<AccountID, MerkleAccount> backingAccounts() {
		if (backingAccounts == null) {
			backingAccounts = new BackingAccounts(this::accounts);
		}
		return backingAccounts;
	}

	public NodeLocalProperties nodeLocalProperties() {
		if (nodeLocalProperties == null) {
			nodeLocalProperties = new NodeLocalProperties(properties());
		}
		return nodeLocalProperties;
	}

	public GlobalDynamicProperties globalDynamicProperties() {
		if (globalDynamicProperties == null) {
			globalDynamicProperties = new GlobalDynamicProperties(hederaNums(), properties());
		}
		return globalDynamicProperties;
	}

	public BackingNfts backingNfts() {
		if (backingNfts == null) {
			backingNfts = new BackingNfts(this::uniqueTokens);
		}
		return backingNfts;
	}

	public TokenStore tokenStore() {
		if (tokenStore == null) {
			TransactionalLedger<NftId, NftProperty, MerkleUniqueToken> nftsLedger =
					new TransactionalLedger<>(
							NftProperty.class,
							MerkleUniqueToken::new,
							backingNfts(),
							new ChangeSummaryManager<>());
			TransactionalLedger<Pair<AccountID, TokenID>, TokenRelProperty, MerkleTokenRelStatus> tokenRelsLedger =
					new TransactionalLedger<>(
							TokenRelProperty.class,
							MerkleTokenRelStatus::new,
							backingTokenRels(),
							new ChangeSummaryManager<>());
			tokenRelsLedger.setKeyToString(BackingTokenRels::readableTokenRel);
			tokenStore = new HederaTokenStore(
					ids(),
					validator(),
					globalDynamicProperties(),
					this::tokens,
					this::uniqueOwnershipAssociations,
					tokenRelsLedger,
					nftsLedger);
		}
		return tokenStore;
	}

	public ScheduleStore scheduleStore() {
		if (scheduleStore == null) {
			scheduleStore = new HederaScheduleStore(globalDynamicProperties(), ids(), txnCtx(), this::schedules);
		}
		return scheduleStore;
	}

	public HederaLedger ledger() {
		if (ledger == null) {
			TransactionalLedger<AccountID, AccountProperty, MerkleAccount> accountsLedger =
					new TransactionalLedger<>(
							AccountProperty.class,
							MerkleAccount::new,
							backingAccounts(),
							new ChangeSummaryManager<>());
			ledger = new HederaLedger(
					tokenStore(),
					ids(),
					creator(),
					validator(),
					recordsHistorian(),
					globalDynamicProperties(),
					accountsLedger);
			scheduleStore().setAccountsLedger(accountsLedger);
			scheduleStore().setHederaLedger(ledger);
		}
		return ledger;
	}

	public EntityAutoRenewal entityAutoRenewal() {
		if (entityAutoRenewal == null) {
			final var helper = new RenewalHelper(
					tokenStore(), hederaNums(), globalDynamicProperties(),
					this::tokens, this::accounts, this::tokenAssociations);
			final var recordHelper = new RenewalRecordsHelper(
					this, recordStreamManager(), globalDynamicProperties());
			final var renewalProcess = new RenewalProcess(
					fees(), hederaNums(), helper, recordHelper);
			entityAutoRenewal = new EntityAutoRenewal(
					hederaNums(), renewalProcess, this,
					globalDynamicProperties(), networkCtxManager(), this::networkCtx);
		}
		return entityAutoRenewal;
	}

	public NarratedCharging narratedCharging() {
		if (narratedCharging == null) {
			narratedCharging = new NarratedLedgerCharging(
					nodeInfo(), ledger(), exemptions(), globalDynamicProperties(), this::accounts);
		}
		return narratedCharging;
	}

	public ExpiryManager expiries() {
		if (expiries == null) {
			var histories = txnHistories();
			expiries = new ExpiryManager(
					recordCache(), scheduleStore(), hederaNums(), histories, this::accounts, this::schedules);
		}
		return expiries;
	}

	public ExpiringCreations creator() {
		if (creator == null) {
			creator = new ExpiringCreations(expiries(), globalDynamicProperties(), this::accounts);
			creator.setRecordCache(recordCache());
		}
		return creator;
	}

	public OptionValidator validator() {
		if (validator == null) {
			validator = new ContextOptionValidator(
					effectiveNodeAccount(),
					properties(),
					txnCtx(),
					globalDynamicProperties());
		}
		return validator;
	}

	public ProcessLogic logic() {
		if (logic == null) {
			logic = new AwareProcessLogic(this);
		}
		return logic;
	}

	public FreezeHandler freeze() {
		if (freeze == null) {
			freeze = new FreezeHandler(hfs(), platform(), exchange(), this::getDualState);
		}
		return freeze;
	}

	public void updateFeature() {
		if (freeze != null) {
			String os = System.getProperty("os.name").toLowerCase();
			if (os.contains("mac")) {
				if (platform.getSelfId().getId() == 0) {
					freeze.handleUpdateFeature();
				}
			} else {
				freeze.handleUpdateFeature();
			}
		}
	}

	public NetworkCtxManager networkCtxManager() {
		if (networkCtxManager == null) {
			networkCtxManager = new NetworkCtxManager(
					issEventInfo(),
					properties(),
					opCounters(),
					exchange(),
					systemFilesManager(),
					feeMultiplierSource(),
					globalDynamicProperties(),
					handleThrottling(),
					this::networkCtx);
		}
		return networkCtxManager;
	}

	public ThrottleDefsManager throttleDefsManager() {
		if (throttleDefsManager == null) {
			throttleDefsManager = new ThrottleDefsManager(
					fileNums(), this::addressBook, sysFileCallbacks().throttlesCb());
		}
		return throttleDefsManager;
	}

	public RecordStreamManager recordStreamManager() {
		return recordStreamManager;
	}

	/**
	 * RecordStreamManager should only be initialized after system files have been loaded,
	 * which means enableRecordStreaming has been read from file
	 */
	public void initRecordStreamManager() {
		try {
			var nodeLocalProps = nodeLocalProperties();
			var nodeScopedRecordLogDir = getRecordStreamDirectory(nodeLocalProps);
			recordStreamManager = new RecordStreamManager(
					platform,
					runningAvgs(),
					nodeLocalProps,
					nodeScopedRecordLogDir,
					getRecordsInitialHash());
		} catch (IOException | NoSuchAlgorithmException ex) {
			log.error("Fail to initialize RecordStreamManager.", ex);
		}
	}

	public FileUpdateInterceptor exchangeRatesManager() {
		if (exchangeRatesManager == null) {
			exchangeRatesManager = new TxnAwareRatesManager(
					fileNums(),
					accountNums(),
					globalDynamicProperties(),
					txnCtx(),
					this::midnightRates,
					exchange()::updateRates,
					limitPercent -> (base, proposed) -> isNormalIntradayChange(base, proposed, limitPercent));
		}
		return exchangeRatesManager;
	}

	public FileUpdateInterceptor feeSchedulesManager() {
		if (feeSchedulesManager == null) {
			feeSchedulesManager = new FeeSchedulesManager(fileNums(), fees());
		}
		return feeSchedulesManager;
	}

	public ExpandHandleSpan expandHandleSpan() {
		if (expandHandleSpan == null) {
			expandHandleSpan = new ExpandHandleSpan(10, TimeUnit.SECONDS, spanMapManager());
		}
		return expandHandleSpan;
	}

	public SpanMapManager spanMapManager() {
		if (spanMapManager == null) {
			spanMapManager = new SpanMapManager(impliedTransfersMarshal(), globalDynamicProperties(),
					customFeeSchedules());
		}
		return spanMapManager;
	}

	public FreezeController freezeGrpc() {
		if (freezeGrpc == null) {
			freezeGrpc = new FreezeController(txnResponseHelper());
		}
		return freezeGrpc;
	}

	public NetworkController networkGrpc() {
		if (networkGrpc == null) {
			networkGrpc = new NetworkController(metaAnswers(), txnResponseHelper(), queryResponseHelper());
		}
		return networkGrpc;
	}

	public FileController filesGrpc() {
		if (fileGrpc == null) {
			fileGrpc = new FileController(fileAnswers(), txnResponseHelper(), queryResponseHelper());
		}
		return fileGrpc;
	}

	public SystemOpPolicies systemOpPolicies() {
		if (systemOpPolicies == null) {
			systemOpPolicies = new SystemOpPolicies(entityNums());
		}
		return systemOpPolicies;
	}

	public TokenController tokenGrpc() {
		if (tokenGrpc == null) {
			tokenGrpc = new TokenController(tokenAnswers(), txnResponseHelper(), queryResponseHelper());
		}
		return tokenGrpc;
	}

	public ScheduleController scheduleGrpc() {
		if (scheduleGrpc == null) {
			scheduleGrpc = new ScheduleController(scheduleAnswers(), txnResponseHelper(), queryResponseHelper());
		}
		return scheduleGrpc;
	}

	public CryptoController cryptoGrpc() {
		if (cryptoGrpc == null) {
			cryptoGrpc = new CryptoController(
					metaAnswers(),
					cryptoAnswers(),
					txnResponseHelper(),
					queryResponseHelper());
		}
		return cryptoGrpc;
	}

	public ContractController contractsGrpc() {
		if (contractsGrpc == null) {
			contractsGrpc = new ContractController(contractAnswers(), txnResponseHelper(), queryResponseHelper());
		}
		return contractsGrpc;
	}

	public PlatformSubmissionManager submissionManager() {
		if (submissionManager == null) {
			submissionManager = new PlatformSubmissionManager(platform(), recordCache(), speedometers());
		}
		return submissionManager;
	}

	public AccessorBasedUsages accessorBasedUsages() {
		if (accessorBasedUsages == null) {
			accessorBasedUsages = new AccessorBasedUsages(
					new CryptoOpsUsage(),
					new ConsensusOpsUsage(),
					globalDynamicProperties());
		}
		return accessorBasedUsages;
	}

	public ConsensusController consensusGrpc() {
		if (null == consensusGrpc) {
			consensusGrpc = new ConsensusController(hcsAnswers(), txnResponseHelper(), queryResponseHelper());
		}
		return consensusGrpc;
	}

	public GrpcServerManager grpc() {
		if (grpc == null) {
			grpc = new NettyGrpcServerManager(
					Runtime.getRuntime()::addShutdownHook,
					nodeLocalProperties(),
					List.of(
							cryptoGrpc(),
							filesGrpc(),
							freezeGrpc(),
							contractsGrpc(),
							consensusGrpc(),
							networkGrpc(),
							tokenGrpc(),
							scheduleGrpc()),
					new ConfigDrivenNettyFactory(nodeLocalProperties()),
					Collections.emptyList());
		}
		return grpc;
	}

	public PureTransferSemanticChecks transferSemanticChecks() {
		if (transferSemanticChecks == null) {
			transferSemanticChecks = new PureTransferSemanticChecks();
		}
		return transferSemanticChecks;
	}

	public SmartContractRequestHandler contracts() {
		if (contracts == null) {
			contracts = new SmartContractRequestHandler(
					repository(),
					ledger(),
					this::accounts,
					txnCtx(),
					exchange(),
					usagePrices(),
					newPureRepo(),
					solidityLifecycle(),
					soliditySigsVerifier(),
					entityExpiries(),
					globalDynamicProperties());
		}
		return contracts;
	}

	public SysFileCallbacks sysFileCallbacks() {
		if (sysFileCallbacks == null) {
			var configCallbacks = new ConfigCallbacks(
					hapiOpPermissions(),
					globalDynamicProperties(),
					(StandardizedPropertySources) propertySources());
			var currencyCallbacks = new CurrencyCallbacks(fees(), exchange(), this::midnightRates);
			var throttlesCallback = new ThrottlesCallback(feeMultiplierSource(), hapiThrottling(), handleThrottling());
			sysFileCallbacks = new SysFileCallbacks(configCallbacks, throttlesCallback, currencyCallbacks);
		}
		return sysFileCallbacks;
	}

	public SolidityLifecycle solidityLifecycle() {
		if (solidityLifecycle == null) {
			solidityLifecycle = new SolidityLifecycle(globalDynamicProperties());
		}
		return solidityLifecycle;
	}

	public PropertySource properties() {
		if (properties == null) {
			properties = propertySources().asResolvingSource();
		}
		return properties;
	}

	public SystemFilesManager systemFilesManager() {
		if (systemFilesManager == null) {
			systemFilesManager = new HfsSystemFilesManager(
					addressBook(),
					fileNums(),
					properties(),
					(TieredHederaFs) hfs(),
					() -> lookupInCustomStore(
							b64KeyReader(),
							properties.getStringProperty("bootstrap.genesisB64Keystore.path"),
							properties.getStringProperty("bootstrap.genesisB64Keystore.keyName")),
					sysFileCallbacks());
		}
		return systemFilesManager;
	}

	public HapiOpPermissions hapiOpPermissions() {
		if (hapiOpPermissions == null) {
			hapiOpPermissions = new HapiOpPermissions(accountNums());
		}
		return hapiOpPermissions;
	}

	public ServicesRepositoryRoot repository() {
		if (repository == null) {
			repository = new ServicesRepositoryRoot(accountSource(), bytecodeDb());
			repository.setStoragePersistence(storagePersistence());
		}
		return repository;
	}

	public Supplier<ServicesRepositoryRoot> newPureRepo() {
		if (newPureRepo == null) {
			TransactionalLedger<AccountID, AccountProperty, MerkleAccount> pureDelegate = new TransactionalLedger<>(
					AccountProperty.class,
					MerkleAccount::new,
					new PureBackingAccounts(this::accounts),
					new ChangeSummaryManager<>());
			HederaLedger pureLedger = new HederaLedger(
					NOOP_TOKEN_STORE,
					NOOP_ID_SOURCE,
					NOOP_EXPIRING_CREATIONS,
					validator(),
					NOOP_RECORDS_HISTORIAN,
					globalDynamicProperties(),
					pureDelegate);
			Source<byte[], AccountState> pureAccountSource = new LedgerAccountsSource(pureLedger);
			newPureRepo = () -> {
				var pureRepository = new ServicesRepositoryRoot(pureAccountSource, bytecodeDb());
				pureRepository.setStoragePersistence(storagePersistence());
				return pureRepository;
			};
		}
		return newPureRepo;
	}

	public ConsensusStatusCounts statusCounts() {
		if (statusCounts == null) {
			statusCounts = new ConsensusStatusCounts(new ObjectMapper());
		}
		return statusCounts;
	}

	public LedgerAccountsSource accountSource() {
		if (accountSource == null) {
			accountSource = new LedgerAccountsSource(ledger());
		}
		return accountSource;
	}

	public BlobStorageSource bytecodeDb() {
		if (bytecodeDb == null) {
			bytecodeDb = new BlobStorageSource(bytecodeMapFrom(blobStore()));
		}
		return bytecodeDb;
	}

	public SyntaxPrecheck syntaxPrecheck() {
		if (syntaxPrecheck == null) {
			syntaxPrecheck = new SyntaxPrecheck(recordCache(), validator(), globalDynamicProperties());
		}
		return syntaxPrecheck;
	}

	public Console console() {
		if (console == null) {
			console = platform().createConsole(true);
		}
		return console;
	}

	public Address address() {
		if (address == null) {
			address = addressBook().getAddress(id.getId());
		}
		return address;
	}

	public AtomicReference<FCMap<MerkleBlobMeta, MerkleOptionalBlob>> queryableStorage() {
		if (queryableStorage == null) {
			queryableStorage = new AtomicReference<>(storage());
		}
		return queryableStorage;
	}

	public AtomicReference<FCMap<MerkleEntityId, MerkleAccount>> queryableAccounts() {
		if (queryableAccounts == null) {
			queryableAccounts = new AtomicReference<>(accounts());
		}
		return queryableAccounts;
	}

	public AtomicReference<FCMap<MerkleEntityId, MerkleTopic>> queryableTopics() {
		if (queryableTopics == null) {
			queryableTopics = new AtomicReference<>(topics());
		}
		return queryableTopics;
	}

	public AtomicReference<FCMap<MerkleEntityId, MerkleToken>> queryableTokens() {
		if (queryableTokens == null) {
			queryableTokens = new AtomicReference<>(tokens());
		}
		return queryableTokens;
	}

	public AtomicReference<FCMap<MerkleEntityAssociation, MerkleTokenRelStatus>> queryableTokenAssociations() {
		if (queryableTokenAssociations == null) {
			queryableTokenAssociations = new AtomicReference<>(tokenAssociations());
		}
		return queryableTokenAssociations;
	}

	public AtomicReference<FCMap<MerkleEntityId, MerkleSchedule>> queryableSchedules() {
		if (queryableSchedules == null) {
			queryableSchedules = new AtomicReference<>(schedules());
		}
		return queryableSchedules;
	}

	public AtomicReference<FCMap<MerkleUniqueTokenId, MerkleUniqueToken>> queryableUniqueTokens() {
		if (queryableUniqueTokens == null) {
			queryableUniqueTokens = new AtomicReference<>(uniqueTokens());
		}
		return queryableUniqueTokens;
	}

	public AtomicReference<FCOneToManyRelation<EntityId, MerkleUniqueTokenId>> queryableUniqueTokenAssociations() {
		if (queryableUniqueTokenAssociations == null) {
			queryableUniqueTokenAssociations = new AtomicReference<>(uniqueTokenAssociations());
		}
		return queryableUniqueTokenAssociations;
	}

	public AtomicReference<FCOneToManyRelation<EntityId, MerkleUniqueTokenId>> queryableUniqueOwnershipAssociations() {
		if (queryableUniqueOwnershipAssociations == null) {
			queryableUniqueOwnershipAssociations = new AtomicReference<>(uniqueOwnershipAssociations());
		}
		return queryableUniqueOwnershipAssociations;
	}

	public UsagePricesProvider usagePrices() {
		if (usagePrices == null) {
			usagePrices = new AwareFcfsUsagePrices(hfs(), fileNums(), txnCtx());
		}
		return usagePrices;
	}

	public FeeChargingPolicy txnChargingPolicy() {
		if (txnChargingPolicy == null) {
			txnChargingPolicy = new FeeChargingPolicy(narratedCharging());
		}
		return txnChargingPolicy;
	}

	public TxnChargingPolicyAgent chargingPolicyAgent() {
		if (chargingPolicyAgent == null) {
			chargingPolicyAgent = new TxnChargingPolicyAgent(
					fees(), txnChargingPolicy(), txnCtx(), this::currentView, nodeDiligenceScreen(), txnHistories());
		}
		return chargingPolicyAgent;
	}

	public SystemAccountsCreator systemAccountsCreator() {
		if (systemAccountsCreator == null) {
			systemAccountsCreator = new BackedSystemAccountsCreator(
					hederaNums(),
					accountNums(),
					properties(),
					b64KeyReader());
		}
		return systemAccountsCreator;
	}

	/* Context-free infrastructure. */
	public LegacyEd25519KeyReader b64KeyReader() {
		return b64KeyReader;
	}

	public Pause pause() {
		return pause;
	}

	public StateMigrations stateMigrations() {
		return stateMigrations;
	}

	public AccountsExporter accountsExporter() {
		return accountsExporter;
	}

	/* Injected dependencies. */
	public NodeId id() {
		return id;
	}

	public Platform platform() {
		return platform;
	}

	public PropertySources propertySources() {
		return propertySources;
	}

	public Instant consensusTimeOfLastHandledTxn() {
		return state.networkCtx().consensusTimeOfLastHandledTxn();
	}

	public void updateConsensusTimeOfLastHandledTxn(Instant dataDrivenNow) {
		state.networkCtx().setConsensusTimeOfLastHandledTxn(dataDrivenNow);
	}

	public AddressBook addressBook() {
		return state.addressBook();
	}

	public SequenceNumber seqNo() {
		return state.networkCtx().seqNo();
	}

	public long lastScannedEntity() {
		return state.networkCtx().lastScannedEntity();
	}

	public void updateLastScannedEntity(long lastScannedEntity) {
		state.networkCtx().updateLastScannedEntity(lastScannedEntity);
	}

	public ExchangeRates midnightRates() {
		return state.networkCtx().midnightRates();
	}

	public FCMap<MerkleEntityId, MerkleAccount> accounts() {
		return state.accounts();
	}

	public FCMap<MerkleEntityId, MerkleTopic> topics() {
		return state.topics();
	}

	public FCMap<MerkleBlobMeta, MerkleOptionalBlob> storage() {
		return state.storage();
	}

	public FCMap<MerkleEntityId, MerkleToken> tokens() {
		return state.tokens();
	}

	public FCMap<MerkleEntityAssociation, MerkleTokenRelStatus> tokenAssociations() {
		return state.tokenAssociations();
	}

	public FCMap<MerkleUniqueTokenId, MerkleUniqueToken> uniqueTokens() {
		return state.uniqueTokens();
	}

	public FCOneToManyRelation<EntityId, MerkleUniqueTokenId> uniqueTokenAssociations() {
		return state.uniqueTokenAssociations();
	}

	public FCOneToManyRelation<EntityId, MerkleUniqueTokenId> uniqueOwnershipAssociations() {
		return state.uniqueOwnershipAssociations();
	}

	public FCMap<MerkleEntityId, MerkleSchedule> schedules() {
		return state.scheduleTxs();
	}

	public MerkleDiskFs diskFs() {
		return state.diskFs();
	}

	public MerkleNetworkContext networkCtx() {
		return state.networkCtx();
	}

	/**
	 * return the directory to which record stream files should be write
	 *
	 * @param source
	 * 		the node local properties that contain the record logging directory
	 * @return the direct file folder for writing record stream files
	 */
	public String getRecordStreamDirectory(NodeLocalProperties source) {
		if (recordStreamDir == null) {
			final String nodeAccountString = asLiteralString(effectiveNodeAccount());
			String parentDir = source.recordLogDir();
			if (!parentDir.endsWith(File.separator)) {
				parentDir += File.separator;
			}
			recordStreamDir = parentDir + "record" + nodeAccountString;
		}
		return recordStreamDir;
	}

	/**
	 * update the runningHash instance saved in runningHashLeaf
	 *
	 * @param runningHash
	 * 		new runningHash instance
	 */
	public void updateRecordRunningHash(final RunningHash runningHash) {
		state.runningHashLeaf().setRunningHash(runningHash);
	}

	/**
	 * set recordsInitialHash, which will be set to RecordStreamManager as initialHash.
	 * recordsInitialHash is read at restart, either from the state's runningHashLeaf,
	 * or from the last old .rcd_sig file in migration.
	 * When recordsInitialHash is read, the RecordStreamManager might not be initialized yet,
	 * because RecordStreamManager can only be initialized after system files are loaded so that enableRecordStream
	 * setting is read.
	 * Thus we save the initialHash in the context, and use it when initializing RecordStreamManager
	 *
	 * @param recordsInitialHash
	 * 		initial running Hash of records
	 */
	public void setRecordsInitialHash(final Hash recordsInitialHash) {
		this.recordsInitialHash = recordsInitialHash;
		if (recordStreamManager() != null) {
			recordStreamManager().setInitialHash(recordsInitialHash);
		}
	}

	Hash getRecordsInitialHash() {
		return recordsInitialHash;
	}

	void setBackingTokenRels(BackingTokenRels backingTokenRels) {
		this.backingTokenRels = backingTokenRels;
	}

	public void setBackingNfts(BackingNfts backingNfts) {
		this.backingNfts = backingNfts;
	}

	void setBackingAccounts(BackingAccounts backingAccounts) {
		this.backingAccounts = backingAccounts;
	}

	public void setTokenStore(TokenStore tokenStore) {
		this.tokenStore = tokenStore;
	}

	public void setScheduleStore(ScheduleStore scheduleStore) {
		this.scheduleStore = scheduleStore;
	}

	private AccountID effectiveNodeAccount() {
		final var info = nodeInfo();
		/* If we do not have a self account, we must be zero-stake and will never process a query payment. */
		return info.hasSelfAccount() ? info.selfAccount() : AccountID.getDefaultInstance();
	}
}<|MERGE_RESOLUTION|>--- conflicted
+++ resolved
@@ -1038,12 +1038,8 @@
 		if (tokenAnswers == null) {
 			tokenAnswers = new TokenAnswers(
 					new GetTokenInfoAnswer(),
-<<<<<<< HEAD
-					new GetTokenNftInfoAnswer()
-=======
 					new GetTokenNftInfoAnswer(),
 					new GetAccountNftInfosAnswer(validator())
->>>>>>> 5d6b2415
 			);
 		}
 		return tokenAnswers;
@@ -1123,12 +1119,8 @@
 							/* Schedule */
 							new GetScheduleInfoResourceUsage(scheduleOpsUsage),
 							/* NftInfo */
-<<<<<<< HEAD
-							new GetTokenNftInfoResourceUsage()
-=======
 							new GetTokenNftInfoResourceUsage(),
 							new GetAccountNftInfosResourceUsage()
->>>>>>> 5d6b2415
 					),
 					txnUsageEstimators(
 							cryptoOpsUsage, fileOpsUsage, fileFees, cryptoFees, contractFees, scheduleOpsUsage)
