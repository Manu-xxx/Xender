package com.hedera.services.context;

/*-
 * ‌
 * Hedera Services Node
 * ​
 * Copyright (C) 2018 - 2021 Hedera Hashgraph, LLC
 * ​
 * Licensed under the Apache License, Version 2.0 (the "License");
 * you may not use this file except in compliance with the License.
 * You may obtain a copy of the License at
 *
 *      http://www.apache.org/licenses/LICENSE-2.0
 *
 * Unless required by applicable law or agreed to in writing, software
 * distributed under the License is distributed on an "AS IS" BASIS,
 * WITHOUT WARRANTIES OR CONDITIONS OF ANY KIND, either express or implied.
 * See the License for the specific language governing permissions and
 * limitations under the License.
 * ‍
 */

import com.fasterxml.jackson.databind.ObjectMapper;
import com.hedera.services.ServicesState;
import com.hedera.services.calc.OverflowCheckingCalc;
import com.hedera.services.config.AccountNumbers;
import com.hedera.services.config.EntityNumbers;
import com.hedera.services.config.FileNumbers;
import com.hedera.services.config.HederaNumbers;
import com.hedera.services.context.domain.security.HapiOpPermissions;
import com.hedera.services.context.domain.trackers.ConsensusStatusCounts;
import com.hedera.services.context.domain.trackers.IssEventInfo;
import com.hedera.services.context.primitives.StateView;
import com.hedera.services.context.properties.GlobalDynamicProperties;
import com.hedera.services.context.properties.NodeLocalProperties;
import com.hedera.services.context.properties.PropertySource;
import com.hedera.services.context.properties.PropertySources;
import com.hedera.services.context.properties.SemanticVersions;
import com.hedera.services.context.properties.StandardizedPropertySources;
import com.hedera.services.contracts.execution.SolidityLifecycle;
import com.hedera.services.contracts.execution.SoliditySigsVerifier;
import com.hedera.services.contracts.execution.TxnAwareSoliditySigsVerifier;
import com.hedera.services.contracts.persistence.BlobStoragePersistence;
import com.hedera.services.contracts.sources.BlobStorageSource;
import com.hedera.services.contracts.sources.LedgerAccountsSource;
import com.hedera.services.fees.AwareHbarCentExchange;
import com.hedera.services.fees.FeeCalculator;
import com.hedera.services.fees.FeeExemptions;
import com.hedera.services.fees.FeeMultiplierSource;
import com.hedera.services.fees.HbarCentExchange;
import com.hedera.services.fees.StandardExemptions;
import com.hedera.services.fees.TxnRateFeeMultiplierSource;
import com.hedera.services.fees.calculation.AutoRenewCalcs;
import com.hedera.services.fees.calculation.AwareFcfsUsagePrices;
import com.hedera.services.fees.calculation.TxnResourceUsageEstimator;
import com.hedera.services.fees.calculation.UsageBasedFeeCalculator;
import com.hedera.services.fees.calculation.UsagePricesProvider;
import com.hedera.services.fees.calculation.consensus.queries.GetTopicInfoResourceUsage;
import com.hedera.services.fees.calculation.consensus.txns.CreateTopicResourceUsage;
import com.hedera.services.fees.calculation.consensus.txns.DeleteTopicResourceUsage;
import com.hedera.services.fees.calculation.consensus.txns.UpdateTopicResourceUsage;
import com.hedera.services.fees.calculation.contract.queries.ContractCallLocalResourceUsage;
import com.hedera.services.fees.calculation.contract.queries.GetBytecodeResourceUsage;
import com.hedera.services.fees.calculation.contract.queries.GetContractInfoResourceUsage;
import com.hedera.services.fees.calculation.contract.queries.GetContractRecordsResourceUsage;
import com.hedera.services.fees.calculation.contract.txns.ContractCallResourceUsage;
import com.hedera.services.fees.calculation.contract.txns.ContractCreateResourceUsage;
import com.hedera.services.fees.calculation.contract.txns.ContractDeleteResourceUsage;
import com.hedera.services.fees.calculation.contract.txns.ContractUpdateResourceUsage;
import com.hedera.services.fees.calculation.crypto.queries.GetAccountInfoResourceUsage;
import com.hedera.services.fees.calculation.crypto.queries.GetAccountRecordsResourceUsage;
import com.hedera.services.fees.calculation.crypto.queries.GetTxnRecordResourceUsage;
import com.hedera.services.fees.calculation.crypto.txns.CryptoCreateResourceUsage;
import com.hedera.services.fees.calculation.crypto.txns.CryptoDeleteResourceUsage;
import com.hedera.services.fees.calculation.crypto.txns.CryptoUpdateResourceUsage;
import com.hedera.services.fees.calculation.file.queries.GetFileContentsResourceUsage;
import com.hedera.services.fees.calculation.file.queries.GetFileInfoResourceUsage;
import com.hedera.services.fees.calculation.file.txns.FileAppendResourceUsage;
import com.hedera.services.fees.calculation.file.txns.FileCreateResourceUsage;
import com.hedera.services.fees.calculation.file.txns.FileDeleteResourceUsage;
import com.hedera.services.fees.calculation.file.txns.FileUpdateResourceUsage;
import com.hedera.services.fees.calculation.file.txns.SystemDeleteFileResourceUsage;
import com.hedera.services.fees.calculation.file.txns.SystemUndeleteFileResourceUsage;
import com.hedera.services.fees.calculation.meta.queries.GetVersionInfoResourceUsage;
import com.hedera.services.fees.calculation.schedule.queries.GetScheduleInfoResourceUsage;
import com.hedera.services.fees.calculation.schedule.txns.ScheduleCreateResourceUsage;
import com.hedera.services.fees.calculation.schedule.txns.ScheduleDeleteResourceUsage;
import com.hedera.services.fees.calculation.schedule.txns.ScheduleSignResourceUsage;
import com.hedera.services.fees.calculation.system.txns.FreezeResourceUsage;
import com.hedera.services.fees.calculation.token.queries.GetTokenInfoResourceUsage;
import com.hedera.services.fees.calculation.token.queries.GetTokenNftInfoResourceUsage;
import com.hedera.services.fees.calculation.token.txns.TokenAssociateResourceUsage;
import com.hedera.services.fees.calculation.token.txns.TokenBurnResourceUsage;
import com.hedera.services.fees.calculation.token.txns.TokenCreateResourceUsage;
import com.hedera.services.fees.calculation.token.txns.TokenDeleteResourceUsage;
import com.hedera.services.fees.calculation.token.txns.TokenDissociateResourceUsage;
import com.hedera.services.fees.calculation.token.txns.TokenFreezeResourceUsage;
import com.hedera.services.fees.calculation.token.txns.TokenGrantKycResourceUsage;
import com.hedera.services.fees.calculation.token.txns.TokenMintResourceUsage;
import com.hedera.services.fees.calculation.token.txns.TokenRevokeKycResourceUsage;
import com.hedera.services.fees.calculation.token.txns.TokenUnfreezeResourceUsage;
import com.hedera.services.fees.calculation.token.txns.TokenUpdateResourceUsage;
import com.hedera.services.fees.calculation.token.txns.TokenWipeResourceUsage;
import com.hedera.services.fees.calculation.utils.AccessorBasedUsages;
import com.hedera.services.fees.calculation.utils.PricedUsageCalculator;
import com.hedera.services.fees.charging.FeeChargingPolicy;
import com.hedera.services.fees.charging.NarratedCharging;
import com.hedera.services.fees.charging.NarratedLedgerCharging;
import com.hedera.services.fees.charging.TxnChargingPolicyAgent;
import com.hedera.services.files.DataMapFactory;
import com.hedera.services.files.EntityExpiryMapFactory;
import com.hedera.services.files.FileUpdateInterceptor;
import com.hedera.services.files.HederaFs;
import com.hedera.services.files.MetadataMapFactory;
import com.hedera.services.files.SysFileCallbacks;
import com.hedera.services.files.TieredHederaFs;
import com.hedera.services.files.interceptors.ConfigListUtils;
import com.hedera.services.files.interceptors.FeeSchedulesManager;
import com.hedera.services.files.interceptors.ThrottleDefsManager;
import com.hedera.services.files.interceptors.TxnAwareRatesManager;
import com.hedera.services.files.interceptors.ValidatingCallbackInterceptor;
import com.hedera.services.files.store.FcBlobsBytesStore;
import com.hedera.services.files.sysfiles.ConfigCallbacks;
import com.hedera.services.files.sysfiles.CurrencyCallbacks;
import com.hedera.services.files.sysfiles.ThrottlesCallback;
import com.hedera.services.grpc.ConfigDrivenNettyFactory;
import com.hedera.services.grpc.GrpcServerManager;
import com.hedera.services.grpc.NettyGrpcServerManager;
import com.hedera.services.grpc.controllers.ConsensusController;
import com.hedera.services.grpc.controllers.ContractController;
import com.hedera.services.grpc.controllers.CryptoController;
import com.hedera.services.grpc.controllers.FileController;
import com.hedera.services.grpc.controllers.FreezeController;
import com.hedera.services.grpc.controllers.NetworkController;
import com.hedera.services.grpc.controllers.ScheduleController;
import com.hedera.services.grpc.controllers.TokenController;
import com.hedera.services.grpc.marshalling.ImpliedTransfersMarshal;
import com.hedera.services.keys.CharacteristicsFactory;
import com.hedera.services.keys.InHandleActivationHelper;
import com.hedera.services.keys.LegacyEd25519KeyReader;
import com.hedera.services.keys.StandardSyncActivationCheck;
import com.hedera.services.ledger.HederaLedger;
import com.hedera.services.ledger.PureTransferSemanticChecks;
import com.hedera.services.ledger.TransactionalLedger;
import com.hedera.services.ledger.accounts.BackingAccounts;
import com.hedera.services.ledger.accounts.BackingNfts;
import com.hedera.services.ledger.accounts.BackingStore;
import com.hedera.services.ledger.accounts.BackingTokenRels;
import com.hedera.services.ledger.accounts.PureBackingAccounts;
import com.hedera.services.ledger.ids.EntityIdSource;
import com.hedera.services.ledger.ids.SeqNoEntityIdSource;
import com.hedera.services.ledger.properties.AccountProperty;
import com.hedera.services.ledger.properties.ChangeSummaryManager;
import com.hedera.services.ledger.properties.NftProperty;
import com.hedera.services.ledger.properties.TokenRelProperty;
import com.hedera.services.legacy.handler.FreezeHandler;
import com.hedera.services.legacy.handler.SmartContractRequestHandler;
import com.hedera.services.legacy.services.state.AwareProcessLogic;
import com.hedera.services.queries.AnswerFlow;
import com.hedera.services.queries.answering.AnswerFunctions;
import com.hedera.services.queries.answering.QueryHeaderValidity;
import com.hedera.services.queries.answering.QueryResponseHelper;
import com.hedera.services.queries.answering.StakedAnswerFlow;
import com.hedera.services.queries.answering.ZeroStakeAnswerFlow;
import com.hedera.services.queries.consensus.GetTopicInfoAnswer;
import com.hedera.services.queries.consensus.HcsAnswers;
import com.hedera.services.queries.contract.ContractAnswers;
import com.hedera.services.queries.contract.ContractCallLocalAnswer;
import com.hedera.services.queries.contract.GetBySolidityIdAnswer;
import com.hedera.services.queries.contract.GetBytecodeAnswer;
import com.hedera.services.queries.contract.GetContractInfoAnswer;
import com.hedera.services.queries.contract.GetContractRecordsAnswer;
import com.hedera.services.queries.crypto.CryptoAnswers;
import com.hedera.services.queries.crypto.GetAccountBalanceAnswer;
import com.hedera.services.queries.crypto.GetAccountInfoAnswer;
import com.hedera.services.queries.crypto.GetAccountRecordsAnswer;
import com.hedera.services.queries.crypto.GetLiveHashAnswer;
import com.hedera.services.queries.crypto.GetStakersAnswer;
import com.hedera.services.queries.file.FileAnswers;
import com.hedera.services.queries.file.GetFileContentsAnswer;
import com.hedera.services.queries.file.GetFileInfoAnswer;
import com.hedera.services.queries.meta.GetFastTxnRecordAnswer;
import com.hedera.services.queries.meta.GetTxnReceiptAnswer;
import com.hedera.services.queries.meta.GetTxnRecordAnswer;
import com.hedera.services.queries.meta.GetVersionInfoAnswer;
import com.hedera.services.queries.meta.MetaAnswers;
import com.hedera.services.queries.schedule.GetScheduleInfoAnswer;
import com.hedera.services.queries.schedule.ScheduleAnswers;
import com.hedera.services.queries.token.GetTokenInfoAnswer;
import com.hedera.services.queries.token.GetTokenNftInfoAnswer;
import com.hedera.services.queries.token.TokenAnswers;
import com.hedera.services.queries.validation.QueryFeeCheck;
import com.hedera.services.records.AccountRecordsHistorian;
import com.hedera.services.records.RecordCache;
import com.hedera.services.records.RecordCacheFactory;
import com.hedera.services.records.TransactionRecordService;
import com.hedera.services.records.TxnAwareRecordsHistorian;
import com.hedera.services.records.TxnIdRecentHistory;
import com.hedera.services.security.ops.SystemOpPolicies;
import com.hedera.services.sigs.metadata.DelegatingSigMetadataLookup;
import com.hedera.services.sigs.order.HederaSigningOrder;
import com.hedera.services.sigs.verification.PrecheckKeyReqs;
import com.hedera.services.sigs.verification.PrecheckVerifier;
import com.hedera.services.sigs.verification.SyncVerifier;
import com.hedera.services.state.expiry.EntityAutoRenewal;
import com.hedera.services.state.expiry.ExpiringCreations;
import com.hedera.services.state.expiry.ExpiryManager;
import com.hedera.services.state.expiry.renewal.RenewalHelper;
import com.hedera.services.state.expiry.renewal.RenewalProcess;
import com.hedera.services.state.expiry.renewal.RenewalRecordsHelper;
import com.hedera.services.state.exports.AccountsExporter;
import com.hedera.services.state.exports.BalancesExporter;
import com.hedera.services.state.exports.SignedStateBalancesExporter;
import com.hedera.services.state.exports.ToStringAccountsExporter;
import com.hedera.services.state.initialization.BackedSystemAccountsCreator;
import com.hedera.services.state.initialization.HfsSystemFilesManager;
import com.hedera.services.state.initialization.SystemAccountsCreator;
import com.hedera.services.state.initialization.SystemFilesManager;
import com.hedera.services.state.logic.AwareNodeDiligenceScreen;
import com.hedera.services.state.logic.InvariantChecks;
import com.hedera.services.state.logic.NetworkCtxManager;
import com.hedera.services.state.merkle.MerkleAccount;
import com.hedera.services.state.merkle.MerkleBlobMeta;
import com.hedera.services.state.merkle.MerkleDiskFs;
import com.hedera.services.state.merkle.MerkleEntityAssociation;
import com.hedera.services.state.merkle.MerkleEntityId;
import com.hedera.services.state.merkle.MerkleNetworkContext;
import com.hedera.services.state.merkle.MerkleOptionalBlob;
import com.hedera.services.state.merkle.MerkleSchedule;
import com.hedera.services.state.merkle.MerkleToken;
import com.hedera.services.state.merkle.MerkleTokenRelStatus;
import com.hedera.services.state.merkle.MerkleTopic;
import com.hedera.services.state.merkle.MerkleUniqueToken;
import com.hedera.services.state.merkle.MerkleUniqueTokenId;
import com.hedera.services.state.migration.StateMigrations;
import com.hedera.services.state.migration.StdStateMigrations;
import com.hedera.services.state.submerkle.EntityId;
import com.hedera.services.state.submerkle.ExchangeRates;
import com.hedera.services.state.submerkle.SequenceNumber;
import com.hedera.services.state.validation.BasedLedgerValidator;
import com.hedera.services.state.validation.LedgerValidator;
import com.hedera.services.stats.CounterFactory;
import com.hedera.services.stats.HapiOpCounters;
import com.hedera.services.stats.HapiOpSpeedometers;
import com.hedera.services.stats.MiscRunningAvgs;
import com.hedera.services.stats.MiscSpeedometers;
import com.hedera.services.stats.RunningAvgFactory;
import com.hedera.services.stats.ServicesStatsManager;
import com.hedera.services.stats.SpeedometerFactory;
import com.hedera.services.store.AccountStore;
import com.hedera.services.store.TypedTokenStore;
import com.hedera.services.store.models.NftId;
import com.hedera.services.store.schedule.HederaScheduleStore;
import com.hedera.services.store.schedule.ScheduleStore;
import com.hedera.services.store.tokens.HederaTokenStore;
import com.hedera.services.store.tokens.TokenStore;
import com.hedera.services.stream.NonBlockingHandoff;
import com.hedera.services.stream.RecordStreamManager;
import com.hedera.services.throttling.DeterministicThrottling;
import com.hedera.services.throttling.FunctionalityThrottling;
import com.hedera.services.throttling.HapiThrottling;
import com.hedera.services.throttling.TransactionThrottling;
import com.hedera.services.throttling.TxnAwareHandleThrottling;
<<<<<<< HEAD
=======
import com.hedera.services.txns.customfees.CustomFeeSchedules;
>>>>>>> f83c8654
import com.hedera.services.txns.ProcessLogic;
import com.hedera.services.txns.SubmissionFlow;
import com.hedera.services.txns.TransitionLogic;
import com.hedera.services.txns.TransitionLogicLookup;
import com.hedera.services.txns.TransitionRunner;
import com.hedera.services.txns.consensus.SubmitMessageTransitionLogic;
import com.hedera.services.txns.consensus.TopicCreateTransitionLogic;
import com.hedera.services.txns.consensus.TopicDeleteTransitionLogic;
import com.hedera.services.txns.consensus.TopicUpdateTransitionLogic;
import com.hedera.services.txns.contract.ContractCallTransitionLogic;
import com.hedera.services.txns.contract.ContractCreateTransitionLogic;
import com.hedera.services.txns.contract.ContractDeleteTransitionLogic;
import com.hedera.services.txns.contract.ContractSysDelTransitionLogic;
import com.hedera.services.txns.contract.ContractSysUndelTransitionLogic;
import com.hedera.services.txns.contract.ContractUpdateTransitionLogic;
import com.hedera.services.txns.contract.helpers.UpdateCustomizerFactory;
import com.hedera.services.txns.crypto.CryptoCreateTransitionLogic;
import com.hedera.services.txns.crypto.CryptoDeleteTransitionLogic;
import com.hedera.services.txns.crypto.CryptoTransferTransitionLogic;
import com.hedera.services.txns.crypto.CryptoUpdateTransitionLogic;
import com.hedera.services.txns.file.FileAppendTransitionLogic;
import com.hedera.services.txns.file.FileCreateTransitionLogic;
import com.hedera.services.txns.file.FileDeleteTransitionLogic;
import com.hedera.services.txns.file.FileSysDelTransitionLogic;
import com.hedera.services.txns.file.FileSysUndelTransitionLogic;
import com.hedera.services.txns.file.FileUpdateTransitionLogic;
import com.hedera.services.txns.network.FreezeTransitionLogic;
import com.hedera.services.txns.network.UncheckedSubmitTransitionLogic;
import com.hedera.services.txns.schedule.ScheduleCreateTransitionLogic;
import com.hedera.services.txns.schedule.ScheduleDeleteTransitionLogic;
import com.hedera.services.txns.schedule.ScheduleExecutor;
import com.hedera.services.txns.schedule.ScheduleSignTransitionLogic;
import com.hedera.services.txns.span.ExpandHandleSpan;
import com.hedera.services.txns.span.ExpandHandleSpanMapAccessor;
<<<<<<< HEAD
=======
import com.hedera.services.txns.customfees.FcmCustomFeeSchedules;
>>>>>>> f83c8654
import com.hedera.services.txns.span.SpanMapManager;
import com.hedera.services.txns.submission.BasicSubmissionFlow;
import com.hedera.services.txns.submission.PlatformSubmissionManager;
import com.hedera.services.txns.submission.SemanticPrecheck;
import com.hedera.services.txns.submission.SolvencyPrecheck;
import com.hedera.services.txns.submission.StagedPrechecks;
import com.hedera.services.txns.submission.StructuralPrecheck;
import com.hedera.services.txns.submission.SyntaxPrecheck;
import com.hedera.services.txns.submission.SystemPrecheck;
import com.hedera.services.txns.submission.TransactionPrecheck;
import com.hedera.services.txns.submission.TxnResponseHelper;
import com.hedera.services.txns.token.TokenAssociateTransitionLogic;
import com.hedera.services.txns.token.TokenBurnTransitionLogic;
import com.hedera.services.txns.token.TokenCreateTransitionLogic;
import com.hedera.services.txns.token.TokenDeleteTransitionLogic;
import com.hedera.services.txns.token.TokenDissociateTransitionLogic;
import com.hedera.services.txns.token.TokenFreezeTransitionLogic;
import com.hedera.services.txns.token.TokenGrantKycTransitionLogic;
import com.hedera.services.txns.token.TokenMintTransitionLogic;
import com.hedera.services.txns.token.TokenRevokeKycTransitionLogic;
import com.hedera.services.txns.token.TokenUnfreezeTransitionLogic;
import com.hedera.services.txns.token.TokenUpdateTransitionLogic;
import com.hedera.services.txns.token.TokenWipeTransitionLogic;
import com.hedera.services.txns.validation.ContextOptionValidator;
import com.hedera.services.txns.validation.OptionValidator;
import com.hedera.services.usage.consensus.ConsensusOpsUsage;
import com.hedera.services.usage.crypto.CryptoOpsUsage;
import com.hedera.services.usage.file.FileOpsUsage;
import com.hedera.services.usage.schedule.ScheduleOpsUsage;
import com.hedera.services.utils.MiscUtils;
import com.hedera.services.utils.Pause;
import com.hedera.services.utils.SleepingPause;
import com.hedera.services.utils.TxnAccessor;
import com.hederahashgraph.api.proto.java.AccountID;
import com.hederahashgraph.api.proto.java.HederaFunctionality;
import com.hederahashgraph.api.proto.java.TokenID;
import com.hederahashgraph.api.proto.java.TransactionBody;
import com.hederahashgraph.api.proto.java.TransactionID;
import com.hederahashgraph.fee.CryptoFeeBuilder;
import com.hederahashgraph.fee.FileFeeBuilder;
import com.hederahashgraph.fee.SmartContractFeeBuilder;
import com.swirlds.common.Address;
import com.swirlds.common.AddressBook;
import com.swirlds.common.Console;
import com.swirlds.common.NodeId;
import com.swirlds.common.Platform;
import com.swirlds.common.SwirldDualState;
import com.swirlds.common.SwirldTransaction;
import com.swirlds.common.crypto.DigestType;
import com.swirlds.common.crypto.Hash;
import com.swirlds.common.crypto.ImmutableHash;
import com.swirlds.common.crypto.RunningHash;
import com.swirlds.fchashmap.FCOneToManyRelation;
import com.swirlds.fcmap.FCMap;
import org.apache.commons.lang3.tuple.Pair;
import org.apache.logging.log4j.LogManager;
import org.apache.logging.log4j.Logger;
import org.ethereum.core.AccountState;
import org.ethereum.datasource.Source;
import org.ethereum.datasource.StoragePersistence;
import org.ethereum.db.ServicesRepositoryRoot;

import java.io.File;
import java.io.IOException;
import java.io.PrintStream;
import java.security.NoSuchAlgorithmException;
import java.time.Instant;
import java.util.Collections;
import java.util.List;
import java.util.Map;
import java.util.Optional;
import java.util.concurrent.ConcurrentHashMap;
import java.util.concurrent.TimeUnit;
import java.util.concurrent.atomic.AtomicReference;
import java.util.function.Function;
import java.util.function.Predicate;
import java.util.function.Supplier;

import static com.hedera.services.context.ServicesNodeType.STAKED_NODE;
import static com.hedera.services.context.ServicesNodeType.ZERO_STAKE_NODE;
import static com.hedera.services.contracts.sources.AddressKeyedMapFactory.bytecodeMapFrom;
import static com.hedera.services.contracts.sources.AddressKeyedMapFactory.storageMapFrom;
import static com.hedera.services.files.interceptors.ConfigListUtils.uncheckedParse;
import static com.hedera.services.files.interceptors.PureRatesValidation.isNormalIntradayChange;
import static com.hedera.services.ledger.ids.ExceptionalEntityIdSource.NOOP_ID_SOURCE;
import static com.hedera.services.records.NoopRecordsHistorian.NOOP_RECORDS_HISTORIAN;
import static com.hedera.services.security.ops.SystemOpAuthorization.AUTHORIZED;
import static com.hedera.services.sigs.metadata.DelegatingSigMetadataLookup.backedLookupsFor;
import static com.hedera.services.sigs.metadata.DelegatingSigMetadataLookup.defaultAccountRetryingLookupsFor;
import static com.hedera.services.sigs.metadata.DelegatingSigMetadataLookup.defaultLookupsFor;
import static com.hedera.services.sigs.metadata.SigMetadataLookup.REF_LOOKUP_FACTORY;
import static com.hedera.services.sigs.metadata.SigMetadataLookup.SCHEDULE_REF_LOOKUP_FACTORY;
import static com.hedera.services.sigs.utils.PrecheckUtils.queryPaymentTestFor;
import static com.hedera.services.state.expiry.NoopExpiringCreations.NOOP_EXPIRING_CREATIONS;
import static com.hedera.services.store.tokens.ExceptionalTokenStore.NOOP_TOKEN_STORE;
import static com.hedera.services.txns.submission.StructuralPrecheck.HISTORICAL_MAX_PROTO_MESSAGE_DEPTH;
import static com.hedera.services.utils.EntityIdUtils.asLiteralString;
import static com.hedera.services.utils.MiscUtils.lookupInCustomStore;
import static com.hederahashgraph.api.proto.java.HederaFunctionality.ConsensusCreateTopic;
import static com.hederahashgraph.api.proto.java.HederaFunctionality.ConsensusDeleteTopic;
import static com.hederahashgraph.api.proto.java.HederaFunctionality.ConsensusSubmitMessage;
import static com.hederahashgraph.api.proto.java.HederaFunctionality.ConsensusUpdateTopic;
import static com.hederahashgraph.api.proto.java.HederaFunctionality.ContractCall;
import static com.hederahashgraph.api.proto.java.HederaFunctionality.ContractCreate;
import static com.hederahashgraph.api.proto.java.HederaFunctionality.ContractDelete;
import static com.hederahashgraph.api.proto.java.HederaFunctionality.ContractUpdate;
import static com.hederahashgraph.api.proto.java.HederaFunctionality.CryptoCreate;
import static com.hederahashgraph.api.proto.java.HederaFunctionality.CryptoDelete;
import static com.hederahashgraph.api.proto.java.HederaFunctionality.CryptoTransfer;
import static com.hederahashgraph.api.proto.java.HederaFunctionality.CryptoUpdate;
import static com.hederahashgraph.api.proto.java.HederaFunctionality.FileAppend;
import static com.hederahashgraph.api.proto.java.HederaFunctionality.FileCreate;
import static com.hederahashgraph.api.proto.java.HederaFunctionality.FileDelete;
import static com.hederahashgraph.api.proto.java.HederaFunctionality.FileUpdate;
import static com.hederahashgraph.api.proto.java.HederaFunctionality.Freeze;
import static com.hederahashgraph.api.proto.java.HederaFunctionality.ScheduleCreate;
import static com.hederahashgraph.api.proto.java.HederaFunctionality.ScheduleDelete;
import static com.hederahashgraph.api.proto.java.HederaFunctionality.ScheduleSign;
import static com.hederahashgraph.api.proto.java.HederaFunctionality.SystemDelete;
import static com.hederahashgraph.api.proto.java.HederaFunctionality.SystemUndelete;
import static com.hederahashgraph.api.proto.java.HederaFunctionality.TokenAccountWipe;
import static com.hederahashgraph.api.proto.java.HederaFunctionality.TokenAssociateToAccount;
import static com.hederahashgraph.api.proto.java.HederaFunctionality.TokenBurn;
import static com.hederahashgraph.api.proto.java.HederaFunctionality.TokenCreate;
import static com.hederahashgraph.api.proto.java.HederaFunctionality.TokenDelete;
import static com.hederahashgraph.api.proto.java.HederaFunctionality.TokenDissociateFromAccount;
import static com.hederahashgraph.api.proto.java.HederaFunctionality.TokenFreezeAccount;
import static com.hederahashgraph.api.proto.java.HederaFunctionality.TokenGrantKycToAccount;
import static com.hederahashgraph.api.proto.java.HederaFunctionality.TokenMint;
import static com.hederahashgraph.api.proto.java.HederaFunctionality.TokenRevokeKycFromAccount;
import static com.hederahashgraph.api.proto.java.HederaFunctionality.TokenUnfreezeAccount;
import static com.hederahashgraph.api.proto.java.HederaFunctionality.TokenUpdate;
import static com.hederahashgraph.api.proto.java.HederaFunctionality.UncheckedSubmit;
import static java.util.Map.entry;

/**
 * Provide a trivial implementation of the inversion-of-control pattern,
 * isolating secondary responsibilities of dependency creation and
 * injection in a single component.
 *
 * @author Michael Tinker
 */
public class ServicesContext {
	private static final Logger log = LogManager.getLogger(ServicesContext.class);

	/* Injected dependencies. */
	ServicesState state;

	private final NodeId id;
	private final Platform platform;
	private final PropertySources propertySources;

	/* Context-sensitive singletons. */
	/** the directory to which we writes .rcd and .rcd_sig files */
	private String recordStreamDir;
	/** the initialHash of RecordStreamManager */
	private Hash recordsInitialHash = new ImmutableHash(new byte[DigestType.SHA_384.digestLength()]);
	private Address address;
	private Console console;
	private HederaFs hfs;
	private NodeInfo nodeInfo;
	private StateView currentView;
	private TokenStore tokenStore;
	private AnswerFlow answerFlow;
	private HcsAnswers hcsAnswers;
	private FileNumbers fileNums;
	private FileAnswers fileAnswers;
	private MetaAnswers metaAnswers;
	private RecordCache recordCache;
	private BackingNfts backingNfts;
	private AccountStore accountStore;
	private TokenAnswers tokenAnswers;
	private HederaLedger ledger;
	private SyncVerifier syncVerifier;
	private IssEventInfo issEventInfo;
	private ProcessLogic logic;
	private QueryFeeCheck queryFeeCheck;
	private HederaNumbers hederaNums;
	private ExpiryManager expiries;
	private FeeCalculator fees;
	private FeeExemptions exemptions;
	private EntityNumbers entityNums;
	private FreezeHandler freeze;
	private CryptoAnswers cryptoAnswers;
	private ScheduleStore scheduleStore;
	private SyntaxPrecheck syntaxPrecheck;
	private AccountNumbers accountNums;
	private SubmissionFlow submissionFlow;
	private PropertySource properties;
	private EntityIdSource ids;
	private FileController fileGrpc;
	private HapiOpCounters opCounters;
	private SpanMapManager spanMapManager;
	private AnswerFunctions answerFunctions;
	private ContractAnswers contractAnswers;
	private SwirldDualState dualState;
	private OptionValidator validator;
	private LedgerValidator ledgerValidator;
	private BackingAccounts backingAccounts;
	private TokenController tokenGrpc;
	private MiscRunningAvgs runningAvgs;
	private ScheduleAnswers scheduleAnswers;
	private InvariantChecks invariantChecks;
	private TypedTokenStore typedTokenStore;
	private MiscSpeedometers speedometers;
	private ScheduleExecutor scheduleExecutor;
	private ServicesNodeType nodeType;
	private SystemOpPolicies systemOpPolicies;
	private CryptoController cryptoGrpc;
	private HbarCentExchange exchange;
	private TransitionRunner transitionRunner;
	private SemanticVersions semVers;
	private PrecheckVerifier precheckVerifier;
	private BackingTokenRels backingTokenRels;
	private FreezeController freezeGrpc;
	private ExpandHandleSpan expandHandleSpan;
	private BalancesExporter balancesExporter;
	private SysFileCallbacks sysFileCallbacks;
	private NarratedCharging narratedCharging;
	private NetworkCtxManager networkCtxManager;
	private SolidityLifecycle solidityLifecycle;
	private ExpiringCreations creator;
	private NetworkController networkGrpc;
	private GrpcServerManager grpc;
	private FeeChargingPolicy txnChargingPolicy;
	private TxnResponseHelper txnResponseHelper;
	private BlobStorageSource bytecodeDb;
	private HapiOpPermissions hapiOpPermissions;
	private EntityAutoRenewal entityAutoRenewal;
	private TransactionContext txnCtx;
	private ContractController contractsGrpc;
	private HederaSigningOrder keyOrder;
	private HederaSigningOrder backedKeyOrder;
	private HederaSigningOrder lookupRetryingKeyOrder;
	private StoragePersistence storagePersistence;
	private ScheduleController scheduleGrpc;
	private NonBlockingHandoff nonBlockingHandoff;
	private AccessorBasedUsages accessorBasedUsages;
	private ConsensusController consensusGrpc;
	private QueryResponseHelper queryResponseHelper;
	private UsagePricesProvider usagePrices;
	private Supplier<StateView> stateViews;
	private FeeSchedulesManager feeSchedulesManager;
	private RecordStreamManager recordStreamManager;
	private ThrottleDefsManager throttleDefsManager;
	private QueryHeaderValidity queryHeaderValidity;
	private Map<String, byte[]> blobStore;
	private Map<EntityId, Long> entityExpiries;
	private TransactionPrecheck transactionPrecheck;
	private FeeMultiplierSource feeMultiplierSource;
	private NodeLocalProperties nodeLocalProperties;
	private TxnAwareRatesManager exchangeRatesManager;
	private ServicesStatsManager statsManager;
	private LedgerAccountsSource accountSource;
	private TransitionLogicLookup transitionLogic;
	private PricedUsageCalculator pricedUsageCalculator;
	private TransactionThrottling txnThrottling;
	private ConsensusStatusCounts statusCounts;
	private HfsSystemFilesManager systemFilesManager;
	private CurrentPlatformStatus platformStatus;
	private SystemAccountsCreator systemAccountsCreator;
	private TxnChargingPolicyAgent chargingPolicyAgent;
	private ServicesRepositoryRoot repository;
	private CharacteristicsFactory characteristics;
	private AccountRecordsHistorian recordsHistorian;
	private GlobalDynamicProperties globalDynamicProperties;
	private FunctionalityThrottling hapiThrottling;
	private FunctionalityThrottling handleThrottling;
	private ImpliedTransfersMarshal impliedTransfersMarshal;
	private AwareNodeDiligenceScreen nodeDiligenceScreen;
	private InHandleActivationHelper activationHelper;
	private PlatformSubmissionManager submissionManager;
	private PureTransferSemanticChecks transferSemanticChecks;
	private SmartContractRequestHandler contracts;
	private TxnAwareSoliditySigsVerifier soliditySigsVerifier;
	private ValidatingCallbackInterceptor apiPermissionsReloading;
	private ValidatingCallbackInterceptor applicationPropertiesReloading;
	private Supplier<ServicesRepositoryRoot> newPureRepo;
	private Map<TransactionID, TxnIdRecentHistory> txnHistories;
	private AtomicReference<FCMap<MerkleEntityId, MerkleTopic>> queryableTopics;
	private AtomicReference<FCMap<MerkleEntityId, MerkleToken>> queryableTokens;
	private AtomicReference<FCMap<MerkleEntityId, MerkleAccount>> queryableAccounts;
	private AtomicReference<FCMap<MerkleEntityId, MerkleSchedule>> queryableSchedules;
	private AtomicReference<FCMap<MerkleBlobMeta, MerkleOptionalBlob>> queryableStorage;
	private AtomicReference<FCMap<MerkleUniqueTokenId, MerkleUniqueToken>> queryableUniqueTokens;
	private AtomicReference<FCMap<MerkleEntityAssociation, MerkleTokenRelStatus>> queryableTokenAssociations;
<<<<<<< HEAD
	private AtomicReference<FCOneToManyRelation<EntityId, MerkleUniqueTokenId>> queryableUniqueTokenAssociations;
	private AtomicReference<FCOneToManyRelation<EntityId, MerkleUniqueTokenId>> queryableUniqueOwnershipAssociations;
=======
	private FcmCustomFeeSchedules activeCustomFeeSchedules;
>>>>>>> f83c8654

	/* Context-free infrastructure. */
	private static Pause pause;
	private static StateMigrations stateMigrations;
	private static AccountsExporter accountsExporter;
	private static LegacyEd25519KeyReader b64KeyReader;

	static {
		pause = SleepingPause.SLEEPING_PAUSE;
		b64KeyReader = new LegacyEd25519KeyReader();
		stateMigrations = new StdStateMigrations(SleepingPause.SLEEPING_PAUSE);
		accountsExporter = new ToStringAccountsExporter();
	}

	public ServicesContext(
			NodeId id,
			Platform platform,
			ServicesState state,
			PropertySources propertySources
	) {
		this.id = id;
		this.platform = platform;
		this.state = state;
		this.propertySources = propertySources;
	}

	public void update(ServicesState state) {
		this.state = state;

		queryableAccounts().set(accounts());
		queryableTopics().set(topics());
		queryableStorage().set(storage());
		queryableTokens().set(tokens());
		queryableTokenAssociations().set(tokenAssociations());
		queryableSchedules().set(schedules());
		queryableUniqueTokens().set(uniqueTokens());
		queryableUniqueTokenAssociations().set(uniqueTokenAssociations());
		queryableUniqueOwnershipAssociations().set(uniqueOwnershipAssociations());
	}

	public SwirldDualState getDualState() {
		return dualState;
	}

	public void setDualState(SwirldDualState dualState) {
		this.dualState = dualState;
	}

	public void rebuildBackingStoresIfPresent() {
		if (backingTokenRels != null) {
			backingTokenRels.rebuildFromSources();
		}
		if (backingAccounts != null) {
			backingAccounts.rebuildFromSources();
		}
		if (backingNfts != null) {
			backingNfts.rebuildFromSources();
		}
	}

	public void rebuildStoreViewsIfPresent() {
		if (scheduleStore != null) {
			scheduleStore.rebuildViews();
		}
		if (tokenStore != null) {
			tokenStore.rebuildViews();
		}
	}

	public NonBlockingHandoff nonBlockingHandoff() {
		if (nonBlockingHandoff == null) {
			nonBlockingHandoff = new NonBlockingHandoff(recordStreamManager(), nodeLocalProperties());
		}
		return nonBlockingHandoff;
	}

	public TransitionRunner transitionRunner() {
		if (transitionRunner == null) {
			transitionRunner = new TransitionRunner(txnCtx(), transitionLogic());
		}
		return transitionRunner;
	}

	public HapiOpCounters opCounters() {
		if (opCounters == null) {
			opCounters = new HapiOpCounters(new CounterFactory() {
			}, runningAvgs(), txnCtx(), MiscUtils::baseStatNameOf);
		}
		return opCounters;
	}

	public QueryHeaderValidity queryHeaderValidity() {
		if (queryHeaderValidity == null) {
			queryHeaderValidity = new QueryHeaderValidity();
		}
		return queryHeaderValidity;
	}

	public MiscRunningAvgs runningAvgs() {
		if (runningAvgs == null) {
			runningAvgs = new MiscRunningAvgs(new RunningAvgFactory() {
			}, nodeLocalProperties());
		}
		return runningAvgs;
	}

	public TransactionPrecheck transactionPrecheck() {
		if (transactionPrecheck == null) {
			final var structure = new StructuralPrecheck(
					Platform.getTransactionMaxBytes(), HISTORICAL_MAX_PROTO_MESSAGE_DEPTH);
			final var semantics = new SemanticPrecheck(
					transitionLogic());
			final var solvency = new SolvencyPrecheck(
					exemptions(), fees(), validator(),
					precheckVerifier(), stateViews(), globalDynamicProperties(), this::accounts);
			final var system = new SystemPrecheck(
					systemOpPolicies(), hapiOpPermissions(), txnThrottling());
			final var stagedChecks = new StagedPrechecks(
					syntaxPrecheck(), system, semantics, solvency, structure);
			transactionPrecheck = new TransactionPrecheck(queryFeeCheck(), stagedChecks, platformStatus());
		}
		return transactionPrecheck;
	}

	public PricedUsageCalculator pricedUsageCalculator() {
		if (pricedUsageCalculator == null) {
			pricedUsageCalculator = new PricedUsageCalculator(
					accessorBasedUsages(),
					feeMultiplierSource(),
					new OverflowCheckingCalc());
		}
		return pricedUsageCalculator;
	}

	public FeeMultiplierSource feeMultiplierSource() {
		if (feeMultiplierSource == null) {
			feeMultiplierSource = new TxnRateFeeMultiplierSource(globalDynamicProperties(), handleThrottling());
		}
		return feeMultiplierSource;
	}

	public MiscSpeedometers speedometers() {
		if (speedometers == null) {
			speedometers = new MiscSpeedometers(new SpeedometerFactory() {
			}, nodeLocalProperties());
		}
		return speedometers;
	}

	public FunctionalityThrottling hapiThrottling() {
		if (hapiThrottling == null) {
			hapiThrottling = new HapiThrottling(new DeterministicThrottling(() -> addressBook().getSize()));
		}
		return hapiThrottling;
	}

	public FunctionalityThrottling handleThrottling() {
		if (handleThrottling == null) {
			handleThrottling = new TxnAwareHandleThrottling(txnCtx(), new DeterministicThrottling(() -> 1));
		}
		return handleThrottling;
	}

	public ImpliedTransfersMarshal impliedTransfersMarshal() {
		if (impliedTransfersMarshal == null) {
			impliedTransfersMarshal = new ImpliedTransfersMarshal(globalDynamicProperties(), transferSemanticChecks(),
					customFeeSchedules());
		}
		return impliedTransfersMarshal;
	}

	private CustomFeeSchedules customFeeSchedules() {
		if (activeCustomFeeSchedules == null) {
			activeCustomFeeSchedules = new FcmCustomFeeSchedules(this::tokens);
		}
		return activeCustomFeeSchedules;
	}

	public AwareNodeDiligenceScreen nodeDiligenceScreen() {
		if (nodeDiligenceScreen == null) {
			nodeDiligenceScreen = new AwareNodeDiligenceScreen(validator(), txnCtx(), backingAccounts());
		}
		return nodeDiligenceScreen;
	}

	public SemanticVersions semVers() {
		if (semVers == null) {
			semVers = new SemanticVersions();
		}
		return semVers;
	}

	public ServicesStatsManager statsManager() {
		if (statsManager == null) {
			var opSpeedometers = new HapiOpSpeedometers(
					opCounters(),
					new SpeedometerFactory() {
					},
					nodeLocalProperties(),
					MiscUtils::baseStatNameOf);
			statsManager = new ServicesStatsManager(
					opCounters(),
					runningAvgs(),
					speedometers(),
					opSpeedometers,
					nodeLocalProperties());
		}
		return statsManager;
	}

	public CurrentPlatformStatus platformStatus() {
		if (platformStatus == null) {
			platformStatus = new ContextPlatformStatus();
		}
		return platformStatus;
	}

	public LedgerValidator ledgerValidator() {
		if (ledgerValidator == null) {
			ledgerValidator = new BasedLedgerValidator(hederaNums(), properties(), globalDynamicProperties());
		}
		return ledgerValidator;
	}

	public InHandleActivationHelper activationHelper() {
		if (activationHelper == null) {
			activationHelper = new InHandleActivationHelper(characteristics(), txnCtx()::accessor);
		}
		return activationHelper;
	}

	public NodeInfo nodeInfo() {
		if (nodeInfo == null) {
			nodeInfo = new NodeInfo(id.getId(), this::addressBook);
		}
		return nodeInfo;
	}

	public InvariantChecks invariants() {
		if (invariantChecks == null) {
			invariantChecks = new InvariantChecks(nodeInfo(), this::networkCtx);
		}
		return invariantChecks;
	}

	public ScheduleExecutor scheduleExecutor() {
		if (scheduleExecutor == null) {
			scheduleExecutor = new ScheduleExecutor();
		}
		return scheduleExecutor;
	}

	public IssEventInfo issEventInfo() {
		if (issEventInfo == null) {
			issEventInfo = new IssEventInfo(properties());
		}
		return issEventInfo;
	}

	public Map<String, byte[]> blobStore() {
		if (blobStore == null) {
			blobStore = new FcBlobsBytesStore(MerkleOptionalBlob::new, this::storage);
		}
		return blobStore;
	}

	public Supplier<StateView> stateViews() {
		if (stateViews == null) {
			stateViews = () -> new StateView(
					tokenStore(),
					scheduleStore(),
					() -> queryableTopics().get(),
					() -> queryableAccounts().get(),
					() -> queryableStorage().get(),
					() -> queryableUniqueTokens().get(),
					() -> queryableTokenAssociations().get(),
					() -> queryableUniqueTokenAssociations().get(),
					() -> queryableUniqueOwnershipAssociations().get(),
					this::diskFs,
					nodeLocalProperties());
		}
		return stateViews;
	}

	public StateView currentView() {
		if (currentView == null) {
			currentView = new StateView(
					tokenStore(),
					scheduleStore(),
					this::topics,
					this::accounts,
					this::storage,
					this::uniqueTokens,
					this::tokenAssociations,
					this::uniqueTokenAssociations,
					this::uniqueOwnershipAssociations,
					this::diskFs,
					nodeLocalProperties());
		}
		return currentView;
	}

	public HederaNumbers hederaNums() {
		if (hederaNums == null) {
			hederaNums = new HederaNumbers(properties());
		}
		return hederaNums;
	}

	public FileNumbers fileNums() {
		if (fileNums == null) {
			fileNums = new FileNumbers(hederaNums(), properties());
		}
		return fileNums;
	}

	public AccountNumbers accountNums() {
		if (accountNums == null) {
			accountNums = new AccountNumbers(properties());
		}
		return accountNums;
	}

	public TxnResponseHelper txnResponseHelper() {
		if (txnResponseHelper == null) {
			txnResponseHelper = new TxnResponseHelper(submissionFlow(), opCounters());
		}
		return txnResponseHelper;
	}

	public TransactionThrottling txnThrottling() {
		if (txnThrottling == null) {
			txnThrottling = new TransactionThrottling(hapiThrottling());
		}
		return txnThrottling;
	}

	public SubmissionFlow submissionFlow() {
		if (submissionFlow == null) {
			submissionFlow = new BasicSubmissionFlow(nodeType(), transactionPrecheck(), submissionManager());
		}
		return submissionFlow;
	}

	public QueryResponseHelper queryResponseHelper() {
		if (queryResponseHelper == null) {
			queryResponseHelper = new QueryResponseHelper(answerFlow(), opCounters());
		}
		return queryResponseHelper;
	}

	public FileAnswers fileAnswers() {
		if (fileAnswers == null) {
			fileAnswers = new FileAnswers(
					new GetFileInfoAnswer(validator()),
					new GetFileContentsAnswer(validator())
			);
		}
		return fileAnswers;
	}

	public ContractAnswers contractAnswers() {
		if (contractAnswers == null) {
			contractAnswers = new ContractAnswers(
					new GetBytecodeAnswer(validator()),
					new GetContractInfoAnswer(validator()),
					new GetBySolidityIdAnswer(),
					new GetContractRecordsAnswer(validator()),
					new ContractCallLocalAnswer(contracts()::contractCallLocal, validator())
			);
		}
		return contractAnswers;
	}

	public HcsAnswers hcsAnswers() {
		if (hcsAnswers == null) {
			hcsAnswers = new HcsAnswers(
					new GetTopicInfoAnswer(validator())
			);
		}
		return hcsAnswers;
	}

	/**
	 * Returns the singleton {@link TypedTokenStore} used in {@link ServicesState#handleTransaction(long, boolean,
<<<<<<< HEAD
	 * Instant,
	 * Instant, SwirldTransaction, SwirldDualState)} to load, save, and create tokens in the Swirlds application state.
	 * It decouples the {@code handleTransaction} logic from the details of the Merkle state.
=======
	 * Instant, Instant, SwirldTransaction, SwirldDualState)} to load, save, and create tokens in the Swirlds
	 * application state. It decouples the {@code handleTransaction} logic from the details of the Merkle state.
>>>>>>> f83c8654
	 *
	 * Here "singleton" means that, no matter how many fast-copies are made of the {@link ServicesState}, the mutable
	 * instance receiving the {@code handleTransaction} call will always use the same {@code typedTokenStore} instance.
	 *
	 * Hence we inject the {@code typedTokenStore} with method references to {@link ServicesContext#tokens()} and
	 * {@link ServicesContext#tokenAssociations()} so it can always access the children of the mutable
	 * {@link ServicesState}.
	 *
	 * @return the singleton TypedTokenStore
	 */
	public TypedTokenStore typedTokenStore() {
		if (typedTokenStore == null) {
			typedTokenStore = new TypedTokenStore(
					accountStore(),
					new TransactionRecordService(txnCtx()),
					this::tokens,
					this::uniqueTokens,
					this::uniqueOwnershipAssociations,
					this::uniqueTokenAssociations,
					this::tokenAssociations,
					(BackingTokenRels) backingTokenRels(),
					backingNfts());
		}
		return typedTokenStore;
	}

	/**
	 * Returns the singleton {@link AccountStore} used in {@link ServicesState#handleTransaction(long, boolean, Instant,
	 * Instant, SwirldTransaction, SwirldDualState)} to load, save, and create accounts from the Swirlds application
<<<<<<< HEAD
	 * state.
	 * It decouples the {@code handleTransaction} logic from the details of the Merkle state.
=======
	 * state. It decouples the {@code handleTransaction} logic from the details of the Merkle state.
>>>>>>> f83c8654
	 *
	 * @return the singleton AccountStore
	 */
	public AccountStore accountStore() {
		if (accountStore == null) {
			accountStore = new AccountStore(validator(), globalDynamicProperties(), this::accounts);
		}
		return accountStore;
	}

	public MetaAnswers metaAnswers() {
		if (metaAnswers == null) {
			metaAnswers = new MetaAnswers(
					new GetTxnRecordAnswer(recordCache(), validator(), answerFunctions()),
					new GetTxnReceiptAnswer(recordCache()),
					new GetVersionInfoAnswer(semVers()),
					new GetFastTxnRecordAnswer()
			);
		}
		return metaAnswers;
	}

	public EntityNumbers entityNums() {
		if (entityNums == null) {
			entityNums = new EntityNumbers(fileNums(), hederaNums(), accountNums());
		}
		return entityNums;
	}

	public TokenAnswers tokenAnswers() {
		if (tokenAnswers == null) {
			tokenAnswers = new TokenAnswers(
					new GetTokenInfoAnswer(),
					new GetTokenNftInfoAnswer()
			);
		}
		return tokenAnswers;
	}

	public ScheduleAnswers scheduleAnswers() {
		if (scheduleAnswers == null) {
			scheduleAnswers = new ScheduleAnswers(
					new GetScheduleInfoAnswer()
			);
		}
		return scheduleAnswers;
	}

	public CryptoAnswers cryptoAnswers() {
		if (cryptoAnswers == null) {
			cryptoAnswers = new CryptoAnswers(
					new GetLiveHashAnswer(),
					new GetStakersAnswer(),
					new GetAccountInfoAnswer(validator()),
					new GetAccountBalanceAnswer(validator()),
					new GetAccountRecordsAnswer(answerFunctions(), validator())
			);
		}
		return cryptoAnswers;
	}

	public AnswerFunctions answerFunctions() {
		if (answerFunctions == null) {
			answerFunctions = new AnswerFunctions();
		}
		return answerFunctions;
	}

	public QueryFeeCheck queryFeeCheck() {
		if (queryFeeCheck == null) {
			queryFeeCheck = new QueryFeeCheck(validator(), globalDynamicProperties(), this::accounts);
		}
		return queryFeeCheck;
	}

	public FeeCalculator fees() {
		if (fees == null) {
			FileOpsUsage fileOpsUsage = new FileOpsUsage();
			CryptoOpsUsage cryptoOpsUsage = new CryptoOpsUsage();
			FileFeeBuilder fileFees = new FileFeeBuilder();
			CryptoFeeBuilder cryptoFees = new CryptoFeeBuilder();
			ScheduleOpsUsage scheduleOpsUsage = new ScheduleOpsUsage();
			SmartContractFeeBuilder contractFees = new SmartContractFeeBuilder();

			fees = new UsageBasedFeeCalculator(
					new AutoRenewCalcs(cryptoOpsUsage),
					exchange(),
					usagePrices(),
					feeMultiplierSource(),
					pricedUsageCalculator(),
					List.of(
							/* Meta */
							new GetVersionInfoResourceUsage(),
							new GetTxnRecordResourceUsage(recordCache(), answerFunctions(), cryptoFees),
							/* Crypto */
							new GetAccountInfoResourceUsage(cryptoOpsUsage),
							new GetAccountRecordsResourceUsage(answerFunctions(), cryptoFees),
							/* File */
							new GetFileInfoResourceUsage(fileOpsUsage),
							new GetFileContentsResourceUsage(fileFees),
							/* Consensus */
							new GetTopicInfoResourceUsage(),
							/* Smart Contract */
							new GetBytecodeResourceUsage(contractFees),
							new GetContractInfoResourceUsage(),
							new GetContractRecordsResourceUsage(contractFees),
							new ContractCallLocalResourceUsage(
									contracts()::contractCallLocal, contractFees, globalDynamicProperties()),
							/* Token */
							new GetTokenInfoResourceUsage(),
							/* Schedule */
							new GetScheduleInfoResourceUsage(scheduleOpsUsage),
							/* NftInfo */
							new GetTokenNftInfoResourceUsage()
					),
					txnUsageEstimators(
							cryptoOpsUsage, fileOpsUsage, fileFees, cryptoFees, contractFees, scheduleOpsUsage)
			);
		}
		return fees;
	}

	private Function<HederaFunctionality, List<TxnResourceUsageEstimator>> txnUsageEstimators(
			CryptoOpsUsage cryptoOpsUsage,
			FileOpsUsage fileOpsUsage,
			FileFeeBuilder fileFees,
			CryptoFeeBuilder cryptoFees,
			SmartContractFeeBuilder contractFees,
			ScheduleOpsUsage scheduleOpsUsage
	) {
		var props = globalDynamicProperties();

		Map<HederaFunctionality, List<TxnResourceUsageEstimator>> estimatorsMap = Map.ofEntries(
				/* Crypto */
				entry(CryptoCreate, List.of(new CryptoCreateResourceUsage(cryptoOpsUsage))),
				entry(CryptoDelete, List.of(new CryptoDeleteResourceUsage(cryptoFees))),
				entry(CryptoUpdate, List.of(new CryptoUpdateResourceUsage(cryptoOpsUsage))),
				/* Contract */
				entry(ContractCall, List.of(new ContractCallResourceUsage(contractFees))),
				entry(ContractCreate, List.of(new ContractCreateResourceUsage(contractFees))),
				entry(ContractDelete, List.of(new ContractDeleteResourceUsage(contractFees))),
				entry(ContractUpdate, List.of(new ContractUpdateResourceUsage(contractFees))),
				/* File */
				entry(FileCreate, List.of(new FileCreateResourceUsage(fileOpsUsage))),
				entry(FileDelete, List.of(new FileDeleteResourceUsage(fileFees))),
				entry(FileUpdate, List.of(new FileUpdateResourceUsage(fileOpsUsage))),
				entry(FileAppend, List.of(new FileAppendResourceUsage(fileFees))),
				/* Consensus */
				entry(ConsensusCreateTopic, List.of(new CreateTopicResourceUsage())),
				entry(ConsensusUpdateTopic, List.of(new UpdateTopicResourceUsage())),
				entry(ConsensusDeleteTopic, List.of(new DeleteTopicResourceUsage())),
				/* Token */
				entry(TokenCreate, List.of(new TokenCreateResourceUsage())),
				entry(TokenUpdate, List.of(new TokenUpdateResourceUsage())),
				entry(TokenFreezeAccount, List.of(new TokenFreezeResourceUsage())),
				entry(TokenUnfreezeAccount, List.of(new TokenUnfreezeResourceUsage())),
				entry(TokenGrantKycToAccount, List.of(new TokenGrantKycResourceUsage())),
				entry(TokenRevokeKycFromAccount, List.of(new TokenRevokeKycResourceUsage())),
				entry(TokenDelete, List.of(new TokenDeleteResourceUsage())),
				entry(TokenMint, List.of(new TokenMintResourceUsage())),
				entry(TokenBurn, List.of(new TokenBurnResourceUsage())),
				entry(TokenAccountWipe, List.of(new TokenWipeResourceUsage())),
				entry(TokenAssociateToAccount, List.of(new TokenAssociateResourceUsage())),
				entry(TokenDissociateFromAccount, List.of(new TokenDissociateResourceUsage())),
				/* Schedule */
				entry(ScheduleCreate, List.of(new ScheduleCreateResourceUsage(scheduleOpsUsage, props))),
				entry(ScheduleDelete, List.of(new ScheduleDeleteResourceUsage(scheduleOpsUsage, props))),
				entry(ScheduleSign, List.of(new ScheduleSignResourceUsage(scheduleOpsUsage, props))),
				/* System */
				entry(Freeze, List.of(new FreezeResourceUsage())),
				entry(SystemDelete, List.of(new SystemDeleteFileResourceUsage(fileFees))),
				entry(SystemUndelete, List.of(new SystemUndeleteFileResourceUsage(fileFees)))
		);

		return estimatorsMap::get;
	}

	public AnswerFlow answerFlow() {
		if (answerFlow == null) {
			if (nodeType() == STAKED_NODE) {
				answerFlow = new StakedAnswerFlow(
						fees(),
						stateViews(),
						usagePrices(),
						hapiThrottling(),
						submissionManager(),
						queryHeaderValidity(),
						transactionPrecheck(),
						hapiOpPermissions(),
						queryFeeCheck());
			} else {
				answerFlow = new ZeroStakeAnswerFlow(queryHeaderValidity(), stateViews(), hapiThrottling());
			}
		}
		return answerFlow;
	}

	public HederaSigningOrder keyOrder() {
		if (keyOrder == null) {
			var lookups = defaultLookupsFor(
					hfs(),
					this::accounts,
					this::topics,
					REF_LOOKUP_FACTORY.apply(tokenStore()),
					SCHEDULE_REF_LOOKUP_FACTORY.apply(scheduleStore()));
			keyOrder = keyOrderWith(lookups);
		}
		return keyOrder;
	}

	public HederaSigningOrder backedKeyOrder() {
		if (backedKeyOrder == null) {
			var lookups = backedLookupsFor(
					hfs(),
					backingAccounts(),
					this::topics,
					this::accounts,
					REF_LOOKUP_FACTORY.apply(tokenStore()),
					SCHEDULE_REF_LOOKUP_FACTORY.apply(scheduleStore()));
			backedKeyOrder = keyOrderWith(lookups);
		}
		return backedKeyOrder;
	}

	public HederaSigningOrder lookupRetryingKeyOrder() {
		if (lookupRetryingKeyOrder == null) {
			var lookups = defaultAccountRetryingLookupsFor(
					hfs(),
					nodeLocalProperties(),
					this::accounts,
					this::topics,
					REF_LOOKUP_FACTORY.apply(tokenStore()),
					SCHEDULE_REF_LOOKUP_FACTORY.apply(scheduleStore()),
					runningAvgs(),
					speedometers());
			lookupRetryingKeyOrder = keyOrderWith(lookups);
		}
		return lookupRetryingKeyOrder;
	}

	public ServicesNodeType nodeType() {
		if (nodeType == null) {
			nodeType = (address().getStake() > 0) ? STAKED_NODE : ZERO_STAKE_NODE;
		}
		return nodeType;
	}

	private HederaSigningOrder keyOrderWith(DelegatingSigMetadataLookup lookups) {
		var policies = systemOpPolicies();
		var properties = globalDynamicProperties();
		return new HederaSigningOrder(
				entityNums(),
				lookups,
				txn -> policies.check(txn, CryptoUpdate) != AUTHORIZED,
				(txn, function) -> policies.check(txn, function) != AUTHORIZED,
				properties);
	}

	public StoragePersistence storagePersistence() {
		if (storagePersistence == null) {
			storagePersistence = new BlobStoragePersistence(storageMapFrom(blobStore()));
		}
		return storagePersistence;
	}

	public SyncVerifier syncVerifier() {
		if (syncVerifier == null) {
			syncVerifier = platform().getCryptography()::verifySync;
		}
		return syncVerifier;
	}

	public PrecheckVerifier precheckVerifier() {
		if (precheckVerifier == null) {
			Predicate<TransactionBody> isQueryPayment = queryPaymentTestFor(effectiveNodeAccount());
			PrecheckKeyReqs reqs = new PrecheckKeyReqs(keyOrder(), lookupRetryingKeyOrder(), isQueryPayment);
			precheckVerifier = new PrecheckVerifier(syncVerifier(), reqs, TxnAccessor::getPkToSigsFn);
		}
		return precheckVerifier;
	}

	public PrintStream consoleOut() {
		return Optional.ofNullable(console()).map(c -> c.out).orElse(null);
	}

	public BalancesExporter balancesExporter() {
		if (balancesExporter == null) {
			balancesExporter = new SignedStateBalancesExporter(
					properties(),
					platform()::sign,
					globalDynamicProperties());
		}
		return balancesExporter;
	}

	public Map<EntityId, Long> entityExpiries() {
		if (entityExpiries == null) {
			entityExpiries = EntityExpiryMapFactory.entityExpiryMapFrom(blobStore());
		}
		return entityExpiries;
	}

	public HederaFs hfs() {
		if (hfs == null) {
			hfs = new TieredHederaFs(
					ids(),
					globalDynamicProperties(),
					txnCtx()::consensusTime,
					DataMapFactory.dataMapFrom(blobStore()),
					MetadataMapFactory.metaMapFrom(blobStore()),
					this::getCurrentSpecialFileSystem);
			hfs.register(feeSchedulesManager());
			hfs.register(exchangeRatesManager());
			hfs.register(apiPermissionsReloading());
			hfs.register(applicationPropertiesReloading());
			hfs.register(throttleDefsManager());
		}
		return hfs;
	}

	MerkleDiskFs getCurrentSpecialFileSystem() {
		return this.state.diskFs();
	}

	public SoliditySigsVerifier soliditySigsVerifier() {
		if (soliditySigsVerifier == null) {
			soliditySigsVerifier = new TxnAwareSoliditySigsVerifier(
					syncVerifier(),
					txnCtx(),
					StandardSyncActivationCheck::allKeysAreActive,
					this::accounts);
		}
		return soliditySigsVerifier;
	}

	public FileUpdateInterceptor applicationPropertiesReloading() {
		if (applicationPropertiesReloading == null) {
			var propertiesCb = sysFileCallbacks().propertiesCb();
			applicationPropertiesReloading = new ValidatingCallbackInterceptor(
					0,
					"files.networkProperties",
					properties(),
					contents -> propertiesCb.accept(uncheckedParse(contents)),
					ConfigListUtils::isConfigList
			);
		}
		return applicationPropertiesReloading;
	}

	public FileUpdateInterceptor apiPermissionsReloading() {
		if (apiPermissionsReloading == null) {
			var permissionsCb = sysFileCallbacks().permissionsCb();
			apiPermissionsReloading = new ValidatingCallbackInterceptor(
					0,
					"files.hapiPermissions",
					properties(),
					contents -> permissionsCb.accept(uncheckedParse(contents)),
					ConfigListUtils::isConfigList
			);
		}
		return apiPermissionsReloading;
	}

	public TransitionLogicLookup transitionLogic() {
		if (transitionLogic == null) {
			transitionLogic = new TransitionLogicLookup(transitions());
		}
		return transitionLogic;
	}

	private Function<HederaFunctionality, List<TransitionLogic>> transitions() {
		final var spanMapAccessor = new ExpandHandleSpanMapAccessor();

		Map<HederaFunctionality, List<TransitionLogic>> transitionsMap = Map.ofEntries(
				/* Crypto */
				entry(CryptoCreate,
						List.of(new CryptoCreateTransitionLogic(ledger(), validator(), txnCtx()))),
				entry(CryptoUpdate,
						List.of(new CryptoUpdateTransitionLogic(ledger(), validator(), txnCtx()))),
				entry(CryptoDelete,
						List.of(new CryptoDeleteTransitionLogic(ledger(), txnCtx()))),
				entry(CryptoTransfer,
						List.of(new CryptoTransferTransitionLogic(
								ledger(),
								txnCtx(),
								globalDynamicProperties(),
								impliedTransfersMarshal(),
								transferSemanticChecks(),
								spanMapAccessor))),
				/* File */
				entry(FileUpdate,
						List.of(new FileUpdateTransitionLogic(hfs(), entityNums(), validator(), txnCtx()))),
				entry(FileCreate,
						List.of(new FileCreateTransitionLogic(hfs(), validator(), txnCtx()))),
				entry(FileDelete,
						List.of(new FileDeleteTransitionLogic(hfs(), txnCtx()))),
				entry(FileAppend,
						List.of(new FileAppendTransitionLogic(hfs(), txnCtx()))),
				/* Contract */
				entry(ContractCreate,
						List.of(new ContractCreateTransitionLogic(
								hfs(), contracts()::createContract, this::seqNo, validator(), txnCtx()))),
				entry(ContractUpdate,
						List.of(new ContractUpdateTransitionLogic(
								ledger(), validator(), txnCtx(), new UpdateCustomizerFactory(), this::accounts))),
				entry(ContractDelete,
						List.of(new ContractDeleteTransitionLogic(
								ledger(), contracts()::deleteContract, validator(), txnCtx(), this::accounts))),
				entry(ContractCall,
						List.of(new ContractCallTransitionLogic(
								contracts()::contractCall, validator(), txnCtx(), this::seqNo, this::accounts))),
				/* Consensus */
				entry(ConsensusCreateTopic,
						List.of(new TopicCreateTransitionLogic(
								this::accounts, this::topics, ids(), validator(), txnCtx(), ledger()))),
				entry(ConsensusUpdateTopic,
						List.of(new TopicUpdateTransitionLogic(
								this::accounts, this::topics, validator(), txnCtx(), ledger()))),
				entry(ConsensusDeleteTopic,
						List.of(new TopicDeleteTransitionLogic(
								this::topics, validator(), txnCtx()))),
				entry(ConsensusSubmitMessage,
						List.of(new SubmitMessageTransitionLogic(
								this::topics, validator(), txnCtx(), globalDynamicProperties()))),
				/* Token */
				entry(TokenCreate,
						List.of(new TokenCreateTransitionLogic(validator(), tokenStore(), ledger(), txnCtx()))),
				entry(TokenUpdate,
						List.of(new TokenUpdateTransitionLogic(
								validator(), tokenStore(), ledger(), txnCtx(), HederaTokenStore::affectsExpiryAtMost))),
				entry(TokenFreezeAccount,
						List.of(new TokenFreezeTransitionLogic(tokenStore(), ledger(), txnCtx()))),
				entry(TokenUnfreezeAccount,
						List.of(new TokenUnfreezeTransitionLogic(tokenStore(), ledger(), txnCtx()))),
				entry(TokenGrantKycToAccount,
						List.of(new TokenGrantKycTransitionLogic(tokenStore(), ledger(), txnCtx()))),
				entry(TokenRevokeKycFromAccount,
						List.of(new TokenRevokeKycTransitionLogic(tokenStore(), ledger(), txnCtx()))),
				entry(TokenDelete,
						List.of(new TokenDeleteTransitionLogic(tokenStore(), txnCtx()))),
				entry(TokenMint,
						List.of(new TokenMintTransitionLogic(validator(), accountStore(), typedTokenStore(),
								txnCtx()))),
				entry(TokenBurn,
						List.of(new TokenBurnTransitionLogic(validator(), accountStore(), typedTokenStore(),
								txnCtx()))),
				entry(TokenAccountWipe,
						List.of(new TokenWipeTransitionLogic(tokenStore(), txnCtx()))),
				entry(TokenAssociateToAccount,
						List.of(new TokenAssociateTransitionLogic(
								accountStore(), typedTokenStore(), txnCtx(), globalDynamicProperties()))),
				entry(TokenDissociateFromAccount,
						List.of(new TokenDissociateTransitionLogic(tokenStore(), txnCtx()))),
				/* Schedule */
				entry(ScheduleCreate,
						List.of(new ScheduleCreateTransitionLogic(
								scheduleStore(), txnCtx(), activationHelper(), validator(), scheduleExecutor()))),
				entry(ScheduleSign,
						List.of(new ScheduleSignTransitionLogic(
								scheduleStore(), txnCtx(), activationHelper(), scheduleExecutor()))),
				entry(ScheduleDelete,
						List.of(new ScheduleDeleteTransitionLogic(scheduleStore(), txnCtx()))),
				/* System */
				entry(SystemDelete,
						List.of(
								new FileSysDelTransitionLogic(hfs(), entityExpiries(), txnCtx()),
								new ContractSysDelTransitionLogic(
										validator(), txnCtx(), contracts()::systemDelete, this::accounts))),
				entry(SystemUndelete,
						List.of(
								new FileSysUndelTransitionLogic(hfs(), entityExpiries(), txnCtx()),
								new ContractSysUndelTransitionLogic(
										validator(), txnCtx(), contracts()::systemUndelete, this::accounts))),
				/* Network */
				entry(Freeze,
						List.of(new FreezeTransitionLogic(fileNums(), freeze()::freeze, txnCtx()))),
				entry(UncheckedSubmit,
						List.of(new UncheckedSubmitTransitionLogic()))
		);
		return transitionsMap::get;
	}

	public EntityIdSource ids() {
		if (ids == null) {
			ids = new SeqNoEntityIdSource(this::seqNo);
		}
		return ids;
	}

	public TransactionContext txnCtx() {
		if (txnCtx == null) {
			txnCtx = new AwareTransactionContext(this);
		}
		return txnCtx;
	}

	public Map<TransactionID, TxnIdRecentHistory> txnHistories() {
		if (txnHistories == null) {
			txnHistories = new ConcurrentHashMap<>();
		}
		return txnHistories;
	}

	public RecordCache recordCache() {
		if (recordCache == null) {
			recordCache = new RecordCache(
					this,
					new RecordCacheFactory(properties()).getRecordCache(),
					txnHistories());
		}
		return recordCache;
	}

	public CharacteristicsFactory characteristics() {
		if (characteristics == null) {
			characteristics = new CharacteristicsFactory(hfs());
		}
		return characteristics;
	}

	public AccountRecordsHistorian recordsHistorian() {
		if (recordsHistorian == null) {
			recordsHistorian = new TxnAwareRecordsHistorian(recordCache(), txnCtx(), expiries());
		}
		return recordsHistorian;
	}

	public FeeExemptions exemptions() {
		if (exemptions == null) {
			exemptions = new StandardExemptions(accountNums(), systemOpPolicies());
		}
		return exemptions;
	}

	public HbarCentExchange exchange() {
		if (exchange == null) {
			exchange = new AwareHbarCentExchange(txnCtx());
		}
		return exchange;
	}

	public BackingStore<Pair<AccountID, TokenID>, MerkleTokenRelStatus> backingTokenRels() {
		if (backingTokenRels == null) {
			backingTokenRels = new BackingTokenRels(this::tokenAssociations);
		}
		return backingTokenRels;
	}

	public BackingStore<AccountID, MerkleAccount> backingAccounts() {
		if (backingAccounts == null) {
			backingAccounts = new BackingAccounts(this::accounts);
		}
		return backingAccounts;
	}

	public NodeLocalProperties nodeLocalProperties() {
		if (nodeLocalProperties == null) {
			nodeLocalProperties = new NodeLocalProperties(properties());
		}
		return nodeLocalProperties;
	}

	public GlobalDynamicProperties globalDynamicProperties() {
		if (globalDynamicProperties == null) {
			globalDynamicProperties = new GlobalDynamicProperties(hederaNums(), properties());
		}
		return globalDynamicProperties;
	}

	public BackingNfts backingNfts() {
		if (backingNfts == null) {
			backingNfts = new BackingNfts(this::uniqueTokens);
		}
		return backingNfts;
	}

	public TokenStore tokenStore() {
		if (tokenStore == null) {
			TransactionalLedger<NftId, NftProperty, MerkleUniqueToken> nftsLedger =
					new TransactionalLedger<>(
							NftProperty.class,
							MerkleUniqueToken::new,
							backingNfts(),
							new ChangeSummaryManager<>());
			TransactionalLedger<Pair<AccountID, TokenID>, TokenRelProperty, MerkleTokenRelStatus> tokenRelsLedger =
					new TransactionalLedger<>(
							TokenRelProperty.class,
							MerkleTokenRelStatus::new,
							backingTokenRels(),
							new ChangeSummaryManager<>());
			tokenRelsLedger.setKeyToString(BackingTokenRels::readableTokenRel);
			tokenStore = new HederaTokenStore(
					ids(),
					validator(),
					globalDynamicProperties(),
					this::tokens,
					this::uniqueOwnershipAssociations,
					tokenRelsLedger,
					nftsLedger);
		}
		return tokenStore;
	}

	public ScheduleStore scheduleStore() {
		if (scheduleStore == null) {
			scheduleStore = new HederaScheduleStore(globalDynamicProperties(), ids(), txnCtx(), this::schedules);
		}
		return scheduleStore;
	}

	public HederaLedger ledger() {
		if (ledger == null) {
			TransactionalLedger<AccountID, AccountProperty, MerkleAccount> accountsLedger =
					new TransactionalLedger<>(
							AccountProperty.class,
							MerkleAccount::new,
							backingAccounts(),
							new ChangeSummaryManager<>());
			ledger = new HederaLedger(
					tokenStore(),
					ids(),
					creator(),
					validator(),
					recordsHistorian(),
					globalDynamicProperties(),
					accountsLedger);
			scheduleStore().setAccountsLedger(accountsLedger);
			scheduleStore().setHederaLedger(ledger);
		}
		return ledger;
	}

	public EntityAutoRenewal entityAutoRenewal() {
		if (entityAutoRenewal == null) {
			final var helper = new RenewalHelper(
					tokenStore(), hederaNums(), globalDynamicProperties(),
					this::tokens, this::accounts, this::tokenAssociations);
			final var recordHelper = new RenewalRecordsHelper(
					this, recordStreamManager(), globalDynamicProperties());
			final var renewalProcess = new RenewalProcess(
					fees(), hederaNums(), helper, recordHelper);
			entityAutoRenewal = new EntityAutoRenewal(
					hederaNums(), renewalProcess, this,
					globalDynamicProperties(), networkCtxManager(), this::networkCtx);
		}
		return entityAutoRenewal;
	}

	public NarratedCharging narratedCharging() {
		if (narratedCharging == null) {
			narratedCharging = new NarratedLedgerCharging(
					nodeInfo(), ledger(), exemptions(), globalDynamicProperties(), this::accounts);
		}
		return narratedCharging;
	}

	public ExpiryManager expiries() {
		if (expiries == null) {
			var histories = txnHistories();
			expiries = new ExpiryManager(
					recordCache(), scheduleStore(), hederaNums(), histories, this::accounts, this::schedules);
		}
		return expiries;
	}

	public ExpiringCreations creator() {
		if (creator == null) {
			creator = new ExpiringCreations(expiries(), globalDynamicProperties(), this::accounts);
			creator.setRecordCache(recordCache());
		}
		return creator;
	}

	public OptionValidator validator() {
		if (validator == null) {
			validator = new ContextOptionValidator(
					effectiveNodeAccount(),
					properties(),
					txnCtx(),
					globalDynamicProperties());
		}
		return validator;
	}

	public ProcessLogic logic() {
		if (logic == null) {
			logic = new AwareProcessLogic(this);
		}
		return logic;
	}

	public FreezeHandler freeze() {
		if (freeze == null) {
			freeze = new FreezeHandler(hfs(), platform(), exchange(), this::getDualState);
		}
		return freeze;
	}

	public void updateFeature() {
		if (freeze != null) {
			String os = System.getProperty("os.name").toLowerCase();
			if (os.contains("mac")) {
				if (platform.getSelfId().getId() == 0) {
					freeze.handleUpdateFeature();
				}
			} else {
				freeze.handleUpdateFeature();
			}
		}
	}

	public NetworkCtxManager networkCtxManager() {
		if (networkCtxManager == null) {
			networkCtxManager = new NetworkCtxManager(
					issEventInfo(),
					properties(),
					opCounters(),
					exchange(),
					systemFilesManager(),
					feeMultiplierSource(),
					globalDynamicProperties(),
					handleThrottling(),
					this::networkCtx);
		}
		return networkCtxManager;
	}

	public ThrottleDefsManager throttleDefsManager() {
		if (throttleDefsManager == null) {
			throttleDefsManager = new ThrottleDefsManager(
					fileNums(), this::addressBook, sysFileCallbacks().throttlesCb());
		}
		return throttleDefsManager;
	}

	public RecordStreamManager recordStreamManager() {
		return recordStreamManager;
	}

	/**
	 * RecordStreamManager should only be initialized after system files have been loaded,
	 * which means enableRecordStreaming has been read from file
	 */
	public void initRecordStreamManager() {
		try {
			var nodeLocalProps = nodeLocalProperties();
			var nodeScopedRecordLogDir = getRecordStreamDirectory(nodeLocalProps);
			recordStreamManager = new RecordStreamManager(
					platform,
					runningAvgs(),
					nodeLocalProps,
					nodeScopedRecordLogDir,
					getRecordsInitialHash());
		} catch (IOException | NoSuchAlgorithmException ex) {
			log.error("Fail to initialize RecordStreamManager.", ex);
		}
	}

	public FileUpdateInterceptor exchangeRatesManager() {
		if (exchangeRatesManager == null) {
			exchangeRatesManager = new TxnAwareRatesManager(
					fileNums(),
					accountNums(),
					globalDynamicProperties(),
					txnCtx(),
					this::midnightRates,
					exchange()::updateRates,
					limitPercent -> (base, proposed) -> isNormalIntradayChange(base, proposed, limitPercent));
		}
		return exchangeRatesManager;
	}

	public FileUpdateInterceptor feeSchedulesManager() {
		if (feeSchedulesManager == null) {
			feeSchedulesManager = new FeeSchedulesManager(fileNums(), fees());
		}
		return feeSchedulesManager;
	}

	public ExpandHandleSpan expandHandleSpan() {
		if (expandHandleSpan == null) {
			expandHandleSpan = new ExpandHandleSpan(10, TimeUnit.SECONDS, spanMapManager());
		}
		return expandHandleSpan;
	}

	public SpanMapManager spanMapManager() {
		if (spanMapManager == null) {
			spanMapManager = new SpanMapManager(impliedTransfersMarshal(), globalDynamicProperties(),
					customFeeSchedules());
		}
		return spanMapManager;
	}

	public FreezeController freezeGrpc() {
		if (freezeGrpc == null) {
			freezeGrpc = new FreezeController(txnResponseHelper());
		}
		return freezeGrpc;
	}

	public NetworkController networkGrpc() {
		if (networkGrpc == null) {
			networkGrpc = new NetworkController(metaAnswers(), txnResponseHelper(), queryResponseHelper());
		}
		return networkGrpc;
	}

	public FileController filesGrpc() {
		if (fileGrpc == null) {
			fileGrpc = new FileController(fileAnswers(), txnResponseHelper(), queryResponseHelper());
		}
		return fileGrpc;
	}

	public SystemOpPolicies systemOpPolicies() {
		if (systemOpPolicies == null) {
			systemOpPolicies = new SystemOpPolicies(entityNums());
		}
		return systemOpPolicies;
	}

	public TokenController tokenGrpc() {
		if (tokenGrpc == null) {
			tokenGrpc = new TokenController(tokenAnswers(), txnResponseHelper(), queryResponseHelper());
		}
		return tokenGrpc;
	}

	public ScheduleController scheduleGrpc() {
		if (scheduleGrpc == null) {
			scheduleGrpc = new ScheduleController(scheduleAnswers(), txnResponseHelper(), queryResponseHelper());
		}
		return scheduleGrpc;
	}

	public CryptoController cryptoGrpc() {
		if (cryptoGrpc == null) {
			cryptoGrpc = new CryptoController(
					metaAnswers(),
					cryptoAnswers(),
					txnResponseHelper(),
					queryResponseHelper());
		}
		return cryptoGrpc;
	}

	public ContractController contractsGrpc() {
		if (contractsGrpc == null) {
			contractsGrpc = new ContractController(contractAnswers(), txnResponseHelper(), queryResponseHelper());
		}
		return contractsGrpc;
	}

	public PlatformSubmissionManager submissionManager() {
		if (submissionManager == null) {
			submissionManager = new PlatformSubmissionManager(platform(), recordCache(), speedometers());
		}
		return submissionManager;
	}

	public AccessorBasedUsages accessorBasedUsages() {
		if (accessorBasedUsages == null) {
			accessorBasedUsages = new AccessorBasedUsages(
					new CryptoOpsUsage(),
					new ConsensusOpsUsage(),
					globalDynamicProperties());
		}
		return accessorBasedUsages;
	}

	public ConsensusController consensusGrpc() {
		if (null == consensusGrpc) {
			consensusGrpc = new ConsensusController(hcsAnswers(), txnResponseHelper(), queryResponseHelper());
		}
		return consensusGrpc;
	}

	public GrpcServerManager grpc() {
		if (grpc == null) {
			grpc = new NettyGrpcServerManager(
					Runtime.getRuntime()::addShutdownHook,
					nodeLocalProperties(),
					List.of(
							cryptoGrpc(),
							filesGrpc(),
							freezeGrpc(),
							contractsGrpc(),
							consensusGrpc(),
							networkGrpc(),
							tokenGrpc(),
							scheduleGrpc()),
					new ConfigDrivenNettyFactory(nodeLocalProperties()),
					Collections.emptyList());
		}
		return grpc;
	}

	public PureTransferSemanticChecks transferSemanticChecks() {
		if (transferSemanticChecks == null) {
			transferSemanticChecks = new PureTransferSemanticChecks();
		}
		return transferSemanticChecks;
	}

	public SmartContractRequestHandler contracts() {
		if (contracts == null) {
			contracts = new SmartContractRequestHandler(
					repository(),
					ledger(),
					this::accounts,
					txnCtx(),
					exchange(),
					usagePrices(),
					newPureRepo(),
					solidityLifecycle(),
					soliditySigsVerifier(),
					entityExpiries(),
					globalDynamicProperties());
		}
		return contracts;
	}

	public SysFileCallbacks sysFileCallbacks() {
		if (sysFileCallbacks == null) {
			var configCallbacks = new ConfigCallbacks(
					hapiOpPermissions(),
					globalDynamicProperties(),
					(StandardizedPropertySources) propertySources());
			var currencyCallbacks = new CurrencyCallbacks(fees(), exchange(), this::midnightRates);
			var throttlesCallback = new ThrottlesCallback(feeMultiplierSource(), hapiThrottling(), handleThrottling());
			sysFileCallbacks = new SysFileCallbacks(configCallbacks, throttlesCallback, currencyCallbacks);
		}
		return sysFileCallbacks;
	}

	public SolidityLifecycle solidityLifecycle() {
		if (solidityLifecycle == null) {
			solidityLifecycle = new SolidityLifecycle(globalDynamicProperties());
		}
		return solidityLifecycle;
	}

	public PropertySource properties() {
		if (properties == null) {
			properties = propertySources().asResolvingSource();
		}
		return properties;
	}

	public SystemFilesManager systemFilesManager() {
		if (systemFilesManager == null) {
			systemFilesManager = new HfsSystemFilesManager(
					addressBook(),
					fileNums(),
					properties(),
					(TieredHederaFs) hfs(),
					() -> lookupInCustomStore(
							b64KeyReader(),
							properties.getStringProperty("bootstrap.genesisB64Keystore.path"),
							properties.getStringProperty("bootstrap.genesisB64Keystore.keyName")),
					sysFileCallbacks());
		}
		return systemFilesManager;
	}

	public HapiOpPermissions hapiOpPermissions() {
		if (hapiOpPermissions == null) {
			hapiOpPermissions = new HapiOpPermissions(accountNums());
		}
		return hapiOpPermissions;
	}

	public ServicesRepositoryRoot repository() {
		if (repository == null) {
			repository = new ServicesRepositoryRoot(accountSource(), bytecodeDb());
			repository.setStoragePersistence(storagePersistence());
		}
		return repository;
	}

	public Supplier<ServicesRepositoryRoot> newPureRepo() {
		if (newPureRepo == null) {
			TransactionalLedger<AccountID, AccountProperty, MerkleAccount> pureDelegate = new TransactionalLedger<>(
					AccountProperty.class,
					MerkleAccount::new,
					new PureBackingAccounts(this::accounts),
					new ChangeSummaryManager<>());
			HederaLedger pureLedger = new HederaLedger(
					NOOP_TOKEN_STORE,
					NOOP_ID_SOURCE,
					NOOP_EXPIRING_CREATIONS,
					validator(),
					NOOP_RECORDS_HISTORIAN,
					globalDynamicProperties(),
					pureDelegate);
			Source<byte[], AccountState> pureAccountSource = new LedgerAccountsSource(pureLedger);
			newPureRepo = () -> {
				var pureRepository = new ServicesRepositoryRoot(pureAccountSource, bytecodeDb());
				pureRepository.setStoragePersistence(storagePersistence());
				return pureRepository;
			};
		}
		return newPureRepo;
	}

	public ConsensusStatusCounts statusCounts() {
		if (statusCounts == null) {
			statusCounts = new ConsensusStatusCounts(new ObjectMapper());
		}
		return statusCounts;
	}

	public LedgerAccountsSource accountSource() {
		if (accountSource == null) {
			accountSource = new LedgerAccountsSource(ledger());
		}
		return accountSource;
	}

	public BlobStorageSource bytecodeDb() {
		if (bytecodeDb == null) {
			bytecodeDb = new BlobStorageSource(bytecodeMapFrom(blobStore()));
		}
		return bytecodeDb;
	}

	public SyntaxPrecheck syntaxPrecheck() {
		if (syntaxPrecheck == null) {
			syntaxPrecheck = new SyntaxPrecheck(recordCache(), validator(), globalDynamicProperties());
		}
		return syntaxPrecheck;
	}

	public Console console() {
		if (console == null) {
			console = platform().createConsole(true);
		}
		return console;
	}

	public Address address() {
		if (address == null) {
			address = addressBook().getAddress(id.getId());
		}
		return address;
	}

	public AtomicReference<FCMap<MerkleBlobMeta, MerkleOptionalBlob>> queryableStorage() {
		if (queryableStorage == null) {
			queryableStorage = new AtomicReference<>(storage());
		}
		return queryableStorage;
	}

	public AtomicReference<FCMap<MerkleEntityId, MerkleAccount>> queryableAccounts() {
		if (queryableAccounts == null) {
			queryableAccounts = new AtomicReference<>(accounts());
		}
		return queryableAccounts;
	}

	public AtomicReference<FCMap<MerkleEntityId, MerkleTopic>> queryableTopics() {
		if (queryableTopics == null) {
			queryableTopics = new AtomicReference<>(topics());
		}
		return queryableTopics;
	}

	public AtomicReference<FCMap<MerkleEntityId, MerkleToken>> queryableTokens() {
		if (queryableTokens == null) {
			queryableTokens = new AtomicReference<>(tokens());
		}
		return queryableTokens;
	}

	public AtomicReference<FCMap<MerkleEntityAssociation, MerkleTokenRelStatus>> queryableTokenAssociations() {
		if (queryableTokenAssociations == null) {
			queryableTokenAssociations = new AtomicReference<>(tokenAssociations());
		}
		return queryableTokenAssociations;
	}

	public AtomicReference<FCMap<MerkleEntityId, MerkleSchedule>> queryableSchedules() {
		if (queryableSchedules == null) {
			queryableSchedules = new AtomicReference<>(schedules());
		}
		return queryableSchedules;
	}

	public AtomicReference<FCMap<MerkleUniqueTokenId, MerkleUniqueToken>> queryableUniqueTokens() {
		if (queryableUniqueTokens == null) {
			queryableUniqueTokens = new AtomicReference<>(uniqueTokens());
		}
		return queryableUniqueTokens;
	}

	public AtomicReference<FCOneToManyRelation<EntityId, MerkleUniqueTokenId>> queryableUniqueTokenAssociations() {
		if (queryableUniqueTokenAssociations == null) {
			queryableUniqueTokenAssociations = new AtomicReference<>(uniqueTokenAssociations());
		}
		return queryableUniqueTokenAssociations;
	}

	public AtomicReference<FCOneToManyRelation<EntityId, MerkleUniqueTokenId>> queryableUniqueOwnershipAssociations() {
		if (queryableUniqueOwnershipAssociations == null) {
			queryableUniqueOwnershipAssociations = new AtomicReference<>(uniqueOwnershipAssociations());
		}
		return queryableUniqueOwnershipAssociations;
	}

	public UsagePricesProvider usagePrices() {
		if (usagePrices == null) {
			usagePrices = new AwareFcfsUsagePrices(hfs(), fileNums(), txnCtx());
		}
		return usagePrices;
	}

	public FeeChargingPolicy txnChargingPolicy() {
		if (txnChargingPolicy == null) {
			txnChargingPolicy = new FeeChargingPolicy(narratedCharging());
		}
		return txnChargingPolicy;
	}

	public TxnChargingPolicyAgent chargingPolicyAgent() {
		if (chargingPolicyAgent == null) {
			chargingPolicyAgent = new TxnChargingPolicyAgent(
					fees(), txnChargingPolicy(), txnCtx(), this::currentView, nodeDiligenceScreen(), txnHistories());
		}
		return chargingPolicyAgent;
	}

	public SystemAccountsCreator systemAccountsCreator() {
		if (systemAccountsCreator == null) {
			systemAccountsCreator = new BackedSystemAccountsCreator(
					hederaNums(),
					accountNums(),
					properties(),
					b64KeyReader());
		}
		return systemAccountsCreator;
	}

	/* Context-free infrastructure. */
	public LegacyEd25519KeyReader b64KeyReader() {
		return b64KeyReader;
	}

	public Pause pause() {
		return pause;
	}

	public StateMigrations stateMigrations() {
		return stateMigrations;
	}

	public AccountsExporter accountsExporter() {
		return accountsExporter;
	}

	/* Injected dependencies. */
	public NodeId id() {
		return id;
	}

	public Platform platform() {
		return platform;
	}

	public PropertySources propertySources() {
		return propertySources;
	}

	public Instant consensusTimeOfLastHandledTxn() {
		return state.networkCtx().consensusTimeOfLastHandledTxn();
	}

	public void updateConsensusTimeOfLastHandledTxn(Instant dataDrivenNow) {
		state.networkCtx().setConsensusTimeOfLastHandledTxn(dataDrivenNow);
	}

	public AddressBook addressBook() {
		return state.addressBook();
	}

	public SequenceNumber seqNo() {
		return state.networkCtx().seqNo();
	}

	public long lastScannedEntity() {
		return state.networkCtx().lastScannedEntity();
	}

	public void updateLastScannedEntity(long lastScannedEntity) {
		state.networkCtx().updateLastScannedEntity(lastScannedEntity);
	}

	public ExchangeRates midnightRates() {
		return state.networkCtx().midnightRates();
	}

	public FCMap<MerkleEntityId, MerkleAccount> accounts() {
		return state.accounts();
	}

	public FCMap<MerkleEntityId, MerkleTopic> topics() {
		return state.topics();
	}

	public FCMap<MerkleBlobMeta, MerkleOptionalBlob> storage() {
		return state.storage();
	}

	public FCMap<MerkleEntityId, MerkleToken> tokens() {
		return state.tokens();
	}

	public FCMap<MerkleEntityAssociation, MerkleTokenRelStatus> tokenAssociations() {
		return state.tokenAssociations();
	}

	public FCMap<MerkleUniqueTokenId, MerkleUniqueToken> uniqueTokens() {
		return state.uniqueTokens();
	}

	public FCOneToManyRelation<EntityId, MerkleUniqueTokenId> uniqueTokenAssociations() {
		return state.uniqueTokenAssociations();
	}

	public FCOneToManyRelation<EntityId, MerkleUniqueTokenId> uniqueOwnershipAssociations() {
		return state.uniqueOwnershipAssociations();
	}

	public FCMap<MerkleEntityId, MerkleSchedule> schedules() {
		return state.scheduleTxs();
	}

	public MerkleDiskFs diskFs() {
		return state.diskFs();
	}

	public MerkleNetworkContext networkCtx() {
		return state.networkCtx();
	}

	/**
	 * return the directory to which record stream files should be write
	 *
	 * @param source
	 * 		the node local properties that contain the record logging directory
	 * @return the direct file folder for writing record stream files
	 */
	public String getRecordStreamDirectory(NodeLocalProperties source) {
		if (recordStreamDir == null) {
			final String nodeAccountString = asLiteralString(effectiveNodeAccount());
			String parentDir = source.recordLogDir();
			if (!parentDir.endsWith(File.separator)) {
				parentDir += File.separator;
			}
			recordStreamDir = parentDir + "record" + nodeAccountString;
		}
		return recordStreamDir;
	}

	/**
	 * update the runningHash instance saved in runningHashLeaf
	 *
	 * @param runningHash
	 * 		new runningHash instance
	 */
	public void updateRecordRunningHash(final RunningHash runningHash) {
		state.runningHashLeaf().setRunningHash(runningHash);
	}

	/**
	 * set recordsInitialHash, which will be set to RecordStreamManager as initialHash.
	 * recordsInitialHash is read at restart, either from the state's runningHashLeaf,
	 * or from the last old .rcd_sig file in migration.
	 * When recordsInitialHash is read, the RecordStreamManager might not be initialized yet,
	 * because RecordStreamManager can only be initialized after system files are loaded so that enableRecordStream
	 * setting is read.
	 * Thus we save the initialHash in the context, and use it when initializing RecordStreamManager
	 *
	 * @param recordsInitialHash
	 * 		initial running Hash of records
	 */
	public void setRecordsInitialHash(final Hash recordsInitialHash) {
		this.recordsInitialHash = recordsInitialHash;
		if (recordStreamManager() != null) {
			recordStreamManager().setInitialHash(recordsInitialHash);
		}
	}

	Hash getRecordsInitialHash() {
		return recordsInitialHash;
	}

	void setBackingTokenRels(BackingTokenRels backingTokenRels) {
		this.backingTokenRels = backingTokenRels;
	}

	public void setBackingNfts(BackingNfts backingNfts) {
		this.backingNfts = backingNfts;
	}

	void setBackingAccounts(BackingAccounts backingAccounts) {
		this.backingAccounts = backingAccounts;
	}

	public void setTokenStore(TokenStore tokenStore) {
		this.tokenStore = tokenStore;
	}

	public void setScheduleStore(ScheduleStore scheduleStore) {
		this.scheduleStore = scheduleStore;
	}

	private AccountID effectiveNodeAccount() {
		final var info = nodeInfo();
		/* If we do not have a self account, we must be zero-stake and will never process a query payment. */
		return info.hasSelfAccount() ? info.selfAccount() : AccountID.getDefaultInstance();
	}
}<|MERGE_RESOLUTION|>--- conflicted
+++ resolved
@@ -261,10 +261,7 @@
 import com.hedera.services.throttling.HapiThrottling;
 import com.hedera.services.throttling.TransactionThrottling;
 import com.hedera.services.throttling.TxnAwareHandleThrottling;
-<<<<<<< HEAD
-=======
 import com.hedera.services.txns.customfees.CustomFeeSchedules;
->>>>>>> f83c8654
 import com.hedera.services.txns.ProcessLogic;
 import com.hedera.services.txns.SubmissionFlow;
 import com.hedera.services.txns.TransitionLogic;
@@ -299,10 +296,7 @@
 import com.hedera.services.txns.schedule.ScheduleSignTransitionLogic;
 import com.hedera.services.txns.span.ExpandHandleSpan;
 import com.hedera.services.txns.span.ExpandHandleSpanMapAccessor;
-<<<<<<< HEAD
-=======
 import com.hedera.services.txns.customfees.FcmCustomFeeSchedules;
->>>>>>> f83c8654
 import com.hedera.services.txns.span.SpanMapManager;
 import com.hedera.services.txns.submission.BasicSubmissionFlow;
 import com.hedera.services.txns.submission.PlatformSubmissionManager;
@@ -558,6 +552,7 @@
 	private ServicesStatsManager statsManager;
 	private LedgerAccountsSource accountSource;
 	private TransitionLogicLookup transitionLogic;
+	private FcmCustomFeeSchedules activeCustomFeeSchedules;
 	private PricedUsageCalculator pricedUsageCalculator;
 	private TransactionThrottling txnThrottling;
 	private ConsensusStatusCounts statusCounts;
@@ -589,12 +584,8 @@
 	private AtomicReference<FCMap<MerkleBlobMeta, MerkleOptionalBlob>> queryableStorage;
 	private AtomicReference<FCMap<MerkleUniqueTokenId, MerkleUniqueToken>> queryableUniqueTokens;
 	private AtomicReference<FCMap<MerkleEntityAssociation, MerkleTokenRelStatus>> queryableTokenAssociations;
-<<<<<<< HEAD
 	private AtomicReference<FCOneToManyRelation<EntityId, MerkleUniqueTokenId>> queryableUniqueTokenAssociations;
 	private AtomicReference<FCOneToManyRelation<EntityId, MerkleUniqueTokenId>> queryableUniqueOwnershipAssociations;
-=======
-	private FcmCustomFeeSchedules activeCustomFeeSchedules;
->>>>>>> f83c8654
 
 	/* Context-free infrastructure. */
 	private static Pause pause;
@@ -980,14 +971,8 @@
 
 	/**
 	 * Returns the singleton {@link TypedTokenStore} used in {@link ServicesState#handleTransaction(long, boolean,
-<<<<<<< HEAD
-	 * Instant,
-	 * Instant, SwirldTransaction, SwirldDualState)} to load, save, and create tokens in the Swirlds application state.
-	 * It decouples the {@code handleTransaction} logic from the details of the Merkle state.
-=======
 	 * Instant, Instant, SwirldTransaction, SwirldDualState)} to load, save, and create tokens in the Swirlds
 	 * application state. It decouples the {@code handleTransaction} logic from the details of the Merkle state.
->>>>>>> f83c8654
 	 *
 	 * Here "singleton" means that, no matter how many fast-copies are made of the {@link ServicesState}, the mutable
 	 * instance receiving the {@code handleTransaction} call will always use the same {@code typedTokenStore} instance.
@@ -1017,14 +1002,9 @@
 	/**
 	 * Returns the singleton {@link AccountStore} used in {@link ServicesState#handleTransaction(long, boolean, Instant,
 	 * Instant, SwirldTransaction, SwirldDualState)} to load, save, and create accounts from the Swirlds application
-<<<<<<< HEAD
-	 * state.
-	 * It decouples the {@code handleTransaction} logic from the details of the Merkle state.
-=======
 	 * state. It decouples the {@code handleTransaction} logic from the details of the Merkle state.
->>>>>>> f83c8654
 	 *
-	 * @return the singleton AccountStore
+	 * @return the singleton accounts store
 	 */
 	public AccountStore accountStore() {
 		if (accountStore == null) {
