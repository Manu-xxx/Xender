package com.hedera.services.context;

/*-
 * ‌
 * Hedera Services Node
 * ​
 * Copyright (C) 2018 - 2021 Hedera Hashgraph, LLC
 * ​
 * Licensed under the Apache License, Version 2.0 (the "License");
 * you may not use this file except in compliance with the License.
 * You may obtain a copy of the License at
 *
 *      http://www.apache.org/licenses/LICENSE-2.0
 *
 * Unless required by applicable law or agreed to in writing, software
 * distributed under the License is distributed on an "AS IS" BASIS,
 * WITHOUT WARRANTIES OR CONDITIONS OF ANY KIND, either express or implied.
 * See the License for the specific language governing permissions and
 * limitations under the License.
 * ‍
 */

import com.fasterxml.jackson.databind.ObjectMapper;
import com.hedera.services.ServicesState;
import com.hedera.services.config.AccountNumbers;
import com.hedera.services.config.EntityNumbers;
import com.hedera.services.config.FileNumbers;
import com.hedera.services.config.HederaNumbers;
import com.hedera.services.context.domain.security.HapiOpPermissions;
import com.hedera.services.context.domain.trackers.ConsensusStatusCounts;
import com.hedera.services.context.domain.trackers.IssEventInfo;
import com.hedera.services.context.primitives.StateView;
import com.hedera.services.context.properties.GlobalDynamicProperties;
import com.hedera.services.context.properties.NodeLocalProperties;
import com.hedera.services.context.properties.PropertySource;
import com.hedera.services.context.properties.PropertySources;
import com.hedera.services.context.properties.SemanticVersions;
import com.hedera.services.context.properties.StandardizedPropertySources;
import com.hedera.services.contracts.execution.SolidityLifecycle;
import com.hedera.services.contracts.execution.SoliditySigsVerifier;
import com.hedera.services.contracts.execution.TxnAwareSoliditySigsVerifier;
import com.hedera.services.contracts.persistence.BlobStoragePersistence;
import com.hedera.services.contracts.sources.BlobStorageSource;
import com.hedera.services.contracts.sources.LedgerAccountsSource;
import com.hedera.services.fees.AwareHbarCentExchange;
import com.hedera.services.fees.FeeCalculator;
import com.hedera.services.fees.FeeExemptions;
import com.hedera.services.fees.FeeMultiplierSource;
import com.hedera.services.fees.HbarCentExchange;
import com.hedera.services.fees.StandardExemptions;
import com.hedera.services.fees.TxnRateFeeMultiplierSource;
import com.hedera.services.fees.calculation.AutoRenewCalcs;
import com.hedera.services.fees.calculation.AwareFcfsUsagePrices;
import com.hedera.services.fees.calculation.TxnResourceUsageEstimator;
import com.hedera.services.fees.calculation.UsageBasedFeeCalculator;
import com.hedera.services.fees.calculation.UsagePricesProvider;
import com.hedera.services.fees.calculation.consensus.queries.GetTopicInfoResourceUsage;
import com.hedera.services.fees.calculation.consensus.txns.CreateTopicResourceUsage;
import com.hedera.services.fees.calculation.consensus.txns.DeleteTopicResourceUsage;
import com.hedera.services.fees.calculation.consensus.txns.SubmitMessageResourceUsage;
import com.hedera.services.fees.calculation.consensus.txns.UpdateTopicResourceUsage;
import com.hedera.services.fees.calculation.contract.queries.ContractCallLocalResourceUsage;
import com.hedera.services.fees.calculation.contract.queries.GetBytecodeResourceUsage;
import com.hedera.services.fees.calculation.contract.queries.GetContractInfoResourceUsage;
import com.hedera.services.fees.calculation.contract.queries.GetContractRecordsResourceUsage;
import com.hedera.services.fees.calculation.contract.txns.ContractCallResourceUsage;
import com.hedera.services.fees.calculation.contract.txns.ContractCreateResourceUsage;
import com.hedera.services.fees.calculation.contract.txns.ContractDeleteResourceUsage;
import com.hedera.services.fees.calculation.contract.txns.ContractUpdateResourceUsage;
import com.hedera.services.fees.calculation.crypto.queries.GetAccountInfoResourceUsage;
import com.hedera.services.fees.calculation.crypto.queries.GetAccountRecordsResourceUsage;
import com.hedera.services.fees.calculation.crypto.queries.GetTxnRecordResourceUsage;
import com.hedera.services.fees.calculation.crypto.txns.CryptoCreateResourceUsage;
import com.hedera.services.fees.calculation.crypto.txns.CryptoDeleteResourceUsage;
import com.hedera.services.fees.calculation.crypto.txns.CryptoTransferResourceUsage;
import com.hedera.services.fees.calculation.crypto.txns.CryptoUpdateResourceUsage;
import com.hedera.services.fees.calculation.file.queries.GetFileContentsResourceUsage;
import com.hedera.services.fees.calculation.file.queries.GetFileInfoResourceUsage;
import com.hedera.services.fees.calculation.file.txns.FileAppendResourceUsage;
import com.hedera.services.fees.calculation.file.txns.FileCreateResourceUsage;
import com.hedera.services.fees.calculation.file.txns.FileDeleteResourceUsage;
import com.hedera.services.fees.calculation.file.txns.FileUpdateResourceUsage;
import com.hedera.services.fees.calculation.file.txns.SystemDeleteFileResourceUsage;
import com.hedera.services.fees.calculation.file.txns.SystemUndeleteFileResourceUsage;
import com.hedera.services.fees.calculation.meta.queries.GetVersionInfoResourceUsage;
import com.hedera.services.fees.calculation.schedule.queries.GetScheduleInfoResourceUsage;
import com.hedera.services.fees.calculation.schedule.txns.ScheduleCreateResourceUsage;
import com.hedera.services.fees.calculation.schedule.txns.ScheduleDeleteResourceUsage;
import com.hedera.services.fees.calculation.schedule.txns.ScheduleSignResourceUsage;
import com.hedera.services.fees.calculation.system.txns.FreezeResourceUsage;
import com.hedera.services.fees.calculation.token.queries.GetTokenInfoResourceUsage;
import com.hedera.services.fees.calculation.token.queries.GetTokenNftInfoResourceUsage;
import com.hedera.services.fees.calculation.token.txns.TokenAssociateResourceUsage;
import com.hedera.services.fees.calculation.token.txns.TokenBurnResourceUsage;
import com.hedera.services.fees.calculation.token.txns.TokenCreateResourceUsage;
import com.hedera.services.fees.calculation.token.txns.TokenDeleteResourceUsage;
import com.hedera.services.fees.calculation.token.txns.TokenDissociateResourceUsage;
import com.hedera.services.fees.calculation.token.txns.TokenFreezeResourceUsage;
import com.hedera.services.fees.calculation.token.txns.TokenGrantKycResourceUsage;
import com.hedera.services.fees.calculation.token.txns.TokenMintResourceUsage;
import com.hedera.services.fees.calculation.token.txns.TokenRevokeKycResourceUsage;
import com.hedera.services.fees.calculation.token.txns.TokenUnfreezeResourceUsage;
import com.hedera.services.fees.calculation.token.txns.TokenUpdateResourceUsage;
import com.hedera.services.fees.calculation.token.txns.TokenWipeResourceUsage;
import com.hedera.services.fees.charging.ItemizableFeeCharging;
import com.hedera.services.fees.charging.TxnFeeChargingPolicy;
import com.hedera.services.files.DataMapFactory;
import com.hedera.services.files.EntityExpiryMapFactory;
import com.hedera.services.files.FileUpdateInterceptor;
import com.hedera.services.files.HederaFs;
import com.hedera.services.files.MetadataMapFactory;
import com.hedera.services.files.SysFileCallbacks;
import com.hedera.services.files.TieredHederaFs;
import com.hedera.services.files.interceptors.ConfigListUtils;
import com.hedera.services.files.interceptors.FeeSchedulesManager;
import com.hedera.services.files.interceptors.ThrottleDefsManager;
import com.hedera.services.files.interceptors.TxnAwareRatesManager;
import com.hedera.services.files.interceptors.ValidatingCallbackInterceptor;
import com.hedera.services.files.store.FcBlobsBytesStore;
import com.hedera.services.files.sysfiles.ConfigCallbacks;
import com.hedera.services.files.sysfiles.CurrencyCallbacks;
import com.hedera.services.files.sysfiles.ThrottlesCallback;
import com.hedera.services.grpc.ConfigDrivenNettyFactory;
import com.hedera.services.grpc.GrpcServerManager;
import com.hedera.services.grpc.NettyGrpcServerManager;
import com.hedera.services.grpc.controllers.ConsensusController;
import com.hedera.services.grpc.controllers.ContractController;
import com.hedera.services.grpc.controllers.CryptoController;
import com.hedera.services.grpc.controllers.FileController;
import com.hedera.services.grpc.controllers.FreezeController;
import com.hedera.services.grpc.controllers.NetworkController;
import com.hedera.services.grpc.controllers.ScheduleController;
import com.hedera.services.grpc.controllers.TokenController;
import com.hedera.services.keys.CharacteristicsFactory;
import com.hedera.services.keys.InHandleActivationHelper;
import com.hedera.services.keys.LegacyEd25519KeyReader;
import com.hedera.services.keys.StandardSyncActivationCheck;
import com.hedera.services.ledger.HederaLedger;
import com.hedera.services.ledger.TransactionalLedger;
import com.hedera.services.ledger.accounts.BackingStore;
import com.hedera.services.ledger.accounts.BackingTokenRels;
import com.hedera.services.ledger.accounts.FCMapBackingAccounts;
import com.hedera.services.ledger.accounts.PureFCMapBackingAccounts;
import com.hedera.services.ledger.ids.EntityIdSource;
import com.hedera.services.ledger.ids.SeqNoEntityIdSource;
import com.hedera.services.ledger.properties.AccountProperty;
import com.hedera.services.ledger.properties.ChangeSummaryManager;
import com.hedera.services.ledger.properties.TokenRelProperty;
import com.hedera.services.legacy.handler.FreezeHandler;
import com.hedera.services.legacy.handler.SmartContractRequestHandler;
import com.hedera.services.legacy.services.state.AwareProcessLogic;
import com.hedera.services.queries.AnswerFlow;
import com.hedera.services.queries.answering.AnswerFunctions;
import com.hedera.services.queries.answering.QueryHeaderValidity;
import com.hedera.services.queries.answering.QueryResponseHelper;
import com.hedera.services.queries.answering.StakedAnswerFlow;
import com.hedera.services.queries.answering.ZeroStakeAnswerFlow;
import com.hedera.services.queries.consensus.GetTopicInfoAnswer;
import com.hedera.services.queries.consensus.HcsAnswers;
import com.hedera.services.queries.contract.ContractAnswers;
import com.hedera.services.queries.contract.ContractCallLocalAnswer;
import com.hedera.services.queries.contract.GetBySolidityIdAnswer;
import com.hedera.services.queries.contract.GetBytecodeAnswer;
import com.hedera.services.queries.contract.GetContractInfoAnswer;
import com.hedera.services.queries.contract.GetContractRecordsAnswer;
import com.hedera.services.queries.crypto.CryptoAnswers;
import com.hedera.services.queries.crypto.GetAccountBalanceAnswer;
import com.hedera.services.queries.crypto.GetAccountInfoAnswer;
import com.hedera.services.queries.crypto.GetAccountRecordsAnswer;
import com.hedera.services.queries.crypto.GetLiveHashAnswer;
import com.hedera.services.queries.crypto.GetStakersAnswer;
import com.hedera.services.queries.file.FileAnswers;
import com.hedera.services.queries.file.GetFileContentsAnswer;
import com.hedera.services.queries.file.GetFileInfoAnswer;
import com.hedera.services.queries.meta.GetFastTxnRecordAnswer;
import com.hedera.services.queries.meta.GetTxnReceiptAnswer;
import com.hedera.services.queries.meta.GetTxnRecordAnswer;
import com.hedera.services.queries.meta.GetVersionInfoAnswer;
import com.hedera.services.queries.meta.MetaAnswers;
import com.hedera.services.queries.schedule.GetScheduleInfoAnswer;
import com.hedera.services.queries.schedule.ScheduleAnswers;
import com.hedera.services.queries.token.GetTokenInfoAnswer;
import com.hedera.services.queries.token.GetTokenNftInfoAnswer;
import com.hedera.services.queries.token.TokenAnswers;
import com.hedera.services.queries.validation.QueryFeeCheck;
import com.hedera.services.records.AccountRecordsHistorian;
import com.hedera.services.records.RecordCache;
import com.hedera.services.records.RecordCacheFactory;
import com.hedera.services.records.TxnAwareRecordsHistorian;
import com.hedera.services.records.TxnIdRecentHistory;
import com.hedera.services.security.ops.SystemOpPolicies;
import com.hedera.services.sigs.factories.SigFactoryCreator;
import com.hedera.services.sigs.metadata.DelegatingSigMetadataLookup;
import com.hedera.services.sigs.order.HederaSigningOrder;
import com.hedera.services.sigs.sourcing.DefaultSigBytesProvider;
import com.hedera.services.sigs.verification.PrecheckKeyReqs;
import com.hedera.services.sigs.verification.PrecheckVerifier;
import com.hedera.services.sigs.verification.SyncVerifier;
import com.hedera.services.state.expiry.EntityAutoRenewal;
import com.hedera.services.state.expiry.ExpiringCreations;
import com.hedera.services.state.expiry.ExpiryManager;
import com.hedera.services.state.expiry.renewal.RenewalHelper;
import com.hedera.services.state.expiry.renewal.RenewalProcess;
import com.hedera.services.state.expiry.renewal.RenewalRecordsHelper;
import com.hedera.services.state.exports.AccountsExporter;
import com.hedera.services.state.exports.BalancesExporter;
import com.hedera.services.state.exports.SignedStateBalancesExporter;
import com.hedera.services.state.exports.ToStringAccountsExporter;
import com.hedera.services.state.initialization.BackedSystemAccountsCreator;
import com.hedera.services.state.initialization.HfsSystemFilesManager;
import com.hedera.services.state.initialization.SystemAccountsCreator;
import com.hedera.services.state.initialization.SystemFilesManager;
import com.hedera.services.state.logic.AwareNodeDiligenceScreen;
import com.hedera.services.state.logic.NetworkCtxManager;
import com.hedera.services.state.merkle.MerkleAccount;
import com.hedera.services.state.merkle.MerkleBlobMeta;
import com.hedera.services.state.merkle.MerkleDiskFs;
import com.hedera.services.state.merkle.MerkleEntityAssociation;
import com.hedera.services.state.merkle.MerkleEntityId;
import com.hedera.services.state.merkle.MerkleNetworkContext;
import com.hedera.services.state.merkle.MerkleOptionalBlob;
import com.hedera.services.state.merkle.MerkleSchedule;
import com.hedera.services.state.merkle.MerkleToken;
import com.hedera.services.state.merkle.MerkleTokenRelStatus;
import com.hedera.services.state.merkle.MerkleTopic;
import com.hedera.services.state.merkle.MerkleUniqueToken;
import com.hedera.services.state.merkle.MerkleUniqueTokenId;
import com.hedera.services.state.migration.StateMigrations;
import com.hedera.services.state.migration.StdStateMigrations;
import com.hedera.services.state.submerkle.EntityId;
import com.hedera.services.state.submerkle.ExchangeRates;
import com.hedera.services.state.submerkle.SequenceNumber;
import com.hedera.services.state.validation.BasedLedgerValidator;
import com.hedera.services.state.validation.LedgerValidator;
import com.hedera.services.stats.CounterFactory;
import com.hedera.services.stats.HapiOpCounters;
import com.hedera.services.stats.HapiOpSpeedometers;
import com.hedera.services.stats.MiscRunningAvgs;
import com.hedera.services.stats.MiscSpeedometers;
import com.hedera.services.stats.RunningAvgFactory;
import com.hedera.services.stats.ServicesStatsManager;
import com.hedera.services.stats.SpeedometerFactory;
import com.hedera.services.store.schedule.HederaScheduleStore;
import com.hedera.services.store.schedule.ScheduleStore;
import com.hedera.services.store.tokens.BaseTokenStore;
import com.hedera.services.store.tokens.TokenStore;
import com.hedera.services.store.tokens.common.CommonStore;
import com.hedera.services.store.tokens.common.CommonTokenStore;
import com.hedera.services.store.tokens.unique.OwnerIdentifier;
import com.hedera.services.store.tokens.unique.UniqueStore;
import com.hedera.services.store.tokens.unique.UniqueTokenStore;
import com.hedera.services.stream.RecordStreamManager;
import com.hedera.services.throttling.DeterministicThrottling;
import com.hedera.services.throttling.FunctionalityThrottling;
import com.hedera.services.throttling.HapiThrottling;
import com.hedera.services.throttling.TransactionThrottling;
import com.hedera.services.throttling.TxnAwareHandleThrottling;
import com.hedera.services.txns.ProcessLogic;
import com.hedera.services.txns.SubmissionFlow;
import com.hedera.services.txns.TransitionLogic;
import com.hedera.services.txns.TransitionLogicLookup;
import com.hedera.services.txns.consensus.SubmitMessageTransitionLogic;
import com.hedera.services.txns.consensus.TopicCreateTransitionLogic;
import com.hedera.services.txns.consensus.TopicDeleteTransitionLogic;
import com.hedera.services.txns.consensus.TopicUpdateTransitionLogic;
import com.hedera.services.txns.contract.ContractCallTransitionLogic;
import com.hedera.services.txns.contract.ContractCreateTransitionLogic;
import com.hedera.services.txns.contract.ContractDeleteTransitionLogic;
import com.hedera.services.txns.contract.ContractSysDelTransitionLogic;
import com.hedera.services.txns.contract.ContractSysUndelTransitionLogic;
import com.hedera.services.txns.contract.ContractUpdateTransitionLogic;
import com.hedera.services.txns.contract.helpers.UpdateCustomizerFactory;
import com.hedera.services.txns.crypto.CryptoCreateTransitionLogic;
import com.hedera.services.txns.crypto.CryptoDeleteTransitionLogic;
import com.hedera.services.txns.crypto.CryptoTransferTransitionLogic;
import com.hedera.services.txns.crypto.CryptoUpdateTransitionLogic;
import com.hedera.services.txns.file.FileAppendTransitionLogic;
import com.hedera.services.txns.file.FileCreateTransitionLogic;
import com.hedera.services.txns.file.FileDeleteTransitionLogic;
import com.hedera.services.txns.file.FileSysDelTransitionLogic;
import com.hedera.services.txns.file.FileSysUndelTransitionLogic;
import com.hedera.services.txns.file.FileUpdateTransitionLogic;
import com.hedera.services.txns.network.FreezeTransitionLogic;
import com.hedera.services.txns.network.UncheckedSubmitTransitionLogic;
import com.hedera.services.txns.schedule.ScheduleCreateTransitionLogic;
import com.hedera.services.txns.schedule.ScheduleDeleteTransitionLogic;
import com.hedera.services.txns.schedule.ScheduleExecutor;
import com.hedera.services.txns.schedule.ScheduleSignTransitionLogic;
import com.hedera.services.txns.submission.BasicSubmissionFlow;
import com.hedera.services.txns.submission.PlatformSubmissionManager;
import com.hedera.services.txns.submission.SemanticPrecheck;
import com.hedera.services.txns.submission.SolvencyPrecheck;
import com.hedera.services.txns.submission.StagedPrechecks;
import com.hedera.services.txns.submission.StructuralPrecheck;
import com.hedera.services.txns.submission.SyntaxPrecheck;
import com.hedera.services.txns.submission.SystemPrecheck;
import com.hedera.services.txns.submission.TransactionPrecheck;
import com.hedera.services.txns.submission.TxnResponseHelper;
import com.hedera.services.txns.token.TokenAssociateTransitionLogic;
import com.hedera.services.txns.token.TokenBurnTransitionLogic;
import com.hedera.services.txns.token.TokenCreateTransitionLogic;
import com.hedera.services.txns.token.TokenDeleteTransitionLogic;
import com.hedera.services.txns.token.TokenDissociateTransitionLogic;
import com.hedera.services.txns.token.TokenFreezeTransitionLogic;
import com.hedera.services.txns.token.TokenGrantKycTransitionLogic;
import com.hedera.services.txns.token.TokenMintTransitionLogic;
import com.hedera.services.txns.token.TokenRevokeKycTransitionLogic;
import com.hedera.services.txns.token.TokenUnfreezeTransitionLogic;
import com.hedera.services.txns.token.TokenUpdateTransitionLogic;
import com.hedera.services.txns.token.TokenWipeTransitionLogic;
import com.hedera.services.txns.validation.ContextOptionValidator;
import com.hedera.services.txns.validation.OptionValidator;
import com.hedera.services.usage.crypto.CryptoOpsUsage;
import com.hedera.services.usage.file.FileOpsUsage;
import com.hedera.services.usage.schedule.ScheduleOpsUsage;
import com.hedera.services.utils.EntityIdUtils;
import com.hedera.services.utils.JvmSystemExits;
import com.hedera.services.utils.MiscUtils;
import com.hedera.services.utils.Pause;
import com.hedera.services.utils.SleepingPause;
import com.hedera.services.utils.SystemExits;
import com.hedera.services.utils.invertible_fchashmap.FCInvertibleHashMap;
import com.hederahashgraph.api.proto.java.AccountID;
import com.hederahashgraph.api.proto.java.HederaFunctionality;
import com.hederahashgraph.api.proto.java.TokenID;
import com.hederahashgraph.api.proto.java.TransactionBody;
import com.hederahashgraph.api.proto.java.TransactionID;
import com.hederahashgraph.fee.CryptoFeeBuilder;
import com.hederahashgraph.fee.FileFeeBuilder;
import com.hederahashgraph.fee.SmartContractFeeBuilder;
import com.swirlds.common.Address;
import com.swirlds.common.AddressBook;
import com.swirlds.common.Console;
import com.swirlds.common.NodeId;
import com.swirlds.common.Platform;
import com.swirlds.common.crypto.DigestType;
import com.swirlds.common.crypto.Hash;
import com.swirlds.common.crypto.ImmutableHash;
import com.swirlds.common.crypto.RunningHash;
import com.swirlds.fcmap.FCMap;
import org.apache.commons.lang3.tuple.Pair;
import org.apache.logging.log4j.LogManager;
import org.apache.logging.log4j.Logger;
import org.ethereum.core.AccountState;
import org.ethereum.datasource.Source;
import org.ethereum.datasource.StoragePersistence;
import org.ethereum.db.ServicesRepositoryRoot;

import java.io.File;
import java.io.IOException;
import java.io.PrintStream;
import java.security.NoSuchAlgorithmException;
import java.time.Instant;
import java.util.Collections;
import java.util.List;
import java.util.Map;
import java.util.Optional;
import java.util.concurrent.ConcurrentHashMap;
import java.util.concurrent.atomic.AtomicReference;
import java.util.function.Function;
import java.util.function.Predicate;
import java.util.function.Supplier;

import static com.hedera.services.context.ServicesNodeType.STAKED_NODE;
import static com.hedera.services.context.ServicesNodeType.ZERO_STAKE_NODE;
import static com.hedera.services.contracts.sources.AddressKeyedMapFactory.bytecodeMapFrom;
import static com.hedera.services.contracts.sources.AddressKeyedMapFactory.storageMapFrom;
import static com.hedera.services.files.interceptors.ConfigListUtils.uncheckedParse;
import static com.hedera.services.files.interceptors.PureRatesValidation.isNormalIntradayChange;
import static com.hedera.services.ledger.HederaLedger.ACCOUNT_ID_COMPARATOR;
import static com.hedera.services.ledger.accounts.BackingTokenRels.REL_CMP;
import static com.hedera.services.ledger.ids.ExceptionalEntityIdSource.NOOP_ID_SOURCE;
import static com.hedera.services.records.NoopRecordsHistorian.NOOP_RECORDS_HISTORIAN;
import static com.hedera.services.security.ops.SystemOpAuthorization.AUTHORIZED;
import static com.hedera.services.sigs.metadata.DelegatingSigMetadataLookup.backedLookupsFor;
import static com.hedera.services.sigs.metadata.DelegatingSigMetadataLookup.defaultAccountRetryingLookupsFor;
import static com.hedera.services.sigs.metadata.DelegatingSigMetadataLookup.defaultLookupsFor;
import static com.hedera.services.sigs.metadata.SigMetadataLookup.REF_LOOKUP_FACTORY;
import static com.hedera.services.sigs.metadata.SigMetadataLookup.SCHEDULE_REF_LOOKUP_FACTORY;
import static com.hedera.services.sigs.utils.PrecheckUtils.queryPaymentTestFor;
import static com.hedera.services.state.expiry.NoopExpiringCreations.NOOP_EXPIRING_CREATIONS;
import static com.hedera.services.store.tokens.ExceptionalTokenStore.NOOP_TOKEN_STORE;
import static com.hedera.services.txns.submission.StructuralPrecheck.HISTORICAL_MAX_PROTO_MESSAGE_DEPTH;
import static com.hedera.services.utils.EntityIdUtils.accountParsedFromString;
import static com.hedera.services.utils.MiscUtils.lookupInCustomStore;
import static com.hederahashgraph.api.proto.java.HederaFunctionality.ConsensusCreateTopic;
import static com.hederahashgraph.api.proto.java.HederaFunctionality.ConsensusDeleteTopic;
import static com.hederahashgraph.api.proto.java.HederaFunctionality.ConsensusSubmitMessage;
import static com.hederahashgraph.api.proto.java.HederaFunctionality.ConsensusUpdateTopic;
import static com.hederahashgraph.api.proto.java.HederaFunctionality.ContractCall;
import static com.hederahashgraph.api.proto.java.HederaFunctionality.ContractCreate;
import static com.hederahashgraph.api.proto.java.HederaFunctionality.ContractDelete;
import static com.hederahashgraph.api.proto.java.HederaFunctionality.ContractUpdate;
import static com.hederahashgraph.api.proto.java.HederaFunctionality.CryptoCreate;
import static com.hederahashgraph.api.proto.java.HederaFunctionality.CryptoDelete;
import static com.hederahashgraph.api.proto.java.HederaFunctionality.CryptoTransfer;
import static com.hederahashgraph.api.proto.java.HederaFunctionality.CryptoUpdate;
import static com.hederahashgraph.api.proto.java.HederaFunctionality.FileAppend;
import static com.hederahashgraph.api.proto.java.HederaFunctionality.FileCreate;
import static com.hederahashgraph.api.proto.java.HederaFunctionality.FileDelete;
import static com.hederahashgraph.api.proto.java.HederaFunctionality.FileUpdate;
import static com.hederahashgraph.api.proto.java.HederaFunctionality.Freeze;
import static com.hederahashgraph.api.proto.java.HederaFunctionality.ScheduleCreate;
import static com.hederahashgraph.api.proto.java.HederaFunctionality.ScheduleDelete;
import static com.hederahashgraph.api.proto.java.HederaFunctionality.ScheduleSign;
import static com.hederahashgraph.api.proto.java.HederaFunctionality.SystemDelete;
import static com.hederahashgraph.api.proto.java.HederaFunctionality.SystemUndelete;
import static com.hederahashgraph.api.proto.java.HederaFunctionality.TokenAccountWipe;
import static com.hederahashgraph.api.proto.java.HederaFunctionality.TokenAssociateToAccount;
import static com.hederahashgraph.api.proto.java.HederaFunctionality.TokenBurn;
import static com.hederahashgraph.api.proto.java.HederaFunctionality.TokenCreate;
import static com.hederahashgraph.api.proto.java.HederaFunctionality.TokenDelete;
import static com.hederahashgraph.api.proto.java.HederaFunctionality.TokenDissociateFromAccount;
import static com.hederahashgraph.api.proto.java.HederaFunctionality.TokenFreezeAccount;
import static com.hederahashgraph.api.proto.java.HederaFunctionality.TokenGrantKycToAccount;
import static com.hederahashgraph.api.proto.java.HederaFunctionality.TokenMint;
import static com.hederahashgraph.api.proto.java.HederaFunctionality.TokenRevokeKycFromAccount;
import static com.hederahashgraph.api.proto.java.HederaFunctionality.TokenUnfreezeAccount;
import static com.hederahashgraph.api.proto.java.HederaFunctionality.TokenUpdate;
import static com.hederahashgraph.api.proto.java.HederaFunctionality.UncheckedSubmit;
import static java.util.Map.entry;

/**
 * Provide a trivial implementation of the inversion-of-control pattern,
 * isolating secondary responsibilities of dependency creation and
 * injection in a single component.
 *
 * @author Michael Tinker
 */
public class ServicesContext {
	private static final Logger log = LogManager.getLogger(ServicesContext.class);

	private SystemExits systemExits = new JvmSystemExits();

	/* Injected dependencies. */
	ServicesState state;

	private final NodeId id;
	private final Platform platform;
	private final PropertySources propertySources;

	/* Context-sensitive singletons. */
	/**
	 * the directory to which we writes .rcd and .rcd_sig files
	 */
	private String recordStreamDir;
	/**
	 * the initialHash of RecordStreamManager
	 */
	private Hash recordsInitialHash = new ImmutableHash(new byte[DigestType.SHA_384.digestLength()]);
	private Address address;
	private Console console;
	private HederaFs hfs;
	private StateView currentView;
	private AccountID accountId;
	private AnswerFlow answerFlow;
	private HcsAnswers hcsAnswers;
	private FileNumbers fileNums;
	private FileAnswers fileAnswers;
	private MetaAnswers metaAnswers;
	private RecordCache recordCache;
	private CommonStore commonTokenStore;
	private UniqueStore uniqueTokenStore;
	private TokenAnswers tokenAnswers;
	private HederaLedger ledger;
	private SyncVerifier syncVerifier;
	private IssEventInfo issEventInfo;
	private ProcessLogic logic;
	private QueryFeeCheck queryFeeCheck;
	private HederaNumbers hederaNums;
	private EntityAutoRenewal entityAutoRenewal;
	private ExpiryManager expiries;
	private FeeCalculator fees;
	private FeeExemptions exemptions;
	private EntityNumbers entityNums;
	private FreezeHandler freeze;
	private CryptoAnswers cryptoAnswers;
	private ScheduleStore scheduleStore;
	private SyntaxPrecheck syntaxPrecheck;
	private AccountNumbers accountNums;
	private SubmissionFlow submissionFlow;
	private PropertySource properties;
	private EntityIdSource ids;
	private FileController fileGrpc;
	private HapiOpCounters opCounters;
	private AnswerFunctions answerFunctions;
	private ContractAnswers contractAnswers;
	private OptionValidator validator;
	private LedgerValidator ledgerValidator;
	private TokenController tokenGrpc;
	private MiscRunningAvgs runningAvgs;
	private ScheduleAnswers scheduleAnswers;
	private MiscSpeedometers speedometers;
	private ScheduleExecutor scheduleExecutor;
	private ServicesNodeType nodeType;
	private SystemOpPolicies systemOpPolicies;
	private CryptoController cryptoGrpc;
	private HbarCentExchange exchange;
	private SemanticVersions semVers;
	private PrecheckVerifier precheckVerifier;
	private BackingTokenRels backingTokenRels;
	private FreezeController freezeGrpc;
	private BalancesExporter balancesExporter;
	private SysFileCallbacks sysFileCallbacks;
	private NetworkCtxManager networkCtxManager;
	private SolidityLifecycle solidityLifecycle;
	private ExpiringCreations creator;
	private NetworkController networkGrpc;
	private GrpcServerManager grpc;
	private TxnResponseHelper txnResponseHelper;
	private SigFactoryCreator sigFactoryCreator;
	private BlobStorageSource bytecodeDb;
	private HapiOpPermissions hapiOpPermissions;
	private TransactionContext txnCtx;
	private ContractController contractsGrpc;
	private HederaSigningOrder keyOrder;
	private HederaSigningOrder backedKeyOrder;
	private HederaSigningOrder lookupRetryingKeyOrder;
	private StoragePersistence storagePersistence;
	private ScheduleController scheduleGrpc;
	private ConsensusController consensusGrpc;
	private QueryResponseHelper queryResponseHelper;
	private UsagePricesProvider usagePrices;
	private Supplier<StateView> stateViews;
	private FeeSchedulesManager feeSchedulesManager;
	private RecordStreamManager recordStreamManager;
	private ThrottleDefsManager throttleDefsManager;
	private QueryHeaderValidity queryHeaderValidity;
	private Map<String, byte[]> blobStore;
	private Map<EntityId, Long> entityExpiries;
	private TransactionPrecheck transactionPrecheck;
	private FeeMultiplierSource feeMultiplierSource;
	private NodeLocalProperties nodeLocalProperties;
	private TxnFeeChargingPolicy txnChargingPolicy;
	private TxnAwareRatesManager exchangeRatesManager;
	private ServicesStatsManager statsManager;
	private LedgerAccountsSource accountSource;
	private FCMapBackingAccounts backingAccounts;
	private TransitionLogicLookup transitionLogic;
	private TransactionThrottling txnThrottling;
	private ConsensusStatusCounts statusCounts;
	private HfsSystemFilesManager systemFilesManager;
	private CurrentPlatformStatus platformStatus;
	private SystemAccountsCreator systemAccountsCreator;
	private ItemizableFeeCharging itemizableFeeCharging;
	private ServicesRepositoryRoot repository;
	private CharacteristicsFactory characteristics;
	private AccountRecordsHistorian recordsHistorian;
	private GlobalDynamicProperties globalDynamicProperties;
	private FunctionalityThrottling hapiThrottling;
	private FunctionalityThrottling handleThrottling;
	private AwareNodeDiligenceScreen nodeDiligenceScreen;
	private InHandleActivationHelper activationHelper;
	private PlatformSubmissionManager submissionManager;
	private SmartContractRequestHandler contracts;
	private TxnAwareSoliditySigsVerifier soliditySigsVerifier;
	private ValidatingCallbackInterceptor apiPermissionsReloading;
	private ValidatingCallbackInterceptor applicationPropertiesReloading;
	private Supplier<ServicesRepositoryRoot> newPureRepo;
	private Map<TransactionID, TxnIdRecentHistory> txnHistories;
	private AtomicReference<FCMap<MerkleEntityId, MerkleTopic>> queryableTopics;
	private AtomicReference<FCMap<MerkleEntityId, MerkleToken>> queryableTokens;
	private AtomicReference<FCMap<MerkleEntityId, MerkleAccount>> queryableAccounts;
	private AtomicReference<FCMap<MerkleEntityId, MerkleSchedule>> queryableSchedules;
	private AtomicReference<FCMap<MerkleBlobMeta, MerkleOptionalBlob>> queryableStorage;
	private AtomicReference<FCMap<MerkleEntityAssociation, MerkleTokenRelStatus>> queryableTokenAssociations;
	private TransactionalLedger<Pair<AccountID, TokenID>, TokenRelProperty, MerkleTokenRelStatus> tokenRelsLedger;
<<<<<<< HEAD
=======
	private AtomicReference<FCInvertibleHashMap<MerkleUniqueTokenId, MerkleUniqueToken, OwnerIdentifier>> queryableUniqueTokens;
>>>>>>> 27b78083

	/* Context-free infrastructure. */
	private static Pause pause;
	private static StateMigrations stateMigrations;
	private static AccountsExporter accountsExporter;
	private static LegacyEd25519KeyReader b64KeyReader;

	static {
		pause = SleepingPause.SLEEPING_PAUSE;
		b64KeyReader = new LegacyEd25519KeyReader();
		stateMigrations = new StdStateMigrations(SleepingPause.SLEEPING_PAUSE);
		accountsExporter = new ToStringAccountsExporter();
	}

	public ServicesContext(
			NodeId id,
			Platform platform,
			ServicesState state,
			PropertySources propertySources
	) {
		this.id = id;
		this.platform = platform;
		this.state = state;
		this.propertySources = propertySources;
	}

	public void update(ServicesState state) {
		this.state = state;

		queryableAccounts().set(accounts());
		queryableTopics().set(topics());
		queryableStorage().set(storage());
		queryableTokens().set(tokens());
		queryableTokenAssociations().set(tokenAssociations());
		queryableSchedules().set(schedules());
		queryableUniqueTokens().set(uniqueTokens());
	}

	public void rebuildBackingStoresIfPresent() {
		if (backingTokenRels != null) {
			backingTokenRels.rebuildFromSources();
		}
		if (backingAccounts != null) {
			backingAccounts.rebuildFromSources();
		}
	}

	public void rebuildStoreViewsIfPresent() {
		if (scheduleStore != null) {
			scheduleStore.rebuildViews();
		}
		if (commonTokenStore != null) {
			commonTokenStore.rebuildViews();
<<<<<<< HEAD
=======
		}
		if (uniqueTokenStore != null) {
			uniqueTokenStore.rebuildViews();
>>>>>>> 27b78083
		}
	}

	public SigFactoryCreator sigFactoryCreator() {
		if (sigFactoryCreator == null) {
			sigFactoryCreator = new SigFactoryCreator();
		}
		return sigFactoryCreator;
	}

	public HapiOpCounters opCounters() {
		if (opCounters == null) {
			opCounters = new HapiOpCounters(new CounterFactory() {
			}, runningAvgs(), txnCtx(), MiscUtils::baseStatNameOf);
		}
		return opCounters;
	}

	public QueryHeaderValidity queryHeaderValidity() {
		if (queryHeaderValidity == null) {
			queryHeaderValidity = new QueryHeaderValidity();
		}
		return queryHeaderValidity;
	}

	public MiscRunningAvgs runningAvgs() {
		if (runningAvgs == null) {
			runningAvgs = new MiscRunningAvgs(new RunningAvgFactory() {
			}, nodeLocalProperties());
		}
		return runningAvgs;
	}

	public TransactionPrecheck transactionPrecheck() {
		if (transactionPrecheck == null) {
			final var structure = new StructuralPrecheck(
					Platform.getTransactionMaxBytes(), HISTORICAL_MAX_PROTO_MESSAGE_DEPTH);
			final var semantics = new SemanticPrecheck(
					transitionLogic());
			final var solvency = new SolvencyPrecheck(
					exemptions(), fees(), validator(),
					precheckVerifier(), stateViews(), globalDynamicProperties(), this::accounts);
			final var system = new SystemPrecheck(
					systemOpPolicies(), hapiOpPermissions(), txnThrottling());
			final var stagedChecks = new StagedPrechecks(
					syntaxPrecheck(), system, semantics, solvency, structure);
			transactionPrecheck = new TransactionPrecheck(queryFeeCheck(), stagedChecks, platformStatus());
		}
		return transactionPrecheck;
	}

	public FeeMultiplierSource feeMultiplierSource() {
		if (feeMultiplierSource == null) {
			feeMultiplierSource = new TxnRateFeeMultiplierSource(globalDynamicProperties(), handleThrottling());
		}
		return feeMultiplierSource;
	}

	public MiscSpeedometers speedometers() {
		if (speedometers == null) {
			speedometers = new MiscSpeedometers(new SpeedometerFactory() {
			}, nodeLocalProperties());
		}
		return speedometers;
	}

	public FunctionalityThrottling hapiThrottling() {
		if (hapiThrottling == null) {
			hapiThrottling = new HapiThrottling(new DeterministicThrottling(() -> addressBook().getSize()));
		}
		return hapiThrottling;
	}

	public FunctionalityThrottling handleThrottling() {
		if (handleThrottling == null) {
			handleThrottling = new TxnAwareHandleThrottling(txnCtx(), new DeterministicThrottling(() -> 1));
		}
		return handleThrottling;
	}

	public AwareNodeDiligenceScreen nodeDiligenceScreen() {
		if (nodeDiligenceScreen == null) {
			nodeDiligenceScreen = new AwareNodeDiligenceScreen(validator(), txnCtx(), backingAccounts());
		}
		return nodeDiligenceScreen;
	}

	public SemanticVersions semVers() {
		if (semVers == null) {
			semVers = new SemanticVersions();
		}
		return semVers;
	}

	public ServicesStatsManager statsManager() {
		if (statsManager == null) {
			var opSpeedometers = new HapiOpSpeedometers(
					opCounters(),
					new SpeedometerFactory() {
					},
					nodeLocalProperties(),
					MiscUtils::baseStatNameOf);
			statsManager = new ServicesStatsManager(
					opCounters(),
					runningAvgs(),
					speedometers(),
					opSpeedometers,
					nodeLocalProperties());
		}
		return statsManager;
	}

	public CurrentPlatformStatus platformStatus() {
		if (platformStatus == null) {
			platformStatus = new ContextPlatformStatus();
		}
		return platformStatus;
	}

	public LedgerValidator ledgerValidator() {
		if (ledgerValidator == null) {
			ledgerValidator = new BasedLedgerValidator(hederaNums(), properties(), globalDynamicProperties());
		}
		return ledgerValidator;
	}

	public InHandleActivationHelper activationHelper() {
		if (activationHelper == null) {
			activationHelper = new InHandleActivationHelper(
					backedKeyOrder(),
					characteristics(),
					txnCtx()::accessor);
		}
		return activationHelper;
	}

	public ScheduleExecutor scheduleExecutor() {
		if (scheduleExecutor == null) {
			scheduleExecutor = new ScheduleExecutor();
		}
		return scheduleExecutor;
	}

	public IssEventInfo issEventInfo() {
		if (issEventInfo == null) {
			issEventInfo = new IssEventInfo(properties());
		}
		return issEventInfo;
	}

	public Map<String, byte[]> blobStore() {
		if (blobStore == null) {
			blobStore = new FcBlobsBytesStore(MerkleOptionalBlob::new, this::storage);
		}
		return blobStore;
	}

	public Supplier<StateView> stateViews() {
		if (stateViews == null) {
			stateViews = () -> new StateView(
					tokenStore(),
					uniqueStore(),
					scheduleStore(),
					() -> queryableTopics().get(),
					() -> queryableAccounts().get(),
					() -> queryableStorage().get(),
					() -> queryableTokenAssociations().get(),
					this::diskFs,
					nodeLocalProperties());
		}
		return stateViews;
	}

	public StateView currentView() {
		if (currentView == null) {
			currentView = new StateView(
					tokenStore(),
					uniqueStore(),
					scheduleStore(),
					this::topics,
					this::accounts,
					this::storage,
					this::tokenAssociations,
					this::diskFs,
					nodeLocalProperties());
		}
		return currentView;
	}

	public HederaNumbers hederaNums() {
		if (hederaNums == null) {
			hederaNums = new HederaNumbers(properties());
		}
		return hederaNums;
	}

	public FileNumbers fileNums() {
		if (fileNums == null) {
			fileNums = new FileNumbers(hederaNums(), properties());
		}
		return fileNums;
	}

	public AccountNumbers accountNums() {
		if (accountNums == null) {
			accountNums = new AccountNumbers(properties());
		}
		return accountNums;
	}

	public TxnResponseHelper txnResponseHelper() {
		if (txnResponseHelper == null) {
			txnResponseHelper = new TxnResponseHelper(submissionFlow(), opCounters());
		}
		return txnResponseHelper;
	}

	public TransactionThrottling txnThrottling() {
		if (txnThrottling == null) {
			txnThrottling = new TransactionThrottling(hapiThrottling());
		}
		return txnThrottling;
	}

	public ItemizableFeeCharging charging() {
		if (itemizableFeeCharging == null) {
			itemizableFeeCharging = new ItemizableFeeCharging(
					ledger(),
					exemptions(),
					globalDynamicProperties());
		}
		return itemizableFeeCharging;
	}

	public SubmissionFlow submissionFlow() {
		if (submissionFlow == null) {
			submissionFlow = new BasicSubmissionFlow(nodeType(), transactionPrecheck(), submissionManager());
		}
		return submissionFlow;
	}

	public QueryResponseHelper queryResponseHelper() {
		if (queryResponseHelper == null) {
			queryResponseHelper = new QueryResponseHelper(answerFlow(), opCounters());
		}
		return queryResponseHelper;
	}

	public FileAnswers fileAnswers() {
		if (fileAnswers == null) {
			fileAnswers = new FileAnswers(
					new GetFileInfoAnswer(validator()),
					new GetFileContentsAnswer(validator())
			);
		}
		return fileAnswers;
	}

	public ContractAnswers contractAnswers() {
		if (contractAnswers == null) {
			contractAnswers = new ContractAnswers(
					new GetBytecodeAnswer(validator()),
					new GetContractInfoAnswer(validator()),
					new GetBySolidityIdAnswer(),
					new GetContractRecordsAnswer(validator()),
					new ContractCallLocalAnswer(contracts()::contractCallLocal, validator())
			);
		}
		return contractAnswers;
	}

	public HcsAnswers hcsAnswers() {
		if (hcsAnswers == null) {
			hcsAnswers = new HcsAnswers(
					new GetTopicInfoAnswer(validator())
			);
		}
		return hcsAnswers;
	}

	public MetaAnswers metaAnswers() {
		if (metaAnswers == null) {
			metaAnswers = new MetaAnswers(
					new GetTxnRecordAnswer(recordCache(), validator(), answerFunctions()),
					new GetTxnReceiptAnswer(recordCache()),
					new GetVersionInfoAnswer(semVers()),
					new GetFastTxnRecordAnswer()
			);
		}
		return metaAnswers;
	}

	public EntityNumbers entityNums() {
		if (entityNums == null) {
			entityNums = new EntityNumbers(fileNums(), hederaNums(), accountNums());
		}
		return entityNums;
	}

	public TokenAnswers tokenAnswers() {
		if (tokenAnswers == null) {
			tokenAnswers = new TokenAnswers(
					new GetTokenInfoAnswer(),
					new GetTokenNftInfoAnswer()
			);
		}
		return tokenAnswers;
	}

	public ScheduleAnswers scheduleAnswers() {
		if (scheduleAnswers == null) {
			scheduleAnswers = new ScheduleAnswers(
					new GetScheduleInfoAnswer()
			);
		}
		return scheduleAnswers;
	}

	public CryptoAnswers cryptoAnswers() {
		if (cryptoAnswers == null) {
			cryptoAnswers = new CryptoAnswers(
					new GetLiveHashAnswer(),
					new GetStakersAnswer(),
					new GetAccountInfoAnswer(validator()),
					new GetAccountBalanceAnswer(validator()),
					new GetAccountRecordsAnswer(answerFunctions(), validator())
			);
		}
		return cryptoAnswers;
	}

	public AnswerFunctions answerFunctions() {
		if (answerFunctions == null) {
			answerFunctions = new AnswerFunctions();
		}
		return answerFunctions;
	}

	public QueryFeeCheck queryFeeCheck() {
		if (queryFeeCheck == null) {
			queryFeeCheck = new QueryFeeCheck(validator(), globalDynamicProperties(), this::accounts);
		}
		return queryFeeCheck;
	}

	public FeeCalculator fees() {
		if (fees == null) {
			FileOpsUsage fileOpsUsage = new FileOpsUsage();
			CryptoOpsUsage cryptoOpsUsage = new CryptoOpsUsage();
			FileFeeBuilder fileFees = new FileFeeBuilder();
			CryptoFeeBuilder cryptoFees = new CryptoFeeBuilder();
			ScheduleOpsUsage scheduleOpsUsage = new ScheduleOpsUsage();
			SmartContractFeeBuilder contractFees = new SmartContractFeeBuilder();

			fees = new UsageBasedFeeCalculator(
					new AutoRenewCalcs(cryptoOpsUsage),
					exchange(),
					usagePrices(),
					feeMultiplierSource(),
					List.of(
							/* Meta */
							new GetVersionInfoResourceUsage(),
							new GetTxnRecordResourceUsage(recordCache(), answerFunctions(), cryptoFees),
							/* Crypto */
							new GetAccountInfoResourceUsage(cryptoOpsUsage),
							new GetAccountRecordsResourceUsage(answerFunctions(), cryptoFees),
							/* File */
							new GetFileInfoResourceUsage(fileOpsUsage),
							new GetFileContentsResourceUsage(fileFees),
							/* Consensus */
							new GetTopicInfoResourceUsage(),
							/* Smart Contract */
							new GetBytecodeResourceUsage(contractFees),
							new GetContractInfoResourceUsage(),
							new GetContractRecordsResourceUsage(contractFees),
							new ContractCallLocalResourceUsage(
									contracts()::contractCallLocal, contractFees, globalDynamicProperties()),
							/* Token */
							new GetTokenInfoResourceUsage(),
							/* Schedule */
							new GetScheduleInfoResourceUsage(scheduleOpsUsage),
							/* NftInfo */
							new GetTokenNftInfoResourceUsage()
					),
					txnUsageEstimators(
							cryptoOpsUsage, fileOpsUsage, fileFees, cryptoFees, contractFees, scheduleOpsUsage)
			);
		}
		return fees;
	}

	private Function<HederaFunctionality, List<TxnResourceUsageEstimator>> txnUsageEstimators(
			CryptoOpsUsage cryptoOpsUsage,
			FileOpsUsage fileOpsUsage,
			FileFeeBuilder fileFees,
			CryptoFeeBuilder cryptoFees,
			SmartContractFeeBuilder contractFees,
			ScheduleOpsUsage scheduleOpsUsage
	) {
		var props = globalDynamicProperties();

		Map<HederaFunctionality, List<TxnResourceUsageEstimator>> estimatorsMap = Map.ofEntries(
				/* Crypto */
				entry(CryptoCreate, List.of(new CryptoCreateResourceUsage(cryptoOpsUsage))),
				entry(CryptoDelete, List.of(new CryptoDeleteResourceUsage(cryptoFees))),
				entry(CryptoUpdate, List.of(new CryptoUpdateResourceUsage(cryptoOpsUsage))),
				entry(CryptoTransfer, List.of(new CryptoTransferResourceUsage(globalDynamicProperties()))),
				/* Contract */
				entry(ContractCall, List.of(new ContractCallResourceUsage(contractFees))),
				entry(ContractCreate, List.of(new ContractCreateResourceUsage(contractFees))),
				entry(ContractDelete, List.of(new ContractDeleteResourceUsage(contractFees))),
				entry(ContractUpdate, List.of(new ContractUpdateResourceUsage(contractFees))),
				/* File */
				entry(FileCreate, List.of(new FileCreateResourceUsage(fileOpsUsage))),
				entry(FileDelete, List.of(new FileDeleteResourceUsage(fileFees))),
				entry(FileUpdate, List.of(new FileUpdateResourceUsage(fileOpsUsage))),
				entry(FileAppend, List.of(new FileAppendResourceUsage(fileFees))),
				/* Consensus */
				entry(ConsensusCreateTopic, List.of(new CreateTopicResourceUsage())),
				entry(ConsensusUpdateTopic, List.of(new UpdateTopicResourceUsage())),
				entry(ConsensusDeleteTopic, List.of(new DeleteTopicResourceUsage())),
				entry(ConsensusSubmitMessage, List.of(new SubmitMessageResourceUsage())),
				/* Token */
				entry(TokenCreate, List.of(new TokenCreateResourceUsage())),
				entry(TokenUpdate, List.of(new TokenUpdateResourceUsage())),
				entry(TokenFreezeAccount, List.of(new TokenFreezeResourceUsage())),
				entry(TokenUnfreezeAccount, List.of(new TokenUnfreezeResourceUsage())),
				entry(TokenGrantKycToAccount, List.of(new TokenGrantKycResourceUsage())),
				entry(TokenRevokeKycFromAccount, List.of(new TokenRevokeKycResourceUsage())),
				entry(TokenDelete, List.of(new TokenDeleteResourceUsage())),
				entry(TokenMint, List.of(new TokenMintResourceUsage())),
				entry(TokenBurn, List.of(new TokenBurnResourceUsage())),
				entry(TokenAccountWipe, List.of(new TokenWipeResourceUsage())),
				entry(TokenAssociateToAccount, List.of(new TokenAssociateResourceUsage())),
				entry(TokenDissociateFromAccount, List.of(new TokenDissociateResourceUsage())),
				/* Schedule */
				entry(ScheduleCreate, List.of(new ScheduleCreateResourceUsage(scheduleOpsUsage, props))),
				entry(ScheduleDelete, List.of(new ScheduleDeleteResourceUsage(scheduleOpsUsage, props))),
				entry(ScheduleSign, List.of(new ScheduleSignResourceUsage(scheduleOpsUsage, props))),
				/* System */
				entry(Freeze, List.of(new FreezeResourceUsage())),
				entry(SystemDelete, List.of(new SystemDeleteFileResourceUsage(fileFees))),
				entry(SystemUndelete, List.of(new SystemUndeleteFileResourceUsage(fileFees)))
		);

		return estimatorsMap::get;
	}

	public AnswerFlow answerFlow() {
		if (answerFlow == null) {
			if (nodeType() == STAKED_NODE) {
				answerFlow = new StakedAnswerFlow(
						fees(),
						stateViews(),
						usagePrices(),
						hapiThrottling(),
						submissionManager(),
						queryHeaderValidity(),
						transactionPrecheck(),
						hapiOpPermissions(),
						queryFeeCheck());
			} else {
				answerFlow = new ZeroStakeAnswerFlow(queryHeaderValidity(), stateViews(), hapiThrottling());
			}
		}
		return answerFlow;
	}

	public HederaSigningOrder keyOrder() {
		if (keyOrder == null) {
			var lookups = defaultLookupsFor(
					hfs(),
					this::accounts,
					this::topics,
					REF_LOOKUP_FACTORY.apply(tokenStore()),
					SCHEDULE_REF_LOOKUP_FACTORY.apply(scheduleStore()));
			keyOrder = keyOrderWith(lookups);
		}
		return keyOrder;
	}

	public HederaSigningOrder backedKeyOrder() {
		if (backedKeyOrder == null) {
			var lookups = backedLookupsFor(
					hfs(),
					backingAccounts(),
					this::topics,
					this::accounts,
					REF_LOOKUP_FACTORY.apply(tokenStore()),
					SCHEDULE_REF_LOOKUP_FACTORY.apply(scheduleStore()));
			backedKeyOrder = keyOrderWith(lookups);
		}
		return backedKeyOrder;
	}

	public HederaSigningOrder lookupRetryingKeyOrder() {
		if (lookupRetryingKeyOrder == null) {
			var lookups = defaultAccountRetryingLookupsFor(
					hfs(),
					nodeLocalProperties(),
					this::accounts,
					this::topics,
					REF_LOOKUP_FACTORY.apply(tokenStore()),
					SCHEDULE_REF_LOOKUP_FACTORY.apply(scheduleStore()),
					runningAvgs(),
					speedometers());
			lookupRetryingKeyOrder = keyOrderWith(lookups);
		}
		return lookupRetryingKeyOrder;
	}

	public ServicesNodeType nodeType() {
		if (nodeType == null) {
			nodeType = (address().getStake() > 0) ? STAKED_NODE : ZERO_STAKE_NODE;
		}
		return nodeType;
	}

	private HederaSigningOrder keyOrderWith(DelegatingSigMetadataLookup lookups) {
		var policies = systemOpPolicies();
		var properties = globalDynamicProperties();
		return new HederaSigningOrder(
				entityNums(),
				lookups,
				txn -> policies.check(txn, CryptoUpdate) != AUTHORIZED,
				(txn, function) -> policies.check(txn, function) != AUTHORIZED,
				properties);
	}

	public StoragePersistence storagePersistence() {
		if (storagePersistence == null) {
			storagePersistence = new BlobStoragePersistence(storageMapFrom(blobStore()));
		}
		return storagePersistence;
	}

	public SyncVerifier syncVerifier() {
		if (syncVerifier == null) {
			syncVerifier = platform().getCryptography()::verifySync;
		}
		return syncVerifier;
	}

	public PrecheckVerifier precheckVerifier() {
		if (precheckVerifier == null) {
			Predicate<TransactionBody> isQueryPayment = queryPaymentTestFor(nodeAccount());
			PrecheckKeyReqs reqs = new PrecheckKeyReqs(keyOrder(), lookupRetryingKeyOrder(), isQueryPayment);
			precheckVerifier = new PrecheckVerifier(syncVerifier(), reqs, DefaultSigBytesProvider.DEFAULT_SIG_BYTES);
		}
		return precheckVerifier;
	}

	public PrintStream consoleOut() {
		return Optional.ofNullable(console()).map(c -> c.out).orElse(null);
	}

	public BalancesExporter balancesExporter() {
		if (balancesExporter == null) {
			balancesExporter = new SignedStateBalancesExporter(
					properties(),
					platform()::sign,
					globalDynamicProperties());
		}
		return balancesExporter;
	}

	public Map<EntityId, Long> entityExpiries() {
		if (entityExpiries == null) {
			entityExpiries = EntityExpiryMapFactory.entityExpiryMapFrom(blobStore());
		}
		return entityExpiries;
	}

	public HederaFs hfs() {
		if (hfs == null) {
			hfs = new TieredHederaFs(
					ids(),
					globalDynamicProperties(),
					txnCtx()::consensusTime,
					DataMapFactory.dataMapFrom(blobStore()),
					MetadataMapFactory.metaMapFrom(blobStore()),
					this::getCurrentSpecialFileSystem);
			hfs.register(feeSchedulesManager());
			hfs.register(exchangeRatesManager());
			hfs.register(apiPermissionsReloading());
			hfs.register(applicationPropertiesReloading());
			hfs.register(throttleDefsManager());
		}
		return hfs;
	}

	MerkleDiskFs getCurrentSpecialFileSystem() {
		return this.state.diskFs();
	}

	public SoliditySigsVerifier soliditySigsVerifier() {
		if (soliditySigsVerifier == null) {
			soliditySigsVerifier = new TxnAwareSoliditySigsVerifier(
					syncVerifier(),
					txnCtx(),
					StandardSyncActivationCheck::allKeysAreActive,
					this::accounts);
		}
		return soliditySigsVerifier;
	}

	public FileUpdateInterceptor applicationPropertiesReloading() {
		if (applicationPropertiesReloading == null) {
			var propertiesCb = sysFileCallbacks().propertiesCb();
			applicationPropertiesReloading = new ValidatingCallbackInterceptor(
					0,
					"files.networkProperties",
					properties(),
					contents -> propertiesCb.accept(uncheckedParse(contents)),
					ConfigListUtils::isConfigList
			);
		}
		return applicationPropertiesReloading;
	}

	public FileUpdateInterceptor apiPermissionsReloading() {
		if (apiPermissionsReloading == null) {
			var permissionsCb = sysFileCallbacks().permissionsCb();
			apiPermissionsReloading = new ValidatingCallbackInterceptor(
					0,
					"files.hapiPermissions",
					properties(),
					contents -> permissionsCb.accept(uncheckedParse(contents)),
					ConfigListUtils::isConfigList
			);
		}
		return apiPermissionsReloading;
	}

	public TransitionLogicLookup transitionLogic() {
		if (transitionLogic == null) {
			transitionLogic = new TransitionLogicLookup(transitions());
		}
		return transitionLogic;
	}

	private Function<HederaFunctionality, List<TransitionLogic>> transitions() {
		Map<HederaFunctionality, List<TransitionLogic>> transitionsMap = Map.ofEntries(
				/* Crypto */
				entry(CryptoCreate,
						List.of(new CryptoCreateTransitionLogic(ledger(), validator(), txnCtx()))),
				entry(CryptoUpdate,
						List.of(new CryptoUpdateTransitionLogic(ledger(), validator(), txnCtx()))),
				entry(CryptoDelete,
						List.of(new CryptoDeleteTransitionLogic(ledger(), txnCtx()))),
				entry(CryptoTransfer,
						List.of(new CryptoTransferTransitionLogic(ledger(), validator(), txnCtx()))),
				/* File */
				entry(FileUpdate,
						List.of(new FileUpdateTransitionLogic(hfs(), entityNums(), validator(), txnCtx()))),
				entry(FileCreate,
						List.of(new FileCreateTransitionLogic(hfs(), validator(), txnCtx()))),
				entry(FileDelete,
						List.of(new FileDeleteTransitionLogic(hfs(), txnCtx()))),
				entry(FileAppend,
						List.of(new FileAppendTransitionLogic(hfs(), txnCtx()))),
				/* Contract */
				entry(ContractCreate,
						List.of(new ContractCreateTransitionLogic(
								hfs(), contracts()::createContract, this::seqNo, validator(), txnCtx()))),
				entry(ContractUpdate,
						List.of(new ContractUpdateTransitionLogic(
								ledger(), validator(), txnCtx(), new UpdateCustomizerFactory(), this::accounts))),
				entry(ContractDelete,
						List.of(new ContractDeleteTransitionLogic(
								ledger(), contracts()::deleteContract, validator(), txnCtx(), this::accounts))),
				entry(ContractCall,
						List.of(new ContractCallTransitionLogic(
								contracts()::contractCall, validator(), txnCtx(), this::seqNo, this::accounts))),
				/* Consensus */
				entry(ConsensusCreateTopic,
						List.of(new TopicCreateTransitionLogic(
								this::accounts, this::topics, ids(), validator(), txnCtx(), ledger()))),
				entry(ConsensusUpdateTopic,
						List.of(new TopicUpdateTransitionLogic(
								this::accounts, this::topics, validator(), txnCtx(), ledger()))),
				entry(ConsensusDeleteTopic,
						List.of(new TopicDeleteTransitionLogic(
								this::topics, validator(), txnCtx()))),
				entry(ConsensusSubmitMessage,
						List.of(new SubmitMessageTransitionLogic(
								this::topics, validator(), txnCtx(), globalDynamicProperties()))),
				/* Token */
				entry(TokenCreate,
						List.of(new TokenCreateTransitionLogic(validator(), tokenStore(), ledger(), txnCtx()))),
				entry(TokenUpdate,
						List.of(new TokenUpdateTransitionLogic(
								validator(), tokenStore(), ledger(), txnCtx(), BaseTokenStore::affectsExpiryAtMost))),
				entry(TokenFreezeAccount,
						List.of(new TokenFreezeTransitionLogic(tokenStore(), ledger(), txnCtx()))),
				entry(TokenUnfreezeAccount,
						List.of(new TokenUnfreezeTransitionLogic(tokenStore(), ledger(), txnCtx()))),
				entry(TokenGrantKycToAccount,
						List.of(new TokenGrantKycTransitionLogic(tokenStore(), ledger(), txnCtx()))),
				entry(TokenRevokeKycFromAccount,
						List.of(new TokenRevokeKycTransitionLogic(tokenStore(), ledger(), txnCtx()))),
				entry(TokenDelete,
						List.of(new TokenDeleteTransitionLogic(tokenStore(), txnCtx()))),
				entry(TokenMint,
						List.of(new TokenMintTransitionLogic(tokenStore(), uniqueStore(), txnCtx()))),
				entry(TokenBurn,
						List.of(new TokenBurnTransitionLogic(tokenStore(), txnCtx()))),
				entry(TokenAccountWipe,
						List.of(new TokenWipeTransitionLogic(tokenStore(), txnCtx()))),
				entry(TokenAssociateToAccount,
						List.of(new TokenAssociateTransitionLogic(tokenStore(), txnCtx()))),
				entry(TokenDissociateFromAccount,
						List.of(new TokenDissociateTransitionLogic(tokenStore(), txnCtx()))),
				/* Schedule */
				entry(ScheduleCreate,
						List.of(new ScheduleCreateTransitionLogic(
								scheduleStore(), txnCtx(), activationHelper(), validator(), scheduleExecutor()))),
				entry(ScheduleSign,
						List.of(new ScheduleSignTransitionLogic(
								scheduleStore(),
								txnCtx(),
								activationHelper(),
								scheduleExecutor()
						))),
				entry(ScheduleDelete,
						List.of(new ScheduleDeleteTransitionLogic(scheduleStore(), txnCtx()))),
				/* System */
				entry(SystemDelete,
						List.of(
								new FileSysDelTransitionLogic(hfs(), entityExpiries(), txnCtx()),
								new ContractSysDelTransitionLogic(
										validator(), txnCtx(), contracts()::systemDelete, this::accounts))),
				entry(SystemUndelete,
						List.of(
								new FileSysUndelTransitionLogic(hfs(), entityExpiries(), txnCtx()),
								new ContractSysUndelTransitionLogic(
										validator(), txnCtx(), contracts()::systemUndelete, this::accounts))),
				/* Network */
				entry(Freeze,
						List.of(new FreezeTransitionLogic(fileNums(), freeze()::freeze, txnCtx()))),
				entry(UncheckedSubmit,
						List.of(new UncheckedSubmitTransitionLogic()))
		);
		return transitionsMap::get;
	}

	public EntityIdSource ids() {
		if (ids == null) {
			ids = new SeqNoEntityIdSource(this::seqNo);
		}
		return ids;
	}

	public TransactionContext txnCtx() {
		if (txnCtx == null) {
			txnCtx = new AwareTransactionContext(this);
		}
		return txnCtx;
	}

	public Map<TransactionID, TxnIdRecentHistory> txnHistories() {
		if (txnHistories == null) {
			txnHistories = new ConcurrentHashMap<>();
		}
		return txnHistories;
	}

	public RecordCache recordCache() {
		if (recordCache == null) {
			recordCache = new RecordCache(
					this,
					new RecordCacheFactory(properties()).getRecordCache(),
					txnHistories());
		}
		return recordCache;
	}

	public CharacteristicsFactory characteristics() {
		if (characteristics == null) {
			characteristics = new CharacteristicsFactory(hfs());
		}
		return characteristics;
	}

	public AccountRecordsHistorian recordsHistorian() {
		if (recordsHistorian == null) {
			recordsHistorian = new TxnAwareRecordsHistorian(
					recordCache(),
					txnCtx(),
					this::accounts,
					expiries());
		}
		return recordsHistorian;
	}

	public FeeExemptions exemptions() {
		if (exemptions == null) {
			exemptions = new StandardExemptions(accountNums(), systemOpPolicies());
		}
		return exemptions;
	}

	public HbarCentExchange exchange() {
		if (exchange == null) {
			exchange = new AwareHbarCentExchange(txnCtx());
		}
		return exchange;
	}

	public BackingStore<Pair<AccountID, TokenID>, MerkleTokenRelStatus> backingTokenRels() {
		if (backingTokenRels == null) {
			backingTokenRels = new BackingTokenRels(this::tokenAssociations);
		}
		return backingTokenRels;
	}

	public BackingStore<AccountID, MerkleAccount> backingAccounts() {
		if (backingAccounts == null) {
			backingAccounts = new FCMapBackingAccounts(this::accounts);
		}
		return backingAccounts;
	}

	public NodeLocalProperties nodeLocalProperties() {
		if (nodeLocalProperties == null) {
			nodeLocalProperties = new NodeLocalProperties(properties());
		}
		return nodeLocalProperties;
	}

	public GlobalDynamicProperties globalDynamicProperties() {
		if (globalDynamicProperties == null) {
			globalDynamicProperties = new GlobalDynamicProperties(hederaNums(), properties());
		}
		return globalDynamicProperties;
	}

<<<<<<< HEAD
	public TransactionalLedger<Pair<AccountID, TokenID>, TokenRelProperty, MerkleTokenRelStatus> tokenRelsLedger(){
=======
	public TransactionalLedger<Pair<AccountID, TokenID>, TokenRelProperty, MerkleTokenRelStatus> tokenRelsLedger() {
>>>>>>> 27b78083
		if (tokenRelsLedger == null) {
			tokenRelsLedger = new TransactionalLedger<>(
					TokenRelProperty.class,
					MerkleTokenRelStatus::new,
					backingTokenRels(),
					new ChangeSummaryManager<>());
			tokenRelsLedger.setKeyComparator(REL_CMP);
			tokenRelsLedger.setKeyToString(BackingTokenRels::readableTokenRel);
		}
		return tokenRelsLedger;
	}

	public TokenStore tokenStore() {
		if (commonTokenStore == null) {
			TransactionalLedger<Pair<AccountID, TokenID>, TokenRelProperty, MerkleTokenRelStatus> tokenRelsLedger =
					tokenRelsLedger();
			commonTokenStore = new CommonTokenStore(
<<<<<<< HEAD
=======
					ids(),
					validator(),
					globalDynamicProperties(),
					this::tokens,
					tokenRelsLedger);
		}
		return commonTokenStore;
	}

	public UniqueStore uniqueStore() {
		if (uniqueTokenStore == null) {
			TransactionalLedger<Pair<AccountID, TokenID>, TokenRelProperty, MerkleTokenRelStatus> tokenRelsLedger =
					tokenRelsLedger();
			uniqueTokenStore = new UniqueTokenStore(
>>>>>>> 27b78083
					ids(),
					validator(),
					globalDynamicProperties(),
					this::tokens,
					this::uniqueTokens,
					tokenRelsLedger);
		}
<<<<<<< HEAD
		return commonTokenStore;
	}

	public UniqueStore uniqueStore(){
		if (uniqueTokenStore == null){
			TransactionalLedger<Pair<AccountID, TokenID>, TokenRelProperty, MerkleTokenRelStatus> tokenRelsLedger =
					tokenRelsLedger();
			uniqueTokenStore = new UniqueTokenStore(
					ids(),
					validator(),
					globalDynamicProperties(),
					this::tokens,
					this::uniqueTokens,
					tokenRelsLedger);
		}
=======
>>>>>>> 27b78083
		return uniqueTokenStore;
	}

	public ScheduleStore scheduleStore() {
		if (scheduleStore == null) {
			scheduleStore = new HederaScheduleStore(globalDynamicProperties(), ids(), txnCtx(), this::schedules);
		}
		return scheduleStore;
	}

	public HederaLedger ledger() {
		if (ledger == null) {
			TransactionalLedger<AccountID, AccountProperty, MerkleAccount> accountsLedger =
					new TransactionalLedger<>(
							AccountProperty.class,
							MerkleAccount::new,
							backingAccounts(),
							new ChangeSummaryManager<>());
			accountsLedger.setKeyComparator(ACCOUNT_ID_COMPARATOR);
			ledger = new HederaLedger(
					tokenStore(),
					ids(),
					creator(),
					validator(),
					recordsHistorian(),
					globalDynamicProperties(),
					accountsLedger);
			scheduleStore().setAccountsLedger(accountsLedger);
			scheduleStore().setHederaLedger(ledger);
		}
		return ledger;
	}

	public EntityAutoRenewal entityAutoRenewal() {
		if (entityAutoRenewal == null) {
			final var helper = new RenewalHelper(
					tokenStore(), hederaNums(), globalDynamicProperties(),
					this::tokens, this::accounts, this::tokenAssociations);
			final var recordHelper = new RenewalRecordsHelper(
					this, recordStreamManager(), globalDynamicProperties());
			final var renewalProcess = new RenewalProcess(
					fees(), hederaNums(), helper, recordHelper);
			entityAutoRenewal = new EntityAutoRenewal(
					hederaNums(), renewalProcess, this, globalDynamicProperties());
		}
		return entityAutoRenewal;
	}

	public ExpiryManager expiries() {
		if (expiries == null) {
			var histories = txnHistories();
			expiries = new ExpiryManager(recordCache(), histories, scheduleStore(), schedules());
		}
		return expiries;
	}

	public ExpiringCreations creator() {
		if (creator == null) {
			creator = new ExpiringCreations(expiries(), globalDynamicProperties());
			creator.setRecordCache(recordCache());
		}
		return creator;
	}

	public OptionValidator validator() {
		if (validator == null) {
			validator = new ContextOptionValidator(nodeAccount(), txnCtx(), globalDynamicProperties());
		}
		return validator;
	}

	public ProcessLogic logic() {
		if (logic == null) {
			logic = new AwareProcessLogic(this);
		}
		return logic;
	}

	public FreezeHandler freeze() {
		if (freeze == null) {
			freeze = new FreezeHandler(hfs(), platform(), exchange());
		}
		return freeze;
	}

	public void updateFeature() {
		if (freeze != null) {
			String os = System.getProperty("os.name").toLowerCase();
			if (os.contains("mac")) {
				if (platform.getSelfId().getId() == 0) {
					freeze.handleUpdateFeature();
				}
			} else {
				freeze.handleUpdateFeature();
			}
		}
	}

	public NetworkCtxManager networkCtxManager() {
		if (networkCtxManager == null) {
			networkCtxManager = new NetworkCtxManager(
					issEventInfo(),
					properties(),
					opCounters(),
					exchange(),
					systemFilesManager(),
					feeMultiplierSource(),
					handleThrottling(),
					this::networkCtx);
		}
		return networkCtxManager;
	}

	public ThrottleDefsManager throttleDefsManager() {
		if (throttleDefsManager == null) {
			throttleDefsManager = new ThrottleDefsManager(
					fileNums(), this::addressBook, sysFileCallbacks().throttlesCb());
		}
		return throttleDefsManager;
	}

	public RecordStreamManager recordStreamManager() {
		return recordStreamManager;
	}

	/**
	 * RecordStreamManager should only be initialized after system files have been loaded,
	 * which means enableRecordStreaming has been read from file
	 */
	public void initRecordStreamManager() {
		try {
			var nodeLocalProps = nodeLocalProperties();
			var nodeScopedRecordLogDir = getRecordStreamDirectory(nodeLocalProps);
			recordStreamManager = new RecordStreamManager(
					platform,
					runningAvgs(),
					nodeLocalProps,
					nodeScopedRecordLogDir,
					getRecordsInitialHash());
		} catch (IOException | NoSuchAlgorithmException ex) {
			log.error("Fail to initialize RecordStreamManager.", ex);
		}
	}

	public FileUpdateInterceptor exchangeRatesManager() {
		if (exchangeRatesManager == null) {
			exchangeRatesManager = new TxnAwareRatesManager(
					fileNums(),
					accountNums(),
					globalDynamicProperties(),
					txnCtx(),
					this::midnightRates,
					exchange()::updateRates,
					limitPercent -> (base, proposed) -> isNormalIntradayChange(base, proposed, limitPercent));
		}
		return exchangeRatesManager;
	}

	public FileUpdateInterceptor feeSchedulesManager() {
		if (feeSchedulesManager == null) {
			feeSchedulesManager = new FeeSchedulesManager(fileNums(), fees());
		}
		return feeSchedulesManager;
	}

	public FreezeController freezeGrpc() {
		if (freezeGrpc == null) {
			freezeGrpc = new FreezeController(txnResponseHelper());
		}
		return freezeGrpc;
	}

	public NetworkController networkGrpc() {
		if (networkGrpc == null) {
			networkGrpc = new NetworkController(metaAnswers(), txnResponseHelper(), queryResponseHelper());
		}
		return networkGrpc;
	}

	public FileController filesGrpc() {
		if (fileGrpc == null) {
			fileGrpc = new FileController(fileAnswers(), txnResponseHelper(), queryResponseHelper());
		}
		return fileGrpc;
	}

	public SystemOpPolicies systemOpPolicies() {
		if (systemOpPolicies == null) {
			systemOpPolicies = new SystemOpPolicies(entityNums());
		}
		return systemOpPolicies;
	}

	public TokenController tokenGrpc() {
		if (tokenGrpc == null) {
			tokenGrpc = new TokenController(tokenAnswers(), txnResponseHelper(), queryResponseHelper());
		}
		return tokenGrpc;
	}

	public ScheduleController scheduleGrpc() {
		if (scheduleGrpc == null) {
			scheduleGrpc = new ScheduleController(scheduleAnswers(), txnResponseHelper(), queryResponseHelper());
		}
		return scheduleGrpc;
	}

	public CryptoController cryptoGrpc() {
		if (cryptoGrpc == null) {
			cryptoGrpc = new CryptoController(
					metaAnswers(),
					cryptoAnswers(),
					txnResponseHelper(),
					queryResponseHelper());
		}
		return cryptoGrpc;
	}

	public ContractController contractsGrpc() {
		if (contractsGrpc == null) {
			contractsGrpc = new ContractController(contractAnswers(), txnResponseHelper(), queryResponseHelper());
		}
		return contractsGrpc;
	}

	public PlatformSubmissionManager submissionManager() {
		if (submissionManager == null) {
			submissionManager = new PlatformSubmissionManager(platform(), recordCache(), speedometers());
		}
		return submissionManager;
	}

	public ConsensusController consensusGrpc() {
		if (null == consensusGrpc) {
			consensusGrpc = new ConsensusController(hcsAnswers(), txnResponseHelper(), queryResponseHelper());
		}
		return consensusGrpc;
	}

	public GrpcServerManager grpc() {
		if (grpc == null) {
			grpc = new NettyGrpcServerManager(
					Runtime.getRuntime()::addShutdownHook,
					List.of(
							cryptoGrpc(),
							filesGrpc(),
							freezeGrpc(),
							contractsGrpc(),
							consensusGrpc(),
							networkGrpc(),
							tokenGrpc(),
							scheduleGrpc()),
					new ConfigDrivenNettyFactory(nodeLocalProperties()),
					Collections.emptyList());
		}
		return grpc;
	}

	public SmartContractRequestHandler contracts() {
		if (contracts == null) {
			contracts = new SmartContractRequestHandler(
					repository(),
					ledger(),
					this::accounts,
					txnCtx(),
					exchange(),
					usagePrices(),
					newPureRepo(),
					solidityLifecycle(),
					soliditySigsVerifier(),
					entityExpiries(),
					globalDynamicProperties());
		}
		return contracts;
	}

	public SysFileCallbacks sysFileCallbacks() {
		if (sysFileCallbacks == null) {
			var configCallbacks = new ConfigCallbacks(
					hapiOpPermissions(),
					globalDynamicProperties(),
					(StandardizedPropertySources) propertySources());
			var currencyCallbacks = new CurrencyCallbacks(fees(), exchange(), this::midnightRates);
			var throttlesCallback = new ThrottlesCallback(feeMultiplierSource(), hapiThrottling(), handleThrottling());
			sysFileCallbacks = new SysFileCallbacks(configCallbacks, throttlesCallback, currencyCallbacks);
		}
		return sysFileCallbacks;
	}

	public SolidityLifecycle solidityLifecycle() {
		if (solidityLifecycle == null) {
			solidityLifecycle = new SolidityLifecycle(globalDynamicProperties());
		}
		return solidityLifecycle;
	}

	public PropertySource properties() {
		if (properties == null) {
			properties = propertySources().asResolvingSource();
		}
		return properties;
	}

	public SystemFilesManager systemFilesManager() {
		if (systemFilesManager == null) {
			systemFilesManager = new HfsSystemFilesManager(
					addressBook(),
					fileNums(),
					properties(),
					(TieredHederaFs) hfs(),
					() -> lookupInCustomStore(
							b64KeyReader(),
							properties.getStringProperty("bootstrap.genesisB64Keystore.path"),
							properties.getStringProperty("bootstrap.genesisB64Keystore.keyName")),
					sysFileCallbacks());
		}
		return systemFilesManager;
	}

	public HapiOpPermissions hapiOpPermissions() {
		if (hapiOpPermissions == null) {
			hapiOpPermissions = new HapiOpPermissions(accountNums());
		}
		return hapiOpPermissions;
	}

	public ServicesRepositoryRoot repository() {
		if (repository == null) {
			repository = new ServicesRepositoryRoot(accountSource(), bytecodeDb());
			repository.setStoragePersistence(storagePersistence());
		}
		return repository;
	}

	public Supplier<ServicesRepositoryRoot> newPureRepo() {
		if (newPureRepo == null) {
			TransactionalLedger<AccountID, AccountProperty, MerkleAccount> pureDelegate = new TransactionalLedger<>(
					AccountProperty.class,
					MerkleAccount::new,
					new PureFCMapBackingAccounts(this::accounts),
					new ChangeSummaryManager<>());
			HederaLedger pureLedger = new HederaLedger(
					NOOP_TOKEN_STORE,
					NOOP_ID_SOURCE,
					NOOP_EXPIRING_CREATIONS,
					validator(),
					NOOP_RECORDS_HISTORIAN,
					globalDynamicProperties(),
					pureDelegate);
			Source<byte[], AccountState> pureAccountSource = new LedgerAccountsSource(pureLedger);
			newPureRepo = () -> {
				var pureRepository = new ServicesRepositoryRoot(pureAccountSource, bytecodeDb());
				pureRepository.setStoragePersistence(storagePersistence());
				return pureRepository;
			};
		}
		return newPureRepo;
	}

	public ConsensusStatusCounts statusCounts() {
		if (statusCounts == null) {
			statusCounts = new ConsensusStatusCounts(new ObjectMapper());
		}
		return statusCounts;
	}

	public LedgerAccountsSource accountSource() {
		if (accountSource == null) {
			accountSource = new LedgerAccountsSource(ledger());
		}
		return accountSource;
	}

	public BlobStorageSource bytecodeDb() {
		if (bytecodeDb == null) {
			bytecodeDb = new BlobStorageSource(bytecodeMapFrom(blobStore()));
		}
		return bytecodeDb;
	}

	public SyntaxPrecheck syntaxPrecheck() {
		if (syntaxPrecheck == null) {
			syntaxPrecheck = new SyntaxPrecheck(recordCache(), validator(), globalDynamicProperties());
		}
		return syntaxPrecheck;
	}

	public Console console() {
		if (console == null) {
			console = platform().createConsole(true);
		}
		return console;
	}

	public AccountID nodeAccount() {
		if (accountId == null) {
			try {
				accountId = accountParsedFromString(address().getMemo());
			} catch (Exception fatal) {
				log.error("Address book has no account for node, cannot proceed!", fatal);
				systemExits.fail(1);
			}
		}
		return accountId;
	}

	public Address address() {
		if (address == null) {
			address = addressBook().getAddress(id.getId());
		}
		return address;
	}

	public AtomicReference<FCMap<MerkleBlobMeta, MerkleOptionalBlob>> queryableStorage() {
		if (queryableStorage == null) {
			queryableStorage = new AtomicReference<>(storage());
		}
		return queryableStorage;
	}

	public AtomicReference<FCMap<MerkleEntityId, MerkleAccount>> queryableAccounts() {
		if (queryableAccounts == null) {
			queryableAccounts = new AtomicReference<>(accounts());
		}
		return queryableAccounts;
	}

	public AtomicReference<FCMap<MerkleEntityId, MerkleTopic>> queryableTopics() {
		if (queryableTopics == null) {
			queryableTopics = new AtomicReference<>(topics());
		}
		return queryableTopics;
	}

	public AtomicReference<FCMap<MerkleEntityId, MerkleToken>> queryableTokens() {
		if (queryableTokens == null) {
			queryableTokens = new AtomicReference<>(tokens());
		}
		return queryableTokens;
	}

	public AtomicReference<FCMap<MerkleEntityAssociation, MerkleTokenRelStatus>> queryableTokenAssociations() {
		if (queryableTokenAssociations == null) {
			queryableTokenAssociations = new AtomicReference<>(tokenAssociations());
		}
		return queryableTokenAssociations;
	}

	public AtomicReference<FCMap<MerkleEntityId, MerkleSchedule>> queryableSchedules() {
		if (queryableSchedules == null) {
			queryableSchedules = new AtomicReference<>(schedules());
		}

		return queryableSchedules;
	}

	public AtomicReference<FCInvertibleHashMap<MerkleUniqueTokenId, MerkleUniqueToken, OwnerIdentifier>> queryableUniqueTokens() {
		if (queryableUniqueTokens == null) {
			queryableUniqueTokens = new AtomicReference<>(uniqueTokens());
		}

		return queryableUniqueTokens;
	}

	public UsagePricesProvider usagePrices() {
		if (usagePrices == null) {
			usagePrices = new AwareFcfsUsagePrices(hfs(), fileNums(), txnCtx());
		}
		return usagePrices;
	}

	public TxnFeeChargingPolicy txnChargingPolicy() {
		if (txnChargingPolicy == null) {
			txnChargingPolicy = new TxnFeeChargingPolicy();
		}
		return txnChargingPolicy;
	}

	public SystemAccountsCreator systemAccountsCreator() {
		if (systemAccountsCreator == null) {
			systemAccountsCreator = new BackedSystemAccountsCreator(
					hederaNums(),
					accountNums(),
					properties(),
					b64KeyReader());
		}
		return systemAccountsCreator;
	}

	/* Context-free infrastructure. */
	public LegacyEd25519KeyReader b64KeyReader() {
		return b64KeyReader;
	}

	public Pause pause() {
		return pause;
	}

	public StateMigrations stateMigrations() {
		return stateMigrations;
	}

	public AccountsExporter accountsExporter() {
		return accountsExporter;
	}

	/* Injected dependencies. */
	public NodeId id() {
		return id;
	}

	public Platform platform() {
		return platform;
	}

	public PropertySources propertySources() {
		return propertySources;
	}

	public Instant consensusTimeOfLastHandledTxn() {
		return state.networkCtx().consensusTimeOfLastHandledTxn();
	}

	public void updateConsensusTimeOfLastHandledTxn(Instant dataDrivenNow) {
		state.networkCtx().setConsensusTimeOfLastHandledTxn(dataDrivenNow);
	}

	public AddressBook addressBook() {
		return state.addressBook();
	}

	public SequenceNumber seqNo() {
		return state.networkCtx().seqNo();
	}

	public long lastScannedEntity() {
		return state.networkCtx().lastScannedEntity();
	}

	public void updateLastScannedEntity(long lastScannedEntity) {
		state.networkCtx().updateLastScannedEntity(lastScannedEntity);
	}

	public ExchangeRates midnightRates() {
		return state.networkCtx().midnightRates();
	}

	public FCMap<MerkleEntityId, MerkleAccount> accounts() {
		return state.accounts();
	}

	public FCMap<MerkleEntityId, MerkleTopic> topics() {
		return state.topics();
	}

	public FCMap<MerkleBlobMeta, MerkleOptionalBlob> storage() {
		return state.storage();
	}

	public FCMap<MerkleEntityId, MerkleToken> tokens() {
		return state.tokens();
	}

<<<<<<< HEAD
	public FCInvertibleHashMap<MerkleUniqueTokenId, MerkleUniqueToken, OwnerIdentifier> uniqueTokens(){
=======
	public FCInvertibleHashMap<MerkleUniqueTokenId, MerkleUniqueToken, OwnerIdentifier> uniqueTokens() {
>>>>>>> 27b78083
		return state.uniqueTokens();
	}

	public FCMap<MerkleEntityAssociation, MerkleTokenRelStatus> tokenAssociations() {
		return state.tokenAssociations();
	}

	public FCMap<MerkleEntityId, MerkleSchedule> schedules() {
		return state.scheduleTxs();
	}

	public MerkleDiskFs diskFs() {
		return state.diskFs();
	}

	public MerkleNetworkContext networkCtx() {
		return state.networkCtx();
	}

	/**
	 * return the directory to which record stream files should be write
	 *
	 * @return the direct file folder for writing record stream files
	 */
	public String getRecordStreamDirectory(NodeLocalProperties source) {
		if (recordStreamDir == null) {
			final String nodeAccountString = EntityIdUtils.asLiteralString(nodeAccount());
			String parentDir = source.recordLogDir();
			if (!parentDir.endsWith(File.separator)) {
				parentDir += File.separator;
			}
			recordStreamDir = parentDir + "record" + nodeAccountString;
		}
		return recordStreamDir;
	}

	/**
	 * update the runningHash instance saved in runningHashLeaf
	 *
	 * @param runningHash new runningHash instance
	 */
	public void updateRecordRunningHash(final RunningHash runningHash) {
		state.runningHashLeaf().setRunningHash(runningHash);
	}

	/**
	 * set recordsInitialHash, which will be set to RecordStreamManager as initialHash.
	 * recordsInitialHash is read at restart, either from the state's runningHashLeaf,
	 * or from the last old .rcd_sig file in migration.
	 * When recordsInitialHash is read, the RecordStreamManager might not be initialized yet,
	 * because RecordStreamManager can only be initialized after system files are loaded so that enableRecordStream
	 * setting is read.
	 * Thus we save the initialHash in the context, and use it when initializing RecordStreamManager
	 *
	 * @param recordsInitialHash initial running Hash of records
	 */
	public void setRecordsInitialHash(final Hash recordsInitialHash) {
		this.recordsInitialHash = recordsInitialHash;
		if (recordStreamManager() != null) {
			recordStreamManager().setInitialHash(recordsInitialHash);
		}
	}

	Hash getRecordsInitialHash() {
		return recordsInitialHash;
	}

	void setBackingTokenRels(BackingTokenRels backingTokenRels) {
		this.backingTokenRels = backingTokenRels;
	}

	void setBackingAccounts(FCMapBackingAccounts backingAccounts) {
		this.backingAccounts = backingAccounts;
	}

	public void setCommonTokenStore(CommonStore commonTokenStore) {
		this.commonTokenStore = commonTokenStore;
	}

	public void setUniqueTokenStore(UniqueStore uniqueTokenStore) {
		this.uniqueTokenStore = uniqueTokenStore;
	}

	public void setScheduleStore(ScheduleStore scheduleStore) {
		this.scheduleStore = scheduleStore;
	}

	void setSystemExits(SystemExits systemExits) {
		this.systemExits = systemExits;
	}
}<|MERGE_RESOLUTION|>--- conflicted
+++ resolved
@@ -565,10 +565,7 @@
 	private AtomicReference<FCMap<MerkleBlobMeta, MerkleOptionalBlob>> queryableStorage;
 	private AtomicReference<FCMap<MerkleEntityAssociation, MerkleTokenRelStatus>> queryableTokenAssociations;
 	private TransactionalLedger<Pair<AccountID, TokenID>, TokenRelProperty, MerkleTokenRelStatus> tokenRelsLedger;
-<<<<<<< HEAD
-=======
 	private AtomicReference<FCInvertibleHashMap<MerkleUniqueTokenId, MerkleUniqueToken, OwnerIdentifier>> queryableUniqueTokens;
->>>>>>> 27b78083
 
 	/* Context-free infrastructure. */
 	private static Pause pause;
@@ -622,12 +619,9 @@
 		}
 		if (commonTokenStore != null) {
 			commonTokenStore.rebuildViews();
-<<<<<<< HEAD
-=======
 		}
 		if (uniqueTokenStore != null) {
 			uniqueTokenStore.rebuildViews();
->>>>>>> 27b78083
 		}
 	}
 
@@ -1465,11 +1459,7 @@
 		return globalDynamicProperties;
 	}
 
-<<<<<<< HEAD
-	public TransactionalLedger<Pair<AccountID, TokenID>, TokenRelProperty, MerkleTokenRelStatus> tokenRelsLedger(){
-=======
 	public TransactionalLedger<Pair<AccountID, TokenID>, TokenRelProperty, MerkleTokenRelStatus> tokenRelsLedger() {
->>>>>>> 27b78083
 		if (tokenRelsLedger == null) {
 			tokenRelsLedger = new TransactionalLedger<>(
 					TokenRelProperty.class,
@@ -1487,31 +1477,12 @@
 			TransactionalLedger<Pair<AccountID, TokenID>, TokenRelProperty, MerkleTokenRelStatus> tokenRelsLedger =
 					tokenRelsLedger();
 			commonTokenStore = new CommonTokenStore(
-<<<<<<< HEAD
-=======
 					ids(),
 					validator(),
 					globalDynamicProperties(),
 					this::tokens,
 					tokenRelsLedger);
 		}
-		return commonTokenStore;
-	}
-
-	public UniqueStore uniqueStore() {
-		if (uniqueTokenStore == null) {
-			TransactionalLedger<Pair<AccountID, TokenID>, TokenRelProperty, MerkleTokenRelStatus> tokenRelsLedger =
-					tokenRelsLedger();
-			uniqueTokenStore = new UniqueTokenStore(
->>>>>>> 27b78083
-					ids(),
-					validator(),
-					globalDynamicProperties(),
-					this::tokens,
-					this::uniqueTokens,
-					tokenRelsLedger);
-		}
-<<<<<<< HEAD
 		return commonTokenStore;
 	}
 
@@ -1527,8 +1498,6 @@
 					this::uniqueTokens,
 					tokenRelsLedger);
 		}
-=======
->>>>>>> 27b78083
 		return uniqueTokenStore;
 	}
 
@@ -2092,11 +2061,7 @@
 		return state.tokens();
 	}
 
-<<<<<<< HEAD
-	public FCInvertibleHashMap<MerkleUniqueTokenId, MerkleUniqueToken, OwnerIdentifier> uniqueTokens(){
-=======
 	public FCInvertibleHashMap<MerkleUniqueTokenId, MerkleUniqueToken, OwnerIdentifier> uniqueTokens() {
->>>>>>> 27b78083
 		return state.uniqueTokens();
 	}
 
