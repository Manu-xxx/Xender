--- conflicted
+++ resolved
@@ -114,8 +114,6 @@
 	public static final long BYTES_PER_EVM_KEY_VALUE_PAIR = 64L;
 	public static final AccountID WILDCARD_OWNER = AccountID.newBuilder().setAccountNum(0L).build();
 
-//	static BiFunction<StateView, EntityNum, List<TokenRelationship>> tokenRelsFn = StateView::tokenRels;
-
 	static final byte[] EMPTY_BYTES = new byte[0];
 	static final MerkleMap<?, ?> EMPTY_FCM = new MerkleMap<>();
 	static final VirtualMap<?, ?> EMPTY_VM = new VirtualMap<>();
@@ -615,13 +613,8 @@
 	static List<TokenRelationship> tokenRels(final StateView view, final EntityNum id, final int maxTokensForAccountInfo) {
 		final var account = view.accounts().get(id);
 		final List<TokenRelationship> relationships = new ArrayList<>();
-<<<<<<< HEAD
-		final var tokenIds = getAssociatedTokens(view.tokenAssociations(), account);
-		for (TokenID tId : tokenIds) {
-=======
-		final var limitedTokenIds = account.tokens().asTokenIds(maxTokensForAccountInfo);
+		final var limitedTokenIds = getAssociatedTokens(view.tokenAssociations(), account, maxTokensForAccountInfo);
 		for (TokenID tId : limitedTokenIds) {
->>>>>>> b70c33f6
 			final var optionalToken = view.tokenWith(tId);
 			final var effectiveToken = optionalToken.orElse(REMOVED_TOKEN);
 			final var relKey = fromAccountTokenRel(id.toGrpcAccountId(), tId);
@@ -641,14 +634,17 @@
 
 	public static List<TokenID> getAssociatedTokens(
 			final MerkleMap<EntityNumPair, MerkleTokenRelStatus> allTokenAssociations,
-			final MerkleAccount account) {
+			final MerkleAccount account,
+			final int maxTokensPerAccountInfo) {
 		final List<TokenID> listOfAssociatedTokens = new ArrayList<>();
 		var currKey = account.getLastAssociatedToken();
-
-		while (!currKey.equals(EntityNumPair.MISSING_NUM_PAIR)) {
+		int counter = 0;
+
+		while (!currKey.equals(EntityNumPair.MISSING_NUM_PAIR) && counter < maxTokensPerAccountInfo) {
 			var currRel = allTokenAssociations.get(currKey);
 			listOfAssociatedTokens.add(currKey.asAccountTokenRel().getRight());
 			currKey = currRel.nextKey();
+			counter++;
 		}
 		return listOfAssociatedTokens;
 	}
