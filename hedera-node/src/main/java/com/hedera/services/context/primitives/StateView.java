--- conflicted
+++ resolved
@@ -30,11 +30,8 @@
 import com.hedera.services.ledger.accounts.AliasManager;
 import com.hedera.services.legacy.core.jproto.JKey;
 import com.hedera.services.legacy.core.jproto.JKeyList;
-<<<<<<< HEAD
 import com.hedera.services.ledger.accounts.AliasManager;
-=======
 import com.hedera.services.sigs.sourcing.KeyType;
->>>>>>> c2a90017
 import com.hedera.services.state.merkle.MerkleAccount;
 import com.hedera.services.state.merkle.MerkleToken;
 import com.hedera.services.state.merkle.MerkleTokenRelStatus;
@@ -109,13 +106,7 @@
 public class StateView {
 	private static final Logger log = LogManager.getLogger(StateView.class);
 
-<<<<<<< HEAD
-	private static final AccountID WILDCARD_OWNER = AccountID.newBuilder().setAccountNum(0L).build();
-=======
-	public static final AccountID WILDCARD_OWNER = AccountID.newBuilder()
-			.setAccountNum(0L)
-			.build();
->>>>>>> c2a90017
+	public static final AccountID WILDCARD_OWNER = AccountID.newBuilder().setAccountNum(0L).build();
 
 	static BiFunction<StateView, EntityNum, List<TokenRelationship>> tokenRelsFn = StateView::tokenRels;
 
@@ -129,22 +120,13 @@
 			0L, 0L, 0, "", "",
 			false, false, MISSING_ENTITY_ID);
 	public static final StateView EMPTY_VIEW = new StateView(
-<<<<<<< HEAD
 			null, null, null, EMPTY_UNIQ_TOKEN_VIEW_FACTORY);
-=======
-			null, null, null, null,
-			EMPTY_UNIQ_TOKEN_VIEW_FACTORY);
->>>>>>> c2a90017
 
 	private final TokenStore tokenStore;
 	private final ScheduleStore scheduleStore;
+	private final UniqTokenView uniqTokenView;
 	private final StateChildren stateChildren;
-	private final UniqTokenView uniqTokenView;
-<<<<<<< HEAD
-	private final StateChildren stateChildren;
-=======
 	private final NodeLocalProperties nodeLocalProperties;
->>>>>>> c2a90017
 
 	Map<byte[], byte[]> contractBytecode;
 	Map<FileID, byte[]> fileContents;
@@ -409,27 +391,18 @@
 	}
 
 	public Optional<CryptoGetInfoResponse.AccountInfo> infoForAccount(AccountID id, AliasManager aliasManager) {
-<<<<<<< HEAD
-		final var accountId = id.getAlias().isEmpty() ? fromAccountId(id) : aliasManager.lookupIdBy(id.getAlias());
-		final var account = accounts().get(accountId);
-=======
-		final var accountEntityNum = id.getAlias().isEmpty() ? fromAccountId(id) : aliasManager.lookupIdBy(
-				id.getAlias());
+		final var accountEntityNum = id.getAlias().isEmpty() 
+                      ? fromAccountId(id) 
+                      : aliasManager.lookupIdBy(id.getAlias());
 		final var account = accounts().get(accountEntityNum);
->>>>>>> c2a90017
 		if (account == null) {
 			return Optional.empty();
 		}
 
 		final AccountID accountID = id.getAlias().isEmpty() ? id : accountEntityNum.toGrpcAccountId();
-
 		var info = CryptoGetInfoResponse.AccountInfo.newBuilder()
 				.setKey(asKeyUnchecked(account.getAccountKey()))
-<<<<<<< HEAD
-				.setAccountID(id)
-=======
 				.setAccountID(accountID)
->>>>>>> c2a90017
 				.setAlias(account.getAlias())
 				.setReceiverSigRequired(account.isReceiverSigRequired())
 				.setDeleted(account.isDeleted())
@@ -443,11 +416,7 @@
 		Optional.ofNullable(account.getProxy())
 				.map(EntityId::toGrpcAccountId)
 				.ifPresent(info::setProxyAccountID);
-<<<<<<< HEAD
-		final var tokenRels = tokenRelsFn.apply(this, accountId);
-=======
 		final var tokenRels = tokenRelsFn.apply(this, accountEntityNum);
->>>>>>> c2a90017
 		if (!tokenRels.isEmpty()) {
 			info.addAllTokenRelationships(tokenRels);
 		}
@@ -532,17 +501,12 @@
 		return stateChildren == null ? emptyMm() : stateChildren.uniqueTokens();
 	}
 
-<<<<<<< HEAD
 	public VirtualMap<VirtualBlobKey, VirtualBlobValue> storage() {
 		return stateChildren == null ? emptyVm() : stateChildren.getStorage();
 	}
 
 	public VirtualMap<ContractKey, ContractValue> contractStorage() {
 		return stateChildren == null ? emptyVm() : stateChildren.getContractStorage();
-=======
-	MerkleMap<String, MerkleOptionalBlob> storage() {
-		return stateChildren == null ? emptyMm() : stateChildren.storage();
->>>>>>> c2a90017
 	}
 
 	MerkleMap<EntityNum, MerkleToken> tokens() {
