--- conflicted
+++ resolved
@@ -805,10 +805,6 @@
 		return (VirtualMap<K, V>) EMPTY_VM;
 	}
 
-<<<<<<< HEAD
-	public Map<ByteString, EntityNum> aliases() {
-		return stateChildren.aliases();
-=======
 	/* --- used only in unit tests ---*/
 	public MerkleNetworkContext networkCtx() {
 		return stateChildren == null ? EMPTY_CTX : stateChildren.networkCtx();
@@ -816,6 +812,9 @@
 
 	public MerkleMap<EntityNum, MerkleStakingInfo> stakingInfo() {
 		return stateChildren == null ? emptyMm() : stateChildren.stakingInfo();
->>>>>>> 21e657b3
+	}
+
+	public Map<ByteString, EntityNum> aliases() {
+		return stateChildren.aliases();
 	}
 }