/*
 * Copyright (C) 2021-2022 Hedera Hashgraph, LLC
 *
 * Licensed under the Apache License, Version 2.0 (the "License");
 * you may not use this file except in compliance with the License.
 * You may obtain a copy of the License at
 *
 *      http://www.apache.org/licenses/LICENSE-2.0
 *
 * Unless required by applicable law or agreed to in writing, software
 * distributed under the License is distributed on an "AS IS" BASIS,
 * WITHOUT WARRANTIES OR CONDITIONS OF ANY KIND, either express or implied.
 * See the License for the specific language governing permissions and
 * limitations under the License.
 */
package com.hedera.services.context;

import com.google.common.annotations.VisibleForTesting;
import com.google.protobuf.ByteString;
import com.hedera.services.ServicesState;
import com.hedera.services.state.merkle.MerkleAccount;
import com.hedera.services.state.merkle.MerkleNetworkContext;
import com.hedera.services.state.merkle.MerkleScheduledTransactions;
import com.hedera.services.state.merkle.MerkleSpecialFiles;
import com.hedera.services.state.merkle.MerkleStakingInfo;
import com.hedera.services.state.merkle.MerkleToken;
import com.hedera.services.state.merkle.MerkleTokenRelStatus;
import com.hedera.services.state.merkle.MerkleTopic;
import com.hedera.services.state.merkle.MerkleUniqueToken;
import com.hedera.services.state.virtual.ContractKey;
import com.hedera.services.state.virtual.IterableContractValue;
import com.hedera.services.state.virtual.VirtualBlobKey;
import com.hedera.services.state.virtual.VirtualBlobValue;
import com.hedera.services.stream.RecordsRunningHashLeaf;
import com.hedera.services.utils.EntityNum;
import com.hedera.services.utils.EntityNumPair;
import com.swirlds.common.system.address.AddressBook;
import com.swirlds.merkle.map.MerkleMap;
import com.swirlds.virtualmap.VirtualMap;
import java.lang.ref.WeakReference;
import java.time.Instant;
import java.util.Map;
import java.util.Objects;

/**
 * A {@link StateChildren} implementation for providing cheap repeated access to the children of a
 * {@link ServicesState}. (Experience shows that making repeated, indirect calls to {@link
 * com.swirlds.common.merkle.impl.PartialNaryMerkleInternal#getChild(int)} is much more expensive,
 * since the compiler does not seem to ever inline those calls.)
 */
public class MutableStateChildren implements StateChildren {
    private WeakReference<MerkleMap<EntityNum, MerkleAccount>> accounts;
    private WeakReference<MerkleMap<EntityNum, MerkleTopic>> topics;
    private WeakReference<MerkleMap<EntityNum, MerkleToken>> tokens;
    private WeakReference<MerkleMap<EntityNumPair, MerkleUniqueToken>> uniqueTokens;
    private WeakReference<MerkleScheduledTransactions> schedules;
    private WeakReference<VirtualMap<VirtualBlobKey, VirtualBlobValue>> storage;
    private WeakReference<VirtualMap<ContractKey, IterableContractValue>> contractStorage;
    private WeakReference<MerkleMap<EntityNumPair, MerkleTokenRelStatus>> tokenAssociations;
    private WeakReference<MerkleNetworkContext> networkCtx;
    private WeakReference<AddressBook> addressBook;
    private WeakReference<MerkleSpecialFiles> specialFiles;
    private WeakReference<RecordsRunningHashLeaf> runningHashLeaf;
    private WeakReference<Map<ByteString, EntityNum>> aliases;
    private WeakReference<MerkleMap<EntityNum, MerkleStakingInfo>> stakingInfo;
    private Instant signedAt = Instant.EPOCH;

    public MutableStateChildren() {
        /* No-op */
    }

    @Override
    public Instant signedAt() {
        return signedAt;
    }

    @Override
    public MerkleMap<EntityNum, MerkleAccount> accounts() {
        return Objects.requireNonNull(accounts.get());
    }

    public long numAccountAndContracts() {
        return accounts().size();
    }

    public void setAccounts(MerkleMap<EntityNum, MerkleAccount> accounts) {
        this.accounts = new WeakReference<>(accounts);
    }

    @Override
    public MerkleMap<EntityNum, MerkleTopic> topics() {
        return Objects.requireNonNull(topics.get());
    }

    public long numTopics() {
        return topics().size();
    }

    public void setTopics(MerkleMap<EntityNum, MerkleTopic> topics) {
        this.topics = new WeakReference<>(topics);
    }

    @Override
    public MerkleMap<EntityNum, MerkleToken> tokens() {
        return Objects.requireNonNull(tokens.get());
    }

    public long numTokens() {
        return tokens().size();
    }

    public void setTokens(MerkleMap<EntityNum, MerkleToken> tokens) {
        this.tokens = new WeakReference<>(tokens);
    }

    @Override
    public VirtualMap<VirtualBlobKey, VirtualBlobValue> storage() {
        return Objects.requireNonNull(storage.get());
    }

    public long numBlobs() {
        return storage().size();
    }

    public void setStorage(VirtualMap<VirtualBlobKey, VirtualBlobValue> storage) {
        this.storage = new WeakReference<>(storage);
    }

    @Override
    public VirtualMap<ContractKey, IterableContractValue> contractStorage() {
        return Objects.requireNonNull(contractStorage.get());
    }

    public long numStorageSlots() {
        return contractStorage().size();
    }

    public void setContractStorage(VirtualMap<ContractKey, IterableContractValue> contractStorage) {
        this.contractStorage = new WeakReference<>(contractStorage);
    }

    @Override
    public MerkleScheduledTransactions schedules() {
        return Objects.requireNonNull(schedules.get());
    }

    public long numSchedules() {
        return schedules().getNumSchedules();
    }

    @Override
    public MerkleMap<EntityNumPair, MerkleTokenRelStatus> tokenAssociations() {
        return Objects.requireNonNull(tokenAssociations.get());
    }

    public long numTokenRels() {
        return tokenAssociations().size();
    }

    public void setTokenAssociations(
            MerkleMap<EntityNumPair, MerkleTokenRelStatus> tokenAssociations) {
        this.tokenAssociations = new WeakReference<>(tokenAssociations);
    }

    @Override
    public MerkleNetworkContext networkCtx() {
        return Objects.requireNonNull(networkCtx.get());
    }

    @Override
    public AddressBook addressBook() {
        return Objects.requireNonNull(addressBook.get());
    }

    @Override
    public MerkleSpecialFiles specialFiles() {
        return Objects.requireNonNull(specialFiles.get());
    }

    public void setSpecialFiles(MerkleSpecialFiles specialFiles) {
        this.specialFiles = new WeakReference<>(specialFiles);
    }

    @Override
    public MerkleMap<EntityNumPair, MerkleUniqueToken> uniqueTokens() {
        return Objects.requireNonNull(uniqueTokens.get());
    }

    public long numNfts() {
        return uniqueTokens().size();
    }

    public void setUniqueTokens(MerkleMap<EntityNumPair, MerkleUniqueToken> uniqueTokens) {
        this.uniqueTokens = new WeakReference<>(uniqueTokens);
    }

    @Override
    public MerkleMap<EntityNum, MerkleStakingInfo> stakingInfo() {
        return Objects.requireNonNull(stakingInfo.get());
    }

    public void setStakingInfo(MerkleMap<EntityNum, MerkleStakingInfo> stakingInfo) {
        this.stakingInfo = new WeakReference<>(stakingInfo);
    }

    @Override
    public RecordsRunningHashLeaf runningHashLeaf() {
        return Objects.requireNonNull(runningHashLeaf.get());
    }

    @Override
    public Map<ByteString, EntityNum> aliases() {
        return Objects.requireNonNull(aliases.get());
    }

<<<<<<< HEAD
    public void updateFromSigned(final ServicesState signedState, final Instant signingTime) {
        updateFrom(signedState);
        signedAt = signingTime;
=======
    public void updateFromImmutable(
            final ServicesState signedState, final Instant lowerBoundOnSigningTime) {
        updateFrom(signedState);
        signedAt = lowerBoundOnSigningTime;
>>>>>>> 67166f8e
    }

    public void updateFrom(final ServicesState state) {
        if (!state.isInitialized()) {
            throw new IllegalArgumentException(
                    "State children require an initialized state to update");
        }
        updatePrimitiveChildrenFrom(state);
    }

    public void updatePrimitiveChildrenFrom(final ServicesState state) {
        accounts = new WeakReference<>(state.accounts());
        topics = new WeakReference<>(state.topics());
        storage = new WeakReference<>(state.storage());
        contractStorage = new WeakReference<>(state.contractStorage());
        tokens = new WeakReference<>(state.tokens());
        tokenAssociations = new WeakReference<>(state.tokenAssociations());
        schedules = new WeakReference<>(state.scheduleTxs());
        networkCtx = new WeakReference<>(state.networkCtx());
        addressBook = new WeakReference<>(state.addressBook());
        specialFiles = new WeakReference<>(state.specialFiles());
        uniqueTokens = new WeakReference<>(state.uniqueTokens());
        runningHashLeaf = new WeakReference<>(state.runningHashLeaf());
        aliases = new WeakReference<>(state.aliases());
        stakingInfo = new WeakReference<>(state.stakingInfo());
    }

    /* --- used only in unit tests */
    @VisibleForTesting
    public void setNetworkCtx(final MerkleNetworkContext networkCtx) {
        this.networkCtx = new WeakReference<>(networkCtx);
    }
<<<<<<< HEAD
=======

    @VisibleForTesting
    public void setAliases(final Map<ByteString, EntityNum> aliases) {
        this.aliases = new WeakReference<>(aliases);
    }
>>>>>>> 67166f8e
}<|MERGE_RESOLUTION|>--- conflicted
+++ resolved
@@ -213,16 +213,10 @@
         return Objects.requireNonNull(aliases.get());
     }
 
-<<<<<<< HEAD
-    public void updateFromSigned(final ServicesState signedState, final Instant signingTime) {
-        updateFrom(signedState);
-        signedAt = signingTime;
-=======
     public void updateFromImmutable(
             final ServicesState signedState, final Instant lowerBoundOnSigningTime) {
         updateFrom(signedState);
         signedAt = lowerBoundOnSigningTime;
->>>>>>> 67166f8e
     }
 
     public void updateFrom(final ServicesState state) {
@@ -255,12 +249,9 @@
     public void setNetworkCtx(final MerkleNetworkContext networkCtx) {
         this.networkCtx = new WeakReference<>(networkCtx);
     }
-<<<<<<< HEAD
-=======
 
     @VisibleForTesting
     public void setAliases(final Map<ByteString, EntityNum> aliases) {
         this.aliases = new WeakReference<>(aliases);
     }
->>>>>>> 67166f8e
 }