--- conflicted
+++ resolved
@@ -216,10 +216,7 @@
 	}
 
 	/* --- used only in unit tests ---*/
-<<<<<<< HEAD
-=======
 	@VisibleForTesting
->>>>>>> d074fc03
 	public void setNetworkCtx(final MerkleNetworkContext networkCtx) {
 		this.networkCtx = new WeakReference<>(networkCtx);
 	}
