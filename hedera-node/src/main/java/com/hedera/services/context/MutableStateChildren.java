--- conflicted
+++ resolved
@@ -106,13 +106,7 @@
 
 	@Override
 	public VirtualMap<VirtualBlobKey, VirtualBlobValue> storage() {
-<<<<<<< HEAD
-		final var refStorage = storage.get();
-		Objects.requireNonNull(refStorage);
-		return refStorage;
-=======
 		return Objects.requireNonNull(storage.get());
->>>>>>> 6a434808
 	}
 
 	public void setStorage(VirtualMap<VirtualBlobKey, VirtualBlobValue> storage) {
