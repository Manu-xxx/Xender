--- conflicted
+++ resolved
@@ -15,10 +15,7 @@
  */
 package com.hedera.services.queries.contract;
 
-<<<<<<< HEAD
-=======
 import static com.hedera.services.utils.EntityIdUtils.unaliased;
->>>>>>> 881a84a2
 import static com.hedera.services.utils.accessors.SignedTxnAccessor.uncheckedFrom;
 import static com.hederahashgraph.api.proto.java.HederaFunctionality.ContractGetBytecode;
 import static com.hederahashgraph.api.proto.java.ResponseCodeEnum.OK;
@@ -91,13 +88,7 @@
 
     @Override
     public ResponseCodeEnum checkValidity(Query query, StateView view) {
-<<<<<<< HEAD
-        final var id =
-                EntityIdUtils.unaliased(
-                        query.getContractGetBytecode().getContractID(), aliasManager);
-=======
         final var id = unaliased(query.getContractGetBytecode().getContractID(), aliasManager);
->>>>>>> 881a84a2
 
         return validator.queryableContractStatus(id, view.contracts());
     }
