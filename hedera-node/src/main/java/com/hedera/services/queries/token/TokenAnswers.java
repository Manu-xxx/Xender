package com.hedera.services.queries.token;

/*-
 * ‌
 * Hedera Services Node
 * ​
 * Copyright (C) 2018 - 2021 Hedera Hashgraph, LLC
 * ​
 * Licensed under the Apache License, Version 2.0 (the "License");
 * you may not use this file except in compliance with the License.
 * You may obtain a copy of the License at
 *
 *      http://www.apache.org/licenses/LICENSE-2.0
 *
 * Unless required by applicable law or agreed to in writing, software
 * distributed under the License is distributed on an "AS IS" BASIS,
 * WITHOUT WARRANTIES OR CONDITIONS OF ANY KIND, either express or implied.
 * See the License for the specific language governing permissions and
 * limitations under the License.
 * ‍
 */

public class TokenAnswers {
	private final GetTokenInfoAnswer tokenInfo;
	private final GetTokenNftInfoAnswer nftInfo;
<<<<<<< HEAD
	private final GetAccountNftInfosAnswer accountNftInfos;

	public TokenAnswers(GetTokenInfoAnswer tokenInfo, GetTokenNftInfoAnswer nftInfo, GetAccountNftInfosAnswer accountNftInfos) {
		this.tokenInfo = tokenInfo;
		this.nftInfo = nftInfo;
=======
	private final GetTokenNftInfosAnswer tokenNftInfos;
	private final GetAccountNftInfosAnswer accountNftInfos;

	public TokenAnswers(GetTokenInfoAnswer tokenInfo, GetTokenNftInfoAnswer nftInfo,
			GetTokenNftInfosAnswer tokenNftInfos, GetAccountNftInfosAnswer accountNftInfos) {
		this.tokenInfo = tokenInfo;
		this.nftInfo = nftInfo;
		this.tokenNftInfos = tokenNftInfos;
>>>>>>> 37147810
		this.accountNftInfos = accountNftInfos;
	}

	public GetTokenInfoAnswer getTokenInfo() {
		return tokenInfo;
	}

<<<<<<< HEAD
	public GetTokenNftInfoAnswer getNftInfoAnswer() { return nftInfo; }

	public GetAccountNftInfosAnswer getAccountNftInfosAnswer() { return accountNftInfos; }
=======
	public GetTokenNftInfoAnswer getNftInfoAnswer() {
		return nftInfo;
	}

	public GetTokenNftInfosAnswer getTokenNftInfosAnswer() {
		return tokenNftInfos;
	}

	public GetAccountNftInfosAnswer getAccountNftInfosAnswer() {
		return accountNftInfos;
	}
>>>>>>> 37147810
}<|MERGE_RESOLUTION|>--- conflicted
+++ resolved
@@ -23,22 +23,18 @@
 public class TokenAnswers {
 	private final GetTokenInfoAnswer tokenInfo;
 	private final GetTokenNftInfoAnswer nftInfo;
-<<<<<<< HEAD
-	private final GetAccountNftInfosAnswer accountNftInfos;
-
-	public TokenAnswers(GetTokenInfoAnswer tokenInfo, GetTokenNftInfoAnswer nftInfo, GetAccountNftInfosAnswer accountNftInfos) {
-		this.tokenInfo = tokenInfo;
-		this.nftInfo = nftInfo;
-=======
 	private final GetTokenNftInfosAnswer tokenNftInfos;
 	private final GetAccountNftInfosAnswer accountNftInfos;
 
-	public TokenAnswers(GetTokenInfoAnswer tokenInfo, GetTokenNftInfoAnswer nftInfo,
-			GetTokenNftInfosAnswer tokenNftInfos, GetAccountNftInfosAnswer accountNftInfos) {
+	public TokenAnswers(
+			GetTokenInfoAnswer tokenInfo,
+			GetTokenNftInfoAnswer nftInfo,
+			GetTokenNftInfosAnswer tokenNftInfos,
+			GetAccountNftInfosAnswer accountNftInfos
+	) {
 		this.tokenInfo = tokenInfo;
 		this.nftInfo = nftInfo;
 		this.tokenNftInfos = tokenNftInfos;
->>>>>>> 37147810
 		this.accountNftInfos = accountNftInfos;
 	}
 
@@ -46,11 +42,6 @@
 		return tokenInfo;
 	}
 
-<<<<<<< HEAD
-	public GetTokenNftInfoAnswer getNftInfoAnswer() { return nftInfo; }
-
-	public GetAccountNftInfosAnswer getAccountNftInfosAnswer() { return accountNftInfos; }
-=======
 	public GetTokenNftInfoAnswer getNftInfoAnswer() {
 		return nftInfo;
 	}
@@ -62,5 +53,4 @@
 	public GetAccountNftInfosAnswer getAccountNftInfosAnswer() {
 		return accountNftInfos;
 	}
->>>>>>> 37147810
 }