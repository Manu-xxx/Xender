/*
 * Copyright (C) 2021-2022 Hedera Hashgraph, LLC
 *
 * Licensed under the Apache License, Version 2.0 (the "License");
 * you may not use this file except in compliance with the License.
 * You may obtain a copy of the License at
 *
 *      http://www.apache.org/licenses/LICENSE-2.0
 *
 * Unless required by applicable law or agreed to in writing, software
 * distributed under the License is distributed on an "AS IS" BASIS,
 * WITHOUT WARRANTIES OR CONDITIONS OF ANY KIND, either express or implied.
 * See the License for the specific language governing permissions and
 * limitations under the License.
 */
package com.hedera.services.contracts;

import static com.hedera.services.contracts.sources.AddressKeyedMapFactory.bytecodeMapFrom;
import static com.hedera.services.contracts.sources.AddressKeyedMapFactory.storageMapFrom;
import static com.hedera.services.files.EntityExpiryMapFactory.entityExpiryMapFrom;
import static com.hedera.services.store.contracts.precompile.ExchangeRatePrecompiledContract.EXCHANGE_RATE_SYSTEM_CONTRACT_ADDRESS;
import static com.hedera.services.store.contracts.precompile.HTSPrecompiledContract.HTS_PRECOMPILED_CONTRACT_ADDRESS;
import static com.hedera.services.store.contracts.precompile.PrngSystemPrecompiledContract.PRNG_PRECOMPILE_ADDRESS;
import static org.hyperledger.besu.evm.operation.SStoreOperation.FRONTIER_MINIMUM;

import com.hedera.services.context.TransactionContext;
import com.hedera.services.context.properties.GlobalDynamicProperties;
import com.hedera.services.contracts.annotations.BytecodeSource;
import com.hedera.services.contracts.annotations.StorageSource;
import com.hedera.services.contracts.gascalculator.GasCalculatorHederaV22;
import com.hedera.services.contracts.operation.HederaBalanceOperation;
import com.hedera.services.contracts.operation.HederaCallCodeOperation;
import com.hedera.services.contracts.operation.HederaCallOperation;
import com.hedera.services.contracts.operation.HederaCreate2Operation;
import com.hedera.services.contracts.operation.HederaCreateOperation;
import com.hedera.services.contracts.operation.HederaDelegateCallOperation;
import com.hedera.services.contracts.operation.HederaExtCodeCopyOperation;
import com.hedera.services.contracts.operation.HederaExtCodeHashOperation;
import com.hedera.services.contracts.operation.HederaExtCodeSizeOperation;
import com.hedera.services.contracts.operation.HederaLogOperation;
import com.hedera.services.contracts.operation.HederaSLoadOperation;
import com.hedera.services.contracts.operation.HederaSStoreOperation;
import com.hedera.services.contracts.operation.HederaSelfDestructOperation;
import com.hedera.services.contracts.operation.HederaStaticCallOperation;
import com.hedera.services.ledger.HederaLedger;
import com.hedera.services.ledger.TransactionalLedger;
import com.hedera.services.ledger.accounts.AliasManager;
import com.hedera.services.ledger.properties.TokenProperty;
import com.hedera.services.state.merkle.MerkleToken;
import com.hedera.services.state.submerkle.EntityId;
import com.hedera.services.state.validation.ContractStorageLimits;
import com.hedera.services.state.validation.UsageLimits;
import com.hedera.services.state.virtual.IterableStorageUtils;
import com.hedera.services.state.virtual.VirtualBlobKey;
import com.hedera.services.state.virtual.VirtualBlobValue;
import com.hedera.services.store.StoresModule;
import com.hedera.services.store.contracts.EntityAccess;
import com.hedera.services.store.contracts.HederaMutableWorldState;
import com.hedera.services.store.contracts.HederaWorldState;
import com.hedera.services.store.contracts.MutableEntityAccess;
import com.hedera.services.store.contracts.SizeLimitedStorage;
import com.hedera.services.store.contracts.precompile.ExchangeRatePrecompiledContract;
import com.hedera.services.store.contracts.precompile.HTSPrecompiledContract;
import com.hedera.services.store.contracts.precompile.PrngSystemPrecompiledContract;
import com.hederahashgraph.api.proto.java.TokenID;
import com.swirlds.virtualmap.VirtualMap;
import dagger.Binds;
import dagger.Module;
import dagger.Provides;
import dagger.multibindings.IntoMap;
import dagger.multibindings.IntoSet;
import dagger.multibindings.StringKey;
import java.util.Map;
import java.util.function.BiPredicate;
import java.util.function.Supplier;
import java.util.stream.Collectors;
import javax.inject.Singleton;
import org.hyperledger.besu.datatypes.Address;
import org.hyperledger.besu.evm.frame.MessageFrame;
import org.hyperledger.besu.evm.gascalculator.GasCalculator;
import org.hyperledger.besu.evm.operation.Operation;
import org.hyperledger.besu.evm.precompile.PrecompiledContract;

@Module(includes = {StoresModule.class})
public interface ContractsModule {
    @Binds
    @Singleton
    ContractStorageLimits provideContractStorageLimits(UsageLimits usageLimits);

    @Binds
    @Singleton
    HederaMutableWorldState provideMutableWorldState(HederaWorldState hederaWorldState);

    @Provides
    @Singleton
    @BytecodeSource
    static Map<byte[], byte[]> provideBytecodeSource(Map<String, byte[]> blobStore) {
        return bytecodeMapFrom(blobStore);
    }

    @Provides
    @Singleton
    @StorageSource
    static Map<byte[], byte[]> provideStorageSource(Map<String, byte[]> blobStore) {
        return storageMapFrom(blobStore);
    }

    @Provides
    @Singleton
    static Map<EntityId, Long> provideEntityExpiries(Map<String, byte[]> blobStore) {
        return entityExpiryMapFrom(blobStore);
    }

    @Provides
    @Singleton
    static SizeLimitedStorage.IterableStorageUpserter provideStorageUpserter() {
        return IterableStorageUtils::overwritingUpsertMapping;
    }

    @Provides
    @Singleton
    static SizeLimitedStorage.IterableStorageRemover provideStorageRemover() {
        return IterableStorageUtils::removeMapping;
    }

    @Provides
    @Singleton
    static EntityAccess provideMutableEntityAccess(
            final AliasManager aliasManager,
            final HederaLedger ledger,
            final TransactionContext txnCtx,
            final SizeLimitedStorage storage,
            final TransactionalLedger<TokenID, TokenProperty, MerkleToken> tokensLedger,
            final Supplier<VirtualMap<VirtualBlobKey, VirtualBlobValue>> bytecode) {
        return new MutableEntityAccess(
                ledger, aliasManager, txnCtx, storage, tokensLedger, bytecode);
    }

    @Provides
    @Singleton
    @IntoSet
    static Operation provideLog0Operation(final GasCalculator gasCalculator) {
        return new HederaLogOperation(0, gasCalculator);
    }

    @Provides
    @Singleton
    @IntoSet
    static Operation provideLog1Operation(final GasCalculator gasCalculator) {
        return new HederaLogOperation(1, gasCalculator);
    }

    @Provides
    @Singleton
    @IntoSet
    static Operation provideLog2Operation(final GasCalculator gasCalculator) {
        return new HederaLogOperation(2, gasCalculator);
    }

    @Provides
    @Singleton
    @IntoSet
    static Operation provideLog3Operation(final GasCalculator gasCalculator) {
        return new HederaLogOperation(3, gasCalculator);
    }

    @Provides
    @Singleton
    @IntoSet
    static Operation provideLog4Operation(final GasCalculator gasCalculator) {
        return new HederaLogOperation(4, gasCalculator);
    }

    @Binds
    @Singleton
    GasCalculator bindHederaGasCalculatorV20(GasCalculatorHederaV22 gasCalculator);

    @Binds
    @Singleton
    @IntoSet
    Operation bindBalanceOperation(HederaBalanceOperation balance);

    @Binds
    @Singleton
    @IntoSet
    Operation bindCallCodeOperation(HederaCallCodeOperation callCode);

    @Binds
    @Singleton
    @IntoSet
    Operation bindCallOperation(HederaCallOperation call);

    @Binds
    @Singleton
    @IntoSet
    Operation bindCreateOperation(HederaCreateOperation create);

    @Binds
    @Singleton
    @IntoSet
    Operation bindCreate2Operation(HederaCreate2Operation create2);

    @Binds
    @Singleton
    @IntoSet
    Operation bindDelegateCallOperation(HederaDelegateCallOperation delegateCall);

    @Binds
    @Singleton
    @IntoSet
    Operation bindExtCodeCopyOperation(HederaExtCodeCopyOperation extCodeCopy);

    @Binds
    @Singleton
    @IntoSet
    Operation bindExtCodeHashOperation(HederaExtCodeHashOperation extCodeHash);

    @Binds
    @Singleton
    @IntoSet
    Operation bindExtCodeSizeOperation(HederaExtCodeSizeOperation extCodeSize);

    @Binds
    @Singleton
    @IntoSet
    Operation bindSelfDestructOperation(HederaSelfDestructOperation selfDestruct);

    @Provides
    @Singleton
    @IntoSet
<<<<<<< HEAD
    static Operation bindSStoreOperation(
=======
    static Operation provideSStoreOperation(
>>>>>>> a7b93644
            final GasCalculator gasCalculator, final GlobalDynamicProperties dynamicProperties) {
        return new HederaSStoreOperation(FRONTIER_MINIMUM, gasCalculator, dynamicProperties);
    }

    @Binds
    @Singleton
    @IntoSet
    Operation bindHederaSLoadOperation(HederaSLoadOperation sload);

    @Binds
    @Singleton
    @IntoSet
    Operation bindStaticCallOperation(HederaStaticCallOperation staticCall);

    @Binds
    @Singleton
    @IntoMap
    @StringKey(HTS_PRECOMPILED_CONTRACT_ADDRESS)
    PrecompiledContract bindHTSPrecompile(HTSPrecompiledContract htsPrecompiledContract);

    @Binds
    @Singleton
    @IntoMap
    @StringKey(EXCHANGE_RATE_SYSTEM_CONTRACT_ADDRESS)
    PrecompiledContract bindExchangeRatePrecompile(
            ExchangeRatePrecompiledContract exchangeRateContract);

    @Binds
    @Singleton
    @IntoMap
    @StringKey(PRNG_PRECOMPILE_ADDRESS)
    PrecompiledContract bindPrngPrecompile(PrngSystemPrecompiledContract prngSystemContract);

    @Provides
    @Singleton
    static BiPredicate<Address, MessageFrame> provideAddressValidator(
            final Map<String, PrecompiledContract> precompiledContractMap) {
        final var precompiles =
                precompiledContractMap.keySet().stream()
                        .map(Address::fromHexString)
                        .collect(Collectors.toSet());
        return (address, frame) ->
                precompiles.contains(address) || frame.getWorldUpdater().get(address) != null;
    }
}<|MERGE_RESOLUTION|>--- conflicted
+++ resolved
@@ -228,11 +228,7 @@
     @Provides
     @Singleton
     @IntoSet
-<<<<<<< HEAD
-    static Operation bindSStoreOperation(
-=======
     static Operation provideSStoreOperation(
->>>>>>> a7b93644
             final GasCalculator gasCalculator, final GlobalDynamicProperties dynamicProperties) {
         return new HederaSStoreOperation(FRONTIER_MINIMUM, gasCalculator, dynamicProperties);
     }
