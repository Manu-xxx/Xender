package com.hedera.services.contracts.execution;

/*
 * -
 * ‌
 * Hedera Services Node
 * ​
 * Copyright (C) 2018 - 2021 Hedera Hashgraph, LLC
 * ​
 * Licensed under the Apache License, Version 2.0 (the "License");
 * you may not use this file except in compliance with the License.
 * You may obtain a copy of the License at
 *
 *       http://www.apache.org/licenses/LICENSE-2.0
 *
 * Unless required by applicable law or agreed to in writing, software
 * distributed under the License is distributed on an "AS IS" BASIS,
 * WITHOUT WARRANTIES OR CONDITIONS OF ANY KIND, either express or implied.
 * See the License for the specific language governing permissions and
 * limitations under the License.
 * ‍
 *
 */

import com.hedera.services.context.properties.GlobalDynamicProperties;
import com.hedera.services.ledger.accounts.AliasManager;
import com.hedera.services.store.contracts.CodeCache;
import com.hedera.services.store.contracts.HederaMutableWorldState;
import com.hedera.services.store.models.Account;
import com.hederahashgraph.api.proto.java.HederaFunctionality;
import com.hederahashgraph.api.proto.java.ResponseCodeEnum;
import org.apache.tuweni.bytes.Bytes;
import org.hyperledger.besu.datatypes.Address;
import org.hyperledger.besu.evm.Code;
import org.hyperledger.besu.evm.frame.MessageFrame;
import org.hyperledger.besu.evm.gascalculator.GasCalculator;
import org.hyperledger.besu.evm.operation.Operation;
import org.hyperledger.besu.evm.precompile.PrecompiledContract;

import javax.inject.Inject;
import javax.inject.Singleton;
import java.math.BigInteger;
import java.time.Instant;
import java.util.Map;
import java.util.Set;

import static com.hedera.services.exceptions.ValidationUtils.validateTrue;

@Singleton
public class CallEvmTxProcessor extends EvmTxProcessor {
	private final CodeCache codeCache;
	private final AliasManager aliasManager;

	@Inject
	public CallEvmTxProcessor(
			final HederaMutableWorldState worldState,
			final LivePricesSource livePricesSource,
			final CodeCache codeCache,
			final GlobalDynamicProperties dynamicProperties,
			final GasCalculator gasCalculator,
			final Set<Operation> hederaOperations,
			final Map<String, PrecompiledContract> precompiledContractMap,
			final AliasManager aliasManager,
<<<<<<< HEAD
			final BlockManager blockManager
=======
			final StorageExpiry storageExpiry,
			final InHandleBlockMetaSource blockMetaSource
>>>>>>> a3c16b2f
	) {
		super(
				worldState,
				livePricesSource,
				dynamicProperties,
				gasCalculator,
				hederaOperations,
				precompiledContractMap,
				blockMetaSource);
		this.codeCache = codeCache;
		this.aliasManager = aliasManager;
	}

	public TransactionProcessingResult execute(
			final Account sender,
			final Address receiver,
			final long providedGasLimit,
			final long value,
			final Bytes callData,
			final Instant consensusTime
	) {
		final long gasPrice = gasPriceTinyBarsGiven(consensusTime, false);

		return super.execute(
				sender,
				receiver,
				gasPrice,
				providedGasLimit,
				value,
				callData,
				false,
				consensusTime,
				false,
<<<<<<< HEAD
				aliasManager.resolveForEvm(receiver));
=======
				storageExpiry.hapiCallOracle(),
				aliasManager.resolveForEvm(receiver),
				null,
				0,
				null);
	}

	public TransactionProcessingResult executeEth(
			final Account sender,
			final Address receiver,
			final long providedGasLimit,
			final long value,
			final Bytes callData,
			final Instant consensusTime,
			final BigInteger userOfferedGasPrice,
			final Account relayer,
			final long maxGasAllowanceInTinybars
	) {
		final long gasPrice = gasPriceTinyBarsGiven(consensusTime, true);

		return super.execute(
				sender,
				receiver,
				gasPrice,
				providedGasLimit,
				value,
				callData,
				false,
				consensusTime,
				false,
				storageExpiry.hapiCallOracle(),
				aliasManager.resolveForEvm(receiver),
				userOfferedGasPrice,
				maxGasAllowanceInTinybars,
				relayer);
>>>>>>> a3c16b2f
	}

	@Override
	protected HederaFunctionality getFunctionType() {
		return HederaFunctionality.ContractCall;
	}

	@Override
	protected MessageFrame buildInitialFrame(
			final MessageFrame.Builder baseInitialFrame,
			final Address to,
			final Bytes payload,
			final long value) {
		final var code = codeCache.getIfPresent(aliasManager.resolveForEvm(to));
		/* The ContractCallTransitionLogic would have rejected a missing or deleted
		 * contract, so at this point we should have non-null bytecode available.
		 * If there is no bytecode, it means we have a non-token and non-contract account,
		 * hence the code should be null and there must be a value transfer.
		 */
		validateTrue(code != null || value > 0, ResponseCodeEnum.INVALID_ETHEREUM_TRANSACTION);

		return baseInitialFrame
				.type(MessageFrame.Type.MESSAGE_CALL)
				.address(to)
				.contract(to)
				.inputData(payload)
				.code(code == null ? Code.EMPTY : code)
				.build();
	}
}<|MERGE_RESOLUTION|>--- conflicted
+++ resolved
@@ -61,12 +61,7 @@
 			final Set<Operation> hederaOperations,
 			final Map<String, PrecompiledContract> precompiledContractMap,
 			final AliasManager aliasManager,
-<<<<<<< HEAD
-			final BlockManager blockManager
-=======
-			final StorageExpiry storageExpiry,
 			final InHandleBlockMetaSource blockMetaSource
->>>>>>> a3c16b2f
 	) {
 		super(
 				worldState,
@@ -100,10 +95,6 @@
 				false,
 				consensusTime,
 				false,
-<<<<<<< HEAD
-				aliasManager.resolveForEvm(receiver));
-=======
-				storageExpiry.hapiCallOracle(),
 				aliasManager.resolveForEvm(receiver),
 				null,
 				0,
@@ -133,12 +124,10 @@
 				false,
 				consensusTime,
 				false,
-				storageExpiry.hapiCallOracle(),
 				aliasManager.resolveForEvm(receiver),
 				userOfferedGasPrice,
 				maxGasAllowanceInTinybars,
 				relayer);
->>>>>>> a3c16b2f
 	}
 
 	@Override
