--- conflicted
+++ resolved
@@ -137,14 +137,6 @@
 	 * provided signature is performed. If the signature is not
 	 * active, the execution is halted with {@link HederaExceptionalHaltReason#INVALID_SIGNATURE}.
 	 *
-<<<<<<< HEAD
-	 * @param sigsVerifier        The signature
-	 * @param frame               The current message frame
-	 * @param address             The target address
-	 * @param supplierHaltGasCost Supplier for the gas cost
-	 * @param supplierExecution   Supplier with the execution
-	 * @param addressValidator    Address validator predicate
-=======
 	 * @param sigsVerifier
 	 * 		The signature
 	 * @param frame
@@ -157,19 +149,11 @@
 	 * 		Supplier with the execution
 	 * @param addressValidator
 	 * 		Address validator predicate
->>>>>>> 01862a20
 	 * @param precompiledContractMap
 	 * @return The operation result of the execution
 	 */
 	public static Operation.OperationResult addressSignatureCheckExecution(
 			final SoliditySigsVerifier sigsVerifier,
-<<<<<<< HEAD
-			MessageFrame frame,
-			Address address,
-			Supplier<Gas> supplierHaltGasCost,
-			Supplier<Operation.OperationResult> supplierExecution,
-			BiPredicate<Address, MessageFrame> addressValidator, Map<String, PrecompiledContract> precompiledContractMap) {
-=======
 			final MessageFrame frame,
 			final Address address,
 			final Supplier<Gas> supplierHaltGasCost,
@@ -177,7 +161,6 @@
 			final BiPredicate<Address, MessageFrame> addressValidator,
 			final Map<String, PrecompiledContract> precompiledContractMap
 	) {
->>>>>>> 01862a20
 		// The Precompiled contracts verify their signatures themselves
 		if (precompiledContractMap.containsKey(address.toShortHexString())) {
 			return supplierExecution.get();
