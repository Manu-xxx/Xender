--- conflicted
+++ resolved
@@ -15,36 +15,11 @@
  */
 package com.hedera.services.contracts.operation;
 
-/*
- * -
- * ‌
- * Hedera Services Node
- * ​
- * Copyright (C) 2018 - 2021 Hedera Hashgraph, LLC
- * ​
- * Licensed under the Apache License, Version 2.0 (the "License");
- * you may not use this file except in compliance with the License.
- * You may obtain a copy of the License at
- *
- *       http://www.apache.org/licenses/LICENSE-2.0
- *
- * Unless required by applicable law or agreed to in writing, software
- * distributed under the License is distributed on an "AS IS" BASIS,
- * WITHOUT WARRANTIES OR CONDITIONS OF ANY KIND, either express or implied.
- * See the License for the specific language governing permissions and
- * limitations under the License.
- * ‍
- *
- */
-
 import static com.hedera.services.contracts.operation.HederaOperationUtil.cacheExistingValue;
 
 import com.hedera.services.context.properties.GlobalDynamicProperties;
 import com.hedera.services.store.contracts.HederaStackedWorldStateUpdater;
-<<<<<<< HEAD
-=======
 import com.hedera.services.stream.proto.SidecarType;
->>>>>>> 67166f8e
 import java.util.Optional;
 import java.util.OptionalLong;
 import javax.inject.Inject;
@@ -88,16 +63,10 @@
     @Override
     public OperationResult execute(final MessageFrame frame, final EVM evm) {
         try {
-<<<<<<< HEAD
-            final var address = frame.getRecipientAddress();
-            final var worldUpdater = (HederaStackedWorldStateUpdater) frame.getWorldUpdater();
-            final Account account = worldUpdater.get(address);
-=======
             final var addressOrAlias = frame.getRecipientAddress();
             final var worldUpdater = (HederaStackedWorldStateUpdater) frame.getWorldUpdater();
             final Account account = worldUpdater.get(addressOrAlias);
             final Address address = account.getAddress();
->>>>>>> 67166f8e
             final Bytes32 key = UInt256.fromBytes(frame.popStackItem());
             final boolean slotIsWarm = frame.warmUpStorage(address, key);
             final OptionalLong optionalCost = slotIsWarm ? warmCost : coldCost;
@@ -106,15 +75,10 @@
                         optionalCost, Optional.of(ExceptionalHaltReason.INSUFFICIENT_GAS));
             } else {
                 UInt256 storageValue = account.getStorageValue(UInt256.fromBytes(key));
-<<<<<<< HEAD
-                if (dynamicProperties.shouldEnableTraceability()) {
-                    cacheExistingValue(frame, address, key, storageValue);
-=======
                 if (dynamicProperties
                         .enabledSidecars()
                         .contains(SidecarType.CONTRACT_STATE_CHANGE)) {
                     HederaOperationUtil.cacheExistingValue(frame, address, key, storageValue);
->>>>>>> 67166f8e
                 }
 
                 frame.pushStackItem(storageValue);
