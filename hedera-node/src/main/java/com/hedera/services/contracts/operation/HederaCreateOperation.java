--- conflicted
+++ resolved
@@ -15,33 +15,7 @@
  */
 package com.hedera.services.contracts.operation;
 
-/*
- * -
- * ‌
- * Hedera Services Node
- * ​
- * Copyright (C) 2018 - 2021 Hedera Hashgraph, LLC
- * ​
- * Licensed under the Apache License, Version 2.0 (the "License");
- * you may not use this file except in compliance with the License.
- * You may obtain a copy of the License at
- *
- *       http://www.apache.org/licenses/LICENSE-2.0
- *
- * Unless required by applicable law or agreed to in writing, software
- * distributed under the License is distributed on an "AS IS" BASIS,
- * WITHOUT WARRANTIES OR CONDITIONS OF ANY KIND, either express or implied.
- * See the License for the specific language governing permissions and
- * limitations under the License.
- * ‍
- *
- */
-
-<<<<<<< HEAD
-=======
 import com.hedera.services.context.properties.GlobalDynamicProperties;
-import com.hedera.services.contracts.gascalculator.StorageGasCalculator;
->>>>>>> 67166f8e
 import com.hedera.services.records.RecordsHistorian;
 import com.hedera.services.state.EntityCreator;
 import com.hedera.services.store.contracts.HederaWorldUpdater;
@@ -55,30 +29,15 @@
  * Hedera adapted version of the {@link org.hyperledger.besu.evm.operation.CreateOperation}.
  *
  * <p>Addresses are allocated through {@link HederaWorldUpdater#newContractAddress(Address)}
-<<<<<<< HEAD
  */
 public class HederaCreateOperation extends AbstractRecordingCreateOperation {
-=======
- *
- * <p>Gas costs are based on the expiry of the parent and the provided storage bytes per hour
- * variable
- */
-public class HederaCreateOperation extends AbstractRecordingCreateOperation {
-    private final StorageGasCalculator storageGasCalculator;
 
->>>>>>> 67166f8e
     @Inject
     public HederaCreateOperation(
             final GasCalculator gasCalculator,
             final EntityCreator creator,
             final SyntheticTxnFactory syntheticTxnFactory,
-<<<<<<< HEAD
             final RecordsHistorian recordsHistorian) {
-=======
-            final RecordsHistorian recordsHistorian,
-            final StorageGasCalculator storageGasCalculator,
-            final GlobalDynamicProperties dynamicProperties) {
->>>>>>> 67166f8e
         super(
                 0xF0,
                 "ħCREATE",
@@ -88,24 +47,12 @@
                 gasCalculator,
                 creator,
                 syntheticTxnFactory,
-<<<<<<< HEAD
                 recordsHistorian);
-=======
-                recordsHistorian,
-                dynamicProperties);
-        this.storageGasCalculator = storageGasCalculator;
->>>>>>> 67166f8e
     }
 
     @Override
     public long cost(final MessageFrame frame) {
-<<<<<<< HEAD
         return gasCalculator().createOperationGasCost(frame);
-=======
-        final var calculator = gasCalculator();
-        return calculator.createOperationGasCost(frame)
-                + storageGasCalculator.creationGasCost(frame, calculator);
->>>>>>> 67166f8e
     }
 
     @Override
