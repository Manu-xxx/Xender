--- conflicted
+++ resolved
@@ -61,14 +61,8 @@
 			final GasCalculator gasCalculator,
 			final Set<Operation> hederaOperations,
 			final Map<String, PrecompiledContract> precompiledContractMap,
-			final AliasManager aliasManager,
-<<<<<<< HEAD
-			final BlockManager blockManager
-        ) {
-=======
-			final StorageExpiry storageExpiry
+			final AliasManager aliasManager
 	) {
->>>>>>> a3c16b2f
 		super(
 				livePricesSource,
 				dynamicProperties,
@@ -114,15 +108,10 @@
 				false,
 				consensusTime,
 				true,
-<<<<<<< HEAD
-				aliasManager.resolveForEvm(receiver));
-=======
-				storageExpiry.hapiStaticCallOracle(),
 				aliasManager.resolveForEvm(receiver),
 				null,
 				0,
 				null);
->>>>>>> a3c16b2f
 	}
 
 	@Override
