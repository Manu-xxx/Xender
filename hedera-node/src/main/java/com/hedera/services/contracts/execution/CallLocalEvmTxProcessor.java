--- conflicted
+++ resolved
@@ -63,14 +63,8 @@
 			final Set<Operation> hederaOperations,
 			final Map<String, PrecompiledContract> precompiledContractMap,
 			final AliasManager aliasManager,
-<<<<<<< HEAD
-			final Supplier<MerkleNetworkContext> networkCtx
-	) {
-		super(livePricesSource, dynamicProperties, gasCalculator, hederaOperations, precompiledContractMap, networkCtx);
-=======
-			final StorageExpiry storageExpiry,
 			final BlockManager blockManager
-			) {
+        ) {
 		super(
 				livePricesSource,
 				dynamicProperties,
@@ -78,7 +72,6 @@
 				hederaOperations,
 				precompiledContractMap,
 				blockManager);
->>>>>>> 8db86a36
 		this.codeCache = codeCache;
 		this.aliasManager = aliasManager;
 	}
