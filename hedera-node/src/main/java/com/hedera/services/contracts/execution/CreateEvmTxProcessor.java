--- conflicted
+++ resolved
@@ -1,23 +1,3 @@
-<<<<<<< HEAD
-/*
- * Copyright (C) 2021-2022 Hedera Hashgraph, LLC
- *
- * Licensed under the Apache License, Version 2.0 (the "License");
- * you may not use this file except in compliance with the License.
- * You may obtain a copy of the License at
- *
- *      http://www.apache.org/licenses/LICENSE-2.0
- *
- * Unless required by applicable law or agreed to in writing, software
- * distributed under the License is distributed on an "AS IS" BASIS,
- * WITHOUT WARRANTIES OR CONDITIONS OF ANY KIND, either express or implied.
- * See the License for the specific language governing permissions and
- * limitations under the License.
- */
-package com.hedera.services.contracts.execution;
-
-=======
->>>>>>> 67166f8e
 /*
  * Copyright (C) 2021-2022 Hedera Hashgraph, LLC
  *
@@ -62,10 +42,6 @@
 @Singleton
 public class CreateEvmTxProcessor extends EvmTxProcessor {
     private final CodeCache codeCache;
-<<<<<<< HEAD
-=======
-    private final StorageExpiry storageExpiry;
->>>>>>> 67166f8e
 
     @Inject
     public CreateEvmTxProcessor(
@@ -76,10 +52,6 @@
             final GasCalculator gasCalculator,
             final Set<Operation> hederaOperations,
             final Map<String, PrecompiledContract> precompiledContractMap,
-<<<<<<< HEAD
-=======
-            final StorageExpiry storageExpiry,
->>>>>>> 67166f8e
             final InHandleBlockMetaSource blockMetaSource) {
         super(
                 worldState,
@@ -90,10 +62,6 @@
                 precompiledContractMap,
                 blockMetaSource);
         this.codeCache = codeCache;
-<<<<<<< HEAD
-=======
-        this.storageExpiry = storageExpiry;
->>>>>>> 67166f8e
     }
 
     public TransactionProcessingResult execute(
@@ -102,12 +70,7 @@
             final long providedGasLimit,
             final long value,
             final Bytes code,
-<<<<<<< HEAD
             final Instant consensusTime) {
-=======
-            final Instant consensusTime,
-            final long hapiExpiry) {
->>>>>>> 67166f8e
         final long gasPrice = gasPriceTinyBarsGiven(consensusTime, false);
 
         return super.execute(
@@ -120,10 +83,6 @@
                 true,
                 consensusTime,
                 false,
-<<<<<<< HEAD
-=======
-                storageExpiry.hapiCreationOracle(hapiExpiry),
->>>>>>> 67166f8e
                 receiver,
                 null,
                 0,
@@ -137,10 +96,6 @@
             final long value,
             final Bytes code,
             final Instant consensusTime,
-<<<<<<< HEAD
-=======
-            final long hapiExpiry,
->>>>>>> 67166f8e
             final Account relayer,
             final BigInteger providedMaxGasPrice,
             final long maxGasAllowance) {
@@ -156,10 +111,6 @@
                 true,
                 consensusTime,
                 false,
-<<<<<<< HEAD
-=======
-                storageExpiry.hapiCreationOracle(hapiExpiry),
->>>>>>> 67166f8e
                 receiver,
                 providedMaxGasPrice,
                 maxGasAllowance,
