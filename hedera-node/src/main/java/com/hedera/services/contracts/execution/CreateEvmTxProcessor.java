/*
 * Copyright (C) 2021-2022 Hedera Hashgraph, LLC
 *
 * Licensed under the Apache License, Version 2.0 (the "License");
 * you may not use this file except in compliance with the License.
 * You may obtain a copy of the License at
 *
 *      http://www.apache.org/licenses/LICENSE-2.0
 *
 * Unless required by applicable law or agreed to in writing, software
 * distributed under the License is distributed on an "AS IS" BASIS,
 * WITHOUT WARRANTIES OR CONDITIONS OF ANY KIND, either express or implied.
 * See the License for the specific language governing permissions and
 * limitations under the License.
 */
package com.hedera.services.contracts.execution;

/*
 * -
 * ‌
 * Hedera Services Node
 * ​
 * Copyright (C) 2018 - 2021 Hedera Hashgraph, LLC
 * ​
 * Licensed under the Apache License, Version 2.0 (the "License");
 * you may not use this file except in compliance with the License.
 * You may obtain a copy of the License at
 *
 *       http://www.apache.org/licenses/LICENSE-2.0
 *
 * Unless required by applicable law or agreed to in writing, software
 * distributed under the License is distributed on an "AS IS" BASIS,
 * WITHOUT WARRANTIES OR CONDITIONS OF ANY KIND, either express or implied.
 * See the License for the specific language governing permissions and
 * limitations under the License.
 * ‍
 *
 */

import com.hedera.services.context.properties.GlobalDynamicProperties;
import com.hedera.services.store.contracts.CodeCache;
import com.hedera.services.store.contracts.HederaMutableWorldState;
import com.hedera.services.store.models.Account;
import com.hedera.services.txns.contract.helpers.StorageExpiry;
import com.hederahashgraph.api.proto.java.HederaFunctionality;
import java.math.BigInteger;
import java.time.Instant;
import java.util.Map;
import java.util.Set;
import javax.inject.Inject;
import javax.inject.Singleton;
import org.apache.tuweni.bytes.Bytes;
import org.hyperledger.besu.datatypes.Address;
import org.hyperledger.besu.datatypes.Hash;
import org.hyperledger.besu.evm.Code;
import org.hyperledger.besu.evm.frame.MessageFrame;
import org.hyperledger.besu.evm.gascalculator.GasCalculator;
import org.hyperledger.besu.evm.operation.Operation;
import org.hyperledger.besu.evm.precompile.PrecompiledContract;

/**
 * Extension of the base {@link EvmTxProcessor} that provides interface for executing {@link
 * com.hederahashgraph.api.proto.java.ContractCreateTransactionBody} transactions
 */
@Singleton
public class CreateEvmTxProcessor extends EvmTxProcessor {
    private final CodeCache codeCache;
    private final StorageExpiry storageExpiry;

<<<<<<< HEAD
	@Inject
	public CreateEvmTxProcessor(
			final HederaMutableWorldState worldState,
			final LivePricesSource livePricesSource,
			final CodeCache codeCache,
			final GlobalDynamicProperties globalDynamicProperties,
			final GasCalculator gasCalculator,
			final Set<Operation> hederaOperations,
			final Map<String, PrecompiledContract> precompiledContractMap,
			final StorageExpiry storageExpiry,
			final InHandleBlockMetaSource blockMetaSource,
			final HederaOperationTracer hederaOperationTracer
	) {
		super(
				worldState,
				livePricesSource,
				globalDynamicProperties,
				gasCalculator,
				hederaOperations,
				precompiledContractMap,
				blockMetaSource,
				hederaOperationTracer);
		this.codeCache = codeCache;
		this.storageExpiry = storageExpiry;
	}
=======
    @Inject
    public CreateEvmTxProcessor(
            final HederaMutableWorldState worldState,
            final LivePricesSource livePricesSource,
            final CodeCache codeCache,
            final GlobalDynamicProperties globalDynamicProperties,
            final GasCalculator gasCalculator,
            final Set<Operation> hederaOperations,
            final Map<String, PrecompiledContract> precompiledContractMap,
            final StorageExpiry storageExpiry,
            final InHandleBlockMetaSource blockMetaSource) {
        super(
                worldState,
                livePricesSource,
                globalDynamicProperties,
                gasCalculator,
                hederaOperations,
                precompiledContractMap,
                blockMetaSource);
        this.codeCache = codeCache;
        this.storageExpiry = storageExpiry;
    }
>>>>>>> b0a66e14

    public TransactionProcessingResult execute(
            final Account sender,
            final Address receiver,
            final long providedGasLimit,
            final long value,
            final Bytes code,
            final Instant consensusTime,
            final long hapiExpiry) {
        final long gasPrice = gasPriceTinyBarsGiven(consensusTime, false);

        return super.execute(
                sender,
                receiver,
                gasPrice,
                providedGasLimit,
                value,
                code,
                true,
                consensusTime,
                false,
                storageExpiry.hapiCreationOracle(hapiExpiry),
                receiver,
                null,
                0,
                null);
    }

    public TransactionProcessingResult executeEth(
            final Account sender,
            final Address receiver,
            final long providedGasLimit,
            final long value,
            final Bytes code,
            final Instant consensusTime,
            final long hapiExpiry,
            final Account relayer,
            final BigInteger providedMaxGasPrice,
            final long maxGasAllowance) {
        final long gasPrice = gasPriceTinyBarsGiven(consensusTime, true);

        return super.execute(
                sender,
                receiver,
                gasPrice,
                providedGasLimit,
                value,
                code,
                true,
                consensusTime,
                false,
                storageExpiry.hapiCreationOracle(hapiExpiry),
                receiver,
                providedMaxGasPrice,
                maxGasAllowance,
                relayer);
    }

    @Override
    protected HederaFunctionality getFunctionType() {
        return HederaFunctionality.ContractCreate;
    }

    @Override
    protected MessageFrame buildInitialFrame(
            final MessageFrame.Builder commonInitialFrame,
            final Address to,
            final Bytes payload,
            final long value) {
        codeCache.invalidate(to);

        return commonInitialFrame
                .type(MessageFrame.Type.CONTRACT_CREATION)
                .address(to)
                .contract(to)
                .inputData(Bytes.EMPTY)
                .code(Code.createLegacyCode(payload, Hash.hash(payload)))
                .build();
    }
}<|MERGE_RESOLUTION|>--- conflicted
+++ resolved
@@ -67,7 +67,6 @@
     private final CodeCache codeCache;
     private final StorageExpiry storageExpiry;
 
-<<<<<<< HEAD
 	@Inject
 	public CreateEvmTxProcessor(
 			final HederaMutableWorldState worldState,
@@ -93,30 +92,6 @@
 		this.codeCache = codeCache;
 		this.storageExpiry = storageExpiry;
 	}
-=======
-    @Inject
-    public CreateEvmTxProcessor(
-            final HederaMutableWorldState worldState,
-            final LivePricesSource livePricesSource,
-            final CodeCache codeCache,
-            final GlobalDynamicProperties globalDynamicProperties,
-            final GasCalculator gasCalculator,
-            final Set<Operation> hederaOperations,
-            final Map<String, PrecompiledContract> precompiledContractMap,
-            final StorageExpiry storageExpiry,
-            final InHandleBlockMetaSource blockMetaSource) {
-        super(
-                worldState,
-                livePricesSource,
-                globalDynamicProperties,
-                gasCalculator,
-                hederaOperations,
-                precompiledContractMap,
-                blockMetaSource);
-        this.codeCache = codeCache;
-        this.storageExpiry = storageExpiry;
-    }
->>>>>>> b0a66e14
 
     public TransactionProcessingResult execute(
             final Account sender,
