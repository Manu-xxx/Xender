package com.hedera.services.contracts.execution;

/*
 * -
 * ‌
 * Hedera Services Node
 * ​
 * Copyright (C) 2018 - 2021 Hedera Hashgraph, LLC
 * ​
 * Licensed under the Apache License, Version 2.0 (the "License");
 * you may not use this file except in compliance with the License.
 * You may obtain a copy of the License at
 *
 *       http://www.apache.org/licenses/LICENSE-2.0
 *
 * Unless required by applicable law or agreed to in writing, software
 * distributed under the License is distributed on an "AS IS" BASIS,
 * WITHOUT WARRANTIES OR CONDITIONS OF ANY KIND, either express or implied.
 * See the License for the specific language governing permissions and
 * limitations under the License.
 * ‍
 *
 */

import com.hedera.services.context.properties.GlobalDynamicProperties;
import com.hedera.services.exceptions.InvalidTransactionException;
import com.hedera.services.fees.HbarCentExchange;
import com.hedera.services.fees.calculation.UsagePricesProvider;
import com.hedera.services.store.contracts.HederaMutableWorldState;
import com.hedera.services.store.contracts.HederaWorldUpdater;
import com.hedera.services.store.models.Account;
import com.hedera.services.store.models.Id;
import com.hederahashgraph.api.proto.java.FeeData;
import com.hederahashgraph.api.proto.java.HederaFunctionality;
import com.hederahashgraph.api.proto.java.ResponseCodeEnum;
import com.hederahashgraph.api.proto.java.Timestamp;
import com.hederahashgraph.fee.FeeBuilder;
import org.apache.tuweni.bytes.Bytes;
import org.hyperledger.besu.datatypes.Address;
import org.hyperledger.besu.datatypes.Wei;
import org.hyperledger.besu.evm.EVM;
import org.hyperledger.besu.evm.Gas;
import org.hyperledger.besu.evm.account.MutableAccount;
import org.hyperledger.besu.evm.contractvalidation.MaxCodeSizeRule;
import org.hyperledger.besu.evm.contractvalidation.PrefixCodeRule;
import org.hyperledger.besu.evm.frame.MessageFrame;
import org.hyperledger.besu.evm.gascalculator.GasCalculator;
import org.hyperledger.besu.evm.internal.EvmConfiguration;
import org.hyperledger.besu.evm.operation.Operation;
import org.hyperledger.besu.evm.operation.OperationRegistry;
import org.hyperledger.besu.evm.precompile.MainnetPrecompiledContracts;
import org.hyperledger.besu.evm.precompile.PrecompileContractRegistry;
import org.hyperledger.besu.evm.processor.AbstractMessageProcessor;
import org.hyperledger.besu.evm.processor.ContractCreationProcessor;
import org.hyperledger.besu.evm.processor.MessageCallProcessor;
import org.hyperledger.besu.evm.tracing.OperationTracer;

import java.math.BigInteger;
import java.time.Instant;
import java.util.ArrayDeque;
import java.util.Deque;
import java.util.List;
import java.util.Map;
import java.util.Optional;
import java.util.Set;

import static com.hedera.services.exceptions.ValidationUtils.validateFalse;
import static com.hederahashgraph.api.proto.java.ResponseCodeEnum.INSUFFICIENT_GAS;
import static org.hyperledger.besu.evm.MainnetEVMs.registerLondonOperations;

/**
 * Abstract processor of EVM transactions that prepares the {@link EVM} and all of the peripherals upon
 * instantiation
 * Provides
 * a base{@link EvmTxProcessor#execute(Account, Address, long, long, long, Bytes, boolean, Instant, boolean, Optional)}
 * method that handles the end-to-end execution of a EVM transaction
 */
abstract class EvmTxProcessor {

	private static final int MAX_STACK_SIZE = 1024;
	private static final int MAX_CODE_SIZE = 0x6000;

	private HederaMutableWorldState worldState;
	private final HbarCentExchange exchange;
	private final GasCalculator gasCalculator;
	private final UsagePricesProvider usagePrices;
	protected final GlobalDynamicProperties dynamicProperties;
	private final AbstractMessageProcessor messageCallProcessor;
	private final AbstractMessageProcessor contractCreationProcessor;

	protected EvmTxProcessor(
			final HbarCentExchange exchange,
			final UsagePricesProvider usagePrices,
			final GlobalDynamicProperties dynamicProperties,
			final GasCalculator gasCalculator,
			final Set<Operation> hederaOperations
	) {
		this(null, exchange, usagePrices, dynamicProperties, gasCalculator, hederaOperations);
	}

	protected void setWorldState(HederaMutableWorldState worldState) {
		this.worldState = worldState;
	}

	protected EvmTxProcessor(
			final HederaMutableWorldState worldState,
			final HbarCentExchange exchange,
			final UsagePricesProvider usagePrices,
			final GlobalDynamicProperties dynamicProperties,
			final GasCalculator gasCalculator,
			final Set<Operation> hederaOperations
	) {
		this.worldState = worldState;
		this.exchange = exchange;
		this.usagePrices = usagePrices;
		this.dynamicProperties = dynamicProperties;
		this.gasCalculator = gasCalculator;

		var operationRegistry = new OperationRegistry();
		registerLondonOperations(operationRegistry, gasCalculator, BigInteger.valueOf(dynamicProperties.getChainId()));
		hederaOperations.forEach(operationRegistry::put);

		var evm = new EVM(operationRegistry, gasCalculator, EvmConfiguration.DEFAULT);

		final PrecompileContractRegistry precompileContractRegistry = new PrecompileContractRegistry();
		MainnetPrecompiledContracts.populateForIstanbul(precompileContractRegistry, this.gasCalculator);

		this.messageCallProcessor = new MessageCallProcessor(evm, precompileContractRegistry);
		this.contractCreationProcessor = new ContractCreationProcessor(
				gasCalculator,
				evm,
				true,
				List.of(MaxCodeSizeRule.of(MAX_CODE_SIZE),
						PrefixCodeRule.of()),
				1);
	}

	/**
	 * Executes the {@link MessageFrame} of the EVM transaction. Returns the result as {@link
	 * TransactionProcessingResult}
	 *
	 * @param sender
	 * 		The origin {@link Account} that initiates the transaction
	 * @param receiver
	 * 		Receiving {@link Address}. For Create transactions, the newly created Contract address
	 * @param gasPrice
	 * 		GasPrice to use for gas calculations
	 * @param gasLimit
	 * 		Externally provided gas limit
	 * @param value
	 * 		Evm transaction value (HBars)
	 * @param payload
	 * 		Transaction payload. For Create transactions, the bytecode + constructor arguments
	 * @param contractCreation
	 * 		Whether or not this is a contract creation transaction
	 * @param consensusTime
	 * 		Current consensus time
	 * @param isStatic
	 * 		Whether or not the execution is static
	 * @param expiry
	 * 		In the case of Create transactions, the expiry of the top-level contract being created
	 * @return the result of the EVM execution returned as {@link TransactionProcessingResult}
	 */
	protected TransactionProcessingResult execute(Account sender, Address receiver, long gasPrice,
			long gasLimit, long value, Bytes payload, boolean contractCreation,
			Instant consensusTime, boolean isStatic, Optional<Long> expiry) {
		final Wei gasCost = Wei.of(Math.multiplyExact(gasLimit, gasPrice));
		final Wei upfrontCost = gasCost.add(value);
		final Gas intrinsicGas =
				gasCalculator.transactionIntrinsicGasCost(Bytes.EMPTY, contractCreation);
		final var updater = worldState.updater();

		if (!isStatic) {
			validateFalse(upfrontCost.compareTo(Wei.of(sender.getBalance())) > 0,
					ResponseCodeEnum.INSUFFICIENT_PAYER_BALANCE);
			if (intrinsicGas.toLong() > gasLimit) {
				throw new InvalidTransactionException(INSUFFICIENT_GAS);
			}
		}

		final Address coinbase = Id.fromGrpcAccount(dynamicProperties.fundingAccount()).asEvmAddress();
		final HederaBlockValues blockValues = new HederaBlockValues(gasLimit,
				consensusTime.getEpochSecond());
		Address senderEvmAddress = sender.getId().asEvmAddress();
		final MutableAccount mutableSender = updater.getOrCreateSenderAccount(senderEvmAddress).getMutable();
		if (!isStatic) {
			mutableSender.decrementBalance(gasCost);
		}

		final Gas gasAvailable = Gas.of(gasLimit).minus(intrinsicGas);
		final Deque<MessageFrame> messageFrameStack = new ArrayDeque<>();

		final var stackedUpdater = updater.updater();
		Wei valueAsWei = Wei.of(value);
		final MessageFrame.Builder commonInitialFrame =
				MessageFrame.builder()
						.messageFrameStack(messageFrameStack)
						.maxStackSize(MAX_STACK_SIZE)
						.worldUpdater(stackedUpdater)
						.initialGas(gasAvailable)
						.originator(senderEvmAddress)
						.gasPrice(Wei.of(gasPrice))
						.sender(senderEvmAddress)
						.value(valueAsWei)
						.apparentValue(valueAsWei)
						.blockValues(blockValues)
						.depth(0)
						.completer(unused -> {
						})
						.isStatic(isStatic)
						.miningBeneficiary(coinbase)
						.blockHashLookup(h -> null)
						.contextVariables(Map.of(
								"sbh", storageByteHoursTinyBarsGiven(consensusTime),
								"HederaFunctionality", getFunctionType(),
								"expiry", expiry));

		final MessageFrame initialFrame = buildInitialFrame(commonInitialFrame,
				updater,
				receiver, payload);
		messageFrameStack.addFirst(initialFrame);

		while (!messageFrameStack.isEmpty()) {
			process(messageFrameStack.peekFirst(), new HederaTracer());
		}

<<<<<<< HEAD
		Gas gasUsedByTransaction = Gas.of(gasLimit).minus(initialFrame.getRemainingGas());
		/* Return leftover gas */
		final Gas selfDestructRefund =
				gasCalculator.getSelfDestructRefundAmount().times(initialFrame.getSelfDestructs().size()).min(
						gasUsedByTransaction.dividedBy(gasCalculator.getMaxRefundQuotient()));
		gasUsedByTransaction = gasUsedByTransaction.minus(selfDestructRefund).minus(initialFrame.getGasRefund());
=======
		if (initialFrame.getState() == MessageFrame.State.COMPLETED_SUCCESS && !isStatic) {
			stackedUpdater.commit();
		}

		var gasUsedByTransaction = calculateGasUsedByTX(gasLimit, initialFrame);
>>>>>>> 6c363e3b

		final Gas sbhRefund = updater.getSbhRefund();

		if (!isStatic) {
			// return gas price to accounts
			final Gas refunded = Gas.of(gasLimit).minus(gasUsedByTransaction).plus(sbhRefund);
			final Wei refundedWei = refunded.priceFor(Wei.of(gasPrice));

			mutableSender.incrementBalance(refundedWei);

			/* Send TX fees to coinbase */
			final var mutableCoinbase = updater.getOrCreate(coinbase).getMutable();
			final Gas coinbaseFee = Gas.of(gasLimit).minus(refunded);

			mutableCoinbase.incrementBalance(coinbaseFee.priceFor(Wei.of(gasPrice)));
			initialFrame.getSelfDestructs().forEach(updater::deleteAccount);

			/* Commit top level Updater */
			updater.commit();
		}

		/* Externalise Result */
		if (initialFrame.getState() == MessageFrame.State.COMPLETED_SUCCESS) {
			return TransactionProcessingResult.successful(
					initialFrame.getLogs(),
					gasUsedByTransaction.toLong(),
					sbhRefund.toLong(),
					gasPrice,
					initialFrame.getOutputData(),
					initialFrame.getRecipientAddress());
		} else {
			return TransactionProcessingResult.failed(
					gasUsedByTransaction.toLong(),
					sbhRefund.toLong(),
					gasPrice,
					initialFrame.getRevertReason(),
					initialFrame.getExceptionalHaltReason());
		}
	}

	private Gas calculateGasUsedByTX(long txGasLimit, MessageFrame initialFrame) {
		Gas gasUsedByTransaction = Gas.of(txGasLimit).minus(initialFrame.getRemainingGas());
		/* Return leftover gas */
		final Gas selfDestructRefund =
				gasCalculator.getSelfDestructRefundAmount().times(initialFrame.getSelfDestructs().size()).min(
						gasUsedByTransaction.dividedBy(gasCalculator.getMaxRefundQuotient()));

		gasUsedByTransaction = gasUsedByTransaction.minus(selfDestructRefund).minus(initialFrame.getGasRefund());

		var maxRefundPercent = dynamicProperties.maxGasRefundPercentage();
		gasUsedByTransaction = Gas.of(
				Math.max(gasUsedByTransaction.toLong(),
						txGasLimit - txGasLimit * maxRefundPercent / 100));

		return gasUsedByTransaction;
	}

	protected long gasPriceTinyBarsGiven(Instant consensusTime) {
		final var functionType = getFunctionType();
		final var timestamp = Timestamp.newBuilder().setSeconds(consensusTime.getEpochSecond()).build();
		FeeData prices = usagePrices.defaultPricesGiven(functionType, timestamp);
		long feeInTinyCents = prices.getServicedata().getGas() / 1000;
		long feeInTinyBars = FeeBuilder.getTinybarsFromTinyCents(exchange.rate(timestamp), feeInTinyCents);
		return Math.max(1L, feeInTinyBars);
	}

	protected long storageByteHoursTinyBarsGiven(Instant consensusTime) {
		final var functionType = getFunctionType();
		final var timestamp = Timestamp.newBuilder().setSeconds(consensusTime.getEpochSecond()).build();
		FeeData prices = usagePrices.defaultPricesGiven(functionType, timestamp);
		long feeInTinyCents = prices.getServicedata().getSbh() / 1000;
		long feeInTinyBars = FeeBuilder.getTinybarsFromTinyCents(exchange.rate(timestamp), feeInTinyCents);
		return Math.max(1L, feeInTinyBars);
	}

	protected abstract HederaFunctionality getFunctionType();

	protected abstract MessageFrame buildInitialFrame(
			MessageFrame.Builder baseInitialFrame,
			HederaWorldUpdater updater,
			Address to,
			Bytes payload);

	protected void process(final MessageFrame frame, final OperationTracer operationTracer) {
		final AbstractMessageProcessor executor = getMessageProcessor(frame.getType());

		executor.process(frame, operationTracer);
	}

	private AbstractMessageProcessor getMessageProcessor(final MessageFrame.Type type) {
		switch (type) {
			case MESSAGE_CALL:
				return messageCallProcessor;
			case CONTRACT_CREATION:
				return contractCreationProcessor;
			default:
				throw new IllegalStateException("Request for unsupported message processor type " + type);
		}
	}
}
<|MERGE_RESOLUTION|>--- conflicted
+++ resolved
@@ -224,20 +224,7 @@
 			process(messageFrameStack.peekFirst(), new HederaTracer());
 		}
 
-<<<<<<< HEAD
-		Gas gasUsedByTransaction = Gas.of(gasLimit).minus(initialFrame.getRemainingGas());
-		/* Return leftover gas */
-		final Gas selfDestructRefund =
-				gasCalculator.getSelfDestructRefundAmount().times(initialFrame.getSelfDestructs().size()).min(
-						gasUsedByTransaction.dividedBy(gasCalculator.getMaxRefundQuotient()));
-		gasUsedByTransaction = gasUsedByTransaction.minus(selfDestructRefund).minus(initialFrame.getGasRefund());
-=======
-		if (initialFrame.getState() == MessageFrame.State.COMPLETED_SUCCESS && !isStatic) {
-			stackedUpdater.commit();
-		}
-
 		var gasUsedByTransaction = calculateGasUsedByTX(gasLimit, initialFrame);
->>>>>>> 6c363e3b
 
 		final Gas sbhRefund = updater.getSbhRefund();
 
