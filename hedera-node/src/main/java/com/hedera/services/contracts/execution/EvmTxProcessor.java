--- conflicted
+++ resolved
@@ -90,12 +90,7 @@
 			final Set<Operation> hederaOperations,
 			final Map<String, PrecompiledContract> precompiledContractMap
 	) {
-<<<<<<< HEAD
-		this(null, exchange, usagePrices, dynamicProperties, gasCalculator,
-				hederaOperations, precompiledContractMap);
-=======
-		this(null, livePricesSource, dynamicProperties, gasCalculator, hederaOperations);
->>>>>>> 980b1b8c
+		this(null, livePricesSource, dynamicProperties, gasCalculator, hederaOperations, precompiledContractMap);
 	}
 
 	protected void setWorldState(HederaMutableWorldState worldState) {
