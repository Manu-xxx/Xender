--- conflicted
+++ resolved
@@ -157,10 +157,6 @@
 				.toString();
 	}
 
-<<<<<<< HEAD
-	public static record ValidationProps(int maxHbarAdjusts, int maxTokenAdjusts, int maxOwnershipChanges,
-										 int maxNestedCustomFees, int maxXferBalanceChanges, boolean areNftsEnabled) {
-=======
 	public static record ValidationProps(
 			int maxHbarAdjusts,
 			int maxTokenAdjusts,
@@ -169,6 +165,5 @@
 			int maxXferBalanceChanges,
 			boolean areNftsEnabled,
 			boolean isAutoCreationEnabled) {
->>>>>>> b227a71c
 	}
 }