--- conflicted
+++ resolved
@@ -120,12 +120,9 @@
                 final var result =
                         resolveInternalFungible(
                                 aliasManager, adjust, resolvedTokenAdjust::addTransfers, true);
-<<<<<<< HEAD
-=======
 
                 // Since the receiver can be an unknown alias in a CryptoTransfer perceive the
                 // result
->>>>>>> 781684bb
                 perceiveNonNftResult(result, adjust);
             }
 
@@ -147,14 +144,10 @@
                                 change.getReceiverAccountID(),
                                 resolvedChange::setReceiverAccountID);
 
-<<<<<<< HEAD
-                perceiveNftReceiverResult(receiverResult, change);
-=======
                 // Since the receiver can be an unknown alias in a CryptoTransfer perceive the
                 // result
                 perceiveNftReceiverResult(receiverResult, change);
 
->>>>>>> 781684bb
                 resolvedTokenAdjust.addNftTransfers(resolvedChange.build());
             }
 
