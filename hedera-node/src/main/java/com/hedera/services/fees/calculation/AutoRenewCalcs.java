--- conflicted
+++ resolved
@@ -15,11 +15,8 @@
  */
 package com.hedera.services.fees.calculation;
 
-<<<<<<< HEAD
-=======
 import static com.hedera.services.fees.calculation.FeeCalcUtils.clampedAdd;
 import static com.hedera.services.fees.calculation.FeeCalcUtils.clampedMultiply;
->>>>>>> d11fd4fa
 import static com.hedera.services.txns.crypto.helpers.AllowanceHelpers.getCryptoAllowancesList;
 import static com.hedera.services.txns.crypto.helpers.AllowanceHelpers.getFungibleTokenAllowancesList;
 import static com.hedera.services.txns.crypto.helpers.AllowanceHelpers.getNftApprovedForAll;
@@ -155,18 +152,11 @@
 
         final var contractContext = contractContextFrom(contract);
 
-<<<<<<< HEAD
-        // Since contract bytecode is not charged any fees - we ignore sbh in the renewal fee
-        // calculation
-        final var storagePrice = storageFee(contractContext, rate, reqPeriod);
-        final var hourlyPrice = (rbhPrice * contractContext.currentRb()) + storagePrice;
-=======
         // Since contract bytecode is not charged any fees, ignore sbh in the renewal fee
         // calculation
         final var storagePrice = storageFee(contractContext, rate, reqPeriod);
         final long fixedPrice = clampedAdd(fixedFee, storagePrice);
         final var hourlyPrice = clampedMultiply(rbhPrice, contractContext.currentRb());
->>>>>>> d11fd4fa
         return new RenewalFees(inTinybars(fixedPrice, rate), inTinybars(hourlyPrice, rate));
     }
 
