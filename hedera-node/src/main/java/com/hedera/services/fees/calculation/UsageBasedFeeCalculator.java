package com.hedera.services.fees.calculation;

/*-
 * ‌
 * Hedera Services Node
 * ​
 * Copyright (C) 2018 - 2021 Hedera Hashgraph, LLC
 * ​
 * Licensed under the Apache License, Version 2.0 (the "License");
 * you may not use this file except in compliance with the License.
 * You may obtain a copy of the License at
 *
 *      http://www.apache.org/licenses/LICENSE-2.0
 *
 * Unless required by applicable law or agreed to in writing, software
 * distributed under the License is distributed on an "AS IS" BASIS,
 * WITHOUT WARRANTIES OR CONDITIONS OF ANY KIND, either express or implied.
 * See the License for the specific language governing permissions and
 * limitations under the License.
 * ‍
 */

import com.hedera.services.context.primitives.StateView;
import com.hedera.services.fees.FeeCalculator;
import com.hedera.services.fees.FeeMultiplierSource;
import com.hedera.services.fees.HbarCentExchange;
import com.hedera.services.fees.calculation.utils.PricedUsageCalculator;
import com.hedera.services.legacy.core.jproto.JKey;
import com.hedera.services.state.merkle.MerkleAccount;
import com.hedera.services.utils.TxnAccessor;
import com.hederahashgraph.api.proto.java.AccountAmount;
import com.hederahashgraph.api.proto.java.ExchangeRate;
import com.hederahashgraph.api.proto.java.FeeData;
import com.hederahashgraph.api.proto.java.HederaFunctionality;
import com.hederahashgraph.api.proto.java.Query;
import com.hederahashgraph.api.proto.java.ResponseType;
import com.hederahashgraph.api.proto.java.SubType;
import com.hederahashgraph.api.proto.java.Timestamp;
import com.hederahashgraph.exception.InvalidTxBodyException;
import com.hederahashgraph.fee.FeeObject;
import com.hederahashgraph.fee.SigValueObj;
import org.apache.logging.log4j.LogManager;
import org.apache.logging.log4j.Logger;

import java.time.Instant;
import java.util.Collections;
import java.util.List;
import java.util.Map;
import java.util.NoSuchElementException;
import java.util.Optional;
import java.util.function.Function;

import static com.hedera.services.fees.calculation.AwareFcfsUsagePrices.DEFAULT_USAGE_PRICES;
import static com.hedera.services.keys.HederaKeyTraversal.numSimpleKeys;
import static com.hederahashgraph.api.proto.java.HederaFunctionality.ContractCall;
import static com.hederahashgraph.api.proto.java.HederaFunctionality.ContractCreate;
import static com.hederahashgraph.api.proto.java.HederaFunctionality.CryptoAccountAutoRenew;
import static com.hederahashgraph.fee.FeeBuilder.FEE_DIVISOR_FACTOR;
import static com.hederahashgraph.fee.FeeBuilder.getFeeObject;
import static com.hederahashgraph.fee.FeeBuilder.getTinybarsFromTinyCents;

/**
 * Implements a {@link FeeCalculator} in terms of injected usage prices,
 * exchange rates, and collections of estimators which can infer the
 * resource usage of various transactions and queries.
 *
 * @author Michael Tinker
 */
public class UsageBasedFeeCalculator implements FeeCalculator {
	private static final Logger log = LogManager.getLogger(UsageBasedFeeCalculator.class);

	private final AutoRenewCalcs autoRenewCalcs;
	private final HbarCentExchange exchange;
	private final FeeMultiplierSource feeMultiplierSource;
	private final UsagePricesProvider usagePrices;
	private final List<QueryResourceUsageEstimator> queryUsageEstimators;
	private final Function<HederaFunctionality, List<TxnResourceUsageEstimator>> txnUsageEstimators;
	private final PricedUsageCalculator pricedUsageCalculator;

	public UsageBasedFeeCalculator(
			AutoRenewCalcs autoRenewCalcs,
			HbarCentExchange exchange,
			UsagePricesProvider usagePrices,
			FeeMultiplierSource feeMultiplierSource,
			PricedUsageCalculator pricedUsageCalculator,
			List<QueryResourceUsageEstimator> queryUsageEstimators,
			Function<HederaFunctionality, List<TxnResourceUsageEstimator>> txnUsageEstimators
	) {
		this.exchange = exchange;
		this.usagePrices = usagePrices;
		this.feeMultiplierSource = feeMultiplierSource;
		this.autoRenewCalcs = autoRenewCalcs;
		this.txnUsageEstimators = txnUsageEstimators;
		this.queryUsageEstimators = queryUsageEstimators;
		this.pricedUsageCalculator = pricedUsageCalculator;
	}

	@Override
	public void init() {
		usagePrices.loadPriceSchedules();
		autoRenewCalcs.setCryptoAutoRenewPriceSeq(usagePrices.activePricingSequence(CryptoAccountAutoRenew));
	}

	@Override
	public AutoRenewCalcs.RenewAssessment assessCryptoAutoRenewal(
			MerkleAccount expiredAccount,
			long requestedRenewal,
			Instant now
	) {
		return autoRenewCalcs.maxRenewalAndFeeFor(expiredAccount, requestedRenewal, now, exchange.activeRate());
	}

	@Override
	public FeeObject computePayment(
			Query query,
			FeeData usagePrices,
			StateView view,
			Timestamp at,
			Map<String, Object> queryCtx
	) {
		return compute(query, usagePrices, at, estimator -> estimator.usageGiven(query, view, queryCtx));
	}

	@Override
	public FeeObject estimatePayment(
			Query query,
			FeeData usagePrices,
			StateView view,
			Timestamp at,
			ResponseType type
	) {
		return compute(query, usagePrices, at, estimator -> estimator.usageGivenType(query, view, type));
	}

	private FeeObject compute(
			Query query,
			FeeData usagePrices,
			Timestamp at,
			Function<QueryResourceUsageEstimator, FeeData> usageFn
	) {
		var usageEstimator = getQueryUsageEstimator(query);
		var queryUsage = usageFn.apply(usageEstimator);
		return getFeeObject(usagePrices, queryUsage, exchange.rate(at));
	}

	@Override
	public FeeObject computeFee(TxnAccessor accessor, JKey payerKey, StateView view) {
		return feeGiven(accessor, payerKey, view, usagePrices.activePrices(), exchange.activeRate(), true);
	}

	@Override
	public FeeObject estimateFee(TxnAccessor accessor, JKey payerKey, StateView view, Timestamp at) {
		Map<SubType, FeeData> prices = uncheckedPricesGiven(accessor, at);

		return feeGiven(accessor, payerKey, view, prices, exchange.rate(at), false);
	}

	@Override
	public long activeGasPriceInTinybars() {
		return gasPriceInTinybars(usagePrices.defaultActivePrices(), exchange.activeRate());
	}

	@Override
	public long estimatedGasPriceInTinybars(HederaFunctionality function, Timestamp at) {
		var rates = exchange.rate(at);
		var prices = usagePrices.defaultPricesGiven(function, at);
		return gasPriceInTinybars(prices, rates);
	}

	@Override
	public long estimatedNonFeePayerAdjustments(TxnAccessor accessor, Timestamp at) {
		switch (accessor.getFunction()) {
			case CryptoCreate:
				var cryptoCreateOp = accessor.getTxn().getCryptoCreateAccount();
				return -cryptoCreateOp.getInitialBalance();
			case CryptoTransfer:
				var payer = accessor.getPayer();
				var cryptoTransferOp = accessor.getTxn().getCryptoTransfer();
				var adjustments = cryptoTransferOp.getTransfers().getAccountAmountsList();
				long cryptoTransferNet = 0L;
				for (AccountAmount adjustment : adjustments) {
					if (payer.equals(adjustment.getAccountID())) {
						cryptoTransferNet += adjustment.getAmount();
					}
				}
				return cryptoTransferNet;
			case ContractCreate:
				var contractCreateOp = accessor.getTxn().getContractCreateInstance();
				return -contractCreateOp.getInitialBalance()
						- contractCreateOp.getGas() * estimatedGasPriceInTinybars(ContractCreate, at);
			case ContractCall:
				var contractCallOp = accessor.getTxn().getContractCall();
				return -contractCallOp.getAmount()
						- contractCallOp.getGas() * estimatedGasPriceInTinybars(ContractCall, at);
			default:
				return 0L;
		}
	}

	private long gasPriceInTinybars(FeeData prices, ExchangeRate rates) {
		long priceInTinyCents = prices.getServicedata().getGas() / FEE_DIVISOR_FACTOR;
		long priceInTinyBars = getTinybarsFromTinyCents(rates, priceInTinyCents);
		return Math.max(priceInTinyBars, 1L);
	}

	private Map<SubType, FeeData> uncheckedPricesGiven(TxnAccessor accessor, Timestamp at) {
		try {
			return usagePrices.pricesGiven(accessor.getFunction(), at);
		} catch (Exception e) {
			log.warn("Using default usage prices to calculate fees for {}!", accessor.getSignedTxnWrapper(), e);
		}
		return DEFAULT_USAGE_PRICES;
	}

	private FeeObject feeGiven(
			TxnAccessor accessor,
			JKey payerKey,
			StateView view,
			Map<SubType, FeeData> prices,
			ExchangeRate rate,
			boolean inHandle
	) {
		final var function = accessor.getFunction();
		if (pricedUsageCalculator.supports(function)) {
			// TODO this will not work for NonFungible Mints/Burn/Wipes
			return inHandle
					? pricedUsageCalculator.inHandleFees(accessor, prices.get(SubType.DEFAULT), rate, payerKey)
					: pricedUsageCalculator.extraHandleFees(accessor, prices.get(SubType.DEFAULT), rate, payerKey);
		} else {
			var sigUsage = getSigUsage(accessor, payerKey);
			var usageEstimator = getTxnUsageEstimator(accessor);
			try {
<<<<<<< HEAD
				final var usage = usageEstimator.usageGiven(accessor.getTxn(), sigUsage, view);
				final var applicablePrices = prices.get(usage.getSubType());
				return getFeeObject(applicablePrices, usage, rate, feeMultiplierSource.currentMultiplier());
=======
				FeeData metrics = usageEstimator.usageGiven(accessor.getTxn(), sigUsage, view);
				return getFeeObject(prices.get(metrics.getSubType()), metrics, rate, feeMultiplierSource.currentMultiplier());
>>>>>>> 37147810
			} catch (InvalidTxBodyException e) {
				log.warn(
						"Argument accessor={} malformed for implied estimator {}!",
					        accessor.getSignedTxnWrapper(), usageEstimator);
				throw new IllegalArgumentException(e);
			}
		}
	}

	private QueryResourceUsageEstimator getQueryUsageEstimator(Query query) {
		Optional<QueryResourceUsageEstimator> usageEstimator = queryUsageEstimators
				.stream()
				.filter(estimator -> estimator.applicableTo(query))
				.findAny();
		if (usageEstimator.isPresent()) {
			return usageEstimator.get();
		}
		throw new NoSuchElementException("No estimator exists for the given query");
	}

	private TxnResourceUsageEstimator getTxnUsageEstimator(TxnAccessor accessor) {
		var txn = accessor.getTxn();
		var estimators = Optional
				.ofNullable(txnUsageEstimators.apply(accessor.getFunction()))
				.orElse(Collections.emptyList());
		for (TxnResourceUsageEstimator estimator : estimators) {
			if (estimator.applicableTo(txn)) {
				return estimator;
			}
		}
		throw new NoSuchElementException("No estimator exists for the given transaction");
	}

	private SigValueObj getSigUsage(TxnAccessor accessor, JKey payerKey) {
		return new SigValueObj(accessor.numSigPairs(), numSimpleKeys(payerKey), accessor.sigMapSize());
	}
}<|MERGE_RESOLUTION|>--- conflicted
+++ resolved
@@ -222,7 +222,6 @@
 	) {
 		final var function = accessor.getFunction();
 		if (pricedUsageCalculator.supports(function)) {
-			// TODO this will not work for NonFungible Mints/Burn/Wipes
 			return inHandle
 					? pricedUsageCalculator.inHandleFees(accessor, prices.get(SubType.DEFAULT), rate, payerKey)
 					: pricedUsageCalculator.extraHandleFees(accessor, prices.get(SubType.DEFAULT), rate, payerKey);
@@ -230,18 +229,13 @@
 			var sigUsage = getSigUsage(accessor, payerKey);
 			var usageEstimator = getTxnUsageEstimator(accessor);
 			try {
-<<<<<<< HEAD
 				final var usage = usageEstimator.usageGiven(accessor.getTxn(), sigUsage, view);
 				final var applicablePrices = prices.get(usage.getSubType());
 				return getFeeObject(applicablePrices, usage, rate, feeMultiplierSource.currentMultiplier());
-=======
-				FeeData metrics = usageEstimator.usageGiven(accessor.getTxn(), sigUsage, view);
-				return getFeeObject(prices.get(metrics.getSubType()), metrics, rate, feeMultiplierSource.currentMultiplier());
->>>>>>> 37147810
 			} catch (InvalidTxBodyException e) {
 				log.warn(
 						"Argument accessor={} malformed for implied estimator {}!",
-					        accessor.getSignedTxnWrapper(), usageEstimator);
+						accessor.getSignedTxnWrapper(), usageEstimator);
 				throw new IllegalArgumentException(e);
 			}
 		}
