--- conflicted
+++ resolved
@@ -20,26 +20,33 @@
 import static com.hedera.services.contracts.ParsingConstants.ADDRESS_TRIO_RAW_TYPE;
 import static com.hedera.services.contracts.ParsingConstants.ADDRESS_UINT256_RAW_TYPE;
 import static com.hedera.services.contracts.ParsingConstants.ARRAY_BRACKETS;
-<<<<<<< HEAD
-=======
 import static com.hedera.services.contracts.ParsingConstants.BOOL;
 import static com.hedera.services.contracts.ParsingConstants.BYTES32;
->>>>>>> 810fe141
 import static com.hedera.services.contracts.ParsingConstants.EXPIRY;
+import static com.hedera.services.contracts.ParsingConstants.FIXED_FEE;
+import static com.hedera.services.contracts.ParsingConstants.FRACTIONAL_FEE;
+import static com.hedera.services.contracts.ParsingConstants.INT;
+import static com.hedera.services.contracts.ParsingConstants.INT_BOOL_PAIR;
+import static com.hedera.services.contracts.ParsingConstants.ROYALTY_FEE;
+import static com.hedera.services.contracts.ParsingConstants.STRING;
 import static com.hedera.services.contracts.ParsingConstants.TOKEN_KEY;
+import static com.hedera.services.contracts.ParsingConstants.UINT256;
 import static com.hedera.services.utils.EntityIdUtils.accountIdFromEvmAddress;
 
 import com.esaulpaugh.headlong.abi.ABIType;
+import com.esaulpaugh.headlong.abi.Function;
 import com.esaulpaugh.headlong.abi.Tuple;
+import com.esaulpaugh.headlong.abi.TypeFactory;
+import com.google.protobuf.ByteString;
+import com.hedera.services.legacy.proto.utils.ByteStringUtils;
+import com.hedera.services.state.enums.TokenType;
+import com.hedera.services.state.submerkle.EntityId;
+import com.hedera.services.store.contracts.WorldLedgers;
 import com.hedera.services.store.contracts.precompile.SyntheticTxnFactory;
 import com.hedera.services.store.contracts.precompile.codec.TokenCreateWrapper.FixedFeeWrapper;
 import com.hedera.services.store.contracts.precompile.codec.TokenCreateWrapper.FractionalFeeWrapper;
 import com.hedera.services.store.contracts.precompile.codec.TokenCreateWrapper.RoyaltyFeeWrapper;
-<<<<<<< HEAD
-import com.hedera.services.store.contracts.precompile.codec.TokenCreateWrapper.TokenKeyWrapper;
-=======
 import com.hedera.services.store.models.NftId;
->>>>>>> 810fe141
 import com.hedera.services.utils.EntityIdUtils;
 import com.hederahashgraph.api.proto.java.AccountID;
 import com.hederahashgraph.api.proto.java.TokenID;
@@ -61,22 +68,12 @@
     private static final int ADDRESS_BYTES_LENGTH = 20;
     private static final int ADDRESS_SKIP_BYTES_LENGTH = 12;
     private static final int FUNCTION_SELECTOR_BYTES_LENGTH = 4;
-<<<<<<< HEAD
-    public static final String ADDRESS_PAIR_RAW_TYPE = "(bytes32,bytes32)";
-    public static final String ADDRESS_TRIPLE_RAW_TYPE = "(bytes32,bytes32,bytes32)";
-    public static final String UINT256_RAW_TYPE = "(uint256)";
-    public static final String ADDRESS_UINT256_RAW_TYPE = "(bytes32,uint256)";
-    public static final String ADDRESS_ADDRESS_UINT256_RAW_TYPE = "(bytes32,bytes32,uint256)";
-=======
->>>>>>> 810fe141
-
-    public static final List<SyntheticTxnFactory.NftExchange> NO_NFT_EXCHANGES =
+
+    private static final List<SyntheticTxnFactory.NftExchange> NO_NFT_EXCHANGES =
             Collections.emptyList();
-    public static final List<SyntheticTxnFactory.FungibleTokenTransfer> NO_FUNGIBLE_TRANSFERS =
+    private static final List<SyntheticTxnFactory.FungibleTokenTransfer> NO_FUNGIBLE_TRANSFERS =
             Collections.emptyList();
 
-<<<<<<< HEAD
-=======
     private static final Function CRYPTO_TRANSFER_FUNCTION =
             new Function(
                     "cryptoTransfer((address,(address,int64)[],(address,address,int64)[])[])", INT);
@@ -265,32 +262,23 @@
     private static final ABIType<Tuple> UNFREEZE_TOKEN_ACCOUNT_DECODER =
             TypeFactory.create(ADDRESS_PAIR_RAW_TYPE);
 
->>>>>>> 810fe141
     /* --- Token Create Structs --- */
     private static final String KEY_VALUE_DECODER = "(bool,bytes32,bytes,bytes,bytes32)";
     private static final String TOKEN_KEY_DECODER = "(int32," + KEY_VALUE_DECODER + ")";
     private static final String EXPIRY_DECODER = "(int64,bytes32,int64)";
 
-    public static final String FIXED_FEE_DECODER = "(int64,bytes32,bool,bool,bytes32)";
-    public static final String FRACTIONAL_FEE_DECODER = "(int64,int64,int64,int64,bool,bytes32)";
-    public static final String ROYALTY_FEE_DECODER = "(int64,int64,int64,bytes32,bool,bytes32)";
-
-<<<<<<< HEAD
-    public static final String TOKEN_CREATE_STRUCT =
-=======
+    private static final String FIXED_FEE_DECODER = "(int64,bytes32,bool,bool,bytes32)";
+    private static final String FRACTIONAL_FEE_DECODER = "(int64,int64,int64,int64,bool,bytes32)";
+    private static final String ROYALTY_FEE_DECODER = "(int64,int64,int64,bytes32,bool,bytes32)";
+
     private static final String HEDERA_TOKEN_STRUCT =
->>>>>>> 810fe141
             "(string,string,address,string,bool,uint32,bool,"
                     + TOKEN_KEY
                     + ARRAY_BRACKETS
                     + ","
                     + EXPIRY
                     + ")";
-<<<<<<< HEAD
-    public static final String TOKEN_CREATE_STRUCT_DECODER =
-=======
     private static final String HEDERA_TOKEN_STRUCT_DECODER =
->>>>>>> 810fe141
             "(string,string,bytes32,string,bool,int64,bool,"
                     + TOKEN_KEY_DECODER
                     + ARRAY_BRACKETS
@@ -298,8 +286,6 @@
                     + EXPIRY_DECODER
                     + ")";
 
-<<<<<<< HEAD
-=======
     private static final Function TOKEN_CREATE_FUNGIBLE_FUNCTION =
             new Function("createFungibleToken(" + HEDERA_TOKEN_STRUCT + ",uint256,uint256)");
     private static final Bytes TOKEN_CREATE_FUNGIBLE_SELECTOR =
@@ -514,16 +500,11 @@
     private static final ABIType<Tuple> GET_TOKEN_KEYS_DECODER =
             TypeFactory.create(ADDRESS_UINT256_RAW_TYPE);
 
->>>>>>> 810fe141
     @Inject
     public DecodingFacade() {
         // empty constructor
     }
 
-<<<<<<< HEAD
-    public static TokenCreateWrapper decodeTokenCreateWithoutFees(
-            final Tuple tokenCreateStruct,
-=======
     public List<TokenTransferWrapper> decodeCryptoTransfer(
             final Bytes input, final UnaryOperator<byte[]> aliasResolver) {
         final Tuple decodedTuples =
@@ -1171,7 +1152,6 @@
 
     private TokenCreateWrapper decodeTokenCreateWithoutFees(
             @NotNull final Tuple tokenCreateStruct,
->>>>>>> 810fe141
             final boolean isFungible,
             final BigInteger initSupply,
             final BigInteger decimals,
@@ -1202,10 +1182,6 @@
                 tokenExpiry);
     }
 
-<<<<<<< HEAD
-    public static List<TokenKeyWrapper> decodeTokenKeys(
-            final Tuple[] tokenKeysTuples, final UnaryOperator<byte[]> aliasResolver) {
-=======
     public WipeWrapper decodeWipe(final Bytes input, final UnaryOperator<byte[]> aliasResolver) {
         final Tuple decodedArguments =
                 decodeFunctionCall(input, WIPE_TOKEN_ACCOUNT_SELECTOR, WIPE_TOKEN_ACCOUNT_DECODER);
@@ -1275,7 +1251,6 @@
 
     private List<TokenKeyWrapper> decodeTokenKeys(
             @NotNull final Tuple[] tokenKeysTuples, final UnaryOperator<byte[]> aliasResolver) {
->>>>>>> 810fe141
         final List<TokenKeyWrapper> tokenKeys = new ArrayList<>(tokenKeysTuples.length);
         for (final var tokenKeyTuple : tokenKeysTuples) {
             final var keyType = (int) tokenKeyTuple.get(0);
@@ -1306,13 +1281,8 @@
         return tokenKeys;
     }
 
-<<<<<<< HEAD
-    public static TokenExpiryWrapper decodeTokenExpiry(
-            final Tuple expiryTuple, final UnaryOperator<byte[]> aliasResolver) {
-=======
     private TokenExpiryWrapper decodeTokenExpiry(
             @NotNull final Tuple expiryTuple, final UnaryOperator<byte[]> aliasResolver) {
->>>>>>> 810fe141
         final var second = (long) expiryTuple.get(0);
         final var autoRenewAccount =
                 convertLeftPaddedAddressToAccountId(expiryTuple.get(1), aliasResolver);
@@ -1323,13 +1293,8 @@
                 autoRenewPeriod);
     }
 
-<<<<<<< HEAD
-    public static List<FixedFeeWrapper> decodeFixedFees(
-            final Tuple[] fixedFeesTuples, final UnaryOperator<byte[]> aliasResolver) {
-=======
     private List<FixedFeeWrapper> decodeFixedFees(
             @NotNull final Tuple[] fixedFeesTuples, final UnaryOperator<byte[]> aliasResolver) {
->>>>>>> 810fe141
         final List<FixedFeeWrapper> fixedFees = new ArrayList<>(fixedFeesTuples.length);
         for (final var fixedFeeTuple : fixedFeesTuples) {
             final var amount = (long) fixedFeeTuple.get(0);
@@ -1349,14 +1314,9 @@
         return fixedFees;
     }
 
-<<<<<<< HEAD
-    public static List<FractionalFeeWrapper> decodeFractionalFees(
-            final Tuple[] fractionalFeesTuples, final UnaryOperator<byte[]> aliasResolver) {
-=======
     private List<FractionalFeeWrapper> decodeFractionalFees(
             @NotNull final Tuple[] fractionalFeesTuples,
             final UnaryOperator<byte[]> aliasResolver) {
->>>>>>> 810fe141
         final List<FractionalFeeWrapper> fractionalFees =
                 new ArrayList<>(fractionalFeesTuples.length);
         for (final var fractionalFeeTuple : fractionalFeesTuples) {
@@ -1379,13 +1339,8 @@
         return fractionalFees;
     }
 
-<<<<<<< HEAD
-    public static List<RoyaltyFeeWrapper> decodeRoyaltyFees(
-            final Tuple[] royaltyFeesTuples, final UnaryOperator<byte[]> aliasResolver) {
-=======
     private List<RoyaltyFeeWrapper> decodeRoyaltyFees(
             @NotNull final Tuple[] royaltyFeesTuples, final UnaryOperator<byte[]> aliasResolver) {
->>>>>>> 810fe141
         final List<RoyaltyFeeWrapper> decodedRoyaltyFees =
                 new ArrayList<>(royaltyFeesTuples.length);
         for (final var royaltyFeeTuple : royaltyFeesTuples) {
@@ -1422,10 +1377,6 @@
         return decodedRoyaltyFees;
     }
 
-<<<<<<< HEAD
-    public static Tuple decodeFunctionCall(
-            final Bytes input, final Bytes selector, final ABIType<Tuple> decoder) {
-=======
     public PauseWrapper decodePause(final Bytes input) {
         final Tuple decodedArguments =
                 decodeFunctionCall(input, PAUSE_TOKEN_SELECTOR, PAUSE_TOKEN_DECODER);
@@ -1446,7 +1397,6 @@
 
     private Tuple decodeFunctionCall(
             @NotNull final Bytes input, final Bytes selector, final ABIType<Tuple> decoder) {
->>>>>>> 810fe141
         if (!selector.equals(input.slice(0, FUNCTION_SELECTOR_BYTES_LENGTH))) {
             throw new IllegalArgumentException(
                     "Selector does not match, expected "
@@ -1457,13 +1407,8 @@
         return decoder.decode(input.slice(FUNCTION_SELECTOR_BYTES_LENGTH).toArray());
     }
 
-<<<<<<< HEAD
-    public static List<AccountID> decodeAccountIds(
-            final byte[][] accountBytesArray, final UnaryOperator<byte[]> aliasResolver) {
-=======
     private static List<AccountID> decodeAccountIds(
             @NotNull final byte[][] accountBytesArray, final UnaryOperator<byte[]> aliasResolver) {
->>>>>>> 810fe141
         final List<AccountID> accountIDs = new ArrayList<>();
         for (final var account : accountBytesArray) {
             accountIDs.add(convertLeftPaddedAddressToAccountId(account, aliasResolver));
@@ -1471,12 +1416,8 @@
         return accountIDs;
     }
 
-<<<<<<< HEAD
-    public static List<TokenID> decodeTokenIDsFromBytesArray(final byte[][] accountBytesArray) {
-=======
     private static List<TokenID> decodeTokenIDsFromBytesArray(
             @NotNull final byte[][] accountBytesArray) {
->>>>>>> 810fe141
         final List<TokenID> accountIDs = new ArrayList<>();
         for (final var account : accountBytesArray) {
             accountIDs.add(convertAddressBytesToTokenID(account));
@@ -1484,10 +1425,6 @@
         return accountIDs;
     }
 
-<<<<<<< HEAD
-    public static AccountID convertLeftPaddedAddressToAccountId(
-            final byte[] leftPaddedAddress, final UnaryOperator<byte[]> aliasResolver) {
-=======
     public TokenUpdateWrapper decodeUpdateTokenInfo(
             Bytes input, UnaryOperator<byte[]> aliasResolver) {
         final Tuple decodedArguments =
@@ -1525,13 +1462,12 @@
 
     private static AccountID convertLeftPaddedAddressToAccountId(
             final byte[] leftPaddedAddress, @NotNull final UnaryOperator<byte[]> aliasResolver) {
->>>>>>> 810fe141
         final var addressOrAlias =
                 Arrays.copyOfRange(leftPaddedAddress, ADDRESS_SKIP_BYTES_LENGTH, WORD_LENGTH);
         return accountIdFromEvmAddress(aliasResolver.apply(addressOrAlias));
     }
 
-    public static TokenID convertAddressBytesToTokenID(final byte[] addressBytes) {
+    private static TokenID convertAddressBytesToTokenID(final byte[] addressBytes) {
         final var address =
                 Address.wrap(
                         Bytes.wrap(addressBytes)
@@ -1539,7 +1475,7 @@
         return EntityIdUtils.tokenIdFromEvmAddress(address.toArray());
     }
 
-    public static List<SyntheticTxnFactory.NftExchange> bindNftExchangesFrom(
+    private List<SyntheticTxnFactory.NftExchange> bindNftExchangesFrom(
             final TokenID tokenType,
             @NotNull final Tuple[] abiExchanges,
             final UnaryOperator<byte[]> aliasResolver) {
@@ -1555,7 +1491,7 @@
         return nftExchanges;
     }
 
-    public static List<SyntheticTxnFactory.FungibleTokenTransfer> bindFungibleTransfersFrom(
+    private List<SyntheticTxnFactory.FungibleTokenTransfer> bindFungibleTransfersFrom(
             final TokenID tokenType,
             @NotNull final Tuple[] abiTransfers,
             final UnaryOperator<byte[]> aliasResolver) {
@@ -1569,13 +1505,8 @@
         return fungibleTransfers;
     }
 
-<<<<<<< HEAD
-    public static void addApprovedAdjustment(
-            final List<SyntheticTxnFactory.FungibleTokenTransfer> fungibleTransfers,
-=======
     private void addApprovedAdjustment(
             @NotNull final List<SyntheticTxnFactory.FungibleTokenTransfer> fungibleTransfers,
->>>>>>> 810fe141
             final TokenID tokenId,
             final AccountID accountId,
             final long amount) {
@@ -1584,7 +1515,7 @@
                         -amount, true, tokenId, accountId, null));
     }
 
-    public static void addSignedAdjustment(
+    private void addSignedAdjustment(
             final List<SyntheticTxnFactory.FungibleTokenTransfer> fungibleTransfers,
             final TokenID tokenType,
             final AccountID accountID,
