--- conflicted
+++ resolved
@@ -86,26 +86,12 @@
     static TransactionalLedger<NftId, NftProperty, UniqueTokenValue> provideNftsLedger(
             final UsageLimits usageLimits,
             final UniqueTokensLinkManager uniqueTokensLinkManager,
-<<<<<<< HEAD
             final Supplier<VirtualMap<UniqueTokenKey, UniqueTokenValue>> uniqueTokens) {
-        final var uniqueTokensLedger =
-                new TransactionalLedger<>(
+        return new TransactionalLedger<>(
                         NftProperty.class,
                         UniqueTokenValue::new,
                         new BackingNfts(uniqueTokens),
                         new ChangeSummaryManager<>());
-        final var interceptor =
-                new LinkAwareUniqueTokensCommitInterceptor(usageLimits, uniqueTokensLinkManager);
-        uniqueTokensLedger.setCommitInterceptor(interceptor);
-        return uniqueTokensLedger;
-=======
-            final Supplier<MerkleMap<EntityNumPair, MerkleUniqueToken>> uniqueTokens) {
-        return new TransactionalLedger<>(
-                NftProperty.class,
-                MerkleUniqueToken::new,
-                new BackingNfts(uniqueTokens),
-                new ChangeSummaryManager<>());
->>>>>>> 5ce9aedd
     }
 
     @Provides
