/*
 * Copyright (C) 2022 Hedera Hashgraph, LLC
 *
 * Licensed under the Apache License, Version 2.0 (the "License");
 * you may not use this file except in compliance with the License.
 * You may obtain a copy of the License at
 *
 *      http://www.apache.org/licenses/LICENSE-2.0
 *
 * Unless required by applicable law or agreed to in writing, software
 * distributed under the License is distributed on an "AS IS" BASIS,
 * WITHOUT WARRANTIES OR CONDITIONS OF ANY KIND, either express or implied.
 * See the License for the specific language governing permissions and
 * limitations under the License.
 */
package com.hedera.services.store.contracts.precompile.proxy;

import static com.hedera.services.exceptions.ValidationUtils.validateFalse;
import static com.hedera.services.exceptions.ValidationUtils.validateTrue;
import static com.hedera.services.state.enums.TokenType.FUNGIBLE_COMMON;
import static com.hedera.services.store.contracts.precompile.AbiConstants.ABI_ID_ERC_ALLOWANCE;
import static com.hedera.services.store.contracts.precompile.AbiConstants.ABI_ID_ERC_BALANCE_OF_TOKEN;
import static com.hedera.services.store.contracts.precompile.AbiConstants.ABI_ID_ERC_DECIMALS;
import static com.hedera.services.store.contracts.precompile.AbiConstants.ABI_ID_ERC_GET_APPROVED;
import static com.hedera.services.store.contracts.precompile.AbiConstants.ABI_ID_ERC_IS_APPROVED_FOR_ALL;
import static com.hedera.services.store.contracts.precompile.AbiConstants.ABI_ID_ERC_NAME;
import static com.hedera.services.store.contracts.precompile.AbiConstants.ABI_ID_ERC_OWNER_OF_NFT;
import static com.hedera.services.store.contracts.precompile.AbiConstants.ABI_ID_ERC_SYMBOL;
import static com.hedera.services.store.contracts.precompile.AbiConstants.ABI_ID_ERC_TOKEN_URI_NFT;
import static com.hedera.services.store.contracts.precompile.AbiConstants.ABI_ID_ERC_TOTAL_SUPPLY_TOKEN;
import static com.hedera.services.store.contracts.precompile.utils.DescriptorUtils.getRedirectTarget;
import static com.hedera.services.utils.MiscUtils.asSecondsTimestamp;
import static com.hederahashgraph.api.proto.java.ResponseCodeEnum.INVALID_TOKEN_ID;
import static com.hederahashgraph.api.proto.java.ResponseCodeEnum.NOT_SUPPORTED;

import com.hedera.services.exceptions.InvalidTransactionException;
import com.hedera.services.store.contracts.HederaStackedWorldStateUpdater;
import com.hedera.services.store.contracts.WorldLedgers;
import com.hedera.services.store.contracts.precompile.codec.DecodingFacade;
import com.hedera.services.store.contracts.precompile.codec.EncodingFacade;
import com.hedera.services.store.models.NftId;
import com.hederahashgraph.api.proto.java.TokenID;
import org.apache.commons.lang3.tuple.Pair;
import org.apache.tuweni.bytes.Bytes;
import org.hyperledger.besu.evm.frame.MessageFrame;

public class RedirectViewExecutor {
    public static final long MINIMUM_TINYBARS_COST = 100;

    private final Bytes input;
    private final MessageFrame frame;
    private final WorldLedgers ledgers;
    private final EncodingFacade encoder;
    private final DecodingFacade decoder;
    private final RedirectGasCalculator gasCalculator;
    private final HederaStackedWorldStateUpdater updater;

    public RedirectViewExecutor(
            final Bytes input,
            final MessageFrame frame,
            final EncodingFacade encoder,
            final DecodingFacade decoder,
            final RedirectGasCalculator gasCalculator) {
        this.input = input;
        this.frame = frame;
        this.encoder = encoder;
        this.decoder = decoder;
        this.gasCalculator = gasCalculator;

        this.updater = (HederaStackedWorldStateUpdater) frame.getWorldUpdater();
        this.ledgers = updater.trackingLedgers();
    }

    public Pair<Long, Bytes> computeCosted() {
        final var target = getRedirectTarget(input);
        final var tokenId = target.tokenId();
        final var now = asSecondsTimestamp(frame.getBlockValues().getTimestamp());
        final var costInGas = gasCalculator.compute(now, MINIMUM_TINYBARS_COST);

        final var selector = target.descriptor();
        final var isFungibleToken = FUNGIBLE_COMMON.equals(ledgers.typeOf(tokenId));
        try {
            final var answer = answerGiven(selector, tokenId, isFungibleToken);
            return Pair.of(costInGas, answer);
        } catch (final InvalidTransactionException e) {
            if (e.isReverting()) {
                frame.setRevertReason(e.getRevertReason());
                frame.setState(MessageFrame.State.REVERT);
            }
            return Pair.of(costInGas, null);
        }
    }

    private Bytes answerGiven(
            final int selector, final TokenID tokenId, final boolean isFungibleToken) {
        if (selector == ABI_ID_ERC_NAME) {
            final var name = ledgers.nameOf(tokenId);
            return encoder.encodeName(name);
        } else if (selector == ABI_ID_ERC_SYMBOL) {
            final var symbol = ledgers.symbolOf(tokenId);
            return encoder.encodeSymbol(symbol);
        } else if (selector == ABI_ID_ERC_ALLOWANCE) {
<<<<<<< HEAD
            final var wrapper =
                    decoder.decodeTokenAllowance(input.slice(24), tokenId, updater::unaliased);
=======
            final var wrapper = decoder.decodeTokenAllowance(input.slice(24), updater::unaliased);
>>>>>>> 30ecdde5
            final var allowance =
                    ledgers.staticAllowanceOf(wrapper.owner(), wrapper.spender(), tokenId);
            return encoder.encodeAllowance(allowance);
        } else if (selector == ABI_ID_ERC_GET_APPROVED) {
<<<<<<< HEAD
            final var wrapper = decoder.decodeGetApproved(input.slice(24), tokenId);
=======
            final var wrapper = decoder.decodeGetApproved(input.slice(24));
>>>>>>> 30ecdde5
            final var spender =
                    ledgers.staticApprovedSpenderOf(NftId.fromGrpc(tokenId, wrapper.serialNo()));
            final var priorityAddress = ledgers.canonicalAddress(spender);
            return encoder.encodeGetApproved(priorityAddress);
        } else if (selector == ABI_ID_ERC_IS_APPROVED_FOR_ALL) {
<<<<<<< HEAD
            final var wrapper = decoder.decodeIsApprovedForAll(input.slice(24), tokenId, updater::unaliased);
=======
            final var wrapper = decoder.decodeIsApprovedForAll(input.slice(24), updater::unaliased);
>>>>>>> 30ecdde5
            final var isOperator =
                    ledgers.staticIsOperator(wrapper.owner(), wrapper.operator(), tokenId);
            return encoder.encodeIsApprovedForAll(isOperator);
        } else if (selector == ABI_ID_ERC_DECIMALS) {
            validateTrue(isFungibleToken, INVALID_TOKEN_ID);
            final var decimals = ledgers.decimalsOf(tokenId);
            return encoder.encodeDecimals(decimals);
        } else if (selector == ABI_ID_ERC_TOTAL_SUPPLY_TOKEN) {
            final var totalSupply = ledgers.totalSupplyOf(tokenId);
            return encoder.encodeTotalSupply(totalSupply);
        } else if (selector == ABI_ID_ERC_BALANCE_OF_TOKEN) {
            final var wrapper = decoder.decodeBalanceOf(input.slice(24), updater::unaliased);
            final var balance = ledgers.balanceOf(wrapper.accountId(), tokenId);
            return encoder.encodeBalance(balance);
        } else if (selector == ABI_ID_ERC_OWNER_OF_NFT) {
            validateFalse(isFungibleToken, INVALID_TOKEN_ID);
            final var wrapper = decoder.decodeOwnerOf(input.slice(24));
            final var nftId = NftId.fromGrpc(tokenId, wrapper.serialNo());
            final var owner = ledgers.ownerOf(nftId);
            final var priorityAddress = ledgers.canonicalAddress(owner);
            return encoder.encodeOwner(priorityAddress);
        } else if (selector == ABI_ID_ERC_TOKEN_URI_NFT) {
            validateFalse(isFungibleToken, INVALID_TOKEN_ID);
            final var wrapper = decoder.decodeTokenUriNFT(input.slice(24));
            final var nftId = NftId.fromGrpc(tokenId, wrapper.serialNo());
            final var metadata = ledgers.metadataOf(nftId);
            return encoder.encodeTokenUri(metadata);
        } else {
            // Only view functions can be used inside a ContractCallLocal
            throw new InvalidTransactionException(NOT_SUPPORTED);
        }
    }
}<|MERGE_RESOLUTION|>--- conflicted
+++ resolved
@@ -100,31 +100,20 @@
             final var symbol = ledgers.symbolOf(tokenId);
             return encoder.encodeSymbol(symbol);
         } else if (selector == ABI_ID_ERC_ALLOWANCE) {
-<<<<<<< HEAD
             final var wrapper =
                     decoder.decodeTokenAllowance(input.slice(24), tokenId, updater::unaliased);
-=======
-            final var wrapper = decoder.decodeTokenAllowance(input.slice(24), updater::unaliased);
->>>>>>> 30ecdde5
             final var allowance =
                     ledgers.staticAllowanceOf(wrapper.owner(), wrapper.spender(), tokenId);
             return encoder.encodeAllowance(allowance);
         } else if (selector == ABI_ID_ERC_GET_APPROVED) {
-<<<<<<< HEAD
             final var wrapper = decoder.decodeGetApproved(input.slice(24), tokenId);
-=======
-            final var wrapper = decoder.decodeGetApproved(input.slice(24));
->>>>>>> 30ecdde5
             final var spender =
                     ledgers.staticApprovedSpenderOf(NftId.fromGrpc(tokenId, wrapper.serialNo()));
             final var priorityAddress = ledgers.canonicalAddress(spender);
             return encoder.encodeGetApproved(priorityAddress);
         } else if (selector == ABI_ID_ERC_IS_APPROVED_FOR_ALL) {
-<<<<<<< HEAD
-            final var wrapper = decoder.decodeIsApprovedForAll(input.slice(24), tokenId, updater::unaliased);
-=======
-            final var wrapper = decoder.decodeIsApprovedForAll(input.slice(24), updater::unaliased);
->>>>>>> 30ecdde5
+            final var wrapper =
+                    decoder.decodeIsApprovedForAll(input.slice(24), tokenId, updater::unaliased);
             final var isOperator =
                     ledgers.staticIsOperator(wrapper.owner(), wrapper.operator(), tokenId);
             return encoder.encodeIsApprovedForAll(isOperator);
