/*
 * Copyright (C) 2022 Hedera Hashgraph, LLC
 *
 * Licensed under the Apache License, Version 2.0 (the "License");
 * you may not use this file except in compliance with the License.
 * You may obtain a copy of the License at
 *
 *      http://www.apache.org/licenses/LICENSE-2.0
 *
 * Unless required by applicable law or agreed to in writing, software
 * distributed under the License is distributed on an "AS IS" BASIS,
 * WITHOUT WARRANTIES OR CONDITIONS OF ANY KIND, either express or implied.
 * See the License for the specific language governing permissions and
 * limitations under the License.
 */
package com.hedera.services.store.contracts.precompile.utils;

import static com.hedera.services.store.contracts.precompile.HTSPrecompiledContract.HTS_PRECOMPILE_MIRROR_ENTITY_ID;

import com.hedera.services.state.submerkle.EntityId;
import com.hedera.services.state.submerkle.EvmFnResult;
import com.hedera.services.state.submerkle.ExpirableTxnRecord;
import com.hederahashgraph.api.proto.java.ResponseCodeEnum;
import java.util.Collections;
import java.util.Optional;
import org.apache.tuweni.bytes.Bytes;
import org.hyperledger.besu.datatypes.Address;
import org.hyperledger.besu.evm.frame.MessageFrame;

/** Utility class for Precompile contracts */
public class PrecompileUtils {
<<<<<<< HEAD
	public static void addContractCallResultToRecord(
			final long gasRequirement,
			final ExpirableTxnRecord.Builder childRecord,
			final Bytes result,
			final Optional<ResponseCodeEnum> errorStatus,
			final MessageFrame messageFrame,
			final boolean shouldExportPrecompileResults,
			final boolean traceabilityOn,
			final Address senderAddress
	) {
		if (shouldExportPrecompileResults) {
			final var evmFnResult = new EvmFnResult(
					HTS_PRECOMPILE_MIRROR_ENTITY_ID,
					result != null ? result.toArrayUnsafe() : EvmFnResult.EMPTY,
					errorStatus.map(ResponseCodeEnum::name).orElse(null),
					EvmFnResult.EMPTY,
					gasRequirement,
					Collections.emptyList(),
					Collections.emptyList(),
					EvmFnResult.EMPTY,
					traceabilityOn ? messageFrame.getRemainingGas() : 0L,
					traceabilityOn ? messageFrame.getValue().toLong() : 0L,
					traceabilityOn ? messageFrame.getInputData().toArrayUnsafe() : EvmFnResult.EMPTY,
					EntityId.fromAddress(senderAddress));
			childRecord.setContractCallResult(evmFnResult);
		}
	}
=======
    public static void addContractCallResultToRecord(
            final long gasRequirement,
            final ExpirableTxnRecord.Builder childRecord,
            final Bytes result,
            final Optional<ResponseCodeEnum> errorStatus,
            final MessageFrame messageFrame,
            final boolean shouldExportPrecompileResults,
            final boolean traceabilityOn,
            final Address senderAddress) {
        if (shouldExportPrecompileResults) {
            final var evmFnResult =
                    new EvmFnResult(
                            HTS_PRECOMPILE_MIRROR_ENTITY_ID,
                            result != null ? result.toArrayUnsafe() : EvmFnResult.EMPTY,
                            errorStatus.map(ResponseCodeEnum::name).orElse(null),
                            EvmFnResult.EMPTY,
                            gasRequirement,
                            Collections.emptyList(),
                            Collections.emptyList(),
                            EvmFnResult.EMPTY,
                            Collections.emptyMap(),
                            traceabilityOn ? messageFrame.getRemainingGas() : 0L,
                            traceabilityOn ? messageFrame.getValue().toLong() : 0L,
                            traceabilityOn
                                    ? messageFrame.getInputData().toArrayUnsafe()
                                    : EvmFnResult.EMPTY,
                            EntityId.fromAddress(senderAddress));
            childRecord.setContractCallResult(evmFnResult);
        }
    }
>>>>>>> 6e5f241a

    private PrecompileUtils() {
        throw new UnsupportedOperationException("Utility Class");
    }
}<|MERGE_RESOLUTION|>--- conflicted
+++ resolved
@@ -29,7 +29,6 @@
 
 /** Utility class for Precompile contracts */
 public class PrecompileUtils {
-<<<<<<< HEAD
 	public static void addContractCallResultToRecord(
 			final long gasRequirement,
 			final ExpirableTxnRecord.Builder childRecord,
@@ -57,38 +56,6 @@
 			childRecord.setContractCallResult(evmFnResult);
 		}
 	}
-=======
-    public static void addContractCallResultToRecord(
-            final long gasRequirement,
-            final ExpirableTxnRecord.Builder childRecord,
-            final Bytes result,
-            final Optional<ResponseCodeEnum> errorStatus,
-            final MessageFrame messageFrame,
-            final boolean shouldExportPrecompileResults,
-            final boolean traceabilityOn,
-            final Address senderAddress) {
-        if (shouldExportPrecompileResults) {
-            final var evmFnResult =
-                    new EvmFnResult(
-                            HTS_PRECOMPILE_MIRROR_ENTITY_ID,
-                            result != null ? result.toArrayUnsafe() : EvmFnResult.EMPTY,
-                            errorStatus.map(ResponseCodeEnum::name).orElse(null),
-                            EvmFnResult.EMPTY,
-                            gasRequirement,
-                            Collections.emptyList(),
-                            Collections.emptyList(),
-                            EvmFnResult.EMPTY,
-                            Collections.emptyMap(),
-                            traceabilityOn ? messageFrame.getRemainingGas() : 0L,
-                            traceabilityOn ? messageFrame.getValue().toLong() : 0L,
-                            traceabilityOn
-                                    ? messageFrame.getInputData().toArrayUnsafe()
-                                    : EvmFnResult.EMPTY,
-                            EntityId.fromAddress(senderAddress));
-            childRecord.setContractCallResult(evmFnResult);
-        }
-    }
->>>>>>> 6e5f241a
 
     private PrecompileUtils() {
         throw new UnsupportedOperationException("Utility Class");
