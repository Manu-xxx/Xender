--- conflicted
+++ resolved
@@ -62,12 +62,8 @@
 import static com.hedera.services.legacy.core.jproto.TxnReceipt.SUCCESS_LITERAL;
 import static com.hedera.services.utils.EntityIdUtils.accountIdFromEvmAddress;
 import static com.hedera.services.utils.EntityIdUtils.asContract;
-<<<<<<< HEAD
-import static com.hedera.services.utils.EntityIdUtils.asTypedSolidityAddress;
-import static com.hedera.services.utils.EntityIdUtils.tokenParsedFromSolidityAddress;
-=======
 import static com.hedera.services.utils.EntityIdUtils.asTypedEvmAddress;
->>>>>>> 42732299
+import static com.hedera.services.utils.EntityIdUtils.tokenIdFromEvmAddress;
 import static com.hederahashgraph.api.proto.java.ResponseCodeEnum.FAIL_INVALID;
 
 @Singleton
@@ -184,42 +180,29 @@
 	}
 
 	@Override
-<<<<<<< HEAD
-	public WorldStateAccount get(Address address) {
-		final var accountID = accountParsedFromSolidityAddress(address);
-
-		final boolean isToken = entityAccess.isTokenAccount(address);
-		if (!isGettable(accountID) && !isToken) {
-			return null;
-		}
-
-		WorldStateAccount stateAccount;
-		if(!isToken) {
-			final long expiry = entityAccess.getExpiry(accountID);
-			final long balance = entityAccess.getBalance(accountID);
-			final long autoRenewPeriod = entityAccess.getAutoRenew(accountID);
-			stateAccount = new WorldStateAccount(address, Wei.of(balance), expiry, autoRenewPeriod,
-					entityAccess.getProxy(accountID));
-		} else {
-			stateAccount = new WorldStateTokenAccount(address,
-					EntityId.fromGrpcTokenId(tokenParsedFromSolidityAddress(address)));
-		}
-		return stateAccount;
-=======
 	public WorldStateAccount get(final @Nullable Address address) {
 		if (address == null) {
 			return null;
 		}
 		final var accountId = accountIdFromEvmAddress(address);
-		if (!isGettable(accountId)) {
+
+		final boolean isToken = entityAccess.isTokenAccount(address);
+		if (!isGettable(accountId) && !isToken) {
 			return null;
 		}
 
-		final long expiry = entityAccess.getExpiry(accountId);
-		final long balance = entityAccess.getBalance(accountId);
-		final long autoRenewPeriod = entityAccess.getAutoRenew(accountId);
-		return new WorldStateAccount(address, Wei.of(balance), expiry, autoRenewPeriod, entityAccess.getProxy(accountId));
->>>>>>> 42732299
+		WorldStateAccount stateAccount;
+		if(!isToken) {
+			final long expiry = entityAccess.getExpiry(accountId);
+			final long balance = entityAccess.getBalance(accountId);
+			final long autoRenewPeriod = entityAccess.getAutoRenew(accountId);
+			stateAccount = new WorldStateAccount(address, Wei.of(balance), expiry, autoRenewPeriod,
+					entityAccess.getProxy(accountId));
+		} else {
+			stateAccount = new WorldStateTokenAccount(address,
+					EntityId.fromGrpcTokenId(tokenIdFromEvmAddress(address)));
+		}
+		return stateAccount;
 	}
 
 	private boolean isGettable(final AccountID id) {
