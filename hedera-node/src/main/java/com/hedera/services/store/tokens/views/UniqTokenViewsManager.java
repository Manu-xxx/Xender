--- conflicted
+++ resolved
@@ -37,15 +37,13 @@
 import java.util.concurrent.CompletableFuture;
 import java.util.function.Supplier;
 
-<<<<<<< HEAD
 import static com.hedera.services.store.tokens.views.internals.PermHashInteger.asPhi;
 import static com.hedera.services.utils.MiscUtils.forEach;
 import static java.util.concurrent.CompletableFuture.allOf;
 import static java.util.concurrent.CompletableFuture.runAsync;
-=======
+import static com.hedera.services.store.tokens.views.UniqTokenViewsManager.TargetFcotmr.NFTS_BY_TYPE;
 import static com.hedera.services.store.tokens.views.UniqTokenViewsManager.TargetFcotmr.NFTS_BY_OWNER;
 import static com.hedera.services.store.tokens.views.UniqTokenViewsManager.TargetFcotmr.TREASURY_NFTS_BY_TYPE;
->>>>>>> f02c854f
 
 /**
  * Keeps the {@link FCOneToManyRelation} views of the unique tokens in the world state
@@ -61,21 +59,15 @@
  * and an account owning an NFT because it is the designated treasury for the NFT's token type.
  */
 public class UniqTokenViewsManager {
-<<<<<<< HEAD
 	private static final Logger log = LogManager.getLogger(UniqTokenViewsManager.class);
 
 	private final Supplier<FCOneToManyRelation<PermHashInteger, Long>> nftsByType;
 	private final Supplier<FCOneToManyRelation<PermHashInteger, Long>> nftsByOwner;
 	private final Supplier<FCOneToManyRelation<PermHashInteger, Long>> treasuryNftsByType;
-=======
+
 	enum TargetFcotmr {
 		NFTS_BY_TYPE, NFTS_BY_OWNER, TREASURY_NFTS_BY_TYPE
 	}
-
-	private final Supplier<FCOneToManyRelation<Integer, Long>> nftsByType;
-	private final Supplier<FCOneToManyRelation<Integer, Long>> nftsByOwner;
-	private final Supplier<FCOneToManyRelation<Integer, Long>> treasuryNftsByType;
->>>>>>> f02c854f
 
 	private boolean inTxn = false;
 	private List<PendingChange> changesInTxn = new ArrayList<>();
@@ -187,14 +179,8 @@
 	 * 		the new owner
 	 */
 	public void exchangeNotice(MerkleUniqueTokenId nftId, EntityId prevOwner, EntityId newOwner) {
-<<<<<<< HEAD
-		final var curNftsByOwner = nftsByOwner.get();
-		curNftsByOwner.disassociate(asPhi(prevOwner.identityCode()), nftId.identityCode());
-		curNftsByOwner.associate(asPhi(newOwner.identityCode()), nftId.identityCode());
-=======
 		changeOrStage(NFTS_BY_OWNER, prevOwner.identityCode(), nftId.identityCode(), false);
 		changeOrStage(NFTS_BY_OWNER, newOwner.identityCode(), nftId.identityCode(), true);
->>>>>>> f02c854f
 	}
 
 	/**
@@ -211,20 +197,11 @@
 	 */
 	public void treasuryExitNotice(MerkleUniqueTokenId nftId, EntityId treasury, EntityId newOwner) {
 		if (isUsingTreasuryWildcards()) {
-<<<<<<< HEAD
-			curTreasuryNftsByType().disassociate(asPhi(nftId.tokenId().identityCode()),
-					nftId.identityCode());
-		} else {
-			curNftsByOwner.disassociate(asPhi(treasury.identityCode()), nftId.identityCode());
-		}
-		curNftsByOwner.associate(asPhi(newOwner.identityCode()), nftId.identityCode());
-=======
 			changeOrStage(TREASURY_NFTS_BY_TYPE, nftId.tokenId().identityCode(), nftId.identityCode(), false);
 		} else {
 			changeOrStage(NFTS_BY_OWNER, treasury.identityCode(), nftId.identityCode(), false);
 		}
 		changeOrStage(NFTS_BY_OWNER, newOwner.identityCode(), nftId.identityCode(), true);
->>>>>>> f02c854f
 	}
 
 	/**
@@ -240,21 +217,11 @@
 	 * 		the relevant treasury
 	 */
 	public void treasuryReturnNotice(MerkleUniqueTokenId nftId, EntityId prevOwner, EntityId treasury) {
-<<<<<<< HEAD
-		final var curNftsByOwner = nftsByOwner.get();
-		curNftsByOwner.disassociate(asPhi(prevOwner.identityCode()), nftId.identityCode());
-		if (isUsingTreasuryWildcards()) {
-			curTreasuryNftsByType().associate(asPhi(nftId.tokenId().identityCode()),
-					nftId.identityCode());
-		} else {
-			curNftsByOwner.associate(asPhi(treasury.identityCode()), nftId.identityCode());
-=======
 		changeOrStage(NFTS_BY_OWNER, prevOwner.identityCode(), nftId.identityCode(), false);
 		if (isUsingTreasuryWildcards()) {
 			changeOrStage(TREASURY_NFTS_BY_TYPE, nftId.tokenId().identityCode(), nftId.identityCode(), true);
 		} else {
 			changeOrStage(NFTS_BY_OWNER, treasury.identityCode(), nftId.identityCode(), true);
->>>>>>> f02c854f
 		}
 	}
 
@@ -270,9 +237,6 @@
 		return treasuryNftsByType != null;
 	}
 
-<<<<<<< HEAD
-	private FCOneToManyRelation<PermHashInteger, Long> curTreasuryNftsByType() {
-=======
 	/* --- Transactional semantics --- */
 	public boolean isInTransaction() {
 		return inTxn;
@@ -319,30 +283,29 @@
 		switch (targetFcotmr) {
 			case NFTS_BY_TYPE:
 				if (associate) {
-					nftsByType.get().associate(keyCode, valueCode);
+					nftsByType.get().associate(asPhi(keyCode), valueCode);
 				} else {
-					nftsByType.get().disassociate(keyCode, valueCode);
+					nftsByType.get().disassociate(asPhi(keyCode), valueCode);
 				}
 				break;
 			case NFTS_BY_OWNER:
 				if (associate) {
-					nftsByOwner.get().associate(keyCode, valueCode);
+					nftsByOwner.get().associate(asPhi(keyCode), valueCode);
 				} else {
-					nftsByOwner.get().disassociate(keyCode, valueCode);
+					nftsByOwner.get().disassociate(asPhi(keyCode), valueCode);
 				}
 				break;
 			case TREASURY_NFTS_BY_TYPE:
 				if (associate) {
-					curTreasuryNftsByType().associate(keyCode, valueCode);
+					curTreasuryNftsByType().associate(asPhi(keyCode), valueCode);
 				} else {
-					curTreasuryNftsByType().disassociate(keyCode, valueCode);
+					curTreasuryNftsByType().disassociate(asPhi(keyCode), valueCode);
 				}
 				break;
 		}
 	}
 
-	private FCOneToManyRelation<Integer, Long> curTreasuryNftsByType() {
->>>>>>> f02c854f
+	private FCOneToManyRelation<PermHashInteger, Long> curTreasuryNftsByType() {
 		Objects.requireNonNull(treasuryNftsByType);
 		return treasuryNftsByType.get();
 	}
