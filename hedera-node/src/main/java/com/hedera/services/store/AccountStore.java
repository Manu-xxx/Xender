package com.hedera.services.store;

/*-
 * ‌
 * Hedera Services Node
 * ​
 * Copyright (C) 2018 - 2021 Hedera Hashgraph, LLC
 * ​
 * Licensed under the Apache License, Version 2.0 (the "License");
 * you may not use this file except in compliance with the License.
 * You may obtain a copy of the License at
 *
 *      http://www.apache.org/licenses/LICENSE-2.0
 *
 * Unless required by applicable law or agreed to in writing, software
 * distributed under the License is distributed on an "AS IS" BASIS,
 * WITHOUT WARRANTIES OR CONDITIONS OF ANY KIND, either express or implied.
 * See the License for the specific language governing permissions and
 * limitations under the License.
 * ‍
 */

import com.hedera.services.context.properties.GlobalDynamicProperties;
import com.hedera.services.exceptions.InvalidTransactionException;
import com.hedera.services.ledger.backing.BackingStore;
import com.hedera.services.state.merkle.MerkleAccount;
import com.hedera.services.store.models.Account;
import com.hedera.services.store.models.Id;
import com.hedera.services.txns.validation.OptionValidator;
import com.hederahashgraph.api.proto.java.AccountID;
import com.hederahashgraph.api.proto.java.ResponseCodeEnum;

import javax.annotation.Nullable;
import javax.inject.Inject;
import javax.inject.Singleton;

import static com.hedera.services.exceptions.ValidationUtils.validateFalse;
import static com.hedera.services.exceptions.ValidationUtils.validateTrue;
import static com.hederahashgraph.api.proto.java.ResponseCodeEnum.ACCOUNT_DELETED;
import static com.hederahashgraph.api.proto.java.ResponseCodeEnum.ACCOUNT_EXPIRED_AND_PENDING_REMOVAL;
import static com.hederahashgraph.api.proto.java.ResponseCodeEnum.CONTRACT_DELETED;
import static com.hederahashgraph.api.proto.java.ResponseCodeEnum.INVALID_ACCOUNT_ID;
import static com.hederahashgraph.api.proto.java.ResponseCodeEnum.INVALID_CONTRACT_ID;

@Singleton
public class AccountStore {
	private final OptionValidator validator;
	private final GlobalDynamicProperties dynamicProperties;
	private final BackingStore<AccountID, MerkleAccount> accounts;

	@Inject
	public AccountStore(
			final OptionValidator validator,
			final GlobalDynamicProperties dynamicProperties,
			final BackingStore<AccountID, MerkleAccount> accounts
	) {
		this.validator = validator;
		this.dynamicProperties = dynamicProperties;
		this.accounts = accounts;
	}

	/**
	 * Returns a model of the requested account, with operations that can be used to
	 * implement business logic in a transaction.
	 *
	 * <b>IMPORTANT:</b> Changes to the returned model are not automatically persisted
	 * to state! The altered model must be passed to {@link AccountStore#commitAccount(Account)}
	 * in order for its changes to be applied to the Swirlds state, and included in the
	 * {@link com.hedera.services.state.submerkle.ExpirableTxnRecord} for the active transaction.
	 * <p>
	 * The method uses the {@link AccountStore#loadAccountOrFailWith(Id, ResponseCodeEnum)} by passing a `null` explicit
	 * response code
	 *
	 * @param id the account to load
	 * @return a usable model of the account
	 * @throws InvalidTransactionException if the requested account is missing, deleted, or expired and pending removal
	 */
	public Account loadAccount(Id id) {
		return this.loadAccountOrFailWith(id, null);
	}

	/**
	 * Attempts to load an account from state
	 * and throws the given code if an exception occurs due to an invalid account.
	 *
	 * <b>IMPORTANT:</b> Changes to the returned model are not automatically persisted
	 * to state! The altered model must be passed to {@link AccountStore#commitAccount(Account)}
	 * in order for its changes to be applied to the Swirlds state, and included in the
	 * {@link com.hedera.services.state.submerkle.ExpirableTxnRecord} for the active transaction.
	 *
	 * @param id   the account to load
	 * @param code the {@link ResponseCodeEnum} to fail with if the account is deleted/missing
	 * @return a usable model of the account if available
	 */
	public Account loadAccountOrFailWith(Id id, @Nullable ResponseCodeEnum code) {
		return this.loadEntityOrFailWith(id, code, INVALID_ACCOUNT_ID, ACCOUNT_DELETED);
	}

	/**
	 * Returns a model of the requested account, with operations that can be used to
	 * implement business logic in a transaction.
	 *
	 * @param id the account to load
	 * @return a usable model of the account
	 * @throws InvalidTransactionException if the requested contract is missing, deleted or is not smart contract
	 */
	public Account loadContract(Id id) {
		final var account = loadEntityOrFailWith(id, null, INVALID_CONTRACT_ID, CONTRACT_DELETED);
		validateTrue(account.isSmartContract(), INVALID_CONTRACT_ID);
		return account;
	}

	/**
	 * Returns a model of the requested entity. The method is to be used for loading both Accounts and Contracts as
	 * it does not validate the type of the entity. Additional validation is to be performed if the consumer must
	 * validate the type of the entity.
	 *
	 * @param id                   Id of the requested entity
	 * @param explicitResponseCode The explicit {@link ResponseCodeEnum} to be returned in the case of the entity not
	 *                             being found or deleted
	 * @param nonExistingCode      The {@link ResponseCodeEnum} to be used in the case of the entity being non-existing
	 * @param deletedCode          The {@link ResponseCodeEnum} to be used in the case of the entity being deleted
	 * @return usable model of the entity if available
	 */
	private Account loadEntityOrFailWith(Id id, @Nullable ResponseCodeEnum explicitResponseCode,
										 ResponseCodeEnum nonExistingCode, ResponseCodeEnum deletedCode) {
		final var merkleAccount = accounts.getImmutableRef(id.asGrpcAccount());

		validateUsable(merkleAccount, explicitResponseCode, nonExistingCode, deletedCode);

		final var account = new Account(id);
		account.setExpiry(merkleAccount.getExpiry());
		account.initBalance(merkleAccount.getBalance());
		account.setAssociatedTokens(merkleAccount.tokens().getIds().copy());
		account.setOwnedNfts(merkleAccount.getNftsOwned());
		account.setMaxAutomaticAssociations(merkleAccount.getMaxAutomaticAssociations());
		account.setAlreadyUsedAutomaticAssociations(merkleAccount.getAlreadyUsedAutoAssociations());
		if (merkleAccount.getProxy() != null) {
			account.setProxy(merkleAccount.getProxy().asId());
		}
		account.setReceiverSigRequired(merkleAccount.isReceiverSigRequired());
		account.setKey(merkleAccount.state().key());
		account.setMemo(merkleAccount.getMemo());
		account.setAutoRenewSecs(merkleAccount.getAutoRenewSecs());
		account.setDeleted(merkleAccount.isDeleted());
		account.setSmartContract(merkleAccount.isSmartContract());
		account.setAlias(merkleAccount.getAlias());

		return account;
	}

	/**
	 * Persists the given account to the Swirlds state.
	 *
	 * @param account the account to save
	 */
	public void commitAccount(Account account) {
		final var id = account.getId();
<<<<<<< HEAD
=======
		final var key = EntityNum.fromLong(id.num());
>>>>>>> 9cee2987

		final var mutableAccount = accounts.getRef(id.asGrpcAccount());
		mapModelToMutable(account, mutableAccount);
		mutableAccount.tokens().updateAssociationsFrom(account.getAssociatedTokens());
		accounts.put(id.asGrpcAccount(), mutableAccount);
	}

	private void mapModelToMutable(Account model, MerkleAccount mutableAccount) {
		if (model.getProxy() != null) {
			mutableAccount.setProxy(model.getProxy().asEntityId());
		}
		mutableAccount.setExpiry(model.getExpiry());
		mutableAccount.setBalanceUnchecked(model.getBalance());
		mutableAccount.setNftsOwned(model.getOwnedNfts());
		mutableAccount.setMaxAutomaticAssociations(model.getMaxAutomaticAssociations());
		mutableAccount.setAlreadyUsedAutomaticAssociations(model.getAlreadyUsedAutomaticAssociations());
		mutableAccount.state().setAccountKey(model.getKey());
		mutableAccount.setReceiverSigRequired(model.isReceiverSigRequired());
		mutableAccount.setDeleted(model.isDeleted());
		mutableAccount.setAutoRenewSecs(model.getAutoRenewSecs());
		mutableAccount.setSmartContract(model.isSmartContract());
	}

	private void validateUsable(MerkleAccount merkleAccount, @Nullable ResponseCodeEnum explicitResponse,
								ResponseCodeEnum nonExistingCode, ResponseCodeEnum deletedCode) {
		validateTrue(merkleAccount != null, explicitResponse != null ? explicitResponse : nonExistingCode);
		validateFalse(merkleAccount.isDeleted(), explicitResponse != null ? explicitResponse : deletedCode);
		validateFalse(isExpired(merkleAccount.getBalance(), merkleAccount.getExpiry()),
				ACCOUNT_EXPIRED_AND_PENDING_REMOVAL);
	}

	private boolean isExpired(long balance, long expiry) {
		if (dynamicProperties.autoRenewEnabled() && balance == 0) {
			return !validator.isAfterConsensusSecond(expiry);
		} else {
			return false;
		}
	}

	public OptionValidator getValidator() {
		return validator;
	}
}<|MERGE_RESOLUTION|>--- conflicted
+++ resolved
@@ -156,15 +156,11 @@
 	 */
 	public void commitAccount(Account account) {
 		final var id = account.getId();
-<<<<<<< HEAD
-=======
-		final var key = EntityNum.fromLong(id.num());
->>>>>>> 9cee2987
-
-		final var mutableAccount = accounts.getRef(id.asGrpcAccount());
+                final var grpcId = id.asGrpcAccount();
+		final var mutableAccount = accounts.getRef(grpcId);
 		mapModelToMutable(account, mutableAccount);
 		mutableAccount.tokens().updateAssociationsFrom(account.getAssociatedTokens());
-		accounts.put(id.asGrpcAccount(), mutableAccount);
+		accounts.put(grpcId, mutableAccount);
 	}
 
 	private void mapModelToMutable(Account model, MerkleAccount mutableAccount) {
