package com.hedera.services.store;

/*-
 * ‌
 * Hedera Services Node
 * ​
 * Copyright (C) 2018 - 2021 Hedera Hashgraph, LLC
 * ​
 * Licensed under the Apache License, Version 2.0 (the "License");
 * you may not use this file except in compliance with the License.
 * You may obtain a copy of the License at
 *
 *      http://www.apache.org/licenses/LICENSE-2.0
 *
 * Unless required by applicable law or agreed to in writing, software
 * distributed under the License is distributed on an "AS IS" BASIS,
 * WITHOUT WARRANTIES OR CONDITIONS OF ANY KIND, either express or implied.
 * See the License for the specific language governing permissions and
 * limitations under the License.
 * ‍
 */

import com.hedera.services.context.properties.GlobalDynamicProperties;
import com.hedera.services.exceptions.InvalidTransactionException;
import com.hedera.services.records.TransactionRecordService;
import com.hedera.services.state.merkle.MerkleAccount;
import com.hedera.services.store.models.Account;
import com.hedera.services.store.models.Id;
import com.hedera.services.utils.EntityNum;
import com.hedera.services.txns.validation.OptionValidator;
import com.hederahashgraph.api.proto.java.ResponseCodeEnum;
import com.swirlds.merkle.map.MerkleMap;

import javax.annotation.Nullable;
import javax.inject.Inject;
import javax.inject.Singleton;
import java.util.function.Supplier;

import static com.hedera.services.exceptions.ValidationUtils.validateFalse;
import static com.hedera.services.exceptions.ValidationUtils.validateTrue;
import static com.hederahashgraph.api.proto.java.ResponseCodeEnum.ACCOUNT_DELETED;
import static com.hederahashgraph.api.proto.java.ResponseCodeEnum.ACCOUNT_EXPIRED_AND_PENDING_REMOVAL;
import static com.hederahashgraph.api.proto.java.ResponseCodeEnum.INVALID_ACCOUNT_ID;

@Singleton
public class AccountStore {
	private final OptionValidator validator;
	private final GlobalDynamicProperties dynamicProperties;
	private final Supplier<MerkleMap<EntityNum, MerkleAccount>> accounts;

	@Inject
	public AccountStore(
			OptionValidator validator,
			GlobalDynamicProperties dynamicProperties,
			Supplier<MerkleMap<EntityNum, MerkleAccount>> accounts
	) {
		this.validator = validator;
		this.dynamicProperties = dynamicProperties;
		this.accounts = accounts;
	}

	/**
	 * Returns a model of the requested account, with operations that can be used to
	 * implement business logic in a transaction.
	 *
	 * <b>IMPORTANT:</b> Changes to the returned model are not automatically persisted
	 * to state! The altered model must be passed to {@link AccountStore#persistAccount(Account)}
	 * in order for its changes to be applied to the Swirlds state, and included in the
	 * {@link com.hedera.services.state.submerkle.ExpirableTxnRecord} for the active transaction.
	 *
	 * The method uses the {@link AccountStore#loadAccountOrFailWith(Id, ResponseCodeEnum)} by passing a `null` explicit response code
	 *
	 * @param id the account to load
	 * @return a usable model of the account
	 * @throws InvalidTransactionException if the requested account is missing, deleted, or expired and pending removal
	 */
	public Account loadAccount(Id id) {
		return this.loadAccountOrFailWith(id, null);
	}

	/**
	 * Attempts to load an account from state
	 * and throws the given code if an exception occurs due to an invalid account.
	 *
	 * <b>IMPORTANT:</b> Changes to the returned model are not automatically persisted
	 * to state! The altered model must be passed to {@link AccountStore#persistAccount(Account)}
	 * in order for its changes to be applied to the Swirlds state, and included in the
	 * {@link com.hedera.services.state.submerkle.ExpirableTxnRecord} for the active transaction.
	 *
	 * @param id   the account to load
	 * @param code the {@link ResponseCodeEnum} to fail with if the account is deleted/missing
	 * @return a usable model of the account if available
	 */
	public Account loadAccountOrFailWith(Id id, @Nullable ResponseCodeEnum code) {
<<<<<<< HEAD
		final var key = new MerkleEntityId(id.getShard(), id.getRealm(), id.getNum());
=======
		Account account;

		final var key = EntityNum.fromLong(id.getNum());
>>>>>>> d2afddc1
		final var merkleAccount = accounts.get().get(key);

		validateUsable(merkleAccount, code);

		final var account = new Account(id);
		account.setExpiry(merkleAccount.getExpiry());
		account.setBalance(merkleAccount.getBalance());
		account.setAssociatedTokens(merkleAccount.tokens().getIds().copy());
		account.setOwnedNfts(merkleAccount.getNftsOwned());
		account.setMaxAutomaticAssociations(merkleAccount.getMaxAutomaticAssociations());
		account.setAlreadyUsedAutomaticAssociations(merkleAccount.getAlreadyUsedAutoAssociations());
		if (merkleAccount.getProxy() != null) {
			account.setProxy(merkleAccount.getProxy().asId());
		}
		account.setReceiverSigRequired(merkleAccount.isReceiverSigRequired());
		account.setKey(merkleAccount.getKey());
		account.setMemo(merkleAccount.getMemo());
		account.setAutoRenewSecs(merkleAccount.getAutoRenewSecs());
		account.setDeleted(merkleAccount.isDeleted());
		account.setSmartContract(merkleAccount.isSmartContract());

		return account;
	}

	/**
	 * Persists the given account to the Swirlds state, inviting the injected {@link TransactionRecordService}
	 * to update the {@link com.hedera.services.state.submerkle.ExpirableTxnRecord} of the active transaction
	 * with these changes.
	 *
	 * @param account the account to save
	 */
	public void persistAccount(Account account) {
		final var id = account.getId();
		final var key = EntityNum.fromLong(id.getNum());

		final var mutableAccount = accounts.get().getForModify(key);
		mapModelToMutable(account, mutableAccount);
		mutableAccount.tokens().updateAssociationsFrom(account.getAssociatedTokens());
	}

	/**
	 * Creates the given {@link Account} to the Swirlds state
	 * @param account the account to create
	 */
	public void persistNew(Account account) {
		final var newMerkleId = account.getId().asMerkle();
		final var mutableAccount = new MerkleAccount();

		mapModelToMutable(account, mutableAccount);
		mutableAccount.setMemo(account.getMemo());
		mutableAccount.setSmartContract(account.isSmartContract());

		accounts.get().put(newMerkleId, mutableAccount);
	}

	private void mapModelToMutable(Account model, MerkleAccount mutableAccount) {
		if (model.getProxy() != null) {
			mutableAccount.setProxy(model.getProxy().asEntityId());
		}
		mutableAccount.setExpiry(model.getExpiry());
		mutableAccount.setBalanceUnchecked(model.getBalance());
		mutableAccount.setNftsOwned(model.getOwnedNfts());
		mutableAccount.setMaxAutomaticAssociations(model.getMaxAutomaticAssociations());
		mutableAccount.setAlreadyUsedAutomaticAssociations(model.getAlreadyUsedAutomaticAssociations());
		mutableAccount.setKey(model.getKey());
		mutableAccount.setReceiverSigRequired(model.isReceiverSigRequired());
		mutableAccount.setDeleted(model.isDeleted());
		mutableAccount.setAutoRenewSecs(model.getAutoRenewSecs());
	}

	private void validateUsable(MerkleAccount merkleAccount, @Nullable ResponseCodeEnum explicitResponse) {
		validateTrue(merkleAccount != null, explicitResponse != null ? explicitResponse : INVALID_ACCOUNT_ID);
		validateFalse(merkleAccount.isDeleted(), explicitResponse != null ? explicitResponse : ACCOUNT_DELETED);
		if (dynamicProperties.autoRenewEnabled()) {
			if (merkleAccount.getBalance() == 0) {
				final boolean isExpired = !validator.isAfterConsensusSecond(merkleAccount.getExpiry());
				validateFalse(isExpired, ACCOUNT_EXPIRED_AND_PENDING_REMOVAL);
			}
		}
	}

	public OptionValidator getValidator() {
		return validator;
	}

}<|MERGE_RESOLUTION|>--- conflicted
+++ resolved
@@ -92,18 +92,14 @@
 	 * @return a usable model of the account if available
 	 */
 	public Account loadAccountOrFailWith(Id id, @Nullable ResponseCodeEnum code) {
-<<<<<<< HEAD
-		final var key = new MerkleEntityId(id.getShard(), id.getRealm(), id.getNum());
-=======
 		Account account;
 
 		final var key = EntityNum.fromLong(id.getNum());
->>>>>>> d2afddc1
 		final var merkleAccount = accounts.get().get(key);
 
 		validateUsable(merkleAccount, code);
 
-		final var account = new Account(id);
+		account = new Account(id);
 		account.setExpiry(merkleAccount.getExpiry());
 		account.setBalance(merkleAccount.getBalance());
 		account.setAssociatedTokens(merkleAccount.tokens().getIds().copy());
