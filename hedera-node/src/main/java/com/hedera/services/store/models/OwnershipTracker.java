--- conflicted
+++ resolved
@@ -1,9 +1,5 @@
 /*
-<<<<<<< HEAD
- * Copyright (C) 2021 Hedera Hashgraph, LLC
-=======
  * Copyright (C) 2021-2022 Hedera Hashgraph, LLC
->>>>>>> 6f806782
  *
  * Licensed under the Apache License, Version 2.0 (the "License");
  * you may not use this file except in compliance with the License.
@@ -18,26 +14,6 @@
  * limitations under the License.
  */
 package com.hedera.services.store.models;
-
-/*
- * ‌
- * Hedera Services Node
- * ​
- * Copyright (C) 2018 - 2020 Hedera Hashgraph, LLC
- * ​
- * Licensed under the Apache License, Version 2.0 (the "License");
- * you may not use this file except in compliance with the License.
- * You may obtain a copy of the License at
- *
- *     http://www.apache.org/licenses/LICENSE-2.0
- *
- * Unless required by applicable law or agreed to in writing, software
- * distributed under the License is distributed on an "AS IS" BASIS,
- * WITHOUT WARRANTIES OR CONDITIONS OF ANY KIND, either express or implied.
- * See the License for the specific language governing permissions and
- * limitations under the License.
- * ‍
- */
 
 import java.util.ArrayList;
 import java.util.HashMap;
