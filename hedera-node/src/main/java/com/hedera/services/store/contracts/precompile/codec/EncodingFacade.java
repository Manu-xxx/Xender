--- conflicted
+++ resolved
@@ -410,11 +410,8 @@
         private List<CustomFee> customFees;
         private boolean isToken;
         private int tokenType;
-<<<<<<< HEAD
+        private Tuple tokenExpiryInfo;
         private Tuple keyValue;
-=======
-        private Tuple tokenExpiryInfo;
->>>>>>> 942f0b6c
 
         private FunctionResultBuilder forFunction(final FunctionType functionType) {
             this.tupleType =
@@ -574,7 +571,17 @@
             return this;
         }
 
-<<<<<<< HEAD
+        private FunctionResultBuilder withExpiry(final TokenExpiryWrapper tokenExpiryInfo) {
+            this.tokenExpiryInfo =
+                    Tuple.of(
+                            tokenExpiryInfo.second(),
+                            convertBesuAddressToHeadlongAddress(
+                                    EntityIdUtils.asTypedEvmAddress(
+                                            tokenExpiryInfo.autoRenewAccount())),
+                            tokenExpiryInfo.autoRenewPeriod());
+            return this;
+        }
+
         private FunctionResultBuilder withKey(KeyValueWrapper wrapper) {
             this.keyValue =
                     Tuple.of(
@@ -586,16 +593,6 @@
                             convertBesuAddressToHeadlongAddress(
                                     EntityIdUtils.asTypedEvmAddress(
                                             wrapper.getDelegatableContractID())));
-=======
-        private FunctionResultBuilder withExpiry(final TokenExpiryWrapper tokenExpiryInfo) {
-            this.tokenExpiryInfo =
-                    Tuple.of(
-                            tokenExpiryInfo.second(),
-                            convertBesuAddressToHeadlongAddress(
-                                    EntityIdUtils.asTypedEvmAddress(
-                                            tokenExpiryInfo.autoRenewAccount())),
-                            tokenExpiryInfo.autoRenewPeriod());
->>>>>>> 942f0b6c
             return this;
         }
 
@@ -638,11 +635,8 @@
                         case HAPI_GET_TOKEN_CUSTOM_FEES -> getTupleForTokenGetCustomFees();
                         case HAPI_IS_TOKEN -> Tuple.of(status, isToken);
                         case HAPI_GET_TOKEN_TYPE -> Tuple.of(status, tokenType);
-<<<<<<< HEAD
+                        case HAPI_GET_TOKEN_EXPIRY_INFO -> getTupleForGetTokenExpiryInfo();
                         case HAPI_GET_TOKEN_KEY -> Tuple.of(status, keyValue);
-=======
-                        case HAPI_GET_TOKEN_EXPIRY_INFO -> getTupleForGetTokenExpiryInfo();
->>>>>>> 942f0b6c
                         default -> Tuple.of(status);
                     };
 
