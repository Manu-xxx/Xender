--- conflicted
+++ resolved
@@ -259,7 +259,6 @@
                 .build();
     }
 
-<<<<<<< HEAD
     public Bytes encodeGetTokenDefaultFreezeStatus(final boolean defaultFreezeStatus) {
         return functionResultBuilder()
                 .forFunction(FunctionType.GET_TOKEN_DEFAULT_FREEZE_STATUS)
@@ -276,30 +275,6 @@
                 .build();
     }
 
-    protected enum FunctionType {
-        ERC_TOTAL_SUPPLY,
-        ERC_DECIMALS,
-        ERC_BALANCE,
-        ERC_OWNER,
-        ERC_TOKEN_URI,
-        ERC_NAME,
-        ERC_SYMBOL,
-        ERC_TRANSFER,
-        ERC_ALLOWANCE,
-        ERC_APPROVE,
-        ERC_GET_APPROVED,
-        ERC_IS_APPROVED_FOR_ALL,
-        HAPI_CREATE,
-        HAPI_MINT,
-        HAPI_BURN,
-        HAPI_ALLOWANCE,
-        HAPI_APPROVE,
-        HAPI_APPROVE_NFT,
-        HAPI_GET_APPROVED,
-        HAPI_IS_APPROVED_FOR_ALL,
-        GET_TOKEN_DEFAULT_FREEZE_STATUS,
-        GET_TOKEN_DEFAULT_KYC_STATUS
-=======
     public Bytes encodeGetTokenInfo(final com.hederahashgraph.api.proto.java.TokenInfo tokenInfo) {
         return functionResultBuilder()
                 .forFunction(FunctionType.HAPI_GET_TOKEN_INFO)
@@ -324,7 +299,6 @@
                 .withTokenInfo(tokenInfo)
                 .withNftTokenInfo(nonFungibleTokenInfo)
                 .build();
->>>>>>> 45c2d257
     }
 
     private FunctionResultBuilder functionResultBuilder() {
@@ -377,15 +351,12 @@
                         case HAPI_APPROVE_NFT -> hapiApproveNftType;
                         case HAPI_GET_APPROVED -> hapiGetApprovedType;
                         case HAPI_IS_APPROVED_FOR_ALL -> hapiIsApprovedForAllType;
-<<<<<<< HEAD
-                        case GET_TOKEN_DEFAULT_FREEZE_STATUS -> getTokenDefaultFreezeStatusType;
-                        case GET_TOKEN_DEFAULT_KYC_STATUS -> getTokenDefaultKycStatusType;
-=======
                         case HAPI_GET_TOKEN_INFO -> getTokenInfoType;
                         case HAPI_GET_FUNGIBLE_TOKEN_INFO -> getFungibleTokenInfoType;
                         case HAPI_GET_NON_FUNGIBLE_TOKEN_INFO -> getNonFungibleTokenInfoType;
+                        case GET_TOKEN_DEFAULT_FREEZE_STATUS -> getTokenDefaultFreezeStatusType;
+                        case GET_TOKEN_DEFAULT_KYC_STATUS -> getTokenDefaultKycStatusType;
                         default -> notSpecifiedType;
->>>>>>> 45c2d257
                     };
 
             this.functionType = functionType;
@@ -469,7 +440,16 @@
             return this;
         }
 
-<<<<<<< HEAD
+        private FunctionResultBuilder withTokenInfo(final TokenInfo tokenInfo) {
+            this.tokenInfo = tokenInfo;
+            return this;
+        }
+
+        private FunctionResultBuilder withNftTokenInfo(final TokenNftInfo nonFungibleTokenInfo) {
+            this.nonFungibleTokenInfo = nonFungibleTokenInfo;
+            return this;
+        }
+
         private FunctionResultBuilder withGetTokenDefaultFreezeStatus(
                 final boolean tokenDefaultFreezeStatus) {
             this.tokenDefaultFreezeStatus = tokenDefaultFreezeStatus;
@@ -479,15 +459,6 @@
         private FunctionResultBuilder withGetTokenDefaultKycStatus(
                 final boolean tokenDefaultKycStatus) {
             this.tokenDefaultKycStatus = tokenDefaultKycStatus;
-=======
-        private FunctionResultBuilder withTokenInfo(final TokenInfo tokenInfo) {
-            this.tokenInfo = tokenInfo;
-            return this;
-        }
-
-        private FunctionResultBuilder withNftTokenInfo(final TokenNftInfo nonFungibleTokenInfo) {
-            this.nonFungibleTokenInfo = nonFungibleTokenInfo;
->>>>>>> 45c2d257
             return this;
         }
 
@@ -518,17 +489,14 @@
                         case HAPI_GET_APPROVED -> Tuple.of(
                                 status, convertBesuAddressToHeadlongAddress(approved));
                         case HAPI_IS_APPROVED_FOR_ALL -> Tuple.of(status, isApprovedForAllStatus);
-<<<<<<< HEAD
-                        case GET_TOKEN_DEFAULT_FREEZE_STATUS -> Tuple.of(
-                                status, tokenDefaultFreezeStatus);
-                        case GET_TOKEN_DEFAULT_KYC_STATUS -> Tuple.of(
-                                status, tokenDefaultKycStatus);
-=======
                         case HAPI_GET_TOKEN_INFO -> getTupleForGetTokenInfo();
                         case HAPI_GET_FUNGIBLE_TOKEN_INFO -> getTupleForGetFungibleTokenInfo();
                         case HAPI_GET_NON_FUNGIBLE_TOKEN_INFO -> getTupleForGetNonFungibleTokenInfo();
+                        case GET_TOKEN_DEFAULT_FREEZE_STATUS -> Tuple.of(
+                            status, tokenDefaultFreezeStatus);
+                        case GET_TOKEN_DEFAULT_KYC_STATUS -> Tuple.of(
+                            status, tokenDefaultKycStatus);
                         default -> Tuple.of(status);
->>>>>>> 45c2d257
                     };
 
             return Bytes.wrap(tupleType.encode(result).array());
