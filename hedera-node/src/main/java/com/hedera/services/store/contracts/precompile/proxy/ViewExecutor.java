/*
 * Copyright (C) 2022 Hedera Hashgraph, LLC
 *
 * Licensed under the Apache License, Version 2.0 (the "License");
 * you may not use this file except in compliance with the License.
 * You may obtain a copy of the License at
 *
 *      http://www.apache.org/licenses/LICENSE-2.0
 *
 * Unless required by applicable law or agreed to in writing, software
 * distributed under the License is distributed on an "AS IS" BASIS,
 * WITHOUT WARRANTIES OR CONDITIONS OF ANY KIND, either express or implied.
 * See the License for the specific language governing permissions and
 * limitations under the License.
 */
package com.hedera.services.store.contracts.precompile.proxy;

import static com.hedera.services.exceptions.ValidationUtils.validateTrue;
import static com.hedera.services.exceptions.ValidationUtils.validateTrueOrRevert;
import static com.hedera.services.store.contracts.precompile.AbiConstants.ABI_ID_GET_FUNGIBLE_TOKEN_INFO;
import static com.hedera.services.store.contracts.precompile.AbiConstants.ABI_ID_GET_NON_FUNGIBLE_TOKEN_INFO;
<<<<<<< HEAD
import static com.hedera.services.store.contracts.precompile.AbiConstants.ABI_ID_GET_TOKEN_CUSTOM_FEES;
=======
import static com.hedera.services.store.contracts.precompile.AbiConstants.ABI_ID_GET_TOKEN_DEFAULT_FREEZE_STATUS;
import static com.hedera.services.store.contracts.precompile.AbiConstants.ABI_ID_GET_TOKEN_DEFAULT_KYC_STATUS;
>>>>>>> 365d52d6
import static com.hedera.services.store.contracts.precompile.AbiConstants.ABI_ID_GET_TOKEN_INFO;
import static com.hedera.services.utils.MiscUtils.asSecondsTimestamp;
import static com.hederahashgraph.api.proto.java.ResponseCodeEnum.NOT_SUPPORTED;

import com.hedera.services.context.primitives.StateView;
import com.hedera.services.exceptions.InvalidTransactionException;
import com.hedera.services.store.contracts.WorldLedgers;
import com.hedera.services.store.contracts.precompile.codec.DecodingFacade;
import com.hedera.services.store.contracts.precompile.codec.EncodingFacade;
import com.hederahashgraph.api.proto.java.NftID;
import com.hederahashgraph.api.proto.java.ResponseCodeEnum;
import org.apache.commons.lang3.tuple.Pair;
import org.apache.tuweni.bytes.Bytes;
import org.hyperledger.besu.evm.frame.MessageFrame;

public class ViewExecutor {
    public static final long MINIMUM_TINYBARS_COST = 100;

    private final Bytes input;
    private final MessageFrame frame;
    private final EncodingFacade encoder;
    private final DecodingFacade decoder;
    private final ViewGasCalculator gasCalculator;
    private final StateView stateView;
    private final WorldLedgers ledgers;

    public ViewExecutor(
            final Bytes input,
            final MessageFrame frame,
            final EncodingFacade encoder,
            final DecodingFacade decoder,
            final ViewGasCalculator gasCalculator,
            final StateView stateView,
            final WorldLedgers ledgers) {
        this.input = input;
        this.frame = frame;
        this.encoder = encoder;
        this.decoder = decoder;
        this.gasCalculator = gasCalculator;
        this.stateView = stateView;
        this.ledgers = ledgers;
    }

    public Pair<Long, Bytes> computeCosted() {
        final var now = asSecondsTimestamp(frame.getBlockValues().getTimestamp());
        final var costInGas = gasCalculator.compute(now, MINIMUM_TINYBARS_COST);

        final var selector = input.getInt(0);
        try {
            final var answer = answerGiven(selector);
            return Pair.of(costInGas, answer);
        } catch (final InvalidTransactionException e) {
            if (e.isReverting()) {
                frame.setRevertReason(e.getRevertReason());
                frame.setState(MessageFrame.State.REVERT);
            }
            return Pair.of(costInGas, null);
        }
    }

    private Bytes answerGiven(final int selector) {
        if (selector == ABI_ID_GET_TOKEN_INFO) {
            final var wrapper = decoder.decodeGetTokenInfo(input);
            final var tokenInfo = stateView.infoForToken(wrapper.tokenID()).orElse(null);

            validateTrueOrRevert(tokenInfo != null, ResponseCodeEnum.INVALID_TOKEN_ID);

            return encoder.encodeGetTokenInfo(tokenInfo);
        } else if (selector == ABI_ID_GET_FUNGIBLE_TOKEN_INFO) {
            final var wrapper = decoder.decodeGetFungibleTokenInfo(input);
            final var tokenInfo = stateView.infoForToken(wrapper.tokenID()).orElse(null);

            validateTrueOrRevert(tokenInfo != null, ResponseCodeEnum.INVALID_TOKEN_ID);

            return encoder.encodeGetFungibleTokenInfo(tokenInfo);
        } else if (selector == ABI_ID_GET_NON_FUNGIBLE_TOKEN_INFO) {
            final var wrapper = decoder.decodeGetNonFungibleTokenInfo(input);
            final var tokenInfo = stateView.infoForToken(wrapper.tokenID()).orElse(null);

            validateTrueOrRevert(tokenInfo != null, ResponseCodeEnum.INVALID_TOKEN_ID);

            final var nftID =
                    NftID.newBuilder()
                            .setTokenID(wrapper.tokenID())
                            .setSerialNumber(wrapper.serialNumber())
                            .build();
            final var nonFungibleTokenInfo = stateView.infoForNft(nftID).orElse(null);
            validateTrueOrRevert(
                    nonFungibleTokenInfo != null, ResponseCodeEnum.INVALID_TOKEN_NFT_SERIAL_NUMBER);

            return encoder.encodeGetNonFungibleTokenInfo(tokenInfo, nonFungibleTokenInfo);
<<<<<<< HEAD
        } else if (selector == ABI_ID_GET_TOKEN_CUSTOM_FEES) {
            final var wrapper = decoder.decodeTokenGetCustomFees(input);
            final var customFees = stateView.tokenCustomFees(wrapper.tokenID());
            validateTrue(
                    customFees != null && !customFees.isEmpty(), ResponseCodeEnum.INVALID_TOKEN_ID);
            return encoder.encodeTokenGetCustomFees(customFees);
=======
        } else if (selector == ABI_ID_GET_TOKEN_DEFAULT_FREEZE_STATUS) {
            final var wrapper = decoder.decodeTokenDefaultFreezeStatus(input);
            final var defaultFreezeStatus = ledgers.defaultFreezeStatus(wrapper.tokenID());

            return encoder.encodeGetTokenDefaultFreezeStatus(defaultFreezeStatus);
        } else if (selector == ABI_ID_GET_TOKEN_DEFAULT_KYC_STATUS) {
            final var wrapper = decoder.decodeTokenDefaultKycStatus(input);
            final var defaultKycStatus = ledgers.defaultKycStatus(wrapper.tokenID());

            return encoder.encodeGetTokenDefaultKycStatus(defaultKycStatus);
>>>>>>> 365d52d6
        } else {
            // Only view functions can be used inside a ContractCallLocal
            throw new InvalidTransactionException(NOT_SUPPORTED);
        }
    }
}<|MERGE_RESOLUTION|>--- conflicted
+++ resolved
@@ -19,12 +19,9 @@
 import static com.hedera.services.exceptions.ValidationUtils.validateTrueOrRevert;
 import static com.hedera.services.store.contracts.precompile.AbiConstants.ABI_ID_GET_FUNGIBLE_TOKEN_INFO;
 import static com.hedera.services.store.contracts.precompile.AbiConstants.ABI_ID_GET_NON_FUNGIBLE_TOKEN_INFO;
-<<<<<<< HEAD
-import static com.hedera.services.store.contracts.precompile.AbiConstants.ABI_ID_GET_TOKEN_CUSTOM_FEES;
-=======
 import static com.hedera.services.store.contracts.precompile.AbiConstants.ABI_ID_GET_TOKEN_DEFAULT_FREEZE_STATUS;
 import static com.hedera.services.store.contracts.precompile.AbiConstants.ABI_ID_GET_TOKEN_DEFAULT_KYC_STATUS;
->>>>>>> 365d52d6
+import static com.hedera.services.store.contracts.precompile.AbiConstants.ABI_ID_GET_TOKEN_CUSTOM_FEES;
 import static com.hedera.services.store.contracts.precompile.AbiConstants.ABI_ID_GET_TOKEN_INFO;
 import static com.hedera.services.utils.MiscUtils.asSecondsTimestamp;
 import static com.hederahashgraph.api.proto.java.ResponseCodeEnum.NOT_SUPPORTED;
@@ -116,14 +113,6 @@
                     nonFungibleTokenInfo != null, ResponseCodeEnum.INVALID_TOKEN_NFT_SERIAL_NUMBER);
 
             return encoder.encodeGetNonFungibleTokenInfo(tokenInfo, nonFungibleTokenInfo);
-<<<<<<< HEAD
-        } else if (selector == ABI_ID_GET_TOKEN_CUSTOM_FEES) {
-            final var wrapper = decoder.decodeTokenGetCustomFees(input);
-            final var customFees = stateView.tokenCustomFees(wrapper.tokenID());
-            validateTrue(
-                    customFees != null && !customFees.isEmpty(), ResponseCodeEnum.INVALID_TOKEN_ID);
-            return encoder.encodeTokenGetCustomFees(customFees);
-=======
         } else if (selector == ABI_ID_GET_TOKEN_DEFAULT_FREEZE_STATUS) {
             final var wrapper = decoder.decodeTokenDefaultFreezeStatus(input);
             final var defaultFreezeStatus = ledgers.defaultFreezeStatus(wrapper.tokenID());
@@ -134,7 +123,12 @@
             final var defaultKycStatus = ledgers.defaultKycStatus(wrapper.tokenID());
 
             return encoder.encodeGetTokenDefaultKycStatus(defaultKycStatus);
->>>>>>> 365d52d6
+        } else if (selector == ABI_ID_GET_TOKEN_CUSTOM_FEES) {
+            final var wrapper = decoder.decodeTokenGetCustomFees(input);
+            final var customFees = stateView.tokenCustomFees(wrapper.tokenID());
+            validateTrue(
+                    customFees != null && !customFees.isEmpty(), ResponseCodeEnum.INVALID_TOKEN_ID);
+            return encoder.encodeTokenGetCustomFees(customFees);
         } else {
             // Only view functions can be used inside a ContractCallLocal
             throw new InvalidTransactionException(NOT_SUPPORTED);
