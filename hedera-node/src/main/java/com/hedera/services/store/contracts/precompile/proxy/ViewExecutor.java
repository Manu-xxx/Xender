--- conflicted
+++ resolved
@@ -83,57 +83,6 @@
     }
 
     private Bytes answerGiven(final int selector) {
-<<<<<<< HEAD
-        if (selector == ABI_ID_GET_TOKEN_INFO) {
-            final var wrapper = decoder.decodeGetTokenInfo(input);
-            final var tokenInfo = stateView.infoForToken(wrapper.tokenID()).orElse(null);
-
-            validateTrueOrRevert(tokenInfo != null, ResponseCodeEnum.INVALID_TOKEN_ID);
-
-            return encoder.encodeGetTokenInfo(tokenInfo);
-        } else if (selector == ABI_ID_GET_FUNGIBLE_TOKEN_INFO) {
-            final var wrapper = decoder.decodeGetFungibleTokenInfo(input);
-            final var tokenInfo = stateView.infoForToken(wrapper.tokenID()).orElse(null);
-
-            validateTrueOrRevert(tokenInfo != null, ResponseCodeEnum.INVALID_TOKEN_ID);
-
-            return encoder.encodeGetFungibleTokenInfo(tokenInfo);
-        } else if (selector == ABI_ID_GET_NON_FUNGIBLE_TOKEN_INFO) {
-            final var wrapper = decoder.decodeGetNonFungibleTokenInfo(input);
-            final var tokenInfo = stateView.infoForToken(wrapper.tokenID()).orElse(null);
-
-            validateTrueOrRevert(tokenInfo != null, ResponseCodeEnum.INVALID_TOKEN_ID);
-
-            final var nftID =
-                    NftID.newBuilder()
-                            .setTokenID(wrapper.tokenID())
-                            .setSerialNumber(wrapper.serialNumber())
-                            .build();
-            final var nonFungibleTokenInfo = stateView.infoForNft(nftID).orElse(null);
-            validateTrueOrRevert(
-                    nonFungibleTokenInfo != null, ResponseCodeEnum.INVALID_TOKEN_NFT_SERIAL_NUMBER);
-
-            return encoder.encodeGetNonFungibleTokenInfo(tokenInfo, nonFungibleTokenInfo);
-        } else if (selector == ABI_ID_GET_TOKEN_DEFAULT_FREEZE_STATUS) {
-            final var wrapper = decoder.decodeTokenDefaultFreezeStatus(input);
-            final var defaultFreezeStatus = ledgers.defaultFreezeStatus(wrapper.tokenID());
-
-            return encoder.encodeGetTokenDefaultFreezeStatus(defaultFreezeStatus);
-        } else if (selector == ABI_ID_GET_TOKEN_DEFAULT_KYC_STATUS) {
-            final var wrapper = decoder.decodeTokenDefaultKycStatus(input);
-            final var defaultKycStatus = ledgers.defaultKycStatus(wrapper.tokenID());
-
-            return encoder.encodeGetTokenDefaultKycStatus(defaultKycStatus);
-        } else if (selector == ABI_ID_GET_TOKEN_CUSTOM_FEES) {
-            final var wrapper = decoder.decodeTokenGetCustomFees(input);
-            validateTrueOrRevert(
-                    stateView.tokenExists(wrapper.tokenID()), ResponseCodeEnum.INVALID_TOKEN_ID);
-            final var customFees = stateView.tokenCustomFees(wrapper.tokenID());
-            return encoder.encodeTokenGetCustomFees(customFees);
-        } else {
-            // Only view functions can be used inside a ContractCallLocal
-            throw new InvalidTransactionException(NOT_SUPPORTED);
-=======
         switch (selector) {
             case ABI_ID_GET_TOKEN_INFO -> {
                 final var wrapper = decoder.decodeGetTokenInfo(input);
@@ -187,9 +136,15 @@
 
                 return encoder.encodeGetTokenDefaultKycStatus(defaultKycStatus);
             }
+            case ABI_ID_GET_TOKEN_CUSTOM_FEES -> {
+                final var wrapper = decoder.decodeTokenGetCustomFees(input);
+                validateTrueOrRevert(
+                    stateView.tokenExists(wrapper.tokenID()), ResponseCodeEnum.INVALID_TOKEN_ID);
+                final var customFees = stateView.tokenCustomFees(wrapper.tokenID());
+                return encoder.encodeTokenGetCustomFees(customFees);
+            }
                 // Only view functions can be used inside a ContractCallLocal
             default -> throw new InvalidTransactionException(NOT_SUPPORTED);
->>>>>>> acef143e
         }
     }
 }