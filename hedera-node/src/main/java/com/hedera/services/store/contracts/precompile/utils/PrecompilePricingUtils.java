/*
 * Copyright (C) 2022 Hedera Hashgraph, LLC
 *
 * Licensed under the Apache License, Version 2.0 (the "License");
 * you may not use this file except in compliance with the License.
 * You may obtain a copy of the License at
 *
 *      http://www.apache.org/licenses/LICENSE-2.0
 *
 * Unless required by applicable law or agreed to in writing, software
 * distributed under the License is distributed on an "AS IS" BASIS,
 * WITHOUT WARRANTIES OR CONDITIONS OF ANY KIND, either express or implied.
 * See the License for the specific language governing permissions and
 * limitations under the License.
 */
package com.hedera.services.store.contracts.precompile.utils;

import static com.hedera.services.context.BasicTransactionContext.EMPTY_KEY;
import static com.hedera.services.pricing.FeeSchedules.USD_TO_TINYCENTS;
import static com.hederahashgraph.api.proto.java.HederaFunctionality.ContractCall;
import static com.hederahashgraph.api.proto.java.HederaFunctionality.CryptoApproveAllowance;
import static com.hederahashgraph.api.proto.java.HederaFunctionality.CryptoDeleteAllowance;
import static com.hederahashgraph.api.proto.java.HederaFunctionality.CryptoTransfer;
import static com.hederahashgraph.api.proto.java.HederaFunctionality.TokenAccountWipe;
import static com.hederahashgraph.api.proto.java.HederaFunctionality.TokenAssociateToAccount;
import static com.hederahashgraph.api.proto.java.HederaFunctionality.TokenBurn;
import static com.hederahashgraph.api.proto.java.HederaFunctionality.TokenDissociateFromAccount;
import static com.hederahashgraph.api.proto.java.HederaFunctionality.TokenGetInfo;
import static com.hederahashgraph.api.proto.java.HederaFunctionality.TokenMint;
import static com.hederahashgraph.api.proto.java.ResponseType.ANSWER_ONLY;
import static com.hederahashgraph.api.proto.java.SubType.DEFAULT;
import static com.hederahashgraph.api.proto.java.SubType.TOKEN_FUNGIBLE_COMMON;
import static com.hederahashgraph.api.proto.java.SubType.TOKEN_FUNGIBLE_COMMON_WITH_CUSTOM_FEES;
import static com.hederahashgraph.api.proto.java.SubType.TOKEN_NON_FUNGIBLE_UNIQUE;
import static com.hederahashgraph.api.proto.java.SubType.TOKEN_NON_FUNGIBLE_UNIQUE_WITH_CUSTOM_FEES;

import com.hedera.services.context.primitives.StateView;
import com.hedera.services.fees.FeeCalculator;
import com.hedera.services.fees.HbarCentExchange;
import com.hedera.services.fees.calculation.UsagePricesProvider;
import com.hedera.services.pricing.AssetsLoader;
import com.hedera.services.store.contracts.precompile.Precompile;
import com.hedera.services.utils.accessors.SignedTxnAccessor;
import com.hederahashgraph.api.proto.java.HederaFunctionality;
import com.hederahashgraph.api.proto.java.Query;
import com.hederahashgraph.api.proto.java.SignatureMap;
import com.hederahashgraph.api.proto.java.SignedTransaction;
import com.hederahashgraph.api.proto.java.SubType;
import com.hederahashgraph.api.proto.java.Timestamp;
import com.hederahashgraph.api.proto.java.Transaction;
import com.hederahashgraph.api.proto.java.TransactionBody;
import com.hederahashgraph.api.proto.java.TransactionGetRecordQuery;
import com.hederahashgraph.api.proto.java.TransactionID;
import com.hederahashgraph.fee.FeeBuilder;
import java.io.IOException;
import java.math.BigDecimal;
import java.time.Instant;
import java.util.EnumMap;
import java.util.Map;
import javax.inject.Inject;
import javax.inject.Provider;

public class PrecompilePricingUtils {
    static class CanonicalOperationsUnloadableException extends RuntimeException {
        public CanonicalOperationsUnloadableException(Exception e) {
            super("Canonical prices for precompiles are not available", e);
        }
    }

    /**
     * If we lack an entry (because of a bad data load), return a value that cannot reasonably be
     * paid. In this case $1 Million Dollars.
     */
    static final long COST_PROHIBITIVE = 1_000_000L * 10_000_000_000L;

    private static final Query SYNTHETIC_REDIRECT_QUERY =
            Query.newBuilder()
                    .setTransactionGetRecord(TransactionGetRecordQuery.newBuilder().build())
                    .build();
    private final HbarCentExchange exchange;
    private final Provider<FeeCalculator> feeCalculator;
    private final UsagePricesProvider resourceCosts;
    private final StateView currentView;
    Map<GasCostType, Long> canonicalOperationCostsInTinyCents;

    @Inject
    public PrecompilePricingUtils(
            AssetsLoader assetsLoader,
            final HbarCentExchange exchange,
            final Provider<FeeCalculator> feeCalculator,
            final UsagePricesProvider resourceCosts,
            final StateView currentView) {
        this.exchange = exchange;
        this.feeCalculator = feeCalculator;
        this.resourceCosts = resourceCosts;
        this.currentView = currentView;

        canonicalOperationCostsInTinyCents = new EnumMap<>(GasCostType.class);
        Map<HederaFunctionality, Map<SubType, BigDecimal>> canonicalPrices;
        try {
            canonicalPrices = assetsLoader.loadCanonicalPrices();
        } catch (IOException e) {
            throw new CanonicalOperationsUnloadableException(e);
        }
        for (var costType : GasCostType.values()) {
            if (canonicalPrices.containsKey(costType.functionality)) {
                BigDecimal costInUSD =
                        canonicalPrices.get(costType.functionality).get(costType.subtype);
                if (costInUSD != null) {
                    canonicalOperationCostsInTinyCents.put(
                            costType, costInUSD.multiply(USD_TO_TINYCENTS).longValue());
                }
            }
        }
    }

    public long getCanonicalPriceInTinyCents(GasCostType gasCostType) {
        return canonicalOperationCostsInTinyCents.getOrDefault(gasCostType, COST_PROHIBITIVE);
    }

    public long getMinimumPriceInTinybars(GasCostType gasCostType, Timestamp timestamp) {
        return FeeBuilder.getTinybarsFromTinyCents(
                exchange.rate(timestamp), getCanonicalPriceInTinyCents(gasCostType));
    }

    public long gasFeeInTinybars(
            final TransactionBody.Builder txBody,
            final Instant consensusTime,
            final Precompile precompile) {
        final var signedTxn =
                SignedTransaction.newBuilder()
                        .setBodyBytes(txBody.build().toByteString())
                        .setSigMap(SignatureMap.getDefaultInstance())
                        .build();
        final var txn =
                Transaction.newBuilder()
                        .setSignedTransactionBytes(signedTxn.toByteString())
                        .build();

        final var accessor = SignedTxnAccessor.uncheckedFrom(txn);
        precompile.addImplicitCostsIn(accessor);
        final var fees =
                feeCalculator.get().computeFee(accessor, EMPTY_KEY, currentView, consensusTime);
        return fees.getServiceFee() + fees.getNetworkFee() + fees.getNodeFee();
    }

    public long computeViewFunctionGas(final Timestamp now, final long minimumTinybarCost) {
        final var calculator = feeCalculator.get();
        final var usagePrices = resourceCosts.defaultPricesGiven(TokenGetInfo, now);
        final var fees =
                calculator.estimatePayment(
                        SYNTHETIC_REDIRECT_QUERY, usagePrices, currentView, now, ANSWER_ONLY);

        final long gasPriceInTinybars = calculator.estimatedGasPriceInTinybars(ContractCall, now);
        final long calculatedFeeInTinybars =
                fees.getNetworkFee() + fees.getNodeFee() + fees.getServiceFee();
        final long actualFeeInTinybars = Math.max(minimumTinybarCost, calculatedFeeInTinybars);

        // convert to gas cost
        final long baseGasCost =
                (actualFeeInTinybars + gasPriceInTinybars - 1L) / gasPriceInTinybars;

        // charge premium
        return baseGasCost + (baseGasCost / 5L);
    }

    public long computeGasRequirement(
            final long blockTimestamp,
            final Precompile precompile,
            final TransactionBody.Builder transactionBody) {
        final Timestamp timestamp = Timestamp.newBuilder().setSeconds(blockTimestamp).build();
        final long gasPriceInTinybars =
                feeCalculator.get().estimatedGasPriceInTinybars(ContractCall, timestamp);

        final long calculatedFeeInTinybars =
                gasFeeInTinybars(
                        transactionBody.setTransactionID(
                                TransactionID.newBuilder()
                                        .setTransactionValidStart(timestamp)
                                        .build()),
                        Instant.ofEpochSecond(blockTimestamp),
                        precompile);

        final long minimumFeeInTinybars = precompile.getMinimumFeeInTinybars(timestamp);
        final long actualFeeInTinybars = Math.max(minimumFeeInTinybars, calculatedFeeInTinybars);

        // convert to gas cost
        final long baseGasCost =
                (actualFeeInTinybars + gasPriceInTinybars - 1L) / gasPriceInTinybars;

        // charge premium
        return baseGasCost + (baseGasCost / 5L);
    }

    public enum GasCostType {
        UNRECOGNIZED(HederaFunctionality.UNRECOGNIZED, SubType.UNRECOGNIZED),
        TRANSFER_FUNGIBLE(CryptoTransfer, TOKEN_FUNGIBLE_COMMON),
        TRANSFER_NFT(CryptoTransfer, TOKEN_NON_FUNGIBLE_UNIQUE),
        TRANSFER_FUNGIBLE_CUSTOM_FEES(CryptoTransfer, TOKEN_FUNGIBLE_COMMON_WITH_CUSTOM_FEES),
        TRANSFER_NFT_CUSTOM_FEES(CryptoTransfer, TOKEN_NON_FUNGIBLE_UNIQUE_WITH_CUSTOM_FEES),
        MINT_FUNGIBLE(TokenMint, TOKEN_FUNGIBLE_COMMON),
        MINT_NFT(TokenMint, TOKEN_NON_FUNGIBLE_UNIQUE),
        BURN_FUNGIBLE(TokenBurn, TOKEN_FUNGIBLE_COMMON),
        BURN_NFT(TokenBurn, TOKEN_NON_FUNGIBLE_UNIQUE),
        ASSOCIATE(TokenAssociateToAccount, DEFAULT),
        DISSOCIATE(TokenDissociateFromAccount, DEFAULT),
        APPROVE(CryptoApproveAllowance, DEFAULT),
        DELETE_NFT_APPROVE(CryptoDeleteAllowance, DEFAULT),
<<<<<<< HEAD
        PRNG(HederaFunctionality.PRNG, DEFAULT),
        WIPE_FUNGIBLE(TokenAccountWipe, TOKEN_FUNGIBLE_COMMON),
        WIPE_NFT(TokenAccountWipe, TOKEN_NON_FUNGIBLE_UNIQUE);
=======

        PRNG(HederaFunctionality.UtilPrng, DEFAULT);
>>>>>>> 881a84a2

        final HederaFunctionality functionality;
        final SubType subtype;

        GasCostType(HederaFunctionality functionality, SubType subtype) {
            this.functionality = functionality;
            this.subtype = subtype;
        }
    }
}<|MERGE_RESOLUTION|>--- conflicted
+++ resolved
@@ -206,14 +206,10 @@
         DISSOCIATE(TokenDissociateFromAccount, DEFAULT),
         APPROVE(CryptoApproveAllowance, DEFAULT),
         DELETE_NFT_APPROVE(CryptoDeleteAllowance, DEFAULT),
-<<<<<<< HEAD
-        PRNG(HederaFunctionality.PRNG, DEFAULT),
+
+        PRNG(HederaFunctionality.UtilPrng, DEFAULT),
         WIPE_FUNGIBLE(TokenAccountWipe, TOKEN_FUNGIBLE_COMMON),
         WIPE_NFT(TokenAccountWipe, TOKEN_NON_FUNGIBLE_UNIQUE);
-=======
-
-        PRNG(HederaFunctionality.UtilPrng, DEFAULT);
->>>>>>> 881a84a2
 
         final HederaFunctionality functionality;
         final SubType subtype;
