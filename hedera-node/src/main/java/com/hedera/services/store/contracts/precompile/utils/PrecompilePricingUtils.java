/*
 * Copyright (C) 2022 Hedera Hashgraph, LLC
 *
 * Licensed under the Apache License, Version 2.0 (the "License");
 * you may not use this file except in compliance with the License.
 * You may obtain a copy of the License at
 *
 *      http://www.apache.org/licenses/LICENSE-2.0
 *
 * Unless required by applicable law or agreed to in writing, software
 * distributed under the License is distributed on an "AS IS" BASIS,
 * WITHOUT WARRANTIES OR CONDITIONS OF ANY KIND, either express or implied.
 * See the License for the specific language governing permissions and
 * limitations under the License.
 */
package com.hedera.services.store.contracts.precompile.utils;

import static com.hedera.services.context.BasicTransactionContext.EMPTY_KEY;
import static com.hedera.services.pricing.FeeSchedules.USD_TO_TINYCENTS;
import static com.hederahashgraph.api.proto.java.HederaFunctionality.ContractCall;
import static com.hederahashgraph.api.proto.java.HederaFunctionality.CryptoApproveAllowance;
import static com.hederahashgraph.api.proto.java.HederaFunctionality.CryptoDeleteAllowance;
import static com.hederahashgraph.api.proto.java.HederaFunctionality.CryptoTransfer;
import static com.hederahashgraph.api.proto.java.HederaFunctionality.TokenAccountWipe;
import static com.hederahashgraph.api.proto.java.HederaFunctionality.TokenAssociateToAccount;
import static com.hederahashgraph.api.proto.java.HederaFunctionality.TokenBurn;
import static com.hederahashgraph.api.proto.java.HederaFunctionality.TokenDissociateFromAccount;
import static com.hederahashgraph.api.proto.java.HederaFunctionality.TokenFreezeAccount;
import static com.hederahashgraph.api.proto.java.HederaFunctionality.TokenGetInfo;
import static com.hederahashgraph.api.proto.java.HederaFunctionality.TokenMint;
<<<<<<< HEAD
import static com.hederahashgraph.api.proto.java.HederaFunctionality.TokenPause;
import static com.hederahashgraph.api.proto.java.HederaFunctionality.TokenUnpause;
=======
import static com.hederahashgraph.api.proto.java.HederaFunctionality.TokenUnfreezeAccount;
>>>>>>> 6f806782
import static com.hederahashgraph.api.proto.java.ResponseType.ANSWER_ONLY;
import static com.hederahashgraph.api.proto.java.SubType.DEFAULT;
import static com.hederahashgraph.api.proto.java.SubType.TOKEN_FUNGIBLE_COMMON;
import static com.hederahashgraph.api.proto.java.SubType.TOKEN_FUNGIBLE_COMMON_WITH_CUSTOM_FEES;
import static com.hederahashgraph.api.proto.java.SubType.TOKEN_NON_FUNGIBLE_UNIQUE;
import static com.hederahashgraph.api.proto.java.SubType.TOKEN_NON_FUNGIBLE_UNIQUE_WITH_CUSTOM_FEES;

import com.hedera.services.context.primitives.StateView;
import com.hedera.services.fees.FeeCalculator;
import com.hedera.services.fees.HbarCentExchange;
import com.hedera.services.fees.calculation.UsagePricesProvider;
import com.hedera.services.pricing.AssetsLoader;
import com.hedera.services.store.contracts.precompile.Precompile;
import com.hedera.services.utils.accessors.SignedTxnAccessor;
import com.hederahashgraph.api.proto.java.HederaFunctionality;
import com.hederahashgraph.api.proto.java.Query;
import com.hederahashgraph.api.proto.java.SignatureMap;
import com.hederahashgraph.api.proto.java.SignedTransaction;
import com.hederahashgraph.api.proto.java.SubType;
import com.hederahashgraph.api.proto.java.Timestamp;
import com.hederahashgraph.api.proto.java.Transaction;
import com.hederahashgraph.api.proto.java.TransactionBody;
import com.hederahashgraph.api.proto.java.TransactionGetRecordQuery;
import com.hederahashgraph.api.proto.java.TransactionID;
import com.hederahashgraph.fee.FeeBuilder;
import java.io.IOException;
import java.math.BigDecimal;
import java.time.Instant;
import java.util.EnumMap;
import java.util.Map;
import javax.inject.Inject;
import javax.inject.Provider;

public class PrecompilePricingUtils {
    static class CanonicalOperationsUnloadableException extends RuntimeException {
        public CanonicalOperationsUnloadableException(Exception e) {
            super("Canonical prices for precompiles are not available", e);
        }
    }

    /**
     * If we lack an entry (because of a bad data load), return a value that cannot reasonably be
     * paid. In this case $1 Million Dollars.
     */
    static final long COST_PROHIBITIVE = 1_000_000L * 10_000_000_000L;

    private static final Query SYNTHETIC_REDIRECT_QUERY =
            Query.newBuilder()
                    .setTransactionGetRecord(TransactionGetRecordQuery.newBuilder().build())
                    .build();
    private final HbarCentExchange exchange;
    private final Provider<FeeCalculator> feeCalculator;
    private final UsagePricesProvider resourceCosts;
    private final StateView currentView;
    Map<GasCostType, Long> canonicalOperationCostsInTinyCents;

    @Inject
    public PrecompilePricingUtils(
            AssetsLoader assetsLoader,
            final HbarCentExchange exchange,
            final Provider<FeeCalculator> feeCalculator,
            final UsagePricesProvider resourceCosts,
            final StateView currentView) {
        this.exchange = exchange;
        this.feeCalculator = feeCalculator;
        this.resourceCosts = resourceCosts;
        this.currentView = currentView;

        canonicalOperationCostsInTinyCents = new EnumMap<>(GasCostType.class);
        Map<HederaFunctionality, Map<SubType, BigDecimal>> canonicalPrices;
        try {
            canonicalPrices = assetsLoader.loadCanonicalPrices();
        } catch (IOException e) {
            throw new CanonicalOperationsUnloadableException(e);
        }
        for (var costType : GasCostType.values()) {
            if (canonicalPrices.containsKey(costType.functionality)) {
                BigDecimal costInUSD =
                        canonicalPrices.get(costType.functionality).get(costType.subtype);
                if (costInUSD != null) {
                    canonicalOperationCostsInTinyCents.put(
                            costType, costInUSD.multiply(USD_TO_TINYCENTS).longValue());
                }
            }
        }
    }

    public long getCanonicalPriceInTinyCents(GasCostType gasCostType) {
        return canonicalOperationCostsInTinyCents.getOrDefault(gasCostType, COST_PROHIBITIVE);
    }

    public long getMinimumPriceInTinybars(GasCostType gasCostType, Timestamp timestamp) {
        return FeeBuilder.getTinybarsFromTinyCents(
                exchange.rate(timestamp), getCanonicalPriceInTinyCents(gasCostType));
    }

    public long gasFeeInTinybars(
            final TransactionBody.Builder txBody,
            final Instant consensusTime,
            final Precompile precompile) {
        final var signedTxn =
                SignedTransaction.newBuilder()
                        .setBodyBytes(txBody.build().toByteString())
                        .setSigMap(SignatureMap.getDefaultInstance())
                        .build();
        final var txn =
                Transaction.newBuilder()
                        .setSignedTransactionBytes(signedTxn.toByteString())
                        .build();

        final var accessor = SignedTxnAccessor.uncheckedFrom(txn);
        precompile.addImplicitCostsIn(accessor);
        final var fees =
                feeCalculator.get().computeFee(accessor, EMPTY_KEY, currentView, consensusTime);
        return fees.getServiceFee() + fees.getNetworkFee() + fees.getNodeFee();
    }

    public long computeViewFunctionGas(final Timestamp now, final long minimumTinybarCost) {
        final var calculator = feeCalculator.get();
        final var usagePrices = resourceCosts.defaultPricesGiven(TokenGetInfo, now);
        final var fees =
                calculator.estimatePayment(
                        SYNTHETIC_REDIRECT_QUERY, usagePrices, currentView, now, ANSWER_ONLY);

        final long gasPriceInTinybars = calculator.estimatedGasPriceInTinybars(ContractCall, now);
        final long calculatedFeeInTinybars =
                fees.getNetworkFee() + fees.getNodeFee() + fees.getServiceFee();
        final long actualFeeInTinybars = Math.max(minimumTinybarCost, calculatedFeeInTinybars);

        // convert to gas cost
        final long baseGasCost =
                (actualFeeInTinybars + gasPriceInTinybars - 1L) / gasPriceInTinybars;

        // charge premium
        return baseGasCost + (baseGasCost / 5L);
    }

    public long computeGasRequirement(
            final long blockTimestamp,
            final Precompile precompile,
            final TransactionBody.Builder transactionBody) {
        final Timestamp timestamp = Timestamp.newBuilder().setSeconds(blockTimestamp).build();
        final long gasPriceInTinybars =
                feeCalculator.get().estimatedGasPriceInTinybars(ContractCall, timestamp);

        final long calculatedFeeInTinybars =
                gasFeeInTinybars(
                        transactionBody.setTransactionID(
                                TransactionID.newBuilder()
                                        .setTransactionValidStart(timestamp)
                                        .build()),
                        Instant.ofEpochSecond(blockTimestamp),
                        precompile);

        final long minimumFeeInTinybars = precompile.getMinimumFeeInTinybars(timestamp);
        final long actualFeeInTinybars = Math.max(minimumFeeInTinybars, calculatedFeeInTinybars);

        // convert to gas cost
        final long baseGasCost =
                (actualFeeInTinybars + gasPriceInTinybars - 1L) / gasPriceInTinybars;

        // charge premium
        return baseGasCost + (baseGasCost / 5L);
    }

    public enum GasCostType {
        UNRECOGNIZED(HederaFunctionality.UNRECOGNIZED, SubType.UNRECOGNIZED),
        TRANSFER_FUNGIBLE(CryptoTransfer, TOKEN_FUNGIBLE_COMMON),
        TRANSFER_NFT(CryptoTransfer, TOKEN_NON_FUNGIBLE_UNIQUE),
        TRANSFER_FUNGIBLE_CUSTOM_FEES(CryptoTransfer, TOKEN_FUNGIBLE_COMMON_WITH_CUSTOM_FEES),
        TRANSFER_NFT_CUSTOM_FEES(CryptoTransfer, TOKEN_NON_FUNGIBLE_UNIQUE_WITH_CUSTOM_FEES),
        MINT_FUNGIBLE(TokenMint, TOKEN_FUNGIBLE_COMMON),
        MINT_NFT(TokenMint, TOKEN_NON_FUNGIBLE_UNIQUE),
        BURN_FUNGIBLE(TokenBurn, TOKEN_FUNGIBLE_COMMON),
        BURN_NFT(TokenBurn, TOKEN_NON_FUNGIBLE_UNIQUE),
        ASSOCIATE(TokenAssociateToAccount, DEFAULT),
        DISSOCIATE(TokenDissociateFromAccount, DEFAULT),
        APPROVE(CryptoApproveAllowance, DEFAULT),
        DELETE_NFT_APPROVE(CryptoDeleteAllowance, DEFAULT),
<<<<<<< HEAD
        PAUSE(TokenPause, DEFAULT),
        UNPAUSE(TokenUnpause, DEFAULT),
        PRNG(HederaFunctionality.UtilPrng, DEFAULT);
=======
        FREEZE(TokenFreezeAccount, DEFAULT),
        UNFREEZE(TokenUnfreezeAccount, DEFAULT),

        PRNG(HederaFunctionality.UtilPrng, DEFAULT),
        WIPE_FUNGIBLE(TokenAccountWipe, TOKEN_FUNGIBLE_COMMON),
        WIPE_NFT(TokenAccountWipe, TOKEN_NON_FUNGIBLE_UNIQUE);
>>>>>>> 6f806782

        final HederaFunctionality functionality;
        final SubType subtype;

        GasCostType(HederaFunctionality functionality, SubType subtype) {
            this.functionality = functionality;
            this.subtype = subtype;
        }
    }
}<|MERGE_RESOLUTION|>--- conflicted
+++ resolved
@@ -28,12 +28,9 @@
 import static com.hederahashgraph.api.proto.java.HederaFunctionality.TokenFreezeAccount;
 import static com.hederahashgraph.api.proto.java.HederaFunctionality.TokenGetInfo;
 import static com.hederahashgraph.api.proto.java.HederaFunctionality.TokenMint;
-<<<<<<< HEAD
 import static com.hederahashgraph.api.proto.java.HederaFunctionality.TokenPause;
 import static com.hederahashgraph.api.proto.java.HederaFunctionality.TokenUnpause;
-=======
 import static com.hederahashgraph.api.proto.java.HederaFunctionality.TokenUnfreezeAccount;
->>>>>>> 6f806782
 import static com.hederahashgraph.api.proto.java.ResponseType.ANSWER_ONLY;
 import static com.hederahashgraph.api.proto.java.SubType.DEFAULT;
 import static com.hederahashgraph.api.proto.java.SubType.TOKEN_FUNGIBLE_COMMON;
@@ -213,18 +210,13 @@
         DISSOCIATE(TokenDissociateFromAccount, DEFAULT),
         APPROVE(CryptoApproveAllowance, DEFAULT),
         DELETE_NFT_APPROVE(CryptoDeleteAllowance, DEFAULT),
-<<<<<<< HEAD
         PAUSE(TokenPause, DEFAULT),
         UNPAUSE(TokenUnpause, DEFAULT),
-        PRNG(HederaFunctionality.UtilPrng, DEFAULT);
-=======
         FREEZE(TokenFreezeAccount, DEFAULT),
         UNFREEZE(TokenUnfreezeAccount, DEFAULT),
-
-        PRNG(HederaFunctionality.UtilPrng, DEFAULT),
         WIPE_FUNGIBLE(TokenAccountWipe, TOKEN_FUNGIBLE_COMMON),
-        WIPE_NFT(TokenAccountWipe, TOKEN_NON_FUNGIBLE_UNIQUE);
->>>>>>> 6f806782
+        WIPE_NFT(TokenAccountWipe, TOKEN_NON_FUNGIBLE_UNIQUE),
+        PRNG(HederaFunctionality.UtilPrng, DEFAULT);
 
         final HederaFunctionality functionality;
         final SubType subtype;
