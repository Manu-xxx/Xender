--- conflicted
+++ resolved
@@ -82,18 +82,7 @@
 
     @Override
     public TransactionBody.Builder body(Bytes input, UnaryOperator<byte[]> aliasResolver) {
-<<<<<<< HEAD
         updateOp = decodeUpdateTokenInfo(input, aliasResolver);
-=======
-        updateOp =
-                switch (functionId) {
-                    case AbiConstants.ABI_ID_UPDATE_TOKEN_INFO -> decoder.decodeUpdateTokenInfo(
-                            input, aliasResolver);
-                    case AbiConstants.ABI_ID_UPDATE_TOKEN_INFO_V2 -> decoder
-                            .decodeUpdateTokenInfoV2(input, aliasResolver);
-                    default -> null;
-                };
->>>>>>> bb302309
         transactionBody = syntheticTxnFactory.createTokenUpdate(updateOp);
         return transactionBody;
     }
