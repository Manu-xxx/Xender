/*
 * Copyright (C) 2022 Hedera Hashgraph, LLC
 *
 * Licensed under the Apache License, Version 2.0 (the "License");
 * you may not use this file except in compliance with the License.
 * You may obtain a copy of the License at
 *
 *      http://www.apache.org/licenses/LICENSE-2.0
 *
 * Unless required by applicable law or agreed to in writing, software
 * distributed under the License is distributed on an "AS IS" BASIS,
 * WITHOUT WARRANTIES OR CONDITIONS OF ANY KIND, either express or implied.
 * See the License for the specific language governing permissions and
 * limitations under the License.
 */
package com.hedera.services.store.contracts.precompile;

import org.apache.tuweni.bytes.Bytes;

/** All ABI constants used by {@link Precompile} implementations, in one place for easy review. */
public final class AbiConstants {
    private AbiConstants() {
        throw new UnsupportedOperationException("Utility class");
    }

    // **** HIP-206 function selectors ****
    // cryptoTransfer(TokenTransferList[] memory tokenTransfers)
    public static final int ABI_ID_CRYPTO_TRANSFER = 0x189a554c;
    // transferTokens(address token, address[] memory accountId, int64[] memory amount)
    public static final int ABI_ID_TRANSFER_TOKENS = 0x82bba493;
    // transferToken(address token, address sender, address recipient, int64 amount)
    public static final int ABI_ID_TRANSFER_TOKEN = 0xeca36917;
    // transferNFTs(address token, address[] memory sender, address[] memory receiver, int64[]
    // memory
    // serialNumber)
    public static final int ABI_ID_TRANSFER_NFTS = 0x2c4ba191;
    // transferNFT(address token,  address sender, address recipient, int64 serialNum)
    public static final int ABI_ID_TRANSFER_NFT = 0x5cfc9011;
    // mintToken(address token, uint64 amount, bytes[] memory metadata)
    public static final int ABI_ID_MINT_TOKEN = 0x278e0b88;
    // burnToken(address token, uint64 amount, int64[] memory serialNumbers)
    public static final int ABI_ID_BURN_TOKEN = 0xacb9cff9;
    // deleteToken(address token)
    public static final int ABI_ID_DELETE_TOKEN = 0xf069f712;
    // associateTokens(address account, address[] memory tokens)
    public static final int ABI_ID_ASSOCIATE_TOKENS = 0x2e63879b;
    // associateToken(address account, address token)
    public static final int ABI_ID_ASSOCIATE_TOKEN = 0x49146bde;
    // dissociateTokens(address account, address[] memory tokens)
    public static final int ABI_ID_DISSOCIATE_TOKENS = 0x78b63918;
    // dissociateToken(address account, address token)
    public static final int ABI_ID_DISSOCIATE_TOKEN = 0x099794e8;
    // pauseToken(address token)
    public static final int ABI_ID_PAUSE_TOKEN = 0x7c41ad2c;
    // unpauseToken(address token)
    public static final int ABI_ID_UNPAUSE_TOKEN = 0x3b3bff0f;
    // allowance(address token, address owner, address spender)
    public static final int ABI_ID_ALLOWANCE = 0x927da105;
    // approve(address token, address spender, uint256 amount)
    public static final int ABI_ID_APPROVE = 0xe1f21c67;
    // approveNFT(address token, address to, uint256 tokenId)
    public static final int ABI_ID_APPROVE_NFT = 0x7336aaf0;
    // setApprovalForAll(address token, address operator, bool approved)
    public static final int ABI_ID_SET_APPROVAL_FOR_ALL = 0x367605ca;
    // getApproved(address token, uint256 tokenId)
    public static final int ABI_ID_GET_APPROVED = 0x098f2366;
    // isApprovedForAll(address token, address owner, address operator)
    public static final int ABI_ID_IS_APPROVED_FOR_ALL = 0xf49f40db;

    // **** HIP-218 + HIP-376 function selectors and event signatures ****
    // redirectForToken(address token, bytes memory data)
    public static final int ABI_ID_REDIRECT_FOR_TOKEN = 0x618dc65e;
    // name()
    public static final int ABI_ID_ERC_NAME = 0x06fdde03;
    // symbol()
    public static final int ABI_ID_ERC_SYMBOL = 0x95d89b41;
    // decimals()
    public static final int ABI_ID_ERC_DECIMALS = 0x313ce567;
    // totalSupply()
    public static final int ABI_ID_ERC_TOTAL_SUPPLY_TOKEN = 0x18160ddd;
    // balanceOf(address account)
    public static final int ABI_ID_ERC_BALANCE_OF_TOKEN = 0x70a08231;
    // transfer(address recipient, uint256 amount)
    public static final int ABI_ID_ERC_TRANSFER = 0xa9059cbb;
    // transferFrom(address sender, address recipient, uint256 amount)
    // transferFrom(address from, address to, uint256 tokenId)
    public static final int ABI_ID_ERC_TRANSFER_FROM = 0x23b872dd;
    // allowance(address owner, address spender)
    public static final int ABI_ID_ERC_ALLOWANCE = 0xdd62ed3e;
    // approve(address spender, uint256 amount)
    // approve(address to, uint256 tokenId)
    public static final int ABI_ID_ERC_APPROVE = 0x95ea7b3;
    // setApprovalForAll(address operator, bool approved)
    public static final int ABI_ID_ERC_SET_APPROVAL_FOR_ALL = 0xa22cb465;
    // getApproved(uint256 tokenId)
    public static final int ABI_ID_ERC_GET_APPROVED = 0x081812fc;
    // isApprovedForAll(address owner, address operator)
    public static final int ABI_ID_ERC_IS_APPROVED_FOR_ALL = 0xe985e9c5;
    // ownerOf(uint256 tokenId)
    public static final int ABI_ID_ERC_OWNER_OF_NFT = 0x6352211e;
    // tokenURI(uint256 tokenId)
    public static final int ABI_ID_ERC_TOKEN_URI_NFT = 0xc87b56dd;
    // wipeTokenAccount(address, address, uint32)
    public static final int ABI_WIPE_TOKEN_ACCOUNT_FUNGIBLE = 0x9790686d;
    // wipeTokenAccountNFT(address, address, int64[])
    public static final int ABI_WIPE_TOKEN_ACCOUNT_NFT = 0xf7f38e26;
<<<<<<< HEAD
    // updateTokenInfo(address token, HederaToken tokenInfo)
    public static final int ABI_ID_UPDATE_TOKEN_INFO = 0x2cccc36f;
=======
    // isFrozen(address token, address account)
    public static final int ABI_ID_IS_FROZEN = 0x46de0fb1;
    // freezeToken(address token, address account)
    public static final int ABI_ID_FREEZE = 0x5b8f8584;
    // unfreezeToken(address token, address account)
    public static final int ABI_ID_UNFREEZE = 0x52f91387;
>>>>>>> 0f3475d1
    // Transfer(address indexed from, address indexed to, uint256 indexed tokenId)
    // Transfer(address indexed from, address indexed to, uint256 value)
    public static final Bytes TRANSFER_EVENT =
            Bytes.fromHexString("ddf252ad1be2c89b69c2b068fc378daa952ba7f163c4a11628f55a4df523b3ef");
    // Approval(address indexed owner, address indexed spender, uint256 value)
    // Approval(address indexed owner, address indexed approved, uint256 indexed tokenId)
    public static final Bytes APPROVAL_EVENT =
            Bytes.fromHexString("8c5be1e5ebec7d5bd14f71427d1e84f3dd0314c0f7b2291e5b200ac8c7c3b925");
    // ApprovalForAll(address indexed owner, address indexed operator, bool approved)
    public static final Bytes APPROVAL_FOR_ALL_EVENT =
            Bytes.fromHexString("17307eab39ab6107e8899845ad3d59bd9653f200f220920489ca2b5937696c31");

    // **** HIP-358 function selectors ****
    // createFungibleToken(HederaToken memory token, uint initialTotalSupply, uint decimals)
    public static final int ABI_ID_CREATE_FUNGIBLE_TOKEN = 0x7812a04b;
    // createFungibleTokenWithCustomFees(
    //  HederaToken memory token,
    //  uint initialTotalSupply,
    //  uint decimals,
    //  FixedFee[] memory fixedFees,
    //  FractionalFee[] memory fractionalFees)
    public static final int ABI_ID_CREATE_FUNGIBLE_TOKEN_WITH_FEES = 0x4c381ae7;
    // createNonFungibleToken(HederaToken memory token)
    public static final int ABI_ID_CREATE_NON_FUNGIBLE_TOKEN = 0x9dc711e0;
    // createNonFungibleTokenWithCustomFees(
    //  HederaToken memory token,
    //  FixedFee[] memory fixedFees,
    //  RoyaltyFee[] memory royaltyFees)
    public static final int ABI_ID_CREATE_NON_FUNGIBLE_TOKEN_WITH_FEES = 0x5bc7c0e6;

    // **** HIP-514 function selectors ****
    // getFungibleTokenInfo(address token)
    public static final int ABI_ID_GET_FUNGIBLE_TOKEN_INFO = 0x3f28a19b;
    // getTokenInfo(address token)
    public static final int ABI_ID_GET_TOKEN_INFO = 0x1f69565f;
    // getNonFungibleTokenInfo(address token, int64 serialNumber)
    public static final int ABI_ID_GET_NON_FUNGIBLE_TOKEN_INFO = 0x287e1da8;
    // getTokenDefaultFreezeStatus(address token)
    public static final int ABI_ID_GET_TOKEN_DEFAULT_FREEZE_STATUS = 0xa7daa18d;
    // getTokenDefaultKycStatus(address token)
    public static final int ABI_ID_GET_TOKEN_DEFAULT_KYC_STATUS = 0x335e04c1;
    // getTokenCustomFees(address token)
    public static final int ABI_ID_GET_TOKEN_CUSTOM_FEES = 0xae7611a0;
}<|MERGE_RESOLUTION|>--- conflicted
+++ resolved
@@ -104,17 +104,14 @@
     public static final int ABI_WIPE_TOKEN_ACCOUNT_FUNGIBLE = 0x9790686d;
     // wipeTokenAccountNFT(address, address, int64[])
     public static final int ABI_WIPE_TOKEN_ACCOUNT_NFT = 0xf7f38e26;
-<<<<<<< HEAD
-    // updateTokenInfo(address token, HederaToken tokenInfo)
-    public static final int ABI_ID_UPDATE_TOKEN_INFO = 0x2cccc36f;
-=======
     // isFrozen(address token, address account)
     public static final int ABI_ID_IS_FROZEN = 0x46de0fb1;
     // freezeToken(address token, address account)
     public static final int ABI_ID_FREEZE = 0x5b8f8584;
     // unfreezeToken(address token, address account)
     public static final int ABI_ID_UNFREEZE = 0x52f91387;
->>>>>>> 0f3475d1
+    // updateTokenInfo(address token, HederaToken tokenInfo)
+    public static final int ABI_ID_UPDATE_TOKEN_INFO = 0x2cccc36f;
     // Transfer(address indexed from, address indexed to, uint256 indexed tokenId)
     // Transfer(address indexed from, address indexed to, uint256 value)
     public static final Bytes TRANSFER_EVENT =
