/*
 * Copyright (C) 2022 Hedera Hashgraph, LLC
 *
 * Licensed under the Apache License, Version 2.0 (the "License");
 * you may not use this file except in compliance with the License.
 * You may obtain a copy of the License at
 *
 *      http://www.apache.org/licenses/LICENSE-2.0
 *
 * Unless required by applicable law or agreed to in writing, software
 * distributed under the License is distributed on an "AS IS" BASIS,
 * WITHOUT WARRANTIES OR CONDITIONS OF ANY KIND, either express or implied.
 * See the License for the specific language governing permissions and
 * limitations under the License.
 */
package com.hedera.services.store.contracts.precompile;

import org.apache.tuweni.bytes.Bytes;

/** All ABI constants used by {@link Precompile} implementations, in one place for easy review. */
public final class AbiConstants {
    private AbiConstants() {
        throw new UnsupportedOperationException("Utility class");
    }
<<<<<<< HEAD

    // **** HIP-206 function selectors ****
    // cryptoTransfer(TokenTransferList[] memory tokenTransfers)
    public static final int ABI_ID_CRYPTO_TRANSFER = 0x189a554c;
    // transferTokens(address token, address[] memory accountId, int64[] memory amount)
    public static final int ABI_ID_TRANSFER_TOKENS = 0x82bba493;
    // transferToken(address token, address sender, address recipient, int64 amount)
    public static final int ABI_ID_TRANSFER_TOKEN = 0xeca36917;
    // transferNFTs(address token, address[] memory sender, address[] memory receiver, int64[]
    // memory serialNumber)
    public static final int ABI_ID_TRANSFER_NFTS = 0x2c4ba191;
    // transferNFT(address token,  address sender, address recipient, int64 serialNum)
    public static final int ABI_ID_TRANSFER_NFT = 0x5cfc9011;
    // mintToken(address token, uint64 amount, bytes[] memory metadata)
    public static final int ABI_ID_MINT_TOKEN = 0x278e0b88;
    // burnToken(address token, uint64 amount, int64[] memory serialNumbers)
    public static final int ABI_ID_BURN_TOKEN = 0xacb9cff9;
    // associateTokens(address account, address[] memory tokens)
    public static final int ABI_ID_ASSOCIATE_TOKENS = 0x2e63879b;
    // associateToken(address account, address token)
    public static final int ABI_ID_ASSOCIATE_TOKEN = 0x49146bde;
    // dissociateTokens(address account, address[] memory tokens)
    public static final int ABI_ID_DISSOCIATE_TOKENS = 0x78b63918;
    // dissociateToken(address account, address token)
    public static final int ABI_ID_DISSOCIATE_TOKEN = 0x099794e8;

    // **** HIP-218 + HIP-376 function selectors and event signatures ****
    // redirectForToken(address token, bytes memory data)
    public static final int ABI_ID_REDIRECT_FOR_TOKEN = 0x618dc65e;
    // name()
    public static final int ABI_ID_ERC_NAME = 0x06fdde03;
    // symbol()
    public static final int ABI_ID_ERC_SYMBOL = 0x95d89b41;
    // decimals()
    public static final int ABI_ID_ERC_DECIMALS = 0x313ce567;
    // totalSupply()
    public static final int ABI_ID_ERC_TOTAL_SUPPLY_TOKEN = 0x18160ddd;
    // balanceOf(address account)
    public static final int ABI_ID_ERC_BALANCE_OF_TOKEN = 0x70a08231;
    // transfer(address recipient, uint256 amount)
    public static final int ABI_ID_ERC_TRANSFER = 0xa9059cbb;
    // transferFrom(address sender, address recipient, uint256 amount)
    // transferFrom(address from, address to, uint256 tokenId)
    public static final int ABI_ID_ERC_TRANSFER_FROM = 0x23b872dd;
    // allowance(address owner, address spender)
    public static final int ABI_ID_ERC_ALLOWANCE = 0xdd62ed3e;
    // approve(address spender, uint256 amount)
    // approve(address to, uint256 tokenId)
    public static final int ABI_ID_ERC_APPROVE = 0x95ea7b3;
    // setApprovalForAll(address operator, bool approved)
    public static final int ABI_ID_ERC_SET_APPROVAL_FOR_ALL = 0xa22cb465;
    // getApproved(uint256 tokenId)
    public static final int ABI_ID_ERC_GET_APPROVED = 0x081812fc;
    // isApprovedForAll(address owner, address operator)
    public static final int ABI_ID_ERC_IS_APPROVED_FOR_ALL = 0xe985e9c5;
    // ownerOf(uint256 tokenId)
    public static final int ABI_ID_ERC_OWNER_OF_NFT = 0x6352211e;
    // tokenURI(uint256 tokenId)
    public static final int ABI_ID_ERC_TOKEN_URI_NFT = 0xc87b56dd;

    // pauseToken(address token)
    public static final int ABI_PAUSE_TOKEN = 0x7c41ad2c;

    // unpauseToken(address token)
    public static final int ABI_UNPAUSE_TOKEN = 0x3b3bff0f;

=======

    // **** HIP-206 function selectors ****
    // cryptoTransfer(TokenTransferList[] memory tokenTransfers)
    public static final int ABI_ID_CRYPTO_TRANSFER = 0x189a554c;
    // transferTokens(address token, address[] memory accountId, int64[] memory amount)
    public static final int ABI_ID_TRANSFER_TOKENS = 0x82bba493;
    // transferToken(address token, address sender, address recipient, int64 amount)
    public static final int ABI_ID_TRANSFER_TOKEN = 0xeca36917;
    // transferNFTs(address token, address[] memory sender, address[] memory receiver, int64[]
    // memory serialNumber)
    public static final int ABI_ID_TRANSFER_NFTS = 0x2c4ba191;
    // transferNFT(address token,  address sender, address recipient, int64 serialNum)
    public static final int ABI_ID_TRANSFER_NFT = 0x5cfc9011;
    // mintToken(address token, uint64 amount, bytes[] memory metadata)
    public static final int ABI_ID_MINT_TOKEN = 0x278e0b88;
    // burnToken(address token, uint64 amount, int64[] memory serialNumbers)
    public static final int ABI_ID_BURN_TOKEN = 0xacb9cff9;
    // associateTokens(address account, address[] memory tokens)
    public static final int ABI_ID_ASSOCIATE_TOKENS = 0x2e63879b;
    // associateToken(address account, address token)
    public static final int ABI_ID_ASSOCIATE_TOKEN = 0x49146bde;
    // dissociateTokens(address account, address[] memory tokens)
    public static final int ABI_ID_DISSOCIATE_TOKENS = 0x78b63918;
    // dissociateToken(address account, address token)
    public static final int ABI_ID_DISSOCIATE_TOKEN = 0x099794e8;

    // **** HIP-218 + HIP-376 function selectors and event signatures ****
    // redirectForToken(address token, bytes memory data)
    public static final int ABI_ID_REDIRECT_FOR_TOKEN = 0x618dc65e;
    // name()
    public static final int ABI_ID_ERC_NAME = 0x06fdde03;
    // symbol()
    public static final int ABI_ID_ERC_SYMBOL = 0x95d89b41;
    // decimals()
    public static final int ABI_ID_ERC_DECIMALS = 0x313ce567;
    // totalSupply()
    public static final int ABI_ID_ERC_TOTAL_SUPPLY_TOKEN = 0x18160ddd;
    // balanceOf(address account)
    public static final int ABI_ID_ERC_BALANCE_OF_TOKEN = 0x70a08231;
    // transfer(address recipient, uint256 amount)
    public static final int ABI_ID_ERC_TRANSFER = 0xa9059cbb;
    // transferFrom(address sender, address recipient, uint256 amount)
    // transferFrom(address from, address to, uint256 tokenId)
    public static final int ABI_ID_ERC_TRANSFER_FROM = 0x23b872dd;
    // allowance(address owner, address spender)
    public static final int ABI_ID_ERC_ALLOWANCE = 0xdd62ed3e;
    // approve(address spender, uint256 amount)
    // approve(address to, uint256 tokenId)
    public static final int ABI_ID_ERC_APPROVE = 0x95ea7b3;
    // setApprovalForAll(address operator, bool approved)
    public static final int ABI_ID_ERC_SET_APPROVAL_FOR_ALL = 0xa22cb465;
    // getApproved(uint256 tokenId)
    public static final int ABI_ID_ERC_GET_APPROVED = 0x081812fc;
    // isApprovedForAll(address owner, address operator)
    public static final int ABI_ID_ERC_IS_APPROVED_FOR_ALL = 0xe985e9c5;
    // ownerOf(uint256 tokenId)
    public static final int ABI_ID_ERC_OWNER_OF_NFT = 0x6352211e;
    // tokenURI(uint256 tokenId)
    public static final int ABI_ID_ERC_TOKEN_URI_NFT = 0xc87b56dd;
>>>>>>> 6e5f241a
    // Transfer(address indexed from, address indexed to, uint256 indexed tokenId)
    // Transfer(address indexed from, address indexed to, uint256 value)
    public static final Bytes TRANSFER_EVENT =
            Bytes.fromHexString("ddf252ad1be2c89b69c2b068fc378daa952ba7f163c4a11628f55a4df523b3ef");
    // Approval(address indexed owner, address indexed spender, uint256 value)
    // Approval(address indexed owner, address indexed approved, uint256 indexed tokenId)
    public static final Bytes APPROVAL_EVENT =
            Bytes.fromHexString("8c5be1e5ebec7d5bd14f71427d1e84f3dd0314c0f7b2291e5b200ac8c7c3b925");
    // ApprovalForAll(address indexed owner, address indexed operator, bool approved)
    public static final Bytes APPROVAL_FOR_ALL_EVENT =
            Bytes.fromHexString("17307eab39ab6107e8899845ad3d59bd9653f200f220920489ca2b5937696c31");

    // **** HIP-358 function selectors ****
    // createFungibleToken(HederaToken memory token, uint initialTotalSupply, uint decimals)
    public static final int ABI_ID_CREATE_FUNGIBLE_TOKEN = 0x7812a04b;
    // createFungibleTokenWithCustomFees(
    //  HederaToken memory token,
    //  uint initialTotalSupply,
    //  uint decimals,
    //  FixedFee[] memory fixedFees,
    //  FractionalFee[] memory fractionalFees)
    public static final int ABI_ID_CREATE_FUNGIBLE_TOKEN_WITH_FEES = 0x4c381ae7;
    // createNonFungibleToken(HederaToken memory token)
    public static final int ABI_ID_CREATE_NON_FUNGIBLE_TOKEN = 0x9dc711e0;
    // createNonFungibleTokenWithCustomFees(
    //  HederaToken memory token,
    //  FixedFee[] memory fixedFees,
    //  RoyaltyFee[] memory royaltyFees)
    public static final int ABI_ID_CREATE_NON_FUNGIBLE_TOKEN_WITH_FEES = 0x5bc7c0e6;
}<|MERGE_RESOLUTION|>--- conflicted
+++ resolved
@@ -22,7 +22,6 @@
     private AbiConstants() {
         throw new UnsupportedOperationException("Utility class");
     }
-<<<<<<< HEAD
 
     // **** HIP-206 function selectors ****
     // cryptoTransfer(TokenTransferList[] memory tokenTransfers)
@@ -48,6 +47,10 @@
     public static final int ABI_ID_DISSOCIATE_TOKENS = 0x78b63918;
     // dissociateToken(address account, address token)
     public static final int ABI_ID_DISSOCIATE_TOKEN = 0x099794e8;
+    // pauseToken(address token)
+    public static final int ABI_PAUSE_TOKEN = 0x7c41ad2c;
+    // unpauseToken(address token)
+    public static final int ABI_UNPAUSE_TOKEN = 0x3b3bff0f;
 
     // **** HIP-218 + HIP-376 function selectors and event signatures ****
     // redirectForToken(address token, bytes memory data)
@@ -82,74 +85,6 @@
     public static final int ABI_ID_ERC_OWNER_OF_NFT = 0x6352211e;
     // tokenURI(uint256 tokenId)
     public static final int ABI_ID_ERC_TOKEN_URI_NFT = 0xc87b56dd;
-
-    // pauseToken(address token)
-    public static final int ABI_PAUSE_TOKEN = 0x7c41ad2c;
-
-    // unpauseToken(address token)
-    public static final int ABI_UNPAUSE_TOKEN = 0x3b3bff0f;
-
-=======
-
-    // **** HIP-206 function selectors ****
-    // cryptoTransfer(TokenTransferList[] memory tokenTransfers)
-    public static final int ABI_ID_CRYPTO_TRANSFER = 0x189a554c;
-    // transferTokens(address token, address[] memory accountId, int64[] memory amount)
-    public static final int ABI_ID_TRANSFER_TOKENS = 0x82bba493;
-    // transferToken(address token, address sender, address recipient, int64 amount)
-    public static final int ABI_ID_TRANSFER_TOKEN = 0xeca36917;
-    // transferNFTs(address token, address[] memory sender, address[] memory receiver, int64[]
-    // memory serialNumber)
-    public static final int ABI_ID_TRANSFER_NFTS = 0x2c4ba191;
-    // transferNFT(address token,  address sender, address recipient, int64 serialNum)
-    public static final int ABI_ID_TRANSFER_NFT = 0x5cfc9011;
-    // mintToken(address token, uint64 amount, bytes[] memory metadata)
-    public static final int ABI_ID_MINT_TOKEN = 0x278e0b88;
-    // burnToken(address token, uint64 amount, int64[] memory serialNumbers)
-    public static final int ABI_ID_BURN_TOKEN = 0xacb9cff9;
-    // associateTokens(address account, address[] memory tokens)
-    public static final int ABI_ID_ASSOCIATE_TOKENS = 0x2e63879b;
-    // associateToken(address account, address token)
-    public static final int ABI_ID_ASSOCIATE_TOKEN = 0x49146bde;
-    // dissociateTokens(address account, address[] memory tokens)
-    public static final int ABI_ID_DISSOCIATE_TOKENS = 0x78b63918;
-    // dissociateToken(address account, address token)
-    public static final int ABI_ID_DISSOCIATE_TOKEN = 0x099794e8;
-
-    // **** HIP-218 + HIP-376 function selectors and event signatures ****
-    // redirectForToken(address token, bytes memory data)
-    public static final int ABI_ID_REDIRECT_FOR_TOKEN = 0x618dc65e;
-    // name()
-    public static final int ABI_ID_ERC_NAME = 0x06fdde03;
-    // symbol()
-    public static final int ABI_ID_ERC_SYMBOL = 0x95d89b41;
-    // decimals()
-    public static final int ABI_ID_ERC_DECIMALS = 0x313ce567;
-    // totalSupply()
-    public static final int ABI_ID_ERC_TOTAL_SUPPLY_TOKEN = 0x18160ddd;
-    // balanceOf(address account)
-    public static final int ABI_ID_ERC_BALANCE_OF_TOKEN = 0x70a08231;
-    // transfer(address recipient, uint256 amount)
-    public static final int ABI_ID_ERC_TRANSFER = 0xa9059cbb;
-    // transferFrom(address sender, address recipient, uint256 amount)
-    // transferFrom(address from, address to, uint256 tokenId)
-    public static final int ABI_ID_ERC_TRANSFER_FROM = 0x23b872dd;
-    // allowance(address owner, address spender)
-    public static final int ABI_ID_ERC_ALLOWANCE = 0xdd62ed3e;
-    // approve(address spender, uint256 amount)
-    // approve(address to, uint256 tokenId)
-    public static final int ABI_ID_ERC_APPROVE = 0x95ea7b3;
-    // setApprovalForAll(address operator, bool approved)
-    public static final int ABI_ID_ERC_SET_APPROVAL_FOR_ALL = 0xa22cb465;
-    // getApproved(uint256 tokenId)
-    public static final int ABI_ID_ERC_GET_APPROVED = 0x081812fc;
-    // isApprovedForAll(address owner, address operator)
-    public static final int ABI_ID_ERC_IS_APPROVED_FOR_ALL = 0xe985e9c5;
-    // ownerOf(uint256 tokenId)
-    public static final int ABI_ID_ERC_OWNER_OF_NFT = 0x6352211e;
-    // tokenURI(uint256 tokenId)
-    public static final int ABI_ID_ERC_TOKEN_URI_NFT = 0xc87b56dd;
->>>>>>> 6e5f241a
     // Transfer(address indexed from, address indexed to, uint256 indexed tokenId)
     // Transfer(address indexed from, address indexed to, uint256 value)
     public static final Bytes TRANSFER_EVENT =
