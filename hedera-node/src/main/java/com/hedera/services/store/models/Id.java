--- conflicted
+++ resolved
@@ -21,12 +21,9 @@
  */
 
 import com.google.common.base.MoreObjects;
-<<<<<<< HEAD
 import com.google.common.primitives.Ints;
 import com.google.common.primitives.Longs;
 import com.hedera.services.state.merkle.MerkleEntityId;
-=======
->>>>>>> 911d012d
 import com.hedera.services.state.submerkle.EntityId;
 import com.hedera.services.utils.EntityIdUtils;
 import com.hederahashgraph.api.proto.java.AccountID;
@@ -147,11 +144,6 @@
 	public EntityId asEntityId() {
 		return new EntityId(shard, realm, num);
 	}
-<<<<<<< HEAD
-
-	public MerkleEntityId asMerkle() {
-		return new MerkleEntityId(shard, realm, num);
-	}
 
 	/**
 	 * Returns the EVM representation of the Account
@@ -160,6 +152,4 @@
 	public Address asEvmAddress() {
 		return Address.fromHexString(EntityIdUtils.asSolidityAddressHex(this));
 	}
-=======
->>>>>>> 911d012d
 }