package com.hedera.services.store.contracts;

/*-
 * ‌
 * Hedera Services Node
 * ​
 * Copyright (C) 2018 - 2022 Hedera Hashgraph, LLC
 * ​
 * Licensed under the Apache License, Version 2.0 (the "License");
 * you may not use this file except in compliance with the License.
 * You may obtain a copy of the License at
 *
 *      http://www.apache.org/licenses/LICENSE-2.0
 *
 * Unless required by applicable law or agreed to in writing, software
 * distributed under the License is distributed on an "AS IS" BASIS,
 * WITHOUT WARRANTIES OR CONDITIONS OF ANY KIND, either express or implied.
 * See the License for the specific language governing permissions and
 * limitations under the License.
 * ‍
 */

import com.google.common.annotations.VisibleForTesting;
import com.hedera.services.context.properties.GlobalDynamicProperties;
import com.hedera.services.ledger.TransactionalLedger;
import com.hedera.services.ledger.properties.AccountProperty;
import com.hedera.services.state.merkle.MerkleAccount;
import com.hedera.services.state.virtual.ContractKey;
import com.hedera.services.state.virtual.ContractValue;
import com.hedera.services.state.virtual.IterableStorageUtils;
import com.hedera.services.utils.EntityNum;
import com.hederahashgraph.api.proto.java.AccountID;
import com.swirlds.merkle.map.MerkleMap;
import com.swirlds.virtualmap.VirtualMap;
import org.apache.logging.log4j.LogManager;
import org.apache.logging.log4j.Logger;
import org.apache.tuweni.units.bigints.UInt256;

import javax.inject.Inject;
import javax.inject.Singleton;
import java.util.HashMap;
import java.util.Map;
import java.util.TreeMap;
import java.util.TreeSet;
import java.util.concurrent.atomic.AtomicInteger;
import java.util.function.Function;
import java.util.function.Supplier;

import static com.hedera.services.context.properties.StaticPropertiesHolder.STATIC_PROPERTIES;
import static com.hedera.services.exceptions.ValidationUtils.validateTrue;
import static com.hedera.services.ledger.properties.AccountProperty.FIRST_CONTRACT_STORAGE_KEY;
import static com.hedera.services.ledger.properties.AccountProperty.NUM_CONTRACT_KV_PAIRS;
import static com.hedera.services.utils.EntityNum.fromLong;
import static com.hederahashgraph.api.proto.java.ResponseCodeEnum.MAX_CONTRACT_STORAGE_EXCEEDED;
import static com.hederahashgraph.api.proto.java.ResponseCodeEnum.MAX_STORAGE_IN_PRICE_REGIME_HAS_BEEN_USED;
import static org.apache.tuweni.units.bigints.UInt256.ZERO;

/**
 * Buffers a set of changes to the key/value pairs in contract storage into a <i>session</i>, and validates that their
 * net effect will not cause any individual contract to exceed the limit set by
 * {@link GlobalDynamicProperties#maxIndividualContractKvPairs()}; nor the aggregate storage to exceed
 * {@link GlobalDynamicProperties#maxAggregateContractKvPairs()}.
 *
 * Note that writing {@link UInt256#ZERO} to a key removes it from the map; so it is possible for a change to decrease
 * the number of key/value pairs used.
 */
@Singleton
public class SizeLimitedStorage {
	private static final Logger log = LogManager.getLogger(SizeLimitedStorage.class);

	public static final ContractValue ZERO_VALUE = ContractValue.from(ZERO);

	// Used to upsert to a contract's doubly-linked list of storage mappings
	private final IterableStorageUpserter storageUpserter;
	// Used to remove from a contract's doubly-linked list of storage mappings
	private final IterableStorageRemover storageRemover;
	// Used to get the key/value storage limits
	private final GlobalDynamicProperties dynamicProperties;
	// Used to look up the initial key/value counts for the contracts involved in a change set
	private final Supplier<MerkleMap<EntityNum, MerkleAccount>> accounts;
	// Used to both read and write key/value pairs throughout the lifecycle of a change set
	private final Supplier<VirtualMap<ContractKey, ContractValue>> storage;

	private final Map<Long, ContractKey> newFirstKeys = new HashMap<>();
	private final Map<Long, AtomicInteger> newUsages = new TreeMap<>();
	private final Map<Long, TreeSet<ContractKey>> updatedKeys = new TreeMap<>();
	private final Map<Long, TreeSet<ContractKey>> removedKeys = new TreeMap<>();
	private final Map<ContractKey, ContractValue> newMappings = new HashMap<>();

	private long totalKvPairs;

	private boolean touched5 = false;

	@Inject
	public SizeLimitedStorage(
			final IterableStorageUpserter storageUpserter,
			final IterableStorageRemover storageRemover,
			final GlobalDynamicProperties dynamicProperties,
			final Supplier<MerkleMap<EntityNum, MerkleAccount>> accounts,
			final Supplier<VirtualMap<ContractKey, ContractValue>> storage
	) {
		this.dynamicProperties = dynamicProperties;
		this.storageRemover = storageRemover;
		this.storageUpserter = storageUpserter;
		this.accounts = accounts;
		this.storage = storage;
	}

	/**
	 * Clears all buffers and prepares for a new change-set of key/value pairs.
	 */
	public void beginSession() {
		newUsages.clear();
		updatedKeys.clear();
		removedKeys.clear();
		newMappings.clear();
		newFirstKeys.clear();
		/* We will update this count as changes are buffered throughout the session. */
		totalKvPairs = storage.get().size();
		touched5 = false;
	}

	/**
	 * Validates that the pending key/value changes will not exceed any storage limits, and then
	 * commits them to the underlying data source.
	 *
	 * @throws com.hedera.services.exceptions.InvalidTransactionException
	 * 		if a storage limit is exceeded
	 */
	public void validateAndCommit() {
		validatePendingSizeChanges();

		commitPendingRemovals();
		commitPendingUpdates();
		if (touched5) {
			final var firstKey = accounts.get().get(EntityNum.fromLong(5L)).getFirstContractStorageKey();
			System.out.println("0.0.5 storage is now " +
					IterableStorageUtils.joinedStorageMappings(firstKey, storage.get()));
		}
	}

	/**
	 * Records the new mapping counts and/or first storage keys of any contracts whose storage changed in this session.
	 *
	 * @param accountsLedger
	 * 		the ledger to use to record the new counts
	 */
	public void recordNewKvUsageTo(final TransactionalLedger<AccountID, AccountProperty, MerkleAccount> accountsLedger) {
		if (newUsages.isEmpty()) {
			return;
		}
		newUsages.forEach((contractNum, kvPairs) -> {
			final var id = STATIC_PROPERTIES.scopedAccountWith(contractNum);
			accountsLedger.set(id, NUM_CONTRACT_KV_PAIRS, kvPairs.get());
			final var newFirstKey = newFirstKeys.get(contractNum);
			accountsLedger.set(id, FIRST_CONTRACT_STORAGE_KEY, newFirstKey == null ? null : newFirstKey.getKey());
		});
	}

	/**
	 * Returns the requested storage value for the given contract, <i>taking into account</i> all
	 * changes buffered so far in the session.
	 *
	 * @param id
	 * 		the contract of interest
	 * @param key
	 * 		the key of the desired storage value
	 * @return the value if it exists, zero if it does not
	 */
	public UInt256 getStorage(final AccountID id, final UInt256 key) {
		final var contractKey = ContractKey.from(id, key);

		final var zeroedOut = removedKeys.get(id.getAccountNum());
		if (zeroedOut != null && zeroedOut.contains(contractKey)) {
			return ZERO;
		}

		var effectiveValue = newMappings.get(contractKey);
		if (effectiveValue == null) {
			effectiveValue = storage.get().get(contractKey);
		}
		return (effectiveValue == null) ? ZERO : effectiveValue.asUInt256();
	}

	/**
	 * Adds a pending key/value storage change to the current session, but <i>does not</i> commit
	 * it to the underlying data source.
	 *
	 * @param id
	 * 		the contract of interest
	 * @param key
	 * 		the key of the storage value to be changed
	 * @param value
	 * 		the desired storage value
	 */
	public void putStorage(final AccountID id, final UInt256 key, final UInt256 value) {
		final var contractKey = ContractKey.from(id, key);
		final var contractValue = virtualValueFrom(value);
		final var kvCountImpact = incorporateKvImpact(
				contractKey, contractValue, updatedKeys, removedKeys, newMappings, storage.get());
		if (id.getAccountNum() == 5L) {
			touched5 = true;
			System.out.println("Putting " + contractKey + " -> " + contractValue + " has impact " + kvCountImpact);
		}
		if (kvCountImpact != 0) {
			newUsages.computeIfAbsent(id.getAccountNum(), this::kvPairsLookup).getAndAdd(kvCountImpact);
			totalKvPairs += kvCountImpact;
		}
	}

	@FunctionalInterface
	public interface IterableStorageUpserter {
		ContractKey upsertMapping(
				ContractKey key,
				ContractValue value,
				ContractKey rootKey,
				ContractValue rootValue,
				VirtualMap<ContractKey, ContractValue> storage);
	}

	@FunctionalInterface
	public interface IterableStorageRemover {
		ContractKey removeMapping(
				ContractKey key,
				ContractKey rootKey,
				VirtualMap<ContractKey, ContractValue> storage);
	}

	private AtomicInteger kvPairsLookup(final Long num) {
		final var account = accounts.get().get(fromLong(num));
		if (account == null) {
			return new AtomicInteger(0);
		}
		return new AtomicInteger(account.getNumContractKvPairs());
	}

	private ContractKey firstKeyLookup(final Long num) {
		final var account = accounts.get().get(fromLong(num));
		if (account == null) {
			return null;
		}
		return account.getFirstContractStorageKey();
	}

	/**
	 * Given as input,
	 * <ul>
	 *     <li>Dynamic data structures that reflect the key/value changes in this session so far; and,</li>
	 *     <li>A {@link VirtualMap} data source for the key/value storage; and,</li>
	 *     <li>A new {@code key}/{@code value} mapping;</li>
	 * </ul>
	 * this method incorporates the new key/value mapping into the dynamic data structures, and returns
	 * the impact that this change had on the total count of key/value pairs; <i>taking into account</i>
	 * all changes buffered so far in the session.
	 *
	 * @param key
	 * 		the key of the storage value to be changed
	 * @param value
	 * 		the desired storage value
	 * @param updatedKeys
	 * 		the keys updated so far in this session
	 * @param removedKeys
	 * 		the keys removed (that is, zeroed out) so far this session
	 * @param newMappings
	 * 		the net new key/value mappings from this session
	 * @param storage
	 * 		the data source for key/value storage
	 * @return the impact this change has on total key/value pairs count
	 */
	static int incorporateKvImpact(
			final ContractKey key,
			final ContractValue value,
			final Map<Long, TreeSet<ContractKey>> updatedKeys,
			final Map<Long, TreeSet<ContractKey>> removedKeys,
			final Map<ContractKey, ContractValue> newMappings,
			final VirtualMap<ContractKey, ContractValue> storage
	) {
		if (value == ZERO_VALUE) {
			return incorporateZeroingOf(key, updatedKeys, removedKeys, newMappings, storage);
		} else {
			return incorporateSettingOf(key, value, updatedKeys, removedKeys, newMappings, storage);
		}
	}

	private static int incorporateSettingOf(
			final ContractKey key,
			final ContractValue value,
			final Map<Long, TreeSet<ContractKey>> updatedKeys,
			final Map<Long, TreeSet<ContractKey>> removedKeys,
			final Map<ContractKey, ContractValue> newMappings,
			final VirtualMap<ContractKey, ContractValue> storage
	) {
		final Long contractId = key.getContractId();
		final var hasPendingUpdate = newMappings.containsKey(key);
		final var wasAlreadyPresent = storage.containsKey(key);
		// We always buffer the new mapping
		newMappings.put(key, value);
		if (hasPendingUpdate) {
			// If there was already a pending update, net storage usage hasn't changed
			return 0;
		} else {
			// Otherwise update the contract's change set
			updatedKeys.computeIfAbsent(contractId, treeSetFactory).add(key);
			// Was this key about to be removed?
			final var scopedRemovals = removedKeys.get(contractId);
			if (scopedRemovals != null && scopedRemovals.remove(key)) {
				// No longer, and net storage usage goes back up by 1
				return 1;
			}
			return wasAlreadyPresent ? 0 : 1;
		}
	}

	private static int incorporateZeroingOf(
			final ContractKey key,
			final Map<Long, TreeSet<ContractKey>> updatedKeys,
			final Map<Long, TreeSet<ContractKey>> removedKeys,
			final Map<ContractKey, ContractValue> newMappings,
			final VirtualMap<ContractKey, ContractValue> storage
	) {
		final Long contractId = key.getContractId();
		final var hasPendingUpdate = newMappings.containsKey(key);
		final var wasAlreadyPresent = storage.containsKey(key);
		if (hasPendingUpdate || wasAlreadyPresent) {
			if (hasPendingUpdate) {
				// We need to drop any pending update from our auxiliary data structures.
				final var scopedAdditions = updatedKeys.get(contractId);
				if (scopedAdditions == null) {
					final var detailMsg = "A new mapping " + key + " -> " + newMappings.get(key)
							+ " did not belong to a key addition set";
					throw new IllegalStateException(detailMsg);
				}
				scopedAdditions.remove(key);
				newMappings.remove(key);
			}
			if (wasAlreadyPresent) {
				// If there was no extant mapping for this key, no reason to explicitly remove it when we commit.
				removedKeys.computeIfAbsent(key.getContractId(), treeSetFactory).add(key);
			}
			// But no matter what, relative to our existing change set, this removed one mapping.
			return -1;
		} else {
			// If this key didn't have a mapping or a pending change, it doesn't affect the size,
			// and there is also no reason to explicitly remove it when we commit
			return 0;
		}
	}

	private void validatePendingSizeChanges() {
		validateTrue(
				totalKvPairs <= dynamicProperties.maxAggregateContractKvPairs(),
				MAX_STORAGE_IN_PRICE_REGIME_HAS_BEEN_USED);
		try {
			final var perContractMax = dynamicProperties.maxIndividualContractKvPairs();
			newUsages.forEach((id, newKvPairs) ->
					validateTrue(
							newKvPairs.get() <= perContractMax,
							MAX_CONTRACT_STORAGE_EXCEEDED));
		} catch (Exception e) {
			/*
		newUsages.clear();
		updatedKeys.clear();
		removedKeys.clear();
		newMappings.clear();
		newFirstKeys.clear();
			 */
			System.out.println(newUsages);
			for (final var entry : newUsages.entrySet()) {
				if (entry.getValue().get() > 100) {
					final var num = entry.getKey();
					System.out.println(" -> 0.0." + num + " is the violator");
					System.out.println(IterableStorageUtils.joinedStorageMappings(
							firstKeyLookup(num), storage.get()));
				}
			}
			System.out.println(updatedKeys);
			System.out.println(removedKeys);
			System.out.println(newMappings);
			System.out.println(newFirstKeys);
			throw e;
		}
	}

	private void commitPendingUpdates() {
		if (newMappings.isEmpty()) {
			return;
		}
		final var curStorage = storage.get();
		updatedKeys.forEach((id, changeSet) -> {
			ContractValue firstValue = null;
			var firstKey = newFirstKeys.computeIfAbsent(id, this::firstKeyLookup);
			for (final var changedKey : changeSet) {
				final var newValue = newMappings.get(changedKey);
				firstKey = storageUpserter.upsertMapping(changedKey, newValue, firstKey, firstValue, curStorage);
				firstValue = firstKey.equals(changedKey) ? newValue : null;
			}
			newFirstKeys.put(id, firstKey);
		});
	}

	private void commitPendingRemovals() {
		if (removedKeys.isEmpty()) {
			return;
		}
		final var curStorage = storage.get();
<<<<<<< HEAD
		removedKeys.forEach((id, zeroedOut) -> {
			var firstKey = firstKeyLookup(id);
			for (final var removedKey : zeroedOut) {
				firstKey = storageRemover.removeMapping(removedKey, firstKey, curStorage);
			}
			newFirstKeys.put(id, firstKey);
			if (id == 5L) {
				final var updated = updatedKeys.get(5L);
				System.out.println("Removed(?) " + zeroedOut.size()
						+ " keys and added(?) " + (updated != null ? updated.size() : 0)
						+ " keys from 0.0.5 -> " + newUsages.get(5L).get() + " new usage count");
			}
		});
=======
		removedKeys.forEach((id, zeroedOut) -> zeroedOut.forEach(key -> curStorage.put(key, ZERO_VALUE)));
>>>>>>> 6a434808
	}

	static Function<Long, TreeSet<ContractKey>> treeSetFactory = ignore -> new TreeSet<>();

	private static ContractValue virtualValueFrom(final UInt256 evmWord) {
		return evmWord.isZero() ? ZERO_VALUE : ContractValue.from(evmWord);
	}

	// --- Only used by unit tests ---
	@VisibleForTesting
	int usageSoFar(final AccountID id) {
		return newUsages.computeIfAbsent(id.getAccountNum(), this::kvPairsLookup).get();
	}

	@VisibleForTesting
	Map<Long, AtomicInteger> getNewUsages() {
		return newUsages;
	}

	@VisibleForTesting
	Map<Long, ContractKey> getNewFirstKeys() {
		return newFirstKeys;
	}

	@VisibleForTesting
	Map<Long, TreeSet<ContractKey>> getUpdatedKeys() {
		return updatedKeys;
	}

	@VisibleForTesting
	Map<Long, TreeSet<ContractKey>> getRemovedKeys() {
		return removedKeys;
	}

	@VisibleForTesting
	Map<ContractKey, ContractValue> getNewMappings() {
		return newMappings;
	}
}<|MERGE_RESOLUTION|>--- conflicted
+++ resolved
@@ -27,13 +27,10 @@
 import com.hedera.services.state.merkle.MerkleAccount;
 import com.hedera.services.state.virtual.ContractKey;
 import com.hedera.services.state.virtual.ContractValue;
-import com.hedera.services.state.virtual.IterableStorageUtils;
 import com.hedera.services.utils.EntityNum;
 import com.hederahashgraph.api.proto.java.AccountID;
 import com.swirlds.merkle.map.MerkleMap;
 import com.swirlds.virtualmap.VirtualMap;
-import org.apache.logging.log4j.LogManager;
-import org.apache.logging.log4j.Logger;
 import org.apache.tuweni.units.bigints.UInt256;
 
 import javax.inject.Inject;
@@ -66,8 +63,6 @@
  */
 @Singleton
 public class SizeLimitedStorage {
-	private static final Logger log = LogManager.getLogger(SizeLimitedStorage.class);
-
 	public static final ContractValue ZERO_VALUE = ContractValue.from(ZERO);
 
 	// Used to upsert to a contract's doubly-linked list of storage mappings
@@ -132,11 +127,6 @@
 
 		commitPendingRemovals();
 		commitPendingUpdates();
-		if (touched5) {
-			final var firstKey = accounts.get().get(EntityNum.fromLong(5L)).getFirstContractStorageKey();
-			System.out.println("0.0.5 storage is now " +
-					IterableStorageUtils.joinedStorageMappings(firstKey, storage.get()));
-		}
 	}
 
 	/**
@@ -198,10 +188,6 @@
 		final var contractValue = virtualValueFrom(value);
 		final var kvCountImpact = incorporateKvImpact(
 				contractKey, contractValue, updatedKeys, removedKeys, newMappings, storage.get());
-		if (id.getAccountNum() == 5L) {
-			touched5 = true;
-			System.out.println("Putting " + contractKey + " -> " + contractValue + " has impact " + kvCountImpact);
-		}
 		if (kvCountImpact != 0) {
 			newUsages.computeIfAbsent(id.getAccountNum(), this::kvPairsLookup).getAndAdd(kvCountImpact);
 			totalKvPairs += kvCountImpact;
@@ -350,35 +336,11 @@
 		validateTrue(
 				totalKvPairs <= dynamicProperties.maxAggregateContractKvPairs(),
 				MAX_STORAGE_IN_PRICE_REGIME_HAS_BEEN_USED);
-		try {
-			final var perContractMax = dynamicProperties.maxIndividualContractKvPairs();
-			newUsages.forEach((id, newKvPairs) ->
-					validateTrue(
-							newKvPairs.get() <= perContractMax,
-							MAX_CONTRACT_STORAGE_EXCEEDED));
-		} catch (Exception e) {
-			/*
-		newUsages.clear();
-		updatedKeys.clear();
-		removedKeys.clear();
-		newMappings.clear();
-		newFirstKeys.clear();
-			 */
-			System.out.println(newUsages);
-			for (final var entry : newUsages.entrySet()) {
-				if (entry.getValue().get() > 100) {
-					final var num = entry.getKey();
-					System.out.println(" -> 0.0." + num + " is the violator");
-					System.out.println(IterableStorageUtils.joinedStorageMappings(
-							firstKeyLookup(num), storage.get()));
-				}
-			}
-			System.out.println(updatedKeys);
-			System.out.println(removedKeys);
-			System.out.println(newMappings);
-			System.out.println(newFirstKeys);
-			throw e;
-		}
+		final var perContractMax = dynamicProperties.maxIndividualContractKvPairs();
+		newUsages.forEach((id, newKvPairs) ->
+				validateTrue(
+						newKvPairs.get() <= perContractMax,
+						MAX_CONTRACT_STORAGE_EXCEEDED));
 	}
 
 	private void commitPendingUpdates() {
@@ -403,23 +365,13 @@
 			return;
 		}
 		final var curStorage = storage.get();
-<<<<<<< HEAD
 		removedKeys.forEach((id, zeroedOut) -> {
 			var firstKey = firstKeyLookup(id);
 			for (final var removedKey : zeroedOut) {
 				firstKey = storageRemover.removeMapping(removedKey, firstKey, curStorage);
 			}
 			newFirstKeys.put(id, firstKey);
-			if (id == 5L) {
-				final var updated = updatedKeys.get(5L);
-				System.out.println("Removed(?) " + zeroedOut.size()
-						+ " keys and added(?) " + (updated != null ? updated.size() : 0)
-						+ " keys from 0.0.5 -> " + newUsages.get(5L).get() + " new usage count");
-			}
 		});
-=======
-		removedKeys.forEach((id, zeroedOut) -> zeroedOut.forEach(key -> curStorage.put(key, ZERO_VALUE)));
->>>>>>> 6a434808
 	}
 
 	static Function<Long, TreeSet<ContractKey>> treeSetFactory = ignore -> new TreeSet<>();
