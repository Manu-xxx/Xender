--- conflicted
+++ resolved
@@ -812,11 +812,7 @@
 			return TOKEN_WAS_DELETED;
 		}
 
-<<<<<<< HEAD
-		var key = asTokenRel(receiverAId, tId);
-=======
 		var key = asTokenRel(senderAId, tId);
->>>>>>> 13ac3be5
 		if (!tokenRelsLedger.exists(key)) {
 			return TOKEN_NOT_ASSOCIATED_TO_ACCOUNT;
 		}
