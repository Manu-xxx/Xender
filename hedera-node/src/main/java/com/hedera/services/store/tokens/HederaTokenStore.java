package com.hedera.services.store.tokens;

/*-
 * ‌
 * Hedera Services Node
 * ​
 * Copyright (C) 2018 - 2021 Hedera Hashgraph, LLC
 * ​
 * Licensed under the Apache License, Version 2.0 (the "License");
 * you may not use this file except in compliance with the License.
 * You may obtain a copy of the License at
 *
 *      http://www.apache.org/licenses/LICENSE-2.0
 *
 * Unless required by applicable law or agreed to in writing, software
 * distributed under the License is distributed on an "AS IS" BASIS,
 * WITHOUT WARRANTIES OR CONDITIONS OF ANY KIND, either express or implied.
 * See the License for the specific language governing permissions and
 * limitations under the License.
 * ‍
 */

import com.hedera.services.context.properties.GlobalDynamicProperties;
import com.hedera.services.ledger.HederaLedger;
import com.hedera.services.ledger.TransactionalLedger;
import com.hedera.services.ledger.ids.EntityIdSource;
import com.hedera.services.ledger.properties.NftProperty;
import com.hedera.services.ledger.properties.TokenRelProperty;
import com.hedera.services.legacy.core.jproto.JKey;
import com.hedera.services.sigs.utils.ImmutableKeyUtils;
import com.hedera.services.state.enums.TokenType;
import com.hedera.services.state.merkle.MerkleEntityId;
import com.hedera.services.state.merkle.MerkleToken;
import com.hedera.services.state.merkle.MerkleTokenRelStatus;
import com.hedera.services.state.merkle.MerkleUniqueToken;
import com.hedera.services.state.merkle.MerkleUniqueTokenId;
import com.hedera.services.state.submerkle.EntityId;
import com.hedera.services.store.HederaStore;
import com.hedera.services.store.models.NftId;
import com.hedera.services.store.tokens.views.UniqTokenViewsManager;
import com.hedera.services.txns.validation.OptionValidator;
import com.hederahashgraph.api.proto.java.AccountID;
import com.hederahashgraph.api.proto.java.CustomFee;
import com.hederahashgraph.api.proto.java.Duration;
import com.hederahashgraph.api.proto.java.FixedFee;
import com.hederahashgraph.api.proto.java.Fraction;
import com.hederahashgraph.api.proto.java.Key;
import com.hederahashgraph.api.proto.java.ResponseCodeEnum;
import com.hederahashgraph.api.proto.java.TokenFeeScheduleUpdateTransactionBody;
import com.hederahashgraph.api.proto.java.TokenID;
import com.hederahashgraph.api.proto.java.TokenUpdateTransactionBody;
import com.swirlds.fcmap.FCMap;
import org.apache.commons.lang3.tuple.Pair;

import java.util.Collections;
import java.util.HashMap;
import java.util.HashSet;
import java.util.List;
import java.util.Map;
import java.util.Optional;
import java.util.Set;
import java.util.concurrent.atomic.AtomicReference;
import java.util.function.BiFunction;
import java.util.function.Consumer;
import java.util.function.Function;
import java.util.function.Predicate;
import java.util.function.Supplier;

import static com.hedera.services.ledger.accounts.BackingTokenRels.asTokenRel;
import static com.hedera.services.ledger.properties.AccountProperty.NUM_NFTS_OWNED;
import static com.hedera.services.ledger.properties.NftProperty.OWNER;
import static com.hedera.services.ledger.properties.TokenRelProperty.IS_FROZEN;
import static com.hedera.services.ledger.properties.TokenRelProperty.IS_KYC_GRANTED;
import static com.hedera.services.ledger.properties.TokenRelProperty.TOKEN_BALANCE;
import static com.hedera.services.state.enums.TokenType.FUNGIBLE_COMMON;
import static com.hedera.services.state.enums.TokenType.NON_FUNGIBLE_UNIQUE;
import static com.hedera.services.state.merkle.MerkleEntityId.fromTokenId;
import static com.hedera.services.state.merkle.MerkleToken.UNUSED_KEY;
import static com.hedera.services.state.submerkle.EntityId.fromGrpcAccountId;
import static com.hedera.services.state.submerkle.EntityId.fromGrpcTokenId;
import static com.hedera.services.utils.EntityIdUtils.readableId;
import static com.hedera.services.utils.MiscUtils.asFcKeyUnchecked;
import static com.hedera.services.utils.MiscUtils.asUsableFcKey;
import static com.hedera.services.utils.MiscUtils.forEach;
import static com.hederahashgraph.api.proto.java.ResponseCodeEnum.ACCOUNT_AMOUNT_TRANSFERS_ONLY_ALLOWED_FOR_FUNGIBLE_COMMON;
import static com.hederahashgraph.api.proto.java.ResponseCodeEnum.ACCOUNT_FROZEN_FOR_TOKEN;
import static com.hederahashgraph.api.proto.java.ResponseCodeEnum.ACCOUNT_KYC_NOT_GRANTED_FOR_TOKEN;
import static com.hederahashgraph.api.proto.java.ResponseCodeEnum.CUSTOM_FEES_LIST_TOO_LONG;
import static com.hederahashgraph.api.proto.java.ResponseCodeEnum.CUSTOM_FEE_DENOMINATION_MUST_BE_FUNGIBLE_COMMON;
import static com.hederahashgraph.api.proto.java.ResponseCodeEnum.CUSTOM_FEE_MUST_BE_POSITIVE;
import static com.hederahashgraph.api.proto.java.ResponseCodeEnum.CUSTOM_FEE_NOT_FULLY_SPECIFIED;
import static com.hederahashgraph.api.proto.java.ResponseCodeEnum.CUSTOM_FRACTIONAL_FEE_ONLY_ALLOWED_FOR_FUNGIBLE_COMMON;
import static com.hederahashgraph.api.proto.java.ResponseCodeEnum.CUSTOM_ROYALTY_FEE_ONLY_ALLOWED_FOR_NON_FUNGIBLE_UNIQUE;
import static com.hederahashgraph.api.proto.java.ResponseCodeEnum.CUSTOM_SCHEDULE_ALREADY_HAS_NO_FEES;
import static com.hederahashgraph.api.proto.java.ResponseCodeEnum.FRACTIONAL_FEE_MAX_AMOUNT_LESS_THAN_MIN_AMOUNT;
import static com.hederahashgraph.api.proto.java.ResponseCodeEnum.FRACTION_DIVIDES_BY_ZERO;
import static com.hederahashgraph.api.proto.java.ResponseCodeEnum.INSUFFICIENT_TOKEN_BALANCE;
import static com.hederahashgraph.api.proto.java.ResponseCodeEnum.INVALID_AUTORENEW_ACCOUNT;
import static com.hederahashgraph.api.proto.java.ResponseCodeEnum.INVALID_CUSTOM_FEE_COLLECTOR;
import static com.hederahashgraph.api.proto.java.ResponseCodeEnum.INVALID_EXPIRATION_TIME;
import static com.hederahashgraph.api.proto.java.ResponseCodeEnum.INVALID_NFT_ID;
import static com.hederahashgraph.api.proto.java.ResponseCodeEnum.INVALID_RENEWAL_PERIOD;
import static com.hederahashgraph.api.proto.java.ResponseCodeEnum.INVALID_TOKEN_ID;
import static com.hederahashgraph.api.proto.java.ResponseCodeEnum.INVALID_TOKEN_ID_IN_CUSTOM_FEES;
import static com.hederahashgraph.api.proto.java.ResponseCodeEnum.OK;
import static com.hederahashgraph.api.proto.java.ResponseCodeEnum.ROYALTY_FRACTION_CANNOT_EXCEED_ONE;
import static com.hederahashgraph.api.proto.java.ResponseCodeEnum.SENDER_DOES_NOT_OWN_NFT_SERIAL_NO;
import static com.hederahashgraph.api.proto.java.ResponseCodeEnum.TOKENS_PER_ACCOUNT_LIMIT_EXCEEDED;
import static com.hederahashgraph.api.proto.java.ResponseCodeEnum.TOKEN_ALREADY_ASSOCIATED_TO_ACCOUNT;
import static com.hederahashgraph.api.proto.java.ResponseCodeEnum.TOKEN_HAS_NO_FEE_SCHEDULE_KEY;
import static com.hederahashgraph.api.proto.java.ResponseCodeEnum.TOKEN_HAS_NO_FREEZE_KEY;
import static com.hederahashgraph.api.proto.java.ResponseCodeEnum.TOKEN_HAS_NO_KYC_KEY;
import static com.hederahashgraph.api.proto.java.ResponseCodeEnum.TOKEN_HAS_NO_SUPPLY_KEY;
import static com.hederahashgraph.api.proto.java.ResponseCodeEnum.TOKEN_HAS_NO_WIPE_KEY;
import static com.hederahashgraph.api.proto.java.ResponseCodeEnum.TOKEN_IS_IMMUTABLE;
import static com.hederahashgraph.api.proto.java.ResponseCodeEnum.TOKEN_NOT_ASSOCIATED_TO_ACCOUNT;
import static com.hederahashgraph.api.proto.java.ResponseCodeEnum.TOKEN_NOT_ASSOCIATED_TO_FEE_COLLECTOR;
import static com.hederahashgraph.api.proto.java.ResponseCodeEnum.TOKEN_WAS_DELETED;
import static com.hederahashgraph.api.proto.java.ResponseCodeEnum.TRANSACTION_REQUIRES_ZERO_TOKEN_BALANCES;
import static java.util.stream.Collectors.toList;

/**
 * Provides a managing store for arbitrary tokens.
 */
public class HederaTokenStore extends HederaStore implements TokenStore {
	static final TokenID NO_PENDING_ID = TokenID.getDefaultInstance();

	private static final Predicate<Key> REMOVES_ADMIN_KEY = ImmutableKeyUtils::signalsKeyRemoval;

	private final OptionValidator validator;
	private final UniqTokenViewsManager uniqTokenViewsManager;
	private final GlobalDynamicProperties properties;
	private final Supplier<FCMap<MerkleEntityId, MerkleToken>> tokens;
	private final TransactionalLedger<NftId, NftProperty, MerkleUniqueToken> nftsLedger;
	private final TransactionalLedger<
			Pair<AccountID, TokenID>,
			TokenRelProperty,
			MerkleTokenRelStatus> tokenRelsLedger;
	Map<AccountID, Set<TokenID>> knownTreasuries = new HashMap<>();

	TokenID pendingId = NO_PENDING_ID;
	MerkleToken pendingCreation;

	public HederaTokenStore(
			final EntityIdSource ids,
			final OptionValidator validator,
			final UniqTokenViewsManager uniqTokenViewsManager,
			final GlobalDynamicProperties properties,
			final Supplier<FCMap<MerkleEntityId, MerkleToken>> tokens,
			final TransactionalLedger<Pair<AccountID, TokenID>, TokenRelProperty, MerkleTokenRelStatus> tokenRelsLedger,
			final TransactionalLedger<NftId, NftProperty, MerkleUniqueToken> nftsLedger
	) {
		super(ids);
		this.tokens = tokens;
		this.validator = validator;
		this.properties = properties;
		this.nftsLedger = nftsLedger;
		this.tokenRelsLedger = tokenRelsLedger;
		this.uniqTokenViewsManager = uniqTokenViewsManager;
		rebuildViewOfKnownTreasuries();
	}

	@Override
	public void rebuildViews() {
		knownTreasuries.clear();
		rebuildViewOfKnownTreasuries();
	}

	private void rebuildViewOfKnownTreasuries() {
		forEach(tokens.get(), (key, value) -> {
			/* A deleted token's treasury is no longer bound by ACCOUNT_IS_TREASURY restrictions. */
			if (!value.isDeleted()) {
				addKnownTreasury(value.treasury().toGrpcAccountId(), key.toTokenId());
			}
		});
	}

	@Override
	public List<TokenID> listOfTokensServed(final AccountID treasury) {
		if (!isKnownTreasury(treasury)) {
			return Collections.emptyList();
		} else {
			return knownTreasuries.get(treasury).stream()
					.sorted(HederaLedger.TOKEN_ID_COMPARATOR)
					.collect(toList());
		}
	}

	@Override
	public boolean isCreationPending() {
		return pendingId != NO_PENDING_ID;
	}

	@Override
	public void setHederaLedger(final HederaLedger hederaLedger) {
		hederaLedger.setNftsLedger(nftsLedger);
		hederaLedger.setTokenRelsLedger(tokenRelsLedger);
		super.setHederaLedger(hederaLedger);
	}

	@Override
	public ResponseCodeEnum associate(final AccountID aId, final List<TokenID> tokens) {
		return fullySanityChecked(true, aId, tokens, (account, tokenIds) -> {
			final var accountTokens = hederaLedger.getAssociatedTokens(aId);
			for (var id : tokenIds) {
				if (accountTokens.includes(id)) {
					return TOKEN_ALREADY_ASSOCIATED_TO_ACCOUNT;
				}
			}
			var validity = OK;
			if ((accountTokens.numAssociations() + tokenIds.size()) > properties.maxTokensPerAccount()) {
				validity = TOKENS_PER_ACCOUNT_LIMIT_EXCEEDED;
			} else {
				accountTokens.associateAll(new HashSet<>(tokenIds));
				for (var id : tokenIds) {
					final var relationship = asTokenRel(aId, id);
					tokenRelsLedger.create(relationship);
					final var token = get(id);
					tokenRelsLedger.set(
							relationship,
							TokenRelProperty.IS_FROZEN,
							token.hasFreezeKey() && token.accountsAreFrozenByDefault());
					tokenRelsLedger.set(
							relationship,
							TokenRelProperty.IS_KYC_GRANTED,
							!token.hasKycKey());
				}
			}
			hederaLedger.setAssociatedTokens(aId, accountTokens);
			return validity;
		});
	}

	@Override
	public boolean associationExists(final AccountID aId, final TokenID tId) {
		return checkExistence(aId, tId) == OK && tokenRelsLedger.exists(asTokenRel(aId, tId));
	}

	@Override
	public boolean exists(final TokenID id) {
		return (isCreationPending() && pendingId.equals(id)) || tokens.get().containsKey(fromTokenId(id));
	}

	@Override
	public MerkleToken get(final TokenID id) {
		throwIfMissing(id);

		return pendingId.equals(id) ? pendingCreation : tokens.get().get(fromTokenId(id));
	}

	@Override
	public void apply(final TokenID id, final Consumer<MerkleToken> change) {
		throwIfMissing(id);

		final var key = fromTokenId(id);
		final var token = tokens.get().getForModify(key);
		try {
			change.accept(token);
		} catch (Exception internal) {
			throw new IllegalArgumentException("Token change failed unexpectedly!", internal);
		}
	}

	@Override
	public ResponseCodeEnum grantKyc(final AccountID aId, final TokenID tId) {
		return setHasKyc(aId, tId, true);
	}

	@Override
	public ResponseCodeEnum revokeKyc(final AccountID aId, final TokenID tId) {
		return setHasKyc(aId, tId, false);
	}

	@Override
	public ResponseCodeEnum unfreeze(final AccountID aId, final TokenID tId) {
		return setIsFrozen(aId, tId, false);
	}

	@Override
	public ResponseCodeEnum freeze(final AccountID aId, final TokenID tId) {
		return setIsFrozen(aId, tId, true);
	}

	private ResponseCodeEnum setHasKyc(final AccountID aId, final TokenID tId, final boolean value) {
		return manageFlag(
				aId,
				tId,
				value,
				TOKEN_HAS_NO_KYC_KEY,
				TokenRelProperty.IS_KYC_GRANTED,
				MerkleToken::kycKey);
	}

	private ResponseCodeEnum setIsFrozen(final AccountID aId, final TokenID tId, final boolean value) {
		return manageFlag(
				aId,
				tId,
				value,
				TOKEN_HAS_NO_FREEZE_KEY,
				TokenRelProperty.IS_FROZEN,
				MerkleToken::freezeKey);
	}

	@Override
	public ResponseCodeEnum adjustBalance(final AccountID aId, final TokenID tId, final long adjustment) {
		return sanityCheckedFungibleCommon(aId, tId, token -> tryAdjustment(aId, tId, adjustment));
	}

	@Override
	public ResponseCodeEnum changeOwner(final NftId nftId, final AccountID from, final AccountID to) {
		final var tId = nftId.tokenId();
		return sanityChecked(false, from, to, tId, token -> {
			if (!nftsLedger.exists(nftId)) {
				return INVALID_NFT_ID;
			}

			final var fromFreezeAndKycValidity = checkRelFrozenAndKycProps(from, tId);
			if (fromFreezeAndKycValidity != OK) {
				return fromFreezeAndKycValidity;
			}
			final var toFreezeAndKycValidity = checkRelFrozenAndKycProps(to, tId);
			if (toFreezeAndKycValidity != OK) {
				return toFreezeAndKycValidity;
			}

			var owner = (EntityId) nftsLedger.get(nftId, OWNER);
			if (owner.equals(fromGrpcAccountId(AccountID.getDefaultInstance()))) {
				final var tid = nftId.tokenId();
				owner = this.tokens.get().get(
						new MerkleEntityId(tid.getShardNum(), tid.getRealmNum(), tid.getTokenNum())).treasury();
			}
			if (!owner.matches(from)) {
				return SENDER_DOES_NOT_OWN_NFT_SERIAL_NO;
			}

			updateLedgers(nftId, from, to, tId, owner);
			return OK;
		});
	}

	private void updateLedgers(
			final NftId nftId,
			final AccountID from,
			final AccountID to,
			final TokenID tId,
			final EntityId owner
	) {
		final var nftType = nftId.tokenId();
		final var fromRel = asTokenRel(from, nftType);
		final var toRel = asTokenRel(to, nftType);
		final var fromNftsOwned = (long) accountsLedger.get(from, NUM_NFTS_OWNED);
		final var fromThisNftsOwned = (long) tokenRelsLedger.get(fromRel, TOKEN_BALANCE);
		final var toNftsOwned = (long) accountsLedger.get(to, NUM_NFTS_OWNED);
		final var toThisNftsOwned = (long) tokenRelsLedger.get(asTokenRel(to, nftType), TOKEN_BALANCE);
		final var isTreasuryReturn = isTreasuryForToken(to, tId);
		if (isTreasuryReturn) {
			nftsLedger.set(nftId, OWNER, EntityId.MISSING_ENTITY_ID);
		} else {
			nftsLedger.set(nftId, OWNER, EntityId.fromGrpcAccountId(to));
		}

		accountsLedger.set(from, NUM_NFTS_OWNED, fromNftsOwned - 1);
		accountsLedger.set(to, NUM_NFTS_OWNED, toNftsOwned + 1);
		tokenRelsLedger.set(fromRel, TOKEN_BALANCE, fromThisNftsOwned - 1);
		tokenRelsLedger.set(toRel, TOKEN_BALANCE, toThisNftsOwned + 1);

		final var merkleNftId = new MerkleUniqueTokenId(fromGrpcTokenId(nftId.tokenId()), nftId.serialNo());
		final var receiver = fromGrpcAccountId(to);
		if (isTreasuryReturn) {
			uniqTokenViewsManager.treasuryReturnNotice(merkleNftId, owner, receiver);
		} else {
			final var isTreasuryExit = isTreasuryForToken(from, tId);
			if (isTreasuryExit) {
				uniqTokenViewsManager.treasuryExitNotice(merkleNftId, owner, receiver);
			} else {
				uniqTokenViewsManager.exchangeNotice(merkleNftId, owner, receiver);
			}
		}
		hederaLedger.updateOwnershipChanges(nftId, from, to);
	}

	@Override
	public ResponseCodeEnum changeOwnerWildCard(final NftId nftId, final AccountID from, final AccountID to) {
		final var tId = nftId.tokenId();
		return sanityChecked(false, from, to, tId, token -> {
			final var fromFreezeAndKycValidity = checkRelFrozenAndKycProps(from, tId);
			if (fromFreezeAndKycValidity != OK) {
				return fromFreezeAndKycValidity;
			}
			final var toFreezeAndKycValidity = checkRelFrozenAndKycProps(to, tId);
			if (toFreezeAndKycValidity != OK) {
				return toFreezeAndKycValidity;
			}

			final var nftType = nftId.tokenId();
			final var fromRel = asTokenRel(from, nftType);
			final var toRel = asTokenRel(to, nftType);
			final var fromNftsOwned = (long) accountsLedger.get(from, NUM_NFTS_OWNED);
			final var fromThisNftsOwned = (long) tokenRelsLedger.get(fromRel, TOKEN_BALANCE);
			final var toNftsOwned = (long) accountsLedger.get(to, NUM_NFTS_OWNED);
			final var toThisNftsOwned = (long) tokenRelsLedger.get(toRel, TOKEN_BALANCE);

			accountsLedger.set(from, NUM_NFTS_OWNED, fromNftsOwned - fromThisNftsOwned);
			accountsLedger.set(to, NUM_NFTS_OWNED, toNftsOwned + fromThisNftsOwned);
			tokenRelsLedger.set(fromRel, TOKEN_BALANCE, 0L);
			tokenRelsLedger.set(toRel, TOKEN_BALANCE, toThisNftsOwned + fromThisNftsOwned);

			hederaLedger.updateOwnershipChanges(nftId, from, to);

			return OK;
		});
	}

<<<<<<< HEAD
=======
	@Override
	public CreationResult<TokenID> createProvisionally(
			final TokenCreateTransactionBody request,
			final AccountID sponsor,
			final long now
	) {
		var validity = usableOrElse(request.getTreasury(), INVALID_TREASURY_ACCOUNT_FOR_TOKEN);
		if (validity != OK) {
			return failure(validity);
		}
		if (request.hasAutoRenewAccount()) {
			validity = usableOrElse(request.getAutoRenewAccount(), INVALID_AUTORENEW_ACCOUNT);
			if (validity != OK) {
				return failure(validity);
			}
		}

		final var freezeKey = asUsableFcKey(request.getFreezeKey());
		final var adminKey = asUsableFcKey(request.getAdminKey());
		final var kycKey = asUsableFcKey(request.getKycKey());
		final var wipeKey = asUsableFcKey(request.getWipeKey());
		final var supplyKey = asUsableFcKey(request.getSupplyKey());
		final var feeScheduleKey = asUsableFcKey(request.getFeeScheduleKey());

		final var expiry = expiryOf(request, now);
		pendingId = ids.newTokenId(sponsor);
		pendingCreation = new MerkleToken(
				expiry,
				request.getInitialSupply(),
				request.getDecimals(),
				request.getSymbol(),
				request.getName(),
				request.getFreezeDefault(),
				kycKey.isEmpty(),
				fromGrpcAccountId(request.getTreasury()));
		pendingCreation.setTokenType(request.getTokenTypeValue());
		pendingCreation.setSupplyType(request.getSupplyTypeValue());
		pendingCreation.setMemo(request.getMemo());
		pendingCreation.setMaxSupply(request.getMaxSupply());
		adminKey.ifPresent(pendingCreation::setAdminKey);
		kycKey.ifPresent(pendingCreation::setKycKey);
		wipeKey.ifPresent(pendingCreation::setWipeKey);
		freezeKey.ifPresent(pendingCreation::setFreezeKey);
		supplyKey.ifPresent(pendingCreation::setSupplyKey);
		feeScheduleKey.ifPresent(pendingCreation::setFeeScheduleKey);

		if (request.hasAutoRenewAccount()) {
			pendingCreation.setAutoRenewAccount(fromGrpcAccountId(request.getAutoRenewAccount()));
			pendingCreation.setAutoRenewPeriod(request.getAutoRenewPeriod().getSeconds());
		}

		if (request.getCustomFeesCount() > 0) {
			final var customFees = request.getCustomFeesList();
			validity = validateFeeSchedule(customFees, false, pendingId, pendingCreation);
			if (validity != OK) {
				return failure(validity);
			}
			pendingCreation.setFeeScheduleFrom(customFees, EntityId.fromGrpcTokenId(pendingId));
		}

		return success(pendingId);
	}

>>>>>>> af83c564
	private ResponseCodeEnum validateFeeSchedule(
			final List<CustomFee> feeSchedule,
			final boolean isUpdate,
			final TokenID targetTokenId,
			final MerkleToken targetToken
	) {
		if (feeSchedule.size() > properties.maxCustomFeesAllowed()) {
			return CUSTOM_FEES_LIST_TOO_LONG;
		}

		for (var customFee : feeSchedule) {
			final var feeCollector = customFee.getFeeCollectorAccountId();
			final var feeCollectorValidity = usableOrElse(feeCollector, INVALID_CUSTOM_FEE_COLLECTOR);

			if (feeCollectorValidity != OK) {
				return INVALID_CUSTOM_FEE_COLLECTOR;
			}
			ResponseCodeEnum responseCode;
			if (customFee.hasFixedFee()) {
				responseCode = validateFixed(customFee.getFixedFee(), feeCollector, targetTokenId);
				if (responseCode != OK) {
					return responseCode;
				}
			} else if (customFee.hasFractionalFee()) {
				responseCode = validateFractional(customFee, isUpdate, targetToken, targetTokenId, feeCollector);
				if (responseCode != OK) {
					return responseCode;
				}
			} else if (customFee.hasRoyaltyFee()) {
				responseCode = validateRoyalty(customFee, isUpdate, targetToken, targetTokenId, feeCollector);
				if (responseCode != OK) {
					return responseCode;
				}
			} else {
				return CUSTOM_FEE_NOT_FULLY_SPECIFIED;
			}
		}

		return OK;
	}

	private ResponseCodeEnum validateRoyalty(
			final CustomFee customFee,
			final boolean isUpdate,
			final MerkleToken targetToken,
			final TokenID targetTokenId,
			final AccountID feeCollector
	) {
		final var typeValidity = validateTypeConstraints(
				isUpdate, NON_FUNGIBLE_UNIQUE, targetToken, CUSTOM_ROYALTY_FEE_ONLY_ALLOWED_FOR_NON_FUNGIBLE_UNIQUE);
		if (typeValidity != OK) {
			return typeValidity;
		}

		final var royaltyFee = customFee.getRoyaltyFee();

		final var fraction = royaltyFee.getExchangeValueFraction();
		final var fractionalValidity = validateFeeFraction(fraction);
		if (fractionalValidity != OK) {
			return fractionalValidity;
		}
		if (fraction.getNumerator() > fraction.getDenominator()) {
			return ROYALTY_FRACTION_CANNOT_EXCEED_ONE;
		}

		if (royaltyFee.hasFallbackFee()) {
			final var fallback = royaltyFee.getFallbackFee();
			return validateFixed(fallback, feeCollector, targetTokenId);
		}

		return OK;
	}

	private ResponseCodeEnum validateFractional(
			final CustomFee customFee,
			final boolean isUpdate,
			final MerkleToken targetToken,
			final TokenID targetTokenId,
			final AccountID feeCollector
	) {
		final var typeValidity = validateTypeConstraints(
				isUpdate, FUNGIBLE_COMMON, targetToken, CUSTOM_FRACTIONAL_FEE_ONLY_ALLOWED_FOR_FUNGIBLE_COMMON);
		if (typeValidity != OK) {
			return typeValidity;
		}
		if (isUpdate && !associationExists(feeCollector, targetTokenId)) {
			return TOKEN_NOT_ASSOCIATED_TO_FEE_COLLECTOR;
		}
		final var spec = customFee.getFractionalFee();
		final var fraction = spec.getFractionalAmount();
		final var fractionalValidity = validateFeeFraction(fraction);
		if (fractionalValidity != OK) {
			return fractionalValidity;
		}
		if (spec.getMaximumAmount() < 0 || spec.getMinimumAmount() < 0) {
			return CUSTOM_FEE_MUST_BE_POSITIVE;
		}
		if (spec.getMaximumAmount() > 0 && spec.getMaximumAmount() < spec.getMinimumAmount()) {
			return FRACTIONAL_FEE_MAX_AMOUNT_LESS_THAN_MIN_AMOUNT;
		}
		return OK;
	}

	private ResponseCodeEnum validateTypeConstraints(
			final boolean isUpdate,
			final TokenType requiredType,
			final MerkleToken targetToken,
			final ResponseCodeEnum failureCode
	) {
		if (!isUpdate) {
			if (pendingCreation.tokenType() != requiredType) {
				return failureCode;
			}
		} else {
			if (targetToken.tokenType() != requiredType) {
				return failureCode;
			}
		}
		return OK;
	}

	private ResponseCodeEnum validateFeeFraction(final Fraction f) {
		if (f.getDenominator() == 0) {
			return FRACTION_DIVIDES_BY_ZERO;
		}
		if (!areValidPositiveNumbers(f.getNumerator(), f.getDenominator())) {
			return CUSTOM_FEE_MUST_BE_POSITIVE;
		}
		return OK;
	}

	private ResponseCodeEnum validateFixed(
			final FixedFee fixedFee,
			final AccountID feeCollector,
			final TokenID targetTokenId
	) {
		if (fixedFee.getAmount() <= 0) {
			return CUSTOM_FEE_MUST_BE_POSITIVE;
		}
		if (fixedFee.hasDenominatingTokenId()) {
			var denom = fixedFee.getDenominatingTokenId();
			if (0 == denom.getTokenNum()) {
				denom = targetTokenId;
			}
			if (resolve(denom) == MISSING_TOKEN) {
				return INVALID_TOKEN_ID_IN_CUSTOM_FEES;
			}
			final var merkleToken = get(denom);
			if (merkleToken.tokenType() == NON_FUNGIBLE_UNIQUE) {
				return CUSTOM_FEE_DENOMINATION_MUST_BE_FUNGIBLE_COMMON;
			}
			if (!pendingId.equals(denom) && !associationExists(feeCollector, denom)) {
				return TOKEN_NOT_ASSOCIATED_TO_FEE_COLLECTOR;
			}
		}
		return OK;
	}

	private boolean areValidPositiveNumbers(final long a, final long b) {
		return (a > 0 && b > 0);
	}

<<<<<<< HEAD
	@Override
	public void addKnownTreasury(AccountID aId, TokenID tId) {
=======
	public void addKnownTreasury(final AccountID aId, final TokenID tId) {
>>>>>>> af83c564
		knownTreasuries.computeIfAbsent(aId, ignore -> new HashSet<>()).add(tId);
	}

	public void removeKnownTreasuryForToken(final AccountID aId, final TokenID tId) {
		throwIfKnownTreasuryIsMissing(aId);
		knownTreasuries.get(aId).remove(tId);
		if (knownTreasuries.get(aId).isEmpty()) {
			knownTreasuries.remove(aId);
		}
	}

	private void throwIfKnownTreasuryIsMissing(final AccountID aId) {
		if (!knownTreasuries.containsKey(aId)) {
			throw new IllegalArgumentException(String.format(
					"Argument 'aId=%s' does not refer to a known treasury!",
					readableId(aId)));
		}
	}

	private ResponseCodeEnum tryAdjustment(final AccountID aId, final TokenID tId, final long adjustment) {
		final var freezeAndKycValidity = checkRelFrozenAndKycProps(aId, tId);
		if (!freezeAndKycValidity.equals(OK)) {
			return freezeAndKycValidity;
		}

		final var relationship = asTokenRel(aId, tId);
		final var balance = (long) tokenRelsLedger.get(relationship, TOKEN_BALANCE);
		final var newBalance = balance + adjustment;
		if (newBalance < 0) {
			return INSUFFICIENT_TOKEN_BALANCE;
		}
		tokenRelsLedger.set(relationship, TOKEN_BALANCE, newBalance);
		hederaLedger.updateTokenXfers(tId, aId, adjustment);
		return OK;
	}

	private ResponseCodeEnum checkRelFrozenAndKycProps(final AccountID aId, final TokenID tId) {
		final var relationship = asTokenRel(aId, tId);
		if ((boolean) tokenRelsLedger.get(relationship, IS_FROZEN)) {
			return ACCOUNT_FROZEN_FOR_TOKEN;
		}
		if (!(boolean) tokenRelsLedger.get(relationship, IS_KYC_GRANTED)) {
			return ACCOUNT_KYC_NOT_GRANTED_FOR_TOKEN;
		}
		return OK;
	}

	private boolean isValidAutoRenewPeriod(final long secs) {
		return validator.isValidAutoRenewPeriod(Duration.newBuilder().setSeconds(secs).build());
	}

<<<<<<< HEAD
=======
	private long expiryOf(final TokenCreateTransactionBody request, final long now) {
		return request.hasAutoRenewAccount()
				? now + request.getAutoRenewPeriod().getSeconds()
				: request.getExpiry().getSeconds();
	}

>>>>>>> af83c564
	@Override
	public void commitCreation() {
		throwIfNoCreationPending();

		tokens.get().put(fromTokenId(pendingId), pendingCreation);
		addKnownTreasury(pendingCreation.treasury().toGrpcAccountId(), pendingId);

		resetPendingCreation();
	}

	@Override
	public void rollbackCreation() {
		throwIfNoCreationPending();

		ids.reclaimLastId();
		resetPendingCreation();
	}

	@Override
	public ResponseCodeEnum update(final TokenUpdateTransactionBody changes, final long now) {
		final var tId = resolve(changes.getToken());
		if (tId == MISSING_TOKEN) {
			return INVALID_TOKEN_ID;
		}
		var validity = OK;
		final var isExpiryOnly = affectsExpiryAtMost(changes);

		validity = checkAutoRenewAccount(changes);
		if (validity != OK) {
			return validity;
		}

		final var newKycKey = changes.hasKycKey()
				? asUsableFcKey(changes.getKycKey()) : Optional.empty();
		final var newWipeKey = changes.hasWipeKey()
				? asUsableFcKey(changes.getWipeKey()) : Optional.empty();
		final var newSupplyKey = changes.hasSupplyKey()
				? asUsableFcKey(changes.getSupplyKey()) : Optional.empty();
		final var newFreezeKey = changes.hasFreezeKey()
				? asUsableFcKey(changes.getFreezeKey()) : Optional.empty();
		final var newFeeScheduleKey = changes.hasFeeScheduleKey()
				? asUsableFcKey(changes.getFeeScheduleKey()) : Optional.empty();

		var appliedValidity = new AtomicReference<>(OK);
		apply(tId, token -> {
			processExpiry(appliedValidity, changes, token);
			processAutoRenewAccount(appliedValidity, changes, token);

			checkKeyOfType(appliedValidity, token.hasKycKey(), newKycKey.isPresent(), TOKEN_HAS_NO_KYC_KEY);
			checkKeyOfType(appliedValidity, token.hasFreezeKey(), newFreezeKey.isPresent(), TOKEN_HAS_NO_FREEZE_KEY);
			checkKeyOfType(appliedValidity, token.hasWipeKey(), newWipeKey.isPresent(), TOKEN_HAS_NO_WIPE_KEY);
			checkKeyOfType(appliedValidity, token.hasSupplyKey(), newSupplyKey.isPresent(), TOKEN_HAS_NO_SUPPLY_KEY);
			checkKeyOfType(appliedValidity, token.hasAdminKey(), !isExpiryOnly, TOKEN_IS_IMMUTABLE);
			checkKeyOfType(appliedValidity, token.hasFeeScheduleKey(), newFeeScheduleKey.isPresent(),
					TOKEN_HAS_NO_FEE_SCHEDULE_KEY);
			if (OK != appliedValidity.get()) {
				return;
			}

			final var ret = checkNftBalances(token, tId, changes);
			if (ret != OK) {
				appliedValidity.set(ret);
				return;
			}

			updateAdminKeyIfAppropriate(token, changes);
			updateAutoRenewAccountIfAppropriate(token, changes);
			updateAutoRenewPeriodIfAppropriate(token, changes);

			updateKeyOfTypeIfAppropriate(changes.hasFreezeKey(), token::setFreezeKey, changes::getFreezeKey);
			updateKeyOfTypeIfAppropriate(changes.hasKycKey(), token::setKycKey, changes::getKycKey);
			updateKeyOfTypeIfAppropriate(changes.hasSupplyKey(), token::setSupplyKey, changes::getSupplyKey);
			updateKeyOfTypeIfAppropriate(changes.hasWipeKey(), token::setWipeKey, changes::getWipeKey);
			updateKeyOfTypeIfAppropriate(changes.hasFeeScheduleKey(), token::setFeeScheduleKey,
					changes::getFeeScheduleKey);

			updateTokenSymbolIfAppropriate(token, changes);
			updateTokenNameIfAppropriate(token, changes);
			updateTreasuryIfAppropriate(token, changes, tId);
			updateMemoIfAppropriate(token, changes);
			updateExpiryIfAppropriate(token, changes);
		});
		return appliedValidity.get();
	}

	private ResponseCodeEnum checkAutoRenewAccount(final TokenUpdateTransactionBody changes) {
		ResponseCodeEnum validity = OK;
		if (changes.hasAutoRenewAccount()) {
			validity = usableOrElse(changes.getAutoRenewAccount(), INVALID_AUTORENEW_ACCOUNT);
			if (validity != OK) {
				return validity;
			}
		}
		return validity;
	}

	private void processExpiry(
			final AtomicReference<ResponseCodeEnum> appliedValidity,
			final TokenUpdateTransactionBody changes,
			final MerkleToken token
	) {
		final var candidateExpiry = changes.getExpiry().getSeconds();
		if (candidateExpiry != 0 && candidateExpiry < token.expiry()) {
			appliedValidity.set(INVALID_EXPIRATION_TIME);
		}
	}

	private void processAutoRenewAccount(
			final AtomicReference<ResponseCodeEnum> appliedValidity,
			final TokenUpdateTransactionBody changes,
			final MerkleToken token
	) {
		if (changes.hasAutoRenewAccount() || token.hasAutoRenewAccount()) {
			final long changedAutoRenewPeriod = changes.getAutoRenewPeriod().getSeconds();
			if ((changedAutoRenewPeriod != 0 || !token.hasAutoRenewAccount()) &&
					!isValidAutoRenewPeriod(changedAutoRenewPeriod)) {
				appliedValidity.set(INVALID_RENEWAL_PERIOD);
			}
		}
	}

	private void checkKeyOfType(
			final AtomicReference<ResponseCodeEnum> appliedValidity,
			final boolean hasKey,
			final boolean keyPresentOrExpiryOnly,
			final ResponseCodeEnum code
	) {
		if (!hasKey && keyPresentOrExpiryOnly) {
			appliedValidity.set(code);
		}
	}

	private ResponseCodeEnum checkNftBalances(
			final MerkleToken token,
			final TokenID tId,
			final TokenUpdateTransactionBody changes
	) {
		if (token.tokenType().equals(TokenType.NON_FUNGIBLE_UNIQUE)) {
			if (changes.hasTreasury()) {
				/* This relationship is verified to exist in the TokenUpdateTransitionLogic */
				final var newTreasuryRel = asTokenRel(changes.getTreasury(), tId);
				final var balance = (long) tokenRelsLedger.get(newTreasuryRel, TOKEN_BALANCE);
				if (balance != 0) {
					return TRANSACTION_REQUIRES_ZERO_TOKEN_BALANCES;
				}
			}
		}
		return OK;
	}

	private void updateAdminKeyIfAppropriate(final MerkleToken token, final TokenUpdateTransactionBody changes) {
		if (changes.hasAdminKey()) {
			final var newAdminKey = changes.getAdminKey();
			if (REMOVES_ADMIN_KEY.test(newAdminKey)) {
				token.setAdminKey(UNUSED_KEY);
			} else {
				token.setAdminKey(asFcKeyUnchecked(newAdminKey));
			}
		}
	}

	private void updateAutoRenewAccountIfAppropriate(final MerkleToken token,
			final TokenUpdateTransactionBody changes) {
		if (changes.hasAutoRenewAccount()) {
			token.setAutoRenewAccount(fromGrpcAccountId(changes.getAutoRenewAccount()));
		}
	}

	private void updateAutoRenewPeriodIfAppropriate(final MerkleToken token, final TokenUpdateTransactionBody changes) {
		if (token.hasAutoRenewAccount()) {
			final long changedAutoRenewPeriod = changes.getAutoRenewPeriod().getSeconds();
			if (changedAutoRenewPeriod > 0) {
				token.setAutoRenewPeriod(changedAutoRenewPeriod);
			}
		}
	}

	private void updateTokenSymbolIfAppropriate(final MerkleToken token, final TokenUpdateTransactionBody changes) {
		if (changes.getSymbol().length() > 0) {
			token.setSymbol(changes.getSymbol());
		}
	}

	private void updateTokenNameIfAppropriate(final MerkleToken token, final TokenUpdateTransactionBody changes) {
		if (changes.getName().length() > 0) {
			token.setName(changes.getName());
		}
	}

	private void updateMemoIfAppropriate(final MerkleToken token, final TokenUpdateTransactionBody changes) {
		if (changes.hasMemo()) {
			token.setMemo(changes.getMemo().getValue());
		}
	}

	private void updateExpiryIfAppropriate(final MerkleToken token, final TokenUpdateTransactionBody changes) {
		final var expiry = changes.getExpiry().getSeconds();
		if (expiry != 0) {
			token.setExpiry(expiry);
		}
	}

	private void updateTreasuryIfAppropriate(final MerkleToken token,
			final TokenUpdateTransactionBody changes,
			final TokenID tId) {
		if (changes.hasTreasury() && !changes.getTreasury().equals(token.treasury().toGrpcAccountId())) {
			final var treasuryId = fromGrpcAccountId(changes.getTreasury());
			removeKnownTreasuryForToken(token.treasury().toGrpcAccountId(), tId);
			token.setTreasury(treasuryId);
			addKnownTreasury(changes.getTreasury(), tId);
		}
	}

	private void updateKeyOfTypeIfAppropriate(
			final boolean check,
			final Consumer<JKey> consumer, Supplier<Key> supplier
	) {
		if (check) {
			consumer.accept(asFcKeyUnchecked(supplier.get()));
		}
	}

	@Override
	public ResponseCodeEnum updateFeeSchedule(final TokenFeeScheduleUpdateTransactionBody changes) {
		final var tId = resolve(changes.getTokenId());
		if (tId == MISSING_TOKEN) {
			return INVALID_TOKEN_ID;
		}

		final var token = get(tId);
		if (!token.hasFeeScheduleKey()) {
			return TOKEN_HAS_NO_FEE_SCHEDULE_KEY;
		}
		final var customFees = changes.getCustomFeesList();
		if (customFees.isEmpty() && token.grpcFeeSchedule().isEmpty()) {
			return CUSTOM_SCHEDULE_ALREADY_HAS_NO_FEES;
		}

		final var validity = validateFeeSchedule(changes.getCustomFeesList(), true, tId, token);
		if (validity != OK) {
			return validity;
		}
		token.setFeeScheduleFrom(customFees, EntityId.fromGrpcTokenId(tId));

		return OK;
	}

	public static boolean affectsExpiryAtMost(final TokenUpdateTransactionBody op) {
		return !op.hasAdminKey() &&
				!op.hasKycKey() &&
				!op.hasWipeKey() &&
				!op.hasFreezeKey() &&
				!op.hasSupplyKey() &&
				!op.hasFeeScheduleKey() &&
				!op.hasTreasury() &&
				!op.hasAutoRenewAccount() &&
				op.getSymbol().length() == 0 &&
				op.getName().length() == 0 &&
				op.getAutoRenewPeriod().getSeconds() == 0;
	}

	private ResponseCodeEnum fullySanityChecked(
			final boolean strictTokenCheck,
			final AccountID aId,
			final List<TokenID> tokens,
			final BiFunction<AccountID, List<TokenID>, ResponseCodeEnum> action
	) {
		final var validity = checkAccountUsability(aId);
		if (validity != OK) {
			return validity;
		}
		if (strictTokenCheck) {
			for (var tID : tokens) {
				final var id = resolve(tID);
				if (id == MISSING_TOKEN) {
					return INVALID_TOKEN_ID;
				}
				final var token = get(id);
				if (token.isDeleted()) {
					return TOKEN_WAS_DELETED;
				}
			}
		}
		return action.apply(aId, tokens);
	}

	private void resetPendingCreation() {
		pendingId = NO_PENDING_ID;
		pendingCreation = null;
	}

	private void throwIfNoCreationPending() {
		if (pendingId == NO_PENDING_ID) {
			throw new IllegalStateException("No pending token creation!");
		}
	}

	private void throwIfMissing(final TokenID id) {
		if (!exists(id)) {
			throw new IllegalArgumentException(String.format(
					"Argument 'id=%s' does not refer to a known token!",
					readableId(id)));
		}
	}

	public boolean isKnownTreasury(final AccountID aid) {
		return knownTreasuries.containsKey(aid);
	}

	@Override
	public boolean isTreasuryForToken(final AccountID aId, final TokenID tId) {
		if (!knownTreasuries.containsKey(aId)) {
			return false;
		}
		return knownTreasuries.get(aId).contains(tId);
	}

	private ResponseCodeEnum manageFlag(
			final AccountID aId,
			final TokenID tId,
			final boolean value,
			final ResponseCodeEnum keyFailure,
			final TokenRelProperty flagProperty,
			final Function<MerkleToken, Optional<JKey>> controlKeyFn
	) {
		return sanityChecked(false, aId, null, tId, token -> {
			if (controlKeyFn.apply(token).isEmpty()) {
				return keyFailure;
			}
			final var relationship = asTokenRel(aId, tId);
			tokenRelsLedger.set(relationship, flagProperty, value);
			return OK;
		});
	}

	private ResponseCodeEnum sanityCheckedFungibleCommon(
			final AccountID aId,
			final TokenID tId,
			final Function<MerkleToken, ResponseCodeEnum> action
	) {
		return sanityChecked(true, aId, null, tId, action);
	}

	private ResponseCodeEnum sanityChecked(
			final boolean onlyFungibleCommon,
			final AccountID aId,
			final AccountID aCounterPartyId,
			final TokenID tId,
			final Function<MerkleToken, ResponseCodeEnum> action
	) {
		var validity = checkAccountUsability(aId);
		if (validity != OK) {
			return validity;
		}
		if (aCounterPartyId != null) {
			validity = checkAccountUsability(aCounterPartyId);
			if (validity != OK) {
				return validity;
			}
		}

		validity = checkTokenExistence(tId);
		if (validity != OK) {
			return validity;
		}

		final var token = get(tId);
		if (token.isDeleted()) {
			return TOKEN_WAS_DELETED;
		}
		if (onlyFungibleCommon && token.tokenType() == NON_FUNGIBLE_UNIQUE) {
			return ACCOUNT_AMOUNT_TRANSFERS_ONLY_ALLOWED_FOR_FUNGIBLE_COMMON;
		}

		var key = asTokenRel(aId, tId);
		if (!tokenRelsLedger.exists(key)) {
			return TOKEN_NOT_ASSOCIATED_TO_ACCOUNT;
		}
		if (aCounterPartyId != null) {
			key = asTokenRel(aCounterPartyId, tId);
			if (!tokenRelsLedger.exists(key)) {
				return TOKEN_NOT_ASSOCIATED_TO_ACCOUNT;
			}
		}

		return action.apply(token);
	}

	private ResponseCodeEnum checkExistence(final AccountID aId, final TokenID tId) {
		final var validity = checkAccountUsability(aId);
		if (validity != OK) {
			return validity;
		}
		return exists(tId) ? OK : INVALID_TOKEN_ID;
	}

	private ResponseCodeEnum checkTokenExistence(final TokenID tId) {
		return exists(tId) ? OK : INVALID_TOKEN_ID;
	}

	Map<AccountID, Set<TokenID>> getKnownTreasuries() {
		return knownTreasuries;
	}
}<|MERGE_RESOLUTION|>--- conflicted
+++ resolved
@@ -411,72 +411,6 @@
 		});
 	}
 
-<<<<<<< HEAD
-=======
-	@Override
-	public CreationResult<TokenID> createProvisionally(
-			final TokenCreateTransactionBody request,
-			final AccountID sponsor,
-			final long now
-	) {
-		var validity = usableOrElse(request.getTreasury(), INVALID_TREASURY_ACCOUNT_FOR_TOKEN);
-		if (validity != OK) {
-			return failure(validity);
-		}
-		if (request.hasAutoRenewAccount()) {
-			validity = usableOrElse(request.getAutoRenewAccount(), INVALID_AUTORENEW_ACCOUNT);
-			if (validity != OK) {
-				return failure(validity);
-			}
-		}
-
-		final var freezeKey = asUsableFcKey(request.getFreezeKey());
-		final var adminKey = asUsableFcKey(request.getAdminKey());
-		final var kycKey = asUsableFcKey(request.getKycKey());
-		final var wipeKey = asUsableFcKey(request.getWipeKey());
-		final var supplyKey = asUsableFcKey(request.getSupplyKey());
-		final var feeScheduleKey = asUsableFcKey(request.getFeeScheduleKey());
-
-		final var expiry = expiryOf(request, now);
-		pendingId = ids.newTokenId(sponsor);
-		pendingCreation = new MerkleToken(
-				expiry,
-				request.getInitialSupply(),
-				request.getDecimals(),
-				request.getSymbol(),
-				request.getName(),
-				request.getFreezeDefault(),
-				kycKey.isEmpty(),
-				fromGrpcAccountId(request.getTreasury()));
-		pendingCreation.setTokenType(request.getTokenTypeValue());
-		pendingCreation.setSupplyType(request.getSupplyTypeValue());
-		pendingCreation.setMemo(request.getMemo());
-		pendingCreation.setMaxSupply(request.getMaxSupply());
-		adminKey.ifPresent(pendingCreation::setAdminKey);
-		kycKey.ifPresent(pendingCreation::setKycKey);
-		wipeKey.ifPresent(pendingCreation::setWipeKey);
-		freezeKey.ifPresent(pendingCreation::setFreezeKey);
-		supplyKey.ifPresent(pendingCreation::setSupplyKey);
-		feeScheduleKey.ifPresent(pendingCreation::setFeeScheduleKey);
-
-		if (request.hasAutoRenewAccount()) {
-			pendingCreation.setAutoRenewAccount(fromGrpcAccountId(request.getAutoRenewAccount()));
-			pendingCreation.setAutoRenewPeriod(request.getAutoRenewPeriod().getSeconds());
-		}
-
-		if (request.getCustomFeesCount() > 0) {
-			final var customFees = request.getCustomFeesList();
-			validity = validateFeeSchedule(customFees, false, pendingId, pendingCreation);
-			if (validity != OK) {
-				return failure(validity);
-			}
-			pendingCreation.setFeeScheduleFrom(customFees, EntityId.fromGrpcTokenId(pendingId));
-		}
-
-		return success(pendingId);
-	}
-
->>>>>>> af83c564
 	private ResponseCodeEnum validateFeeSchedule(
 			final List<CustomFee> feeSchedule,
 			final boolean isUpdate,
@@ -639,12 +573,8 @@
 		return (a > 0 && b > 0);
 	}
 
-<<<<<<< HEAD
-	@Override
-	public void addKnownTreasury(AccountID aId, TokenID tId) {
-=======
+	@Override
 	public void addKnownTreasury(final AccountID aId, final TokenID tId) {
->>>>>>> af83c564
 		knownTreasuries.computeIfAbsent(aId, ignore -> new HashSet<>()).add(tId);
 	}
 
@@ -696,15 +626,6 @@
 		return validator.isValidAutoRenewPeriod(Duration.newBuilder().setSeconds(secs).build());
 	}
 
-<<<<<<< HEAD
-=======
-	private long expiryOf(final TokenCreateTransactionBody request, final long now) {
-		return request.hasAutoRenewAccount()
-				? now + request.getAutoRenewPeriod().getSeconds()
-				: request.getExpiry().getSeconds();
-	}
-
->>>>>>> af83c564
 	@Override
 	public void commitCreation() {
 		throwIfNoCreationPending();
