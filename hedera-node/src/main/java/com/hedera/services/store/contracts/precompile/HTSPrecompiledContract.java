--- conflicted
+++ resolved
@@ -63,7 +63,6 @@
 import com.hedera.services.txns.validation.OptionValidator;
 import com.hederahashgraph.api.proto.java.AccountAmount;
 import com.hederahashgraph.api.proto.java.AccountID;
-import com.hederahashgraph.api.proto.java.CryptoTransferTransactionBody;
 import com.hederahashgraph.api.proto.java.ResponseCodeEnum;
 import com.hederahashgraph.api.proto.java.TokenID;
 import com.hederahashgraph.api.proto.java.TransactionBody;
@@ -575,7 +574,7 @@
 
 	protected class TransferPrecompile implements Precompile {
 		private List<TokenTransferWrapper> transferOp;
-		private TransactionBody.Builder transactions;
+		private TransactionBody.Builder syntheticTxn;
 
 		@Override
 		public TransactionBody.Builder body(final Bytes input) {
@@ -589,8 +588,80 @@
 						"Transfer precompile received unknown functionId=" + functionId + " (via " + input + ")",
 						FAIL_INVALID);
 			};
-			this.transactions = syntheticTxnFactory.createCryptoTransfer(transferOp);
-			return transactions;
+			this.syntheticTxn = syntheticTxnFactory.createCryptoTransfer(transferOp);
+			return syntheticTxn;
+		}
+
+
+		@Override
+		public ExpirableTxnRecord.Builder run(
+				final MessageFrame frame,
+				final WorldLedgers ledgers
+		) {
+			final var op = syntheticTxn.getCryptoTransfer();
+			final var validity = impliedTransfersMarshal.validityWithCurrentProps(op);
+			if (validity != ResponseCodeEnum.OK) {
+				throw new InvalidTransactionException(validity);
+			}
+
+			var changes = constructBalanceChanges(transferOp);
+			/* We remember this size to know to ignore receiverSigRequired=true for custom fee payments */
+			final var numExplicitChanges = changes.size();
+
+			final var validated = impliedTransfersMarshal.assessCustomFeesAndValidate(
+					0,
+					0,
+					changes,
+					NO_ALIASES,
+					impliedTransfersMarshal.currentProps());
+			final var assessmentStatus = validated.getMeta().code();
+			validateTrue(assessmentStatus == OK, assessmentStatus);
+			changes = validated.getAllBalanceChanges();
+
+			final var sideEffects = sideEffectsFactory.get();
+			final var hederaTokenStore = hederaTokenStoreFactory.newHederaTokenStore(
+					ids,
+					validator,
+					sideEffects,
+					NOOP_VIEWS_MANAGER,
+					dynamicProperties,
+					ledgers.tokenRels(), ledgers.nfts(), ledgers.tokens());
+			hederaTokenStore.setAccountsLedger(ledgers.accounts());
+
+			final var transferLogic = transferLogicFactory.newLogic(
+					ledgers.accounts(), ledgers.nfts(), ledgers.tokenRels(), hederaTokenStore,
+					sideEffects,
+					NOOP_VIEWS_MANAGER,
+					dynamicProperties,
+					validator,
+					null,
+					recordsHistorian);
+
+			for (int i = 0, n = changes.size(); i < n; i++) {
+				final var change = changes.get(i);
+				final var units = change.units();
+				if (change.isForNft() || units < 0) {
+					final var hasSenderSig = validateKey(frame, change.getAccount().asEvmAddress(), sigsVerifier::hasActiveKey);
+					validateTrue(hasSenderSig, INVALID_SIGNATURE);
+				}
+				if (i >= numExplicitChanges) {
+					/* Ignore receiver sig requirements for custom fee payments (which are never NFT transfers) */
+					continue;
+				}
+				var hasReceiverSigIfReq = true;
+				if (change.isForNft()) {
+					hasReceiverSigIfReq = validateKey(frame, asTypedSolidityAddress(change.counterPartyAccountId()),
+							sigsVerifier::hasActiveKeyOrNoReceiverSigReq);
+				} else if (units > 0) {
+					hasReceiverSigIfReq = validateKey(
+                                            frame, change.getAccount().asEvmAddress(), sigsVerifier::hasActiveKeyOrNoReceiverSigReq);
+				}
+				validateTrue(hasReceiverSigIfReq, INVALID_SIGNATURE);
+			}
+
+			transferLogic.doZeroSum(changes);
+
+			return creator.createSuccessfulSyntheticRecord(validated.getAssessedCustomFees(), sideEffects, EMPTY_MEMO);
 		}
 
 		private List<BalanceChange> constructBalanceChanges(final List<TokenTransferWrapper> transferOp) {
@@ -640,81 +711,6 @@
 			return allChanges;
 		}
 
-		@Override
-		public ExpirableTxnRecord.Builder run(
-				final MessageFrame frame,
-				final WorldLedgers ledgers
-		) {
-			CryptoTransferTransactionBody tnxBody = transactions.getCryptoTransfer().getDefaultInstanceForType();
-			final var validity = impliedTransfersMarshal.isPureValidated(tnxBody);
-			if (validity != ResponseCodeEnum.OK) {
-				throw new InvalidTransactionException(validity);
-			}
-
-			var changes = constructBalanceChanges(transferOp);
-			/* We remember this size to know to ignore receiverSigRequired=true for custom fee payments */
-			final var numExplicitChanges = changes.size();
-
-			final var validated = impliedTransfersMarshal.assessCustomFeesAndValidate(
-					0,
-					0,
-					changes,
-					NO_ALIASES,
-					impliedTransfersMarshal.currentProps());
-			final var assessmentStatus = validated.getMeta().code();
-			validateTrue(assessmentStatus == OK, assessmentStatus);
-			changes = validated.getAllBalanceChanges();
-
-			final var sideEffects = sideEffectsFactory.get();
-			final var hederaTokenStore = hederaTokenStoreFactory.newHederaTokenStore(
-					ids,
-					validator,
-					sideEffects,
-					NOOP_VIEWS_MANAGER,
-					dynamicProperties,
-					ledgers.tokenRels(), ledgers.nfts(), ledgers.tokens());
-			hederaTokenStore.setAccountsLedger(ledgers.accounts());
-
-			final var transferLogic = transferLogicFactory.newLogic(
-					ledgers.accounts(), ledgers.nfts(), ledgers.tokenRels(), hederaTokenStore,
-					sideEffects,
-					NOOP_VIEWS_MANAGER,
-					dynamicProperties,
-					validator,
-					null,
-					recordsHistorian);
-
-			for (int i = 0, n = changes.size(); i < n; i++) {
-				final var change = changes.get(i);
-				final var units = change.units();
-				if (change.isForNft() || units < 0) {
-					final var hasSenderSig = validateKey(frame, change.getAccount().asEvmAddress(), sigsVerifier::hasActiveKey);
-					validateTrue(hasSenderSig, INVALID_SIGNATURE);
-				}
-				if (i >= numExplicitChanges) {
-					/* Ignore receiver sig requirements for custom fee payments (which are never NFT transfers) */
-					continue;
-				}
-				var hasReceiverSigIfReq = true;
-				if (change.isForNft()) {
-					hasReceiverSigIfReq = validateKey(frame, asTypedSolidityAddress(change.counterPartyAccountId()),
-							sigsVerifier::hasActiveKeyOrNoReceiverSigReq);
-				} else if (units > 0) {
-<<<<<<< HEAD
-					hasReceiverSigIfReq = sigsVerifier.hasActiveKeyOrNoReceiverSigReq(
-							change.getAccount().asEvmAddress(), recipient, contract);
-=======
-					hasReceiverSigIfReq = validateKey(frame, change.getAccount().asEvmAddress(), sigsVerifier::hasActiveKeyOrNoReceiverSigReq);
->>>>>>> dcd74cfb
-				}
-				validateTrue(hasReceiverSigIfReq, INVALID_SIGNATURE);
-			}
-
-			transferLogic.doZeroSum(changes);
-
-			return creator.createSuccessfulSyntheticRecord(validated.getAssessedCustomFees(), sideEffects, EMPTY_MEMO);
-		}
-
 		private AccountAmount aaWith(final AccountID account, final long amount) {
 			return AccountAmount.newBuilder()
 					.setAccountID(account)
