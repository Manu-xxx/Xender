/*
 * Copyright (C) 2021-2022 Hedera Hashgraph, LLC
 *
 * Licensed under the Apache License, Version 2.0 (the "License");
 * you may not use this file except in compliance with the License.
 * You may obtain a copy of the License at
 *
 *      http://www.apache.org/licenses/LICENSE-2.0
 *
 * Unless required by applicable law or agreed to in writing, software
 * distributed under the License is distributed on an "AS IS" BASIS,
 * WITHOUT WARRANTIES OR CONDITIONS OF ANY KIND, either express or implied.
 * See the License for the specific language governing permissions and
 * limitations under the License.
 */
package com.hedera.services.store.contracts.precompile;

/*
 * Copyright (C) 2022 Hedera Hashgraph, LLC
 *
 * Licensed under the Apache License, Version 2.0 (the "License");
 * you may not use this file except in compliance with the License.
 * You may obtain a copy of the License at
 *
 *      http://www.apache.org/licenses/LICENSE-2.0
 *
 * Unless required by applicable law or agreed to in writing, software
 * distributed under the License is distributed on an "AS IS" BASIS,
 * WITHOUT WARRANTIES OR CONDITIONS OF ANY KIND, either express or implied.
 * See the License for the specific language governing permissions and
 * limitations under the License.
 */

import static com.hedera.services.exceptions.ValidationUtils.validateTrue;
import static com.hedera.services.state.EntityCreator.EMPTY_MEMO;
import static com.hedera.services.store.contracts.precompile.utils.DescriptorUtils.isTokenProxyRedirect;
import static com.hedera.services.utils.EntityIdUtils.contractIdFromEvmAddress;
import static com.hederahashgraph.api.proto.java.ResponseCodeEnum.FAIL_INVALID;
import static com.hederahashgraph.api.proto.java.ResponseCodeEnum.INSUFFICIENT_GAS;
import static com.hederahashgraph.api.proto.java.ResponseCodeEnum.INVALID_TOKEN_ID;
import static com.hederahashgraph.api.proto.java.ResponseCodeEnum.NOT_SUPPORTED;

import com.google.common.annotations.VisibleForTesting;
import com.hedera.services.context.SideEffectsTracker;
import com.hedera.services.context.primitives.StateView;
import com.hedera.services.context.properties.GlobalDynamicProperties;
import com.hedera.services.contracts.sources.EvmSigsVerifier;
import com.hedera.services.contracts.sources.TxnAwareEvmSigsVerifier;
import com.hedera.services.exceptions.InvalidTransactionException;
import com.hedera.services.fees.FeeCalculator;
import com.hedera.services.grpc.marshalling.ImpliedTransfersMarshal;
import com.hedera.services.records.RecordsHistorian;
import com.hedera.services.state.EntityCreator;
import com.hedera.services.state.enums.TokenType;
import com.hedera.services.state.expiry.ExpiringCreations;
import com.hedera.services.state.submerkle.EntityId;
import com.hedera.services.state.submerkle.ExpirableTxnRecord;
import com.hedera.services.store.contracts.AbstractLedgerWorldUpdater;
import com.hedera.services.store.contracts.HederaStackedWorldStateUpdater;
import com.hedera.services.store.contracts.WorldLedgers;
import com.hedera.services.store.contracts.precompile.codec.DecodingFacade;
import com.hedera.services.store.contracts.precompile.codec.EncodingFacade;
import com.hedera.services.store.contracts.precompile.impl.AllowancePrecompile;
import com.hedera.services.store.contracts.precompile.impl.ApprovePrecompile;
import com.hedera.services.store.contracts.precompile.impl.AssociatePrecompile;
import com.hedera.services.store.contracts.precompile.impl.BalanceOfPrecompile;
import com.hedera.services.store.contracts.precompile.impl.BurnPrecompile;
import com.hedera.services.store.contracts.precompile.impl.DecimalsPrecompile;
import com.hedera.services.store.contracts.precompile.impl.DissociatePrecompile;
import com.hedera.services.store.contracts.precompile.impl.ERCTransferPrecompile;
import com.hedera.services.store.contracts.precompile.impl.GetApprovedPrecompile;
import com.hedera.services.store.contracts.precompile.impl.IsApprovedForAllPrecompile;
import com.hedera.services.store.contracts.precompile.impl.MintPrecompile;
import com.hedera.services.store.contracts.precompile.impl.MultiAssociatePrecompile;
import com.hedera.services.store.contracts.precompile.impl.MultiDissociatePrecompile;
import com.hedera.services.store.contracts.precompile.impl.NamePrecompile;
import com.hedera.services.store.contracts.precompile.impl.OwnerOfPrecompile;
import com.hedera.services.store.contracts.precompile.impl.SetApprovalForAllPrecompile;
import com.hedera.services.store.contracts.precompile.impl.SymbolPrecompile;
import com.hedera.services.store.contracts.precompile.impl.TokenCreatePrecompile;
import com.hedera.services.store.contracts.precompile.impl.TokenURIPrecompile;
import com.hedera.services.store.contracts.precompile.impl.TotalSupplyPrecompile;
import com.hedera.services.store.contracts.precompile.impl.TransferPrecompile;
import com.hedera.services.store.contracts.precompile.impl.WipeFungiblePrecompile;
import com.hedera.services.store.contracts.precompile.impl.WipeNonFungiblePrecompile;
import com.hedera.services.store.contracts.precompile.utils.DescriptorUtils;
import com.hedera.services.store.contracts.precompile.utils.PrecompilePricingUtils;
import com.hedera.services.store.contracts.precompile.utils.PrecompileUtils;
import com.hederahashgraph.api.proto.java.ContractID;
import com.hederahashgraph.api.proto.java.ResponseCodeEnum;
import com.hederahashgraph.api.proto.java.TransactionBody;
import java.util.Optional;
import java.util.function.Supplier;
import java.util.function.UnaryOperator;
import javax.inject.Inject;
import javax.inject.Provider;
import javax.inject.Singleton;
import org.apache.commons.lang3.tuple.Pair;
import org.apache.logging.log4j.LogManager;
import org.apache.logging.log4j.Logger;
import org.apache.tuweni.bytes.Bytes;
import org.hyperledger.besu.datatypes.Address;
import org.hyperledger.besu.evm.frame.ExceptionalHaltReason;
import org.hyperledger.besu.evm.frame.MessageFrame;
import org.hyperledger.besu.evm.gascalculator.GasCalculator;
import org.hyperledger.besu.evm.precompile.AbstractPrecompiledContract;
import org.hyperledger.besu.evm.precompile.PrecompiledContract;
import org.jetbrains.annotations.NotNull;

@Singleton
public class HTSPrecompiledContract extends AbstractPrecompiledContract {
    private static final Logger log = LogManager.getLogger(HTSPrecompiledContract.class);

    public static final String HTS_PRECOMPILED_CONTRACT_ADDRESS = "0x167";
    public static final ContractID HTS_PRECOMPILE_MIRROR_ID =
            contractIdFromEvmAddress(
                    Address.fromHexString(HTS_PRECOMPILED_CONTRACT_ADDRESS).toArrayUnsafe());
    public static final EntityId HTS_PRECOMPILE_MIRROR_ENTITY_ID =
            EntityId.fromGrpcContractId(HTS_PRECOMPILE_MIRROR_ID);

    private static final PrecompileContractResult NO_RESULT =
            new PrecompileContractResult(
                    null, true, MessageFrame.State.COMPLETED_FAILED, Optional.empty());

    private static final Bytes STATIC_CALL_REVERT_REASON =
            Bytes.of("HTS precompiles are not static".getBytes());
    private static final String NOT_SUPPORTED_FUNGIBLE_OPERATION_REASON =
            "Invalid operation for ERC-20 token!";
    private static final String NOT_SUPPORTED_NON_FUNGIBLE_OPERATION_REASON =
            "Invalid operation for ERC-721 token!";
    private static final Bytes ERROR_DECODING_INPUT_REVERT_REASON =
            Bytes.of("Error decoding precompile input".getBytes());
    public static final String URI_QUERY_NON_EXISTING_TOKEN_ERROR =
            "ERC721Metadata: URI query for nonexistent token";

    private final EntityCreator creator;
    private final DecodingFacade decoder;
    private final EncodingFacade encoder;
    private final GlobalDynamicProperties dynamicProperties;
    private final EvmSigsVerifier sigsVerifier;
    private final RecordsHistorian recordsHistorian;
    private final SyntheticTxnFactory syntheticTxnFactory;
    private final InfrastructureFactory infrastructureFactory;
    private final ImpliedTransfersMarshal impliedTransfersMarshal;

    private Precompile precompile;
    private TransactionBody.Builder transactionBody;
    private final Provider<FeeCalculator> feeCalculator;
    private long gasRequirement = 0;
    private final StateView currentView;
    private SideEffectsTracker sideEffectsTracker;
    private final PrecompilePricingUtils precompilePricingUtils;
    private WorldLedgers ledgers;
    private Address senderAddress;
    private HederaStackedWorldStateUpdater updater;

    @Inject
    public HTSPrecompiledContract(
            final GlobalDynamicProperties dynamicProperties,
            final GasCalculator gasCalculator,
            final RecordsHistorian recordsHistorian,
            final TxnAwareEvmSigsVerifier sigsVerifier,
            final DecodingFacade decoder,
            final EncodingFacade encoder,
            final SyntheticTxnFactory syntheticTxnFactory,
            final ExpiringCreations creator,
            final ImpliedTransfersMarshal impliedTransfersMarshal,
            final Provider<FeeCalculator> feeCalculator,
            final StateView currentView,
            final PrecompilePricingUtils precompilePricingUtils,
            final InfrastructureFactory infrastructureFactory) {
        super("HTS", gasCalculator);
        this.decoder = decoder;
        this.encoder = encoder;
        this.sigsVerifier = sigsVerifier;
        this.recordsHistorian = recordsHistorian;
        this.syntheticTxnFactory = syntheticTxnFactory;
        this.creator = creator;
        this.dynamicProperties = dynamicProperties;
        this.impliedTransfersMarshal = impliedTransfersMarshal;
        this.feeCalculator = feeCalculator;
        this.currentView = currentView;
        this.precompilePricingUtils = precompilePricingUtils;
        this.infrastructureFactory = infrastructureFactory;
    }

    public Pair<Long, Bytes> computeCosted(final Bytes input, final MessageFrame frame) {
        if (frame.isStatic()) {
            if (!isTokenProxyRedirect(input)) {
                frame.setRevertReason(STATIC_CALL_REVERT_REASON);
                return Pair.of(defaultGas(), null);
            } else {
                final var proxyUpdater = (HederaStackedWorldStateUpdater) frame.getWorldUpdater();
                if (!proxyUpdater.isInTransaction()) {
                    final var executor =
                            infrastructureFactory.newRedirectExecutor(
                                    input, frame, precompilePricingUtils::computeViewFunctionGas);
                    return executor.computeCosted();
                }
            }
        }
        final var result = computePrecompile(input, frame);
        return Pair.of(gasRequirement, result.getOutput());
    }

    @Override
    public long gasRequirement(final Bytes bytes) {
        return gasRequirement;
    }

    @NotNull
    @Override
    public PrecompileContractResult computePrecompile(
            final Bytes input, @NotNull final MessageFrame frame) {
        prepareFields(frame);
        prepareComputation(input, updater::unaliased);

        gasRequirement = defaultGas();
        if (this.precompile == null || this.transactionBody == null) {
            frame.setRevertReason(ERROR_DECODING_INPUT_REVERT_REASON);
            return NO_RESULT;
        }

        final var now = frame.getBlockValues().getTimestamp();
        gasRequirement = precompile.getGasRequirement(now);
        Bytes result = computeInternal(frame);

        return result == null
                ? PrecompiledContract.PrecompileContractResult.halt(
                        null, Optional.of(ExceptionalHaltReason.NONE))
                : PrecompiledContract.PrecompileContractResult.success(result);
    }

    void prepareFields(final MessageFrame frame) {
        this.updater = (HederaStackedWorldStateUpdater) frame.getWorldUpdater();
        this.sideEffectsTracker = infrastructureFactory.newSideEffects();
        this.ledgers = updater.wrappedTrackingLedgers(sideEffectsTracker);

        final var unaliasedSenderAddress =
                updater.permissivelyUnaliased(frame.getSenderAddress().toArray());
        this.senderAddress = Address.wrap(Bytes.of(unaliasedSenderAddress));
    }

    void prepareComputation(final Bytes input, final UnaryOperator<byte[]> aliasResolver) {
        this.precompile = null;
        this.transactionBody = null;

        int functionId = input.getInt(0);
        this.gasRequirement = 0L;

        this.precompile =
                switch (functionId) {
                    case AbiConstants.ABI_ID_CRYPTO_TRANSFER,
                            AbiConstants.ABI_ID_TRANSFER_TOKENS,
                            AbiConstants.ABI_ID_TRANSFER_TOKEN,
                            AbiConstants.ABI_ID_TRANSFER_NFTS,
                            AbiConstants.ABI_ID_TRANSFER_NFT -> new TransferPrecompile(
                            ledgers,
                            decoder,
                            updater,
                            sigsVerifier,
                            sideEffectsTracker,
                            syntheticTxnFactory,
                            infrastructureFactory,
                            precompilePricingUtils,
                            functionId,
                            senderAddress,
                            impliedTransfersMarshal);
                    case AbiConstants.ABI_ID_MINT_TOKEN -> new MintPrecompile(
                            ledgers,
                            decoder,
                            encoder,
                            updater.aliases(),
                            sigsVerifier,
                            recordsHistorian,
                            sideEffectsTracker,
                            syntheticTxnFactory,
                            infrastructureFactory,
                            precompilePricingUtils);
                    case AbiConstants.ABI_ID_BURN_TOKEN -> new BurnPrecompile(
                            ledgers,
                            decoder,
                            encoder,
                            updater.aliases(),
                            sigsVerifier,
                            sideEffectsTracker,
                            syntheticTxnFactory,
                            infrastructureFactory,
                            precompilePricingUtils);
                    case AbiConstants.ABI_ID_ASSOCIATE_TOKENS -> new MultiAssociatePrecompile(
                            ledgers,
                            decoder,
                            updater.aliases(),
                            sigsVerifier,
                            sideEffectsTracker,
                            syntheticTxnFactory,
                            infrastructureFactory,
                            precompilePricingUtils,
                            feeCalculator,
                            currentView);
                    case AbiConstants.ABI_ID_ASSOCIATE_TOKEN -> new AssociatePrecompile(
                            ledgers,
                            decoder,
                            updater.aliases(),
                            sigsVerifier,
                            sideEffectsTracker,
                            syntheticTxnFactory,
                            infrastructureFactory,
                            precompilePricingUtils,
                            feeCalculator,
                            currentView);
                    case AbiConstants.ABI_ID_DISSOCIATE_TOKENS -> new MultiDissociatePrecompile(
                            ledgers,
                            decoder,
                            updater.aliases(),
                            sigsVerifier,
                            sideEffectsTracker,
                            syntheticTxnFactory,
                            infrastructureFactory,
                            precompilePricingUtils,
                            feeCalculator,
                            currentView);
                    case AbiConstants.ABI_ID_DISSOCIATE_TOKEN -> new DissociatePrecompile(
                            ledgers,
                            decoder,
                            updater.aliases(),
                            sigsVerifier,
                            sideEffectsTracker,
                            syntheticTxnFactory,
                            infrastructureFactory,
                            precompilePricingUtils,
                            feeCalculator,
                            currentView);
<<<<<<< HEAD
                    case AbiConstants.ABI_WIPE_TOKEN_ACCOUNT_FUNGIBLE -> new WipeFungiblePrecompile(
                            ledgers,
                            decoder,
                            updater.aliases(),
                            sigsVerifier,
                            sideEffectsTracker,
                            syntheticTxnFactory,
                            infrastructureFactory,
                            precompilePricingUtils);
                    case AbiConstants.ABI_WIPE_TOKEN_ACCOUNT_NFT -> new WipeNonFungiblePrecompile(
                            ledgers,
                            decoder,
                            updater.aliases(),
                            sigsVerifier,
                            sideEffectsTracker,
                            syntheticTxnFactory,
                            infrastructureFactory,
                            precompilePricingUtils);
=======
                    case AbiConstants.ABI_ID_ALLOWANCE -> checkFeatureFlag(
                            dynamicProperties.areAllowancesEnabled(),
                            () ->
                                    new AllowancePrecompile(
                                            syntheticTxnFactory,
                                            ledgers,
                                            encoder,
                                            decoder,
                                            precompilePricingUtils));
                    case AbiConstants.ABI_ID_APPROVE -> checkFeatureFlag(
                            dynamicProperties.areAllowancesEnabled(),
                            () ->
                                    new ApprovePrecompile(
                                            true,
                                            ledgers,
                                            decoder,
                                            encoder,
                                            currentView,
                                            sideEffectsTracker,
                                            syntheticTxnFactory,
                                            infrastructureFactory,
                                            precompilePricingUtils,
                                            senderAddress));
                    case AbiConstants.ABI_ID_APPROVE_NFT -> checkFeatureFlag(
                            dynamicProperties.areAllowancesEnabled(),
                            () ->
                                    new ApprovePrecompile(
                                            false,
                                            ledgers,
                                            decoder,
                                            encoder,
                                            currentView,
                                            sideEffectsTracker,
                                            syntheticTxnFactory,
                                            infrastructureFactory,
                                            precompilePricingUtils,
                                            senderAddress));
                    case AbiConstants.ABI_ID_SET_APPROVAL_FOR_ALL -> checkFeatureFlag(
                            dynamicProperties.areAllowancesEnabled(),
                            () ->
                                    new SetApprovalForAllPrecompile(
                                            ledgers,
                                            decoder,
                                            currentView,
                                            sideEffectsTracker,
                                            syntheticTxnFactory,
                                            infrastructureFactory,
                                            precompilePricingUtils,
                                            senderAddress));
                    case AbiConstants.ABI_ID_GET_APPROVED -> checkFeatureFlag(
                            dynamicProperties.areAllowancesEnabled(),
                            () ->
                                    new GetApprovedPrecompile(
                                            syntheticTxnFactory,
                                            ledgers,
                                            encoder,
                                            decoder,
                                            precompilePricingUtils));
                    case AbiConstants.ABI_ID_IS_APPROVED_FOR_ALL -> checkFeatureFlag(
                            dynamicProperties.areAllowancesEnabled(),
                            () ->
                                    new IsApprovedForAllPrecompile(
                                            syntheticTxnFactory,
                                            ledgers,
                                            encoder,
                                            decoder,
                                            precompilePricingUtils));
>>>>>>> c312f1b2
                    case AbiConstants.ABI_ID_REDIRECT_FOR_TOKEN -> {
                        final var target = DescriptorUtils.getRedirectTarget(input);
                        final var tokenId = target.tokenId();
                        final var isFungibleToken =
                                TokenType.FUNGIBLE_COMMON.equals(ledgers.typeOf(tokenId));
                        final var nestedFunctionSelector = target.descriptor();
                        yield switch (nestedFunctionSelector) {
                            case AbiConstants.ABI_ID_ERC_NAME -> new NamePrecompile(
                                    tokenId,
                                    syntheticTxnFactory,
                                    ledgers,
                                    encoder,
                                    decoder,
                                    precompilePricingUtils);
                            case AbiConstants.ABI_ID_ERC_SYMBOL -> new SymbolPrecompile(
                                    tokenId,
                                    syntheticTxnFactory,
                                    ledgers,
                                    encoder,
                                    decoder,
                                    precompilePricingUtils);
                            case AbiConstants.ABI_ID_ERC_DECIMALS -> checkFungible(
                                    isFungibleToken,
                                    () ->
                                            new DecimalsPrecompile(
                                                    tokenId,
                                                    syntheticTxnFactory,
                                                    ledgers,
                                                    encoder,
                                                    decoder,
                                                    precompilePricingUtils));
                            case AbiConstants
                                    .ABI_ID_ERC_TOTAL_SUPPLY_TOKEN -> new TotalSupplyPrecompile(
                                    tokenId,
                                    syntheticTxnFactory,
                                    ledgers,
                                    encoder,
                                    decoder,
                                    precompilePricingUtils);
                            case AbiConstants
                                    .ABI_ID_ERC_BALANCE_OF_TOKEN -> new BalanceOfPrecompile(
                                    tokenId,
                                    syntheticTxnFactory,
                                    ledgers,
                                    encoder,
                                    decoder,
                                    precompilePricingUtils);
                            case AbiConstants.ABI_ID_ERC_OWNER_OF_NFT -> checkNFT(
                                    isFungibleToken,
                                    () ->
                                            new OwnerOfPrecompile(
                                                    tokenId,
                                                    syntheticTxnFactory,
                                                    ledgers,
                                                    encoder,
                                                    decoder,
                                                    precompilePricingUtils));
                            case AbiConstants.ABI_ID_ERC_TOKEN_URI_NFT -> checkNFT(
                                    isFungibleToken,
                                    () ->
                                            new TokenURIPrecompile(
                                                    tokenId,
                                                    syntheticTxnFactory,
                                                    ledgers,
                                                    encoder,
                                                    decoder,
                                                    precompilePricingUtils));
                            case AbiConstants.ABI_ID_ERC_TRANSFER -> checkFungible(
                                    isFungibleToken,
                                    () ->
                                            new ERCTransferPrecompile(
                                                    tokenId,
                                                    senderAddress,
                                                    isFungibleToken,
                                                    ledgers,
                                                    decoder,
                                                    encoder,
                                                    updater,
                                                    sigsVerifier,
                                                    sideEffectsTracker,
                                                    syntheticTxnFactory,
                                                    infrastructureFactory,
                                                    precompilePricingUtils,
                                                    functionId,
                                                    impliedTransfersMarshal));
                            case AbiConstants.ABI_ID_ERC_TRANSFER_FROM -> checkFeatureFlag(
                                    dynamicProperties.areAllowancesEnabled(),
                                    () ->
                                            new ERCTransferPrecompile(
                                                    tokenId,
                                                    senderAddress,
                                                    isFungibleToken,
                                                    ledgers,
                                                    decoder,
                                                    encoder,
                                                    updater,
                                                    sigsVerifier,
                                                    sideEffectsTracker,
                                                    syntheticTxnFactory,
                                                    infrastructureFactory,
                                                    precompilePricingUtils,
                                                    functionId,
                                                    impliedTransfersMarshal));
                            case AbiConstants.ABI_ID_ERC_ALLOWANCE -> checkFeatureFlag(
                                    dynamicProperties.areAllowancesEnabled(),
                                    () ->
                                            new AllowancePrecompile(
                                                    tokenId,
                                                    syntheticTxnFactory,
                                                    ledgers,
                                                    encoder,
                                                    decoder,
                                                    precompilePricingUtils));
                            case AbiConstants.ABI_ID_ERC_APPROVE -> checkFeatureFlag(
                                    dynamicProperties.areAllowancesEnabled(),
                                    () ->
                                            new ApprovePrecompile(
                                                    tokenId,
                                                    isFungibleToken,
                                                    ledgers,
                                                    decoder,
                                                    encoder,
                                                    currentView,
                                                    sideEffectsTracker,
                                                    syntheticTxnFactory,
                                                    infrastructureFactory,
                                                    precompilePricingUtils,
                                                    senderAddress));
                            case AbiConstants.ABI_ID_ERC_SET_APPROVAL_FOR_ALL -> checkFeatureFlag(
                                    dynamicProperties.areAllowancesEnabled(),
                                    () ->
                                            new SetApprovalForAllPrecompile(
                                                    tokenId,
                                                    ledgers,
                                                    decoder,
                                                    currentView,
                                                    sideEffectsTracker,
                                                    syntheticTxnFactory,
                                                    infrastructureFactory,
                                                    precompilePricingUtils,
                                                    senderAddress));
                            case AbiConstants.ABI_ID_ERC_GET_APPROVED -> checkFeatureFlag(
                                    dynamicProperties.areAllowancesEnabled(),
                                    () ->
                                            new GetApprovedPrecompile(
                                                    tokenId,
                                                    syntheticTxnFactory,
                                                    ledgers,
                                                    encoder,
                                                    decoder,
                                                    precompilePricingUtils));
                            case AbiConstants.ABI_ID_ERC_IS_APPROVED_FOR_ALL -> checkFeatureFlag(
                                    dynamicProperties.areAllowancesEnabled(),
                                    () ->
                                            new IsApprovedForAllPrecompile(
                                                    tokenId,
                                                    syntheticTxnFactory,
                                                    ledgers,
                                                    encoder,
                                                    decoder,
                                                    precompilePricingUtils));
                            default -> null;
                        };
                    }
                    case AbiConstants.ABI_ID_CREATE_FUNGIBLE_TOKEN,
                            AbiConstants.ABI_ID_CREATE_FUNGIBLE_TOKEN_WITH_FEES,
                            AbiConstants.ABI_ID_CREATE_NON_FUNGIBLE_TOKEN,
                            AbiConstants
                                    .ABI_ID_CREATE_NON_FUNGIBLE_TOKEN_WITH_FEES -> (dynamicProperties
                                    .isHTSPrecompileCreateEnabled())
                            ? new TokenCreatePrecompile(
                                    ledgers,
                                    decoder,
                                    encoder,
                                    updater,
                                    sigsVerifier,
                                    recordsHistorian,
                                    sideEffectsTracker,
                                    syntheticTxnFactory,
                                    infrastructureFactory,
                                    functionId,
                                    senderAddress,
                                    dynamicProperties.fundingAccount(),
                                    feeCalculator,
                                    precompilePricingUtils)
                            : null;
                    default -> null;
                };
        if (precompile != null) {
            decodeInput(input, aliasResolver);
        }
    }

    /* --- Helpers --- */
    void decodeInput(final Bytes input, final UnaryOperator<byte[]> aliasResolver) {
        this.transactionBody = TransactionBody.newBuilder();
        try {
            this.transactionBody = this.precompile.body(input, aliasResolver);
        } catch (Exception e) {
            log.warn("Internal precompile failure", e);
            transactionBody = null;
        }
    }

    private Precompile checkNFT(boolean isFungible, Supplier<Precompile> precompileSupplier) {
        if (isFungible) {
            throw new InvalidTransactionException(
                    NOT_SUPPORTED_FUNGIBLE_OPERATION_REASON, INVALID_TOKEN_ID);
        } else {
            return precompileSupplier.get();
        }
    }

    private Precompile checkFungible(boolean isFungible, Supplier<Precompile> precompileSupplier) {
        if (!isFungible) {
            throw new InvalidTransactionException(
                    NOT_SUPPORTED_NON_FUNGIBLE_OPERATION_REASON, INVALID_TOKEN_ID);
        } else {
            return precompileSupplier.get();
        }
    }

    private Precompile checkFeatureFlag(
            boolean featureFlag, Supplier<Precompile> precompileSupplier) {
        if (!featureFlag) {
            throw new InvalidTransactionException(NOT_SUPPORTED);
        } else {
            return precompileSupplier.get();
        }
    }

    @SuppressWarnings("rawtypes")
    protected Bytes computeInternal(final MessageFrame frame) {
        Bytes result;
        ExpirableTxnRecord.Builder childRecord;
        try {
            validateTrue(frame.getRemainingGas() >= gasRequirement, INSUFFICIENT_GAS);

            precompile.handleSentHbars(frame);
            precompile.customizeTrackingLedgers(ledgers);
            precompile.run(frame);

            // As in HederaLedger.commit(), we must first commit the ledgers before creating our
            // synthetic record, as the ledger interceptors will populate the sideEffectsTracker
            ledgers.commit();

            childRecord =
                    creator.createSuccessfulSyntheticRecord(
                            precompile.getCustomFees(), sideEffectsTracker, EMPTY_MEMO);
            result = precompile.getSuccessResultFor(childRecord);
            addContractCallResultToRecord(childRecord, result, Optional.empty(), frame);
        } catch (final InvalidTransactionException e) {
            final var status = e.getResponseCode();
            childRecord = creator.createUnsuccessfulSyntheticRecord(status);
            result = precompile.getFailureResultFor(status);
            addContractCallResultToRecord(childRecord, result, Optional.of(status), frame);
            if (e.isReverting()) {
                frame.setState(MessageFrame.State.REVERT);
                frame.setRevertReason(e.getRevertReason());
            }
        } catch (final Exception e) {
            log.warn("Internal precompile failure", e);
            childRecord = creator.createUnsuccessfulSyntheticRecord(FAIL_INVALID);
            result = precompile.getFailureResultFor(FAIL_INVALID);
            addContractCallResultToRecord(childRecord, result, Optional.of(FAIL_INVALID), frame);
        }

        // This should always have a parent stacked updater
        final var parentUpdater = updater.parentUpdater();
        if (parentUpdater.isPresent()) {
            final var parent = (AbstractLedgerWorldUpdater) parentUpdater.get();
            parent.manageInProgressRecord(recordsHistorian, childRecord, this.transactionBody);
        } else {
            throw new InvalidTransactionException(
                    "HTS precompile frame had no parent updater", FAIL_INVALID);
        }

        return result;
    }

    private void addContractCallResultToRecord(
            final ExpirableTxnRecord.Builder childRecord,
            final Bytes result,
            final Optional<ResponseCodeEnum> errorStatus,
            final MessageFrame messageFrame) {
        if (dynamicProperties.shouldExportPrecompileResults()) {
            PrecompileUtils.addContractCallResultToRecord(
                    this.gasRequirement,
                    childRecord,
                    result,
                    errorStatus,
                    messageFrame,
                    dynamicProperties.shouldExportPrecompileResults(),
                    precompile.shouldAddTraceabilityFieldsToRecord(),
                    senderAddress);
        }
    }

    private long defaultGas() {
        return dynamicProperties.htsDefaultGasCost();
    }

    @VisibleForTesting
    public Precompile getPrecompile() {
        return precompile;
    }
}<|MERGE_RESOLUTION|>--- conflicted
+++ resolved
@@ -331,26 +331,6 @@
                             precompilePricingUtils,
                             feeCalculator,
                             currentView);
-<<<<<<< HEAD
-                    case AbiConstants.ABI_WIPE_TOKEN_ACCOUNT_FUNGIBLE -> new WipeFungiblePrecompile(
-                            ledgers,
-                            decoder,
-                            updater.aliases(),
-                            sigsVerifier,
-                            sideEffectsTracker,
-                            syntheticTxnFactory,
-                            infrastructureFactory,
-                            precompilePricingUtils);
-                    case AbiConstants.ABI_WIPE_TOKEN_ACCOUNT_NFT -> new WipeNonFungiblePrecompile(
-                            ledgers,
-                            decoder,
-                            updater.aliases(),
-                            sigsVerifier,
-                            sideEffectsTracker,
-                            syntheticTxnFactory,
-                            infrastructureFactory,
-                            precompilePricingUtils);
-=======
                     case AbiConstants.ABI_ID_ALLOWANCE -> checkFeatureFlag(
                             dynamicProperties.areAllowancesEnabled(),
                             () ->
@@ -418,7 +398,24 @@
                                             encoder,
                                             decoder,
                                             precompilePricingUtils));
->>>>>>> c312f1b2
+                    case AbiConstants.ABI_WIPE_TOKEN_ACCOUNT_FUNGIBLE -> new WipeFungiblePrecompile(
+                            ledgers,
+                            decoder,
+                            updater.aliases(),
+                            sigsVerifier,
+                            sideEffectsTracker,
+                            syntheticTxnFactory,
+                            infrastructureFactory,
+                            precompilePricingUtils);
+                    case AbiConstants.ABI_WIPE_TOKEN_ACCOUNT_NFT -> new WipeNonFungiblePrecompile(
+                            ledgers,
+                            decoder,
+                            updater.aliases(),
+                            sigsVerifier,
+                            sideEffectsTracker,
+                            syntheticTxnFactory,
+                            infrastructureFactory,
+                            precompilePricingUtils);
                     case AbiConstants.ABI_ID_REDIRECT_FOR_TOKEN -> {
                         final var target = DescriptorUtils.getRedirectTarget(input);
                         final var tokenId = target.tokenId();
