package com.hedera.services.store.contracts.precompile;

/*
 * -
 * ‌
 * Hedera Services Node
 * ​
 * Copyright (C) 2018 - 2021 Hedera Hashgraph, LLC
 * ​
 * Licensed under the Apache License, Version 2.0 (the "License");
 * you may not use this file except in compliance with the License.
 * You may obtain a copy of the License at
 *
 *       http://www.apache.org/licenses/LICENSE-2.0
 *
 * Unless required by applicable law or agreed to in writing, software
 * distributed under the License is distributed on an "AS IS" BASIS,
 * WITHOUT WARRANTIES OR CONDITIONS OF ANY KIND, either express or implied.
 * See the License for the specific language governing permissions and
 * limitations under the License.
 * ‍
 *
 */

import com.google.protobuf.ByteString;
import com.hedera.services.context.SideEffectsTracker;
import com.hedera.services.context.primitives.StateView;
import com.hedera.services.context.properties.GlobalDynamicProperties;
import com.hedera.services.contracts.sources.SoliditySigsVerifier;
import com.hedera.services.contracts.sources.TxnAwareSoliditySigsVerifier;
import com.hedera.services.exceptions.InvalidTransactionException;
import com.hedera.services.fees.FeeCalculator;
import com.hedera.services.fees.calculation.UsagePricesProvider;
import com.hedera.services.grpc.marshalling.ImpliedTransfers;
import com.hedera.services.grpc.marshalling.ImpliedTransfersMarshal;
import com.hedera.services.ledger.BalanceChange;
import com.hedera.services.ledger.SigImpactHistorian;
import com.hedera.services.ledger.TransactionalLedger;
import com.hedera.services.ledger.TransferLogic;
import com.hedera.services.ledger.accounts.ContractAliases;
import com.hedera.services.ledger.backing.BackingStore;
import com.hedera.services.ledger.ids.EntityIdSource;
import com.hedera.services.ledger.properties.AccountProperty;
import com.hedera.services.ledger.properties.NftProperty;
import com.hedera.services.ledger.properties.TokenProperty;
import com.hedera.services.ledger.properties.TokenRelProperty;
import com.hedera.services.records.AccountRecordsHistorian;
import com.hedera.services.state.EntityCreator;
import com.hedera.services.state.enums.TokenType;
import com.hedera.services.state.expiry.ExpiringCreations;
import com.hedera.services.state.merkle.MerkleAccount;
import com.hedera.services.state.merkle.MerkleToken;
import com.hedera.services.state.merkle.MerkleTokenRelStatus;
import com.hedera.services.state.merkle.MerkleUniqueToken;
import com.hedera.services.state.submerkle.EntityId;
import com.hedera.services.state.submerkle.ExpirableTxnRecord;
import com.hedera.services.state.submerkle.FcAssessedCustomFee;
import com.hedera.services.state.submerkle.SolidityFnResult;
import com.hedera.services.store.AccountStore;
import com.hedera.services.store.TypedTokenStore;
import com.hedera.services.store.contracts.AbstractLedgerWorldUpdater;
import com.hedera.services.store.contracts.HederaStackedWorldStateUpdater;
import com.hedera.services.store.contracts.WorldLedgers;
import com.hedera.services.store.models.Id;
import com.hedera.services.store.models.NftId;
import com.hedera.services.store.tokens.HederaTokenStore;
import com.hedera.services.store.tokens.views.UniqueTokenViewsManager;
import com.hedera.services.txns.crypto.AutoCreationLogic;
import com.hedera.services.txns.token.AssociateLogic;
import com.hedera.services.txns.token.BurnLogic;
import com.hedera.services.txns.token.DissociateLogic;
import com.hedera.services.txns.token.MintLogic;
import com.hedera.services.txns.token.TokenCreateLogic;
import com.hedera.services.txns.token.process.DissociationFactory;
import com.hedera.services.txns.validation.OptionValidator;
import com.hedera.services.utils.EntityIdUtils;
import com.hedera.services.utils.SignedTxnAccessor;
import com.hedera.services.utils.TxnAccessor;
import com.hederahashgraph.api.proto.java.AccountAmount;
import com.hederahashgraph.api.proto.java.AccountID;
import com.hederahashgraph.api.proto.java.ContractFunctionResult;
import com.hederahashgraph.api.proto.java.ContractID;
import com.hederahashgraph.api.proto.java.HederaFunctionality;
import com.hederahashgraph.api.proto.java.Query;
import com.hederahashgraph.api.proto.java.ResponseCodeEnum;
import com.hederahashgraph.api.proto.java.ResponseType;
import com.hederahashgraph.api.proto.java.SignatureMap;
import com.hederahashgraph.api.proto.java.SignedTransaction;
import com.hederahashgraph.api.proto.java.Timestamp;
import com.hederahashgraph.api.proto.java.TokenID;
import com.hederahashgraph.api.proto.java.Transaction;
import com.hederahashgraph.api.proto.java.TransactionBody;
import com.hederahashgraph.api.proto.java.TransactionGetRecordQuery;
import com.hederahashgraph.api.proto.java.TransactionID;
import org.apache.commons.lang3.tuple.Pair;
import org.apache.logging.log4j.LogManager;
import org.apache.logging.log4j.Logger;
import org.apache.tuweni.bytes.Bytes;
import org.apache.tuweni.units.bigints.UInt256;
import org.hyperledger.besu.datatypes.Address;
import org.hyperledger.besu.evm.Gas;
import org.hyperledger.besu.evm.frame.MessageFrame;
import org.hyperledger.besu.evm.gascalculator.GasCalculator;
import org.hyperledger.besu.evm.log.Log;
import org.hyperledger.besu.evm.precompile.AbstractPrecompiledContract;

import javax.inject.Inject;
import javax.inject.Provider;
import javax.inject.Singleton;
import java.math.BigInteger;
import java.time.Instant;
import java.util.ArrayList;
import java.util.Collections;
import java.util.List;
import java.util.Objects;
import java.util.Optional;
import java.util.function.Supplier;
import java.util.function.UnaryOperator;

import static com.hedera.services.context.BasicTransactionContext.EMPTY_KEY;
import static com.hedera.services.exceptions.ValidationUtils.validateTrue;
import static com.hedera.services.grpc.marshalling.ImpliedTransfers.NO_ALIASES;
import static com.hedera.services.ledger.backing.BackingTokenRels.asTokenRel;
import static com.hedera.services.ledger.ids.ExceptionalEntityIdSource.NOOP_ID_SOURCE;
import static com.hedera.services.ledger.properties.NftProperty.METADATA;
import static com.hedera.services.ledger.properties.NftProperty.OWNER;
import static com.hedera.services.ledger.properties.TokenProperty.DECIMALS;
import static com.hedera.services.ledger.properties.TokenProperty.NAME;
import static com.hedera.services.ledger.properties.TokenProperty.SYMBOL;
import static com.hedera.services.ledger.properties.TokenProperty.TOKEN_TYPE;
import static com.hedera.services.ledger.properties.TokenProperty.TOTAL_SUPPLY;
import static com.hedera.services.ledger.properties.TokenRelProperty.TOKEN_BALANCE;
import static com.hedera.services.legacy.core.jproto.TxnReceipt.SUCCESS_LITERAL;
import static com.hedera.services.state.EntityCreator.EMPTY_MEMO;
import static com.hedera.services.store.contracts.HederaWorldState.WorldStateTokenAccount.TOKEN_PROXY_ACCOUNT_NONCE;
import static com.hedera.services.store.contracts.precompile.PrecompilePricingUtils.GasCostType.ASSOCIATE;
import static com.hedera.services.store.contracts.precompile.PrecompilePricingUtils.GasCostType.DISSOCIATE;
import static com.hedera.services.store.contracts.precompile.PrecompilePricingUtils.GasCostType.MINT_FUNGIBLE;
import static com.hedera.services.store.contracts.precompile.PrecompilePricingUtils.GasCostType.MINT_NFT;
import static com.hedera.services.store.tokens.views.UniqueTokenViewsManager.NOOP_VIEWS_MANAGER;
import static com.hedera.services.txns.span.SpanMapManager.reCalculateXferMeta;
import static com.hedera.services.utils.EntityIdUtils.asTypedEvmAddress;
import static com.hedera.services.utils.EntityIdUtils.contractIdFromEvmAddress;
import static com.hederahashgraph.api.proto.java.HederaFunctionality.ContractCall;
import static com.hederahashgraph.api.proto.java.ResponseCodeEnum.FAIL_INVALID;
import static com.hederahashgraph.api.proto.java.ResponseCodeEnum.INVALID_SIGNATURE;
import static com.hederahashgraph.api.proto.java.ResponseCodeEnum.OK;
import static com.hederahashgraph.api.proto.java.ResponseCodeEnum.SUCCESS;
import static com.hederahashgraph.api.proto.java.TokenType.NON_FUNGIBLE_UNIQUE;

@Singleton
public class HTSPrecompiledContract extends AbstractPrecompiledContract {
	private static final Logger log = LogManager.getLogger(HTSPrecompiledContract.class);

	public static final String HTS_PRECOMPILED_CONTRACT_ADDRESS = "0x167";
	public static final ContractID HTS_PRECOMPILE_MIRROR_ID = contractIdFromEvmAddress(
			Address.fromHexString(HTS_PRECOMPILED_CONTRACT_ADDRESS).toArrayUnsafe());

	private static final Bytes SUCCESS_RESULT = resultFrom(SUCCESS);
	private static final Bytes STATIC_CALL_REVERT_REASON = Bytes.of("HTS precompiles are not static".getBytes());
	private static final String NOT_SUPPORTED_FUNGIBLE_OPERATION_REASON = "Invalid operation for ERC-20 token!";
	private static final String NOT_SUPPORTED_NON_FUNGIBLE_OPERATION_REASON = "Invalid operation for ERC-721 token!";
	private static final Bytes ERROR_DECODING_INPUT_REVERT_REASON = Bytes.of(
			"Error decoding precompile input".getBytes());
	private static final List<Long> NO_SERIAL_NOS = Collections.emptyList();
	private static final List<ByteString> NO_METADATA = Collections.emptyList();
	private static final List<FcAssessedCustomFee> NO_CUSTOM_FEES = Collections.emptyList();
	private static final EntityIdSource ids = NOOP_ID_SOURCE;

	/* Precompiles cannot change treasury accounts */
	public static final TypedTokenStore.LegacyTreasuryAdder NOOP_TREASURY_ADDER = (aId, tId) -> {
	};
	public static final TypedTokenStore.LegacyTreasuryRemover NOOP_TREASURY_REMOVER = (aId, tId) -> {
	};

	private TokenCreateLogicFactory tokenCreateLogicFactory = TokenCreateLogic::new;
	private MintLogicFactory mintLogicFactory = MintLogic::new;
	private BurnLogicFactory burnLogicFactory = BurnLogic::new;
	private AssociateLogicFactory associateLogicFactory = AssociateLogic::new;
	private DissociateLogicFactory dissociateLogicFactory = DissociateLogic::new;
	private TransferLogicFactory transferLogicFactory = TransferLogic::new;
	private TokenStoreFactory tokenStoreFactory = TypedTokenStore::new;
	private HederaTokenStoreFactory hederaTokenStoreFactory = HederaTokenStore::new;
	private AccountStoreFactory accountStoreFactory = AccountStore::new;
	private Supplier<SideEffectsTracker> sideEffectsFactory = SideEffectsTracker::new;

	private final EntityCreator creator;
	private final DecodingFacade decoder;
	private final EncodingFacade encoder;
	private final GlobalDynamicProperties dynamicProperties;
	private final OptionValidator validator;
	private final SoliditySigsVerifier sigsVerifier;
	private final SigImpactHistorian sigImpactHistorian;
	private final AccountRecordsHistorian recordsHistorian;
	private final SyntheticTxnFactory syntheticTxnFactory;
	private final DissociationFactory dissociationFactory;
	private final UsagePricesProvider resourceCosts;

	private final ImpliedTransfersMarshal impliedTransfersMarshal;

	//cryptoTransfer(TokenTransferList[] memory tokenTransfers)
	protected static final int ABI_ID_CRYPTO_TRANSFER = 0x189a554c;
	//transferTokens(address token, address[] memory accountId, int64[] memory amount)
	protected static final int ABI_ID_TRANSFER_TOKENS = 0x82bba493;
	//transferToken(address token, address sender, address recipient, int64 amount)
	protected static final int ABI_ID_TRANSFER_TOKEN = 0xeca36917;
	//transferNFTs(address token, address[] memory sender, address[] memory receiver, int64[] memory serialNumber)
	protected static final int ABI_ID_TRANSFER_NFTS = 0x2c4ba191;
	//transferNFT(address token,  address sender, address recipient, int64 serialNum)
	protected static final int ABI_ID_TRANSFER_NFT = 0x5cfc9011;
	//mintToken(address token, uint64 amount, bytes[] memory metadata)
	protected static final int ABI_ID_MINT_TOKEN = 0x278e0b88;
	//burnToken(address token, uint64 amount, int64[] memory serialNumbers)
	protected static final int ABI_ID_BURN_TOKEN = 0xacb9cff9;
	//associateTokens(address account, address[] memory tokens)
	protected static final int ABI_ID_ASSOCIATE_TOKENS = 0x2e63879b;
	//associateToken(address account, address token)
	protected static final int ABI_ID_ASSOCIATE_TOKEN = 0x49146bde;
	//dissociateTokens(address account, address[] memory tokens)
	protected static final int ABI_ID_DISSOCIATE_TOKENS = 0x78b63918;
	//dissociateToken(address account, address token)
	protected static final int ABI_ID_DISSOCIATE_TOKEN = 0x099794e8;
<<<<<<< HEAD
	//createFungibleToken(HederaToken memory token, uint initialTotalSupply, uint decimals)
	protected static final int ABI_ID_CREATE_FUNGIBLE_TOKEN = 0x7812a04b;
	//createFungibleTokenWithCustomFees(HederaToken memory token, uint initialTotalSupply, uint decimals, FixedFee[] memory fixedFees, FractionalFee[] memory fractionalFees)
	protected static final int ABI_ID_CREATE_FUNGIBLE_TOKEN_WITH_FEES = 0x4b37e995;
	//createNonFungibleToken(HederaToken memory token)
	protected static final int ABI_ID_CREATE_NON_FUNGIBLE_TOKEN = 0x9dc711e0;
	//createNonFungibleTokenWithCustomFees(HederaToken memory token, FixedFee[] memory fixedFees, RoyaltyFee[] memory royaltyFees)
	protected static final int ABI_ID_CREATE_NON_FUNGIBLE_TOKEN_WITH_FEES = 0x9c1fba6b;
=======
	//redirectForToken(address token, bytes memory data)
	protected static final int ABI_ID_REDIRECT_FOR_TOKEN = 0x618dc65e;

	//name()
	protected static final int ABI_ID_NAME = 0x06fdde03;
	//symbol()
	protected static final int ABI_ID_SYMBOL = 0x95d89b41;
	//decimals()
	protected static final int ABI_ID_DECIMALS = 0x313ce567;
	//totalSupply()
	protected static final int ABI_ID_TOTAL_SUPPLY_TOKEN = 0x18160ddd;
	//balanceOf(address account)
	protected static final int ABI_ID_BALANCE_OF_TOKEN = 0x70a08231;
	//transfer(address recipient, uint256 amount)
	protected static final int ABI_ID_ERC_TRANSFER = 0xa9059cbb;
	//transferFrom(address sender, address recipient, uint256 amount)
	//transferFrom(address from, address to, uint256 tokenId)
	protected static final int ABI_ID_ERC_TRANSFER_FROM = 0x23b872dd;

	//ownerOf(uint256 tokenId)
	protected static final int ABI_ID_OWNER_OF_NFT = 0x6352211e;
	//tokenURI(uint256 tokenId)
	protected static final int ABI_ID_TOKEN_URI_NFT = 0xc87b56dd;

	//Transfer(address indexed from, address indexed to, uint256 indexed tokenId)
	//Transfer(address indexed from, address indexed to, uint256 value)
	private static final Bytes TRANSFER_EVENT = Bytes.fromHexString("ddf252ad1be2c89b69c2b068fc378daa952ba7f163c4a11628f55a4df523b3ef");
>>>>>>> b178f8b8

	private int functionId;
	private Precompile precompile;
	private TransactionBody.Builder transactionBody;
	private final Provider<FeeCalculator> feeCalculator;
	private Gas gasRequirement = Gas.ZERO;
	private final StateView currentView;
	private final PrecompilePricingUtils precompilePricingUtils;
	private WorldLedgers ledgers;
	private Address senderAddress;
	private HederaStackedWorldStateUpdater updater;
	private boolean isTokenReadOnlyTransaction = false;

	@Inject
	public HTSPrecompiledContract(
			final OptionValidator validator,
			final GlobalDynamicProperties dynamicProperties,
			final GasCalculator gasCalculator,
			final SigImpactHistorian sigImpactHistorian,
			final AccountRecordsHistorian recordsHistorian,
			final TxnAwareSoliditySigsVerifier sigsVerifier,
			final DecodingFacade decoder,
			final EncodingFacade encoder,
			final SyntheticTxnFactory syntheticTxnFactory,
			final ExpiringCreations creator,
			final DissociationFactory dissociationFactory,
			final ImpliedTransfersMarshal impliedTransfersMarshal,
			final Provider<FeeCalculator> feeCalculator,
			final StateView currentView,
			final PrecompilePricingUtils precompilePricingUtils,
			final UsagePricesProvider resourceCosts
	) {
		super("HTS", gasCalculator);
		this.sigImpactHistorian = sigImpactHistorian;
		this.decoder = decoder;
		this.encoder = encoder;
		this.sigsVerifier = sigsVerifier;
		this.recordsHistorian = recordsHistorian;
		this.syntheticTxnFactory = syntheticTxnFactory;
		this.creator = creator;
		this.validator = validator;
		this.dynamicProperties = dynamicProperties;
		this.dissociationFactory = dissociationFactory;
		this.impliedTransfersMarshal = impliedTransfersMarshal;
		this.feeCalculator = feeCalculator;
		this.currentView = currentView;
		this.precompilePricingUtils = precompilePricingUtils;
		this.resourceCosts = resourceCosts;
	}

	@Override
	public Gas gasRequirement(final Bytes bytes) {
		return gasRequirement;
	}

	@Override
	public Bytes compute(final Bytes input, final MessageFrame messageFrame) {
		boolean isRedirectProxy = ABI_ID_REDIRECT_FOR_TOKEN == input.getInt(0);

		if (messageFrame.isStatic() && !isRedirectProxy) {
			messageFrame.setRevertReason(STATIC_CALL_REVERT_REASON);
			return null;
		}

		prepareFieldsFromFrame(messageFrame);
		final UnaryOperator<byte[]> aliasResolver = updater::unaliased;

		prepareComputation(input, aliasResolver);

		gasRequirement = Gas.of(dynamicProperties.htsDefaultGasCost());

		if (this.precompile == null) {
			messageFrame.setRevertReason(ERROR_DECODING_INPUT_REVERT_REASON);
			return null;
		}

		if (isTokenReadOnlyTransaction) {
			computeViewFunctionGasRequirement(messageFrame.getBlockValues().getTimestamp());
		} else {
			computeGasRequirement(messageFrame.getBlockValues().getTimestamp());
		}

		return computeInternal(messageFrame);
	}

	void prepareFieldsFromFrame(final MessageFrame messageFrame) {
		this.updater = (HederaStackedWorldStateUpdater) messageFrame.getWorldUpdater();
		this.ledgers = updater.wrappedTrackingLedgers();
		this.senderAddress = messageFrame.getSenderAddress();
	}

	void computeGasRequirement(final long blockTimestamp) {
		final Timestamp timestamp = Timestamp.newBuilder().setSeconds(
				blockTimestamp).build();
		final long gasPriceInTinybars = feeCalculator.get().estimatedGasPriceInTinybars(ContractCall, timestamp);

		final long calculatedFeeInTinybars = gasFeeInTinybars(
				transactionBody.setTransactionID(TransactionID.newBuilder().setTransactionValidStart(
						timestamp).build()), Instant.ofEpochSecond(blockTimestamp));

		final long minimumFeeInTinybars = precompile.getMinimumFeeInTinybars(timestamp);
		final long actualFeeInTinybars = Math.max(minimumFeeInTinybars, calculatedFeeInTinybars);


		// convert to gas cost
		final Gas baseGasCost = Gas.of((actualFeeInTinybars + gasPriceInTinybars - 1) / gasPriceInTinybars);

		// charge premium
		gasRequirement = baseGasCost.plus((baseGasCost.dividedBy(5)));
	}

	void computeViewFunctionGasRequirement(final long blockTimestamp) {
		final Timestamp timestamp = Timestamp.newBuilder().setSeconds(
				blockTimestamp).build();
		final var usagePrices = resourceCosts.defaultPricesGiven(HederaFunctionality.TokenGetInfo, timestamp);
		final var transactionGetRecordQuery = TransactionGetRecordQuery.newBuilder()
				.build();
		final var query = Query.newBuilder().setTransactionGetRecord(transactionGetRecordQuery);
		final var fee =
				feeCalculator.get().estimatePayment(query.buildPartial(), usagePrices, currentView, timestamp,
						ResponseType.ANSWER_ONLY);

		final long gasPriceInTinybars = feeCalculator.get().estimatedGasPriceInTinybars(ContractCall, timestamp);

		final long calculatedFeeInTinybars = fee.getNetworkFee() + fee.getNodeFee() + fee.getServiceFee();

		final long minimumFeeInTinybars = precompile.getMinimumFeeInTinybars(timestamp);
		final long actualFeeInTinybars = Math.max(minimumFeeInTinybars, calculatedFeeInTinybars);

		// convert to gas cost
		final Gas baseGasCost = Gas.of((actualFeeInTinybars + gasPriceInTinybars - 1) / gasPriceInTinybars);

		// charge premium
		gasRequirement = baseGasCost.plus((baseGasCost.dividedBy(5)));
	}

	void prepareComputation(final Bytes input, final UnaryOperator<byte[]> aliasResolver) {
		this.precompile = null;
		this.transactionBody = null;

		this.functionId = input.getInt(0);
		this.gasRequirement = null;

		this.precompile =
				switch (functionId) {
					case ABI_ID_CRYPTO_TRANSFER,
							ABI_ID_TRANSFER_TOKENS,
							ABI_ID_TRANSFER_TOKEN,
							ABI_ID_TRANSFER_NFTS,
							ABI_ID_TRANSFER_NFT -> new TransferPrecompile();
					case ABI_ID_MINT_TOKEN -> new MintPrecompile();
					case ABI_ID_BURN_TOKEN -> new BurnPrecompile();
					case ABI_ID_ASSOCIATE_TOKENS -> new MultiAssociatePrecompile();
					case ABI_ID_ASSOCIATE_TOKEN -> new AssociatePrecompile();
					case ABI_ID_DISSOCIATE_TOKENS -> new MultiDissociatePrecompile();
					case ABI_ID_DISSOCIATE_TOKEN -> new DissociatePrecompile();
<<<<<<< HEAD
					case ABI_ID_CREATE_FUNGIBLE_TOKEN -> new FungibleTokenCreatePrecompile();
					case ABI_ID_CREATE_FUNGIBLE_TOKEN_WITH_FEES -> new FungibleTokenCreateWithFeesPrecompile();
					case ABI_ID_CREATE_NON_FUNGIBLE_TOKEN -> new NonFungibleTokenCreatePrecompile();
					case ABI_ID_CREATE_NON_FUNGIBLE_TOKEN_WITH_FEES -> new NonFungibleTokenCreateWithFeesPrecompile();
=======
					case ABI_ID_REDIRECT_FOR_TOKEN -> {
						final var tokenAddress = input.slice(4, 20);
						final var tokenID = EntityIdUtils.tokenIdFromEvmAddress(tokenAddress.toArray());
						final var nestedInput = input.slice(24);
						final var tokensLedger = ledgers.tokens();
						final var isFungibleToken = TokenType.FUNGIBLE_COMMON.equals(tokensLedger.get(tokenID,
								TOKEN_TYPE));

						Precompile nestedPrecompile;
						this.isTokenReadOnlyTransaction = true;
						final var nestedFunctionSelector = nestedInput.getInt(0);

						if (ABI_ID_NAME == nestedFunctionSelector) {
							nestedPrecompile = new NamePrecompile(tokenID);
						} else if (ABI_ID_SYMBOL == nestedFunctionSelector) {
							nestedPrecompile = new SymbolPrecompile(tokenID);
						} else if (ABI_ID_DECIMALS == nestedFunctionSelector) {
							if (!isFungibleToken) {
								throw new InvalidTransactionException(NOT_SUPPORTED_NON_FUNGIBLE_OPERATION_REASON,
										FAIL_INVALID);
							}
							nestedPrecompile = new DecimalsPrecompile(tokenID);
						} else if (ABI_ID_TOTAL_SUPPLY_TOKEN == nestedFunctionSelector) {
							nestedPrecompile = new TotalSupplyPrecompile(tokenID);
						} else if (ABI_ID_BALANCE_OF_TOKEN == nestedFunctionSelector) {
							nestedPrecompile = new BalanceOfPrecompile(tokenID);
						} else if (ABI_ID_OWNER_OF_NFT == nestedFunctionSelector) {
							if (isFungibleToken) {
								throw new InvalidTransactionException(NOT_SUPPORTED_FUNGIBLE_OPERATION_REASON,
										FAIL_INVALID);
							}
							nestedPrecompile = new OwnerOfPrecompile(tokenID);
						} else if (ABI_ID_TOKEN_URI_NFT == nestedFunctionSelector) {
							if (isFungibleToken) {
								throw new InvalidTransactionException(NOT_SUPPORTED_FUNGIBLE_OPERATION_REASON,
										FAIL_INVALID);
							}
							nestedPrecompile = new TokenURIPrecompile(tokenID);
						} else if (ABI_ID_ERC_TRANSFER == nestedFunctionSelector) {
							this.isTokenReadOnlyTransaction = false;
							if (!isFungibleToken) {
								throw new InvalidTransactionException(NOT_SUPPORTED_NON_FUNGIBLE_OPERATION_REASON,
										FAIL_INVALID);
							}
							nestedPrecompile = new ERCTransferPrecompile(tokenID, this.senderAddress, isFungibleToken);
						} else {
							this.isTokenReadOnlyTransaction = false;
							nestedPrecompile = null;
						}

						yield nestedPrecompile;
					}
>>>>>>> b178f8b8
					default -> null;
				};
		if (precompile != null) {
			decodeInput(input, aliasResolver);
		}
	}

	/* --- Helpers --- */
	private AccountStore createAccountStore() {
		return accountStoreFactory.newAccountStore(validator, dynamicProperties, ledgers.accounts());
	}

	private TypedTokenStore createTokenStore(
			final AccountStore accountStore,
			final SideEffectsTracker sideEffects
	) {
		return tokenStoreFactory.newTokenStore(
				accountStore,
				ledgers.tokens(), ledgers.nfts(), ledgers.tokenRels(),
				NOOP_VIEWS_MANAGER, NOOP_TREASURY_ADDER, NOOP_TREASURY_REMOVER,
				sideEffects);
	}

	private static Bytes resultFrom(final ResponseCodeEnum status) {
		return UInt256.valueOf(status.getNumber());
	}

	void decodeInput(final Bytes input, final UnaryOperator<byte[]> aliasResolver) {
		this.transactionBody = TransactionBody.newBuilder();
		try {
			this.transactionBody = this.precompile.body(input, aliasResolver);
		} catch (Exception e) {
			log.warn("Internal precompile failure", e);
			throw new InvalidTransactionException("Cannot decode precompile input", FAIL_INVALID);
		}
	}

	@SuppressWarnings("rawtypes")
	protected Bytes computeInternal(final MessageFrame frame) {
		Bytes result;
		ExpirableTxnRecord.Builder childRecord;
		try {
			childRecord = precompile.run(frame);
			result = precompile.getSuccessResultFor(childRecord);
			addContractCallResultToRecord(childRecord, result, Optional.empty());

			ledgers.commit();
		} catch (InvalidTransactionException e) {
			final var status = e.getResponseCode();
			childRecord = creator.createUnsuccessfulSyntheticRecord(status);
			result = precompile.getFailureResultFor(status);
			addContractCallResultToRecord(childRecord, result, Optional.of(status));
		} catch (Exception e) {
			log.warn("Internal precompile failure", e);
			childRecord = creator.createUnsuccessfulSyntheticRecord(FAIL_INVALID);
			result = precompile.getFailureResultFor(FAIL_INVALID);
			addContractCallResultToRecord(childRecord, result, Optional.of(FAIL_INVALID));
		}

		/*-- The updater here should always have a parent updater --*/
		final var parentUpdater = updater.parentUpdater();
		if (parentUpdater.isPresent()) {
			final var parent = (AbstractLedgerWorldUpdater) parentUpdater.get();
			parent.manageInProgressRecord(recordsHistorian, childRecord, this.transactionBody);
		} else {
			throw new InvalidTransactionException("HTS precompile frame had no parent updater", FAIL_INVALID);
		}

		return result;
	}

	private void addContractCallResultToRecord(
			final ExpirableTxnRecord.Builder childRecord,
			final Bytes result,
			final Optional<ResponseCodeEnum> errorStatus
	) {
		if (dynamicProperties.shouldExportPrecompileResults()) {
			final var contractCallResult = ContractFunctionResult.newBuilder()
					.setContractID(HTS_PRECOMPILE_MIRROR_ID)
					.setGasUsed(this.gasRequirement.toLong())
					.setContractCallResult(result != null ? ByteString.copyFrom(result.toArrayUnsafe()) : ByteString.EMPTY);
			errorStatus.ifPresent(status -> contractCallResult.setErrorMessage(status.name()));
			childRecord.setContractCallResult(SolidityFnResult.fromGrpc(contractCallResult.build()));
		}
	}

	/* --- Constructor functional interfaces for mocking --- */
	@FunctionalInterface
	interface MintLogicFactory {
		MintLogic newMintLogic(OptionValidator validator, TypedTokenStore tokenStore, AccountStore accountStore);
	}

	@FunctionalInterface
	interface TokenCreateLogicFactory {
		TokenCreateLogic newTokenCreateLogic(AccountStore accountStore,
											 TypedTokenStore tokenStore,
											 GlobalDynamicProperties dynamicProperties,
											 SigImpactHistorian sigImpactHistorian,
											 SideEffectsTracker sideEffectsTracker,
											 EntityIdSource entityIdSource,
											 OptionValidator validator);
	}

	@FunctionalInterface
	interface BurnLogicFactory {
		BurnLogic newBurnLogic(TypedTokenStore tokenStore, AccountStore accountStore);
	}

	@FunctionalInterface
	interface AssociateLogicFactory {
		AssociateLogic newAssociateLogic(
				TypedTokenStore tokenStore,
				AccountStore accountStore,
				GlobalDynamicProperties dynamicProperties);
	}

	@FunctionalInterface
	interface DissociateLogicFactory {
		DissociateLogic newDissociateLogic(
				OptionValidator validator,
				TypedTokenStore tokenStore,
				AccountStore accountStore,
				DissociationFactory dissociationFactory);
	}

	@FunctionalInterface
	interface TransferLogicFactory {
		TransferLogic newLogic(
				TransactionalLedger<AccountID, AccountProperty, MerkleAccount> accountsLedger,
				TransactionalLedger<NftId, NftProperty, MerkleUniqueToken> nftsLedger,
				TransactionalLedger<Pair<AccountID, TokenID>, TokenRelProperty, MerkleTokenRelStatus> tokenRelsLedger,
				HederaTokenStore tokenStore,
				SideEffectsTracker sideEffectsTracker,
				UniqueTokenViewsManager tokenViewsManager,
				GlobalDynamicProperties dynamicProperties,
				OptionValidator validator,
				AutoCreationLogic autoCreationLogic,
				AccountRecordsHistorian recordsHistorian);
	}

	@FunctionalInterface
	interface AccountStoreFactory {
		AccountStore newAccountStore(
				OptionValidator validator,
				GlobalDynamicProperties dynamicProperties,
				BackingStore<AccountID, MerkleAccount> accounts);
	}

	@FunctionalInterface
	interface TokenStoreFactory {
		TypedTokenStore newTokenStore(
				AccountStore accountStore,
				BackingStore<TokenID, MerkleToken> tokens,
				BackingStore<NftId, MerkleUniqueToken> uniqueTokens,
				BackingStore<Pair<AccountID, TokenID>, MerkleTokenRelStatus> tokenRels,
				UniqueTokenViewsManager uniqTokenViewsManager,
				TypedTokenStore.LegacyTreasuryAdder treasuryAdder,
				TypedTokenStore.LegacyTreasuryRemover treasuryRemover,
				SideEffectsTracker sideEffectsTracker);
	}

	@FunctionalInterface
	interface HederaTokenStoreFactory {
		HederaTokenStore newHederaTokenStore(
				EntityIdSource ids,
				OptionValidator validator,
				SideEffectsTracker sideEffectsTracker,
				UniqueTokenViewsManager uniqueTokenViewsManager,
				GlobalDynamicProperties properties,
				TransactionalLedger<Pair<AccountID, TokenID>, TokenRelProperty, MerkleTokenRelStatus> tokenRelsLedger,
				TransactionalLedger<NftId, NftProperty, MerkleUniqueToken> nftsLedger,
				BackingStore<TokenID, MerkleToken> backingTokens);
	}

	/* --- The precompile implementations --- */
	interface Precompile {
		TransactionBody.Builder body(Bytes input, UnaryOperator<byte[]> aliasResolver);

		ExpirableTxnRecord.Builder run(MessageFrame frame);

		long getMinimumFeeInTinybars(Timestamp consensusTime);

		default void addImplicitCostsIn(TxnAccessor accessor) {
			/* No-op */
		}

		default Bytes getSuccessResultFor(ExpirableTxnRecord.Builder childRecord) {
			return SUCCESS_RESULT;
		}

		default Bytes getFailureResultFor(ResponseCodeEnum status) {
			return resultFrom(status);
		}
	}

	private abstract class AbstractAssociatePrecompile implements Precompile {
		protected Association associateOp;

		@Override
		public ExpirableTxnRecord.Builder run(
				final MessageFrame frame
		) {
			Objects.requireNonNull(associateOp);

			/* --- Check required signatures --- */
			final var accountId = Id.fromGrpcAccount(associateOp.accountId());
			final var hasRequiredSigs = validateKey(frame, accountId.asEvmAddress(), sigsVerifier::hasActiveKey);
			validateTrue(hasRequiredSigs, INVALID_SIGNATURE);

			/* --- Build the necessary infrastructure to execute the transaction --- */
			final var sideEffects = sideEffectsFactory.get();
			final var accountStore = createAccountStore();
			final var tokenStore = createTokenStore(accountStore, sideEffects);

			/* --- Execute the transaction and capture its results --- */
			final var associateLogic = associateLogicFactory.newAssociateLogic(
					tokenStore, accountStore, dynamicProperties);
			associateLogic.associate(accountId, associateOp.tokenIds());
			return creator.createSuccessfulSyntheticRecord(NO_CUSTOM_FEES, sideEffects, EMPTY_MEMO);
		}

		@Override
		public long getMinimumFeeInTinybars(final Timestamp consensusTime) {
			return precompilePricingUtils.getMinimumPriceInTinybars(ASSOCIATE, consensusTime);
		}
	}

	protected class AssociatePrecompile extends AbstractAssociatePrecompile {
		@Override
		public TransactionBody.Builder body(final Bytes input, final UnaryOperator<byte[]> aliasResolver) {
			associateOp = decoder.decodeAssociation(input, aliasResolver);
			return syntheticTxnFactory.createAssociate(associateOp);
		}
	}

	protected class MultiAssociatePrecompile extends AbstractAssociatePrecompile {
		@Override
		public TransactionBody.Builder body(final Bytes input, final UnaryOperator<byte[]> aliasResolver) {
			associateOp = decoder.decodeMultipleAssociations(input, aliasResolver);
			return syntheticTxnFactory.createAssociate(associateOp);
		}
	}

	private abstract class AbstractDissociatePrecompile implements Precompile {
		protected Dissociation dissociateOp;

		@Override
		public ExpirableTxnRecord.Builder run(
				final MessageFrame frame
		) {
			Objects.requireNonNull(dissociateOp);

			/* --- Check required signatures --- */
			final var accountId = Id.fromGrpcAccount(dissociateOp.accountId());
			final var hasRequiredSigs = validateKey(frame, accountId.asEvmAddress(), sigsVerifier::hasActiveKey);
			validateTrue(hasRequiredSigs, INVALID_SIGNATURE);

			/* --- Build the necessary infrastructure to execute the transaction --- */
			final var sideEffects = sideEffectsFactory.get();
			final var accountStore = createAccountStore();
			final var tokenStore = createTokenStore(accountStore, sideEffects);

			/* --- Execute the transaction and capture its results --- */
			final var dissociateLogic = dissociateLogicFactory.newDissociateLogic(
					validator, tokenStore, accountStore, dissociationFactory);
			dissociateLogic.dissociate(accountId, dissociateOp.tokenIds());
			return creator.createSuccessfulSyntheticRecord(NO_CUSTOM_FEES, sideEffects, EMPTY_MEMO);
		}

		@Override
		public long getMinimumFeeInTinybars(final Timestamp consensusTime) {
			return precompilePricingUtils.getMinimumPriceInTinybars(DISSOCIATE, consensusTime);
		}
	}

	protected class DissociatePrecompile extends AbstractDissociatePrecompile {
		@Override
		public TransactionBody.Builder body(final Bytes input, final UnaryOperator<byte[]> aliasResolver) {
			dissociateOp = decoder.decodeDissociate(input, aliasResolver);
			return syntheticTxnFactory.createDissociate(dissociateOp);
		}
	}

	protected class MultiDissociatePrecompile extends AbstractDissociatePrecompile {
		@Override
		public TransactionBody.Builder body(final Bytes input, final UnaryOperator<byte[]> aliasResolver) {
			dissociateOp = decoder.decodeMultipleDissociations(input, aliasResolver);
			return syntheticTxnFactory.createDissociate(dissociateOp);
		}
	}

	protected class MintPrecompile implements Precompile {
		private MintWrapper mintOp;

		@Override
		public TransactionBody.Builder body(final Bytes input, final UnaryOperator<byte[]> aliasResolver) {
			mintOp = decoder.decodeMint(input);
			return syntheticTxnFactory.createMint(mintOp);
		}

		@Override
		public ExpirableTxnRecord.Builder run(
				final MessageFrame frame
		) {
			Objects.requireNonNull(mintOp);

			/* --- Check required signatures --- */
			final var tokenId = Id.fromGrpcToken(mintOp.tokenType());
			final var hasRequiredSigs = validateKey(frame, tokenId.asEvmAddress(), sigsVerifier::hasActiveSupplyKey);
			validateTrue(hasRequiredSigs, INVALID_SIGNATURE);

			/* --- Build the necessary infrastructure to execute the transaction --- */
			final var sideEffects = sideEffectsFactory.get();
			final var scopedAccountStore = createAccountStore();
			final var scopedTokenStore = createTokenStore(scopedAccountStore, sideEffects);
			final var mintLogic = mintLogicFactory.newMintLogic(validator, scopedTokenStore, scopedAccountStore);

			/* --- Execute the transaction and capture its results --- */
			if (mintOp.type() == NON_FUNGIBLE_UNIQUE) {
				final var newMeta = mintOp.metadata();
				final var creationTime = recordsHistorian.nextFollowingChildConsensusTime();
				mintLogic.mint(tokenId, newMeta.size(), 0, newMeta, creationTime);
			} else {
				mintLogic.mint(tokenId, 0, mintOp.amount(), NO_METADATA, Instant.EPOCH);
			}
			return creator.createSuccessfulSyntheticRecord(NO_CUSTOM_FEES, sideEffects, EMPTY_MEMO);
		}

		@Override
		public long getMinimumFeeInTinybars(final Timestamp consensusTime) {
			Objects.requireNonNull(mintOp);

			return precompilePricingUtils.getMinimumPriceInTinybars(
					(mintOp.type() == NON_FUNGIBLE_UNIQUE) ? MINT_NFT : MINT_FUNGIBLE, consensusTime);
		}

		@Override
		public Bytes getSuccessResultFor(final ExpirableTxnRecord.Builder childRecord) {
			final var receiptBuilder = childRecord.getReceiptBuilder();
			validateTrue(receiptBuilder != null, FAIL_INVALID);
			return encoder.encodeMintSuccess(
					childRecord.getReceiptBuilder().getNewTotalSupply(),
					childRecord.getReceiptBuilder().getSerialNumbers());
		}

		@Override
		public Bytes getFailureResultFor(final ResponseCodeEnum status) {
			return encoder.encodeMintFailure(status);
		}
	}

	protected class FungibleTokenCreatePrecompile implements Precompile {
		private TokenCreateWrapper tokenCreateOp;

		@Override
		public TransactionBody.Builder body(final Bytes input, UnaryOperator<byte[]> aliasResolver) {
			tokenCreateOp = decoder.decodeTokenCreate(input);
			return syntheticTxnFactory.createTokenCreate(tokenCreateOp);
		}

		@Override
		public ExpirableTxnRecord.Builder run(
				final MessageFrame frame,
				final WorldLedgers ledgers
		) {
			Objects.requireNonNull(tokenCreateOp);

			/* --- Check required signatures --- */
			// TODO: Perform proper validations before any further action

			/* --- Build the necessary infrastructure to execute the transaction --- */
			final var sideEffects = sideEffectsFactory.get();
			final var scopedAccountStore = createAccountStore(ledgers);
			final var scopedTokenStore = createTokenStore(ledgers, scopedAccountStore, sideEffects);

			// TODO: Add tokenCreateLogicFactory
			final var tokenCreateLogic = tokenCreateLogicFactory.newTokenCreateLogic(scopedAccountStore, scopedTokenStore,
					dynamicProperties, sigImpactHistorian, sideEffects, ids, validator);

			/* --- Execute the transaction and capture its results --- */
			final var creationTime = recordsHistorian.nextFollowingChildConsensusTime();
			tokenCreateLogic.create(creationTime.getEpochSecond(), null /*TODO: Fix payer account*/,
					transactionBody.getTokenCreation());

			// TODO: Come up with proper ContractFunctionResult for the TokenCreate operation
			return creator.createSuccessfulSyntheticRecord(NO_CUSTOM_FEES, sideEffects, EMPTY_MEMO);
		}

		@Override
		public long getMinimumFeeInTinybars(Timestamp consensusTime) {
			// TODO: Modify for custom minimum fee estimation
			return 0;
		}

		@Override
		public void addImplicitCostsIn(TxnAccessor accessor) {
			// TODO: Modify for implicit costs addition
			Precompile.super.addImplicitCostsIn(accessor);
		}

		// TODO: Review whether we need the getSuccessResult to be custom made
		@Override
		public Bytes getSuccessResultFor(final ExpirableTxnRecord.Builder childRecord) {
			final var receiptBuilder = childRecord.getReceiptBuilder();
			validateTrue(receiptBuilder != null, FAIL_INVALID);
			return encoder.encodeMintSuccess(
					childRecord.getReceiptBuilder().getNewTotalSupply(),
					childRecord.getReceiptBuilder().getSerialNumbers());
		}

		// TODO: Review whether we need the getFailureResult to be custom made
		@Override
		public Bytes getFailureResultFor(final ResponseCodeEnum status) {
			return encoder.encodeMintFailure(status);
		}
	}

	protected class FungibleTokenCreateWithFeesPrecompile implements Precompile {

		@Override
		public TransactionBody.Builder body(Bytes input, UnaryOperator<byte[]> aliasResolver) {
			return null;
		}

		@Override
		public ExpirableTxnRecord.Builder run(MessageFrame frame, WorldLedgers ledgers) {
			return null;
		}

		@Override
		public long getMinimumFeeInTinybars(Timestamp consensusTime) {
			return 0;
		}

		@Override
		public void addImplicitCostsIn(TxnAccessor accessor) {
			Precompile.super.addImplicitCostsIn(accessor);
		}

		@Override
		public Bytes getSuccessResultFor(ExpirableTxnRecord.Builder childRecord) {
			return Precompile.super.getSuccessResultFor(childRecord);
		}

		@Override
		public Bytes getFailureResultFor(ResponseCodeEnum status) {
			return Precompile.super.getFailureResultFor(status);
		}
	}

	protected class NonFungibleTokenCreatePrecompile implements Precompile {

		@Override
		public TransactionBody.Builder body(Bytes input, UnaryOperator<byte[]> aliasResolver) {
			return null;
		}

		@Override
		public ExpirableTxnRecord.Builder run(MessageFrame frame, WorldLedgers ledgers) {
			return null;
		}

		@Override
		public long getMinimumFeeInTinybars(Timestamp consensusTime) {
			return 0;
		}

		@Override
		public void addImplicitCostsIn(TxnAccessor accessor) {
			Precompile.super.addImplicitCostsIn(accessor);
		}

		@Override
		public Bytes getSuccessResultFor(ExpirableTxnRecord.Builder childRecord) {
			return Precompile.super.getSuccessResultFor(childRecord);
		}

		@Override
		public Bytes getFailureResultFor(ResponseCodeEnum status) {
			return Precompile.super.getFailureResultFor(status);
		}
	}

	protected class NonFungibleTokenCreateWithFeesPrecompile implements Precompile {

		@Override
		public TransactionBody.Builder body(Bytes input, UnaryOperator<byte[]> aliasResolver) {
			return null;
		}

		@Override
		public ExpirableTxnRecord.Builder run(MessageFrame frame, WorldLedgers ledgers) {
			return null;
		}

		@Override
		public long getMinimumFeeInTinybars(Timestamp consensusTime) {
			return 0;
		}

		@Override
		public void addImplicitCostsIn(TxnAccessor accessor) {
			Precompile.super.addImplicitCostsIn(accessor);
		}

		@Override
		public Bytes getSuccessResultFor(ExpirableTxnRecord.Builder childRecord) {
			return Precompile.super.getSuccessResultFor(childRecord);
		}

		@Override
		public Bytes getFailureResultFor(ResponseCodeEnum status) {
			return Precompile.super.getFailureResultFor(status);
		}
	}

	protected class TransferPrecompile implements Precompile {
		private ResponseCodeEnum impliedValidity;
		private ImpliedTransfers impliedTransfers;
		private List<BalanceChange> explicitChanges;
		private TransactionBody.Builder syntheticTxn;
		private SideEffectsTracker sideEffects;
		protected List<TokenTransferWrapper> transferOp;
		protected HederaTokenStore hederaTokenStore;

		protected void initializeHederaTokenStore() {
			this.sideEffects = sideEffectsFactory.get();
			this.hederaTokenStore = hederaTokenStoreFactory.newHederaTokenStore(
					ids,
					validator,
					sideEffects,
					NOOP_VIEWS_MANAGER,
					dynamicProperties,
					ledgers.tokenRels(), ledgers.nfts(), ledgers.tokens());
		}

		@Override
		public TransactionBody.Builder body(final Bytes input, final UnaryOperator<byte[]> aliasResolver) {
			transferOp = switch (functionId) {
				case ABI_ID_CRYPTO_TRANSFER -> decoder.decodeCryptoTransfer(input, aliasResolver);
				case ABI_ID_TRANSFER_TOKENS -> decoder.decodeTransferTokens(input, aliasResolver);
				case ABI_ID_TRANSFER_TOKEN -> decoder.decodeTransferToken(input, aliasResolver);
				case ABI_ID_TRANSFER_NFTS -> decoder.decodeTransferNFTs(input, aliasResolver);
				case ABI_ID_TRANSFER_NFT -> decoder.decodeTransferNFT(input, aliasResolver);
				default -> throw new InvalidTransactionException(
						"Transfer precompile received unknown functionId=" + functionId + " (via " + input + ")",
						FAIL_INVALID);
			};
			syntheticTxn = syntheticTxnFactory.createCryptoTransfer(transferOp);
			extrapolateDetailsFromSyntheticTxn();

			initializeHederaTokenStore();
			return syntheticTxn;
		}

		@Override
		public void addImplicitCostsIn(final TxnAccessor accessor) {
			if (impliedTransfers != null) {
				reCalculateXferMeta(accessor, impliedTransfers);
			}
		}

		@Override
		public ExpirableTxnRecord.Builder run(
				final MessageFrame frame
		) {
			if (impliedValidity == null) {
				extrapolateDetailsFromSyntheticTxn();
			}
			if (impliedValidity != ResponseCodeEnum.OK) {
				throw new InvalidTransactionException(impliedValidity);
			}

			/* We remember this size to know to ignore receiverSigRequired=true for custom fee payments */
			final var numExplicitChanges = explicitChanges.size();
			final var assessmentStatus = impliedTransfers.getMeta().code();
			validateTrue(assessmentStatus == OK, assessmentStatus);
			var changes = impliedTransfers.getAllBalanceChanges();

			hederaTokenStore.setAccountsLedger(ledgers.accounts());

			final var transferLogic = transferLogicFactory.newLogic(
					ledgers.accounts(), ledgers.nfts(), ledgers.tokenRels(), hederaTokenStore,
					sideEffects,
					NOOP_VIEWS_MANAGER,
					dynamicProperties,
					validator,
					null,
					recordsHistorian);

			for (int i = 0, n = changes.size(); i < n; i++) {
				final var change = changes.get(i);
				final var units = change.getAggregatedUnits();
				if (change.isForNft() || units < 0) {
					final var hasSenderSig = validateKey(frame, change.getAccount().asEvmAddress(),
							sigsVerifier::hasActiveKey);
					validateTrue(hasSenderSig, INVALID_SIGNATURE);
				}
				if (i >= numExplicitChanges) {
					/* Ignore receiver sig requirements for custom fee payments (which are never NFT transfers) */
					continue;
				}
				var hasReceiverSigIfReq = true;
				if (change.isForNft()) {
					final var counterPartyAddress = asTypedEvmAddress(change.counterPartyAccountId());
					hasReceiverSigIfReq = validateKey(frame, counterPartyAddress,
							sigsVerifier::hasActiveKeyOrNoReceiverSigReq);
				} else if (units > 0) {
					hasReceiverSigIfReq = validateKey(frame, change.getAccount().asEvmAddress(),
							sigsVerifier::hasActiveKeyOrNoReceiverSigReq);
				}
				validateTrue(hasReceiverSigIfReq, INVALID_SIGNATURE);
			}

			transferLogic.doZeroSum(changes);

			return creator.createSuccessfulSyntheticRecord(
					impliedTransfers.getAssessedCustomFees(), sideEffects, EMPTY_MEMO);
		}

		private void extrapolateDetailsFromSyntheticTxn() {
			final var op = syntheticTxn.getCryptoTransfer();
			impliedValidity = impliedTransfersMarshal.validityWithCurrentProps(op);
			if (impliedValidity != ResponseCodeEnum.OK) {
				return;
			}
			explicitChanges = constructBalanceChanges(transferOp);
			impliedTransfers = impliedTransfersMarshal.assessCustomFeesAndValidate(
					0,
					0,
					explicitChanges,
					NO_ALIASES,
					impliedTransfersMarshal.currentProps());
		}

		private List<BalanceChange> constructBalanceChanges(final List<TokenTransferWrapper> transferOp) {
			final List<BalanceChange> allChanges = new ArrayList<>();
			for (final TokenTransferWrapper tokenTransferWrapper : transferOp) {
				final List<BalanceChange> changes = new ArrayList<>();

				for (final var fungibleTransfer : tokenTransferWrapper.fungibleTransfers()) {
					if (fungibleTransfer.sender != null && fungibleTransfer.receiver != null) {
						changes.addAll(List.of(
								BalanceChange.changingFtUnits(
										Id.fromGrpcToken(fungibleTransfer.getDenomination()),
										fungibleTransfer.getDenomination(),
										aaWith(fungibleTransfer.receiver, fungibleTransfer.amount), null),
								BalanceChange.changingFtUnits(
										Id.fromGrpcToken(fungibleTransfer.getDenomination()),
										fungibleTransfer.getDenomination(),
										aaWith(fungibleTransfer.sender, -fungibleTransfer.amount), null)));
					} else if (fungibleTransfer.sender == null) {
						changes.add(
								BalanceChange.changingFtUnits(
										Id.fromGrpcToken(fungibleTransfer.getDenomination()),
										fungibleTransfer.getDenomination(),
										aaWith(fungibleTransfer.receiver, fungibleTransfer.amount), null));
					} else {
						changes.add(
								BalanceChange.changingFtUnits(
										Id.fromGrpcToken(fungibleTransfer.getDenomination()),
										fungibleTransfer.getDenomination(),
										aaWith(fungibleTransfer.sender, -fungibleTransfer.amount), null));
					}
				}
				if (changes.isEmpty()) {
					for (final var nftExchange : tokenTransferWrapper.nftExchanges()) {
						changes.add(
								BalanceChange.changingNftOwnership(
										Id.fromGrpcToken(nftExchange.getTokenType()),
										nftExchange.getTokenType(),
										nftExchange.asGrpc(), null
								)
						);
					}
				}

				allChanges.addAll(changes);
			}
			return allChanges;
		}

		private AccountAmount aaWith(final AccountID account, final long amount) {
			return AccountAmount.newBuilder()
					.setAccountID(account)
					.setAmount(amount)
					.build();
		}

		@Override
		public long getMinimumFeeInTinybars(final Timestamp consensusTime) {
			Objects.requireNonNull(transferOp);
			long accumulatedCost = 0;
			boolean customFees = impliedTransfers != null && !impliedTransfers.getAssessedCustomFees().isEmpty();
			// For fungible there are always at least two operations, so only charge half for each operation
			long nftHalfTxCost = precompilePricingUtils.getMinimumPriceInTinybars(
					customFees ? PrecompilePricingUtils.GasCostType.TRANSFER_FUNGIBLE_CUSTOM_FEES :
							PrecompilePricingUtils.GasCostType.TRANSFER_FUNGIBLE,
					consensusTime) / 2;
			// NFTs are atomic, one line can do it.
			long fungibleHalfTxCost = precompilePricingUtils.getMinimumPriceInTinybars(
					customFees ? PrecompilePricingUtils.GasCostType.TRANSFER_NFT_CUSTOM_FEES :
							PrecompilePricingUtils.GasCostType.TRANSFER_NFT,
					consensusTime);
			for (var transfer : transferOp) {
				accumulatedCost += transfer.fungibleTransfers().size() * fungibleHalfTxCost;
				accumulatedCost += transfer.nftExchanges().size() * nftHalfTxCost;
			}
			return accumulatedCost;
		}

	}

	protected class BurnPrecompile implements Precompile {
		private BurnWrapper burnOp;

		@Override
		public TransactionBody.Builder body(final Bytes input, final UnaryOperator<byte[]> aliasResolver) {
			burnOp = decoder.decodeBurn(input);
			return syntheticTxnFactory.createBurn(burnOp);
		}

		@Override
		public ExpirableTxnRecord.Builder run(
				final MessageFrame frame
		) {
			Objects.requireNonNull(burnOp);

			/* --- Check required signatures --- */
			final var tokenId = Id.fromGrpcToken(burnOp.tokenType());
			final var hasRequiredSigs = validateKey(
					frame, tokenId.asEvmAddress(), sigsVerifier::hasActiveSupplyKey);
			validateTrue(hasRequiredSigs, INVALID_SIGNATURE);

			/* --- Build the necessary infrastructure to execute the transaction --- */
			final var sideEffects = sideEffectsFactory.get();
			final var scopedAccountStore = createAccountStore();
			final var scopedTokenStore = createTokenStore(scopedAccountStore, sideEffects);
			final var burnLogic = burnLogicFactory.newBurnLogic(scopedTokenStore, scopedAccountStore);

			/* --- Execute the transaction and capture its results --- */
			if (burnOp.type() == NON_FUNGIBLE_UNIQUE) {
				final var targetSerialNos = burnOp.serialNos();
				burnLogic.burn(tokenId, 0, targetSerialNos);
			} else {
				burnLogic.burn(tokenId, burnOp.amount(), NO_SERIAL_NOS);
			}
			return creator.createSuccessfulSyntheticRecord(NO_CUSTOM_FEES, sideEffects, EMPTY_MEMO);
		}

		@Override
		public long getMinimumFeeInTinybars(final Timestamp consensusTime) {
			Objects.requireNonNull(burnOp);
			return precompilePricingUtils.getMinimumPriceInTinybars(
					(burnOp.type() == NON_FUNGIBLE_UNIQUE) ? MINT_NFT : MINT_FUNGIBLE, consensusTime);
		}

		@Override
		public Bytes getSuccessResultFor(final ExpirableTxnRecord.Builder childRecord) {
			final var receiptBuilder = childRecord.getReceiptBuilder();
			validateTrue(receiptBuilder != null, FAIL_INVALID);
			return encoder.encodeBurnSuccess(childRecord.getReceiptBuilder().getNewTotalSupply());
		}

		@Override
		public Bytes getFailureResultFor(final ResponseCodeEnum status) {
			return encoder.encodeBurnFailure(status);
		}
	}

	protected abstract class ERCReadOnlyAbstractPrecompile implements Precompile {
		protected TokenID tokenID;

		protected ERCReadOnlyAbstractPrecompile(final TokenID tokenID) {
			this.tokenID = tokenID;
		}

		@Override
		public TransactionBody.Builder body(final Bytes input, final UnaryOperator<byte[]> aliasResolver) {
			return syntheticTxnFactory.createTransactionCall(1L, input);
		}

		@Override
		public ExpirableTxnRecord.Builder run(
				final MessageFrame frame
		) {
			Objects.requireNonNull(tokenID);

			final var sideEffects = sideEffectsFactory.get();
			return creator.createSuccessfulSyntheticRecord(NO_CUSTOM_FEES, sideEffects, EMPTY_MEMO);
		}

		@Override
		public long getMinimumFeeInTinybars(final Timestamp consensusTime) {
			return 100;
		}
	}

	protected class ERCTransferPrecompile extends TransferPrecompile {
		private final TokenID tokenID;
		private final AccountID callerAccountID;
		private final boolean isFungible;

		public ERCTransferPrecompile(final TokenID tokenID, final Address callerAccount, final boolean isFungible) {
			this.callerAccountID = EntityIdUtils.accountIdFromEvmAddress(callerAccount);
			this.tokenID = tokenID;
			this.isFungible = isFungible;
		}

		@Override
		public TransactionBody.Builder body(final Bytes input, final UnaryOperator<byte[]> aliasResolver) {
			super.initializeHederaTokenStore();

			final var nestedInput = input.slice(24);
			super.transferOp = switch (nestedInput.getInt(0)) {
				case ABI_ID_ERC_TRANSFER -> decoder.decodeErcTransfer(nestedInput, tokenID, callerAccountID, aliasResolver);
				default -> throw new InvalidTransactionException(
						"Transfer precompile received unknown functionId=" + functionId + " (via " + nestedInput + ")",
						FAIL_INVALID);
			};
			super.syntheticTxn = syntheticTxnFactory.createCryptoTransfer(transferOp);
			super.extrapolateDetailsFromSyntheticTxn();
			return super.syntheticTxn;
		}

		@Override
		public ExpirableTxnRecord.Builder run(
				final MessageFrame frame
		) {
			final var childRecord = super.run(frame);
			if (SUCCESS_LITERAL.equals(childRecord.getReceiptBuilder().getStatus())) {
				final var precompileAddress = Address.fromHexString(HTS_PRECOMPILED_CONTRACT_ADDRESS);

				if (isFungible) {
					frame.addLog(getLogForFungibleTransfer(precompileAddress));
				}
			}
			return childRecord;
		}

		private Log getLogForFungibleTransfer(final Address logger) {
			final var fungibleTransfers = super.transferOp.get(0).fungibleTransfers();
			Address sender = null;
			Address receiver = null;
			BigInteger amount = BigInteger.ZERO;
			for (final var fungibleTransfer : fungibleTransfers) {
				if (fungibleTransfer.sender != null) {
					sender = asTypedEvmAddress(fungibleTransfer.sender);
				}
				if (fungibleTransfer.receiver != null) {
					receiver = asTypedEvmAddress(fungibleTransfer.receiver);
					amount = BigInteger.valueOf(fungibleTransfer.amount);
				}
			}

			return EncodingFacade.LogBuilder.logBuilder().forLogger(logger)
					.forEventSignature(TRANSFER_EVENT)
					.forIndexedArgument(sender)
					.forIndexedArgument(receiver)
					.forDataItem(amount).build();
		}

		@Override
		public Bytes getSuccessResultFor(final ExpirableTxnRecord.Builder childRecord) {
			return encoder.encodeEcFungibleTransfer(true);
		}

		@Override
		public Bytes getFailureResultFor(final ResponseCodeEnum status) {
			return resultFrom(status);
		}
	}

	protected class NamePrecompile extends ERCReadOnlyAbstractPrecompile {

		public NamePrecompile(TokenID tokenID) {
			super(tokenID);
		}

		@Override
		public Bytes getSuccessResultFor(final ExpirableTxnRecord.Builder childRecord) {
			final TransactionalLedger<TokenID, TokenProperty, MerkleToken> tokensLedger = ledgers.tokens();
			final var name = (String) tokensLedger.get(tokenID, NAME);

			return encoder.encodeName(name);
		}
	}

	protected class SymbolPrecompile extends ERCReadOnlyAbstractPrecompile {

		public SymbolPrecompile(final TokenID tokenID) {
			super(tokenID);
		}

		@Override
		public Bytes getSuccessResultFor(final ExpirableTxnRecord.Builder childRecord) {
			final TransactionalLedger<TokenID, TokenProperty, MerkleToken> tokensLedger = ledgers.tokens();
			final var symbol = (String) tokensLedger.get(tokenID, SYMBOL);

			return encoder.encodeSymbol(symbol);
		}
	}

	protected class DecimalsPrecompile extends ERCReadOnlyAbstractPrecompile {

		public DecimalsPrecompile(final TokenID tokenID) {
			super(tokenID);
		}

		@Override
		public Bytes getSuccessResultFor(final ExpirableTxnRecord.Builder childRecord) {
			final TransactionalLedger<TokenID, TokenProperty, MerkleToken> tokensLedger = ledgers.tokens();
			final var decimals = (Integer) tokensLedger.get(tokenID, DECIMALS);

			return encoder.encodeDecimals(decimals);
		}
	}

	protected class TotalSupplyPrecompile extends ERCReadOnlyAbstractPrecompile {

		public TotalSupplyPrecompile(final TokenID tokenID) {
			super(tokenID);
		}

		@Override
		public Bytes getSuccessResultFor(ExpirableTxnRecord.Builder childRecord) {
			final TransactionalLedger<TokenID, TokenProperty, MerkleToken> tokensLedger = ledgers.tokens();
			final var totalSupply = (long) tokensLedger.get(tokenID, TOTAL_SUPPLY);

			return encoder.encodeTotalSupply(totalSupply);
		}
	}

	protected class TokenURIPrecompile extends ERCReadOnlyAbstractPrecompile {
		private OwnerOfAndTokenURIWrapper tokenUriWrapper;

		public TokenURIPrecompile(final TokenID tokenID) {
			super(tokenID);
		}

		@Override
		public TransactionBody.Builder body(final Bytes input, final UnaryOperator<byte[]> aliasResolver) {
			final var nestedInput = input.slice(24);
			tokenUriWrapper = decoder.decodeTokenUriNFT(nestedInput);

			return super.body(input, aliasResolver);
		}

		@Override
		public Bytes getSuccessResultFor(final ExpirableTxnRecord.Builder childRecord) {
			TransactionalLedger<NftId, NftProperty, MerkleUniqueToken> nftsLedger = ledgers.nfts();
			var nftId = new NftId(tokenID.getShardNum(), tokenID.getRealmNum(), tokenID.getTokenNum(), tokenUriWrapper.tokenId());
			var metaData = (byte[]) nftsLedger.get(nftId, METADATA);

			String metaDataString = new String(metaData);

			return encoder.encodeTokenUri(metaDataString);
		}
	}

	protected class OwnerOfPrecompile extends ERCReadOnlyAbstractPrecompile {
		private OwnerOfAndTokenURIWrapper ownerWrapper;

		public OwnerOfPrecompile(final TokenID tokenID) {
			super(tokenID);
		}

		@Override
		public TransactionBody.Builder body(final Bytes input, final UnaryOperator<byte[]> aliasResolver) {
			final var nestedInput = input.slice(24);
			ownerWrapper = decoder.decodeOwnerOf(nestedInput);

			return super.body(input, aliasResolver);
		}

		@Override
		public Bytes getSuccessResultFor(final ExpirableTxnRecord.Builder childRecord) {
			TransactionalLedger<NftId, NftProperty, MerkleUniqueToken> nftsLedger = ledgers.nfts();
			var nftId = new NftId(tokenID.getShardNum(), tokenID.getRealmNum(), tokenID.getTokenNum(), ownerWrapper.tokenId());
			var owner = (EntityId) nftsLedger.get(nftId, OWNER);
			var accountIdOwner = owner.toGrpcAccountId();

			return encoder.encodeOwner(asTypedEvmAddress(accountIdOwner));
		}
	}

	protected class BalanceOfPrecompile extends ERCReadOnlyAbstractPrecompile {
		private BalanceOfWrapper balanceWrapper;

		public BalanceOfPrecompile(final TokenID tokenID) {
			super(tokenID);
		}

		@Override
		public TransactionBody.Builder body(final Bytes input, final UnaryOperator<byte[]> aliasResolver) {
			final var nestedInput = input.slice(24);
			balanceWrapper = decoder.decodeBalanceOf(nestedInput, aliasResolver);

			return super.body(input, aliasResolver);
		}

		@Override
		public Bytes getSuccessResultFor(final ExpirableTxnRecord.Builder childRecord) {
			final TransactionalLedger<Pair<AccountID, TokenID>, TokenRelProperty, MerkleTokenRelStatus> tokenRelsLedger = ledgers.tokenRels();
			final var relationship = asTokenRel(balanceWrapper.accountId(), tokenID);
			final var balance = (long) tokenRelsLedger.get(relationship, TOKEN_BALANCE);

			return encoder.encodeBalance(balance);
		}
	}

	/**
	 * Checks if a key implicit in a target address is active in the current frame using a {@link
	 * ContractActivationTest}.
	 * <p>
	 * We massage the current frame a bit to ensure that a precompile being executed via delegate call is tested as
	 * such.
	 * There are three cases.
	 * <ol>
	 *     <li>The precompile is being executed via a delegate call, so the current frame's <b>recipient</b>
	 *     (not sender) is really the "active" contract that can match a {@code delegatable_contract_id} key; or,
	 *     <li>The precompile is being executed via a call, but the calling code was executed via
	 *     a delegate call, so although the current frame's sender <b>is</b> the "active" contract, it must
	 *     be evaluated using an activation test that restricts to {@code delegatable_contract_id} keys; or,</li>
	 *     <li>The precompile is being executed via a call, and the calling code is being executed as
	 *     part of a non-delegate call.</li>
	 * </ol>
	 * <p>
	 * Note that because the {@link DecodingFacade} converts every address to its "mirror" address form
	 * (as needed for e.g. the {@link TransferLogic} implementation), we can assume the target address
	 * is a mirror address. All other addresses we resolve to their mirror form before proceeding.
	 *
	 * @param frame          current frame
	 * @param target         the element to test for key activation, in standard form
	 * @param activationTest the function which should be invoked for key validation
	 * @return whether the implied key is active
	 */
	private boolean validateKey(
			final MessageFrame frame,
			final Address target,
			final ContractActivationTest activationTest
	) {
		final var aliases = updater.aliases();

		final var recipient = aliases.resolveForEvm(frame.getRecipientAddress());
		final var contract = aliases.resolveForEvm(frame.getContractAddress());
		final var sender = aliases.resolveForEvm(frame.getSenderAddress());

		if (isDelegateCall(frame) && !isToken(frame, recipient)) {
			return activationTest.apply(target, recipient, contract, recipient, aliases);
		} else {
			final var parentFrame = getParentFrame(frame);
			if (parentFrame.isPresent() && isDelegateCall(parentFrame.get())) {
				final var parentRecipient = parentFrame.get().getRecipientAddress();
				return activationTest.apply(target, parentRecipient, contract, sender, aliases);
			} else {
				return activationTest.apply(target, recipient, contract, sender, aliases);
			}
		}
	}

	boolean isToken(final MessageFrame frame, final Address address) {
		final var account = frame.getWorldUpdater().get(address);
		if (account != null) {
			return account.getNonce() == TOKEN_PROXY_ACCOUNT_NONCE;
		}
		return false;
	}


	@FunctionalInterface
	private interface ContractActivationTest {
		/**
		 * Returns whether a key implicit in the target address is active, given an idealized message
		 * frame in which:
		 * <ul>
		 * 	 <li>The {@code recipient} address is the account receiving the call operation; and,</li>
		 * 	 <li>The {@code contract} address is the account with the code being executed; and,</li>
		 * 	 <li>Any {@code ContractID} or {@code delegatable_contract_id} key that matches the
		 *     {@code activeContract} address should be considered active (modulo whether the recipient
		 * 	 and contract imply a delegate call).</li>
		 * </ul>
		 * <p>
		 * Note the target address might not imply an account key, but e.g. a token supply key.
		 *
		 * @param target         an address with an implicit key understood by this implementation
		 * @param recipient      the idealized account receiving the call operation
		 * @param contract       the idealized account whose code is being executed
		 * @param activeContract the contract address that can activate a contract or delegatable contract key
		 * @param aliases        the current contract aliases in effect
		 * @return whether the implicit key has an active signature in this context
		 */
		boolean apply(
				Address target,
				Address recipient,
				Address contract,
				Address activeContract,
				ContractAliases aliases);
	}

	private Optional<MessageFrame> getParentFrame(final MessageFrame currentFrame) {
		final var it = currentFrame.getMessageFrameStack().descendingIterator();

		if (it.hasNext()) {
			it.next();
		} else {
			return Optional.empty();
		}

		MessageFrame parentFrame;
		if (it.hasNext()) {
			parentFrame = it.next();
		} else {
			return Optional.empty();
		}

		return Optional.of(parentFrame);
	}

	private boolean isDelegateCall(final MessageFrame frame) {
		final var contract = frame.getContractAddress();
		final var recipient = frame.getRecipientAddress();
		return !contract.equals(recipient);
	}

	private long gasFeeInTinybars(final TransactionBody.Builder txBody, final Instant consensusTime) {
		final var signedTxn = SignedTransaction.newBuilder()
				.setBodyBytes(txBody.build().toByteString())
				.setSigMap(SignatureMap.getDefaultInstance())
				.build();
		final var txn = Transaction.newBuilder()
				.setSignedTransactionBytes(signedTxn.toByteString())
				.build();

		final var accessor = SignedTxnAccessor.uncheckedFrom(txn);
		precompile.addImplicitCostsIn(accessor);
		final var fees = feeCalculator.get().computeFee(accessor, EMPTY_KEY, currentView, consensusTime);
		return fees.getServiceFee() + fees.getNetworkFee() + fees.getNodeFee();
	}

	/* --- Only used by unit tests --- */
	void setMintLogicFactory(final MintLogicFactory mintLogicFactory) {
		this.mintLogicFactory = mintLogicFactory;
	}

	void setDissociateLogicFactory(final DissociateLogicFactory dissociateLogicFactory) {
		this.dissociateLogicFactory = dissociateLogicFactory;
	}

	public void setBurnLogicFactory(final BurnLogicFactory burnLogicFactory) {
		this.burnLogicFactory = burnLogicFactory;
	}

	void setTransferLogicFactory(final TransferLogicFactory transferLogicFactory) {
		this.transferLogicFactory = transferLogicFactory;
	}

	void setTokenStoreFactory(final TokenStoreFactory tokenStoreFactory) {
		this.tokenStoreFactory = tokenStoreFactory;
	}

	void setHederaTokenStoreFactory(final HederaTokenStoreFactory hederaTokenStoreFactory) {
		this.hederaTokenStoreFactory = hederaTokenStoreFactory;
	}

	void setAccountStoreFactory(final AccountStoreFactory accountStoreFactory) {
		this.accountStoreFactory = accountStoreFactory;
	}

	void setSideEffectsFactory(final Supplier<SideEffectsTracker> sideEffectsFactory) {
		this.sideEffectsFactory = sideEffectsFactory;
	}

	void setAssociateLogicFactory(final AssociateLogicFactory associateLogicFactory) {
		this.associateLogicFactory = associateLogicFactory;
	}

	public Precompile getPrecompile() {
		return precompile;
	}
}<|MERGE_RESOLUTION|>--- conflicted
+++ resolved
@@ -220,16 +220,6 @@
 	protected static final int ABI_ID_DISSOCIATE_TOKENS = 0x78b63918;
 	//dissociateToken(address account, address token)
 	protected static final int ABI_ID_DISSOCIATE_TOKEN = 0x099794e8;
-<<<<<<< HEAD
-	//createFungibleToken(HederaToken memory token, uint initialTotalSupply, uint decimals)
-	protected static final int ABI_ID_CREATE_FUNGIBLE_TOKEN = 0x7812a04b;
-	//createFungibleTokenWithCustomFees(HederaToken memory token, uint initialTotalSupply, uint decimals, FixedFee[] memory fixedFees, FractionalFee[] memory fractionalFees)
-	protected static final int ABI_ID_CREATE_FUNGIBLE_TOKEN_WITH_FEES = 0x4b37e995;
-	//createNonFungibleToken(HederaToken memory token)
-	protected static final int ABI_ID_CREATE_NON_FUNGIBLE_TOKEN = 0x9dc711e0;
-	//createNonFungibleTokenWithCustomFees(HederaToken memory token, FixedFee[] memory fixedFees, RoyaltyFee[] memory royaltyFees)
-	protected static final int ABI_ID_CREATE_NON_FUNGIBLE_TOKEN_WITH_FEES = 0x9c1fba6b;
-=======
 	//redirectForToken(address token, bytes memory data)
 	protected static final int ABI_ID_REDIRECT_FOR_TOKEN = 0x618dc65e;
 
@@ -254,10 +244,19 @@
 	//tokenURI(uint256 tokenId)
 	protected static final int ABI_ID_TOKEN_URI_NFT = 0xc87b56dd;
 
+	//createFungibleToken(HederaToken memory token, uint initialTotalSupply, uint decimals)
+	protected static final int ABI_ID_CREATE_FUNGIBLE_TOKEN = 0x7812a04b;
+	//createFungibleTokenWithCustomFees(HederaToken memory token, uint initialTotalSupply, uint decimals, FixedFee[] memory fixedFees, FractionalFee[] memory fractionalFees)
+	protected static final int ABI_ID_CREATE_FUNGIBLE_TOKEN_WITH_FEES = 0x4b37e995;
+	//createNonFungibleToken(HederaToken memory token)
+	protected static final int ABI_ID_CREATE_NON_FUNGIBLE_TOKEN = 0x9dc711e0;
+	//createNonFungibleTokenWithCustomFees(HederaToken memory token, FixedFee[] memory fixedFees, RoyaltyFee[] memory royaltyFees)
+	protected static final int ABI_ID_CREATE_NON_FUNGIBLE_TOKEN_WITH_FEES = 0x9c1fba6b;
+
 	//Transfer(address indexed from, address indexed to, uint256 indexed tokenId)
 	//Transfer(address indexed from, address indexed to, uint256 value)
 	private static final Bytes TRANSFER_EVENT = Bytes.fromHexString("ddf252ad1be2c89b69c2b068fc378daa952ba7f163c4a11628f55a4df523b3ef");
->>>>>>> b178f8b8
+
 
 	private int functionId;
 	private Precompile precompile;
@@ -414,12 +413,6 @@
 					case ABI_ID_ASSOCIATE_TOKEN -> new AssociatePrecompile();
 					case ABI_ID_DISSOCIATE_TOKENS -> new MultiDissociatePrecompile();
 					case ABI_ID_DISSOCIATE_TOKEN -> new DissociatePrecompile();
-<<<<<<< HEAD
-					case ABI_ID_CREATE_FUNGIBLE_TOKEN -> new FungibleTokenCreatePrecompile();
-					case ABI_ID_CREATE_FUNGIBLE_TOKEN_WITH_FEES -> new FungibleTokenCreateWithFeesPrecompile();
-					case ABI_ID_CREATE_NON_FUNGIBLE_TOKEN -> new NonFungibleTokenCreatePrecompile();
-					case ABI_ID_CREATE_NON_FUNGIBLE_TOKEN_WITH_FEES -> new NonFungibleTokenCreateWithFeesPrecompile();
-=======
 					case ABI_ID_REDIRECT_FOR_TOKEN -> {
 						final var tokenAddress = input.slice(4, 20);
 						final var tokenID = EntityIdUtils.tokenIdFromEvmAddress(tokenAddress.toArray());
@@ -472,7 +465,10 @@
 
 						yield nestedPrecompile;
 					}
->>>>>>> b178f8b8
+					case ABI_ID_CREATE_FUNGIBLE_TOKEN -> new FungibleTokenCreatePrecompile();
+					case ABI_ID_CREATE_FUNGIBLE_TOKEN_WITH_FEES -> new FungibleTokenCreateWithFeesPrecompile();
+					case ABI_ID_CREATE_NON_FUNGIBLE_TOKEN -> new NonFungibleTokenCreatePrecompile();
+					case ABI_ID_CREATE_NON_FUNGIBLE_TOKEN_WITH_FEES -> new NonFungibleTokenCreateWithFeesPrecompile();
 					default -> null;
 				};
 		if (precompile != null) {
@@ -835,8 +831,7 @@
 
 		@Override
 		public ExpirableTxnRecord.Builder run(
-				final MessageFrame frame,
-				final WorldLedgers ledgers
+				final MessageFrame frame
 		) {
 			Objects.requireNonNull(tokenCreateOp);
 
@@ -845,8 +840,8 @@
 
 			/* --- Build the necessary infrastructure to execute the transaction --- */
 			final var sideEffects = sideEffectsFactory.get();
-			final var scopedAccountStore = createAccountStore(ledgers);
-			final var scopedTokenStore = createTokenStore(ledgers, scopedAccountStore, sideEffects);
+			final var scopedAccountStore = createAccountStore();
+			final var scopedTokenStore = createTokenStore(scopedAccountStore, sideEffects);
 
 			// TODO: Add tokenCreateLogicFactory
 			final var tokenCreateLogic = tokenCreateLogicFactory.newTokenCreateLogic(scopedAccountStore, scopedTokenStore,
@@ -898,7 +893,7 @@
 		}
 
 		@Override
-		public ExpirableTxnRecord.Builder run(MessageFrame frame, WorldLedgers ledgers) {
+		public ExpirableTxnRecord.Builder run(MessageFrame frame) {
 			return null;
 		}
 
@@ -931,7 +926,7 @@
 		}
 
 		@Override
-		public ExpirableTxnRecord.Builder run(MessageFrame frame, WorldLedgers ledgers) {
+		public ExpirableTxnRecord.Builder run(MessageFrame frame) {
 			return null;
 		}
 
@@ -964,7 +959,7 @@
 		}
 
 		@Override
-		public ExpirableTxnRecord.Builder run(MessageFrame frame, WorldLedgers ledgers) {
+		public ExpirableTxnRecord.Builder run(MessageFrame frame) {
 			return null;
 		}
 
