--- conflicted
+++ resolved
@@ -1073,14 +1073,9 @@
 		private Log getLogForNftExchange(final Address logger) {
 			final var nftExchanges = super.transferOp.get(0).nftExchanges();
 			final var nftExchange = nftExchanges.get(0).asGrpc();
-<<<<<<< HEAD
-			final var sender = EntityIdUtils.asTypedEvmAddress(nftExchange.getSenderAccountID());
-			final var receiver = EntityIdUtils.asTypedEvmAddress(nftExchange.getReceiverAccountID());
-			final var serialNumber = nftExchange.getSerialNumber();
-=======
 			final var sender = asTypedEvmAddress(nftExchange.getSenderAccountID());
 			final var receiver = asTypedEvmAddress(nftExchange.getReceiverAccountID());
->>>>>>> 5375fcb4
+			final var serialNumber = nftExchange.getSerialNumber();
 
 			return EncodingFacade.generateLog(logger, true, sender,
 					receiver, serialNumber);
