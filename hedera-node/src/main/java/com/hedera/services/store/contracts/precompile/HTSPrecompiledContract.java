--- conflicted
+++ resolved
@@ -237,7 +237,6 @@
 	//transferFrom(address sender, address recipient, uint256 amount)
 	//transferFrom(address from, address to, uint256 tokenId)
 	protected static final int ABI_ID_ERC_TRANSFER_FROM = 0x23b872dd;
-<<<<<<< HEAD
 	//allowance(address token, address owner, address spender)
 	protected static final int ABI_ID_ALLOWANCE = -0x229d12c2;
 	//approve(address token, address spender, uint256 amount)
@@ -249,9 +248,6 @@
 	protected static final int ABI_ID_GET_APPROVED = 0x81812fc;
 	//isApprovedForAll(address token, address owner, address operator)
 	protected static final int ABI_ID_IS_APPROVED_FOR_ALL = -0x167a163b;
-=======
-
->>>>>>> bfd2cdd1
 	//ownerOf(uint256 tokenId)
 	protected static final int ABI_ID_OWNER_OF_NFT = 0x6352211e;
 	//tokenURI(uint256 tokenId)
@@ -388,7 +384,7 @@
 		final long actualFeeInTinybars = Math.max(minimumFeeInTinybars, calculatedFeeInTinybars);
 
 		// convert to gas cost
-		final Gas baseGasCost = Gas.of((actualFeeInTinybars + gasPriceInTinybars - 1) / gasPriceInTinybars);
+		Gas baseGasCost = Gas.of((actualFeeInTinybars + gasPriceInTinybars - 1) / gasPriceInTinybars);
 
 		// charge premium
 		gasRequirement = baseGasCost.plus((baseGasCost.dividedBy(5)));
@@ -426,47 +422,27 @@
 						this.isTokenReadOnlyTransaction = true;
 						final var nestedFunctionSelector = nestedInput.getInt(0);
 
-<<<<<<< HEAD
 						if(ABI_ID_NAME == nestedFunctionSelector) {
 							nestedPrecompile = new NamePrecompile(tokenID);
 						} else if(ABI_ID_SYMBOL == nestedFunctionSelector) {
 							nestedPrecompile = new SymbolPrecompile(tokenID);
 						} else if(ABI_ID_DECIMALS == nestedFunctionSelector) {
-=======
-						if (ABI_ID_NAME == nestedFunctionSelector) {
-							nestedPrecompile = new NamePrecompile(tokenID);
-						} else if (ABI_ID_SYMBOL == nestedFunctionSelector) {
-							nestedPrecompile = new SymbolPrecompile(tokenID);
-						} else if (ABI_ID_DECIMALS == nestedFunctionSelector) {
->>>>>>> bfd2cdd1
 							if (!isFungibleToken) {
 								throw new InvalidTransactionException(NOT_SUPPORTED_NON_FUNGIBLE_OPERATION_REASON,
 										FAIL_INVALID);
 							}
 							nestedPrecompile = new DecimalsPrecompile(tokenID);
-<<<<<<< HEAD
 						} else if(ABI_ID_TOTAL_SUPPLY_TOKEN == nestedFunctionSelector) {
 							nestedPrecompile = new TotalSupplyPrecompile(tokenID);
 						} else if(ABI_ID_BALANCE_OF_TOKEN == nestedFunctionSelector) {
 							nestedPrecompile = new BalanceOfPrecompile(tokenID);
 						} else if(ABI_ID_OWNER_OF_NFT == nestedFunctionSelector) {
-=======
-						} else if (ABI_ID_TOTAL_SUPPLY_TOKEN == nestedFunctionSelector) {
-							nestedPrecompile = new TotalSupplyPrecompile(tokenID);
-						} else if (ABI_ID_BALANCE_OF_TOKEN == nestedFunctionSelector) {
-							nestedPrecompile = new BalanceOfPrecompile(tokenID);
-						} else if (ABI_ID_OWNER_OF_NFT == nestedFunctionSelector) {
->>>>>>> bfd2cdd1
 							if (isFungibleToken) {
 								throw new InvalidTransactionException(NOT_SUPPORTED_FUNGIBLE_OPERATION_REASON,
 										FAIL_INVALID);
 							}
 							nestedPrecompile = new OwnerOfPrecompile(tokenID);
-<<<<<<< HEAD
 						} else if(ABI_ID_TOKEN_URI_NFT == nestedFunctionSelector) {
-=======
-						} else if (ABI_ID_TOKEN_URI_NFT == nestedFunctionSelector) {
->>>>>>> bfd2cdd1
 							if (isFungibleToken) {
 								throw new InvalidTransactionException(NOT_SUPPORTED_FUNGIBLE_OPERATION_REASON,
 										FAIL_INVALID);
@@ -479,7 +455,6 @@
 										FAIL_INVALID);
 							}
 							nestedPrecompile = new ERCTransferPrecompile(tokenID, this.senderAddress, isFungibleToken);
-<<<<<<< HEAD
 						} else if (ABI_ID_ERC_TRANSFER_FROM == nestedFunctionSelector) {
 							this.isTokenReadOnlyTransaction = false;
 							nestedPrecompile = new ERCTransferPrecompile(tokenID, this.senderAddress, isFungibleToken);
@@ -493,8 +468,6 @@
 							nestedPrecompile = new GetApprovedPrecompile(tokenID);
 						} else if (ABI_ID_IS_APPROVED_FOR_ALL == nestedFunctionSelector) {
 							nestedPrecompile = new IsApprovedForAllPrecompile(tokenID);
-=======
->>>>>>> bfd2cdd1
 						} else {
 							this.isTokenReadOnlyTransaction = false;
 							nestedPrecompile = null;
@@ -582,11 +555,7 @@
 			final var contractCallResult = ContractFunctionResult.newBuilder()
 					.setContractID(HTS_PRECOMPILE_MIRROR_ID)
 					.setGasUsed(this.gasRequirement.toLong())
-<<<<<<< HEAD
 			        .setContractCallResult(result != null ? ByteString.copyFrom(result.toArrayUnsafe()) : ByteString.EMPTY);
-=======
-					.setContractCallResult(result != null ? ByteString.copyFrom(result.toArrayUnsafe()) : ByteString.EMPTY);
->>>>>>> bfd2cdd1
 			errorStatus.ifPresent(status -> contractCallResult.setErrorMessage(status.name()));
 			childRecord.setContractCallResult(SolidityFnResult.fromGrpc(contractCallResult.build()));
 		}
@@ -732,7 +701,7 @@
 
 	protected class MultiAssociatePrecompile extends AbstractAssociatePrecompile {
 		@Override
-		public TransactionBody.Builder body(final Bytes input, final UnaryOperator<byte[]> aliasResolver) {
+		public TransactionBody.Builder body(final Bytes input, UnaryOperator<byte[]> aliasResolver) {
 			associateOp = decoder.decodeMultipleAssociations(input, aliasResolver);
 			return syntheticTxnFactory.createAssociate(associateOp);
 		}
@@ -1146,11 +1115,8 @@
 			final var nestedInput = input.slice(24);
 			super.transferOp = switch (nestedInput.getInt(0)) {
 				case ABI_ID_ERC_TRANSFER -> decoder.decodeErcTransfer(nestedInput, tokenID, callerAccountID, aliasResolver);
-<<<<<<< HEAD
 				case ABI_ID_ERC_TRANSFER_FROM -> decoder.decodeERCTransferFrom(nestedInput, tokenID,
 						isFungible, aliasResolver);
-=======
->>>>>>> bfd2cdd1
 				default -> throw new InvalidTransactionException(
 						"Transfer precompile received unknown functionId=" + functionId + " (via " + nestedInput + ")",
 						FAIL_INVALID);
@@ -1165,7 +1131,6 @@
 				final MessageFrame frame
 		) {
 			final var childRecord = super.run(frame);
-<<<<<<< HEAD
 			if(SUCCESS_LITERAL.equals(childRecord.getReceiptBuilder().getStatus())) {
 				final var precompileAddress = Address.fromHexString(HTS_PRECOMPILED_CONTRACT_ADDRESS);
 
@@ -1173,13 +1138,6 @@
 					frame.addLog(getLogForFungibleTransfer(precompileAddress));
 				} else {
 					frame.addLog(getLogForNftExchange(precompileAddress));
-=======
-			if (SUCCESS_LITERAL.equals(childRecord.getReceiptBuilder().getStatus())) {
-				final var precompileAddress = Address.fromHexString(HTS_PRECOMPILED_CONTRACT_ADDRESS);
-
-				if (isFungible) {
-					frame.addLog(getLogForFungibleTransfer(precompileAddress));
->>>>>>> bfd2cdd1
 				}
 			}
 			return childRecord;
@@ -1190,19 +1148,11 @@
 			Address sender = null;
 			Address receiver = null;
 			BigInteger amount = BigInteger.ZERO;
-<<<<<<< HEAD
 			for(final var fungibleTransfer: fungibleTransfers) {
 				if(fungibleTransfer.sender!=null) {
 					sender = asTypedEvmAddress(fungibleTransfer.sender);
 				}
 				if(fungibleTransfer.receiver!=null) {
-=======
-			for (final var fungibleTransfer : fungibleTransfers) {
-				if (fungibleTransfer.sender != null) {
-					sender = asTypedEvmAddress(fungibleTransfer.sender);
-				}
-				if (fungibleTransfer.receiver != null) {
->>>>>>> bfd2cdd1
 					receiver = asTypedEvmAddress(fungibleTransfer.receiver);
 					amount = BigInteger.valueOf(fungibleTransfer.amount);
 				}
@@ -1215,7 +1165,6 @@
 					.forDataItem(amount).build();
 		}
 
-<<<<<<< HEAD
 		private Log getLogForNftExchange(final Address logger) {
 			final var nftExchanges = super.transferOp.get(0).nftExchanges();
 			final var nftExchange = nftExchanges.get(0).asGrpc();
@@ -1238,24 +1187,15 @@
 			else {
 				return Bytes.EMPTY;
 			}
-=======
-		@Override
-		public Bytes getSuccessResultFor(final ExpirableTxnRecord.Builder childRecord) {
-			return encoder.encodeEcFungibleTransfer(true);
->>>>>>> bfd2cdd1
 		}
 
 		@Override
 		public Bytes getFailureResultFor(final ResponseCodeEnum status) {
-<<<<<<< HEAD
 			if(isFungible) {
 				return resultFrom(status);
 			} else {
 				return null;
 			}
-=======
-			return resultFrom(status);
->>>>>>> bfd2cdd1
 		}
 	}
 
@@ -1338,11 +1278,7 @@
 		public Bytes getSuccessResultFor(final ExpirableTxnRecord.Builder childRecord) {
 			TransactionalLedger<NftId, NftProperty, MerkleUniqueToken> nftsLedger = ledgers.nfts();
 			var nftId = new NftId(tokenID.getShardNum(), tokenID.getRealmNum(), tokenID.getTokenNum(), tokenUriWrapper.tokenId());
-<<<<<<< HEAD
 			var metaData =  (byte[]) nftsLedger.get(nftId, METADATA);
-=======
-			var metaData = (byte[]) nftsLedger.get(nftId, METADATA);
->>>>>>> bfd2cdd1
 
 			String metaDataString = new String(metaData);
 
@@ -1395,17 +1331,12 @@
 		public Bytes getSuccessResultFor(final ExpirableTxnRecord.Builder childRecord) {
 			final TransactionalLedger<Pair<AccountID, TokenID>, TokenRelProperty, MerkleTokenRelStatus> tokenRelsLedger = ledgers.tokenRels();
 			final var relationship = asTokenRel(balanceWrapper.accountId(), tokenID);
-<<<<<<< HEAD
 			final var balance =  (long) tokenRelsLedger.get(relationship, TOKEN_BALANCE);
-=======
-			final var balance = (long) tokenRelsLedger.get(relationship, TOKEN_BALANCE);
->>>>>>> bfd2cdd1
 
 			return encoder.encodeBalance(balance);
 		}
 	}
 
-<<<<<<< HEAD
 	protected class AllowancePrecompile extends ERCReadOnlyAbstractPrecompile {
 		public AllowancePrecompile(final TokenID tokenID) {
 			super(tokenID);
@@ -1486,8 +1417,6 @@
 		}
 	}
 
-=======
->>>>>>> bfd2cdd1
 	/**
 	 * Checks if a key implicit in a target address is active in the current frame using a {@link
 	 * ContractActivationTest}.
@@ -1539,15 +1468,9 @@
 	}
 
 	boolean isToken(final MessageFrame frame, final Address address) {
-<<<<<<< HEAD
-		var account = frame.getWorldUpdater().get(address);
-		if (account != null) {
-			return account.getNonce() == -1;
-=======
 		final var account = frame.getWorldUpdater().get(address);
 		if (account != null) {
 			return account.getNonce() == TOKEN_PROXY_ACCOUNT_NONCE;
->>>>>>> bfd2cdd1
 		}
 		return false;
 	}
