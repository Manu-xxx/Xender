--- conflicted
+++ resolved
@@ -543,9 +543,6 @@
 		private List<BalanceChange> constructBalanceChanges(SyntheticTxnFactory.TokenTransferLists transferOp) {
 			List<BalanceChange> changes = new ArrayList<>();
 			for (SyntheticTxnFactory.FungibleTokenTransfer fungibleTransfer : transferOp.getFungibleTransfers()) {
-<<<<<<< HEAD
-				if (fungibleTransfer.sender == null) {
-=======
 				if (fungibleTransfer.sender != null && fungibleTransfer.receiver != null) {
 					changes.addAll(List.of(
 							BalanceChange.changingFtUnits(
@@ -560,7 +557,6 @@
 							))
 					);
 				} else if (fungibleTransfer.sender == null) {
->>>>>>> 9430465a
 					changes.add(
 							BalanceChange.changingFtUnits(
 									Id.fromGrpcToken(fungibleTransfer.getDenomination()),
@@ -603,11 +599,7 @@
 			final List<BalanceChange> changes = constructBalanceChanges(transferOp);
 			var validated = impliedTransfersMarshal.assessCustomFeesAndValidate(
 					changes,
-<<<<<<< HEAD
-					changes.size(),
-=======
 					0,
->>>>>>> 9430465a
 					impliedTransfersMarshal.currentProps()
 			);
 
