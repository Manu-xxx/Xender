--- conflicted
+++ resolved
@@ -65,12 +65,9 @@
 import com.hedera.services.txns.token.MintLogic;
 import com.hedera.services.txns.token.process.DissociationFactory;
 import com.hedera.services.txns.validation.OptionValidator;
+import com.hedera.services.utils.EntityIdUtils;
 import com.hedera.services.utils.SignedTxnAccessor;
-<<<<<<< HEAD
-import com.hedera.services.utils.EntityIdUtils;
-=======
 import com.hedera.services.utils.TxnAccessor;
->>>>>>> f3945e2d
 import com.hederahashgraph.api.proto.java.AccountAmount;
 import com.hederahashgraph.api.proto.java.AccountID;
 import com.hederahashgraph.api.proto.java.ResponseCodeEnum;
@@ -126,7 +123,7 @@
 public class HTSPrecompiledContract extends AbstractPrecompiledContract {
 	private static final Logger log = LogManager.getLogger(HTSPrecompiledContract.class);
 
-
+	private static final Bytes SUCCESS_RESULT = resultFrom(SUCCESS);
 	private static final Bytes STATIC_CALL_REVERT_REASON = Bytes.of("HTS precompiles are not static".getBytes());
 	private static final Bytes ERROR_DECODING_INPUT_REVERT_REASON = Bytes.of(
 			"Error decoding precompile input".getBytes());
@@ -203,7 +200,7 @@
 
 	//ownerOf(uint256 tokenId)
 	protected static final int ABI_ID_OWNER_OF_NFT = 0x6352211e;
-    //tokenOfOwnerByIndex(address owner,uint256 index)
+	//tokenOfOwnerByIndex(address owner,uint256 index)
 	protected static final int ABI_ID_NFT_OF_OWNER_BY_INDEX = 0x2f745c59;
 	//tokenByIndex(uint256 index)
 	protected static final int ABI_ID_NFT_BY_INDEX = 0x4f6ccce7;
@@ -272,130 +269,7 @@
 	}
 
 	@Override
-	public Gas gasRequirement(final Bytes input) {
-		this.precompile = null;
-		this.transactionBody = null;
-
-		this.functionId = input.getInt(0);
-		var defaultGasPrice = dynamicProperties.htsDefaultGasCost();
-		Gas gasRequirement = Gas.of(defaultGasPrice);
-
-		switch (functionId) {
-			case ABI_ID_CRYPTO_TRANSFER,
-					ABI_ID_TRANSFER_TOKENS,
-					ABI_ID_TRANSFER_TOKEN,
-					ABI_ID_TRANSFER_NFTS,
-					ABI_ID_TRANSFER_NFT: {
-				this.precompile = new TransferPrecompile();
-				decodeInput(input);
-				var transfersCount = transactionBody.getCryptoTransfer().getTokenTransfersCount();
-				/*-- 10K if only one transfer or 5K per index --*/
-				if (transfersCount <= 1) {
-					gasRequirement = Gas.of(defaultGasPrice);
-				} else {
-					gasRequirement = Gas.of((defaultGasPrice / 2) * transfersCount);
-				}
-				break;
-			}
-			case ABI_ID_MINT_TOKEN: {
-				this.precompile = new MintPrecompile();
-				decodeInput(input);
-				/*-- 10K --*/
-				gasRequirement = Gas.of(defaultGasPrice);
-				break;
-			}
-			case ABI_ID_BURN_TOKEN: {
-				this.precompile = new BurnPrecompile();
-				decodeInput(input);
-				/*-- 10K --*/
-				gasRequirement = Gas.of(defaultGasPrice);
-				break;
-			}
-			case ABI_ID_ASSOCIATE_TOKENS: {
-				this.precompile = new MultiAssociatePrecompile();
-				decodeInput(input);
-				/*-- 10K per index --*/
-				gasRequirement = Gas.of((defaultGasPrice) * this.transactionBody.getTokenAssociate().getTokensCount());
-				break;
-			}
-			case ABI_ID_ASSOCIATE_TOKEN: {
-				this.precompile = new AssociatePrecompile();
-				decodeInput(input);
-				/*-- 10K --*/
-				gasRequirement = Gas.of(defaultGasPrice);
-				break;
-			}
-			case ABI_ID_DISSOCIATE_TOKENS: {
-				this.precompile = new MultiDissociatePrecompile();
-				decodeInput(input);
-				/*-- 10K per index --*/
-				gasRequirement = Gas.of((defaultGasPrice) * this.transactionBody.getTokenDissociate().getTokensCount());
-				break;
-			}
-			case ABI_ID_DISSOCIATE_TOKEN: {
-				this.precompile = new DissociatePrecompile();
-				decodeInput(input);
-				/*-- 10K --*/
-				gasRequirement = Gas.of(defaultGasPrice);
-				break;
-			}
-			case ABI_ID_REDIRECT_FOR_TOKEN: {
-				final var tokenAddress = input.slice(4, 20);
-				final var tokenID = EntityIdUtils.tokenParsedFromSolidityAddress(tokenAddress.toArray());
-				final var nestedInput = input.slice(24);
-
-				switch (nestedInput.getInt(0)) {
-					case ABI_ID_NAME: {
-						break;
-					}
-					case ABI_ID_SYMBOL: {
-						break;
-					}
-					case ABI_ID_DECIMALS: {
-						break;
-					}
-					case ABI_ID_TOTAL_SUPPLY_TOKEN: {
-						this.precompile = new TotalSupplyPrecompile(tokenID);
-						decodeInput(tokenAddress);
-						/*-- 10K --*/
-						gasRequirement = Gas.of(defaultGasPrice);
-						break;
-					}
-					case ABI_ID_BALANCE_OF_TOKEN: {
-						this.precompile = new BalanceOfPrecompile(tokenID);
-						decodeInput(tokenAddress);
-						/*-- 10K --*/
-						gasRequirement = Gas.of(defaultGasPrice);
-						break;
-					}
-					case ABI_ID_TOKEN_TRANSFER: {
-						break;
-					}
-					case ABI_ID_OWNER_OF_NFT: {
-						break;
-					}
-					case ABI_ID_NFT_OF_OWNER_BY_INDEX: {
-						break;
-					}
-					case ABI_ID_NFT_BY_INDEX: {
-						break;
-					}
-					case ABI_ID_TRANSFER_FROM_NFT: {
-						break;
-					}
-					case ABI_ID_SAFE_TRANSFER_FROM_NFT: {
-						break;
-					}
-					case ABI_ID_SAFE_TRANSFER_FROM_WITH_DATA_NFT: {
-						break;
-					}
-					case ABI_ID_TOKEN_URI_NFT: {
-						break;
-					}
-				}
-			}
-			default:
-		}
+	public Gas gasRequirement(final Bytes bytes) {
 		return gasRequirement;
 	}
 
@@ -459,6 +333,30 @@
 					case ABI_ID_ASSOCIATE_TOKEN -> new AssociatePrecompile();
 					case ABI_ID_DISSOCIATE_TOKENS -> new MultiDissociatePrecompile();
 					case ABI_ID_DISSOCIATE_TOKEN -> new DissociatePrecompile();
+					case ABI_ID_REDIRECT_FOR_TOKEN -> {
+						final var tokenAddress = input.slice(4, 20);
+						final var tokenID = EntityIdUtils.tokenParsedFromSolidityAddress(tokenAddress.toArray());
+						final var nestedInput = input.slice(24);
+
+						Precompile nestedPrecompile;
+						switch(nestedInput.getInt(0)) {
+							case ABI_ID_NAME -> nestedPrecompile = new NamePrecompile(tokenID);
+							case ABI_ID_SYMBOL -> nestedPrecompile = new SymbolPrecompile(tokenID);
+							case ABI_ID_DECIMALS -> nestedPrecompile = new DecimalsPrecompile(tokenID);
+							case ABI_ID_TOTAL_SUPPLY_TOKEN -> nestedPrecompile = new TotalSupplyPrecompile(tokenID);
+							case ABI_ID_BALANCE_OF_TOKEN -> nestedPrecompile = new BalanceOfPrecompile(tokenID);
+							case ABI_ID_TOKEN_TRANSFER -> nestedPrecompile = null;
+							case ABI_ID_OWNER_OF_NFT -> nestedPrecompile = null;
+							case ABI_ID_NFT_OF_OWNER_BY_INDEX -> nestedPrecompile = null;
+							case ABI_ID_NFT_BY_INDEX -> nestedPrecompile = null;
+							case ABI_ID_TRANSFER_FROM_NFT -> nestedPrecompile = null;
+							case ABI_ID_SAFE_TRANSFER_FROM_NFT -> nestedPrecompile = null;
+							case ABI_ID_SAFE_TRANSFER_FROM_WITH_DATA_NFT -> nestedPrecompile = null;
+							case ABI_ID_TOKEN_URI_NFT -> nestedPrecompile = null;
+							default -> nestedPrecompile = null;
+						}
+						yield nestedPrecompile;
+					}
 					default -> null;
 				};
 		if (precompile != null) {
@@ -481,6 +379,10 @@
 				ledgers.tokens(), ledgers.nfts(), ledgers.tokenRels(),
 				NOOP_VIEWS_MANAGER, NOOP_TREASURY_ADDER, NOOP_TREASURY_REMOVER,
 				sideEffects);
+	}
+
+	private static Bytes resultFrom(final ResponseCodeEnum status) {
+		return UInt256.valueOf(status.getNumber());
 	}
 
 	void decodeInput(Bytes input) {
@@ -604,8 +506,6 @@
 
 	/* --- The precompile implementations --- */
 	interface Precompile {
-		Bytes SUCCESS_RESULT = resultFrom(SUCCESS);
-
 		TransactionBody.Builder body(Bytes input);
 
 		ExpirableTxnRecord.Builder run(MessageFrame frame, WorldLedgers ledgers);
@@ -622,10 +522,6 @@
 
 		default Bytes getFailureResultFor(ResponseCodeEnum status) {
 			return resultFrom(status);
-		}
-
-		private static Bytes resultFrom(final ResponseCodeEnum status) {
-			return UInt256.valueOf(status.getNumber());
 		}
 	}
 
@@ -786,75 +682,6 @@
 		@Override
 		public Bytes getFailureResultFor(final ResponseCodeEnum status) {
 			return encoder.encodeMintFailure(status);
-		}
-	}
-
-	protected class BalanceOfPrecompile implements Precompile {
-		private TokenID tokenID;
-		private BalanceOfWrapper balance;
-
-		public BalanceOfPrecompile(final TokenID tokenID) {
-			this.tokenID = tokenID;
-		}
-
-		@Override
-		public TransactionBody.Builder body(final Bytes input) {
-			balance = decoder.decodeBalanceOf(input);
-
-			return TransactionBody.newBuilder();
-		}
-
-		@Override
-		public ExpirableTxnRecord.Builder run(
-				final MessageFrame frame,
-				final WorldLedgers ledgers
-		) {
-			Objects.requireNonNull(tokenID);
-
-			/* --- Check required signatures --- */
-			final var tokenId = Id.fromGrpcToken(tokenID);
-			final var hasRequiredSigs = validateKey(frame, tokenId.asEvmAddress(), sigsVerifier::hasActiveSupplyKey);
-			validateTrue(hasRequiredSigs, INVALID_SIGNATURE);
-			final var sideEffects = sideEffectsFactory.get();
-
-			return creator.createSuccessfulSyntheticRecord(NO_CUSTOM_FEES, sideEffects, EMPTY_MEMO);
-		}
-	}
-
-	protected class TotalSupplyPrecompile implements Precompile {
-		private TokenID tokenID;
-
-		public TotalSupplyPrecompile(final TokenID tokenID) {
-			this.tokenID = tokenID;
-		}
-
-		@Override
-		public TransactionBody.Builder body(final Bytes input) {
-			return TransactionBody.newBuilder();
-		}
-
-		@Override
-		public ExpirableTxnRecord.Builder run(
-				final MessageFrame frame,
-				final WorldLedgers ledgers
-		) {
-			Objects.requireNonNull(tokenID);
-
-			/* --- Check required signatures --- */
-			final var tokenId = Id.fromGrpcToken(tokenID);
-			final var hasRequiredSigs = validateKey(frame, tokenId.asEvmAddress(), sigsVerifier::hasActiveSupplyKey);
-			validateTrue(hasRequiredSigs, INVALID_SIGNATURE);
-			final var sideEffects = sideEffectsFactory.get();
-
-			return creator.createSuccessfulSyntheticRecord(NO_CUSTOM_FEES, sideEffects, EMPTY_MEMO);
-		}
-
-		@Override
-		public Bytes getSuccessResultFor(ExpirableTxnRecord.Builder childRecord) {
-			final var tokenId = Id.fromGrpcToken(tokenID);
-			Token token = new Token(tokenId);
-
-			return UInt256.valueOf(token.getTotalSupply());
 		}
 	}
 
@@ -1106,6 +933,132 @@
 		}
 	}
 
+	protected class BalanceOfPrecompile implements Precompile {
+		private TokenID tokenID;
+		private BalanceOfWrapper balance;
+
+		public BalanceOfPrecompile(final TokenID tokenID) {
+			this.tokenID = tokenID;
+		}
+
+		@Override
+		public TransactionBody.Builder body(final Bytes input) {
+			balance = decoder.decodeBalanceOf(input);
+
+			return TransactionBody.newBuilder();
+		}
+
+		@Override
+		public ExpirableTxnRecord.Builder run(
+				final MessageFrame frame,
+				final WorldLedgers ledgers
+		) {
+			Objects.requireNonNull(tokenID);
+
+			/* --- Check required signatures --- */
+			final var tokenId = Id.fromGrpcToken(tokenID);
+			final var hasRequiredSigs = validateKey(frame, tokenId.asEvmAddress(), sigsVerifier::hasActiveSupplyKey);
+			validateTrue(hasRequiredSigs, INVALID_SIGNATURE);
+			final var sideEffects = sideEffectsFactory.get();
+
+			return creator.createSuccessfulSyntheticRecord(NO_CUSTOM_FEES, sideEffects, EMPTY_MEMO);
+		}
+
+		@Override
+		public long getMinimumFeeInTinybars(Timestamp consensusTime) {
+			return 0;
+		}
+	}
+
+	protected class ERCAbstractPrecompile implements Precompile {
+		private TokenID tokenID;
+
+		public ERCAbstractPrecompile(final TokenID tokenID) {
+			this.tokenID = tokenID;
+		}
+
+		@Override
+		public TransactionBody.Builder body(final Bytes input) {
+			return TransactionBody.newBuilder();
+		}
+
+		@Override
+		public ExpirableTxnRecord.Builder run(
+				final MessageFrame frame,
+				final WorldLedgers ledgers
+		) {
+			Objects.requireNonNull(tokenID);
+
+			/* --- Check required signatures --- */
+			final var tokenId = Id.fromGrpcToken(tokenID);
+			final var hasRequiredSigs = validateKey(frame, tokenId.asEvmAddress(), sigsVerifier::hasActiveSupplyKey);
+			validateTrue(hasRequiredSigs, INVALID_SIGNATURE);
+			final var sideEffects = sideEffectsFactory.get();
+
+			return creator.createSuccessfulSyntheticRecord(NO_CUSTOM_FEES, sideEffects, EMPTY_MEMO);
+		}
+
+		@Override
+		public long getMinimumFeeInTinybars(Timestamp consensusTime) {
+			return 0;
+		}
+	}
+
+	protected class NamePrecompile extends ERCAbstractPrecompile {
+
+		public NamePrecompile(TokenID tokenID) {
+			super(tokenID);
+		}
+	}
+
+	protected class SymbolPrecompile extends ERCAbstractPrecompile {
+
+		public SymbolPrecompile(final TokenID tokenID) {
+			super(tokenID);
+		}
+	}
+
+	protected class TotalSupplyPrecompile extends ERCAbstractPrecompile {
+
+		public TotalSupplyPrecompile(final TokenID tokenID) {
+			super(tokenID);
+		}
+	}
+
+	protected class DecimalsPrecompile implements Precompile {
+		private TokenID tokenID;
+
+		public DecimalsPrecompile(final TokenID tokenID) {
+			this.tokenID = tokenID;
+		}
+
+		@Override
+		public TransactionBody.Builder body(final Bytes input) {
+			return TransactionBody.newBuilder();
+		}
+
+		@Override
+		public ExpirableTxnRecord.Builder run(
+				final MessageFrame frame,
+				final WorldLedgers ledgers
+		) {
+			Objects.requireNonNull(tokenID);
+
+			/* --- Check required signatures --- */
+			final var tokenId = Id.fromGrpcToken(tokenID);
+			final var hasRequiredSigs = validateKey(frame, tokenId.asEvmAddress(), sigsVerifier::hasActiveSupplyKey);
+			validateTrue(hasRequiredSigs, INVALID_SIGNATURE);
+			final var sideEffects = sideEffectsFactory.get();
+
+			return creator.createSuccessfulSyntheticRecord(NO_CUSTOM_FEES, sideEffects, EMPTY_MEMO);
+		}
+
+		@Override
+		public long getMinimumFeeInTinybars(Timestamp consensusTime) {
+			return 0;
+		}
+	}
+
 	/**
 	 * Checks if a key implicit in a target address is active in the current frame using a {@link
 	 * ContractActivationTest}.
