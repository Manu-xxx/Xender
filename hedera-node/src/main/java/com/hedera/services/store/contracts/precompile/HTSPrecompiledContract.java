/*
 * Copyright (C) 2021-2022 Hedera Hashgraph, LLC
 *
 * Licensed under the Apache License, Version 2.0 (the "License");
 * you may not use this file except in compliance with the License.
 * You may obtain a copy of the License at
 *
 *      http://www.apache.org/licenses/LICENSE-2.0
 *
 * Unless required by applicable law or agreed to in writing, software
 * distributed under the License is distributed on an "AS IS" BASIS,
 * WITHOUT WARRANTIES OR CONDITIONS OF ANY KIND, either express or implied.
 * See the License for the specific language governing permissions and
 * limitations under the License.
 */
package com.hedera.services.store.contracts.precompile;

/*
 * -
 * ‌
 * Hedera Services Node
 * ​
 * Copyright (C) 2018 - 2021 Hedera Hashgraph, LLC
 * ​
 * Licensed under the Apache License, Version 2.0 (the "License");
 * you may not use this file except in compliance with the License.
 * You may obtain a copy of the License at
 *
 *       http://www.apache.org/licenses/LICENSE-2.0
 *
 * Unless required by applicable law or agreed to in writing, software
 * distributed under the License is distributed on an "AS IS" BASIS,
 * WITHOUT WARRANTIES OR CONDITIONS OF ANY KIND, either express or implied.
 * See the License for the specific language governing permissions and
 * limitations under the License.
 * ‍
 *
 */

import static com.hedera.services.exceptions.ValidationUtils.validateTrue;
import static com.hedera.services.state.EntityCreator.EMPTY_MEMO;
import static com.hedera.services.store.contracts.precompile.utils.DescriptorUtils.isTokenProxyRedirect;
import static com.hedera.services.utils.EntityIdUtils.contractIdFromEvmAddress;
import static com.hederahashgraph.api.proto.java.ResponseCodeEnum.FAIL_INVALID;
import static com.hederahashgraph.api.proto.java.ResponseCodeEnum.INSUFFICIENT_GAS;
import static com.hederahashgraph.api.proto.java.ResponseCodeEnum.INVALID_TOKEN_ID;
import static com.hederahashgraph.api.proto.java.ResponseCodeEnum.NOT_SUPPORTED;

import com.google.common.annotations.VisibleForTesting;
import com.hedera.services.context.SideEffectsTracker;
import com.hedera.services.context.primitives.StateView;
import com.hedera.services.context.properties.GlobalDynamicProperties;
import com.hedera.services.contracts.sources.EvmSigsVerifier;
import com.hedera.services.contracts.sources.TxnAwareEvmSigsVerifier;
import com.hedera.services.exceptions.InvalidTransactionException;
import com.hedera.services.fees.FeeCalculator;
import com.hedera.services.grpc.marshalling.ImpliedTransfersMarshal;
import com.hedera.services.records.RecordsHistorian;
import com.hedera.services.state.EntityCreator;
import com.hedera.services.state.enums.TokenType;
import com.hedera.services.state.expiry.ExpiringCreations;
import com.hedera.services.state.submerkle.EntityId;
import com.hedera.services.state.submerkle.ExpirableTxnRecord;
import com.hedera.services.store.contracts.AbstractLedgerWorldUpdater;
import com.hedera.services.store.contracts.HederaStackedWorldStateUpdater;
import com.hedera.services.store.contracts.WorldLedgers;
import com.hedera.services.store.contracts.precompile.codec.DecodingFacade;
import com.hedera.services.store.contracts.precompile.codec.EncodingFacade;
import com.hedera.services.store.contracts.precompile.impl.AllowancePrecompile;
import com.hedera.services.store.contracts.precompile.impl.ApprovePrecompile;
import com.hedera.services.store.contracts.precompile.impl.AssociatePrecompile;
import com.hedera.services.store.contracts.precompile.impl.BalanceOfPrecompile;
import com.hedera.services.store.contracts.precompile.impl.BurnPrecompile;
import com.hedera.services.store.contracts.precompile.impl.DecimalsPrecompile;
import com.hedera.services.store.contracts.precompile.impl.DissociatePrecompile;
import com.hedera.services.store.contracts.precompile.impl.ERCTransferPrecompile;
import com.hedera.services.store.contracts.precompile.impl.FreezeTokenPrecompile;
import com.hedera.services.store.contracts.precompile.impl.GetApprovedPrecompile;
import com.hedera.services.store.contracts.precompile.impl.IsApprovedForAllPrecompile;
import com.hedera.services.store.contracts.precompile.impl.IsFrozenPrecompile;
import com.hedera.services.store.contracts.precompile.impl.MintPrecompile;
import com.hedera.services.store.contracts.precompile.impl.MultiAssociatePrecompile;
import com.hedera.services.store.contracts.precompile.impl.MultiDissociatePrecompile;
import com.hedera.services.store.contracts.precompile.impl.NamePrecompile;
import com.hedera.services.store.contracts.precompile.impl.OwnerOfPrecompile;
import com.hedera.services.store.contracts.precompile.impl.SetApprovalForAllPrecompile;
import com.hedera.services.store.contracts.precompile.impl.SymbolPrecompile;
import com.hedera.services.store.contracts.precompile.impl.TokenCreatePrecompile;
import com.hedera.services.store.contracts.precompile.impl.TokenURIPrecompile;
import com.hedera.services.store.contracts.precompile.impl.TotalSupplyPrecompile;
import com.hedera.services.store.contracts.precompile.impl.TransferPrecompile;
import com.hedera.services.store.contracts.precompile.impl.UnfreezeTokenPrecompile;
import com.hedera.services.store.contracts.precompile.utils.DescriptorUtils;
import com.hedera.services.store.contracts.precompile.utils.PrecompilePricingUtils;
import com.hedera.services.store.contracts.precompile.utils.PrecompileUtils;
import com.hederahashgraph.api.proto.java.ContractID;
import com.hederahashgraph.api.proto.java.ResponseCodeEnum;
import com.hederahashgraph.api.proto.java.TransactionBody;
import java.util.Optional;
import java.util.function.Supplier;
import java.util.function.UnaryOperator;
import javax.inject.Inject;
import javax.inject.Provider;
import javax.inject.Singleton;
import org.apache.commons.lang3.tuple.Pair;
import org.apache.logging.log4j.LogManager;
import org.apache.logging.log4j.Logger;
import org.apache.tuweni.bytes.Bytes;
import org.hyperledger.besu.datatypes.Address;
import org.hyperledger.besu.evm.frame.ExceptionalHaltReason;
import org.hyperledger.besu.evm.frame.MessageFrame;
import org.hyperledger.besu.evm.gascalculator.GasCalculator;
import org.hyperledger.besu.evm.precompile.AbstractPrecompiledContract;
import org.hyperledger.besu.evm.precompile.PrecompiledContract;
import org.jetbrains.annotations.NotNull;

@Singleton
public class HTSPrecompiledContract extends AbstractPrecompiledContract {
    private static final Logger log = LogManager.getLogger(HTSPrecompiledContract.class);

    public static final String HTS_PRECOMPILED_CONTRACT_ADDRESS = "0x167";
    public static final ContractID HTS_PRECOMPILE_MIRROR_ID =
            contractIdFromEvmAddress(
                    Address.fromHexString(HTS_PRECOMPILED_CONTRACT_ADDRESS).toArrayUnsafe());
    public static final EntityId HTS_PRECOMPILE_MIRROR_ENTITY_ID =
            EntityId.fromGrpcContractId(HTS_PRECOMPILE_MIRROR_ID);

    private static final PrecompileContractResult NO_RESULT =
            new PrecompileContractResult(
                    null, true, MessageFrame.State.COMPLETED_FAILED, Optional.empty());

    private static final Bytes STATIC_CALL_REVERT_REASON =
            Bytes.of("HTS precompiles are not static".getBytes());
    private static final String NOT_SUPPORTED_FUNGIBLE_OPERATION_REASON =
            "Invalid operation for ERC-20 token!";
    private static final String NOT_SUPPORTED_NON_FUNGIBLE_OPERATION_REASON =
            "Invalid operation for ERC-721 token!";
    private static final Bytes ERROR_DECODING_INPUT_REVERT_REASON =
            Bytes.of("Error decoding precompile input".getBytes());
    public static final String URI_QUERY_NON_EXISTING_TOKEN_ERROR =
            "ERC721Metadata: URI query for nonexistent token";

    private final EntityCreator creator;
    private final DecodingFacade decoder;
    private final EncodingFacade encoder;
    private final GlobalDynamicProperties dynamicProperties;
    private final EvmSigsVerifier sigsVerifier;
    private final RecordsHistorian recordsHistorian;
    private final SyntheticTxnFactory syntheticTxnFactory;
    private final InfrastructureFactory infrastructureFactory;
    private final ImpliedTransfersMarshal impliedTransfersMarshal;

    private Precompile precompile;
    private TransactionBody.Builder transactionBody;
    private final Provider<FeeCalculator> feeCalculator;
    private long gasRequirement = 0;
    private final StateView currentView;
    private SideEffectsTracker sideEffectsTracker;
    private final PrecompilePricingUtils precompilePricingUtils;
    private WorldLedgers ledgers;
    private Address senderAddress;
    private HederaStackedWorldStateUpdater updater;

    @Inject
    public HTSPrecompiledContract(
            final GlobalDynamicProperties dynamicProperties,
            final GasCalculator gasCalculator,
            final RecordsHistorian recordsHistorian,
            final TxnAwareEvmSigsVerifier sigsVerifier,
            final DecodingFacade decoder,
            final EncodingFacade encoder,
            final SyntheticTxnFactory syntheticTxnFactory,
            final ExpiringCreations creator,
            final ImpliedTransfersMarshal impliedTransfersMarshal,
            final Provider<FeeCalculator> feeCalculator,
            final StateView currentView,
            final PrecompilePricingUtils precompilePricingUtils,
            final InfrastructureFactory infrastructureFactory) {
        super("HTS", gasCalculator);
        this.decoder = decoder;
        this.encoder = encoder;
        this.sigsVerifier = sigsVerifier;
        this.recordsHistorian = recordsHistorian;
        this.syntheticTxnFactory = syntheticTxnFactory;
        this.creator = creator;
        this.dynamicProperties = dynamicProperties;
        this.impliedTransfersMarshal = impliedTransfersMarshal;
        this.feeCalculator = feeCalculator;
        this.currentView = currentView;
        this.precompilePricingUtils = precompilePricingUtils;
        this.infrastructureFactory = infrastructureFactory;
    }

    public Pair<Long, Bytes> computeCosted(final Bytes input, final MessageFrame frame) {
        if (frame.isStatic()) {
            if (!isTokenProxyRedirect(input)) {
                frame.setRevertReason(STATIC_CALL_REVERT_REASON);
                return Pair.of(defaultGas(), null);
            } else {
                final var proxyUpdater = (HederaStackedWorldStateUpdater) frame.getWorldUpdater();
                if (!proxyUpdater.isInTransaction()) {
                    final var executor =
                            infrastructureFactory.newRedirectExecutor(
                                    input, frame, precompilePricingUtils::computeViewFunctionGas);
                    return executor.computeCosted();
                }
            }
        }
        final var result = computePrecompile(input, frame);
        return Pair.of(gasRequirement, result.getOutput());
    }

    @Override
    public long gasRequirement(final Bytes bytes) {
        return gasRequirement;
    }

    @NotNull
    @Override
    public PrecompileContractResult computePrecompile(
            final Bytes input, @NotNull final MessageFrame frame) {
        prepareFields(frame);
        prepareComputation(input, updater::unaliased);

        gasRequirement = defaultGas();
        if (this.precompile == null || this.transactionBody == null) {
            frame.setRevertReason(ERROR_DECODING_INPUT_REVERT_REASON);
            return NO_RESULT;
        }

        final var now = frame.getBlockValues().getTimestamp();
        gasRequirement = precompile.getGasRequirement(now);
        Bytes result = computeInternal(frame);

        return result == null
                ? PrecompiledContract.PrecompileContractResult.halt(
                        null, Optional.of(ExceptionalHaltReason.NONE))
                : PrecompiledContract.PrecompileContractResult.success(result);
    }

    void prepareFields(final MessageFrame frame) {
        this.updater = (HederaStackedWorldStateUpdater) frame.getWorldUpdater();
        this.sideEffectsTracker = infrastructureFactory.newSideEffects();
        this.ledgers = updater.wrappedTrackingLedgers(sideEffectsTracker);

        final var unaliasedSenderAddress =
                updater.permissivelyUnaliased(frame.getSenderAddress().toArray());
        this.senderAddress = Address.wrap(Bytes.of(unaliasedSenderAddress));
    }

    void prepareComputation(final Bytes input, final UnaryOperator<byte[]> aliasResolver) {
        this.precompile = null;
        this.transactionBody = null;

        int functionId = input.getInt(0);
        this.gasRequirement = 0L;

        this.precompile =
                switch (functionId) {
                    case AbiConstants.ABI_ID_CRYPTO_TRANSFER,
                            AbiConstants.ABI_ID_TRANSFER_TOKENS,
                            AbiConstants.ABI_ID_TRANSFER_TOKEN,
                            AbiConstants.ABI_ID_TRANSFER_NFTS,
                            AbiConstants.ABI_ID_TRANSFER_NFT -> new TransferPrecompile(
                            ledgers,
                            decoder,
                            updater,
                            sigsVerifier,
                            sideEffectsTracker,
                            syntheticTxnFactory,
                            infrastructureFactory,
                            precompilePricingUtils,
                            functionId,
                            senderAddress,
                            impliedTransfersMarshal);
                    case AbiConstants.ABI_ID_MINT_TOKEN -> new MintPrecompile(
                            ledgers,
                            decoder,
                            encoder,
                            updater.aliases(),
                            sigsVerifier,
                            recordsHistorian,
                            sideEffectsTracker,
                            syntheticTxnFactory,
                            infrastructureFactory,
                            precompilePricingUtils);
                    case AbiConstants.ABI_ID_BURN_TOKEN -> new BurnPrecompile(
                            ledgers,
                            decoder,
                            encoder,
                            updater.aliases(),
                            sigsVerifier,
                            sideEffectsTracker,
                            syntheticTxnFactory,
                            infrastructureFactory,
                            precompilePricingUtils);
                    case AbiConstants.ABI_ID_ASSOCIATE_TOKENS -> new MultiAssociatePrecompile(
                            ledgers,
                            decoder,
                            updater.aliases(),
                            sigsVerifier,
                            sideEffectsTracker,
                            syntheticTxnFactory,
                            infrastructureFactory,
                            precompilePricingUtils,
                            feeCalculator,
                            currentView);
                    case AbiConstants.ABI_ID_ASSOCIATE_TOKEN -> new AssociatePrecompile(
                            ledgers,
                            decoder,
                            updater.aliases(),
                            sigsVerifier,
                            sideEffectsTracker,
                            syntheticTxnFactory,
                            infrastructureFactory,
                            precompilePricingUtils,
                            feeCalculator,
                            currentView);
                    case AbiConstants.ABI_ID_DISSOCIATE_TOKENS -> new MultiDissociatePrecompile(
                            ledgers,
                            decoder,
                            updater.aliases(),
                            sigsVerifier,
                            sideEffectsTracker,
                            syntheticTxnFactory,
                            infrastructureFactory,
                            precompilePricingUtils,
                            feeCalculator,
                            currentView);
                    case AbiConstants.ABI_ID_DISSOCIATE_TOKEN -> new DissociatePrecompile(
                            ledgers,
                            decoder,
                            updater.aliases(),
                            sigsVerifier,
                            sideEffectsTracker,
                            syntheticTxnFactory,
                            infrastructureFactory,
                            precompilePricingUtils,
                            feeCalculator,
                            currentView);
<<<<<<< HEAD
                    case AbiConstants.ABI_IS_TOKEN_FROZEN -> new IsFrozenPrecompile(
                            null,
                            syntheticTxnFactory,
                            ledgers,
                            encoder,
                            decoder,
                            precompilePricingUtils);
                    case AbiConstants.ABI_FREEZE_TOKEN -> new FreezeTokenPrecompile(
                            ledgers,
                            decoder,
                            updater.aliases(),
                            sigsVerifier,
                            sideEffectsTracker,
                            syntheticTxnFactory,
                            infrastructureFactory,
                            precompilePricingUtils,
                            true);
                    case AbiConstants.ABI_UNFREEZE_TOKEN -> new UnfreezeTokenPrecompile(
                            ledgers,
                            decoder,
                            updater.aliases(),
                            sigsVerifier,
                            sideEffectsTracker,
                            syntheticTxnFactory,
                            infrastructureFactory,
                            precompilePricingUtils,
                            false);
=======
                    case AbiConstants.ABI_ID_ALLOWANCE -> checkFeatureFlag(
                            dynamicProperties.areAllowancesEnabled(),
                            () ->
                                    new AllowancePrecompile(
                                            syntheticTxnFactory,
                                            ledgers,
                                            encoder,
                                            decoder,
                                            precompilePricingUtils));
                    case AbiConstants.ABI_ID_APPROVE -> checkFeatureFlag(
                            dynamicProperties.areAllowancesEnabled(),
                            () ->
                                    new ApprovePrecompile(
                                            true,
                                            ledgers,
                                            decoder,
                                            encoder,
                                            currentView,
                                            sideEffectsTracker,
                                            syntheticTxnFactory,
                                            infrastructureFactory,
                                            precompilePricingUtils,
                                            senderAddress));
                    case AbiConstants.ABI_ID_APPROVE_NFT -> checkFeatureFlag(
                            dynamicProperties.areAllowancesEnabled(),
                            () ->
                                    new ApprovePrecompile(
                                            false,
                                            ledgers,
                                            decoder,
                                            encoder,
                                            currentView,
                                            sideEffectsTracker,
                                            syntheticTxnFactory,
                                            infrastructureFactory,
                                            precompilePricingUtils,
                                            senderAddress));
                    case AbiConstants.ABI_ID_SET_APPROVAL_FOR_ALL -> checkFeatureFlag(
                            dynamicProperties.areAllowancesEnabled(),
                            () ->
                                    new SetApprovalForAllPrecompile(
                                            ledgers,
                                            decoder,
                                            currentView,
                                            sideEffectsTracker,
                                            syntheticTxnFactory,
                                            infrastructureFactory,
                                            precompilePricingUtils,
                                            senderAddress));
                    case AbiConstants.ABI_ID_GET_APPROVED -> checkFeatureFlag(
                            dynamicProperties.areAllowancesEnabled(),
                            () ->
                                    new GetApprovedPrecompile(
                                            syntheticTxnFactory,
                                            ledgers,
                                            encoder,
                                            decoder,
                                            precompilePricingUtils));
                    case AbiConstants.ABI_ID_IS_APPROVED_FOR_ALL -> checkFeatureFlag(
                            dynamicProperties.areAllowancesEnabled(),
                            () ->
                                    new IsApprovedForAllPrecompile(
                                            syntheticTxnFactory,
                                            ledgers,
                                            encoder,
                                            decoder,
                                            precompilePricingUtils));
>>>>>>> c312f1b2
                    case AbiConstants.ABI_ID_REDIRECT_FOR_TOKEN -> {
                        final var target = DescriptorUtils.getRedirectTarget(input);
                        final var tokenId = target.tokenId();
                        final var isFungibleToken =
                                TokenType.FUNGIBLE_COMMON.equals(ledgers.typeOf(tokenId));
                        final var nestedFunctionSelector = target.descriptor();
                        yield switch (nestedFunctionSelector) {
                            case AbiConstants.ABI_ID_ERC_NAME -> new NamePrecompile(
                                    tokenId,
                                    syntheticTxnFactory,
                                    ledgers,
                                    encoder,
                                    decoder,
                                    precompilePricingUtils);
                            case AbiConstants.ABI_ID_ERC_SYMBOL -> new SymbolPrecompile(
                                    tokenId,
                                    syntheticTxnFactory,
                                    ledgers,
                                    encoder,
                                    decoder,
                                    precompilePricingUtils);
                            case AbiConstants.ABI_ID_ERC_DECIMALS -> checkFungible(
                                    isFungibleToken,
                                    () ->
                                            new DecimalsPrecompile(
                                                    tokenId,
                                                    syntheticTxnFactory,
                                                    ledgers,
                                                    encoder,
                                                    decoder,
                                                    precompilePricingUtils));
                            case AbiConstants
                                    .ABI_ID_ERC_TOTAL_SUPPLY_TOKEN -> new TotalSupplyPrecompile(
                                    tokenId,
                                    syntheticTxnFactory,
                                    ledgers,
                                    encoder,
                                    decoder,
                                    precompilePricingUtils);
                            case AbiConstants
                                    .ABI_ID_ERC_BALANCE_OF_TOKEN -> new BalanceOfPrecompile(
                                    tokenId,
                                    syntheticTxnFactory,
                                    ledgers,
                                    encoder,
                                    decoder,
                                    precompilePricingUtils);
                            case AbiConstants.ABI_ID_ERC_OWNER_OF_NFT -> checkNFT(
                                    isFungibleToken,
                                    () ->
                                            new OwnerOfPrecompile(
                                                    tokenId,
                                                    syntheticTxnFactory,
                                                    ledgers,
                                                    encoder,
                                                    decoder,
                                                    precompilePricingUtils));
                            case AbiConstants.ABI_ID_ERC_TOKEN_URI_NFT -> checkNFT(
                                    isFungibleToken,
                                    () ->
                                            new TokenURIPrecompile(
                                                    tokenId,
                                                    syntheticTxnFactory,
                                                    ledgers,
                                                    encoder,
                                                    decoder,
                                                    precompilePricingUtils));
                            case AbiConstants.ABI_ID_ERC_TRANSFER -> checkFungible(
                                    isFungibleToken,
                                    () ->
                                            new ERCTransferPrecompile(
                                                    tokenId,
                                                    senderAddress,
                                                    isFungibleToken,
                                                    ledgers,
                                                    decoder,
                                                    encoder,
                                                    updater,
                                                    sigsVerifier,
                                                    sideEffectsTracker,
                                                    syntheticTxnFactory,
                                                    infrastructureFactory,
                                                    precompilePricingUtils,
                                                    functionId,
                                                    impliedTransfersMarshal));
                            case AbiConstants.ABI_ID_ERC_TRANSFER_FROM -> checkFeatureFlag(
                                    dynamicProperties.areAllowancesEnabled(),
                                    () ->
                                            new ERCTransferPrecompile(
                                                    tokenId,
                                                    senderAddress,
                                                    isFungibleToken,
                                                    ledgers,
                                                    decoder,
                                                    encoder,
                                                    updater,
                                                    sigsVerifier,
                                                    sideEffectsTracker,
                                                    syntheticTxnFactory,
                                                    infrastructureFactory,
                                                    precompilePricingUtils,
                                                    functionId,
                                                    impliedTransfersMarshal));
                            case AbiConstants.ABI_ID_ERC_ALLOWANCE -> checkFeatureFlag(
                                    dynamicProperties.areAllowancesEnabled(),
                                    () ->
                                            new AllowancePrecompile(
                                                    tokenId,
                                                    syntheticTxnFactory,
                                                    ledgers,
                                                    encoder,
                                                    decoder,
                                                    precompilePricingUtils));
                            case AbiConstants.ABI_ID_ERC_APPROVE -> checkFeatureFlag(
                                    dynamicProperties.areAllowancesEnabled(),
                                    () ->
                                            new ApprovePrecompile(
                                                    tokenId,
                                                    isFungibleToken,
                                                    ledgers,
                                                    decoder,
                                                    encoder,
                                                    currentView,
                                                    sideEffectsTracker,
                                                    syntheticTxnFactory,
                                                    infrastructureFactory,
                                                    precompilePricingUtils,
                                                    senderAddress));
                            case AbiConstants.ABI_ID_ERC_SET_APPROVAL_FOR_ALL -> checkFeatureFlag(
                                    dynamicProperties.areAllowancesEnabled(),
                                    () ->
                                            new SetApprovalForAllPrecompile(
                                                    tokenId,
                                                    ledgers,
                                                    decoder,
                                                    currentView,
                                                    sideEffectsTracker,
                                                    syntheticTxnFactory,
                                                    infrastructureFactory,
                                                    precompilePricingUtils,
                                                    senderAddress));
                            case AbiConstants.ABI_ID_ERC_GET_APPROVED -> checkFeatureFlag(
                                    dynamicProperties.areAllowancesEnabled(),
                                    () ->
                                            new GetApprovedPrecompile(
                                                    tokenId,
                                                    syntheticTxnFactory,
                                                    ledgers,
                                                    encoder,
                                                    decoder,
                                                    precompilePricingUtils));
                            case AbiConstants.ABI_ID_ERC_IS_APPROVED_FOR_ALL -> checkFeatureFlag(
                                    dynamicProperties.areAllowancesEnabled(),
                                    () ->
                                            new IsApprovedForAllPrecompile(
                                                    tokenId,
                                                    syntheticTxnFactory,
                                                    ledgers,
                                                    encoder,
                                                    decoder,
                                                    precompilePricingUtils));
                            default -> null;
                        };
                    }
                    case AbiConstants.ABI_ID_CREATE_FUNGIBLE_TOKEN,
                            AbiConstants.ABI_ID_CREATE_FUNGIBLE_TOKEN_WITH_FEES,
                            AbiConstants.ABI_ID_CREATE_NON_FUNGIBLE_TOKEN,
                            AbiConstants
                                    .ABI_ID_CREATE_NON_FUNGIBLE_TOKEN_WITH_FEES -> (dynamicProperties
                                    .isHTSPrecompileCreateEnabled())
                            ? new TokenCreatePrecompile(
                                    ledgers,
                                    decoder,
                                    encoder,
                                    updater,
                                    sigsVerifier,
                                    recordsHistorian,
                                    sideEffectsTracker,
                                    syntheticTxnFactory,
                                    infrastructureFactory,
                                    functionId,
                                    senderAddress,
                                    dynamicProperties.fundingAccount(),
                                    feeCalculator,
                                    precompilePricingUtils)
                            : null;
                    default -> null;
                };
        if (precompile != null) {
            decodeInput(input, aliasResolver);
        }
    }

    /* --- Helpers --- */
    void decodeInput(final Bytes input, final UnaryOperator<byte[]> aliasResolver) {
        this.transactionBody = TransactionBody.newBuilder();
        try {
            this.transactionBody = this.precompile.body(input, aliasResolver);
        } catch (Exception e) {
            log.warn("Internal precompile failure", e);
            transactionBody = null;
        }
    }

    private Precompile checkNFT(boolean isFungible, Supplier<Precompile> precompileSupplier) {
        if (isFungible) {
            throw new InvalidTransactionException(
                    NOT_SUPPORTED_FUNGIBLE_OPERATION_REASON, INVALID_TOKEN_ID);
        } else {
            return precompileSupplier.get();
        }
    }

    private Precompile checkFungible(boolean isFungible, Supplier<Precompile> precompileSupplier) {
        if (!isFungible) {
            throw new InvalidTransactionException(
                    NOT_SUPPORTED_NON_FUNGIBLE_OPERATION_REASON, INVALID_TOKEN_ID);
        } else {
            return precompileSupplier.get();
        }
    }

    private Precompile checkFeatureFlag(
            boolean featureFlag, Supplier<Precompile> precompileSupplier) {
        if (!featureFlag) {
            throw new InvalidTransactionException(NOT_SUPPORTED);
        } else {
            return precompileSupplier.get();
        }
    }

    @SuppressWarnings("rawtypes")
    protected Bytes computeInternal(final MessageFrame frame) {
        Bytes result;
        ExpirableTxnRecord.Builder childRecord;
        try {
            validateTrue(frame.getRemainingGas() >= gasRequirement, INSUFFICIENT_GAS);

            precompile.handleSentHbars(frame);
            precompile.customizeTrackingLedgers(ledgers);
            precompile.run(frame);

            // As in HederaLedger.commit(), we must first commit the ledgers before creating our
            // synthetic record, as the ledger interceptors will populate the sideEffectsTracker
            ledgers.commit();

            childRecord =
                    creator.createSuccessfulSyntheticRecord(
                            precompile.getCustomFees(), sideEffectsTracker, EMPTY_MEMO);
            result = precompile.getSuccessResultFor(childRecord);
            addContractCallResultToRecord(childRecord, result, Optional.empty(), frame);
        } catch (final InvalidTransactionException e) {
            final var status = e.getResponseCode();
            childRecord = creator.createUnsuccessfulSyntheticRecord(status);
            result = precompile.getFailureResultFor(status);
            addContractCallResultToRecord(childRecord, result, Optional.of(status), frame);
            if (e.isReverting()) {
                frame.setState(MessageFrame.State.REVERT);
                frame.setRevertReason(e.getRevertReason());
            }
        } catch (final Exception e) {
            log.warn("Internal precompile failure", e);
            childRecord = creator.createUnsuccessfulSyntheticRecord(FAIL_INVALID);
            result = precompile.getFailureResultFor(FAIL_INVALID);
            addContractCallResultToRecord(childRecord, result, Optional.of(FAIL_INVALID), frame);
        }

        // This should always have a parent stacked updater
        final var parentUpdater = updater.parentUpdater();
        if (parentUpdater.isPresent()) {
            final var parent = (AbstractLedgerWorldUpdater) parentUpdater.get();
            parent.manageInProgressRecord(recordsHistorian, childRecord, this.transactionBody);
        } else {
            throw new InvalidTransactionException(
                    "HTS precompile frame had no parent updater", FAIL_INVALID);
        }

        return result;
    }

    private void addContractCallResultToRecord(
            final ExpirableTxnRecord.Builder childRecord,
            final Bytes result,
            final Optional<ResponseCodeEnum> errorStatus,
            final MessageFrame messageFrame) {
        if (dynamicProperties.shouldExportPrecompileResults()) {
            PrecompileUtils.addContractCallResultToRecord(
                    this.gasRequirement,
                    childRecord,
                    result,
                    errorStatus,
                    messageFrame,
                    dynamicProperties.shouldExportPrecompileResults(),
                    precompile.shouldAddTraceabilityFieldsToRecord(),
                    senderAddress);
        }
    }

    private long defaultGas() {
        return dynamicProperties.htsDefaultGasCost();
    }

    @VisibleForTesting
    public Precompile getPrecompile() {
        return precompile;
    }
}<|MERGE_RESOLUTION|>--- conflicted
+++ resolved
@@ -338,35 +338,6 @@
                             precompilePricingUtils,
                             feeCalculator,
                             currentView);
-<<<<<<< HEAD
-                    case AbiConstants.ABI_IS_TOKEN_FROZEN -> new IsFrozenPrecompile(
-                            null,
-                            syntheticTxnFactory,
-                            ledgers,
-                            encoder,
-                            decoder,
-                            precompilePricingUtils);
-                    case AbiConstants.ABI_FREEZE_TOKEN -> new FreezeTokenPrecompile(
-                            ledgers,
-                            decoder,
-                            updater.aliases(),
-                            sigsVerifier,
-                            sideEffectsTracker,
-                            syntheticTxnFactory,
-                            infrastructureFactory,
-                            precompilePricingUtils,
-                            true);
-                    case AbiConstants.ABI_UNFREEZE_TOKEN -> new UnfreezeTokenPrecompile(
-                            ledgers,
-                            decoder,
-                            updater.aliases(),
-                            sigsVerifier,
-                            sideEffectsTracker,
-                            syntheticTxnFactory,
-                            infrastructureFactory,
-                            precompilePricingUtils,
-                            false);
-=======
                     case AbiConstants.ABI_ID_ALLOWANCE -> checkFeatureFlag(
                             dynamicProperties.areAllowancesEnabled(),
                             () ->
@@ -434,7 +405,33 @@
                                             encoder,
                                             decoder,
                                             precompilePricingUtils));
->>>>>>> c312f1b2
+                    case AbiConstants.ABI_IS_TOKEN_FROZEN -> new IsFrozenPrecompile(
+                            null,
+                            syntheticTxnFactory,
+                            ledgers,
+                            encoder,
+                            decoder,
+                            precompilePricingUtils);
+                    case AbiConstants.ABI_FREEZE_TOKEN -> new FreezeTokenPrecompile(
+                            ledgers,
+                            decoder,
+                            updater.aliases(),
+                            sigsVerifier,
+                            sideEffectsTracker,
+                            syntheticTxnFactory,
+                            infrastructureFactory,
+                            precompilePricingUtils,
+                            true);
+                    case AbiConstants.ABI_UNFREEZE_TOKEN -> new UnfreezeTokenPrecompile(
+                            ledgers,
+                            decoder,
+                            updater.aliases(),
+                            sigsVerifier,
+                            sideEffectsTracker,
+                            syntheticTxnFactory,
+                            infrastructureFactory,
+                            precompilePricingUtils,
+                            false);
                     case AbiConstants.ABI_ID_REDIRECT_FOR_TOKEN -> {
                         final var target = DescriptorUtils.getRedirectTarget(input);
                         final var tokenId = target.tokenId();
