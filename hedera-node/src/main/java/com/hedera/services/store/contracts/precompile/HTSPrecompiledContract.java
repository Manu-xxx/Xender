--- conflicted
+++ resolved
@@ -1628,9 +1628,12 @@
 	 * (as needed for e.g. the {@link TransferLogic} implementation), we can assume the target address
 	 * is a mirror address. All other addresses we resolve to their mirror form before proceeding.
 	 *
-	 * @param frame          current frame
-	 * @param target         the element to test for key activation, in standard form
-	 * @param activationTest the function which should be invoked for key validation
+	 * @param frame
+	 * 		current frame
+	 * @param target
+	 * 		the element to test for key activation, in standard form
+	 * @param activationTest
+	 * 		the function which should be invoked for key validation
 	 * @return whether the implied key is active
 	 */
 	private boolean validateKey(
@@ -1674,13 +1677,6 @@
 		 * <p>
 		 * Note the target address might not imply an account key, but e.g. a token supply key.
 		 *
-<<<<<<< HEAD
-		 * @param target         an address with an implicit key understood by this implementation
-		 * @param recipient      the idealized account receiving the call operation
-		 * @param contract       the idealized account whose code is being executed
-		 * @param activeContract the contract address that can activate a contract or delegatable contract key
-		 * @param aliases        the current contract aliases in effect
-=======
 		 * @param isDelegateCall
 		 * 		a flag showing if the message represented by the active frame is invoked via {@code delegatecall}
 		 * @param target
@@ -1689,7 +1685,6 @@
 		 * 		the contract address that can activate a contract or delegatable contract key
 		 * @param worldLedgers
 		 * 		the worldLedgers representing current state
->>>>>>> b5604120
 		 * @return whether the implicit key has an active signature in this context
 		 */
 		boolean apply(
