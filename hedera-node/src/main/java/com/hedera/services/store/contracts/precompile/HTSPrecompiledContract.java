package com.hedera.services.store.contracts.precompile;

/*
 * -
 * ‌
 * Hedera Services Node
 * ​
 * Copyright (C) 2018 - 2021 Hedera Hashgraph, LLC
 * ​
 * Licensed under the Apache License, Version 2.0 (the "License");
 * you may not use this file except in compliance with the License.
 * You may obtain a copy of the License at
 *
 *       http://www.apache.org/licenses/LICENSE-2.0
 *
 * Unless required by applicable law or agreed to in writing, software
 * distributed under the License is distributed on an "AS IS" BASIS,
 * WITHOUT WARRANTIES OR CONDITIONS OF ANY KIND, either express or implied.
 * See the License for the specific language governing permissions and
 * limitations under the License.
 * ‍
 *
 */

import com.google.protobuf.ByteString;
import com.hedera.services.context.SideEffectsTracker;
import com.hedera.services.context.properties.GlobalDynamicProperties;
import com.hedera.services.contracts.sources.SoliditySigsVerifier;
import com.hedera.services.contracts.sources.TxnAwareSoliditySigsVerifier;
import com.hedera.services.exceptions.InvalidTransactionException;
import com.hedera.services.grpc.marshalling.ImpliedTransfersMarshal;
import com.hedera.services.ledger.BalanceChange;
import com.hedera.services.ledger.TransactionalLedger;
import com.hedera.services.ledger.TransferLogic;
import com.hedera.services.ledger.backing.BackingStore;
import com.hedera.services.ledger.ids.EntityIdSource;
import com.hedera.services.ledger.properties.AccountProperty;
import com.hedera.services.ledger.properties.NftProperty;
import com.hedera.services.ledger.properties.TokenRelProperty;
import com.hedera.services.records.AccountRecordsHistorian;
import com.hedera.services.state.EntityCreator;
import com.hedera.services.state.expiry.ExpiringCreations;
import com.hedera.services.state.merkle.MerkleAccount;
import com.hedera.services.state.merkle.MerkleToken;
import com.hedera.services.state.merkle.MerkleTokenRelStatus;
import com.hedera.services.state.merkle.MerkleUniqueToken;
import com.hedera.services.state.submerkle.ExpirableTxnRecord;
import com.hedera.services.state.submerkle.FcAssessedCustomFee;
import com.hedera.services.store.AccountStore;
import com.hedera.services.store.TypedTokenStore;
import com.hedera.services.store.contracts.AbstractLedgerWorldUpdater;
import com.hedera.services.store.contracts.WorldLedgers;
import com.hedera.services.store.models.Id;
import com.hedera.services.store.models.NftId;
import com.hedera.services.store.tokens.HederaTokenStore;
import com.hedera.services.store.tokens.views.UniqueTokenViewsManager;
import com.hedera.services.txns.crypto.AutoCreationLogic;
import com.hedera.services.txns.token.AssociateLogic;
import com.hedera.services.txns.token.BurnLogic;
import com.hedera.services.txns.token.DissociateLogic;
import com.hedera.services.txns.token.MintLogic;
import com.hedera.services.txns.token.process.DissociationFactory;
import com.hedera.services.txns.validation.OptionValidator;
import com.hederahashgraph.api.proto.java.AccountAmount;
import com.hederahashgraph.api.proto.java.AccountID;
import com.hederahashgraph.api.proto.java.ResponseCodeEnum;
import com.hederahashgraph.api.proto.java.TokenID;
import com.hederahashgraph.api.proto.java.TransactionBody;
import org.apache.commons.lang3.tuple.Pair;
import org.apache.logging.log4j.LogManager;
import org.apache.logging.log4j.Logger;
import org.apache.tuweni.bytes.Bytes;
import org.apache.tuweni.units.bigints.UInt256;
import org.hyperledger.besu.datatypes.Address;
import org.hyperledger.besu.evm.Gas;
import org.hyperledger.besu.evm.frame.MessageFrame;
import org.hyperledger.besu.evm.gascalculator.GasCalculator;
import org.hyperledger.besu.evm.precompile.AbstractPrecompiledContract;

import javax.inject.Inject;
import javax.inject.Singleton;
import java.time.Instant;
import java.util.ArrayList;
import java.util.Collections;
import java.util.List;
import java.util.Objects;
import java.util.function.Supplier;

import static com.hedera.services.exceptions.ValidationUtils.validateTrue;
import static com.hedera.services.grpc.marshalling.ImpliedTransfers.NO_ALIASES;
import static com.hedera.services.ledger.ids.ExceptionalEntityIdSource.NOOP_ID_SOURCE;
import static com.hedera.services.state.expiry.ExpiringCreations.EMPTY_MEMO;
import static com.hedera.services.store.tokens.views.UniqueTokenViewsManager.NOOP_VIEWS_MANAGER;
import static com.hedera.services.utils.EntityIdUtils.asTypedSolidityAddress;
import static com.hederahashgraph.api.proto.java.ResponseCodeEnum.FAIL_INVALID;
import static com.hederahashgraph.api.proto.java.ResponseCodeEnum.INVALID_SIGNATURE;
import static com.hederahashgraph.api.proto.java.ResponseCodeEnum.OK;
import static com.hederahashgraph.api.proto.java.ResponseCodeEnum.SUCCESS;
import static com.hederahashgraph.api.proto.java.TokenType.NON_FUNGIBLE_UNIQUE;

@Singleton
public class HTSPrecompiledContract extends AbstractPrecompiledContract {
	private static final Logger log = LogManager.getLogger(HTSPrecompiledContract.class);

	private static final Bytes SUCCESS_RESULT = resultFrom(SUCCESS);
	private static final Bytes STATIC_CALL_REVERT_REASON = Bytes.of("HTS precompiles are not static".getBytes());
	private static final List<Long> NO_SERIAL_NOS = Collections.emptyList();
	private static final List<ByteString> NO_METADATA = Collections.emptyList();
	private static final List<FcAssessedCustomFee> NO_CUSTOM_FEES = Collections.emptyList();
	private static final EntityIdSource ids = NOOP_ID_SOURCE;

	/* Precompiles cannot change treasury accounts */
	public static final TypedTokenStore.LegacyTreasuryAdder NOOP_TREASURY_ADDER = (aId, tId) -> {
	};
	public static final TypedTokenStore.LegacyTreasuryRemover NOOP_TREASURY_REMOVER = (aId, tId) -> {
	};

	private MintLogicFactory mintLogicFactory = MintLogic::new;
	private BurnLogicFactory burnLogicFactory = BurnLogic::new;
	private AssociateLogicFactory associateLogicFactory = AssociateLogic::new;
	private DissociateLogicFactory dissociateLogicFactory = DissociateLogic::new;
	private TransferLogicFactory transferLogicFactory = TransferLogic::new;
	private TokenStoreFactory tokenStoreFactory = TypedTokenStore::new;
	private HederaTokenStoreFactory hederaTokenStoreFactory = HederaTokenStore::new;
	private AccountStoreFactory accountStoreFactory = AccountStore::new;
	private Supplier<SideEffectsTracker> sideEffectsFactory = SideEffectsTracker::new;

	private final EntityCreator creator;
	private final DecodingFacade decoder;
	private final EncodingFacade encoder;
	private final GlobalDynamicProperties dynamicProperties;
	private final OptionValidator validator;
	private final SoliditySigsVerifier sigsVerifier;
	private final AccountRecordsHistorian recordsHistorian;
	private final SyntheticTxnFactory syntheticTxnFactory;
	private final DissociationFactory dissociationFactory;

	private final ImpliedTransfersMarshal impliedTransfersMarshal;

	//cryptoTransfer(TokenTransferList[] memory tokenTransfers)
	protected static final int ABI_ID_CRYPTO_TRANSFER = 0x189a554c;
	//transferTokens(address token, address[] memory accountId, int64[] memory amount)
	protected static final int ABI_ID_TRANSFER_TOKENS = 0x82bba493;
	//transferToken(address token, address sender, address recipient, int64 amount)
	protected static final int ABI_ID_TRANSFER_TOKEN = 0xeca36917;
	//transferNFTs(address token, address[] memory sender, address[] memory receiver, int64[] memory serialNumber)
	protected static final int ABI_ID_TRANSFER_NFTS = 0x2c4ba191;
	//transferNFT(address token,  address sender, address recipient, int64 serialNum)
	protected static final int ABI_ID_TRANSFER_NFT = 0x5cfc9011;
	//mintToken(address token, uint64 amount, bytes[] memory metadata)
	protected static final int ABI_ID_MINT_TOKEN = 0x278e0b88;
	//burnToken(address token, uint64 amount, int64[] memory serialNumbers)
	protected static final int ABI_ID_BURN_TOKEN = 0xacb9cff9;
	//associateTokens(address account, address[] memory tokens)
	protected static final int ABI_ID_ASSOCIATE_TOKENS = 0x2e63879b;
	//associateToken(address account, address token)
	protected static final int ABI_ID_ASSOCIATE_TOKEN = 0x49146bde;
	//dissociateTokens(address account, address[] memory tokens)
	protected static final int ABI_ID_DISSOCIATE_TOKENS = 0x78b63918;
	//dissociateToken(address account, address token)
	protected static final int ABI_ID_DISSOCIATE_TOKEN = 0x099794e8;

	@Inject
	public HTSPrecompiledContract(
			final OptionValidator validator,
			final GlobalDynamicProperties dynamicProperties,
			final GasCalculator gasCalculator,
			final AccountRecordsHistorian recordsHistorian,
			final TxnAwareSoliditySigsVerifier sigsVerifier,
			final DecodingFacade decoder,
			final EncodingFacade encoder,
			final SyntheticTxnFactory syntheticTxnFactory,
			final ExpiringCreations creator,
			final DissociationFactory dissociationFactory,
			final ImpliedTransfersMarshal impliedTransfersMarshal
	) {
		super("HTS", gasCalculator);

		this.decoder = decoder;
		this.encoder = encoder;
		this.sigsVerifier = sigsVerifier;
		this.recordsHistorian = recordsHistorian;
		this.syntheticTxnFactory = syntheticTxnFactory;
		this.creator = creator;
		this.validator = validator;
		this.dynamicProperties = dynamicProperties;
		this.dissociationFactory = dissociationFactory;
		this.impliedTransfersMarshal = impliedTransfersMarshal;
	}

	@Override
	public Gas gasRequirement(final Bytes input) {
		return Gas.of(10_000); // revisit cost, this is arbitrary
	}

	@Override
	public Bytes compute(final Bytes input, final MessageFrame messageFrame) {
		if (messageFrame.isStatic()) {
			messageFrame.setRevertReason(STATIC_CALL_REVERT_REASON);
			return null;
		}

		final var functionId = input.getInt(0);
		return switch (functionId) {
			case ABI_ID_CRYPTO_TRANSFER,
					ABI_ID_TRANSFER_TOKENS,
					ABI_ID_TRANSFER_TOKEN,
					ABI_ID_TRANSFER_NFTS,
					ABI_ID_TRANSFER_NFT -> computeTransfer(input, messageFrame);
			case ABI_ID_MINT_TOKEN -> computeMintToken(input, messageFrame);
			case ABI_ID_BURN_TOKEN -> computeBurnToken(input, messageFrame);
			case ABI_ID_ASSOCIATE_TOKENS -> computeAssociateTokens(input, messageFrame);
			case ABI_ID_ASSOCIATE_TOKEN -> computeAssociateToken(input, messageFrame);
			case ABI_ID_DISSOCIATE_TOKENS -> computeDissociateTokens(input, messageFrame);
			case ABI_ID_DISSOCIATE_TOKEN -> computeDissociateToken(input, messageFrame);
			default -> null;
		};
	}

	@SuppressWarnings("unused")
	protected Bytes computeTransfer(final Bytes input, final MessageFrame frame) {
		return computeInternal(frame, input, new TransferPrecompile());
	}

	@SuppressWarnings("unused")
	protected Bytes computeMintToken(final Bytes input, final MessageFrame frame) {
		return computeInternal(frame, input, new MintPrecompile());
	}

	@SuppressWarnings("unused")
	protected Bytes computeBurnToken(final Bytes input, final MessageFrame frame) {
		return computeInternal(frame, input, new BurnPrecompile());
	}

	@SuppressWarnings("unused")
	protected Bytes computeAssociateTokens(final Bytes input, final MessageFrame frame) {
		return computeInternal(frame, input, new MultiAssociatePrecompile());
	}

	protected Bytes computeAssociateToken(final Bytes input, final MessageFrame frame) {
		return computeInternal(frame, input, new AssociatePrecompile());
	}

	protected Bytes computeDissociateTokens(final Bytes input, final MessageFrame frame) {
		return computeInternal(frame, input, new MultiDissociatePrecompile());
	}

	protected Bytes computeDissociateToken(final Bytes input, final MessageFrame frame) {
		return computeInternal(frame, input, new DissociatePrecompile());
	}

	/* --- Helpers --- */
	private AccountStore createAccountStore(final WorldLedgers ledgers) {
		return accountStoreFactory.newAccountStore(validator, dynamicProperties, ledgers.accounts());
	}

	private TypedTokenStore createTokenStore(
			final WorldLedgers ledgers,
			final AccountStore accountStore,
			final SideEffectsTracker sideEffects
	) {
		return tokenStoreFactory.newTokenStore(
				accountStore,
				ledgers.tokens(), ledgers.nfts(), ledgers.tokenRels(),
				NOOP_VIEWS_MANAGER, NOOP_TREASURY_ADDER, NOOP_TREASURY_REMOVER,
				sideEffects);
	}

	private static Bytes resultFrom(final ResponseCodeEnum status) {
		return UInt256.valueOf(status.getNumber());
	}

	@SuppressWarnings("rawtypes")
	private Bytes computeInternal(
			final MessageFrame frame,
			final Bytes input,
			final Precompile precompile
	) {
		final var contract = frame.getContractAddress();
		final var recipient = frame.getRecipientAddress();
		final var updater = (AbstractLedgerWorldUpdater) frame.getWorldUpdater();
		final var ledgers = updater.wrappedTrackingLedgers();

		TransactionBody.Builder synthBody = TransactionBody.newBuilder();
		Bytes result = SUCCESS_RESULT;
		ExpirableTxnRecord.Builder childRecord;
		try {
			synthBody = precompile.body(input);
			childRecord = precompile.run(recipient, contract, ledgers);

			if (precompile instanceof MintPrecompile && childRecord.getReceiptBuilder() != null) {
				result = encoder.getMintSuccessfulResultFromReceipt(childRecord.getReceiptBuilder().getNewTotalSupply(),
						childRecord.getReceiptBuilder().getSerialNumbers());
			} else if (precompile instanceof BurnPrecompile && childRecord.getReceiptBuilder() != null) {
				result =
						encoder.getBurnSuccessfulResultFromReceipt(childRecord.getReceiptBuilder().getNewTotalSupply());
			}

			ledgers.commit();
		} catch (InvalidTransactionException e) {
			final var status = e.getResponseCode();
			childRecord = creator.createUnsuccessfulSyntheticRecord(status);
			result = resultFrom(status);
		} catch (Exception e) {
			log.warn("Internal precompile failure", e);
			childRecord = creator.createUnsuccessfulSyntheticRecord(FAIL_INVALID);
			result = resultFrom(FAIL_INVALID);
		}

		/*-- The updater here should always have a parent updater --*/
		final var parentUpdater = updater.parentUpdater();
		if (parentUpdater.isPresent()) {
			final var parent = (AbstractLedgerWorldUpdater) parentUpdater.get();
			parent.manageInProgressRecord(recordsHistorian, childRecord, synthBody);
		} else {
			throw new InvalidTransactionException("HTS precompile frame had no parent updater", FAIL_INVALID);
		}
		return result;
	}

	/* --- Constructor functional interfaces for mocking --- */
	@FunctionalInterface
	interface MintLogicFactory {
		MintLogic newMintLogic(OptionValidator validator, TypedTokenStore tokenStore, AccountStore accountStore);
	}

	@FunctionalInterface
	interface BurnLogicFactory {
		BurnLogic newBurnLogic(TypedTokenStore tokenStore, AccountStore accountStore);
	}

	@FunctionalInterface
	interface AssociateLogicFactory {
		AssociateLogic newAssociateLogic(
				TypedTokenStore tokenStore,
				AccountStore accountStore,
				GlobalDynamicProperties dynamicProperties);
	}

	@FunctionalInterface
	interface DissociateLogicFactory {
		DissociateLogic newDissociateLogic(
				OptionValidator validator,
				TypedTokenStore tokenStore,
				AccountStore accountStore,
				DissociationFactory dissociationFactory);
	}

	@FunctionalInterface
	interface TransferLogicFactory {
		TransferLogic newLogic(
				TransactionalLedger<AccountID, AccountProperty, MerkleAccount> accountsLedger,
				TransactionalLedger<NftId, NftProperty, MerkleUniqueToken> nftsLedger,
				TransactionalLedger<Pair<AccountID, TokenID>, TokenRelProperty, MerkleTokenRelStatus> tokenRelsLedger,
				HederaTokenStore tokenStore,
				SideEffectsTracker sideEffectsTracker,
				UniqueTokenViewsManager tokenViewsManager,
				GlobalDynamicProperties dynamicProperties,
				OptionValidator validator,
				AutoCreationLogic autoCreationLogic,
				AccountRecordsHistorian recordsHistorian);
	}

	@FunctionalInterface
	interface AccountStoreFactory {
		AccountStore newAccountStore(
				OptionValidator validator,
				GlobalDynamicProperties dynamicProperties,
				BackingStore<AccountID, MerkleAccount> accounts);
	}

	@FunctionalInterface
	interface TokenStoreFactory {
		TypedTokenStore newTokenStore(
				AccountStore accountStore,
				BackingStore<TokenID, MerkleToken> tokens,
				BackingStore<NftId, MerkleUniqueToken> uniqueTokens,
				BackingStore<Pair<AccountID, TokenID>, MerkleTokenRelStatus> tokenRels,
				UniqueTokenViewsManager uniqTokenViewsManager,
				TypedTokenStore.LegacyTreasuryAdder treasuryAdder,
				TypedTokenStore.LegacyTreasuryRemover treasuryRemover,
				SideEffectsTracker sideEffectsTracker);
	}

	@FunctionalInterface
	interface HederaTokenStoreFactory {
		HederaTokenStore newHederaTokenStore(
				EntityIdSource ids,
				OptionValidator validator,
				SideEffectsTracker sideEffectsTracker,
				UniqueTokenViewsManager uniqueTokenViewsManager,
				GlobalDynamicProperties properties,
				TransactionalLedger<Pair<AccountID, TokenID>, TokenRelProperty, MerkleTokenRelStatus> tokenRelsLedger,
				TransactionalLedger<NftId, NftProperty, MerkleUniqueToken> nftsLedger,
				BackingStore<TokenID, MerkleToken> backingTokens);
	}

	/* --- The precompile implementations --- */
	interface Precompile {
		TransactionBody.Builder body(final Bytes input);

		ExpirableTxnRecord.Builder run(final Address recipient, final Address contract, final WorldLedgers ledgers);
	}

	private abstract class AbstractAssociatePrecompile implements Precompile {
		protected Association associateOp;

		@Override
		public ExpirableTxnRecord.Builder run(
				final Address recipient,
				final Address contract,
				final WorldLedgers ledgers
		) {
			Objects.requireNonNull(associateOp);

			/* --- Check required signatures --- */
			final var accountId = Id.fromGrpcAccount(associateOp.accountId());
			final var hasRequiredSigs = sigsVerifier.hasActiveKey(accountId, recipient, contract);
			validateTrue(hasRequiredSigs, INVALID_SIGNATURE);

			/* --- Build the necessary infrastructure to execute the transaction --- */
			final var sideEffects = sideEffectsFactory.get();
			final var accountStore = createAccountStore(ledgers);
			final var tokenStore = createTokenStore(ledgers, accountStore, sideEffects);

			/* --- Execute the transaction and capture its results --- */
			final var associateLogic = associateLogicFactory.newAssociateLogic(
					tokenStore, accountStore, dynamicProperties);
			associateLogic.associate(accountId, associateOp.tokenIds());
			return creator.createSuccessfulSyntheticRecord(NO_CUSTOM_FEES, sideEffects, EMPTY_MEMO);
		}
	}

	private class AssociatePrecompile extends AbstractAssociatePrecompile {
		@Override
		public TransactionBody.Builder body(final Bytes input) {
			associateOp = decoder.decodeAssociation(input);
			return syntheticTxnFactory.createAssociate(associateOp);
		}
	}

	private class MultiAssociatePrecompile extends AbstractAssociatePrecompile {
		@Override
		public TransactionBody.Builder body(final Bytes input) {
			associateOp = decoder.decodeMultipleAssociations(input);
			return syntheticTxnFactory.createAssociate(associateOp);
		}
	}

	private abstract class AbstractDissociatePrecompile implements Precompile {
		protected Dissociation dissociateOp;

		@Override
		public ExpirableTxnRecord.Builder run(
				final Address recipient,
				final Address contract,
				final WorldLedgers ledgers
		) {
			Objects.requireNonNull(dissociateOp);

			/* --- Check required signatures --- */
			final var accountId = Id.fromGrpcAccount(dissociateOp.accountId());
			final var hasRequiredSigs = sigsVerifier.hasActiveKey(accountId, recipient, contract);
			validateTrue(hasRequiredSigs, INVALID_SIGNATURE);

			/* --- Build the necessary infrastructure to execute the transaction --- */
			final var sideEffects = sideEffectsFactory.get();
			final var accountStore = createAccountStore(ledgers);
			final var tokenStore = createTokenStore(ledgers, accountStore, sideEffects);

			/* --- Execute the transaction and capture its results --- */
			final var dissociateLogic = dissociateLogicFactory.newDissociateLogic(
					validator, tokenStore, accountStore, dissociationFactory);
			dissociateLogic.dissociate(accountId, dissociateOp.tokenIds());
			return creator.createSuccessfulSyntheticRecord(NO_CUSTOM_FEES, sideEffects, EMPTY_MEMO);
		}
	}

	private class DissociatePrecompile extends AbstractDissociatePrecompile {
		@Override
		public TransactionBody.Builder body(final Bytes input) {
			dissociateOp = decoder.decodeDissociate(input);
			return syntheticTxnFactory.createDissociate(dissociateOp);
		}
	}

	private class MultiDissociatePrecompile extends AbstractDissociatePrecompile {
		@Override
		public TransactionBody.Builder body(final Bytes input) {
			dissociateOp = decoder.decodeMultipleDissociations(input);
			return syntheticTxnFactory.createDissociate(dissociateOp);
		}
	}

	private class MintPrecompile implements Precompile {
		private MintWrapper mintOp;

		@Override
		public TransactionBody.Builder body(final Bytes input) {
			mintOp = decoder.decodeMint(input);
			return syntheticTxnFactory.createMint(mintOp);
		}

		@Override
		public ExpirableTxnRecord.Builder run(
				final Address recipient,
				final Address contract,
				final WorldLedgers ledgers
		) {
			Objects.requireNonNull(mintOp);

			/* --- Check required signatures --- */
			final var tokenId = Id.fromGrpcToken(mintOp.tokenType());
			final var hasRequiredSigs = sigsVerifier.hasActiveSupplyKey(tokenId, recipient, contract);
			validateTrue(hasRequiredSigs, INVALID_SIGNATURE);

			/* --- Build the necessary infrastructure to execute the transaction --- */
			final var sideEffects = sideEffectsFactory.get();
			final var scopedAccountStore = createAccountStore(ledgers);
			final var scopedTokenStore = createTokenStore(ledgers, scopedAccountStore, sideEffects);
			final var mintLogic = mintLogicFactory.newMintLogic(validator, scopedTokenStore, scopedAccountStore);

			/* --- Execute the transaction and capture its results --- */
			if (mintOp.type() == NON_FUNGIBLE_UNIQUE) {
				final var newMeta = mintOp.metadata();
				final var creationTime = recordsHistorian.nextFollowingChildConsensusTime();
				mintLogic.mint(tokenId, newMeta.size(), 0, newMeta, creationTime);
			} else {
				mintLogic.mint(tokenId, 0, mintOp.amount(), NO_METADATA, Instant.EPOCH);
			}
			return creator.createSuccessfulSyntheticRecord(NO_CUSTOM_FEES, sideEffects, EMPTY_MEMO);
		}
	}

	private class TransferPrecompile implements Precompile {
		private List<TokenTransferWrapper> transferOp;

		@Override
		public TransactionBody.Builder body(final Bytes input) {
			final var functionId = input.getInt(0);
			transferOp = switch (functionId) {
				case ABI_ID_CRYPTO_TRANSFER -> decoder.decodeCryptoTransfer(input);
				case ABI_ID_TRANSFER_TOKENS -> decoder.decodeTransferTokens(input);
				case ABI_ID_TRANSFER_TOKEN -> decoder.decodeTransferToken(input);
				case ABI_ID_TRANSFER_NFTS -> decoder.decodeTransferNFTs(input);
				case ABI_ID_TRANSFER_NFT -> decoder.decodeTransferNFT(input);
				default -> throw new InvalidTransactionException(
						"Transfer precompile received unknown functionId=" + functionId + " (via " + input + ")",
						FAIL_INVALID);
			};
			return syntheticTxnFactory.createCryptoTransfer(transferOp);
		}

		private List<BalanceChange> constructBalanceChanges(final List<TokenTransferWrapper> transferOp) {
			final List<BalanceChange> allChanges = new ArrayList<>();
			for (final TokenTransferWrapper tokenTransferWrapper : transferOp) {
				final List<BalanceChange> changes = new ArrayList<>();

				for (final var fungibleTransfer : tokenTransferWrapper.fungibleTransfers()) {
					if (fungibleTransfer.sender != null && fungibleTransfer.receiver != null) {
						changes.addAll(List.of(
								BalanceChange.changingFtUnits(
										Id.fromGrpcToken(fungibleTransfer.getDenomination()),
										fungibleTransfer.getDenomination(),
										aaWith(fungibleTransfer.receiver, fungibleTransfer.amount)),
								BalanceChange.changingFtUnits(
										Id.fromGrpcToken(fungibleTransfer.getDenomination()),
										fungibleTransfer.getDenomination(),
										aaWith(fungibleTransfer.sender, -fungibleTransfer.amount))));
					} else if (fungibleTransfer.sender == null) {
						changes.add(
								BalanceChange.changingFtUnits(
										Id.fromGrpcToken(fungibleTransfer.getDenomination()),
										fungibleTransfer.getDenomination(),
										aaWith(fungibleTransfer.receiver, fungibleTransfer.amount)));
					} else {
						changes.add(
								BalanceChange.changingFtUnits(
										Id.fromGrpcToken(fungibleTransfer.getDenomination()),
										fungibleTransfer.getDenomination(),
										aaWith(fungibleTransfer.sender, -fungibleTransfer.amount)));
					}
				}
				if (changes.isEmpty()) {
					for (final var nftExchange : tokenTransferWrapper.nftExchanges()) {
						changes.add(
								BalanceChange.changingNftOwnership(
										Id.fromGrpcToken(nftExchange.getTokenType()),
										nftExchange.getTokenType(),
										nftExchange.nftTransfer()
								)
						);
					}
				}

				allChanges.addAll(changes);
			}
			return allChanges;
		}

		@Override
		public ExpirableTxnRecord.Builder run(
				final Address recipient,
				final Address contract,
				final WorldLedgers ledgers
		) {
			var changes = constructBalanceChanges(transferOp);
			/* We remember this size to know to ignore receiverSigRequired=true for custom fee payments */
			final var numExplicitChanges = changes.size();

			final var validated = impliedTransfersMarshal.assessCustomFeesAndValidate(
					0,
					0,
					changes,
					NO_ALIASES,
					impliedTransfersMarshal.currentProps());
			final var assessmentStatus = validated.getMeta().code();
			validateTrue(assessmentStatus == OK, assessmentStatus);
			changes = validated.getAllBalanceChanges();

			final var sideEffects = sideEffectsFactory.get();
			final var hederaTokenStore = hederaTokenStoreFactory.newHederaTokenStore(
					ids,
					validator,
					sideEffects,
					NOOP_VIEWS_MANAGER,
					dynamicProperties,
					ledgers.tokenRels(), ledgers.nfts(), ledgers.tokens());
			hederaTokenStore.setAccountsLedger(ledgers.accounts());

			final var transferLogic = transferLogicFactory.newLogic(
					ledgers.accounts(), ledgers.nfts(), ledgers.tokenRels(), hederaTokenStore,
					sideEffects,
					NOOP_VIEWS_MANAGER,
					dynamicProperties,
					validator,
					null,
					recordsHistorian);
			for (int i = 0, n = changes.size(); i < n; i++) {
				final var change = changes.get(i);
				final var units = change.units();
<<<<<<< HEAD
				if (units < 0 || change.isForNft()) {
					final var hasSenderSig = sigsVerifier.hasActiveKey(change.getAccount(), recipient, contract);
					validateTrue(hasSenderSig, INVALID_SIGNATURE);
				}
				if (units > 0) {
					final var hasReceiverSigIfReq =
							sigsVerifier.hasActiveKeyOrNoReceiverSigReq(
=======
				if (change.isForNft() || units < 0) {
					final var hasSenderSig = sigsVerifier.hasActiveKey(
							change.getAccount(), recipient, contract);
					validateTrue(hasSenderSig, INVALID_SIGNATURE);
				}
				if (i >= numExplicitChanges) {
					/* Ignore receiver sig requirements for custom fee payments (which are never NFT transfers) */
					continue;
				}
				var hasReceiverSigIfReq = true;
				if (change.isForNft()) {
					hasReceiverSigIfReq = sigsVerifier.hasActiveKeyOrNoReceiverSigReq(
							asTypedSolidityAddress(change.counterPartyAccountId()), recipient, contract);
				} else if (units > 0) {
					hasReceiverSigIfReq = sigsVerifier.hasActiveKeyOrNoReceiverSigReq(
>>>>>>> 01862a20
									change.getAccount().asEvmAddress(), recipient, contract);
				}
				validateTrue(hasReceiverSigIfReq, INVALID_SIGNATURE);
			}

			transferLogic.doZeroSum(changes);

			return creator.createSuccessfulSyntheticRecord(validated.getAssessedCustomFees(), sideEffects, EMPTY_MEMO);
		}
	}

	private class BurnPrecompile implements Precompile {
		private BurnWrapper burnOp;

		@Override
		public TransactionBody.Builder body(final Bytes input) {
			burnOp = decoder.decodeBurn(input);
			return syntheticTxnFactory.createBurn(burnOp);
		}

		@Override
		public ExpirableTxnRecord.Builder run(
				final Address recipient,
				final Address contract,
				final WorldLedgers ledgers
		) {
			Objects.requireNonNull(burnOp);

			/* --- Check required signatures --- */
			final var tokenId = Id.fromGrpcToken(burnOp.tokenType());
			final var hasRequiredSigs = sigsVerifier.hasActiveSupplyKey(tokenId, recipient, contract);
			validateTrue(hasRequiredSigs, INVALID_SIGNATURE);

			/* --- Build the necessary infrastructure to execute the transaction --- */
			final var sideEffects = sideEffectsFactory.get();
			final var scopedAccountStore = createAccountStore(ledgers);
			final var scopedTokenStore = createTokenStore(ledgers, scopedAccountStore, sideEffects);
			final var burnLogic = burnLogicFactory.newBurnLogic(scopedTokenStore, scopedAccountStore);

			/* --- Execute the transaction and capture its results --- */
			if (burnOp.type() == NON_FUNGIBLE_UNIQUE) {
				final var targetSerialNos = burnOp.serialNos();
				burnLogic.burn(tokenId, 0, targetSerialNos);
			} else {
				burnLogic.burn(tokenId, burnOp.amount(), NO_SERIAL_NOS);
			}
			return creator.createSuccessfulSyntheticRecord(NO_CUSTOM_FEES, sideEffects, EMPTY_MEMO);
		}
	}

	private static final AccountAmount aaWith(final AccountID account, final long amount) {
		return AccountAmount.newBuilder()
				.setAccountID(account)
				.setAmount(amount)
				.build();
	}

	/* --- Only used by unit tests --- */
	void setMintLogicFactory(final MintLogicFactory mintLogicFactory) {
		this.mintLogicFactory = mintLogicFactory;
	}

	void setDissociateLogicFactory(final DissociateLogicFactory dissociateLogicFactory) {
		this.dissociateLogicFactory = dissociateLogicFactory;
	}

	public void setBurnLogicFactory(final BurnLogicFactory burnLogicFactory) {
		this.burnLogicFactory = burnLogicFactory;
	}

	void setTransferLogicFactory(final TransferLogicFactory transferLogicFactory) {
		this.transferLogicFactory = transferLogicFactory;
	}

	void setTokenStoreFactory(final TokenStoreFactory tokenStoreFactory) {
		this.tokenStoreFactory = tokenStoreFactory;
	}

	void setHederaTokenStoreFactory(final HederaTokenStoreFactory hederaTokenStoreFactory) {
		this.hederaTokenStoreFactory = hederaTokenStoreFactory;
	}

	void setAccountStoreFactory(final AccountStoreFactory accountStoreFactory) {
		this.accountStoreFactory = accountStoreFactory;
	}

	void setSideEffectsFactory(final Supplier<SideEffectsTracker> sideEffectsFactory) {
		this.sideEffectsFactory = sideEffectsFactory;
	}

	void setAssociateLogicFactory(final AssociateLogicFactory associateLogicFactory) {
		this.associateLogicFactory = associateLogicFactory;
	}
}<|MERGE_RESOLUTION|>--- conflicted
+++ resolved
@@ -639,15 +639,6 @@
 			for (int i = 0, n = changes.size(); i < n; i++) {
 				final var change = changes.get(i);
 				final var units = change.units();
-<<<<<<< HEAD
-				if (units < 0 || change.isForNft()) {
-					final var hasSenderSig = sigsVerifier.hasActiveKey(change.getAccount(), recipient, contract);
-					validateTrue(hasSenderSig, INVALID_SIGNATURE);
-				}
-				if (units > 0) {
-					final var hasReceiverSigIfReq =
-							sigsVerifier.hasActiveKeyOrNoReceiverSigReq(
-=======
 				if (change.isForNft() || units < 0) {
 					final var hasSenderSig = sigsVerifier.hasActiveKey(
 							change.getAccount(), recipient, contract);
@@ -663,7 +654,6 @@
 							asTypedSolidityAddress(change.counterPartyAccountId()), recipient, contract);
 				} else if (units > 0) {
 					hasReceiverSigIfReq = sigsVerifier.hasActiveKeyOrNoReceiverSigReq(
->>>>>>> 01862a20
 									change.getAccount().asEvmAddress(), recipient, contract);
 				}
 				validateTrue(hasReceiverSigIfReq, INVALID_SIGNATURE);
