package com.hedera.services.store.contracts.precompile;

/*
 * -
 * ‌
 * Hedera Services Node
 * ​
 * Copyright (C) 2018 - 2021 Hedera Hashgraph, LLC
 * ​
 * Licensed under the Apache License, Version 2.0 (the "License");
 * you may not use this file except in compliance with the License.
 * You may obtain a copy of the License at
 *
 *       http://www.apache.org/licenses/LICENSE-2.0
 *
 * Unless required by applicable law or agreed to in writing, software
 * distributed under the License is distributed on an "AS IS" BASIS,
 * WITHOUT WARRANTIES OR CONDITIONS OF ANY KIND, either express or implied.
 * See the License for the specific language governing permissions and
 * limitations under the License.
 * ‍
 *
 */

import com.google.protobuf.ByteString;
import com.hedera.services.context.SideEffectsTracker;
import com.hedera.services.context.primitives.StateView;
import com.hedera.services.context.properties.GlobalDynamicProperties;
import com.hedera.services.contracts.sources.SoliditySigsVerifier;
import com.hedera.services.contracts.sources.TxnAwareSoliditySigsVerifier;
import com.hedera.services.exceptions.InvalidTransactionException;
import com.hedera.services.fees.FeeCalculator;
import com.hedera.services.grpc.marshalling.ImpliedTransfersMarshal;
import com.hedera.services.ledger.BalanceChange;
import com.hedera.services.ledger.TransactionalLedger;
import com.hedera.services.ledger.TransferLogic;
import com.hedera.services.ledger.accounts.AliasManager;
import com.hedera.services.ledger.backing.BackingStore;
import com.hedera.services.ledger.ids.EntityIdSource;
import com.hedera.services.ledger.properties.AccountProperty;
import com.hedera.services.ledger.properties.NftProperty;
import com.hedera.services.ledger.properties.TokenRelProperty;
import com.hedera.services.records.AccountRecordsHistorian;
import com.hedera.services.state.EntityCreator;
import com.hedera.services.state.expiry.ExpiringCreations;
import com.hedera.services.state.merkle.MerkleAccount;
import com.hedera.services.state.merkle.MerkleToken;
import com.hedera.services.state.merkle.MerkleTokenRelStatus;
import com.hedera.services.state.merkle.MerkleUniqueToken;
import com.hedera.services.state.submerkle.ExpirableTxnRecord;
import com.hedera.services.state.submerkle.FcAssessedCustomFee;
import com.hedera.services.store.AccountStore;
import com.hedera.services.store.TypedTokenStore;
import com.hedera.services.store.contracts.AbstractLedgerWorldUpdater;
import com.hedera.services.store.contracts.WorldLedgers;
import com.hedera.services.store.models.Id;
import com.hedera.services.store.models.NftId;
import com.hedera.services.store.tokens.HederaTokenStore;
import com.hedera.services.store.tokens.views.UniqueTokenViewsManager;
import com.hedera.services.txns.crypto.AutoCreationLogic;
import com.hedera.services.txns.token.AssociateLogic;
import com.hedera.services.txns.token.BurnLogic;
import com.hedera.services.txns.token.DissociateLogic;
import com.hedera.services.txns.token.MintLogic;
import com.hedera.services.txns.token.process.DissociationFactory;
import com.hedera.services.txns.validation.OptionValidator;
import com.hedera.services.utils.SignedTxnAccessor;
import com.hederahashgraph.api.proto.java.AccountAmount;
import com.hederahashgraph.api.proto.java.AccountID;
import com.hederahashgraph.api.proto.java.ResponseCodeEnum;
import com.hederahashgraph.api.proto.java.SignatureMap;
import com.hederahashgraph.api.proto.java.SignedTransaction;
import com.hederahashgraph.api.proto.java.Timestamp;
import com.hederahashgraph.api.proto.java.TokenID;
import com.hederahashgraph.api.proto.java.Transaction;
import com.hederahashgraph.api.proto.java.TransactionBody;
import com.hederahashgraph.api.proto.java.TransactionID;
import org.apache.commons.lang3.tuple.Pair;
import org.apache.logging.log4j.LogManager;
import org.apache.logging.log4j.Logger;
import org.apache.tuweni.bytes.Bytes;
import org.apache.tuweni.units.bigints.UInt256;
import org.hyperledger.besu.datatypes.Address;
import org.hyperledger.besu.evm.Gas;
import org.hyperledger.besu.evm.frame.MessageFrame;
import org.hyperledger.besu.evm.gascalculator.GasCalculator;
import org.hyperledger.besu.evm.precompile.AbstractPrecompiledContract;

import javax.inject.Inject;
import javax.inject.Provider;
import javax.inject.Singleton;
import java.time.Instant;
import java.util.ArrayList;
import java.util.Collections;
import java.util.List;
import java.util.Objects;
import java.util.Optional;
import java.util.function.Supplier;

import static com.hedera.services.context.BasicTransactionContext.EMPTY_KEY;
import static com.hedera.services.exceptions.ValidationUtils.validateTrue;
import static com.hedera.services.grpc.marshalling.ImpliedTransfers.NO_ALIASES;
import static com.hedera.services.ledger.ids.ExceptionalEntityIdSource.NOOP_ID_SOURCE;
import static com.hedera.services.state.expiry.ExpiringCreations.EMPTY_MEMO;
import static com.hedera.services.store.tokens.views.UniqueTokenViewsManager.NOOP_VIEWS_MANAGER;
import static com.hedera.services.utils.EntityIdUtils.asTypedSolidityAddress;
import static com.hederahashgraph.api.proto.java.HederaFunctionality.ContractCall;
import static com.hederahashgraph.api.proto.java.ResponseCodeEnum.FAIL_INVALID;
import static com.hederahashgraph.api.proto.java.ResponseCodeEnum.INVALID_ACCOUNT_ID;
import static com.hederahashgraph.api.proto.java.ResponseCodeEnum.INVALID_SIGNATURE;
import static com.hederahashgraph.api.proto.java.ResponseCodeEnum.OK;
import static com.hederahashgraph.api.proto.java.ResponseCodeEnum.SUCCESS;
import static com.hederahashgraph.api.proto.java.TokenType.NON_FUNGIBLE_UNIQUE;

@Singleton
public class HTSPrecompiledContract extends AbstractPrecompiledContract {
	private static final Logger log = LogManager.getLogger(HTSPrecompiledContract.class);

	private static final Bytes SUCCESS_RESULT = resultFrom(SUCCESS);
	private static final Bytes STATIC_CALL_REVERT_REASON = Bytes.of("HTS precompiles are not static".getBytes());
	private static final Bytes ERROR_DECODING_INPUT_REVERT_REASON = Bytes.of(
			"Error decoding precompile input".getBytes());
	private static final List<Long> NO_SERIAL_NOS = Collections.emptyList();
	private static final List<ByteString> NO_METADATA = Collections.emptyList();
	private static final List<FcAssessedCustomFee> NO_CUSTOM_FEES = Collections.emptyList();
	private static final EntityIdSource ids = NOOP_ID_SOURCE;

	/* Precompiles cannot change treasury accounts */
	public static final TypedTokenStore.LegacyTreasuryAdder NOOP_TREASURY_ADDER = (aId, tId) -> {
	};
	public static final TypedTokenStore.LegacyTreasuryRemover NOOP_TREASURY_REMOVER = (aId, tId) -> {
	};

	private MintLogicFactory mintLogicFactory = MintLogic::new;
	private BurnLogicFactory burnLogicFactory = BurnLogic::new;
	private AssociateLogicFactory associateLogicFactory = AssociateLogic::new;
	private DissociateLogicFactory dissociateLogicFactory = DissociateLogic::new;
	private TransferLogicFactory transferLogicFactory = TransferLogic::new;
	private TokenStoreFactory tokenStoreFactory = TypedTokenStore::new;
	private HederaTokenStoreFactory hederaTokenStoreFactory = HederaTokenStore::new;
	private AccountStoreFactory accountStoreFactory = AccountStore::new;
	private Supplier<SideEffectsTracker> sideEffectsFactory = SideEffectsTracker::new;

	private final EntityCreator creator;
	private final DecodingFacade decoder;
	private final EncodingFacade encoder;
	private final GlobalDynamicProperties dynamicProperties;
	private final OptionValidator validator;
	private final SoliditySigsVerifier sigsVerifier;
	private final AccountRecordsHistorian recordsHistorian;
	private final SyntheticTxnFactory syntheticTxnFactory;
	private final DissociationFactory dissociationFactory;

	private final ImpliedTransfersMarshal impliedTransfersMarshal;
	private final AliasManager aliasManager;

	//cryptoTransfer(TokenTransferList[] memory tokenTransfers)
	protected static final int ABI_ID_CRYPTO_TRANSFER = 0x189a554c;
	//transferTokens(address token, address[] memory accountId, int64[] memory amount)
	protected static final int ABI_ID_TRANSFER_TOKENS = 0x82bba493;
	//transferToken(address token, address sender, address recipient, int64 amount)
	protected static final int ABI_ID_TRANSFER_TOKEN = 0xeca36917;
	//transferNFTs(address token, address[] memory sender, address[] memory receiver, int64[] memory serialNumber)
	protected static final int ABI_ID_TRANSFER_NFTS = 0x2c4ba191;
	//transferNFT(address token,  address sender, address recipient, int64 serialNum)
	protected static final int ABI_ID_TRANSFER_NFT = 0x5cfc9011;
	//mintToken(address token, uint64 amount, bytes[] memory metadata)
	protected static final int ABI_ID_MINT_TOKEN = 0x278e0b88;
	//burnToken(address token, uint64 amount, int64[] memory serialNumbers)
	protected static final int ABI_ID_BURN_TOKEN = 0xacb9cff9;
	//associateTokens(address account, address[] memory tokens)
	protected static final int ABI_ID_ASSOCIATE_TOKENS = 0x2e63879b;
	//associateToken(address account, address token)
	protected static final int ABI_ID_ASSOCIATE_TOKEN = 0x49146bde;
	//dissociateTokens(address account, address[] memory tokens)
	protected static final int ABI_ID_DISSOCIATE_TOKENS = 0x78b63918;
	//dissociateToken(address account, address token)
	protected static final int ABI_ID_DISSOCIATE_TOKEN = 0x099794e8;

	private int functionId;
	private Precompile precompile;
	private TransactionBody.Builder transactionBody;
	private final Provider<FeeCalculator> feeCalculator;
	private Gas gasRequirement = Gas.ZERO;
	private final StateView currentView;

	@Inject
	public HTSPrecompiledContract(
			final OptionValidator validator,
			final GlobalDynamicProperties dynamicProperties,
			final GasCalculator gasCalculator,
			final AccountRecordsHistorian recordsHistorian,
			final TxnAwareSoliditySigsVerifier sigsVerifier,
			final DecodingFacade decoder,
			final EncodingFacade encoder,
			final SyntheticTxnFactory syntheticTxnFactory,
			final ExpiringCreations creator,
			final DissociationFactory dissociationFactory,
			final ImpliedTransfersMarshal impliedTransfersMarshal,
<<<<<<< HEAD
			final AliasManager aliasManager
=======
			final Provider<FeeCalculator> feeCalculator,
			final StateView currentView
>>>>>>> b86a0076
	) {
		super("HTS", gasCalculator);
		this.decoder = decoder;
		this.encoder = encoder;
		this.sigsVerifier = sigsVerifier;
		this.recordsHistorian = recordsHistorian;
		this.syntheticTxnFactory = syntheticTxnFactory;
		this.creator = creator;
		this.validator = validator;
		this.dynamicProperties = dynamicProperties;
		this.dissociationFactory = dissociationFactory;
		this.impliedTransfersMarshal = impliedTransfersMarshal;
<<<<<<< HEAD
		this.aliasManager = aliasManager;
=======
		this.feeCalculator = feeCalculator;
		this.currentView = currentView;
>>>>>>> b86a0076
	}

	private long gasFeeInTinybars(final TransactionBody.Builder txBody, Instant consensusTime) {
		final var signedTxn = SignedTransaction.newBuilder()
				.setBodyBytes(txBody.build().toByteString())
				.setSigMap(SignatureMap.getDefaultInstance())
				.build();
		final var txn = Transaction.newBuilder()
				.setSignedTransactionBytes(signedTxn.toByteString())
				.build();

		final var accessor = SignedTxnAccessor.uncheckedFrom(txn);
		final var fees = feeCalculator.get().computeFee(accessor, EMPTY_KEY, currentView, consensusTime);
		return fees.getServiceFee();
	}

	@Override
	public Gas gasRequirement(final Bytes bytes) {
		return gasRequirement;
	}

	@Override
	public Bytes compute(final Bytes input, final MessageFrame messageFrame) {
		if (messageFrame.isStatic()) {
			messageFrame.setRevertReason(STATIC_CALL_REVERT_REASON);
			return null;
		}
		prepareComputation(input);

		if (this.precompile == null) {
			messageFrame.setRevertReason(ERROR_DECODING_INPUT_REVERT_REASON);
			return null;
		}

		computeGasRequirement(messageFrame.getBlockValues().getTimestamp());

		return computeInternal(messageFrame);
	}

	void computeGasRequirement(final long blockTimestamp) {
		Timestamp timestamp = Timestamp.newBuilder().setSeconds(
				blockTimestamp).build();
		long feeInTinybars = gasFeeInTinybars(
				transactionBody.setTransactionID(TransactionID.newBuilder().setTransactionValidStart(
						timestamp).build()), Instant.ofEpochSecond(blockTimestamp));
		long gasPriceTinybars = feeCalculator.get().estimatedGasPriceInTinybars(ContractCall,
				timestamp);
		Gas baseCost = Gas.of((feeInTinybars + gasPriceTinybars - 1) / gasPriceTinybars);

		// charge premium
		gasRequirement = baseCost.plus((baseCost.dividedBy(5)));
	}

	void prepareComputation(final Bytes input) {
		this.precompile = null;
		this.transactionBody = null;

		this.functionId = input.getInt(0);
		this.gasRequirement = null;

		this.precompile =
				switch (functionId) {
					case ABI_ID_CRYPTO_TRANSFER,
							ABI_ID_TRANSFER_TOKENS,
							ABI_ID_TRANSFER_TOKEN,
							ABI_ID_TRANSFER_NFTS,
							ABI_ID_TRANSFER_NFT -> new TransferPrecompile();
					case ABI_ID_MINT_TOKEN -> new MintPrecompile();
					case ABI_ID_BURN_TOKEN -> new BurnPrecompile();
					case ABI_ID_ASSOCIATE_TOKENS -> new MultiAssociatePrecompile();
					case ABI_ID_ASSOCIATE_TOKEN -> new AssociatePrecompile();
					case ABI_ID_DISSOCIATE_TOKENS -> new MultiDissociatePrecompile();
					case ABI_ID_DISSOCIATE_TOKEN -> new DissociatePrecompile();
					default -> null;
				};
		if (precompile != null) {
			decodeInput(input);
		}
	}

	/* --- Helpers --- */
	private AccountStore createAccountStore(final WorldLedgers ledgers) {
		return accountStoreFactory.newAccountStore(validator, dynamicProperties, ledgers.accounts(),
				aliasManager);
	}

	private TypedTokenStore createTokenStore(
			final WorldLedgers ledgers,
			final AccountStore accountStore,
			final SideEffectsTracker sideEffects
	) {
		return tokenStoreFactory.newTokenStore(
				accountStore,
				ledgers.tokens(), ledgers.nfts(), ledgers.tokenRels(),
				NOOP_VIEWS_MANAGER, NOOP_TREASURY_ADDER, NOOP_TREASURY_REMOVER,
				sideEffects);
	}

	private static Bytes resultFrom(final ResponseCodeEnum status) {
		return UInt256.valueOf(status.getNumber());
	}

	void decodeInput(Bytes input) {
		this.transactionBody = TransactionBody.newBuilder();
		try {
			this.transactionBody = this.precompile.body(input);
		} catch (Exception e) {
			log.warn("Internal precompile failure", e);
			throw new InvalidTransactionException("Cannot decode precompile input", FAIL_INVALID);
		}
	}

	@SuppressWarnings("rawtypes")
	protected Bytes computeInternal(final MessageFrame frame) {
		final var updater = (AbstractLedgerWorldUpdater) frame.getWorldUpdater();
		final var ledgers = updater.wrappedTrackingLedgers();

		Bytes result;
		ExpirableTxnRecord.Builder childRecord;
		try {
			childRecord = precompile.run(frame, ledgers);
			result = precompile.getSuccessResultFor(childRecord);
			ledgers.commit();
		} catch (InvalidTransactionException e) {
			final var status = e.getResponseCode();
			childRecord = creator.createUnsuccessfulSyntheticRecord(status);
			result = precompile.getFailureResultFor(status);
		} catch (Exception e) {
			log.warn("Internal precompile failure", e);
			childRecord = creator.createUnsuccessfulSyntheticRecord(FAIL_INVALID);
			result = precompile.getFailureResultFor(FAIL_INVALID);
		}

		/*-- The updater here should always have a parent updater --*/
		final var parentUpdater = updater.parentUpdater();
		if (parentUpdater.isPresent()) {
			final var parent = (AbstractLedgerWorldUpdater) parentUpdater.get();
			parent.manageInProgressRecord(recordsHistorian, childRecord, this.transactionBody);
		} else {
			throw new InvalidTransactionException("HTS precompile frame had no parent updater", FAIL_INVALID);
		}
		return result;
	}

	/* --- Constructor functional interfaces for mocking --- */
	@FunctionalInterface
	interface MintLogicFactory {
		MintLogic newMintLogic(OptionValidator validator, TypedTokenStore tokenStore, AccountStore accountStore);
	}

	@FunctionalInterface
	interface BurnLogicFactory {
		BurnLogic newBurnLogic(TypedTokenStore tokenStore, AccountStore accountStore);
	}

	@FunctionalInterface
	interface AssociateLogicFactory {
		AssociateLogic newAssociateLogic(
				TypedTokenStore tokenStore,
				AccountStore accountStore,
				GlobalDynamicProperties dynamicProperties);
	}

	@FunctionalInterface
	interface DissociateLogicFactory {
		DissociateLogic newDissociateLogic(
				OptionValidator validator,
				TypedTokenStore tokenStore,
				AccountStore accountStore,
				DissociationFactory dissociationFactory);
	}

	@FunctionalInterface
	interface TransferLogicFactory {
		TransferLogic newLogic(
				TransactionalLedger<AccountID, AccountProperty, MerkleAccount> accountsLedger,
				TransactionalLedger<NftId, NftProperty, MerkleUniqueToken> nftsLedger,
				TransactionalLedger<Pair<AccountID, TokenID>, TokenRelProperty, MerkleTokenRelStatus> tokenRelsLedger,
				HederaTokenStore tokenStore,
				SideEffectsTracker sideEffectsTracker,
				UniqueTokenViewsManager tokenViewsManager,
				GlobalDynamicProperties dynamicProperties,
				OptionValidator validator,
				AutoCreationLogic autoCreationLogic,
				AccountRecordsHistorian recordsHistorian);
	}

	@FunctionalInterface
	interface AccountStoreFactory {
		AccountStore newAccountStore(
				OptionValidator validator,
				GlobalDynamicProperties dynamicProperties,
				BackingStore<AccountID, MerkleAccount> accounts,
				AliasManager aliasManager);
	}

	@FunctionalInterface
	interface TokenStoreFactory {
		TypedTokenStore newTokenStore(
				AccountStore accountStore,
				BackingStore<TokenID, MerkleToken> tokens,
				BackingStore<NftId, MerkleUniqueToken> uniqueTokens,
				BackingStore<Pair<AccountID, TokenID>, MerkleTokenRelStatus> tokenRels,
				UniqueTokenViewsManager uniqTokenViewsManager,
				TypedTokenStore.LegacyTreasuryAdder treasuryAdder,
				TypedTokenStore.LegacyTreasuryRemover treasuryRemover,
				SideEffectsTracker sideEffectsTracker);
	}

	@FunctionalInterface
	interface HederaTokenStoreFactory {
		HederaTokenStore newHederaTokenStore(
				EntityIdSource ids,
				OptionValidator validator,
				SideEffectsTracker sideEffectsTracker,
				UniqueTokenViewsManager uniqueTokenViewsManager,
				GlobalDynamicProperties properties,
				TransactionalLedger<Pair<AccountID, TokenID>, TokenRelProperty, MerkleTokenRelStatus> tokenRelsLedger,
				TransactionalLedger<NftId, NftProperty, MerkleUniqueToken> nftsLedger,
				BackingStore<TokenID, MerkleToken> backingTokens,
				AliasManager aliasManager);
	}

	/* --- The precompile implementations --- */
	interface Precompile {
		TransactionBody.Builder body(Bytes input);

		ExpirableTxnRecord.Builder run(MessageFrame frame, WorldLedgers ledgers);

		default Bytes getSuccessResultFor(ExpirableTxnRecord.Builder childRecord) {
			return SUCCESS_RESULT;
		}

		default Bytes getFailureResultFor(ResponseCodeEnum status) {
			return resultFrom(status);
		}
	}

	private abstract class AbstractAssociatePrecompile implements Precompile {
		protected Association associateOp;

		@Override
		public ExpirableTxnRecord.Builder run(
				final MessageFrame frame,
				final WorldLedgers ledgers
		) {
			Objects.requireNonNull(associateOp);

			/* --- Check required signatures --- */
			final var accountLookup = aliasManager.lookUpAccount(associateOp.accountId());
			validateTrue(OK == accountLookup.response(), INVALID_ACCOUNT_ID);

			final var accountId = Id.fromGrpcAccount(accountLookup.resolvedId());
			accountId.asEvmAddress();
			final var hasRequiredSigs = validateKey(frame, accountId.asEvmAddress(), sigsVerifier::hasActiveKey);
			validateTrue(hasRequiredSigs, INVALID_SIGNATURE);

			/* --- Build the necessary infrastructure to execute the transaction --- */
			final var sideEffects = sideEffectsFactory.get();
			final var accountStore = createAccountStore(ledgers);
			final var tokenStore = createTokenStore(ledgers, accountStore, sideEffects);

			/* --- Execute the transaction and capture its results --- */
			final var associateLogic = associateLogicFactory.newAssociateLogic(
					tokenStore, accountStore, dynamicProperties);
			associateLogic.associate(accountId.asGrpcAccount(), associateOp.tokenIds());
			return creator.createSuccessfulSyntheticRecord(NO_CUSTOM_FEES, sideEffects, EMPTY_MEMO);
		}
	}

	protected class AssociatePrecompile extends AbstractAssociatePrecompile {
		@Override
		public TransactionBody.Builder body(final Bytes input) {
			associateOp = decoder.decodeAssociation(input);
			return syntheticTxnFactory.createAssociate(associateOp);
		}
	}

	protected class MultiAssociatePrecompile extends AbstractAssociatePrecompile {
		@Override
		public TransactionBody.Builder body(final Bytes input) {
			associateOp = decoder.decodeMultipleAssociations(input);
			return syntheticTxnFactory.createAssociate(associateOp);
		}
	}

	private abstract class AbstractDissociatePrecompile implements Precompile {
		protected Dissociation dissociateOp;

		@Override
		public ExpirableTxnRecord.Builder run(
				final MessageFrame frame,
				final WorldLedgers ledgers
		) {
			Objects.requireNonNull(dissociateOp);

			/* --- Check required signatures --- */
			final var accountLookup = aliasManager.lookUpAccount(dissociateOp.accountId());
			validateTrue(OK == accountLookup.response(), INVALID_ACCOUNT_ID);

			final var accountId = Id.fromGrpcAccount(accountLookup.resolvedId());
			final var hasRequiredSigs = validateKey(frame, accountId.asEvmAddress(), sigsVerifier::hasActiveKey);
			validateTrue(hasRequiredSigs, INVALID_SIGNATURE);

			/* --- Build the necessary infrastructure to execute the transaction --- */
			final var sideEffects = sideEffectsFactory.get();
			final var accountStore = createAccountStore(ledgers);
			final var tokenStore = createTokenStore(ledgers, accountStore, sideEffects);

			/* --- Execute the transaction and capture its results --- */
			final var dissociateLogic = dissociateLogicFactory.newDissociateLogic(
					validator, tokenStore, accountStore, dissociationFactory);
			dissociateLogic.dissociate(accountId.asGrpcAccount(), dissociateOp.tokenIds());
			return creator.createSuccessfulSyntheticRecord(NO_CUSTOM_FEES, sideEffects, EMPTY_MEMO);
		}
	}

	protected class DissociatePrecompile extends AbstractDissociatePrecompile {
		@Override
		public TransactionBody.Builder body(final Bytes input) {
			dissociateOp = decoder.decodeDissociate(input);
			return syntheticTxnFactory.createDissociate(dissociateOp);
		}
	}

	protected class MultiDissociatePrecompile extends AbstractDissociatePrecompile {
		@Override
		public TransactionBody.Builder body(final Bytes input) {
			dissociateOp = decoder.decodeMultipleDissociations(input);
			return syntheticTxnFactory.createDissociate(dissociateOp);
		}
	}

	protected class MintPrecompile implements Precompile {
		private MintWrapper mintOp;

		@Override
		public TransactionBody.Builder body(final Bytes input) {
			mintOp = decoder.decodeMint(input);
			return syntheticTxnFactory.createMint(mintOp);
		}

		@Override
		public ExpirableTxnRecord.Builder run(
				final MessageFrame frame,
				final WorldLedgers ledgers
		) {
			Objects.requireNonNull(mintOp);

			/* --- Check required signatures --- */
			final var tokenId = Id.fromGrpcToken(mintOp.tokenType());
			final var hasRequiredSigs = validateKey(frame, tokenId.asEvmAddress(), sigsVerifier::hasActiveSupplyKey);
			validateTrue(hasRequiredSigs, INVALID_SIGNATURE);

			/* --- Build the necessary infrastructure to execute the transaction --- */
			final var sideEffects = sideEffectsFactory.get();
			final var scopedAccountStore = createAccountStore(ledgers);
			final var scopedTokenStore = createTokenStore(ledgers, scopedAccountStore, sideEffects);
			final var mintLogic = mintLogicFactory.newMintLogic(validator, scopedTokenStore, scopedAccountStore);

			/* --- Execute the transaction and capture its results --- */
			if (mintOp.type() == NON_FUNGIBLE_UNIQUE) {
				final var newMeta = mintOp.metadata();
				final var creationTime = recordsHistorian.nextFollowingChildConsensusTime();
				mintLogic.mint(tokenId, newMeta.size(), 0, newMeta, creationTime);
			} else {
				mintLogic.mint(tokenId, 0, mintOp.amount(), NO_METADATA, Instant.EPOCH);
			}
			return creator.createSuccessfulSyntheticRecord(NO_CUSTOM_FEES, sideEffects, EMPTY_MEMO);
		}

		@Override
		public Bytes getSuccessResultFor(final ExpirableTxnRecord.Builder childRecord) {
			final var receiptBuilder = childRecord.getReceiptBuilder();
			validateTrue(receiptBuilder != null, FAIL_INVALID);
			return encoder.encodeMintSuccess(
					childRecord.getReceiptBuilder().getNewTotalSupply(),
					childRecord.getReceiptBuilder().getSerialNumbers());
		}

		@Override
		public Bytes getFailureResultFor(final ResponseCodeEnum status) {
			return encoder.encodeMintFailure(status);
		}
	}

	protected class TransferPrecompile implements Precompile {
		private List<TokenTransferWrapper> transferOp;
		private TransactionBody.Builder syntheticTxn;

		@Override
		public TransactionBody.Builder body(final Bytes input) {
			transferOp = switch (functionId) {
				case ABI_ID_CRYPTO_TRANSFER -> decoder.decodeCryptoTransfer(input);
				case ABI_ID_TRANSFER_TOKENS -> decoder.decodeTransferTokens(input);
				case ABI_ID_TRANSFER_TOKEN -> decoder.decodeTransferToken(input);
				case ABI_ID_TRANSFER_NFTS -> decoder.decodeTransferNFTs(input);
				case ABI_ID_TRANSFER_NFT -> decoder.decodeTransferNFT(input);
				default -> throw new InvalidTransactionException(
						"Transfer precompile received unknown functionId=" + functionId + " (via " + input + ")",
						FAIL_INVALID);
			};
			this.syntheticTxn = syntheticTxnFactory.createCryptoTransfer(transferOp);
			return syntheticTxn;
		}

		@Override
		public ExpirableTxnRecord.Builder run(
				final MessageFrame frame,
				final WorldLedgers ledgers
		) {
			final var op = syntheticTxn.getCryptoTransfer();
			final var validity = impliedTransfersMarshal.validityWithCurrentProps(op);
			if (validity != ResponseCodeEnum.OK) {
				throw new InvalidTransactionException(validity);
			}

			var changes = constructBalanceChanges(transferOp);
			/* We remember this size to know to ignore receiverSigRequired=true for custom fee payments */
			final var numExplicitChanges = changes.size();

			final var validated = impliedTransfersMarshal.assessCustomFeesAndValidate(
					0,
					0,
					changes,
					NO_ALIASES,
					impliedTransfersMarshal.currentProps());
			final var assessmentStatus = validated.getMeta().code();
			validateTrue(assessmentStatus == OK, assessmentStatus);
			changes = validated.getAllBalanceChanges();

			final var sideEffects = sideEffectsFactory.get();
			final var hederaTokenStore = hederaTokenStoreFactory.newHederaTokenStore(
					ids,
					validator,
					sideEffects,
					NOOP_VIEWS_MANAGER,
					dynamicProperties,
					ledgers.tokenRels(),
					ledgers.nfts(),
					ledgers.tokens(),
					aliasManager);
			hederaTokenStore.setAccountsLedger(ledgers.accounts());

			final var transferLogic = transferLogicFactory.newLogic(
					ledgers.accounts(),
					ledgers.nfts(),
					ledgers.tokenRels(),
					hederaTokenStore,
					sideEffects,
					NOOP_VIEWS_MANAGER,
					dynamicProperties,
					validator,
					null,
					recordsHistorian);

			for (int i = 0, n = changes.size(); i < n; i++) {
				final var change = changes.get(i);
				final var units = change.units();
				if (change.isForNft() || units < 0) {
					final var hasSenderSig = validateKey(frame, change.getAccount().asEvmAddress(),
							sigsVerifier::hasActiveKey);
					validateTrue(hasSenderSig, INVALID_SIGNATURE);
				}
				if (i >= numExplicitChanges) {
					/* Ignore receiver sig requirements for custom fee payments (which are never NFT transfers) */
					continue;
				}
				var hasReceiverSigIfReq = true;
				if (change.isForNft()) {
					final var counterPartyAddress = asTypedSolidityAddress(change.counterPartyAccountId());
					hasReceiverSigIfReq = validateKey(frame, counterPartyAddress,
							sigsVerifier::hasActiveKeyOrNoReceiverSigReq);
				} else if (units > 0) {
					hasReceiverSigIfReq = validateKey(frame, change.getAccount().asEvmAddress(),
							sigsVerifier::hasActiveKeyOrNoReceiverSigReq);
				}
				validateTrue(hasReceiverSigIfReq, INVALID_SIGNATURE);
			}

			transferLogic.doZeroSum(changes);

			return creator.createSuccessfulSyntheticRecord(validated.getAssessedCustomFees(), sideEffects, EMPTY_MEMO);
		}

		private List<BalanceChange> constructBalanceChanges(final List<TokenTransferWrapper> transferOp) {
			final List<BalanceChange> allChanges = new ArrayList<>();
			for (final TokenTransferWrapper tokenTransferWrapper : transferOp) {
				final List<BalanceChange> changes = new ArrayList<>();

				for (final var fungibleTransfer : tokenTransferWrapper.fungibleTransfers()) {
					if (fungibleTransfer.sender != null && fungibleTransfer.receiver != null) {
						changes.addAll(List.of(
								BalanceChange.changingFtUnits(
										Id.fromGrpcToken(fungibleTransfer.getDenomination()),
										fungibleTransfer.getDenomination(),
										aaWith(fungibleTransfer.receiver, fungibleTransfer.amount)),
								BalanceChange.changingFtUnits(
										Id.fromGrpcToken(fungibleTransfer.getDenomination()),
										fungibleTransfer.getDenomination(),
										aaWith(fungibleTransfer.sender, -fungibleTransfer.amount))));
					} else if (fungibleTransfer.sender == null) {
						changes.add(
								BalanceChange.changingFtUnits(
										Id.fromGrpcToken(fungibleTransfer.getDenomination()),
										fungibleTransfer.getDenomination(),
										aaWith(fungibleTransfer.receiver, fungibleTransfer.amount)));
					} else {
						changes.add(
								BalanceChange.changingFtUnits(
										Id.fromGrpcToken(fungibleTransfer.getDenomination()),
										fungibleTransfer.getDenomination(),
										aaWith(fungibleTransfer.sender, -fungibleTransfer.amount)));
					}
				}
				if (changes.isEmpty()) {
					for (final var nftExchange : tokenTransferWrapper.nftExchanges()) {
						changes.add(
								BalanceChange.changingNftOwnership(
										Id.fromGrpcToken(nftExchange.getTokenType()),
										nftExchange.getTokenType(),
										nftExchange.asGrpc()
								)
						);
					}
				}

				allChanges.addAll(changes);
			}
			return allChanges;
		}

		private AccountAmount aaWith(final AccountID account, final long amount) {
			return AccountAmount.newBuilder()
					.setAccountID(account)
					.setAmount(amount)
					.build();
		}
	}

	protected class BurnPrecompile implements Precompile {
		private BurnWrapper burnOp;

		@Override
		public TransactionBody.Builder body(final Bytes input) {
			burnOp = decoder.decodeBurn(input);
			return syntheticTxnFactory.createBurn(burnOp);
		}

		@Override
		public ExpirableTxnRecord.Builder run(
				final MessageFrame frame,
				final WorldLedgers ledgers
		) {
			Objects.requireNonNull(burnOp);

			/* --- Check required signatures --- */
			final var tokenId = Id.fromGrpcToken(burnOp.tokenType());
			final var hasRequiredSigs = validateKey(frame, tokenId.asEvmAddress(), sigsVerifier::hasActiveSupplyKey);
			validateTrue(hasRequiredSigs, INVALID_SIGNATURE);

			/* --- Build the necessary infrastructure to execute the transaction --- */
			final var sideEffects = sideEffectsFactory.get();
			final var scopedAccountStore = createAccountStore(ledgers);
			final var scopedTokenStore = createTokenStore(ledgers, scopedAccountStore, sideEffects);
			final var burnLogic = burnLogicFactory.newBurnLogic(scopedTokenStore, scopedAccountStore);

			/* --- Execute the transaction and capture its results --- */
			if (burnOp.type() == NON_FUNGIBLE_UNIQUE) {
				final var targetSerialNos = burnOp.serialNos();
				burnLogic.burn(tokenId, 0, targetSerialNos);
			} else {
				burnLogic.burn(tokenId, burnOp.amount(), NO_SERIAL_NOS);
			}
			return creator.createSuccessfulSyntheticRecord(NO_CUSTOM_FEES, sideEffects, EMPTY_MEMO);
		}

		@Override
		public Bytes getSuccessResultFor(ExpirableTxnRecord.Builder childRecord) {
			final var receiptBuilder = childRecord.getReceiptBuilder();
			validateTrue(receiptBuilder != null, FAIL_INVALID);
			return encoder.encodeBurnSuccess(childRecord.getReceiptBuilder().getNewTotalSupply());
		}

		@Override
		public Bytes getFailureResultFor(ResponseCodeEnum status) {
			return encoder.encodeBurnFailure(status);
		}
	}

	/**
	 * Checks if a key implicit in a target address is active in the current frame using a {@link
	 * ContractActivationTest}.
	 *
	 * We massage the current frame a bit to ensure that a precompile being executed via delegate call is tested as
	 * such.
	 * There are three cases.
	 * <ol>
	 *     <li>The precompile is being executed via a delegate call, so the current frame's <b>recipient</b>
	 *     (not sender) is really the "active" contract that can match a {@code delegatable_contract_id} key; or,
	 *     <li>The precompile is being executed via a call, but the calling code was executed via
	 *     a delegate call, so although the current frame's sender <b>is</b> the "active" contract, it must
	 *     be evaluated using an activation test that restricts to {@code delegatable_contract_id} keys; or,</li>
	 *     <li>The precompile is being executed via a call, and the calling code is being executed as
	 *     part of a non-delegate call.</li>
	 * </ol>
	 *
	 * @param frame
	 * 		current frame
	 * @param target
	 * 		the element to test for key activation
	 * @param activationTest
	 * 		the function which should be invoked for key validation
	 * @return whether the implied key is active
	 */
	private boolean validateKey(
			final MessageFrame frame,
			final Address target,
			final ContractActivationTest activationTest
	) {
		final var recipient = frame.getRecipientAddress();
		final var contract = frame.getContractAddress();
		final var sender = frame.getSenderAddress();

		if (isDelegateCall(frame)) {
			return activationTest.apply(target, recipient, contract, recipient);
		} else {
			final var parentFrame = getParentFrame(frame);
			if (parentFrame.isPresent() && isDelegateCall(parentFrame.get())) {
				final var parentRecipient = parentFrame.get().getRecipientAddress();
				return activationTest.apply(target, parentRecipient, contract, sender);
			} else {
				return activationTest.apply(target, recipient, contract, sender);
			}
		}
	}

	@FunctionalInterface
	private interface ContractActivationTest {
		/**
		 * Returns whether a key implicit in the target address is active, given an idealized message
		 * frame in which:
		 * <ul>
		 * 	 <li>The {@code recipient} address is the account receiving the call operation; and,</li>
		 * 	 <li>The {@code contract} address is the account with the code being executed; and,</li>
		 * 	 <li>Any {@code ContractID} or {@code delegatable_contract_id} key that matches the
		 *     {@code activeContract} address should be considered active (modulo whether the recipient
		 * 	 and contract imply a delegate call).</li>
		 * </ul>
		 *
		 * Note the target address might not imply an account key, but e.g. a token supply key.
		 *
		 * @param target
		 * 		an address with an implicit key understood by this implementation
		 * @param recipient
		 * 		the idealized account receiving the call operation
		 * @param contract
		 * 		the idealized account whose code is being executed
		 * @param activeContract
		 * 		the contract address that can activate a contract or delegatable contract key
		 * @return whether the implicit key has an active signature in this context
		 */
		boolean apply(Address target, Address recipient, Address contract, Address activeContract);
	}

	private Optional<MessageFrame> getParentFrame(final MessageFrame currentFrame) {
		final var it = currentFrame.getMessageFrameStack().descendingIterator();

		if (it.hasNext()) {
			it.next();
		} else {
			return Optional.empty();
		}

		MessageFrame parentFrame;
		if (it.hasNext()) {
			parentFrame = it.next();
		} else {
			return Optional.empty();
		}

		return Optional.of(parentFrame);
	}

	private boolean isDelegateCall(final MessageFrame frame) {
		final var contract = frame.getContractAddress();
		final var recipient = frame.getRecipientAddress();
		return !contract.equals(recipient);
	}

	/* --- Only used by unit tests --- */
	void setMintLogicFactory(final MintLogicFactory mintLogicFactory) {
		this.mintLogicFactory = mintLogicFactory;
	}

	void setDissociateLogicFactory(final DissociateLogicFactory dissociateLogicFactory) {
		this.dissociateLogicFactory = dissociateLogicFactory;
	}

	public void setBurnLogicFactory(final BurnLogicFactory burnLogicFactory) {
		this.burnLogicFactory = burnLogicFactory;
	}

	void setTransferLogicFactory(final TransferLogicFactory transferLogicFactory) {
		this.transferLogicFactory = transferLogicFactory;
	}

	void setTokenStoreFactory(final TokenStoreFactory tokenStoreFactory) {
		this.tokenStoreFactory = tokenStoreFactory;
	}

	void setHederaTokenStoreFactory(final HederaTokenStoreFactory hederaTokenStoreFactory) {
		this.hederaTokenStoreFactory = hederaTokenStoreFactory;
	}

	void setAccountStoreFactory(final AccountStoreFactory accountStoreFactory) {
		this.accountStoreFactory = accountStoreFactory;
	}

	void setSideEffectsFactory(final Supplier<SideEffectsTracker> sideEffectsFactory) {
		this.sideEffectsFactory = sideEffectsFactory;
	}

	void setAssociateLogicFactory(final AssociateLogicFactory associateLogicFactory) {
		this.associateLogicFactory = associateLogicFactory;
	}

	public Precompile getPrecompile() {
		return precompile;
	}
}<|MERGE_RESOLUTION|>--- conflicted
+++ resolved
@@ -197,12 +197,9 @@
 			final ExpiringCreations creator,
 			final DissociationFactory dissociationFactory,
 			final ImpliedTransfersMarshal impliedTransfersMarshal,
-<<<<<<< HEAD
+			final Provider<FeeCalculator> feeCalculator,
+			final StateView currentView,
 			final AliasManager aliasManager
-=======
-			final Provider<FeeCalculator> feeCalculator,
-			final StateView currentView
->>>>>>> b86a0076
 	) {
 		super("HTS", gasCalculator);
 		this.decoder = decoder;
@@ -215,12 +212,9 @@
 		this.dynamicProperties = dynamicProperties;
 		this.dissociationFactory = dissociationFactory;
 		this.impliedTransfersMarshal = impliedTransfersMarshal;
-<<<<<<< HEAD
-		this.aliasManager = aliasManager;
-=======
 		this.feeCalculator = feeCalculator;
 		this.currentView = currentView;
->>>>>>> b86a0076
+		this.aliasManager = aliasManager;
 	}
 
 	private long gasFeeInTinybars(final TransactionBody.Builder txBody, Instant consensusTime) {
