/*
 * Copyright (C) 2021-2022 Hedera Hashgraph, LLC
 *
 * Licensed under the Apache License, Version 2.0 (the "License");
 * you may not use this file except in compliance with the License.
 * You may obtain a copy of the License at
 *
 *      http://www.apache.org/licenses/LICENSE-2.0
 *
 * Unless required by applicable law or agreed to in writing, software
 * distributed under the License is distributed on an "AS IS" BASIS,
 * WITHOUT WARRANTIES OR CONDITIONS OF ANY KIND, either express or implied.
 * See the License for the specific language governing permissions and
 * limitations under the License.
 */
package com.hedera.services.store.contracts.precompile;

import static com.hedera.services.exceptions.ValidationUtils.validateTrue;
import static com.hedera.services.state.EntityCreator.EMPTY_MEMO;
import static com.hedera.services.store.contracts.precompile.utils.DescriptorUtils.isTokenProxyRedirect;
import static com.hedera.services.store.contracts.precompile.utils.DescriptorUtils.isViewFunction;
import static com.hedera.services.utils.EntityIdUtils.contractIdFromEvmAddress;
import static com.hederahashgraph.api.proto.java.ResponseCodeEnum.FAIL_INVALID;
import static com.hederahashgraph.api.proto.java.ResponseCodeEnum.INSUFFICIENT_GAS;
import static com.hederahashgraph.api.proto.java.ResponseCodeEnum.INVALID_TOKEN_ID;
import static com.hederahashgraph.api.proto.java.ResponseCodeEnum.NOT_SUPPORTED;

import com.google.common.annotations.VisibleForTesting;
import com.hedera.services.context.SideEffectsTracker;
import com.hedera.services.context.primitives.StateView;
import com.hedera.services.context.properties.GlobalDynamicProperties;
import com.hedera.services.contracts.sources.EvmSigsVerifier;
import com.hedera.services.contracts.sources.TxnAwareEvmSigsVerifier;
import com.hedera.services.exceptions.InvalidTransactionException;
import com.hedera.services.fees.FeeCalculator;
import com.hedera.services.grpc.marshalling.ImpliedTransfersMarshal;
import com.hedera.services.records.RecordsHistorian;
import com.hedera.services.state.EntityCreator;
import com.hedera.services.state.enums.TokenType;
import com.hedera.services.state.expiry.ExpiringCreations;
import com.hedera.services.state.submerkle.EntityId;
import com.hedera.services.state.submerkle.ExpirableTxnRecord;
import com.hedera.services.store.contracts.AbstractLedgerWorldUpdater;
import com.hedera.services.store.contracts.HederaStackedWorldStateUpdater;
import com.hedera.services.store.contracts.WorldLedgers;
import com.hedera.services.store.contracts.precompile.codec.DecodingFacade;
import com.hedera.services.store.contracts.precompile.codec.EncodingFacade;
import com.hedera.services.store.contracts.precompile.impl.AllowancePrecompile;
import com.hedera.services.store.contracts.precompile.impl.ApprovePrecompile;
import com.hedera.services.store.contracts.precompile.impl.AssociatePrecompile;
import com.hedera.services.store.contracts.precompile.impl.BalanceOfPrecompile;
import com.hedera.services.store.contracts.precompile.impl.BurnPrecompile;
import com.hedera.services.store.contracts.precompile.impl.DecimalsPrecompile;
import com.hedera.services.store.contracts.precompile.impl.DeleteTokenPrecompile;
import com.hedera.services.store.contracts.precompile.impl.DissociatePrecompile;
import com.hedera.services.store.contracts.precompile.impl.ERCTransferPrecompile;
import com.hedera.services.store.contracts.precompile.impl.FreezeTokenPrecompile;
import com.hedera.services.store.contracts.precompile.impl.FungibleTokenInfoPrecompile;
import com.hedera.services.store.contracts.precompile.impl.GetApprovedPrecompile;
import com.hedera.services.store.contracts.precompile.impl.GetTokenDefaultFreezeStatus;
import com.hedera.services.store.contracts.precompile.impl.GetTokenDefaultKycStatus;
import com.hedera.services.store.contracts.precompile.impl.GrantKycPrecompile;
import com.hedera.services.store.contracts.precompile.impl.IsApprovedForAllPrecompile;
import com.hedera.services.store.contracts.precompile.impl.IsFrozenPrecompile;
import com.hedera.services.store.contracts.precompile.impl.IsKycPrecompile;
import com.hedera.services.store.contracts.precompile.impl.MintPrecompile;
import com.hedera.services.store.contracts.precompile.impl.MultiAssociatePrecompile;
import com.hedera.services.store.contracts.precompile.impl.MultiDissociatePrecompile;
import com.hedera.services.store.contracts.precompile.impl.NamePrecompile;
import com.hedera.services.store.contracts.precompile.impl.NonFungibleTokenInfoPrecompile;
import com.hedera.services.store.contracts.precompile.impl.OwnerOfPrecompile;
import com.hedera.services.store.contracts.precompile.impl.PausePrecompile;
import com.hedera.services.store.contracts.precompile.impl.RevokeKycPrecompile;
import com.hedera.services.store.contracts.precompile.impl.SetApprovalForAllPrecompile;
import com.hedera.services.store.contracts.precompile.impl.SymbolPrecompile;
import com.hedera.services.store.contracts.precompile.impl.TokenCreatePrecompile;
import com.hedera.services.store.contracts.precompile.impl.TokenGetCustomFeesPrecompile;
import com.hedera.services.store.contracts.precompile.impl.TokenInfoPrecompile;
import com.hedera.services.store.contracts.precompile.impl.TokenURIPrecompile;
import com.hedera.services.store.contracts.precompile.impl.TotalSupplyPrecompile;
import com.hedera.services.store.contracts.precompile.impl.TransferPrecompile;
import com.hedera.services.store.contracts.precompile.impl.UnfreezeTokenPrecompile;
import com.hedera.services.store.contracts.precompile.impl.UnpausePrecompile;
import com.hedera.services.store.contracts.precompile.impl.WipeFungiblePrecompile;
import com.hedera.services.store.contracts.precompile.impl.WipeNonFungiblePrecompile;
import com.hedera.services.store.contracts.precompile.utils.DescriptorUtils;
import com.hedera.services.store.contracts.precompile.utils.PrecompilePricingUtils;
import com.hedera.services.store.contracts.precompile.utils.PrecompileUtils;
import com.hederahashgraph.api.proto.java.ContractID;
import com.hederahashgraph.api.proto.java.ResponseCodeEnum;
import com.hederahashgraph.api.proto.java.TransactionBody;
import java.util.Optional;
import java.util.function.Supplier;
import java.util.function.UnaryOperator;
import javax.inject.Inject;
import javax.inject.Provider;
import javax.inject.Singleton;
import org.apache.commons.lang3.tuple.Pair;
import org.apache.logging.log4j.LogManager;
import org.apache.logging.log4j.Logger;
import org.apache.tuweni.bytes.Bytes;
import org.hyperledger.besu.datatypes.Address;
import org.hyperledger.besu.evm.frame.ExceptionalHaltReason;
import org.hyperledger.besu.evm.frame.MessageFrame;
import org.hyperledger.besu.evm.gascalculator.GasCalculator;
import org.hyperledger.besu.evm.precompile.AbstractPrecompiledContract;
import org.hyperledger.besu.evm.precompile.PrecompiledContract;
import org.jetbrains.annotations.NotNull;

@Singleton
public class HTSPrecompiledContract extends AbstractPrecompiledContract {
    private static final Logger log = LogManager.getLogger(HTSPrecompiledContract.class);

    public static final String HTS_PRECOMPILED_CONTRACT_ADDRESS = "0x167";
    public static final ContractID HTS_PRECOMPILE_MIRROR_ID =
            contractIdFromEvmAddress(
                    Address.fromHexString(HTS_PRECOMPILED_CONTRACT_ADDRESS).toArrayUnsafe());
    public static final EntityId HTS_PRECOMPILE_MIRROR_ENTITY_ID =
            EntityId.fromGrpcContractId(HTS_PRECOMPILE_MIRROR_ID);

    private static final PrecompileContractResult NO_RESULT =
            new PrecompileContractResult(
                    null, true, MessageFrame.State.COMPLETED_FAILED, Optional.empty());

    private static final Bytes STATIC_CALL_REVERT_REASON =
            Bytes.of("HTS precompiles are not static".getBytes());
    private static final String NOT_SUPPORTED_FUNGIBLE_OPERATION_REASON =
            "Invalid operation for ERC-20 token!";
    private static final String NOT_SUPPORTED_NON_FUNGIBLE_OPERATION_REASON =
            "Invalid operation for ERC-721 token!";
    private static final Bytes ERROR_DECODING_INPUT_REVERT_REASON =
            Bytes.of("Error decoding precompile input".getBytes());
    public static final String URI_QUERY_NON_EXISTING_TOKEN_ERROR =
            "ERC721Metadata: URI query for nonexistent token";

    private final EntityCreator creator;
    private final DecodingFacade decoder;
    private final EncodingFacade encoder;
    private final GlobalDynamicProperties dynamicProperties;
    private final EvmSigsVerifier sigsVerifier;
    private final RecordsHistorian recordsHistorian;
    private final SyntheticTxnFactory syntheticTxnFactory;
    private final InfrastructureFactory infrastructureFactory;
    private final ImpliedTransfersMarshal impliedTransfersMarshal;

    private Precompile precompile;
    private TransactionBody.Builder transactionBody;
    private final Provider<FeeCalculator> feeCalculator;
    private long gasRequirement = 0;
    private final StateView currentView;
    private SideEffectsTracker sideEffectsTracker;
    private final PrecompilePricingUtils precompilePricingUtils;
    private WorldLedgers ledgers;
    private Address senderAddress;
    private HederaStackedWorldStateUpdater updater;

    @Inject
    public HTSPrecompiledContract(
            final GlobalDynamicProperties dynamicProperties,
            final GasCalculator gasCalculator,
            final RecordsHistorian recordsHistorian,
            final TxnAwareEvmSigsVerifier sigsVerifier,
            final DecodingFacade decoder,
            final EncodingFacade encoder,
            final SyntheticTxnFactory syntheticTxnFactory,
            final ExpiringCreations creator,
            final ImpliedTransfersMarshal impliedTransfersMarshal,
            final Provider<FeeCalculator> feeCalculator,
            final StateView currentView,
            final PrecompilePricingUtils precompilePricingUtils,
            final InfrastructureFactory infrastructureFactory) {
        super("HTS", gasCalculator);
        this.decoder = decoder;
        this.encoder = encoder;
        this.sigsVerifier = sigsVerifier;
        this.recordsHistorian = recordsHistorian;
        this.syntheticTxnFactory = syntheticTxnFactory;
        this.creator = creator;
        this.dynamicProperties = dynamicProperties;
        this.impliedTransfersMarshal = impliedTransfersMarshal;
        this.feeCalculator = feeCalculator;
        this.currentView = currentView;
        this.precompilePricingUtils = precompilePricingUtils;
        this.infrastructureFactory = infrastructureFactory;
    }

    public Pair<Long, Bytes> computeCosted(final Bytes input, final MessageFrame frame) {
        if (frame.isStatic()) {
            if (!isTokenProxyRedirect(input) && !isViewFunction(input)) {
                frame.setRevertReason(STATIC_CALL_REVERT_REASON);
                return Pair.of(defaultGas(), null);
            }

            final var proxyUpdater = (HederaStackedWorldStateUpdater) frame.getWorldUpdater();
            if (!proxyUpdater.isInTransaction()) {
                if (isTokenProxyRedirect(input)) {
                    final var executor =
                            infrastructureFactory.newRedirectExecutor(
                                    input, frame, precompilePricingUtils::computeViewFunctionGas);
                    return executor.computeCosted();
                } else if (isViewFunction(input)) {
                    final var executor =
                            infrastructureFactory.newViewExecutor(
                                    input,
                                    frame,
                                    precompilePricingUtils::computeViewFunctionGas,
                                    currentView,
                                    ledgers);
                    return executor.computeCosted();
                }
            }
        }
        final var result = computePrecompile(input, frame);
        return Pair.of(gasRequirement, result.getOutput());
    }

    @Override
    public long gasRequirement(final Bytes bytes) {
        return gasRequirement;
    }

    @NotNull
    @Override
    public PrecompileContractResult computePrecompile(
            final Bytes input, @NotNull final MessageFrame frame) {
        prepareFields(frame);
        prepareComputation(input, updater::unaliased);

        gasRequirement = defaultGas();
        if (this.precompile == null || this.transactionBody == null) {
            frame.setRevertReason(ERROR_DECODING_INPUT_REVERT_REASON);
            return NO_RESULT;
        }

        final var now = frame.getBlockValues().getTimestamp();
        gasRequirement = precompile.getGasRequirement(now);
        Bytes result = computeInternal(frame);

        return result == null
                ? PrecompiledContract.PrecompileContractResult.halt(
                        null, Optional.of(ExceptionalHaltReason.NONE))
                : PrecompiledContract.PrecompileContractResult.success(result);
    }

    void prepareFields(final MessageFrame frame) {
        this.updater = (HederaStackedWorldStateUpdater) frame.getWorldUpdater();
        this.sideEffectsTracker = infrastructureFactory.newSideEffects();
        this.ledgers = updater.wrappedTrackingLedgers(sideEffectsTracker);

        final var unaliasedSenderAddress =
                updater.permissivelyUnaliased(frame.getSenderAddress().toArray());
        this.senderAddress = Address.wrap(Bytes.of(unaliasedSenderAddress));
    }

    void prepareComputation(final Bytes input, final UnaryOperator<byte[]> aliasResolver) {
        this.precompile = null;
        this.transactionBody = null;

        int functionId = input.getInt(0);
        PrecompileFunctionSelector selector = PrecompileFunctionSelector.fromFunctionId(functionId);
        if (selector == null) {
            return;
        }
        this.gasRequirement = 0L;

        this.precompile =
                switch (selector) {
                    case ABI_ID_CRYPTO_TRANSFER,
                            ABI_ID_TRANSFER_TOKENS,
                            ABI_ID_TRANSFER_TOKEN,
                            ABI_ID_TRANSFER_NFTS,
                            ABI_ID_TRANSFER_NFT -> new TransferPrecompile(
                            ledgers,
                            decoder,
                            updater,
                            sigsVerifier,
                            sideEffectsTracker,
                            syntheticTxnFactory,
                            infrastructureFactory,
                            precompilePricingUtils,
                            selector,
                            senderAddress,
                            impliedTransfersMarshal);
                    case ABI_ID_MINT_TOKEN -> new MintPrecompile(
                            ledgers,
                            decoder,
                            encoder,
                            updater.aliases(),
                            sigsVerifier,
                            recordsHistorian,
                            sideEffectsTracker,
                            syntheticTxnFactory,
                            infrastructureFactory,
                            precompilePricingUtils);
                    case ABI_ID_BURN_TOKEN -> new BurnPrecompile(
                            ledgers,
                            decoder,
                            encoder,
                            updater.aliases(),
                            sigsVerifier,
                            sideEffectsTracker,
                            syntheticTxnFactory,
                            infrastructureFactory,
                            precompilePricingUtils);
                    case ABI_ID_ASSOCIATE_TOKENS -> new MultiAssociatePrecompile(
                            ledgers,
                            decoder,
                            updater.aliases(),
                            sigsVerifier,
                            sideEffectsTracker,
                            syntheticTxnFactory,
                            infrastructureFactory,
                            precompilePricingUtils,
                            feeCalculator,
                            currentView);
                    case ABI_ID_ASSOCIATE_TOKEN -> new AssociatePrecompile(
                            ledgers,
                            decoder,
                            updater.aliases(),
                            sigsVerifier,
                            sideEffectsTracker,
                            syntheticTxnFactory,
                            infrastructureFactory,
                            precompilePricingUtils,
                            feeCalculator,
                            currentView);
                    case ABI_ID_DISSOCIATE_TOKENS -> new MultiDissociatePrecompile(
                            ledgers,
                            decoder,
                            updater.aliases(),
                            sigsVerifier,
                            sideEffectsTracker,
                            syntheticTxnFactory,
                            infrastructureFactory,
                            precompilePricingUtils,
                            feeCalculator,
                            currentView);
                    case ABI_ID_DISSOCIATE_TOKEN -> new DissociatePrecompile(
                            ledgers,
                            decoder,
                            updater.aliases(),
                            sigsVerifier,
                            sideEffectsTracker,
                            syntheticTxnFactory,
                            infrastructureFactory,
                            precompilePricingUtils,
                            feeCalculator,
                            currentView);
                    case ABI_ID_PAUSE_TOKEN -> new PausePrecompile(
                            ledgers,
                            decoder,
                            updater.aliases(),
                            sigsVerifier,
                            sideEffectsTracker,
                            syntheticTxnFactory,
                            infrastructureFactory,
                            precompilePricingUtils);
                    case ABI_ID_UNPAUSE_TOKEN -> new UnpausePrecompile(
                            ledgers,
                            decoder,
                            updater.aliases(),
                            sigsVerifier,
                            sideEffectsTracker,
                            syntheticTxnFactory,
                            infrastructureFactory,
                            precompilePricingUtils);
                    case ABI_ID_ALLOWANCE -> checkFeatureFlag(
                            dynamicProperties.areAllowancesEnabled(),
                            () ->
                                    new AllowancePrecompile(
                                            syntheticTxnFactory,
                                            ledgers,
                                            encoder,
                                            decoder,
                                            precompilePricingUtils));
                    case ABI_ID_APPROVE -> checkFeatureFlag(
                            dynamicProperties.areAllowancesEnabled(),
                            () ->
                                    new ApprovePrecompile(
                                            true,
                                            ledgers,
                                            decoder,
                                            encoder,
                                            currentView,
                                            sideEffectsTracker,
                                            syntheticTxnFactory,
                                            infrastructureFactory,
                                            precompilePricingUtils,
                                            senderAddress));
                    case ABI_ID_APPROVE_NFT -> checkFeatureFlag(
                            dynamicProperties.areAllowancesEnabled(),
                            () ->
                                    new ApprovePrecompile(
                                            false,
                                            ledgers,
                                            decoder,
                                            encoder,
                                            currentView,
                                            sideEffectsTracker,
                                            syntheticTxnFactory,
                                            infrastructureFactory,
                                            precompilePricingUtils,
                                            senderAddress));
                    case ABI_ID_SET_APPROVAL_FOR_ALL -> checkFeatureFlag(
                            dynamicProperties.areAllowancesEnabled(),
                            () ->
                                    new SetApprovalForAllPrecompile(
                                            ledgers,
                                            decoder,
                                            currentView,
                                            sideEffectsTracker,
                                            syntheticTxnFactory,
                                            infrastructureFactory,
                                            precompilePricingUtils,
                                            senderAddress));
                    case ABI_ID_GET_APPROVED -> checkFeatureFlag(
                            dynamicProperties.areAllowancesEnabled(),
                            () ->
                                    new GetApprovedPrecompile(
                                            syntheticTxnFactory,
                                            ledgers,
                                            encoder,
                                            decoder,
                                            precompilePricingUtils));
                    case ABI_ID_IS_APPROVED_FOR_ALL -> checkFeatureFlag(
                            dynamicProperties.areAllowancesEnabled(),
                            () ->
                                    new IsApprovedForAllPrecompile(
                                            syntheticTxnFactory,
                                            ledgers,
                                            encoder,
                                            decoder,
                                            precompilePricingUtils));
                    case ABI_ID_GET_TOKEN_DEFAULT_FREEZE_STATUS -> new GetTokenDefaultFreezeStatus(
                            syntheticTxnFactory, ledgers, encoder, decoder, precompilePricingUtils);
                    case ABI_ID_GET_TOKEN_DEFAULT_KYC_STATUS -> new GetTokenDefaultKycStatus(
                            syntheticTxnFactory, ledgers, encoder, decoder, precompilePricingUtils);
                    case ABI_ID_IS_KYC -> new IsKycPrecompile(
                            null,
                            syntheticTxnFactory,
                            ledgers,
                            encoder,
                            decoder,
                            precompilePricingUtils);
                    case ABI_ID_GRANT_TOKEN_KYC -> new GrantKycPrecompile(
                            ledgers,
                            decoder,
                            updater.aliases(),
                            sigsVerifier,
                            sideEffectsTracker,
                            syntheticTxnFactory,
                            infrastructureFactory,
<<<<<<< HEAD
                            precompilePricingUtils);
                    case AbiConstants.ABI_ID_REVOKE_TOKEN_KYC -> new RevokeKycPrecompile(
=======
                            precompilePricingUtils,
                            true);
                    case ABI_ID_REVOKE_TOKEN_KYC -> new RevokeKycPrecompile(
>>>>>>> 064f4416
                            ledgers,
                            decoder,
                            updater.aliases(),
                            sigsVerifier,
                            sideEffectsTracker,
                            syntheticTxnFactory,
                            infrastructureFactory,
<<<<<<< HEAD
                            precompilePricingUtils);
                    case AbiConstants.ABI_WIPE_TOKEN_ACCOUNT_FUNGIBLE -> new WipeFungiblePrecompile(
=======
                            precompilePricingUtils,
                            false);
                    case ABI_WIPE_TOKEN_ACCOUNT_FUNGIBLE -> new WipeFungiblePrecompile(
>>>>>>> 064f4416
                            ledgers,
                            decoder,
                            updater.aliases(),
                            sigsVerifier,
                            sideEffectsTracker,
                            syntheticTxnFactory,
                            infrastructureFactory,
                            precompilePricingUtils);
                    case ABI_WIPE_TOKEN_ACCOUNT_NFT -> new WipeNonFungiblePrecompile(
                            ledgers,
                            decoder,
                            updater.aliases(),
                            sigsVerifier,
                            sideEffectsTracker,
                            syntheticTxnFactory,
                            infrastructureFactory,
                            precompilePricingUtils);
                    case ABI_ID_IS_FROZEN -> new IsFrozenPrecompile(
                            null,
                            syntheticTxnFactory,
                            ledgers,
                            encoder,
                            decoder,
                            precompilePricingUtils);
                    case ABI_ID_FREEZE -> new FreezeTokenPrecompile(
                            ledgers,
                            decoder,
                            updater.aliases(),
                            sigsVerifier,
                            sideEffectsTracker,
                            syntheticTxnFactory,
                            infrastructureFactory,
                            precompilePricingUtils,
                            true);
                    case ABI_ID_UNFREEZE -> new UnfreezeTokenPrecompile(
                            ledgers,
                            decoder,
                            updater.aliases(),
                            sigsVerifier,
                            sideEffectsTracker,
                            syntheticTxnFactory,
                            infrastructureFactory,
                            precompilePricingUtils,
                            false);
                    case ABI_ID_DELETE_TOKEN -> new DeleteTokenPrecompile(
                            ledgers,
                            decoder,
                            updater.aliases(),
                            sigsVerifier,
                            sideEffectsTracker,
                            syntheticTxnFactory,
                            infrastructureFactory,
                            precompilePricingUtils);
                    case ABI_ID_REDIRECT_FOR_TOKEN -> {
                        final var target = DescriptorUtils.getRedirectTarget(input);
                        final var tokenId = target.tokenId();
                        final var isFungibleToken =
                                TokenType.FUNGIBLE_COMMON.equals(ledgers.typeOf(tokenId));
                        final var nestedFunctionSelector = target.descriptor();
                        final var nestedSelector =
                                PrecompileFunctionSelector.fromFunctionId(nestedFunctionSelector);
                        if (nestedSelector == null) {
                            yield null;
                        }
                        yield switch (nestedSelector) {
                            case ABI_ID_ERC_NAME -> new NamePrecompile(
                                    tokenId,
                                    syntheticTxnFactory,
                                    ledgers,
                                    encoder,
                                    decoder,
                                    precompilePricingUtils);
                            case ABI_ID_ERC_SYMBOL -> new SymbolPrecompile(
                                    tokenId,
                                    syntheticTxnFactory,
                                    ledgers,
                                    encoder,
                                    decoder,
                                    precompilePricingUtils);
                            case ABI_ID_ERC_DECIMALS -> checkFungible(
                                    isFungibleToken,
                                    () ->
                                            new DecimalsPrecompile(
                                                    tokenId,
                                                    syntheticTxnFactory,
                                                    ledgers,
                                                    encoder,
                                                    decoder,
                                                    precompilePricingUtils));
                            case ABI_ID_ERC_TOTAL_SUPPLY_TOKEN -> new TotalSupplyPrecompile(
                                    tokenId,
                                    syntheticTxnFactory,
                                    ledgers,
                                    encoder,
                                    decoder,
                                    precompilePricingUtils);
                            case ABI_ID_ERC_BALANCE_OF_TOKEN -> new BalanceOfPrecompile(
                                    tokenId,
                                    syntheticTxnFactory,
                                    ledgers,
                                    encoder,
                                    decoder,
                                    precompilePricingUtils);
                            case ABI_ID_ERC_OWNER_OF_NFT -> checkNFT(
                                    isFungibleToken,
                                    () ->
                                            new OwnerOfPrecompile(
                                                    tokenId,
                                                    syntheticTxnFactory,
                                                    ledgers,
                                                    encoder,
                                                    decoder,
                                                    precompilePricingUtils));
                            case ABI_ID_ERC_TOKEN_URI_NFT -> checkNFT(
                                    isFungibleToken,
                                    () ->
                                            new TokenURIPrecompile(
                                                    tokenId,
                                                    syntheticTxnFactory,
                                                    ledgers,
                                                    encoder,
                                                    decoder,
                                                    precompilePricingUtils));
                            case ABI_ID_ERC_TRANSFER -> checkFungible(
                                    isFungibleToken,
                                    () ->
                                            new ERCTransferPrecompile(
                                                    tokenId,
                                                    senderAddress,
                                                    isFungibleToken,
                                                    ledgers,
                                                    decoder,
                                                    encoder,
                                                    updater,
                                                    sigsVerifier,
                                                    sideEffectsTracker,
                                                    syntheticTxnFactory,
                                                    infrastructureFactory,
                                                    precompilePricingUtils,
                                                    selector,
                                                    impliedTransfersMarshal));
                            case ABI_ID_ERC_TRANSFER_FROM -> checkFeatureFlag(
                                    dynamicProperties.areAllowancesEnabled(),
                                    () ->
                                            new ERCTransferPrecompile(
                                                    tokenId,
                                                    senderAddress,
                                                    isFungibleToken,
                                                    ledgers,
                                                    decoder,
                                                    encoder,
                                                    updater,
                                                    sigsVerifier,
                                                    sideEffectsTracker,
                                                    syntheticTxnFactory,
                                                    infrastructureFactory,
                                                    precompilePricingUtils,
                                                    selector,
                                                    impliedTransfersMarshal));
                            case ABI_ID_ERC_ALLOWANCE -> checkFeatureFlag(
                                    dynamicProperties.areAllowancesEnabled(),
                                    () ->
                                            new AllowancePrecompile(
                                                    tokenId,
                                                    syntheticTxnFactory,
                                                    ledgers,
                                                    encoder,
                                                    decoder,
                                                    precompilePricingUtils));
                            case ABI_ID_ERC_APPROVE -> checkFeatureFlag(
                                    dynamicProperties.areAllowancesEnabled(),
                                    () ->
                                            new ApprovePrecompile(
                                                    tokenId,
                                                    isFungibleToken,
                                                    ledgers,
                                                    decoder,
                                                    encoder,
                                                    currentView,
                                                    sideEffectsTracker,
                                                    syntheticTxnFactory,
                                                    infrastructureFactory,
                                                    precompilePricingUtils,
                                                    senderAddress));
                            case ABI_ID_ERC_SET_APPROVAL_FOR_ALL -> checkFeatureFlag(
                                    dynamicProperties.areAllowancesEnabled(),
                                    () ->
                                            new SetApprovalForAllPrecompile(
                                                    tokenId,
                                                    ledgers,
                                                    decoder,
                                                    currentView,
                                                    sideEffectsTracker,
                                                    syntheticTxnFactory,
                                                    infrastructureFactory,
                                                    precompilePricingUtils,
                                                    senderAddress));
                            case ABI_ID_ERC_GET_APPROVED -> checkFeatureFlag(
                                    dynamicProperties.areAllowancesEnabled(),
                                    () ->
                                            new GetApprovedPrecompile(
                                                    tokenId,
                                                    syntheticTxnFactory,
                                                    ledgers,
                                                    encoder,
                                                    decoder,
                                                    precompilePricingUtils));
                            case ABI_ID_ERC_IS_APPROVED_FOR_ALL -> checkFeatureFlag(
                                    dynamicProperties.areAllowancesEnabled(),
                                    () ->
                                            new IsApprovedForAllPrecompile(
                                                    tokenId,
                                                    syntheticTxnFactory,
                                                    ledgers,
                                                    encoder,
                                                    decoder,
                                                    precompilePricingUtils));
                            default -> null;
                        };
                    }
                    case ABI_ID_CREATE_FUNGIBLE_TOKEN,
                            ABI_ID_CREATE_FUNGIBLE_TOKEN_WITH_FEES,
                            ABI_ID_CREATE_NON_FUNGIBLE_TOKEN,
                            ABI_ID_CREATE_NON_FUNGIBLE_TOKEN_WITH_FEES -> (dynamicProperties
                                    .isHTSPrecompileCreateEnabled())
                            ? new TokenCreatePrecompile(
                                    ledgers,
                                    decoder,
                                    encoder,
                                    updater,
                                    sigsVerifier,
                                    recordsHistorian,
                                    sideEffectsTracker,
                                    syntheticTxnFactory,
                                    infrastructureFactory,
                                    selector,
                                    senderAddress,
                                    dynamicProperties.fundingAccount(),
                                    feeCalculator,
                                    precompilePricingUtils)
                            : null;
                    case ABI_ID_GET_TOKEN_INFO -> new TokenInfoPrecompile(
                            null,
                            syntheticTxnFactory,
                            ledgers,
                            encoder,
                            decoder,
                            precompilePricingUtils,
                            currentView);
                    case ABI_ID_GET_FUNGIBLE_TOKEN_INFO -> new FungibleTokenInfoPrecompile(
                            null,
                            syntheticTxnFactory,
                            ledgers,
                            encoder,
                            decoder,
                            precompilePricingUtils,
                            currentView);
                    case ABI_ID_GET_NON_FUNGIBLE_TOKEN_INFO -> new NonFungibleTokenInfoPrecompile(
                            null,
                            syntheticTxnFactory,
                            ledgers,
                            encoder,
                            decoder,
                            precompilePricingUtils,
                            currentView);
                    case ABI_ID_GET_TOKEN_CUSTOM_FEES -> new TokenGetCustomFeesPrecompile(
                            null,
                            syntheticTxnFactory,
                            ledgers,
                            encoder,
                            decoder,
                            precompilePricingUtils,
                            currentView);
                    default -> null;
                };
        if (precompile != null) {
            decodeInput(input, aliasResolver);
        }
    }

    /* --- Helpers --- */
    void decodeInput(final Bytes input, final UnaryOperator<byte[]> aliasResolver) {
        this.transactionBody = TransactionBody.newBuilder();
        try {
            this.transactionBody = this.precompile.body(input, aliasResolver);
        } catch (Exception e) {
            log.warn("Internal precompile failure", e);
            transactionBody = null;
        }
    }

    private Precompile checkNFT(boolean isFungible, Supplier<Precompile> precompileSupplier) {
        if (isFungible) {
            throw new InvalidTransactionException(
                    NOT_SUPPORTED_FUNGIBLE_OPERATION_REASON, INVALID_TOKEN_ID);
        } else {
            return precompileSupplier.get();
        }
    }

    private Precompile checkFungible(boolean isFungible, Supplier<Precompile> precompileSupplier) {
        if (!isFungible) {
            throw new InvalidTransactionException(
                    NOT_SUPPORTED_NON_FUNGIBLE_OPERATION_REASON, INVALID_TOKEN_ID);
        } else {
            return precompileSupplier.get();
        }
    }

    private Precompile checkFeatureFlag(
            boolean featureFlag, Supplier<Precompile> precompileSupplier) {
        if (!featureFlag) {
            throw new InvalidTransactionException(NOT_SUPPORTED);
        } else {
            return precompileSupplier.get();
        }
    }

    @SuppressWarnings("rawtypes")
    protected Bytes computeInternal(final MessageFrame frame) {
        Bytes result;
        ExpirableTxnRecord.Builder childRecord;
        try {
            validateTrue(frame.getRemainingGas() >= gasRequirement, INSUFFICIENT_GAS);

            precompile.handleSentHbars(frame);
            precompile.customizeTrackingLedgers(ledgers);
            precompile.run(frame);

            // As in HederaLedger.commit(), we must first commit the ledgers before creating our
            // synthetic record, as the ledger interceptors will populate the sideEffectsTracker
            ledgers.commit();

            childRecord =
                    creator.createSuccessfulSyntheticRecord(
                            precompile.getCustomFees(), sideEffectsTracker, EMPTY_MEMO);
            result = precompile.getSuccessResultFor(childRecord);
            addContractCallResultToRecord(childRecord, result, Optional.empty(), frame);
        } catch (final InvalidTransactionException e) {
            final var status = e.getResponseCode();
            childRecord = creator.createUnsuccessfulSyntheticRecord(status);
            result = precompile.getFailureResultFor(status);
            addContractCallResultToRecord(childRecord, result, Optional.of(status), frame);
            if (e.isReverting()) {
                frame.setState(MessageFrame.State.REVERT);
                frame.setRevertReason(e.getRevertReason());
            }
        } catch (final Exception e) {
            log.warn("Internal precompile failure", e);
            childRecord = creator.createUnsuccessfulSyntheticRecord(FAIL_INVALID);
            result = precompile.getFailureResultFor(FAIL_INVALID);
            addContractCallResultToRecord(childRecord, result, Optional.of(FAIL_INVALID), frame);
        }

        // This should always have a parent stacked updater
        final var parentUpdater = updater.parentUpdater();
        if (parentUpdater.isPresent()) {
            final var parent = (AbstractLedgerWorldUpdater) parentUpdater.get();
            parent.manageInProgressRecord(recordsHistorian, childRecord, this.transactionBody);
        } else {
            throw new InvalidTransactionException(
                    "HTS precompile frame had no parent updater", FAIL_INVALID);
        }

        return result;
    }

    private void addContractCallResultToRecord(
            final ExpirableTxnRecord.Builder childRecord,
            final Bytes result,
            final Optional<ResponseCodeEnum> errorStatus,
            final MessageFrame messageFrame) {
        if (dynamicProperties.shouldExportPrecompileResults()) {
            PrecompileUtils.addContractCallResultToRecord(
                    this.gasRequirement,
                    childRecord,
                    result,
                    errorStatus,
                    messageFrame,
                    dynamicProperties.shouldExportPrecompileResults(),
                    precompile.shouldAddTraceabilityFieldsToRecord(),
                    senderAddress);
        }
    }

    private long defaultGas() {
        return dynamicProperties.htsDefaultGasCost();
    }

    @VisibleForTesting
    public Precompile getPrecompile() {
        return precompile;
    }
}<|MERGE_RESOLUTION|>--- conflicted
+++ resolved
@@ -450,29 +450,17 @@
                             sideEffectsTracker,
                             syntheticTxnFactory,
                             infrastructureFactory,
-<<<<<<< HEAD
-                            precompilePricingUtils);
-                    case AbiConstants.ABI_ID_REVOKE_TOKEN_KYC -> new RevokeKycPrecompile(
-=======
-                            precompilePricingUtils,
-                            true);
+                            precompilePricingUtils);
                     case ABI_ID_REVOKE_TOKEN_KYC -> new RevokeKycPrecompile(
->>>>>>> 064f4416
-                            ledgers,
-                            decoder,
-                            updater.aliases(),
-                            sigsVerifier,
-                            sideEffectsTracker,
-                            syntheticTxnFactory,
-                            infrastructureFactory,
-<<<<<<< HEAD
-                            precompilePricingUtils);
-                    case AbiConstants.ABI_WIPE_TOKEN_ACCOUNT_FUNGIBLE -> new WipeFungiblePrecompile(
-=======
-                            precompilePricingUtils,
-                            false);
+                            ledgers,
+                            decoder,
+                            updater.aliases(),
+                            sigsVerifier,
+                            sideEffectsTracker,
+                            syntheticTxnFactory,
+                            infrastructureFactory,
+                            precompilePricingUtils);
                     case ABI_WIPE_TOKEN_ACCOUNT_FUNGIBLE -> new WipeFungiblePrecompile(
->>>>>>> 064f4416
                             ledgers,
                             decoder,
                             updater.aliases(),
