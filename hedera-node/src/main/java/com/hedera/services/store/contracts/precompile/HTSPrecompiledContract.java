/*
 * Copyright (C) 2021-2022 Hedera Hashgraph, LLC
 *
 * Licensed under the Apache License, Version 2.0 (the "License");
 * you may not use this file except in compliance with the License.
 * You may obtain a copy of the License at
 *
 *      http://www.apache.org/licenses/LICENSE-2.0
 *
 * Unless required by applicable law or agreed to in writing, software
 * distributed under the License is distributed on an "AS IS" BASIS,
 * WITHOUT WARRANTIES OR CONDITIONS OF ANY KIND, either express or implied.
 * See the License for the specific language governing permissions and
 * limitations under the License.
 */
package com.hedera.services.store.contracts.precompile;

import static com.hedera.services.exceptions.ValidationUtils.validateTrue;
import static com.hedera.services.state.EntityCreator.EMPTY_MEMO;
import static com.hedera.services.store.contracts.precompile.utils.DescriptorUtils.isTokenProxyRedirect;
import static com.hedera.services.store.contracts.precompile.utils.DescriptorUtils.isViewFunction;
import static com.hedera.services.utils.EntityIdUtils.contractIdFromEvmAddress;
import static com.hederahashgraph.api.proto.java.ResponseCodeEnum.FAIL_INVALID;
import static com.hederahashgraph.api.proto.java.ResponseCodeEnum.INSUFFICIENT_GAS;
import static com.hederahashgraph.api.proto.java.ResponseCodeEnum.INVALID_TOKEN_ID;
import static com.hederahashgraph.api.proto.java.ResponseCodeEnum.NOT_SUPPORTED;

import com.google.common.annotations.VisibleForTesting;
import com.hedera.services.context.SideEffectsTracker;
import com.hedera.services.context.primitives.StateView;
import com.hedera.services.context.properties.GlobalDynamicProperties;
import com.hedera.services.contracts.sources.EvmSigsVerifier;
import com.hedera.services.contracts.sources.TxnAwareEvmSigsVerifier;
import com.hedera.services.exceptions.InvalidTransactionException;
import com.hedera.services.fees.FeeCalculator;
import com.hedera.services.grpc.marshalling.ImpliedTransfersMarshal;
import com.hedera.services.records.RecordsHistorian;
import com.hedera.services.state.EntityCreator;
import com.hedera.services.state.enums.TokenType;
import com.hedera.services.state.expiry.ExpiringCreations;
import com.hedera.services.state.submerkle.EntityId;
import com.hedera.services.state.submerkle.ExpirableTxnRecord;
import com.hedera.services.store.contracts.AbstractLedgerWorldUpdater;
import com.hedera.services.store.contracts.HederaStackedWorldStateUpdater;
import com.hedera.services.store.contracts.WorldLedgers;
import com.hedera.services.store.contracts.precompile.codec.DecodingFacade;
import com.hedera.services.store.contracts.precompile.codec.EncodingFacade;
import com.hedera.services.store.contracts.precompile.impl.AllowancePrecompile;
import com.hedera.services.store.contracts.precompile.impl.ApprovePrecompile;
import com.hedera.services.store.contracts.precompile.impl.AssociatePrecompile;
import com.hedera.services.store.contracts.precompile.impl.BalanceOfPrecompile;
import com.hedera.services.store.contracts.precompile.impl.BurnPrecompile;
import com.hedera.services.store.contracts.precompile.impl.DecimalsPrecompile;
import com.hedera.services.store.contracts.precompile.impl.DissociatePrecompile;
import com.hedera.services.store.contracts.precompile.impl.ERCTransferPrecompile;
import com.hedera.services.store.contracts.precompile.impl.FungibleTokenInfoPrecompile;
import com.hedera.services.store.contracts.precompile.impl.GetApprovedPrecompile;
import com.hedera.services.store.contracts.precompile.impl.GetTokenDefaultFreezeStatus;
import com.hedera.services.store.contracts.precompile.impl.GetTokenDefaultKycStatus;
import com.hedera.services.store.contracts.precompile.impl.IsApprovedForAllPrecompile;
import com.hedera.services.store.contracts.precompile.impl.MintPrecompile;
import com.hedera.services.store.contracts.precompile.impl.MultiAssociatePrecompile;
import com.hedera.services.store.contracts.precompile.impl.MultiDissociatePrecompile;
import com.hedera.services.store.contracts.precompile.impl.NamePrecompile;
import com.hedera.services.store.contracts.precompile.impl.NonFungibleTokenInfoPrecompile;
import com.hedera.services.store.contracts.precompile.impl.OwnerOfPrecompile;
import com.hedera.services.store.contracts.precompile.impl.SetApprovalForAllPrecompile;
import com.hedera.services.store.contracts.precompile.impl.SymbolPrecompile;
import com.hedera.services.store.contracts.precompile.impl.TokenCreatePrecompile;
import com.hedera.services.store.contracts.precompile.impl.TokenInfoPrecompile;
import com.hedera.services.store.contracts.precompile.impl.TokenURIPrecompile;
import com.hedera.services.store.contracts.precompile.impl.TotalSupplyPrecompile;
import com.hedera.services.store.contracts.precompile.impl.TransferPrecompile;
import com.hedera.services.store.contracts.precompile.impl.WipeFungiblePrecompile;
import com.hedera.services.store.contracts.precompile.impl.WipeNonFungiblePrecompile;
import com.hedera.services.store.contracts.precompile.utils.DescriptorUtils;
import com.hedera.services.store.contracts.precompile.utils.PrecompilePricingUtils;
import com.hedera.services.store.contracts.precompile.utils.PrecompileUtils;
import com.hederahashgraph.api.proto.java.ContractID;
import com.hederahashgraph.api.proto.java.ResponseCodeEnum;
import com.hederahashgraph.api.proto.java.TransactionBody;
import java.util.Optional;
import java.util.function.Supplier;
import java.util.function.UnaryOperator;
import javax.inject.Inject;
import javax.inject.Provider;
import javax.inject.Singleton;
import org.apache.commons.lang3.tuple.Pair;
import org.apache.logging.log4j.LogManager;
import org.apache.logging.log4j.Logger;
import org.apache.tuweni.bytes.Bytes;
import org.hyperledger.besu.datatypes.Address;
import org.hyperledger.besu.evm.frame.ExceptionalHaltReason;
import org.hyperledger.besu.evm.frame.MessageFrame;
import org.hyperledger.besu.evm.gascalculator.GasCalculator;
import org.hyperledger.besu.evm.precompile.AbstractPrecompiledContract;
import org.hyperledger.besu.evm.precompile.PrecompiledContract;
import org.jetbrains.annotations.NotNull;

@Singleton
public class HTSPrecompiledContract extends AbstractPrecompiledContract {
    private static final Logger log = LogManager.getLogger(HTSPrecompiledContract.class);

    public static final String HTS_PRECOMPILED_CONTRACT_ADDRESS = "0x167";
    public static final ContractID HTS_PRECOMPILE_MIRROR_ID =
            contractIdFromEvmAddress(
                    Address.fromHexString(HTS_PRECOMPILED_CONTRACT_ADDRESS).toArrayUnsafe());
    public static final EntityId HTS_PRECOMPILE_MIRROR_ENTITY_ID =
            EntityId.fromGrpcContractId(HTS_PRECOMPILE_MIRROR_ID);

    private static final PrecompileContractResult NO_RESULT =
            new PrecompileContractResult(
                    null, true, MessageFrame.State.COMPLETED_FAILED, Optional.empty());

    private static final Bytes STATIC_CALL_REVERT_REASON =
            Bytes.of("HTS precompiles are not static".getBytes());
    private static final String NOT_SUPPORTED_FUNGIBLE_OPERATION_REASON =
            "Invalid operation for ERC-20 token!";
    private static final String NOT_SUPPORTED_NON_FUNGIBLE_OPERATION_REASON =
            "Invalid operation for ERC-721 token!";
    private static final Bytes ERROR_DECODING_INPUT_REVERT_REASON =
            Bytes.of("Error decoding precompile input".getBytes());
    public static final String URI_QUERY_NON_EXISTING_TOKEN_ERROR =
            "ERC721Metadata: URI query for nonexistent token";

    private final EntityCreator creator;
    private final DecodingFacade decoder;
    private final EncodingFacade encoder;
    private final GlobalDynamicProperties dynamicProperties;
    private final EvmSigsVerifier sigsVerifier;
    private final RecordsHistorian recordsHistorian;
    private final SyntheticTxnFactory syntheticTxnFactory;
    private final InfrastructureFactory infrastructureFactory;
    private final ImpliedTransfersMarshal impliedTransfersMarshal;

    private Precompile precompile;
    private TransactionBody.Builder transactionBody;
    private final Provider<FeeCalculator> feeCalculator;
    private long gasRequirement = 0;
    private final StateView currentView;
    private SideEffectsTracker sideEffectsTracker;
    private final PrecompilePricingUtils precompilePricingUtils;
    private WorldLedgers ledgers;
    private Address senderAddress;
    private HederaStackedWorldStateUpdater updater;

    @Inject
    public HTSPrecompiledContract(
            final GlobalDynamicProperties dynamicProperties,
            final GasCalculator gasCalculator,
            final RecordsHistorian recordsHistorian,
            final TxnAwareEvmSigsVerifier sigsVerifier,
            final DecodingFacade decoder,
            final EncodingFacade encoder,
            final SyntheticTxnFactory syntheticTxnFactory,
            final ExpiringCreations creator,
            final ImpliedTransfersMarshal impliedTransfersMarshal,
            final Provider<FeeCalculator> feeCalculator,
            final StateView currentView,
            final PrecompilePricingUtils precompilePricingUtils,
            final InfrastructureFactory infrastructureFactory) {
        super("HTS", gasCalculator);
        this.decoder = decoder;
        this.encoder = encoder;
        this.sigsVerifier = sigsVerifier;
        this.recordsHistorian = recordsHistorian;
        this.syntheticTxnFactory = syntheticTxnFactory;
        this.creator = creator;
        this.dynamicProperties = dynamicProperties;
        this.impliedTransfersMarshal = impliedTransfersMarshal;
        this.feeCalculator = feeCalculator;
        this.currentView = currentView;
        this.precompilePricingUtils = precompilePricingUtils;
        this.infrastructureFactory = infrastructureFactory;
    }

    public Pair<Long, Bytes> computeCosted(final Bytes input, final MessageFrame frame) {
        if (frame.isStatic()) {
            if (!isTokenProxyRedirect(input) && !isViewFunction(input)) {
                frame.setRevertReason(STATIC_CALL_REVERT_REASON);
                return Pair.of(defaultGas(), null);
            }

            final var proxyUpdater = (HederaStackedWorldStateUpdater) frame.getWorldUpdater();
            if (!proxyUpdater.isInTransaction()) {
                if (isTokenProxyRedirect(input)) {
                    final var executor =
                            infrastructureFactory.newRedirectExecutor(
                                    input, frame, precompilePricingUtils::computeViewFunctionGas);
                    return executor.computeCosted();
                } else if (isViewFunction(input)) {
                    final var executor =
                            infrastructureFactory.newViewExecutor(
                                    input,
                                    frame,
                                    precompilePricingUtils::computeViewFunctionGas,
                                    currentView,
                                    ledgers);
                    return executor.computeCosted();
                }
            }
        }
        final var result = computePrecompile(input, frame);
        return Pair.of(gasRequirement, result.getOutput());
    }

    @Override
    public long gasRequirement(final Bytes bytes) {
        return gasRequirement;
    }

    @NotNull
    @Override
    public PrecompileContractResult computePrecompile(
            final Bytes input, @NotNull final MessageFrame frame) {
        prepareFields(frame);
        prepareComputation(input, updater::unaliased);

        gasRequirement = defaultGas();
        if (this.precompile == null || this.transactionBody == null) {
            frame.setRevertReason(ERROR_DECODING_INPUT_REVERT_REASON);
            return NO_RESULT;
        }

        final var now = frame.getBlockValues().getTimestamp();
        gasRequirement = precompile.getGasRequirement(now);
        Bytes result = computeInternal(frame);

        return result == null
                ? PrecompiledContract.PrecompileContractResult.halt(
                        null, Optional.of(ExceptionalHaltReason.NONE))
                : PrecompiledContract.PrecompileContractResult.success(result);
    }

    void prepareFields(final MessageFrame frame) {
        this.updater = (HederaStackedWorldStateUpdater) frame.getWorldUpdater();
        this.sideEffectsTracker = infrastructureFactory.newSideEffects();
        this.ledgers = updater.wrappedTrackingLedgers(sideEffectsTracker);

        final var unaliasedSenderAddress =
                updater.permissivelyUnaliased(frame.getSenderAddress().toArray());
        this.senderAddress = Address.wrap(Bytes.of(unaliasedSenderAddress));
    }

    void prepareComputation(final Bytes input, final UnaryOperator<byte[]> aliasResolver) {
        this.precompile = null;
        this.transactionBody = null;

        int functionId = input.getInt(0);
        this.gasRequirement = 0L;

        this.precompile =
                switch (functionId) {
                    case AbiConstants.ABI_ID_CRYPTO_TRANSFER,
                            AbiConstants.ABI_ID_TRANSFER_TOKENS,
                            AbiConstants.ABI_ID_TRANSFER_TOKEN,
                            AbiConstants.ABI_ID_TRANSFER_NFTS,
                            AbiConstants.ABI_ID_TRANSFER_NFT -> new TransferPrecompile(
                            ledgers,
                            decoder,
                            updater,
                            sigsVerifier,
                            sideEffectsTracker,
                            syntheticTxnFactory,
                            infrastructureFactory,
                            precompilePricingUtils,
                            functionId,
                            senderAddress,
                            impliedTransfersMarshal);
                    case AbiConstants.ABI_ID_MINT_TOKEN -> new MintPrecompile(
                            ledgers,
                            decoder,
                            encoder,
                            updater.aliases(),
                            sigsVerifier,
                            recordsHistorian,
                            sideEffectsTracker,
                            syntheticTxnFactory,
                            infrastructureFactory,
                            precompilePricingUtils);
                    case AbiConstants.ABI_ID_BURN_TOKEN -> new BurnPrecompile(
                            ledgers,
                            decoder,
                            encoder,
                            updater.aliases(),
                            sigsVerifier,
                            sideEffectsTracker,
                            syntheticTxnFactory,
                            infrastructureFactory,
                            precompilePricingUtils);
                    case AbiConstants.ABI_ID_ASSOCIATE_TOKENS -> new MultiAssociatePrecompile(
                            ledgers,
                            decoder,
                            updater.aliases(),
                            sigsVerifier,
                            sideEffectsTracker,
                            syntheticTxnFactory,
                            infrastructureFactory,
                            precompilePricingUtils,
                            feeCalculator,
                            currentView);
                    case AbiConstants.ABI_ID_ASSOCIATE_TOKEN -> new AssociatePrecompile(
                            ledgers,
                            decoder,
                            updater.aliases(),
                            sigsVerifier,
                            sideEffectsTracker,
                            syntheticTxnFactory,
                            infrastructureFactory,
                            precompilePricingUtils,
                            feeCalculator,
                            currentView);
                    case AbiConstants.ABI_ID_DISSOCIATE_TOKENS -> new MultiDissociatePrecompile(
                            ledgers,
                            decoder,
                            updater.aliases(),
                            sigsVerifier,
                            sideEffectsTracker,
                            syntheticTxnFactory,
                            infrastructureFactory,
                            precompilePricingUtils,
                            feeCalculator,
                            currentView);
                    case AbiConstants.ABI_ID_DISSOCIATE_TOKEN -> new DissociatePrecompile(
                            ledgers,
                            decoder,
                            updater.aliases(),
                            sigsVerifier,
                            sideEffectsTracker,
                            syntheticTxnFactory,
                            infrastructureFactory,
                            precompilePricingUtils,
                            feeCalculator,
                            currentView);
                    case AbiConstants.ABI_ID_ALLOWANCE -> checkFeatureFlag(
                            dynamicProperties.areAllowancesEnabled(),
                            () ->
                                    new AllowancePrecompile(
                                            syntheticTxnFactory,
                                            ledgers,
                                            encoder,
                                            decoder,
                                            precompilePricingUtils));
                    case AbiConstants.ABI_ID_APPROVE -> checkFeatureFlag(
                            dynamicProperties.areAllowancesEnabled(),
                            () ->
                                    new ApprovePrecompile(
                                            true,
                                            ledgers,
                                            decoder,
                                            encoder,
                                            currentView,
                                            sideEffectsTracker,
                                            syntheticTxnFactory,
                                            infrastructureFactory,
                                            precompilePricingUtils,
                                            senderAddress));
                    case AbiConstants.ABI_ID_APPROVE_NFT -> checkFeatureFlag(
                            dynamicProperties.areAllowancesEnabled(),
                            () ->
                                    new ApprovePrecompile(
                                            false,
                                            ledgers,
                                            decoder,
                                            encoder,
                                            currentView,
                                            sideEffectsTracker,
                                            syntheticTxnFactory,
                                            infrastructureFactory,
                                            precompilePricingUtils,
                                            senderAddress));
                    case AbiConstants.ABI_ID_SET_APPROVAL_FOR_ALL -> checkFeatureFlag(
                            dynamicProperties.areAllowancesEnabled(),
                            () ->
                                    new SetApprovalForAllPrecompile(
                                            ledgers,
                                            decoder,
                                            currentView,
                                            sideEffectsTracker,
                                            syntheticTxnFactory,
                                            infrastructureFactory,
                                            precompilePricingUtils,
                                            senderAddress));
                    case AbiConstants.ABI_ID_GET_APPROVED -> checkFeatureFlag(
                            dynamicProperties.areAllowancesEnabled(),
                            () ->
                                    new GetApprovedPrecompile(
                                            syntheticTxnFactory,
                                            ledgers,
                                            encoder,
                                            decoder,
                                            precompilePricingUtils));
                    case AbiConstants.ABI_ID_IS_APPROVED_FOR_ALL -> checkFeatureFlag(
                            dynamicProperties.areAllowancesEnabled(),
                            () ->
                                    new IsApprovedForAllPrecompile(
                                            syntheticTxnFactory,
                                            ledgers,
                                            encoder,
                                            decoder,
                                            precompilePricingUtils));
<<<<<<< HEAD
                    case AbiConstants.ABI_WIPE_TOKEN_ACCOUNT_FUNGIBLE -> new WipeFungiblePrecompile(
                            ledgers,
                            decoder,
                            updater.aliases(),
                            sigsVerifier,
                            sideEffectsTracker,
                            syntheticTxnFactory,
                            infrastructureFactory,
                            precompilePricingUtils);
                    case AbiConstants.ABI_WIPE_TOKEN_ACCOUNT_NFT -> new WipeNonFungiblePrecompile(
                            ledgers,
                            decoder,
                            updater.aliases(),
                            sigsVerifier,
                            sideEffectsTracker,
                            syntheticTxnFactory,
                            infrastructureFactory,
                            precompilePricingUtils);
=======
                    case AbiConstants
                            .ABI_ID_GET_TOKEN_DEFAULT_FREEZE_STATUS -> new GetTokenDefaultFreezeStatus(
                            syntheticTxnFactory, ledgers, encoder, decoder, precompilePricingUtils);
                    case AbiConstants
                            .ABI_ID_GET_TOKEN_DEFAULT_KYC_STATUS -> new GetTokenDefaultKycStatus(
                            syntheticTxnFactory, ledgers, encoder, decoder, precompilePricingUtils);
>>>>>>> 365d52d6
                    case AbiConstants.ABI_ID_REDIRECT_FOR_TOKEN -> {
                        final var target = DescriptorUtils.getRedirectTarget(input);
                        final var tokenId = target.tokenId();
                        final var isFungibleToken =
                                TokenType.FUNGIBLE_COMMON.equals(ledgers.typeOf(tokenId));
                        final var nestedFunctionSelector = target.descriptor();
                        yield switch (nestedFunctionSelector) {
                            case AbiConstants.ABI_ID_ERC_NAME -> new NamePrecompile(
                                    tokenId,
                                    syntheticTxnFactory,
                                    ledgers,
                                    encoder,
                                    decoder,
                                    precompilePricingUtils);
                            case AbiConstants.ABI_ID_ERC_SYMBOL -> new SymbolPrecompile(
                                    tokenId,
                                    syntheticTxnFactory,
                                    ledgers,
                                    encoder,
                                    decoder,
                                    precompilePricingUtils);
                            case AbiConstants.ABI_ID_ERC_DECIMALS -> checkFungible(
                                    isFungibleToken,
                                    () ->
                                            new DecimalsPrecompile(
                                                    tokenId,
                                                    syntheticTxnFactory,
                                                    ledgers,
                                                    encoder,
                                                    decoder,
                                                    precompilePricingUtils));
                            case AbiConstants
                                    .ABI_ID_ERC_TOTAL_SUPPLY_TOKEN -> new TotalSupplyPrecompile(
                                    tokenId,
                                    syntheticTxnFactory,
                                    ledgers,
                                    encoder,
                                    decoder,
                                    precompilePricingUtils);
                            case AbiConstants
                                    .ABI_ID_ERC_BALANCE_OF_TOKEN -> new BalanceOfPrecompile(
                                    tokenId,
                                    syntheticTxnFactory,
                                    ledgers,
                                    encoder,
                                    decoder,
                                    precompilePricingUtils);
                            case AbiConstants.ABI_ID_ERC_OWNER_OF_NFT -> checkNFT(
                                    isFungibleToken,
                                    () ->
                                            new OwnerOfPrecompile(
                                                    tokenId,
                                                    syntheticTxnFactory,
                                                    ledgers,
                                                    encoder,
                                                    decoder,
                                                    precompilePricingUtils));
                            case AbiConstants.ABI_ID_ERC_TOKEN_URI_NFT -> checkNFT(
                                    isFungibleToken,
                                    () ->
                                            new TokenURIPrecompile(
                                                    tokenId,
                                                    syntheticTxnFactory,
                                                    ledgers,
                                                    encoder,
                                                    decoder,
                                                    precompilePricingUtils));
                            case AbiConstants.ABI_ID_ERC_TRANSFER -> checkFungible(
                                    isFungibleToken,
                                    () ->
                                            new ERCTransferPrecompile(
                                                    tokenId,
                                                    senderAddress,
                                                    isFungibleToken,
                                                    ledgers,
                                                    decoder,
                                                    encoder,
                                                    updater,
                                                    sigsVerifier,
                                                    sideEffectsTracker,
                                                    syntheticTxnFactory,
                                                    infrastructureFactory,
                                                    precompilePricingUtils,
                                                    functionId,
                                                    impliedTransfersMarshal));
                            case AbiConstants.ABI_ID_ERC_TRANSFER_FROM -> checkFeatureFlag(
                                    dynamicProperties.areAllowancesEnabled(),
                                    () ->
                                            new ERCTransferPrecompile(
                                                    tokenId,
                                                    senderAddress,
                                                    isFungibleToken,
                                                    ledgers,
                                                    decoder,
                                                    encoder,
                                                    updater,
                                                    sigsVerifier,
                                                    sideEffectsTracker,
                                                    syntheticTxnFactory,
                                                    infrastructureFactory,
                                                    precompilePricingUtils,
                                                    functionId,
                                                    impliedTransfersMarshal));
                            case AbiConstants.ABI_ID_ERC_ALLOWANCE -> checkFeatureFlag(
                                    dynamicProperties.areAllowancesEnabled(),
                                    () ->
                                            new AllowancePrecompile(
                                                    tokenId,
                                                    syntheticTxnFactory,
                                                    ledgers,
                                                    encoder,
                                                    decoder,
                                                    precompilePricingUtils));
                            case AbiConstants.ABI_ID_ERC_APPROVE -> checkFeatureFlag(
                                    dynamicProperties.areAllowancesEnabled(),
                                    () ->
                                            new ApprovePrecompile(
                                                    tokenId,
                                                    isFungibleToken,
                                                    ledgers,
                                                    decoder,
                                                    encoder,
                                                    currentView,
                                                    sideEffectsTracker,
                                                    syntheticTxnFactory,
                                                    infrastructureFactory,
                                                    precompilePricingUtils,
                                                    senderAddress));
                            case AbiConstants.ABI_ID_ERC_SET_APPROVAL_FOR_ALL -> checkFeatureFlag(
                                    dynamicProperties.areAllowancesEnabled(),
                                    () ->
                                            new SetApprovalForAllPrecompile(
                                                    tokenId,
                                                    ledgers,
                                                    decoder,
                                                    currentView,
                                                    sideEffectsTracker,
                                                    syntheticTxnFactory,
                                                    infrastructureFactory,
                                                    precompilePricingUtils,
                                                    senderAddress));
                            case AbiConstants.ABI_ID_ERC_GET_APPROVED -> checkFeatureFlag(
                                    dynamicProperties.areAllowancesEnabled(),
                                    () ->
                                            new GetApprovedPrecompile(
                                                    tokenId,
                                                    syntheticTxnFactory,
                                                    ledgers,
                                                    encoder,
                                                    decoder,
                                                    precompilePricingUtils));
                            case AbiConstants.ABI_ID_ERC_IS_APPROVED_FOR_ALL -> checkFeatureFlag(
                                    dynamicProperties.areAllowancesEnabled(),
                                    () ->
                                            new IsApprovedForAllPrecompile(
                                                    tokenId,
                                                    syntheticTxnFactory,
                                                    ledgers,
                                                    encoder,
                                                    decoder,
                                                    precompilePricingUtils));
                            default -> null;
                        };
                    }
                    case AbiConstants.ABI_ID_CREATE_FUNGIBLE_TOKEN,
                            AbiConstants.ABI_ID_CREATE_FUNGIBLE_TOKEN_WITH_FEES,
                            AbiConstants.ABI_ID_CREATE_NON_FUNGIBLE_TOKEN,
                            AbiConstants
                                    .ABI_ID_CREATE_NON_FUNGIBLE_TOKEN_WITH_FEES -> (dynamicProperties
                                    .isHTSPrecompileCreateEnabled())
                            ? new TokenCreatePrecompile(
                                    ledgers,
                                    decoder,
                                    encoder,
                                    updater,
                                    sigsVerifier,
                                    recordsHistorian,
                                    sideEffectsTracker,
                                    syntheticTxnFactory,
                                    infrastructureFactory,
                                    functionId,
                                    senderAddress,
                                    dynamicProperties.fundingAccount(),
                                    feeCalculator,
                                    precompilePricingUtils)
                            : null;
                    case AbiConstants.ABI_ID_GET_TOKEN_INFO -> new TokenInfoPrecompile(
                            null,
                            syntheticTxnFactory,
                            ledgers,
                            encoder,
                            decoder,
                            precompilePricingUtils,
                            currentView);
                    case AbiConstants
                            .ABI_ID_GET_FUNGIBLE_TOKEN_INFO -> new FungibleTokenInfoPrecompile(
                            null,
                            syntheticTxnFactory,
                            ledgers,
                            encoder,
                            decoder,
                            precompilePricingUtils,
                            currentView);
                    case AbiConstants
                            .ABI_ID_GET_NON_FUNGIBLE_TOKEN_INFO -> new NonFungibleTokenInfoPrecompile(
                            null,
                            syntheticTxnFactory,
                            ledgers,
                            encoder,
                            decoder,
                            precompilePricingUtils,
                            currentView);
                    default -> null;
                };
        if (precompile != null) {
            decodeInput(input, aliasResolver);
        }
    }

    /* --- Helpers --- */
    void decodeInput(final Bytes input, final UnaryOperator<byte[]> aliasResolver) {
        this.transactionBody = TransactionBody.newBuilder();
        try {
            this.transactionBody = this.precompile.body(input, aliasResolver);
        } catch (Exception e) {
            log.warn("Internal precompile failure", e);
            transactionBody = null;
        }
    }

    private Precompile checkNFT(boolean isFungible, Supplier<Precompile> precompileSupplier) {
        if (isFungible) {
            throw new InvalidTransactionException(
                    NOT_SUPPORTED_FUNGIBLE_OPERATION_REASON, INVALID_TOKEN_ID);
        } else {
            return precompileSupplier.get();
        }
    }

    private Precompile checkFungible(boolean isFungible, Supplier<Precompile> precompileSupplier) {
        if (!isFungible) {
            throw new InvalidTransactionException(
                    NOT_SUPPORTED_NON_FUNGIBLE_OPERATION_REASON, INVALID_TOKEN_ID);
        } else {
            return precompileSupplier.get();
        }
    }

    private Precompile checkFeatureFlag(
            boolean featureFlag, Supplier<Precompile> precompileSupplier) {
        if (!featureFlag) {
            throw new InvalidTransactionException(NOT_SUPPORTED);
        } else {
            return precompileSupplier.get();
        }
    }

    @SuppressWarnings("rawtypes")
    protected Bytes computeInternal(final MessageFrame frame) {
        Bytes result;
        ExpirableTxnRecord.Builder childRecord;
        try {
            validateTrue(frame.getRemainingGas() >= gasRequirement, INSUFFICIENT_GAS);

            precompile.handleSentHbars(frame);
            precompile.customizeTrackingLedgers(ledgers);
            precompile.run(frame);

            // As in HederaLedger.commit(), we must first commit the ledgers before creating our
            // synthetic record, as the ledger interceptors will populate the sideEffectsTracker
            ledgers.commit();

            childRecord =
                    creator.createSuccessfulSyntheticRecord(
                            precompile.getCustomFees(), sideEffectsTracker, EMPTY_MEMO);
            result = precompile.getSuccessResultFor(childRecord);
            addContractCallResultToRecord(childRecord, result, Optional.empty(), frame);
        } catch (final InvalidTransactionException e) {
            final var status = e.getResponseCode();
            childRecord = creator.createUnsuccessfulSyntheticRecord(status);
            result = precompile.getFailureResultFor(status);
            addContractCallResultToRecord(childRecord, result, Optional.of(status), frame);
            if (e.isReverting()) {
                frame.setState(MessageFrame.State.REVERT);
                frame.setRevertReason(e.getRevertReason());
            }
        } catch (final Exception e) {
            log.warn("Internal precompile failure", e);
            childRecord = creator.createUnsuccessfulSyntheticRecord(FAIL_INVALID);
            result = precompile.getFailureResultFor(FAIL_INVALID);
            addContractCallResultToRecord(childRecord, result, Optional.of(FAIL_INVALID), frame);
        }

        // This should always have a parent stacked updater
        final var parentUpdater = updater.parentUpdater();
        if (parentUpdater.isPresent()) {
            final var parent = (AbstractLedgerWorldUpdater) parentUpdater.get();
            parent.manageInProgressRecord(recordsHistorian, childRecord, this.transactionBody);
        } else {
            throw new InvalidTransactionException(
                    "HTS precompile frame had no parent updater", FAIL_INVALID);
        }

        return result;
    }

    private void addContractCallResultToRecord(
            final ExpirableTxnRecord.Builder childRecord,
            final Bytes result,
            final Optional<ResponseCodeEnum> errorStatus,
            final MessageFrame messageFrame) {
        if (dynamicProperties.shouldExportPrecompileResults()) {
            PrecompileUtils.addContractCallResultToRecord(
                    this.gasRequirement,
                    childRecord,
                    result,
                    errorStatus,
                    messageFrame,
                    dynamicProperties.shouldExportPrecompileResults(),
                    precompile.shouldAddTraceabilityFieldsToRecord(),
                    senderAddress);
        }
    }

    private long defaultGas() {
        return dynamicProperties.htsDefaultGasCost();
    }

    @VisibleForTesting
    public Precompile getPrecompile() {
        return precompile;
    }
}<|MERGE_RESOLUTION|>--- conflicted
+++ resolved
@@ -399,33 +399,30 @@
                                             encoder,
                                             decoder,
                                             precompilePricingUtils));
-<<<<<<< HEAD
-                    case AbiConstants.ABI_WIPE_TOKEN_ACCOUNT_FUNGIBLE -> new WipeFungiblePrecompile(
-                            ledgers,
-                            decoder,
-                            updater.aliases(),
-                            sigsVerifier,
-                            sideEffectsTracker,
-                            syntheticTxnFactory,
-                            infrastructureFactory,
-                            precompilePricingUtils);
-                    case AbiConstants.ABI_WIPE_TOKEN_ACCOUNT_NFT -> new WipeNonFungiblePrecompile(
-                            ledgers,
-                            decoder,
-                            updater.aliases(),
-                            sigsVerifier,
-                            sideEffectsTracker,
-                            syntheticTxnFactory,
-                            infrastructureFactory,
-                            precompilePricingUtils);
-=======
                     case AbiConstants
                             .ABI_ID_GET_TOKEN_DEFAULT_FREEZE_STATUS -> new GetTokenDefaultFreezeStatus(
                             syntheticTxnFactory, ledgers, encoder, decoder, precompilePricingUtils);
                     case AbiConstants
                             .ABI_ID_GET_TOKEN_DEFAULT_KYC_STATUS -> new GetTokenDefaultKycStatus(
                             syntheticTxnFactory, ledgers, encoder, decoder, precompilePricingUtils);
->>>>>>> 365d52d6
+                    case AbiConstants.ABI_WIPE_TOKEN_ACCOUNT_FUNGIBLE -> new WipeFungiblePrecompile(
+                            ledgers,
+                            decoder,
+                            updater.aliases(),
+                            sigsVerifier,
+                            sideEffectsTracker,
+                            syntheticTxnFactory,
+                            infrastructureFactory,
+                            precompilePricingUtils);
+                    case AbiConstants.ABI_WIPE_TOKEN_ACCOUNT_NFT -> new WipeNonFungiblePrecompile(
+                            ledgers,
+                            decoder,
+                            updater.aliases(),
+                            sigsVerifier,
+                            sideEffectsTracker,
+                            syntheticTxnFactory,
+                            infrastructureFactory,
+                            precompilePricingUtils);
                     case AbiConstants.ABI_ID_REDIRECT_FOR_TOKEN -> {
                         final var target = DescriptorUtils.getRedirectTarget(input);
                         final var tokenId = target.tokenId();
