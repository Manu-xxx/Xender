--- conflicted
+++ resolved
@@ -31,16 +31,11 @@
 import org.apache.commons.lang3.builder.HashCodeBuilder;
 
 import java.util.ArrayList;
-<<<<<<< HEAD
-import java.util.List;
-
-=======
 import java.util.HashMap;
 import java.util.List;
 import java.util.Map;
 
 import static com.hedera.services.exceptions.ValidationUtils.validateFalse;
->>>>>>> 37147810
 import static com.hedera.services.exceptions.ValidationUtils.validateTrue;
 import static com.hedera.services.utils.MiscUtils.describe;
 import static com.hederahashgraph.api.proto.java.ResponseCodeEnum.CANNOT_WIPE_TOKEN_TREASURY_ACCOUNT;
@@ -50,10 +45,7 @@
 import static com.hederahashgraph.api.proto.java.ResponseCodeEnum.INVALID_TOKEN_MINT_AMOUNT;
 import static com.hederahashgraph.api.proto.java.ResponseCodeEnum.INVALID_WIPING_AMOUNT;
 import static com.hederahashgraph.api.proto.java.ResponseCodeEnum.TOKEN_HAS_NO_SUPPLY_KEY;
-<<<<<<< HEAD
-=======
 import static com.hederahashgraph.api.proto.java.ResponseCodeEnum.TOKEN_HAS_NO_WIPE_KEY;
->>>>>>> 37147810
 import static com.hederahashgraph.api.proto.java.ResponseCodeEnum.TOKEN_MAX_SUPPLY_REACHED;
 
 /**
@@ -74,12 +66,6 @@
 	private final List<UniqueToken> removedUniqueTokens = new ArrayList<>();
 	private Map<Long, UniqueToken> loadedUniqueTokens = new HashMap<>();
 	private boolean supplyHasChanged;
-<<<<<<< HEAD
-	private final List<UniqueToken> mintedUniqueTokens = new ArrayList<>();
-	private final List<UniqueToken> burnedUniqueTokens = new ArrayList<>();
-
-=======
->>>>>>> 37147810
 	private TokenType type;
 	private TokenSupplyType supplyType;
 	private long totalSupply;
@@ -109,11 +95,17 @@
 
 	/**
 	 * Minting unique tokens creates new instances of the given base unique token.
-	 * Increments the serial number of the given base unique token, and assigns each of the numbers to each new unique token instance.
-	 * @param ownershipTracker - a tracker of changes made to the ownership of the tokens
-	 * @param treasuryRel - the relationship between the treasury account and the token
-	 * @param metadata - a list of user-defined metadata, related to the nft instances.
-	 * @param creationTime - the consensus time of the token mint transaction
+	 * Increments the serial number of the given base unique token, and assigns each of the numbers to each new unique
+	 * token instance.
+	 *
+	 * @param ownershipTracker
+	 * 		- a tracker of changes made to the ownership of the tokens
+	 * @param treasuryRel
+	 * 		- the relationship between the treasury account and the token
+	 * @param metadata
+	 * 		- a list of user-defined metadata, related to the nft instances.
+	 * @param creationTime
+	 * 		- the consensus time of the token mint transaction
 	 */
 	public void mint(
 			final OwnershipTracker ownershipTracker,
@@ -129,7 +121,8 @@
 
 		for (ByteString m : metadata) {
 			lastUsedSerialNumber++;
-			var uniqueToken = new UniqueToken(id, lastUsedSerialNumber, creationTime, treasury.getId(), m.toByteArray());
+			var uniqueToken = new UniqueToken(id, lastUsedSerialNumber, creationTime, treasury.getId(),
+					m.toByteArray());
 			mintedUniqueTokens.add(uniqueToken);
 			ownershipTracker.add(id, OwnershipTracker.forMinting(treasury.getId(), lastUsedSerialNumber));
 		}
@@ -142,27 +135,22 @@
 		changeSupply(treasuryRel, -amount, INVALID_TOKEN_BURN_AMOUNT);
 	}
 
-<<<<<<< HEAD
-	public void mint(TokenRelationship treasuryRel, long amount) {
-		validateTrue(amount > 0, FAIL_INVALID, () ->
-				"Cannot mint " + amount + " units of " + this + " from " + treasuryRel);
-		validateTrue(type == TokenType.FUNGIBLE_COMMON, FAIL_INVALID, () ->
-				"Fungible mint can be invoked only on Fungible token type");
-
-		changeSupply(treasuryRel, +amount, INVALID_TOKEN_MINT_AMOUNT);
-=======
 	/**
 	 * Burning unique tokens effectively destroys them, as well as reduces the total supply of the token.
-	 * @param ownershipTracker - a tracker of changes made to the nft ownership
-	 * @param treasuryRelationship - the relationship between the treasury account and the token
-	 * @param serialNumbers - the serial numbers, representing the unique tokens which will be destroyed.
+	 *
+	 * @param ownershipTracker
+	 * 		- a tracker of changes made to the nft ownership
+	 * @param treasuryRelationship
+	 * 		- the relationship between the treasury account and the token
+	 * @param serialNumbers
+	 * 		- the serial numbers, representing the unique tokens which will be destroyed.
 	 */
 	public void burn(
 			final OwnershipTracker ownershipTracker,
 			final TokenRelationship treasuryRelationship,
 			final List<Long> serialNumbers
-	){
-		validateTrue( type == TokenType.NON_FUNGIBLE_UNIQUE, FAIL_INVALID, () ->
+	) {
+		validateTrue(type == TokenType.NON_FUNGIBLE_UNIQUE, FAIL_INVALID, () ->
 				"Non fungible burn can be invoked only on Non fungible tokens!");
 		validateTrue(serialNumbers.size() > 0, FAIL_INVALID, () ->
 				"Non fungible burn cannot be invoked with no serial numbers");
@@ -176,27 +164,35 @@
 
 	/**
 	 * Wiping fungible tokens removes the balance of the given account, as well as reduces the total supply.
-	 * @param accountRel - the relationship between the account which owns the tokens and the token
-	 * @param amount - amount to be wiped
+	 *
+	 * @param accountRel
+	 * 		- the relationship between the account which owns the tokens and the token
+	 * @param amount
+	 * 		- amount to be wiped
 	 */
-	public void wipe(TokenRelationship accountRel, long amount){
+	public void wipe(TokenRelationship accountRel, long amount) {
 		validateTrue(type == TokenType.FUNGIBLE_COMMON, FAIL_INVALID, () ->
 				"Fungible wipe can be invoked only on Fungible token type.");
 
 		baseWipeValidations(accountRel);
 		amountWipeValidations(accountRel, amount);
 		var newTotalSupply = totalSupply - amount;
-		final var newAccBalance  = accountRel.getBalance() - amount;
+		final var newAccBalance = accountRel.getBalance() - amount;
 
 		accountRel.setBalance(newAccBalance);
 		setTotalSupply(newTotalSupply);
 	}
 
 	/**
-	 * Wiping unique tokens removes the unique token instances, associated to the given account, as well as reduces the total supply.
-	 * @param ownershipTracker - a tracker of changes made to the ownership of the tokens
-	 * @param accountRel - the relationship between the account, which owns the tokens, and the token
-	 * @param serialNumbers - a list of serial numbers, representing the tokens to be wiped
+	 * Wiping unique tokens removes the unique token instances, associated to the given account, as well as reduces the
+	 * total supply.
+	 *
+	 * @param ownershipTracker
+	 * 		- a tracker of changes made to the ownership of the tokens
+	 * @param accountRel
+	 * 		- the relationship between the account, which owns the tokens, and the token
+	 * @param serialNumbers
+	 * 		- a list of serial numbers, representing the tokens to be wiped
 	 */
 	public void wipe(OwnershipTracker ownershipTracker, TokenRelationship accountRel, List<Long> serialNumbers) {
 		validateTrue(type == TokenType.NON_FUNGIBLE_UNIQUE, FAIL_INVALID, () ->
@@ -221,46 +217,6 @@
 		account.setOwnedNfts(account.getOwnedNfts() - serialNumbers.size());
 		accountRel.setBalance(newAccountBalance);
 		setTotalSupply(newTotalSupply);
->>>>>>> 37147810
-	}
-
-	public void burn(
-			final OwnershipTracker ownershipTracker,
-			final TokenRelationship treasuryRelationship,
-			final List<Long> serialNumbers
-	){
-		validateTrue( type == TokenType.NON_FUNGIBLE_UNIQUE, FAIL_INVALID, () ->
-				"Non fungible burn can be invoked only on Non fungible tokens!");
-		validateTrue( serialNumbers.size() > 0 , FAIL_INVALID, ()->
-				"Non fungible burn cannot be invoked with no serial numbers");
-		for (final long serialNum : serialNumbers) {
-			ownershipTracker.add(id, OwnershipTracker.fromBurning(id, serialNum));
-			burnedUniqueTokens.add(new UniqueToken(id, serialNum));
-		}
-		treasury.setOwnedNfts(treasury.getOwnedNfts() - serialNumbers.size());
-		changeSupply(treasuryRelationship, -serialNumbers.size(), FAIL_INVALID);
-	}
-
-	public void mint(
-			final OwnershipTracker ownershipTracker,
-			final TokenRelationship treasuryRel,
-			final List<ByteString> metadata,
-			final RichInstant creationTime
-	) {
-		validateTrue(metadata.size() > 0, FAIL_INVALID, () ->
-				"Cannot mint " + metadata.size() + " numbers of Unique Tokens");
-		validateTrue(type == TokenType.NON_FUNGIBLE_UNIQUE, FAIL_INVALID, () ->
-				"Non fungible mint can be invoked only on Non fungible token type");
-
-		changeSupply(treasuryRel, metadata.size(), FAIL_INVALID);
-
-		for (ByteString m : metadata) {
-			lastUsedSerialNumber++;
-			var uniqueToken = new UniqueToken(id, lastUsedSerialNumber, creationTime, treasury.getId(), m.toByteArray());
-			mintedUniqueTokens.add(uniqueToken);
-			ownershipTracker.add(id, OwnershipTracker.fromMinting(treasury.getId(), lastUsedSerialNumber));
-		}
-		treasury.setOwnedNfts(treasury.getOwnedNfts() + metadata.size());
 	}
 
 	public TokenRelationship newRelationshipWith(Account account) {
@@ -299,7 +255,8 @@
 		validateTrue(hasWipeKey(), TOKEN_HAS_NO_WIPE_KEY, () ->
 				"Cannot wipe Tokens without wipe key.");
 
-		validateFalse(treasury.getId().equals(accountRel.getAccount().getId()), CANNOT_WIPE_TOKEN_TREASURY_ACCOUNT, ()->
+		validateFalse(treasury.getId().equals(accountRel.getAccount().getId()), CANNOT_WIPE_TOKEN_TREASURY_ACCOUNT,
+				() ->
 				"Cannot wipe treasury account of token.");
 	}
 
@@ -308,7 +265,7 @@
 				"Cannot wipe " + amount + " units of " + this + " from " + accountRel);
 
 		var newTotalSupply = totalSupply - amount;
-		validateTrue( newTotalSupply >= 0, INVALID_WIPING_AMOUNT, () ->
+		validateTrue(newTotalSupply >= 0, INVALID_WIPING_AMOUNT, () ->
 				"Wiping would negate the total supply of the given token.");
 
 		final var newAccountBalance = accountRel.getBalance() - amount;
@@ -422,19 +379,10 @@
 		return !mintedUniqueTokens.isEmpty();
 	}
 
-<<<<<<< HEAD
-	public boolean hasBurnedUniqueTokens() { return !burnedUniqueTokens.isEmpty(); }
-
-	public List<UniqueToken> burnedUniqueTokens() { return burnedUniqueTokens; }
-
-=======
->>>>>>> 37147810
 	public List<UniqueToken> mintedUniqueTokens() {
 		return mintedUniqueTokens;
 	}
 
-<<<<<<< HEAD
-=======
 	public boolean hasRemovedUniqueTokens() {
 		return !removedUniqueTokens.isEmpty();
 	}
@@ -451,10 +399,9 @@
 		this.loadedUniqueTokens = loadedUniqueTokens;
 	}
 
->>>>>>> 37147810
 	/* NOTE: The object methods below are only overridden to improve
-		readability of unit tests; this model object is not used in hash-based
-		collections, so the performance of these methods doesn't matter. */
+	readability of unit tests; this model object is not used in hash-based
+	collections, so the performance of these methods doesn't matter. */
 	@Override
 	public boolean equals(Object obj) {
 		return EqualsBuilder.reflectionEquals(this, obj);
