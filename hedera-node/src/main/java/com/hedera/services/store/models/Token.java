--- conflicted
+++ resolved
@@ -30,11 +30,7 @@
 import org.apache.commons.lang3.builder.EqualsBuilder;
 import org.apache.commons.lang3.builder.HashCodeBuilder;
 
-<<<<<<< HEAD
 import static com.hedera.services.exceptions.ValidationUtils.validateFalse;
-import static com.hedera.services.exceptions.ValidationUtils.validateTrue;
-import static com.hedera.services.utils.MiscUtils.describe;
-=======
 import java.util.ArrayList;
 import java.util.HashMap;
 import java.util.List;
@@ -43,26 +39,22 @@
 import static com.hedera.services.exceptions.ValidationUtils.validateFalse;
 import static com.hedera.services.exceptions.ValidationUtils.validateTrue;
 import static com.hedera.services.utils.MiscUtils.describe;
+import static com.hederahashgraph.api.proto.java.ResponseCodeEnum.CANNOT_WIPE_TOKEN_TREASURY_ACCOUNT;
 import static com.hederahashgraph.api.proto.java.ResponseCodeEnum.ACCOUNT_DOES_NOT_OWN_WIPED_NFT;
->>>>>>> c6cb7a68
 import static com.hederahashgraph.api.proto.java.ResponseCodeEnum.CANNOT_WIPE_TOKEN_TREASURY_ACCOUNT;
 import static com.hederahashgraph.api.proto.java.ResponseCodeEnum.FAIL_INVALID;
 import static com.hederahashgraph.api.proto.java.ResponseCodeEnum.INSUFFICIENT_TOKEN_BALANCE;
 import static com.hederahashgraph.api.proto.java.ResponseCodeEnum.INVALID_TOKEN_BURN_AMOUNT;
 import static com.hederahashgraph.api.proto.java.ResponseCodeEnum.INVALID_TOKEN_BURN_METADATA;
 import static com.hederahashgraph.api.proto.java.ResponseCodeEnum.INVALID_TOKEN_MINT_AMOUNT;
-<<<<<<< HEAD
 import static com.hederahashgraph.api.proto.java.ResponseCodeEnum.INVALID_WIPING_AMOUNT;
-import static com.hederahashgraph.api.proto.java.ResponseCodeEnum.TOKEN_HAS_NO_SUPPLY_KEY;
-import static com.hederahashgraph.api.proto.java.ResponseCodeEnum.TOKEN_HAS_NO_WIPE_KEY;
-=======
 import static com.hederahashgraph.api.proto.java.ResponseCodeEnum.INVALID_TOKEN_MINT_METADATA;
 import static com.hederahashgraph.api.proto.java.ResponseCodeEnum.INVALID_WIPING_AMOUNT;
 import static com.hederahashgraph.api.proto.java.ResponseCodeEnum.TOKEN_HAS_NO_SUPPLY_KEY;
 import static com.hederahashgraph.api.proto.java.ResponseCodeEnum.TOKEN_HAS_NO_WIPE_KEY;
+import static com.hederahashgraph.api.proto.java.ResponseCodeEnum.TOKEN_HAS_NO_WIPE_KEY;
 import static com.hederahashgraph.api.proto.java.ResponseCodeEnum.TOKEN_MAX_SUPPLY_REACHED;
 import static com.hederahashgraph.api.proto.java.ResponseCodeEnum.TREASURY_MUST_OWN_BURNED_NFT;
->>>>>>> c6cb7a68
 
 /**
  * Encapsulates the state and operations of a Hedera token.
@@ -112,6 +104,33 @@
 	}
 
 	/**
+	 * Wipe the specified amount of token units from the Account.
+	 * This will also change the totalSupply of the token.
+	 *
+	 * @param tokenRelationship the token-account relationship that the tokens are wiped from.
+	 * @param amount The amount of token units to wipe
+	 * @param skipKeyCheck to check if wipeKey is present
+	 */
+	public void wipe(final TokenRelationship tokenRelationship, final long amount,
+			final boolean skipKeyCheck) {
+		validateFalse(!skipKeyCheck && !hasWipeKey(), TOKEN_HAS_NO_WIPE_KEY);
+		validateFalse(
+				treasury.getId().equals(tokenRelationship.getAccount().getId()), CANNOT_WIPE_TOKEN_TREASURY_ACCOUNT);
+
+		var balance = tokenRelationship.getBalance();
+		validateTrue(amount > 0, FAIL_INVALID, () ->
+				"Cannot wipe " + amount + " units of " + this + " from " + tokenRelationship);
+		validateFalse(amount > balance, INVALID_WIPING_AMOUNT);
+
+		var newBalance = balance - amount;
+		tokenRelationship.setBalanceAfterWipe(newBalance);
+		setTotalSupply(
+				getTotalSupply() - amount
+		);
+	}
+
+	public TokenRelationship newRelationshipWith(Account account) {
+	/**
 	 * Minting unique tokens creates new instances of the given base unique token.
 	 * Increments the serial number of the given base unique token, and assigns each of the numbers to each new unique
 	 * token instance.
@@ -205,34 +224,6 @@
 	}
 
 	/**
-<<<<<<< HEAD
-	 * Wipe the specified amount of token units from the Account.
-	 * This will also change the totalSupply of the token.
-	 *
-	 * @param tokenRelationship the token-account relationship that the tokens are wiped from.
-	 * @param amount The amount of token units to wipe
-	 * @param skipKeyCheck to check if wipeKey is present
-	 */
-	public void wipe(final TokenRelationship tokenRelationship, final long amount,
-			final boolean skipKeyCheck) {
-		validateFalse(!skipKeyCheck && !hasWipeKey(), TOKEN_HAS_NO_WIPE_KEY);
-		validateFalse(
-				treasury.getId().equals(tokenRelationship.getAccount().getId()), CANNOT_WIPE_TOKEN_TREASURY_ACCOUNT);
-
-		var balance = tokenRelationship.getBalance();
-		validateTrue(amount > 0, FAIL_INVALID, () ->
-				"Cannot wipe " + amount + " units of " + this + " from " + tokenRelationship);
-		validateFalse(amount > balance, INVALID_WIPING_AMOUNT);
-
-		var newBalance = balance - amount;
-		tokenRelationship.setBalanceAfterWipe(newBalance);
-		setTotalSupply(
-				getTotalSupply() - amount
-		);
-	}
-
-	public TokenRelationship newRelationshipWith(Account account) {
-=======
 	 * Wiping unique tokens removes the unique token instances, associated to the given account, as well as reduces the
 	 * total supply.
 	 *
@@ -269,7 +260,6 @@
 	}
 
 	public TokenRelationship newRelationshipWith(final Account account) {
->>>>>>> c6cb7a68
 		final var newRel = new TokenRelationship(this, account);
 		if (hasFreezeKey() && frozenByDefault) {
 			newRel.setFrozen(true);
@@ -377,14 +367,6 @@
 
 	public boolean hasFreezeKey() {
 		return freezeKey != null;
-	}
-
-	public void setWipeKey(JKey wipeKey) {
-		this.wipeKey = wipeKey;
-	}
-
-	public boolean hasWipeKey() {
-		return wipeKey != null;
 	}
 
 	public boolean hasKycKey() {
