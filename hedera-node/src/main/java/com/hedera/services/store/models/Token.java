package com.hedera.services.store.models;

/*-
 * ‌
 * Hedera Services Node
 * ​
 * Copyright (C) 2018 - 2021 Hedera Hashgraph, LLC
 * ​
 * Licensed under the Apache License, Version 2.0 (the "License");
 * you may not use this file except in compliance with the License.
 * You may obtain a copy of the License at
 *
 *      http://www.apache.org/licenses/LICENSE-2.0
 *
 * Unless required by applicable law or agreed to in writing, software
 * distributed under the License is distributed on an "AS IS" BASIS,
 * WITHOUT WARRANTIES OR CONDITIONS OF ANY KIND, either express or implied.
 * See the License for the specific language governing permissions and
 * limitations under the License.
 * ‍
 */

import com.google.common.base.MoreObjects;
import com.google.protobuf.ByteString;
import com.hedera.services.legacy.core.jproto.JKey;
import com.hedera.services.state.enums.TokenSupplyType;
import com.hedera.services.state.enums.TokenType;
import com.hedera.services.state.submerkle.RichInstant;
import com.hederahashgraph.api.proto.java.ResponseCodeEnum;
import org.apache.commons.lang3.builder.EqualsBuilder;
import org.apache.commons.lang3.builder.HashCodeBuilder;

import java.util.ArrayList;
import java.util.List;

import static com.hedera.services.exceptions.ValidationUtils.validateTrue;
import static com.hedera.services.utils.MiscUtils.describe;
import static com.hederahashgraph.api.proto.java.ResponseCodeEnum.FAIL_INVALID;
import static com.hederahashgraph.api.proto.java.ResponseCodeEnum.INSUFFICIENT_TOKEN_BALANCE;
import static com.hederahashgraph.api.proto.java.ResponseCodeEnum.INVALID_TOKEN_BURN_AMOUNT;
import static com.hederahashgraph.api.proto.java.ResponseCodeEnum.INVALID_TOKEN_MINT_AMOUNT;
import static com.hederahashgraph.api.proto.java.ResponseCodeEnum.TOKEN_HAS_NO_SUPPLY_KEY;
import static com.hederahashgraph.api.proto.java.ResponseCodeEnum.TOKEN_MAX_SUPPLY_REACHED;

/**
 * Encapsulates the state and operations of a Hedera token.
 * <p>
 * Operations are validated, and throw a {@link com.hedera.services.exceptions.InvalidTransactionException}
 * with response code capturing the failure when one occurs.
 *
 * <b>NOTE:</b> Some operations will likely be moved to specializations
 * of this class as NFTs are fully supported. For example, a
 * {@link Token#mint(TokenRelationship, long)} signature only makes
 * sense for a token of type {@code FUNGIBLE_COMMON}; the signature for
 * a {@code NON_FUNGIBLE_UNIQUE} will likely be {@code mint(TokenRelationship, byte[])}.
 */
public class Token {
	private final Id id;

	private boolean supplyHasChanged;
	private final List<UniqueToken> mintedUniqueTokens = new ArrayList<>();
	private final List<UniqueToken> burnedUniqueTokens = new ArrayList<>();

	private TokenType type;
	private TokenSupplyType supplyType;
	private long totalSupply;
	private long maxSupply;
	private JKey kycKey;
	private JKey freezeKey;
	private JKey supplyKey;
	private boolean frozenByDefault;
	private Account treasury;
	private Account autoRenewAccount;
	private boolean isDeleted;
	private long expiry;

	private long lastUsedSerialNumber;

	public Token(Id id) {
		this.id = id;
	}

	public void burn(TokenRelationship treasuryRel, long amount) {
		validateTrue(amount > 0, FAIL_INVALID, () ->
				"Cannot burn " + amount + " units of " + this + " from " + treasuryRel);
		changeSupply(treasuryRel, -amount, INVALID_TOKEN_BURN_AMOUNT);
	}

	public void mint(TokenRelationship treasuryRel, long amount) {
		validateTrue(amount > 0, FAIL_INVALID, () ->
				"Cannot mint " + amount + " units of " + this + " from " + treasuryRel);
		validateTrue(type == TokenType.FUNGIBLE_COMMON, FAIL_INVALID, () ->
				"Fungible mint can be invoked only on Fungible token type");

		changeSupply(treasuryRel, +amount, INVALID_TOKEN_MINT_AMOUNT);
	}

	public void burn(
			final OwnershipTracker ownershipTracker,
			final TokenRelationship treasuryRelationship,
			final List<Long> serialNumbers
	){
		validateTrue( type == TokenType.NON_FUNGIBLE_UNIQUE, FAIL_INVALID, () ->
				"Non fungible burn can be invoked only on Non fungible tokens!");
		validateTrue( !serialNumbers.isEmpty() , FAIL_INVALID, ()->
				"Non fungible burn cannot be invoked with no serial numbers");
		for (final long serialNum : serialNumbers) {
			ownershipTracker.add(id, OwnershipTracker.fromBurning(id, serialNum));
			burnedUniqueTokens.add(new UniqueToken(id, serialNum));
		}
		treasury.setOwnedNfts(treasury.getOwnedNfts() - serialNumbers.size());
		changeSupply(treasuryRelationship, -serialNumbers.size(), FAIL_INVALID);
	}

	public void mint(
			final OwnershipTracker ownershipTracker,
			final TokenRelationship treasuryRel,
			final List<ByteString> metadata,
			final RichInstant creationTime
	) {
		validateTrue(metadata.size() > 0, FAIL_INVALID, () ->
				"Cannot mint " + metadata.size() + " numbers of Unique Tokens");
		validateTrue(type == TokenType.NON_FUNGIBLE_UNIQUE, FAIL_INVALID, () ->
				"Non fungible mint can be invoked only on Non fungible token type");

		changeSupply(treasuryRel, metadata.size(), FAIL_INVALID);

		for (ByteString m : metadata) {
			lastUsedSerialNumber++;
			var uniqueToken = new UniqueToken(id, lastUsedSerialNumber, creationTime, treasury.getId(), m.toByteArray());
			mintedUniqueTokens.add(uniqueToken);
			ownershipTracker.add(id, OwnershipTracker.fromMinting(treasury.getId(), lastUsedSerialNumber));
		}
		treasury.setOwnedNfts(treasury.getOwnedNfts() + metadata.size());
	}

	public TokenRelationship newRelationshipWith(Account account) {
		final var newRel = new TokenRelationship(this, account);
		if (hasFreezeKey() && frozenByDefault) {
			newRel.setFrozen(true);
		}
		newRel.setKycGranted(!hasKycKey());
		return newRel;
	}

	private void changeSupply(TokenRelationship treasuryRel, long amount, ResponseCodeEnum negSupplyCode) {
		validateTrue(treasuryRel != null, FAIL_INVALID, () ->
				"Cannot mint with a null treasuryRel");
		validateTrue(treasuryRel.hasInvolvedIds(id, treasury.getId()), FAIL_INVALID, () ->
				"Cannot change " + this + " supply (" + amount + ") with non-treasury rel " + treasuryRel);

		validateTrue(supplyKey != null, TOKEN_HAS_NO_SUPPLY_KEY);

		final long newTotalSupply = totalSupply + amount;
		validateTrue(newTotalSupply >= 0, negSupplyCode);

		if (supplyType == TokenSupplyType.FINITE) {
			validateTrue(maxSupply >= newTotalSupply, TOKEN_MAX_SUPPLY_REACHED, () ->
					"Cannot mint new supply (" + amount + "). Max supply (" + maxSupply + ") reached");
		}

		final long newTreasuryBalance = treasuryRel.getBalance() + amount;
		validateTrue(newTreasuryBalance >= 0, INSUFFICIENT_TOKEN_BALANCE);

		setTotalSupply(newTotalSupply);
		treasuryRel.setBalance(newTreasuryBalance);
	}

	public Account getTreasury() {
		return treasury;
	}

	public void setTreasury(Account treasury) {
		this.treasury = treasury;
	}

	public Account getAutoRenewAccount() {
		return autoRenewAccount;
	}

	public void setAutoRenewAccount(Account autoRenewAccount) {
		this.autoRenewAccount = autoRenewAccount;
	}

	public long getTotalSupply() {
		return totalSupply;
	}

	public void initTotalSupply(long totalSupply) {
		this.totalSupply = totalSupply;
	}

	public void setTotalSupply(long totalSupply) {
		supplyHasChanged = true;
		this.totalSupply = totalSupply;
	}

	public void initSupplyConstraints(TokenSupplyType supplyType, long maxSupply) {
		this.supplyType = supplyType;
		this.maxSupply = maxSupply;
	}

	public long getMaxSupply() {
		return maxSupply;
	}

	public void setSupplyKey(JKey supplyKey) {
		this.supplyKey = supplyKey;
	}

	public void setKycKey(JKey kycKey) {
		this.kycKey = kycKey;
	}

	public void setFreezeKey(JKey freezeKey) {
		this.freezeKey = freezeKey;
	}

	public boolean hasFreezeKey() {
		return freezeKey != null;
	}

	public boolean hasKycKey() {
		return kycKey != null;
	}

	public boolean hasChangedSupply() {
		return supplyHasChanged;
	}

	public boolean isFrozenByDefault() {
		return frozenByDefault;
	}

	public void setFrozenByDefault(boolean frozenByDefault) {
		this.frozenByDefault = frozenByDefault;
	}

	public Id getId() {
		return id;
	}

<<<<<<< HEAD
	public boolean isDeleted() {
		return isDeleted;
	}

	public void setIsDeleted(final boolean deleted) {
		isDeleted = deleted;
	}

	public long getExpiry() {
		return expiry;
	}

	public void setExpiry(final long expiry) {
		this.expiry = expiry;
=======
	public void setType(TokenType type) {
		this.type = type;
	}

	public TokenType getType() {
		return type;
	}

	public void setLastUsedSerialNumber(long lastUsedSerialNumber) {
		this.lastUsedSerialNumber = lastUsedSerialNumber;
	}

	public long getLastUsedSerialNumber() {
		return lastUsedSerialNumber;
	}

	public boolean hasMintedUniqueTokens() {
		return !mintedUniqueTokens.isEmpty();
	}

	public boolean hasBurnedUniqueTokens() { return !burnedUniqueTokens.isEmpty(); }

	public List<UniqueToken> burnedUniqueTokens() { return burnedUniqueTokens; }

	public List<UniqueToken> mintedUniqueTokens() {
		return mintedUniqueTokens;
>>>>>>> 5d6b2415
	}

	/* NOTE: The object methods below are only overridden to improve
	readability of unit tests; this model object is not used in hash-based
	collections, so the performance of these methods doesn't matter. */
	@Override
	public boolean equals(Object obj) {
		return EqualsBuilder.reflectionEquals(this, obj);
	}

	@Override
	public int hashCode() {
		return HashCodeBuilder.reflectionHashCode(this);
	}

	@Override
	public String toString() {
		return MoreObjects.toStringHelper(Token.class)
				.add("id", id)
				.add("treasury", treasury)
				.add("autoRenewAccount", autoRenewAccount)
				.add("kycKey", describe(kycKey))
				.add("freezeKey", describe(freezeKey))
				.add("frozenByDefault", frozenByDefault)
				.add("supplyKey", describe(supplyKey))
				.toString();
	}
}<|MERGE_RESOLUTION|>--- conflicted
+++ resolved
@@ -240,7 +240,34 @@
 		return id;
 	}
 
-<<<<<<< HEAD
+	public void setType(TokenType type) {
+		this.type = type;
+	}
+
+	public TokenType getType() {
+		return type;
+	}
+
+	public void setLastUsedSerialNumber(long lastUsedSerialNumber) {
+		this.lastUsedSerialNumber = lastUsedSerialNumber;
+	}
+
+	public long getLastUsedSerialNumber() {
+		return lastUsedSerialNumber;
+	}
+
+	public boolean hasMintedUniqueTokens() {
+		return !mintedUniqueTokens.isEmpty();
+	}
+
+	public boolean hasBurnedUniqueTokens() { return !burnedUniqueTokens.isEmpty(); }
+
+	public List<UniqueToken> burnedUniqueTokens() { return burnedUniqueTokens; }
+
+	public List<UniqueToken> mintedUniqueTokens() {
+		return mintedUniqueTokens;
+	}
+
 	public boolean isDeleted() {
 		return isDeleted;
 	}
@@ -255,34 +282,6 @@
 
 	public void setExpiry(final long expiry) {
 		this.expiry = expiry;
-=======
-	public void setType(TokenType type) {
-		this.type = type;
-	}
-
-	public TokenType getType() {
-		return type;
-	}
-
-	public void setLastUsedSerialNumber(long lastUsedSerialNumber) {
-		this.lastUsedSerialNumber = lastUsedSerialNumber;
-	}
-
-	public long getLastUsedSerialNumber() {
-		return lastUsedSerialNumber;
-	}
-
-	public boolean hasMintedUniqueTokens() {
-		return !mintedUniqueTokens.isEmpty();
-	}
-
-	public boolean hasBurnedUniqueTokens() { return !burnedUniqueTokens.isEmpty(); }
-
-	public List<UniqueToken> burnedUniqueTokens() { return burnedUniqueTokens; }
-
-	public List<UniqueToken> mintedUniqueTokens() {
-		return mintedUniqueTokens;
->>>>>>> 5d6b2415
 	}
 
 	/* NOTE: The object methods below are only overridden to improve
