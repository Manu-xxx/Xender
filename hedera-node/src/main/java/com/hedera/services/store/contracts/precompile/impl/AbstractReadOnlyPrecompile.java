--- conflicted
+++ resolved
@@ -29,11 +29,7 @@
 import org.hyperledger.besu.evm.frame.MessageFrame;
 
 public abstract class AbstractReadOnlyPrecompile implements Precompile {
-<<<<<<< HEAD
     protected final TokenID tokenId;
-=======
-    protected TokenID tokenId;
->>>>>>> 30ecdde5
     protected final SyntheticTxnFactory syntheticTxnFactory;
     protected final WorldLedgers ledgers;
     protected final EncodingFacade encoder;
