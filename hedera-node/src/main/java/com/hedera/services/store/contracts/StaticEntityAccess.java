--- conflicted
+++ resolved
@@ -372,10 +372,6 @@
         return nftPropertyOf(nftId, nft -> new String(nft.getMetadata()));
     }
 
-<<<<<<< HEAD
-    private <T> T nftPropertyOf(final NftId nftId, final Function<UniqueTokenValue, T> getter) {
-        final var key = UniqueTokenKey.from(nftId);
-=======
     public boolean isKyc(final AccountID accountId, final TokenID tokenId) {
         lookupToken(tokenId);
         final var accountNum = EntityNum.fromAccountId(accountId);
@@ -385,9 +381,8 @@
         return relStatus != null && relStatus.isKycGranted();
     }
 
-    private <T> T nftPropertyOf(final NftId nftId, final Function<MerkleUniqueToken, T> getter) {
-        final var key = EntityNumPair.fromNftId(nftId);
->>>>>>> 0dcdbd34
+    private <T> T nftPropertyOf(final NftId nftId, final Function<UniqueTokenValue, T> getter) {
+        final var key = UniqueTokenKey.from(nftId);
         var nft = nfts.get(key);
         validateTrue(nft != null, INVALID_TOKEN_NFT_SERIAL_NUMBER);
         return getter.apply(nft);
