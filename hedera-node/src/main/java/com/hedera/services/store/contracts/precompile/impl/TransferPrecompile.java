/*
 * Copyright (C) 2022 Hedera Hashgraph, LLC
 *
 * Licensed under the Apache License, Version 2.0 (the "License");
 * you may not use this file except in compliance with the License.
 * You may obtain a copy of the License at
 *
 *      http://www.apache.org/licenses/LICENSE-2.0
 *
 * Unless required by applicable law or agreed to in writing, software
 * distributed under the License is distributed on an "AS IS" BASIS,
 * WITHOUT WARRANTIES OR CONDITIONS OF ANY KIND, either express or implied.
 * See the License for the specific language governing permissions and
 * limitations under the License.
 */
package com.hedera.services.store.contracts.precompile.impl;

import static com.hedera.services.exceptions.ValidationUtils.validateTrue;
import static com.hedera.services.grpc.marshalling.ImpliedTransfers.NO_ALIASES;
import static com.hedera.services.txns.span.SpanMapManager.reCalculateXferMeta;
import static com.hedera.services.utils.EntityIdUtils.asTypedEvmAddress;
import static com.hederahashgraph.api.proto.java.ResponseCodeEnum.INVALID_SIGNATURE;
import static com.hederahashgraph.api.proto.java.ResponseCodeEnum.OK;

import com.hedera.services.context.SideEffectsTracker;
import com.hedera.services.contracts.sources.EvmSigsVerifier;
import com.hedera.services.exceptions.InvalidTransactionException;
import com.hedera.services.grpc.marshalling.ImpliedTransfers;
import com.hedera.services.grpc.marshalling.ImpliedTransfersMarshal;
import com.hedera.services.ledger.BalanceChange;
import com.hedera.services.state.submerkle.FcAssessedCustomFee;
import com.hedera.services.store.contracts.HederaStackedWorldStateUpdater;
import com.hedera.services.store.contracts.WorldLedgers;
import com.hedera.services.store.contracts.precompile.AbiConstants;
import com.hedera.services.store.contracts.precompile.InfrastructureFactory;
import com.hedera.services.store.contracts.precompile.SyntheticTxnFactory;
import com.hedera.services.store.contracts.precompile.codec.DecodingFacade;
import com.hedera.services.store.contracts.precompile.codec.TokenTransferWrapper;
import com.hedera.services.store.contracts.precompile.utils.KeyActivationUtils;
import com.hedera.services.store.contracts.precompile.utils.PrecompilePricingUtils;
import com.hedera.services.store.models.Id;
import com.hedera.services.store.tokens.HederaTokenStore;
import com.hedera.services.utils.EntityIdUtils;
import com.hedera.services.utils.accessors.TxnAccessor;
import com.hederahashgraph.api.proto.java.AccountAmount;
import com.hederahashgraph.api.proto.java.AccountID;
import com.hederahashgraph.api.proto.java.ResponseCodeEnum;
import com.hederahashgraph.api.proto.java.Timestamp;
import com.hederahashgraph.api.proto.java.TransactionBody;
import java.util.ArrayList;
import java.util.List;
import java.util.Objects;
import java.util.function.UnaryOperator;
<<<<<<< HEAD

import static com.hedera.services.exceptions.ValidationUtils.validateTrue;
import static com.hedera.services.grpc.marshalling.ImpliedTransfers.NO_ALIASES;
import static com.hedera.services.txns.span.SpanMapManager.reCalculateXferMeta;
import static com.hedera.services.utils.EntityIdUtils.asTypedEvmAddress;
import static com.hederahashgraph.api.proto.java.ResponseCodeEnum.INVALID_FULL_PREFIX_SIGNATURE_FOR_PRECOMPILE;
import static com.hederahashgraph.api.proto.java.ResponseCodeEnum.OK;

public class TransferPrecompile extends AbstractWritePrecompile {
	private static final String TRANSFER = String.format(FAILURE_MESSAGE, "transfer");
	private final HederaStackedWorldStateUpdater updater;
	private final EvmSigsVerifier sigsVerifier;
	private final int functionId;
	private final Address senderAddress;
	private final ImpliedTransfersMarshal impliedTransfersMarshal;
	private ResponseCodeEnum impliedValidity;
	private ImpliedTransfers impliedTransfers;
	private List<BalanceChange> explicitChanges;
	private HederaTokenStore hederaTokenStore;
	protected List<TokenTransferWrapper> transferOp;
=======
import org.apache.tuweni.bytes.Bytes;
import org.hyperledger.besu.datatypes.Address;
import org.hyperledger.besu.evm.frame.MessageFrame;

public class TransferPrecompile extends AbstractWritePrecompile {
    private final HederaStackedWorldStateUpdater updater;
    private final EvmSigsVerifier sigsVerifier;
    private final int functionId;
    private final Address senderAddress;
    private final ImpliedTransfersMarshal impliedTransfersMarshal;
    private ResponseCodeEnum impliedValidity;
    private ImpliedTransfers impliedTransfers;
    private List<BalanceChange> explicitChanges;
    private HederaTokenStore hederaTokenStore;
    protected List<TokenTransferWrapper> transferOp;
>>>>>>> 3e79be41

    public TransferPrecompile(
            final WorldLedgers ledgers,
            final DecodingFacade decoder,
            final HederaStackedWorldStateUpdater updater,
            final EvmSigsVerifier sigsVerifier,
            final SideEffectsTracker sideEffects,
            final SyntheticTxnFactory syntheticTxnFactory,
            final InfrastructureFactory infrastructureFactory,
            final PrecompilePricingUtils pricingUtils,
            final int functionId,
            final Address senderAddress,
            final ImpliedTransfersMarshal impliedTransfersMarshal) {
        super(
                ledgers,
                decoder,
                sideEffects,
                syntheticTxnFactory,
                infrastructureFactory,
                pricingUtils);
        this.updater = updater;
        this.sigsVerifier = sigsVerifier;
        this.functionId = functionId;
        this.senderAddress = senderAddress;
        this.impliedTransfersMarshal = impliedTransfersMarshal;
    }

    protected void initializeHederaTokenStore() {
        hederaTokenStore =
                infrastructureFactory.newHederaTokenStore(
                        sideEffects, ledgers.tokens(), ledgers.nfts(), ledgers.tokenRels());
    }

    @Override
    public void customizeTrackingLedgers(final WorldLedgers worldLedgers) {
        worldLedgers.customizeForAutoAssociatingOp(sideEffects);
    }

    @Override
    public TransactionBody.Builder body(
            final Bytes input, final UnaryOperator<byte[]> aliasResolver) {
        transferOp =
                switch (functionId) {
                    case AbiConstants.ABI_ID_CRYPTO_TRANSFER -> decoder.decodeCryptoTransfer(
                            input, aliasResolver);
                    case AbiConstants.ABI_ID_TRANSFER_TOKENS -> decoder.decodeTransferTokens(
                            input, aliasResolver);
                    case AbiConstants.ABI_ID_TRANSFER_TOKEN -> decoder.decodeTransferToken(
                            input, aliasResolver);
                    case AbiConstants.ABI_ID_TRANSFER_NFTS -> decoder.decodeTransferNFTs(
                            input, aliasResolver);
                    case AbiConstants.ABI_ID_TRANSFER_NFT -> decoder.decodeTransferNFT(
                            input, aliasResolver);
                    default -> null;
                };
        transactionBody = syntheticTxnFactory.createCryptoTransfer(transferOp);
        extrapolateDetailsFromSyntheticTxn();

        initializeHederaTokenStore();
        return transactionBody;
    }

    @Override
    public void addImplicitCostsIn(final TxnAccessor accessor) {
        if (impliedTransfers != null) {
            reCalculateXferMeta(accessor, impliedTransfers);
        }
    }

    @Override
    public void run(final MessageFrame frame) {
        if (impliedValidity == null) {
            extrapolateDetailsFromSyntheticTxn();
        }
        if (impliedValidity != ResponseCodeEnum.OK) {
            throw new InvalidTransactionException(impliedValidity);
        }

        /* We remember this size to know to ignore receiverSigRequired=true for custom fee payments */
        final var numExplicitChanges = explicitChanges.size();
        final var assessmentStatus = impliedTransfers.getMeta().code();
        validateTrue(assessmentStatus == OK, assessmentStatus);
        var changes = impliedTransfers.getAllBalanceChanges();

        hederaTokenStore.setAccountsLedger(ledgers.accounts());

        final var transferLogic =
                infrastructureFactory.newTransferLogic(
                        hederaTokenStore,
                        sideEffects,
                        ledgers.nfts(),
                        ledgers.accounts(),
                        ledgers.tokenRels());

<<<<<<< HEAD
		for (int i = 0, n = changes.size(); i < n; i++) {
			final var change = changes.get(i);
			final var units = change.getAggregatedUnits();
			if (change.isForNft() || units < 0) {
				if (change.isApprovedAllowance()) {
					// Signing requirements are skipped for changes to be authorized via an allowance
					continue;
				}
				final var hasSenderSig = KeyActivationUtils.validateKey(
						frame, change.getAccount().asEvmAddress(), sigsVerifier::hasActiveKey, ledgers,
						updater.aliases());
				validateTrue(hasSenderSig, INVALID_FULL_PREFIX_SIGNATURE_FOR_PRECOMPILE, TRANSFER);
			}
			if (i < numExplicitChanges) {
				/* Only process receiver sig requirements for that are not custom fee payments (custom fees are never NFT transfers) */
				var hasReceiverSigIfReq = true;
				if (change.isForNft()) {
					final var counterPartyAddress = asTypedEvmAddress(change.counterPartyAccountId());
					hasReceiverSigIfReq = KeyActivationUtils.validateKey(
							frame, counterPartyAddress, sigsVerifier::hasActiveKeyOrNoReceiverSigReq, ledgers,
							updater.aliases());
				} else if (units > 0) {
					hasReceiverSigIfReq = KeyActivationUtils.validateKey(
							frame, change.getAccount().asEvmAddress(), sigsVerifier::hasActiveKeyOrNoReceiverSigReq,
							ledgers, updater.aliases());
				}
				validateTrue(hasReceiverSigIfReq, INVALID_FULL_PREFIX_SIGNATURE_FOR_PRECOMPILE, TRANSFER);
			}
		}
=======
        for (int i = 0, n = changes.size(); i < n; i++) {
            final var change = changes.get(i);
            final var units = change.getAggregatedUnits();
            if (change.isForNft() || units < 0) {
                if (change.isApprovedAllowance()) {
                    // Signing requirements are skipped for changes to be authorized via an
                    // allowance
                    continue;
                }
                final var hasSenderSig =
                        KeyActivationUtils.validateKey(
                                frame,
                                change.getAccount().asEvmAddress(),
                                sigsVerifier::hasActiveKey,
                                ledgers,
                                updater.aliases());
                validateTrue(hasSenderSig, INVALID_SIGNATURE);
            }
            if (i < numExplicitChanges) {
                /* Only process receiver sig requirements for that are not custom fee payments (custom fees are never NFT transfers) */
                var hasReceiverSigIfReq = true;
                if (change.isForNft()) {
                    final var counterPartyAddress =
                            asTypedEvmAddress(change.counterPartyAccountId());
                    hasReceiverSigIfReq =
                            KeyActivationUtils.validateKey(
                                    frame,
                                    counterPartyAddress,
                                    sigsVerifier::hasActiveKeyOrNoReceiverSigReq,
                                    ledgers,
                                    updater.aliases());
                } else if (units > 0) {
                    hasReceiverSigIfReq =
                            KeyActivationUtils.validateKey(
                                    frame,
                                    change.getAccount().asEvmAddress(),
                                    sigsVerifier::hasActiveKeyOrNoReceiverSigReq,
                                    ledgers,
                                    updater.aliases());
                }
                validateTrue(hasReceiverSigIfReq, INVALID_SIGNATURE);
            }
        }
>>>>>>> 3e79be41

        transferLogic.doZeroSum(changes);
    }

    @Override
    public List<FcAssessedCustomFee> getCustomFees() {
        return impliedTransfers.getAssessedCustomFees();
    }

    protected void extrapolateDetailsFromSyntheticTxn() {
        final var op = transactionBody.getCryptoTransfer();
        impliedValidity = impliedTransfersMarshal.validityWithCurrentProps(op);
        if (impliedValidity != ResponseCodeEnum.OK) {
            return;
        }
        explicitChanges = constructBalanceChanges(transferOp);
        impliedTransfers =
                impliedTransfersMarshal.assessCustomFeesAndValidate(
                        0, 0, explicitChanges, NO_ALIASES, impliedTransfersMarshal.currentProps());
    }

    private List<BalanceChange> constructBalanceChanges(
            final List<TokenTransferWrapper> transferOp) {
        final List<BalanceChange> allChanges = new ArrayList<>();
        for (final TokenTransferWrapper tokenTransferWrapper : transferOp) {
            final List<BalanceChange> changes = new ArrayList<>();

            for (final var fungibleTransfer : tokenTransferWrapper.fungibleTransfers()) {
                if (fungibleTransfer.sender() != null && fungibleTransfer.receiver() != null) {
                    changes.addAll(
                            List.of(
                                    BalanceChange.changingFtUnits(
                                            Id.fromGrpcToken(fungibleTransfer.getDenomination()),
                                            fungibleTransfer.getDenomination(),
                                            aaWith(
                                                    fungibleTransfer.receiver(),
                                                    fungibleTransfer.amount(),
                                                    fungibleTransfer.isApproval()),
                                            EntityIdUtils.accountIdFromEvmAddress(senderAddress)),
                                    BalanceChange.changingFtUnits(
                                            Id.fromGrpcToken(fungibleTransfer.getDenomination()),
                                            fungibleTransfer.getDenomination(),
                                            aaWith(
                                                    fungibleTransfer.sender(),
                                                    -fungibleTransfer.amount(),
                                                    fungibleTransfer.isApproval()),
                                            EntityIdUtils.accountIdFromEvmAddress(senderAddress))));
                } else if (fungibleTransfer.sender() == null) {
                    changes.add(
                            BalanceChange.changingFtUnits(
                                    Id.fromGrpcToken(fungibleTransfer.getDenomination()),
                                    fungibleTransfer.getDenomination(),
                                    aaWith(
                                            fungibleTransfer.receiver(),
                                            fungibleTransfer.amount(),
                                            fungibleTransfer.isApproval()),
                                    EntityIdUtils.accountIdFromEvmAddress(senderAddress)));
                } else {
                    changes.add(
                            BalanceChange.changingFtUnits(
                                    Id.fromGrpcToken(fungibleTransfer.getDenomination()),
                                    fungibleTransfer.getDenomination(),
                                    aaWith(
                                            fungibleTransfer.sender(),
                                            -fungibleTransfer.amount(),
                                            fungibleTransfer.isApproval()),
                                    EntityIdUtils.accountIdFromEvmAddress(senderAddress)));
                }
            }
            if (changes.isEmpty()) {
                for (final var nftExchange : tokenTransferWrapper.nftExchanges()) {
                    changes.add(
                            BalanceChange.changingNftOwnership(
                                    Id.fromGrpcToken(nftExchange.getTokenType()),
                                    nftExchange.getTokenType(),
                                    nftExchange.asGrpc(),
                                    EntityIdUtils.accountIdFromEvmAddress(senderAddress)));
                }
            }

            allChanges.addAll(changes);
        }
        return allChanges;
    }

    private AccountAmount aaWith(
            final AccountID account, final long amount, final boolean isApproval) {
        return AccountAmount.newBuilder()
                .setAccountID(account)
                .setAmount(amount)
                .setIsApproval(isApproval)
                .build();
    }

    @Override
    public long getMinimumFeeInTinybars(final Timestamp consensusTime) {
        Objects.requireNonNull(transferOp);
        long accumulatedCost = 0;
        boolean customFees =
                impliedTransfers != null && !impliedTransfers.getAssessedCustomFees().isEmpty();
        // For fungible there are always at least two operations, so only charge half for each
        // operation
        long ftTxCost =
                pricingUtils.getMinimumPriceInTinybars(
                                customFees
                                        ? PrecompilePricingUtils.GasCostType
                                                .TRANSFER_FUNGIBLE_CUSTOM_FEES
                                        : PrecompilePricingUtils.GasCostType.TRANSFER_FUNGIBLE,
                                consensusTime)
                        / 2;
        // NFTs are atomic, one line can do it.
        long nonFungibleTxCost =
                pricingUtils.getMinimumPriceInTinybars(
                        customFees
                                ? PrecompilePricingUtils.GasCostType.TRANSFER_NFT_CUSTOM_FEES
                                : PrecompilePricingUtils.GasCostType.TRANSFER_NFT,
                        consensusTime);
        for (var transfer : transferOp) {
            accumulatedCost += transfer.fungibleTransfers().size() * ftTxCost;
            accumulatedCost += transfer.nftExchanges().size() * nonFungibleTxCost;
        }
        return accumulatedCost;
    }
}<|MERGE_RESOLUTION|>--- conflicted
+++ resolved
@@ -51,7 +51,6 @@
 import java.util.List;
 import java.util.Objects;
 import java.util.function.UnaryOperator;
-<<<<<<< HEAD
 
 import static com.hedera.services.exceptions.ValidationUtils.validateTrue;
 import static com.hedera.services.grpc.marshalling.ImpliedTransfers.NO_ALIASES;
@@ -72,23 +71,6 @@
 	private List<BalanceChange> explicitChanges;
 	private HederaTokenStore hederaTokenStore;
 	protected List<TokenTransferWrapper> transferOp;
-=======
-import org.apache.tuweni.bytes.Bytes;
-import org.hyperledger.besu.datatypes.Address;
-import org.hyperledger.besu.evm.frame.MessageFrame;
-
-public class TransferPrecompile extends AbstractWritePrecompile {
-    private final HederaStackedWorldStateUpdater updater;
-    private final EvmSigsVerifier sigsVerifier;
-    private final int functionId;
-    private final Address senderAddress;
-    private final ImpliedTransfersMarshal impliedTransfersMarshal;
-    private ResponseCodeEnum impliedValidity;
-    private ImpliedTransfers impliedTransfers;
-    private List<BalanceChange> explicitChanges;
-    private HederaTokenStore hederaTokenStore;
-    protected List<TokenTransferWrapper> transferOp;
->>>>>>> 3e79be41
 
     public TransferPrecompile(
             final WorldLedgers ledgers,
@@ -183,7 +165,6 @@
                         ledgers.accounts(),
                         ledgers.tokenRels());
 
-<<<<<<< HEAD
 		for (int i = 0, n = changes.size(); i < n; i++) {
 			final var change = changes.get(i);
 			final var units = change.getAggregatedUnits();
@@ -213,51 +194,6 @@
 				validateTrue(hasReceiverSigIfReq, INVALID_FULL_PREFIX_SIGNATURE_FOR_PRECOMPILE, TRANSFER);
 			}
 		}
-=======
-        for (int i = 0, n = changes.size(); i < n; i++) {
-            final var change = changes.get(i);
-            final var units = change.getAggregatedUnits();
-            if (change.isForNft() || units < 0) {
-                if (change.isApprovedAllowance()) {
-                    // Signing requirements are skipped for changes to be authorized via an
-                    // allowance
-                    continue;
-                }
-                final var hasSenderSig =
-                        KeyActivationUtils.validateKey(
-                                frame,
-                                change.getAccount().asEvmAddress(),
-                                sigsVerifier::hasActiveKey,
-                                ledgers,
-                                updater.aliases());
-                validateTrue(hasSenderSig, INVALID_SIGNATURE);
-            }
-            if (i < numExplicitChanges) {
-                /* Only process receiver sig requirements for that are not custom fee payments (custom fees are never NFT transfers) */
-                var hasReceiverSigIfReq = true;
-                if (change.isForNft()) {
-                    final var counterPartyAddress =
-                            asTypedEvmAddress(change.counterPartyAccountId());
-                    hasReceiverSigIfReq =
-                            KeyActivationUtils.validateKey(
-                                    frame,
-                                    counterPartyAddress,
-                                    sigsVerifier::hasActiveKeyOrNoReceiverSigReq,
-                                    ledgers,
-                                    updater.aliases());
-                } else if (units > 0) {
-                    hasReceiverSigIfReq =
-                            KeyActivationUtils.validateKey(
-                                    frame,
-                                    change.getAccount().asEvmAddress(),
-                                    sigsVerifier::hasActiveKeyOrNoReceiverSigReq,
-                                    ledgers,
-                                    updater.aliases());
-                }
-                validateTrue(hasReceiverSigIfReq, INVALID_SIGNATURE);
-            }
-        }
->>>>>>> 3e79be41
 
         transferLogic.doZeroSum(changes);
     }
