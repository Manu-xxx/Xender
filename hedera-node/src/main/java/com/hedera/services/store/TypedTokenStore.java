--- conflicted
+++ resolved
@@ -239,15 +239,19 @@
 	 * Returns a {@link UniqueToken} model of the requested unique token, with operations that can be used to
 	 * implement business logic in a transaction.
 	 *
-	 * @param token the token model, on which to load the of the unique token
-	 * @param serialNumbers the serial numbers to load
-	 * @throws InvalidTransactionException if the requested token class is missing, deleted, or expired and pending removal
+	 * @param token
+	 * 		the token model, on which to load the of the unique token
+	 * @param serialNumbers
+	 * 		the serial numbers to load
+	 * @throws InvalidTransactionException
+	 * 		if the requested token class is missing, deleted, or expired and pending removal
 	 */
 	public void loadUniqueTokens(Token token, List<Long> serialNumbers) {
 		var tokenId = token.getId();
 		final var loadedUniqueTokens = new HashMap<Long, UniqueToken>();
 		for (long serialNumber : serialNumbers) {
-			final var uniqueTokenKey = new MerkleUniqueTokenId(new EntityId(tokenId.getShard(), tokenId.getRealm(), tokenId.getNum()), serialNumber);
+			final var uniqueTokenKey = new MerkleUniqueTokenId(
+					new EntityId(tokenId.getShard(), tokenId.getRealm(), tokenId.getNum()), serialNumber);
 			final var merkleUniqueToken = uniqueTokens.get().get(uniqueTokenKey);
 			validateUsable(merkleUniqueToken);
 
@@ -287,19 +291,6 @@
 				backingNfts.addToExistingNfts(merkleUniqueTokenId.asNftId());
 			}
 		}
-<<<<<<< HEAD
-		if (token.hasBurnedUniqueTokens()) {
-			for (var uniqueToken : token.burnedUniqueTokens()) {
-				final var merkleUniqueTokenId = new MerkleUniqueTokenId(
-						new EntityId(uniqueToken.getTokenId()), uniqueToken.getSerialNumber());
-				uniqueTokens.get().remove(merkleUniqueTokenId);
-				uniqueTokenAssociations.get().disassociate(new EntityId(uniqueToken.getTokenId()), merkleUniqueTokenId);
-				uniqueOwnershipAssociations.get().disassociate(treasury, merkleUniqueTokenId);
-				backingNfts.removeFromExistingNfts(merkleUniqueTokenId.asNftId());
-			}
-		}
-
-=======
 		if (token.hasRemovedUniqueTokens()) {
 			for (var uniqueToken : token.removedUniqueTokens()) {
 				final var merkleUniqueTokenId = new MerkleUniqueTokenId(
@@ -311,7 +302,6 @@
 				backingNfts.removeFromExistingNfts(merkleUniqueTokenId.asNftId());
 			}
 		}
->>>>>>> 37147810
 		transactionRecordService.includeChangesToToken(token);
 	}
 
@@ -360,8 +350,6 @@
 		token.setFrozenByDefault(immutableToken.accountsAreFrozenByDefault());
 		token.setType(immutableToken.tokenType());
 		token.setLastUsedSerialNumber(immutableToken.getLastUsedSerialNumber());
-<<<<<<< HEAD
-=======
 	}
 
 	private void initModelFields(UniqueToken uniqueToken, MerkleUniqueToken immutableUniqueToken) {
@@ -375,7 +363,6 @@
 				)
 		);
 
->>>>>>> 37147810
 	}
 
 	private void alertTokenBackingStoreOfNew(TokenRelationship newRel) {
