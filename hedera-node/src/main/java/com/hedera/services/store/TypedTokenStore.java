package com.hedera.services.store;

/*-
 * ‌
 * Hedera Services Node
 * ​
 * Copyright (C) 2018 - 2021 Hedera Hashgraph, LLC
 * ​
 * Licensed under the Apache License, Version 2.0 (the "License");
 * you may not use this file except in compliance with the License.
 * You may obtain a copy of the License at
 *
 *      http://www.apache.org/licenses/LICENSE-2.0
 *
 * Unless required by applicable law or agreed to in writing, software
 * distributed under the License is distributed on an "AS IS" BASIS,
 * WITHOUT WARRANTIES OR CONDITIONS OF ANY KIND, either express or implied.
 * See the License for the specific language governing permissions and
 * limitations under the License.
 * ‍
 */

import com.hedera.services.context.SideEffectsTracker;
import com.hedera.services.exceptions.InvalidTransactionException;
<<<<<<< HEAD
import com.hedera.services.ledger.backing.BackingStore;
=======
>>>>>>> f7f9d1ab
import com.hedera.services.records.TransactionRecordService;
import com.hedera.services.state.merkle.MerkleToken;
import com.hedera.services.state.merkle.MerkleTokenRelStatus;
import com.hedera.services.state.merkle.MerkleUniqueToken;
import com.hedera.services.state.submerkle.EntityId;
import com.hedera.services.store.models.Account;
import com.hedera.services.store.models.Id;
import com.hedera.services.store.models.NftId;
import com.hedera.services.store.models.OwnershipTracker;
import com.hedera.services.store.models.Token;
import com.hedera.services.store.models.TokenRelationship;
import com.hedera.services.store.models.UniqueToken;
import com.hedera.services.store.tokens.views.UniqueTokenViewsManager;
import com.hedera.services.utils.EntityNum;
import com.hedera.services.utils.EntityNumPair;
import com.hederahashgraph.api.proto.java.AccountID;
import com.hederahashgraph.api.proto.java.ResponseCodeEnum;
import com.hederahashgraph.api.proto.java.TokenID;
import org.apache.commons.lang3.tuple.Pair;

import javax.annotation.Nullable;
import javax.inject.Inject;
import javax.inject.Singleton;
import java.util.HashMap;
import java.util.List;

import static com.hedera.services.exceptions.ValidationUtils.validateFalse;
import static com.hedera.services.exceptions.ValidationUtils.validateTrue;
import static com.hedera.services.state.submerkle.EntityId.MISSING_ENTITY_ID;
import static com.hederahashgraph.api.proto.java.ResponseCodeEnum.INVALID_NFT_ID;
import static com.hederahashgraph.api.proto.java.ResponseCodeEnum.INVALID_TOKEN_ID;
import static com.hederahashgraph.api.proto.java.ResponseCodeEnum.TOKEN_IS_PAUSED;
import static com.hederahashgraph.api.proto.java.ResponseCodeEnum.TOKEN_NOT_ASSOCIATED_TO_ACCOUNT;
import static com.hederahashgraph.api.proto.java.ResponseCodeEnum.TOKEN_WAS_DELETED;

/**
 * Loads and saves token-related entities to and from the Swirlds state, hiding
 * the details of Merkle types from client code by providing an interface in
 * terms of model objects whose methods can perform validated business logic.
 * <p>
 * When loading an token, fails fast by throwing an {@link InvalidTransactionException}
 * if the token is not usable in normal business logic. There are three such
 * cases:
 * <ol>
 * <li>The token is missing.</li>
 * <li>The token is deleted.</li>
 * <li>The token is expired and pending removal.</li>
 * </ol>
 * Note that in the third case, there <i>is</i> one valid use of the token;
 * namely, in an update transaction whose only purpose is to manually renew
 * the expired token. Such update transactions must use a dedicated
 * expiry-extension service, which will be implemented before TokenUpdate.
 * <p>
 * When saving a token or token relationship, invites an injected
 * {@link TransactionRecordService} to inspect the entity for changes that
 * may need to be included in the record of the transaction.
 */
@Singleton
public class TypedTokenStore {
	private final AccountStore accountStore;
	private final SideEffectsTracker sideEffectsTracker;
	private final UniqueTokenViewsManager uniqueTokenViewsManager;
	private final BackingStore<TokenID, MerkleToken> tokens;
	private final BackingStore<NftId, MerkleUniqueToken> uniqueTokens;
	private final BackingStore<Pair<AccountID, TokenID>, MerkleTokenRelStatus> tokenRels;

	/* Only needed for interoperability with legacy HTS during refactor */
	private final LegacyTreasuryRemover delegate;
	private final LegacyTreasuryAdder addKnownTreasury;

	@Inject
	public TypedTokenStore(
			final AccountStore accountStore,
<<<<<<< HEAD
			final BackingStore<TokenID, MerkleToken> tokens,
			final BackingStore<NftId, MerkleUniqueToken> uniqueTokens,
			final BackingStore<Pair<AccountID, TokenID>, MerkleTokenRelStatus> tokenRels,
			final UniqueTokenViewsManager uniqueTokenViewsManager,
=======
			final Supplier<MerkleMap<EntityNum, MerkleToken>> tokens,
			final Supplier<MerkleMap<EntityNumPair, MerkleUniqueToken>> uniqueTokens,
			final Supplier<MerkleMap<EntityNumPair, MerkleTokenRelStatus>> tokenRels,
			final UniqTokenViewsManager uniqTokenViewsManager,
>>>>>>> f7f9d1ab
			final LegacyTreasuryAdder legacyStoreDelegate,
			final LegacyTreasuryRemover delegate,
			final SideEffectsTracker sideEffectsTracker
	) {
		this.tokens = tokens;
		this.uniqueTokenViewsManager = uniqueTokenViewsManager;
		this.tokenRels = tokenRels;
		this.uniqueTokens = uniqueTokens;
		this.accountStore = accountStore;
		this.delegate = delegate;
<<<<<<< HEAD
		this.sideEffectsTracker = sideEffectsTracker;
=======
>>>>>>> f7f9d1ab
		this.addKnownTreasury = legacyStoreDelegate;

	}

	/**
	 * Returns the number of NFTs currently in the ledger state. (That is, the
	 * number of entries in the {@code uniqueTokens} map---NFTs are not marked
	 * deleted but actually removed from state when they are burned.)
	 *
	 * @return the current number of NFTs in the system
	 */
	public long currentMintedNfts() {
		return uniqueTokens.size();
	}

	/**
	 * Returns a model of the requested token relationship, with operations that
	 * can be used to implement business logic in a transaction.
	 * <p>
	 * The arguments <i>should</i> be model objects that were returned by the
	 * {@link TypedTokenStore#loadToken(Id)} and {@link AccountStore#loadAccount(Id)}
	 * methods, respectively, since it will very rarely (or never) be correct
	 * to do business logic on a relationship whose token or account have not
	 * been validated as usable.
	 *
	 * <b>IMPORTANT:</b> Changes to the returned model are not automatically persisted
	 * to state! The altered model must be passed to {@link TypedTokenStore#commitTokenRelationships(List)}
	 * in order for its changes to be applied to the Swirlds state, and included in the
	 * {@link com.hedera.services.state.submerkle.ExpirableTxnRecord} for the active transaction.
	 *
	 * @param token   the token in the relationship to load
	 * @param account the account in the relationship to load
	 * @return a usable model of the token-account relationship
	 * @throws InvalidTransactionException if the requested relationship does not exist
	 */
	public TokenRelationship loadTokenRelationship(Token token, Account account) {
		final var merkleTokenRel = getMerkleTokenRelationship(token, account);

		validateUsable(merkleTokenRel);

		return buildTokenRelationship(token, account, merkleTokenRel);
	}

	/**
	 * Returns a model of the requested token relationship, with operations that
	 * can be used to implement business logic in a transaction. If the requested token relationship
	 * does not exist, returns null.
	 * <p>
	 * The arguments <i>should</i> be model objects that were returned by the
	 * {@link TypedTokenStore#loadToken(Id)} and {@link AccountStore#loadAccount(Id)}
	 * methods, respectively, since it will very rarely (or never) be correct
	 * to do business logic on a relationship whose token or account have not
	 * been validated as usable.
	 *
	 * <b>IMPORTANT:</b> Changes to the returned model are not automatically persisted
	 * to state! The altered model must be passed to {@link TypedTokenStore#commitTokenRelationships(List)}
	 * in order for its changes to be applied to the Swirlds state, and included in the
	 * {@link com.hedera.services.state.submerkle.ExpirableTxnRecord} for the active transaction.
	 *
	 * @param token   the token in the relationship to load
	 * @param account the account in the relationship to load
	 * @return a usable model of the token-account relationship or null if the requested relationship doesnt exist
	 */
	public TokenRelationship loadPossiblyDeletedTokenRelationship(Token token, Account account) {
		final var merkleTokenRel = getMerkleTokenRelationship(token, account);

		if (merkleTokenRel == null) {
			return null;
		} else {
			return buildTokenRelationship(token, account, merkleTokenRel);
		}
	}

	/**
	 * Persists the given token relationships to the Swirlds state, inviting the injected
	 * {@link TransactionRecordService} to update the {@link com.hedera.services.state.submerkle.ExpirableTxnRecord}
	 * of the active transaction with these changes.
	 *
	 * @param tokenRelationships the token relationships to save
	 */
	public void commitTokenRelationships(final List<TokenRelationship> tokenRelationships) {
		for (var tokenRelationship : tokenRelationships) {
			final var key = EntityNumPair.fromModelRel(tokenRelationship);
			if (tokenRelationship.isDestroyed()) {
<<<<<<< HEAD
				tokenRels.remove(Pair.of(tokenRelationship.getAccount().getId().asGrpcAccount(),
						tokenRelationship.getToken().getId().asGrpcToken()));
=======
				currentTokenRels.remove(key);
>>>>>>> f7f9d1ab
			} else {
				persistNonDestroyed(tokenRelationship, key);
			}
		}
		sideEffectsTracker.trackTokenBalanceChanges(tokenRelationships);
	}

	private MerkleTokenRelStatus getMerkleTokenRelationship(Token token, Account account) {
		return tokenRels.getImmutableRef(Pair.of(account.getId().asGrpcAccount(), token.getId().asGrpcToken()));
	}

	private TokenRelationship buildTokenRelationship(
			final Token token, final Account account, final MerkleTokenRelStatus merkleTokenRel) {
		final var tokenRelationship = new TokenRelationship(token, account);
		tokenRelationship.initBalance(merkleTokenRel.getBalance());
		tokenRelationship.setKycGranted(merkleTokenRel.isKycGranted());
		tokenRelationship.setFrozen(merkleTokenRel.isFrozen());
		tokenRelationship.setAutomaticAssociation(merkleTokenRel.isAutomaticAssociation());

		tokenRelationship.markAsPersisted();

		return tokenRelationship;
	}

	private void persistNonDestroyed(
			TokenRelationship modelRel,
			EntityNumPair key
	) {
		final var isNewRel = modelRel.isNotYetPersisted();
		final var mutableTokenRel = isNewRel
				? new MerkleTokenRelStatus()
				: tokenRels.getRef(key.asAccountTokenRel());
		mutableTokenRel.setBalance(modelRel.getBalance());
		mutableTokenRel.setFrozen(modelRel.isFrozen());
		mutableTokenRel.setKycGranted(modelRel.isKycGranted());
		mutableTokenRel.setAutomaticAssociation(modelRel.isAutomaticAssociation());
<<<<<<< HEAD
		tokenRels.put(key.asAccountTokenRel(), mutableTokenRel);
=======
		if (isNewRel) {
			currentTokenRels.put(key, mutableTokenRel);
		}
>>>>>>> f7f9d1ab
	}

	/**
	 * Invites the injected {@link TransactionRecordService} to include the changes to the exported transaction record
	 * Currently, the only implemented tracker is the {@link OwnershipTracker} which records the changes to the
	 * ownership
	 * of {@link UniqueToken}
	 *
	 * @param ownershipTracker holds changes to {@link UniqueToken} ownership
	 */
	public void commitTrackers(final OwnershipTracker ownershipTracker) {
		sideEffectsTracker.trackTokenOwnershipChanges(ownershipTracker);
	}

	/**
	 * Returns a model of the requested token, with operations that can be used to
	 * implement business logic in a transaction.
	 *
	 * <b>IMPORTANT:</b> Changes to the returned model are not automatically persisted
	 * to state! The altered model must be passed to {@link TypedTokenStore#commitToken(Token)}
	 * in order for its changes to be applied to the Swirlds state, and included in the
	 * {@link com.hedera.services.state.submerkle.ExpirableTxnRecord} for the active transaction.
	 *
	 * @param id the token to load
	 * @return a usable model of the token
	 * @throws InvalidTransactionException if the requested token is missing, deleted, or expired and pending removal
	 */
	public Token loadToken(Id id) {
		final var merkleToken = tokens.getImmutableRef(id.asGrpcToken());

		validateUsable(merkleToken);

		final var token = new Token(id);
		initModelAccounts(token, merkleToken.treasury(), merkleToken.autoRenewAccount());
		initModelFields(token, merkleToken);

		return token;
	}

	/**
	 * This is only to be used when pausing/unpausing token as this method ignores the pause status
	 * of the token.
	 *
	 * @param id
	 * 		the token to load
	 * @return a usable model of the token which is possibly paused
	 */
	public Token loadPossiblyPausedToken(Id id) {
		final var merkleToken = tokens.getImmutableRef(id.asGrpcToken());

		validateTrue(merkleToken != null, INVALID_TOKEN_ID);
		validateFalse(merkleToken.isDeleted(), TOKEN_WAS_DELETED);

		final var token = new Token(id);
		initModelAccounts(token, merkleToken.treasury(), merkleToken.autoRenewAccount());
		initModelFields(token, merkleToken);

		return token;
	}

	/**
	 * Returns a {@link UniqueToken} model of the requested unique token, with operations that can be used to
	 * implement business logic in a transaction.
	 *
	 * @param token         the token model, on which to load the of the unique token
	 * @param serialNumbers the serial numbers to load
	 * @throws InvalidTransactionException if the requested token class is missing, deleted, or expired and pending removal
	 */
	public void loadUniqueTokens(Token token, List<Long> serialNumbers) {
		final var loadedUniqueTokens = new HashMap<Long, UniqueToken>();
		for (long serialNumber : serialNumbers) {
			final var merkleUniqueToken = uniqueTokens.getImmutableRef(new NftId(token.getId().getNum(), serialNumber));
			validateUsable(merkleUniqueToken);
			final var uniqueToken = new UniqueToken(token.getId(), serialNumber);
			initModelFields(uniqueToken, merkleUniqueToken);
			loadedUniqueTokens.put(serialNumber, uniqueToken);
		}
		token.setLoadedUniqueTokens(loadedUniqueTokens);
	}

	/**
	 * Use carefully. Returns a model of the requested token which may be marked as deleted or
	 * even marked as auto-removed if the Merkle state has no token with that id.
	 *
	 * @param id the token to load
	 * @return a usable model of the token
	 */
	public Token loadPossiblyDeletedOrAutoRemovedToken(Id id) {
		final var merkleToken = tokens.getImmutableRef(id.asGrpcToken());

		final var token = new Token(id);
		if (merkleToken != null) {
			validateFalse(merkleToken.isPaused(), TOKEN_IS_PAUSED);
			initModelAccounts(token, merkleToken.treasury(), merkleToken.autoRenewAccount());
			initModelFields(token, merkleToken);
		} else {
			token.markAutoRemoved();
		}

		return token;
	}

	/**
	 * Loads a token from the swirlds state. Throws the given response code upon unusable token.
	 *
	 * @param id   - id of the token to be loaded
	 * @param code - the {@link ResponseCodeEnum} code to fail with if the token is not present or is erroneous
	 * @return - the loaded token
	 */
	public Token loadTokenOrFailWith(Id id, ResponseCodeEnum code) {
		final var merkleToken = tokens.getImmutableRef(id.asGrpcToken());

		validateUsable(merkleToken, code);

		final var token = new Token(id);
		initModelAccounts(token, merkleToken.treasury(), merkleToken.autoRenewAccount());
		initModelFields(token, merkleToken);
		return token;
	}

	/**
	 * Persists the given token to the Swirlds state, inviting the injected {@link TransactionRecordService}
	 * to update the {@link com.hedera.services.state.submerkle.ExpirableTxnRecord} of the active transaction
	 * with these changes.
	 *
	 * @param token the token to save
	 */
	public void commitToken(Token token) {

		final var mutableToken = tokens.getRef(token.getId().asGrpcToken());
		mapModelChanges(token, mutableToken);
		tokens.put(token.getId().asGrpcToken(), mutableToken);

		final var treasury = mutableToken.treasury();
		if (token.hasMintedUniqueTokens()) {
			persistMinted(token.mintedUniqueTokens(), treasury);
		}
		if (token.hasRemovedUniqueTokens()) {
			destroyRemoved(token.removedUniqueTokens(), treasury);
		}

		/* Only needed during HTS refactor. Will be removed once all operations that
		 * refer to the knownTreasuries in-memory structure are refactored */
		if (token.isDeleted()) {
			final AccountID affectedTreasury = token.getTreasury().getId().asGrpcAccount();
			final TokenID mutatedToken = token.getId().asGrpcToken();
			delegate.removeKnownTreasuryForToken(affectedTreasury, mutatedToken);
		}
		sideEffectsTracker.trackTokenChanges(token);
	}

	/**
	 * Instantiates a new {@link MerkleToken} based on the given new mutable {@link Token}.
	 * Maps the properties between the mutable and immutable token, and later puts the immutable one in state.
	 * Adds the token's treasury to the known treasuries map.
	 *
	 * @param token - the model of the token to be persisted in state.
	 */
	public void persistNew(Token token) {
		/* create new merkle token */
		final var newMerkleTokenId = EntityNum.fromLong(token.getId().getNum());
		final var newMerkleToken = new MerkleToken(
				token.getExpiry(),
				token.getTotalSupply(),
				token.getDecimals(),
				token.getSymbol(),
				token.getName(),
				token.isFrozenByDefault(),
				!token.hasKycKey(),
				token.getTreasury().getId().asEntityId()
		);

		/* map changes */
		mapModelChanges(token, newMerkleToken);
		tokens.put(newMerkleTokenId.toGrpcTokenId(), newMerkleToken);

		addKnownTreasury.perform(token.getTreasury().getId().asGrpcAccount(), token.getId().asGrpcToken());
		sideEffectsTracker.trackTokenChanges(token);
	}

	private void destroyRemoved(List<UniqueToken> nfts, EntityId treasury) {
		for (var nft : nfts) {
			final var merkleNftId = EntityNumPair.fromLongs(nft.getTokenId().getNum(), nft.getSerialNumber());
			uniqueTokens.remove(new NftId(nft.getTokenId().getNum(), nft.getSerialNumber()));
			if (treasury.matches(nft.getOwner())) {
				uniqueTokenViewsManager.burnNotice(merkleNftId, treasury);
			} else {
				uniqueTokenViewsManager.wipeNotice(merkleNftId, new EntityId(nft.getOwner()));
			}
		}
	}

	private void persistMinted(List<UniqueToken> nfts, EntityId treasury) {
		for (var nft : nfts) {
			final var merkleNftId = EntityNumPair.fromLongs(nft.getTokenId().getNum(), nft.getSerialNumber());
			final var merkleNft = new MerkleUniqueToken(MISSING_ENTITY_ID, nft.getMetadata(), nft.getCreationTime());
			uniqueTokens.put(new NftId(nft.getTokenId().getNum(), nft.getSerialNumber()), merkleNft);
			uniqueTokenViewsManager.mintNotice(merkleNftId, treasury);
		}
	}

	private void validateUsable(MerkleTokenRelStatus merkleTokenRelStatus) {
		validateTrue(merkleTokenRelStatus != null, TOKEN_NOT_ASSOCIATED_TO_ACCOUNT);
	}

	private void validateUsable(MerkleToken merkleToken) {
		validateTrue(merkleToken != null, INVALID_TOKEN_ID);
		validateFalse(merkleToken.isDeleted(), TOKEN_WAS_DELETED);
		validateFalse(merkleToken.isPaused(), TOKEN_IS_PAUSED);
	}

	private void validateUsable(MerkleToken merkleToken, ResponseCodeEnum code) {
		validateTrue(merkleToken != null, code);
		validateFalse(merkleToken.isDeleted(), code);
		validateFalse(merkleToken.isPaused(), code);
	}

	private void validateUsable(MerkleUniqueToken merkleUniqueToken) {
		validateTrue(merkleUniqueToken != null, INVALID_NFT_ID);
	}

	private void mapModelChanges(Token token, MerkleToken mutableToken) {
		final var newAutoRenewAccount = token.getAutoRenewAccount();
		if (newAutoRenewAccount != null) {
			mutableToken.setAutoRenewAccount(new EntityId(newAutoRenewAccount.getId()));
			mutableToken.setAutoRenewPeriod(token.getAutoRenewPeriod());
		}
		mutableToken.setTreasury(new EntityId(token.getTreasury().getId()));
		mutableToken.setTotalSupply(token.getTotalSupply());
		mutableToken.setAccountsFrozenByDefault(token.isFrozenByDefault());
		mutableToken.setLastUsedSerialNumber(token.getLastUsedSerialNumber());
		mutableToken.setTokenType(token.getType());
		mutableToken.setSupplyType(token.getSupplyType());
		mutableToken.setMemo(token.getMemo());
		mutableToken.setAdminKey(token.getAdminKey());
		mutableToken.setSupplyKey(token.getSupplyKey());
		mutableToken.setWipeKey(token.getWipeKey());
		mutableToken.setFreezeKey(token.getFreezeKey());
		mutableToken.setKycKey(token.getKycKey());
		mutableToken.setFeeScheduleKey(token.getFeeScheduleKey());
		mutableToken.setPauseKey(token.getPauseKey());
		mutableToken.setMaxSupply(token.getMaxSupply());
		mutableToken.setDeleted(token.isDeleted());
		mutableToken.setPaused(token.isPaused());

		if (token.getCustomFees() != null) {
			mutableToken.setFeeSchedule(token.getCustomFees());
		}

		mutableToken.setExpiry(token.getExpiry());
	}

	private void initModelAccounts(Token token, EntityId _treasuryId, @Nullable EntityId _autoRenewId) {
		if (_autoRenewId != null) {
			final var autoRenewId = new Id(_autoRenewId.shard(), _autoRenewId.realm(), _autoRenewId.num());
			final var autoRenew = accountStore.loadAccount(autoRenewId);
			token.setAutoRenewAccount(autoRenew);
		}
		final var treasuryId = new Id(_treasuryId.shard(), _treasuryId.realm(), _treasuryId.num());
		final var treasury = accountStore.loadAccount(treasuryId);
		token.setTreasury(treasury);
	}

	private void initModelFields(Token token, MerkleToken immutableToken) {
		token.initTotalSupply(immutableToken.totalSupply());
		token.initSupplyConstraints(immutableToken.supplyType(), immutableToken.maxSupply());
		token.setKycKey(immutableToken.getKycKey());
		token.setFreezeKey(immutableToken.getFreezeKey());
		token.setSupplyKey(immutableToken.getSupplyKey());
		token.setWipeKey(immutableToken.getWipeKey());
		token.setFrozenByDefault(immutableToken.accountsAreFrozenByDefault());
		token.setAdminKey(immutableToken.getAdminKey());
		token.setFeeScheduleKey(immutableToken.getFeeScheduleKey());
		token.setPauseKey(immutableToken.getPauseKey());
		token.setType(immutableToken.tokenType());
		token.setLastUsedSerialNumber(immutableToken.getLastUsedSerialNumber());
		token.setIsDeleted(immutableToken.isDeleted());
		token.setPaused(immutableToken.isPaused());
		token.setExpiry(immutableToken.expiry());
		token.setMemo(immutableToken.memo());
		token.setAutoRenewPeriod(immutableToken.autoRenewPeriod());
	}

	private void initModelFields(UniqueToken uniqueToken, MerkleUniqueToken immutableUniqueToken) {
		uniqueToken.setCreationTime(immutableUniqueToken.getCreationTime());
		uniqueToken.setMetadata(immutableUniqueToken.getMetadata());
		uniqueToken.setOwner(immutableUniqueToken.getOwner().asId());
	}

	@FunctionalInterface
	public interface LegacyTreasuryAdder {
		void perform(final AccountID aId, final TokenID tId);
	}

	@FunctionalInterface
	public interface LegacyTreasuryRemover {
		void removeKnownTreasuryForToken(final AccountID aId, final TokenID tId);
	}
}<|MERGE_RESOLUTION|>--- conflicted
+++ resolved
@@ -22,10 +22,7 @@
 
 import com.hedera.services.context.SideEffectsTracker;
 import com.hedera.services.exceptions.InvalidTransactionException;
-<<<<<<< HEAD
 import com.hedera.services.ledger.backing.BackingStore;
-=======
->>>>>>> f7f9d1ab
 import com.hedera.services.records.TransactionRecordService;
 import com.hedera.services.state.merkle.MerkleToken;
 import com.hedera.services.state.merkle.MerkleTokenRelStatus;
@@ -99,17 +96,10 @@
 	@Inject
 	public TypedTokenStore(
 			final AccountStore accountStore,
-<<<<<<< HEAD
 			final BackingStore<TokenID, MerkleToken> tokens,
 			final BackingStore<NftId, MerkleUniqueToken> uniqueTokens,
 			final BackingStore<Pair<AccountID, TokenID>, MerkleTokenRelStatus> tokenRels,
 			final UniqueTokenViewsManager uniqueTokenViewsManager,
-=======
-			final Supplier<MerkleMap<EntityNum, MerkleToken>> tokens,
-			final Supplier<MerkleMap<EntityNumPair, MerkleUniqueToken>> uniqueTokens,
-			final Supplier<MerkleMap<EntityNumPair, MerkleTokenRelStatus>> tokenRels,
-			final UniqTokenViewsManager uniqTokenViewsManager,
->>>>>>> f7f9d1ab
 			final LegacyTreasuryAdder legacyStoreDelegate,
 			final LegacyTreasuryRemover delegate,
 			final SideEffectsTracker sideEffectsTracker
@@ -120,12 +110,8 @@
 		this.uniqueTokens = uniqueTokens;
 		this.accountStore = accountStore;
 		this.delegate = delegate;
-<<<<<<< HEAD
 		this.sideEffectsTracker = sideEffectsTracker;
-=======
->>>>>>> f7f9d1ab
 		this.addKnownTreasury = legacyStoreDelegate;
-
 	}
 
 	/**
@@ -208,12 +194,9 @@
 		for (var tokenRelationship : tokenRelationships) {
 			final var key = EntityNumPair.fromModelRel(tokenRelationship);
 			if (tokenRelationship.isDestroyed()) {
-<<<<<<< HEAD
-				tokenRels.remove(Pair.of(tokenRelationship.getAccount().getId().asGrpcAccount(),
-						tokenRelationship.getToken().getId().asGrpcToken()));
-=======
-				currentTokenRels.remove(key);
->>>>>>> f7f9d1ab
+				tokenRels.remove(Pair.of(
+                                      tokenRelationship.getAccount().getId().asGrpcAccount(), 
+                                      tokenRelationship.getToken().getId().asGrpcToken()));
 			} else {
 				persistNonDestroyed(tokenRelationship, key);
 			}
@@ -250,13 +233,7 @@
 		mutableTokenRel.setFrozen(modelRel.isFrozen());
 		mutableTokenRel.setKycGranted(modelRel.isKycGranted());
 		mutableTokenRel.setAutomaticAssociation(modelRel.isAutomaticAssociation());
-<<<<<<< HEAD
 		tokenRels.put(key.asAccountTokenRel(), mutableTokenRel);
-=======
-		if (isNewRel) {
-			currentTokenRels.put(key, mutableTokenRel);
-		}
->>>>>>> f7f9d1ab
 	}
 
 	/**
