--- conflicted
+++ resolved
@@ -200,15 +200,9 @@
 			alias = staticEntityAccess.alias(sourceId);
 		}
 		if (!alias.isEmpty()) {
-<<<<<<< HEAD
-			if (alias.size() == 20) {
-				return Address.wrap(Bytes.wrap(alias.toByteArray()));
-			} else if (alias.size() == 35 && alias.startsWith(ECDSA_KEY_ALIAS_PREFIX)) {
-=======
 			if (alias.size() == EVM_ADDRESS_SIZE) {
 				return Address.wrap(Bytes.wrap(alias.toByteArray()));
 			} else if (alias.size() == ECDSA_SECP256K1_ALIAS_SIZE && alias.startsWith(ECDSA_KEY_ALIAS_PREFIX)) {
->>>>>>> 2f0e26e3
 				byte[] value = EthTxSigs.recoverAddressFromPubKey(alias.substring(2).toByteArray());
 				if (value != null) {
 					return Address.wrap(Bytes.wrap(value));
@@ -259,9 +253,9 @@
 
 	public boolean areMutable() {
 		return nftsLedger != null &&
-			   tokensLedger != null &&
-			   accountsLedger != null &&
-			   tokenRelsLedger != null;
+				tokensLedger != null &&
+				accountsLedger != null &&
+				tokenRelsLedger != null;
 	}
 
 	public WorldLedgers wrapped() {
