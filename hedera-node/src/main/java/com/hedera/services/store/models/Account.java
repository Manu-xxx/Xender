package com.hedera.services.store.models;

/*-
 * ‌
 * Hedera Services Node
 * ​
 * Copyright (C) 2018 - 2021 Hedera Hashgraph, LLC
 * ​
 * Licensed under the Apache License, Version 2.0 (the "License");
 * you may not use this file except in compliance with the License.
 * You may obtain a copy of the License at
 *
 *      http://www.apache.org/licenses/LICENSE-2.0
 *
 * Unless required by applicable law or agreed to in writing, software
 * distributed under the License is distributed on an "AS IS" BASIS,
 * WITHOUT WARRANTIES OR CONDITIONS OF ANY KIND, either express or implied.
 * See the License for the specific language governing permissions and
 * limitations under the License.
 * ‍
 */

import com.google.common.base.MoreObjects;
import com.google.protobuf.ByteString;
import com.hedera.services.legacy.core.jproto.JKey;
import com.hedera.services.state.submerkle.FcTokenAllowance;
import com.hedera.services.state.submerkle.FcTokenAllowanceId;
import com.hedera.services.store.TypedTokenStore;
import com.hedera.services.txns.token.process.Dissociation;
import com.hedera.services.txns.validation.OptionValidator;
import com.hedera.services.utils.EntityNum;
import com.hedera.services.utils.EntityNumPair;
import org.apache.commons.lang3.builder.EqualsBuilder;
import org.apache.commons.lang3.builder.HashCodeBuilder;
import org.apache.tuweni.bytes.Bytes;
import org.hyperledger.besu.datatypes.Address;

import java.util.ArrayList;
import java.util.Collections;
import java.util.HashSet;
import java.util.List;
import java.util.Map;
import java.util.Optional;
import java.util.Set;
import java.util.SortedMap;
import java.util.TreeMap;

import static com.hedera.services.exceptions.ValidationUtils.validateFalse;
import static com.hedera.services.exceptions.ValidationUtils.validateTrue;
import static com.hedera.services.state.merkle.internals.BitPackUtils.getAlreadyUsedAutomaticAssociationsFrom;
import static com.hedera.services.state.merkle.internals.BitPackUtils.getMaxAutomaticAssociationsFrom;
import static com.hedera.services.state.merkle.internals.BitPackUtils.setAlreadyUsedAutomaticAssociationsTo;
import static com.hedera.services.state.merkle.internals.BitPackUtils.setMaxAutomaticAssociationsTo;
import static com.hedera.services.txns.crypto.helpers.AllowanceHelpers.aggregateNftAllowances;
import static com.hederahashgraph.api.proto.java.ResponseCodeEnum.FAIL_INVALID;
import static com.hederahashgraph.api.proto.java.ResponseCodeEnum.NO_REMAINING_AUTOMATIC_ASSOCIATIONS;
import static com.hederahashgraph.api.proto.java.ResponseCodeEnum.TOKEN_ALREADY_ASSOCIATED_TO_ACCOUNT;
import static java.util.stream.Collectors.joining;

/**
 * Encapsulates the state and operations of a Hedera account.
 * <p>
 * Operations are validated, and throw a {@link com.hedera.services.exceptions.InvalidTransactionException}
 * with response code capturing the failure when one occurs.
 *
 * <b>NOTE:</b> This implementation is incomplete, and includes
 * only the API needed to support the Hedera Token Service. The
 * memo field, for example, is not yet present.
 */
public class Account {
	private final Id id;

	private long expiry;
	private long balance;
	private boolean deleted = false;
	private boolean isSmartContract = false;
	private boolean isReceiverSigRequired = false;
	private List<Id> associatedTokenIds;
	private long ownedNfts;
	private long autoRenewSecs;
	private ByteString alias = ByteString.EMPTY;
	private JKey key;
	private String memo = "";
	private Id proxy;
	private int autoAssociationMetadata;
<<<<<<< HEAD
	private Map<EntityNum, Long> cryptoAllowances = Collections.emptyMap();
	private Map<FcTokenAllowanceId, Long> fungibleTokenAllowances = Collections.emptyMap();
	private Map<FcTokenAllowanceId, FcTokenAllowance> nftAllowances = Collections.emptyMap();
	private EntityNumPair lastAssociatedToken;
=======
	private TreeMap<EntityNum, Long> cryptoAllowances;
	private TreeMap<FcTokenAllowanceId, Long> fungibleTokenAllowances;
	private TreeMap<FcTokenAllowanceId, FcTokenAllowance> nftAllowances;
>>>>>>> e5579f27

	public Account(Id id) {
		this.id = id;
	}

	public void setAssociatedTokenIds(List<Id> associatedTokenIds) {
		this.associatedTokenIds = associatedTokenIds;
	}

	public void setExpiry(long expiry) {
		this.expiry = expiry;
	}

	public void initBalance(long balance) {
		this.balance = balance;
	}

	public long getOwnedNfts() {
		return ownedNfts;
	}

	public void setOwnedNfts(long ownedNfts) {
		this.ownedNfts = ownedNfts;
	}

	public void incrementOwnedNfts() {
		this.ownedNfts++;
	}

	public void setAutoAssociationMetadata(int autoAssociationMetadata) {
		this.autoAssociationMetadata = autoAssociationMetadata;
	}

	public Address canonicalAddress() {
		if (alias.isEmpty()) {
			return id.asEvmAddress();
		} else {
			return Address.wrap(Bytes.wrap(alias.toByteArray()));
		}
	}

	public int getAutoAssociationMetadata() {
		return autoAssociationMetadata;
	}

	public int getMaxAutomaticAssociations() {
		return getMaxAutomaticAssociationsFrom(autoAssociationMetadata);
	}

	public int getAlreadyUsedAutomaticAssociations() {
		return getAlreadyUsedAutomaticAssociationsFrom(autoAssociationMetadata);
	}

	public void setMaxAutomaticAssociations(int maxAutomaticAssociations) {
		autoAssociationMetadata = setMaxAutomaticAssociationsTo(autoAssociationMetadata, maxAutomaticAssociations);
	}

	public void setAlreadyUsedAutomaticAssociations(int alreadyUsedCount) {
		validateTrue(isValidAlreadyUsedCount(alreadyUsedCount), NO_REMAINING_AUTOMATIC_ASSOCIATIONS);
		autoAssociationMetadata = setAlreadyUsedAutomaticAssociationsTo(autoAssociationMetadata, alreadyUsedCount);
	}

	public void incrementUsedAutomaticAssocitions() {
		var count = getAlreadyUsedAutomaticAssociations();
		setAlreadyUsedAutomaticAssociations(++count);
	}

	public void decrementUsedAutomaticAssocitions() {
		var count = getAlreadyUsedAutomaticAssociations();
		setAlreadyUsedAutomaticAssociations(--count);
	}

	public EntityNumPair getLastAssociatedToken() {
		return lastAssociatedToken;
	}

	public void setLastAssociatedToken(final EntityNumPair lastAssociatedToken) {
		this.lastAssociatedToken = lastAssociatedToken;
	}

	public List<TokenRelationship> associateWith(
			List<Token> tokens,
			TypedTokenStore tokenStore,
			boolean isAutomaticAssociation,
			boolean shouldEnableRelationship) {
		final Set<Id> uniqueIds = new HashSet<>();
		List<TokenRelationship> tokenRelationshipsToPersist = new ArrayList<>();
		var currKey = lastAssociatedToken.value();
		TokenRelationship prevRel = currKey == 0 ? null : tokenStore.getLatestTokenRelationship(this);
		for (var token : tokens) {
			final var tokenId = token.getId();
			validateFalse(associatedTokenIds.contains(tokenId), TOKEN_ALREADY_ASSOCIATED_TO_ACCOUNT);
			if (isAutomaticAssociation) {
				incrementUsedAutomaticAssocitions();
			}
			uniqueIds.add(tokenId);

			final var newRel = shouldEnableRelationship ?
					token.newEnabledRelationship(this) :
					token.newRelationshipWith(this, false);
			if (prevRel != null) {
				final var prevKey = prevRel.getPrevKey();
				newRel.setPrevKey(prevKey);
				newRel.setNextKey(currKey);
				prevRel.setPrevKey(newRel.getKey());
				tokenRelationshipsToPersist.add(prevRel);
			}
			prevRel = newRel;
			currKey = newRel.getKey();
		}
		lastAssociatedToken = new EntityNumPair(currKey);
		tokenRelationshipsToPersist.add(prevRel);
		associatedTokenIds.addAll(uniqueIds);
		return tokenRelationshipsToPersist;
	}

	/**
	 * Applies the given list of {@link Dissociation}s, validating that this account is
	 * indeed associated to each involved token.
	 *  @param dissociations
	 * 		the dissociations to perform.
	 * @param tokenStore
	 * 		tokenStore to load the prev and next tokenRelationships of the account
	 * @param validator
	 * @return
	 */
	public List<TokenRelationship> dissociateUsing(List<Dissociation> dissociations, TypedTokenStore tokenStore, OptionValidator validator) {
		final Set<Id> dissociatedTokenIds = new HashSet<>();
		final List<TokenRelationship> touchedRelationships = new ArrayList<>();
		for (var dissociation : dissociations) {
			// for each dissociation check if the entityNumPair matches the account's latestAssociatedToken
			// if it does, then update the accounts latestAssociatedToken to its next key by getting the next Key from the tokenStore
			// update links
			// if it does not, then get the next Relationship and prev relationship of the dissociating key using the tokenStore
			// update links
			// return the touched relationships.
			validateTrue(id.equals(dissociation.dissociatingAccountId()), FAIL_INVALID);
			dissociation.updateModelRelsSubjectTo(validator);
			dissociatedTokenIds.add(dissociation.dissociatedTokenId());
			if (dissociation.dissociatingAccountRel().isAutomaticAssociation()) {
				decrementUsedAutomaticAssocitions();
			}
			final var tokenId = dissociation.dissociatedTokenId();
			final var associationKey = EntityNumPair.fromLongs(id.num(),tokenId.num());
			if (lastAssociatedToken.equals(associationKey)) {
				// removing the latest associated token from the account
				final var latestRel = tokenStore.getLatestTokenRelationship(this);
				final var nextKey = new EntityNumPair(latestRel.getNextKey());

				if (!nextKey.equals(EntityNumPair.MISSING_NUM_PAIR)) {
					final var nextToken = tokenStore.loadPossiblyDeletedOrAutoRemovedToken(
							Id.fromGrpcToken(nextKey.asAccountTokenRel().getRight()));
					final var nextRel = tokenStore.loadTokenRelationship(nextToken, this);
					lastAssociatedToken = new EntityNumPair(nextRel.getKey());
					nextRel.setPrevKey(latestRel.getPrevKey());
					touchedRelationships.add(nextRel);
				} else {
					lastAssociatedToken = new EntityNumPair(0L);
				}
			} else {
				/* get next, prev tokenRelationships and update the links by un-linking the dissociating relationship */
				final var dissociatingRel = tokenStore.loadTokenRelationship(dissociation.dissociatingToken(), this);
				final var prevKey = new EntityNumPair(dissociatingRel.getPrevKey());
				final var prevToken = tokenStore.loadPossiblyDeletedOrAutoRemovedToken(
						Id.fromGrpcToken(prevKey.asAccountTokenRel().getRight()));
				final var prevRel = tokenStore.loadTokenRelationship(prevToken, this);
				// nextKey can be 0.
				final var nextKey = new EntityNumPair(dissociatingRel.getNextKey());
				if (!nextKey.equals(EntityNumPair.MISSING_NUM_PAIR)) {
					final var nextToken = tokenStore.loadPossiblyDeletedOrAutoRemovedToken(
							Id.fromGrpcToken(nextKey.asAccountTokenRel().getRight()));
					final var nextRel = tokenStore.loadTokenRelationship(nextToken, this);
					nextRel.setPrevKey(prevKey.value());
					touchedRelationships.add(nextRel);
				}
				prevRel.setNextKey(nextKey.value());
				touchedRelationships.add(prevRel);
			}
		}
		associatedTokenIds.removeAll(dissociatedTokenIds);
		return touchedRelationships;
	}

	public Id getId() {
		return id;
	}

	public List<Id> getAssociatedTokenIds() {
		return associatedTokenIds;
	}

	public boolean isAssociatedWith(Id token) {
		return associatedTokenIds.contains(token);
	}

	private boolean isValidAlreadyUsedCount(int alreadyUsedCount) {
		return alreadyUsedCount >= 0 && alreadyUsedCount <= getMaxAutomaticAssociations();
	}

	/* NOTE: The object methods below are only overridden to improve
	readability of unit tests; this model object is not used in hash-based
	collections, so the performance of these methods doesn't matter. */

	@Override
	public boolean equals(Object obj) {
		return EqualsBuilder.reflectionEquals(this, obj);
	}

	@Override
	public int hashCode() {
		return HashCodeBuilder.reflectionHashCode(this);
	}

	@Override
	public String toString() {
		final var assocTokenRepr = Optional.ofNullable(associatedTokenIds)
				.map(tIds -> String.format("[%s]", tIds.stream().map(Id::toString).collect(joining(", "))))
				.orElse("<N/A>");
		return MoreObjects.toStringHelper(Account.class)
				.add("id", id)
				.add("expiry", expiry)
				.add("balance", balance)
				.add("deleted", deleted)
				.add("tokens", assocTokenRepr)
				.add("ownedNfts", ownedNfts)
				.add("alreadyUsedAutoAssociations", getAlreadyUsedAutomaticAssociations())
				.add("maxAutoAssociations", getMaxAutomaticAssociations())
				.add("alias", getAlias().toStringUtf8())
				.add("cryptoAllowances", cryptoAllowances)
				.add("fungibleTokenAllowances", fungibleTokenAllowances)
				.add("nftAllowances", nftAllowances)
				.add("lastAssociatedToken", lastAssociatedToken)
				.toString();
	}

	public long getExpiry() {
		return expiry;
	}

	public boolean isDeleted() {
		return deleted;
	}

	public void setDeleted(final boolean deleted) {
		this.deleted = deleted;
	}

	public boolean isSmartContract() {
		return isSmartContract;
	}

	public void setSmartContract(boolean val) {
		this.isSmartContract = val;
	}

	public boolean isReceiverSigRequired() {
		return this.isReceiverSigRequired;
	}

	public void setReceiverSigRequired(boolean isReceiverSigRequired) {
		this.isReceiverSigRequired = isReceiverSigRequired;
	}

	public long getBalance() {
		return balance;
	}

	public long getAutoRenewSecs() {
		return autoRenewSecs;
	}

	public void setAutoRenewSecs(final long autoRenewSecs) {
		this.autoRenewSecs = autoRenewSecs;
	}

	public JKey getKey() {
		return key;
	}

	public void setKey(final JKey key) {
		this.key = key;
	}

	public String getMemo() {
		return memo;
	}

	public void setMemo(final String memo) {
		this.memo = memo;
	}

	public Id getProxy() {
		return proxy;
	}

	public void setProxy(final Id proxy) {
		this.proxy = proxy;
	}

	public ByteString getAlias() {
		return alias;
	}

	public void setAlias(final ByteString alias) {
		this.alias = alias;
	}

	public Map<EntityNum, Long> getCryptoAllowances() {
		return cryptoAllowances == null ? Collections.emptyMap() : cryptoAllowances;
	}

	public SortedMap<EntityNum, Long> getMutableCryptoAllowances() {
		if (cryptoAllowances == null) {
			cryptoAllowances = new TreeMap<>();
		}
		return cryptoAllowances;
	}

	public void setCryptoAllowances(final Map<EntityNum, Long> cryptoAllowances) {
		this.cryptoAllowances = new TreeMap<>(cryptoAllowances);
	}

	public Map<FcTokenAllowanceId, Long> getFungibleTokenAllowances() {
		return fungibleTokenAllowances == null ? Collections.emptyMap() : fungibleTokenAllowances;
	}

	public SortedMap<FcTokenAllowanceId, Long> getMutableFungibleTokenAllowances() {
		if (fungibleTokenAllowances == null) {
			fungibleTokenAllowances = new TreeMap<>();
		}
		return fungibleTokenAllowances;
	}

	public void setFungibleTokenAllowances(
			final Map<FcTokenAllowanceId, Long> fungibleTokenAllowances) {
		this.fungibleTokenAllowances = new TreeMap<>(fungibleTokenAllowances);
	}

	public Map<FcTokenAllowanceId, FcTokenAllowance> getNftAllowances() {
		return nftAllowances == null ? Collections.emptyMap() : nftAllowances;
	}

	public SortedMap<FcTokenAllowanceId, FcTokenAllowance> getMutableNftAllowances() {
		if (nftAllowances == null) {
			nftAllowances = new TreeMap<>();
		}
		return nftAllowances;
	}

	public void setNftAllowances(
			final Map<FcTokenAllowanceId, FcTokenAllowance> nftAllowances) {
		this.nftAllowances = new TreeMap<>(nftAllowances);
	}

	public int getTotalAllowances() {
		// each serial number of an NFT is considered as an allowance.
		// So for Nft allowances aggregated amount is considered for limit calculation.
		return cryptoAllowances.size() + fungibleTokenAllowances.size() + aggregateNftAllowances(nftAllowances);
	}
}<|MERGE_RESOLUTION|>--- conflicted
+++ resolved
@@ -83,16 +83,10 @@
 	private String memo = "";
 	private Id proxy;
 	private int autoAssociationMetadata;
-<<<<<<< HEAD
-	private Map<EntityNum, Long> cryptoAllowances = Collections.emptyMap();
-	private Map<FcTokenAllowanceId, Long> fungibleTokenAllowances = Collections.emptyMap();
-	private Map<FcTokenAllowanceId, FcTokenAllowance> nftAllowances = Collections.emptyMap();
-	private EntityNumPair lastAssociatedToken;
-=======
 	private TreeMap<EntityNum, Long> cryptoAllowances;
 	private TreeMap<FcTokenAllowanceId, Long> fungibleTokenAllowances;
 	private TreeMap<FcTokenAllowanceId, FcTokenAllowance> nftAllowances;
->>>>>>> e5579f27
+	private EntityNumPair lastAssociatedToken;
 
 	public Account(Id id) {
 		this.id = id;
