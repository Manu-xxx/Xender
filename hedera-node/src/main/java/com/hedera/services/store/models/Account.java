package com.hedera.services.store.models;

/*-
 * ‌
 * Hedera Services Node
 * ​
 * Copyright (C) 2018 - 2021 Hedera Hashgraph, LLC
 * ​
 * Licensed under the Apache License, Version 2.0 (the "License");
 * you may not use this file except in compliance with the License.
 * You may obtain a copy of the License at
 *
 *      http://www.apache.org/licenses/LICENSE-2.0
 *
 * Unless required by applicable law or agreed to in writing, software
 * distributed under the License is distributed on an "AS IS" BASIS,
 * WITHOUT WARRANTIES OR CONDITIONS OF ANY KIND, either express or implied.
 * See the License for the specific language governing permissions and
 * limitations under the License.
 * ‍
 */

import com.google.common.base.MoreObjects;
import com.google.protobuf.ByteString;
import com.hedera.services.context.properties.GlobalDynamicProperties;
import com.hedera.services.legacy.core.jproto.JKey;
import com.hedera.services.state.submerkle.FcTokenAllowanceId;
import com.hedera.services.store.TypedTokenStore;
import com.hedera.services.txns.token.process.Dissociation;
import com.hedera.services.txns.validation.OptionValidator;
import com.hedera.services.utils.EntityNum;
import org.apache.commons.lang3.builder.EqualsBuilder;
import org.apache.commons.lang3.builder.HashCodeBuilder;
import org.apache.tuweni.bytes.Bytes;
import org.hyperledger.besu.datatypes.Address;

import java.util.ArrayList;
import java.util.Collections;
import java.util.List;
import java.util.Map;
import java.util.Set;
import java.util.SortedMap;
import java.util.SortedSet;
import java.util.TreeMap;
import java.util.TreeSet;

import static com.hedera.services.exceptions.ValidationUtils.validateFalse;
import static com.hedera.services.exceptions.ValidationUtils.validateTrue;
import static com.hedera.services.state.merkle.internals.BitPackUtils.getAlreadyUsedAutomaticAssociationsFrom;
import static com.hedera.services.state.merkle.internals.BitPackUtils.getMaxAutomaticAssociationsFrom;
import static com.hedera.services.state.merkle.internals.BitPackUtils.setAlreadyUsedAutomaticAssociationsTo;
import static com.hedera.services.state.merkle.internals.BitPackUtils.setMaxAutomaticAssociationsTo;
import static com.hederahashgraph.api.proto.java.ResponseCodeEnum.FAIL_INVALID;
import static com.hederahashgraph.api.proto.java.ResponseCodeEnum.NO_REMAINING_AUTOMATIC_ASSOCIATIONS;
import static com.hederahashgraph.api.proto.java.ResponseCodeEnum.TOKENS_PER_ACCOUNT_LIMIT_EXCEEDED;
import static com.hederahashgraph.api.proto.java.ResponseCodeEnum.TOKEN_ALREADY_ASSOCIATED_TO_ACCOUNT;

/**
 * Encapsulates the state and operations of a Hedera account.
 * <p>
 * Operations are validated, and throw a {@link com.hedera.services.exceptions.InvalidTransactionException}
 * with response code capturing the failure when one occurs.
 *
 * <b>NOTE:</b> This implementation is incomplete, and includes
 * only the API needed to support the Hedera Token Service. The
 * memo field, for example, is not yet present.
 */
public class Account {
	private final Id id;

	private long expiry;
	private long balance;
	private boolean deleted = false;
	private boolean isSmartContract = false;
	private boolean isReceiverSigRequired = false;
	private long ownedNfts;
	private long autoRenewSecs;
	private ByteString alias = ByteString.EMPTY;
	private JKey key;
	private String memo = "";
	private Id proxy;
	private int autoAssociationMetadata;
	private TreeMap<EntityNum, Long> cryptoAllowances;
	private TreeMap<FcTokenAllowanceId, Long> fungibleTokenAllowances;
	private TreeSet<FcTokenAllowanceId> approveForAllNfts;
	private int numAssociations;
	private int numPositiveBalances;
	private int numTreasuryTitles;
<<<<<<< HEAD
	private long headTokenNum;
	private long ethereumNonce;
	private long headNftId;
	private long headNftSerialNum;
=======
>>>>>>> ee26b4ed

	public Account(Id id) {
		this.id = id;
	}

	public void setExpiry(long expiry) {
		this.expiry = expiry;
	}

	public void initBalance(long balance) {
		this.balance = balance;
	}

	public void setEthereumNonce(long ethereumNonce) {
		this.ethereumNonce = ethereumNonce;
	}

	public void incrementEthereumNonce() {
		this.ethereumNonce++;
	}

	public long getEthereumNonce() {
		return ethereumNonce;
	}

	public long getOwnedNfts() {
		return ownedNfts;
	}

	public void setOwnedNfts(long ownedNfts) {
		this.ownedNfts = ownedNfts;
	}

	public void incrementOwnedNfts() {
		this.ownedNfts++;
	}

	public void setAutoAssociationMetadata(int autoAssociationMetadata) {
		this.autoAssociationMetadata = autoAssociationMetadata;
	}

	public int getNumTreasuryTitles() {
		return numTreasuryTitles;
	}

	public void setNumTreasuryTitles(int numTreasuryTitles) {
		this.numTreasuryTitles = numTreasuryTitles;
	}

	public void incrementNumTreasuryTitles() {
		numTreasuryTitles++;
	}

	public void decrementNumTreasuryTitles() {
		validateTrue(numTreasuryTitles > 0, FAIL_INVALID);
		numTreasuryTitles--;
	}

	public Address canonicalAddress() {
		if (alias.isEmpty()) {
			return id.asEvmAddress();
		} else {
			return Address.wrap(Bytes.wrap(alias.toByteArray()));
		}
	}

	public int getAutoAssociationMetadata() {
		return autoAssociationMetadata;
	}

	public int getMaxAutomaticAssociations() {
		return getMaxAutomaticAssociationsFrom(autoAssociationMetadata);
	}

	public int getAlreadyUsedAutomaticAssociations() {
		return getAlreadyUsedAutomaticAssociationsFrom(autoAssociationMetadata);
	}

	public void setMaxAutomaticAssociations(int maxAutomaticAssociations) {
		autoAssociationMetadata = setMaxAutomaticAssociationsTo(autoAssociationMetadata, maxAutomaticAssociations);
	}

	public void setAlreadyUsedAutomaticAssociations(int alreadyUsedCount) {
		validateTrue(isValidAlreadyUsedCount(alreadyUsedCount), NO_REMAINING_AUTOMATIC_ASSOCIATIONS);
		autoAssociationMetadata = setAlreadyUsedAutomaticAssociationsTo(autoAssociationMetadata, alreadyUsedCount);
	}

	public void incrementUsedAutomaticAssociations() {
		var count = getAlreadyUsedAutomaticAssociations();
		setAlreadyUsedAutomaticAssociations(++count);
	}

	public void decrementUsedAutomaticAssociations() {
		var count = getAlreadyUsedAutomaticAssociations();
		setAlreadyUsedAutomaticAssociations(--count);
	}

	public int getNumAssociations() {
		return numAssociations;
	}

	public void setNumAssociations(final int numAssociations) {
		if (numAssociations < 0) {
			// not possible
			this.numAssociations = 0;
		} else {
			this.numAssociations = numAssociations;
		}
	}

	public int getNumPositiveBalances() {
		return numPositiveBalances;
	}

	public void setNumPositiveBalances(final int numPositiveBalances) {
		if (numPositiveBalances < 0) {
			// not possible
			this.numPositiveBalances = 0;
		} else {
			this.numPositiveBalances = numPositiveBalances;
		}
	}

	/**
	 * Associated the given list of Tokens to this account.
	 *
	 * @param tokens
	 * 		List of tokens to be associated to the Account
	 * @param tokenStore
	 * 		TypedTokenStore to validate if existing relationship with the tokens to be associated with
	 * @param isAutomaticAssociation
	 * 		whether these associations count against the max auto-associations limit
	 * @param shouldEnableRelationship
	 * 		whether the new relationships should be enabled unconditionally, no matter KYC and freeze settings
	 * @param dynamicProperties
	 * 		GlobalDynamicProperties to fetch the token associations limit and enforce it.
	 * @return the new token relationships formed by this association
	 */
	public List<TokenRelationship> associateWith(
			final List<Token> tokens,
			final TypedTokenStore tokenStore,
			final boolean isAutomaticAssociation,
			final boolean shouldEnableRelationship,
			final GlobalDynamicProperties dynamicProperties
	) {
		final var proposedTotalAssociations = tokens.size() + numAssociations;
		validateFalse(
				exceedsTokenAssociationLimit(dynamicProperties, proposedTotalAssociations),
				TOKENS_PER_ACCOUNT_LIMIT_EXCEEDED);
		final List<TokenRelationship> newModelRels = new ArrayList<>();
		for (final var token : tokens) {
			validateFalse(tokenStore.hasAssociation(token, this), TOKEN_ALREADY_ASSOCIATED_TO_ACCOUNT);
			if (isAutomaticAssociation) {
				incrementUsedAutomaticAssociations();
			}
			final var newRel = shouldEnableRelationship ?
					token.newEnabledRelationship(this) :
					token.newRelationshipWith(this, false);
			numAssociations++;
			newModelRels.add(newRel);
		}
		return newModelRels;
	}

	/**
	 * Applies the given list of {@link Dissociation}s, validating that this account is
	 * indeed associated to each involved token.
	 *
	 * @param dissociations
	 * 		the dissociations to perform
	 * @param validator
	 * 		validator to check if the dissociating token has expired
	 */
	public void dissociateUsing(final List<Dissociation> dissociations, final OptionValidator validator) {
		for (final var dissociation : dissociations) {
			validateTrue(id.equals(dissociation.dissociatingAccountId()), FAIL_INVALID);
			dissociation.updateModelRelsSubjectTo(validator);
			final var pastRel = dissociation.dissociatingAccountRel();
			if (pastRel.isAutomaticAssociation()) {
				decrementUsedAutomaticAssociations();
			}
			if (pastRel.getBalanceChange() != 0) {
				numPositiveBalances--;
			}
			numAssociations--;
		}
	}

	public Id getId() {
		return id;
	}

	private boolean isValidAlreadyUsedCount(int alreadyUsedCount) {
		return alreadyUsedCount >= 0 && alreadyUsedCount <= getMaxAutomaticAssociations();
	}

	private boolean exceedsTokenAssociationLimit(GlobalDynamicProperties dynamicProperties, int totalAssociations) {
		return dynamicProperties.areTokenAssociationsLimited() &&
				totalAssociations > dynamicProperties.maxTokensPerAccount();
	}

	/* NOTE: The object methods below are only overridden to improve
	readability of unit tests; this model object is not used in hash-based
	collections, so the performance of these methods doesn't matter. */

	@Override
	public boolean equals(Object obj) {
		return EqualsBuilder.reflectionEquals(this, obj);
	}

	@Override
	public int hashCode() {
		return HashCodeBuilder.reflectionHashCode(this);
	}

	@Override
	public String toString() {
		return MoreObjects.toStringHelper(Account.class)
				.add("id", id)
				.add("expiry", expiry)
				.add("balance", balance)
				.add("deleted", deleted)
				.add("ownedNfts", ownedNfts)
				.add("alreadyUsedAutoAssociations", getAlreadyUsedAutomaticAssociations())
				.add("maxAutoAssociations", getMaxAutomaticAssociations())
				.add("alias", getAlias().toStringUtf8())
				.add("cryptoAllowances", cryptoAllowances)
				.add("fungibleTokenAllowances", fungibleTokenAllowances)
				.add("approveForAllNfts", approveForAllNfts)
				.add("numAssociations", numAssociations)
				.add("numPositiveBalances", numPositiveBalances)
<<<<<<< HEAD
				.add("headTokenNum", headTokenNum)
				.add("ethereumNonce", ethereumNonce)
				.add("headNftId", headNftId)
				.add("headNftSerialNum", headNftSerialNum)
=======
>>>>>>> ee26b4ed
				.toString();
	}

	public long getExpiry() {
		return expiry;
	}

	public boolean isDeleted() {
		return deleted;
	}

	public void setDeleted(final boolean deleted) {
		this.deleted = deleted;
	}

	public boolean isSmartContract() {
		return isSmartContract;
	}

	public void setSmartContract(boolean val) {
		this.isSmartContract = val;
	}

	public boolean isReceiverSigRequired() {
		return this.isReceiverSigRequired;
	}

	public void setReceiverSigRequired(boolean isReceiverSigRequired) {
		this.isReceiverSigRequired = isReceiverSigRequired;
	}

	public long getBalance() {
		return balance;
	}

	public long getAutoRenewSecs() {
		return autoRenewSecs;
	}

	public void setAutoRenewSecs(final long autoRenewSecs) {
		this.autoRenewSecs = autoRenewSecs;
	}

	public JKey getKey() {
		return key;
	}

	public void setKey(final JKey key) {
		this.key = key;
	}

	public String getMemo() {
		return memo;
	}

	public void setMemo(final String memo) {
		this.memo = memo;
	}

	public Id getProxy() {
		return proxy;
	}

	public void setProxy(final Id proxy) {
		this.proxy = proxy;
	}

	public ByteString getAlias() {
		return alias;
	}

	public void setAlias(final ByteString alias) {
		this.alias = alias;
	}

	public long getHeadNftId() {
		return headNftId;
	}

	public void setHeadNftId(final long headNftId) {
		this.headNftId = headNftId;
	}

	public long getHeadNftSerialNum() {
		return headNftSerialNum;
	}

	public void setHeadNftSerialNum(final long headNftSerialNum) {
		this.headNftSerialNum = headNftSerialNum;
	}

	public Map<EntityNum, Long> getCryptoAllowances() {
		return cryptoAllowances == null ? Collections.emptyMap() : cryptoAllowances;
	}

	public SortedMap<EntityNum, Long> getMutableCryptoAllowances() {
		if (cryptoAllowances == null) {
			cryptoAllowances = new TreeMap<>();
		}
		return cryptoAllowances;
	}

	public void setCryptoAllowances(final Map<EntityNum, Long> cryptoAllowances) {
		this.cryptoAllowances = new TreeMap<>(cryptoAllowances);
	}

	public Map<FcTokenAllowanceId, Long> getFungibleTokenAllowances() {
		return fungibleTokenAllowances == null ? Collections.emptyMap() : fungibleTokenAllowances;
	}

	public SortedMap<FcTokenAllowanceId, Long> getMutableFungibleTokenAllowances() {
		if (fungibleTokenAllowances == null) {
			fungibleTokenAllowances = new TreeMap<>();
		}
		return fungibleTokenAllowances;
	}

	public void setFungibleTokenAllowances(
			final Map<FcTokenAllowanceId, Long> fungibleTokenAllowances) {
		this.fungibleTokenAllowances = new TreeMap<>(fungibleTokenAllowances);
	}

	public Set<FcTokenAllowanceId> getApprovedForAllNftsAllowances() {
		return approveForAllNfts == null ? Collections.emptySet() : approveForAllNfts;
	}

	public SortedSet<FcTokenAllowanceId> getMutableApprovedForAllNfts() {
		if (approveForAllNfts == null) {
			approveForAllNfts = new TreeSet<>();
		}
		return approveForAllNfts;
	}

	public void setApproveForAllNfts(final Set<FcTokenAllowanceId> approveForAllNfts) {
		this.approveForAllNfts = new TreeSet<>(approveForAllNfts);
	}

	public int getTotalAllowances() {
		return cryptoAllowances.size() +
				fungibleTokenAllowances.size() +
				approveForAllNfts.size();
	}
}<|MERGE_RESOLUTION|>--- conflicted
+++ resolved
@@ -86,13 +86,9 @@
 	private int numAssociations;
 	private int numPositiveBalances;
 	private int numTreasuryTitles;
-<<<<<<< HEAD
-	private long headTokenNum;
 	private long ethereumNonce;
 	private long headNftId;
 	private long headNftSerialNum;
-=======
->>>>>>> ee26b4ed
 
 	public Account(Id id) {
 		this.id = id;
@@ -324,13 +320,9 @@
 				.add("approveForAllNfts", approveForAllNfts)
 				.add("numAssociations", numAssociations)
 				.add("numPositiveBalances", numPositiveBalances)
-<<<<<<< HEAD
-				.add("headTokenNum", headTokenNum)
 				.add("ethereumNonce", ethereumNonce)
 				.add("headNftId", headNftId)
 				.add("headNftSerialNum", headNftSerialNum)
-=======
->>>>>>> ee26b4ed
 				.toString();
 	}
 
