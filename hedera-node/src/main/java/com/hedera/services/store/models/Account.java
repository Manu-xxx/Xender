package com.hedera.services.store.models;

/*-
 * ‌
 * Hedera Services Node
 * ​
 * Copyright (C) 2018 - 2021 Hedera Hashgraph, LLC
 * ​
 * Licensed under the Apache License, Version 2.0 (the "License");
 * you may not use this file except in compliance with the License.
 * You may obtain a copy of the License at
 *
 *      http://www.apache.org/licenses/LICENSE-2.0
 *
 * Unless required by applicable law or agreed to in writing, software
 * distributed under the License is distributed on an "AS IS" BASIS,
 * WITHOUT WARRANTIES OR CONDITIONS OF ANY KIND, either express or implied.
 * See the License for the specific language governing permissions and
 * limitations under the License.
 * ‍
 */

import com.google.common.base.MoreObjects;
import com.google.protobuf.ByteString;
import com.hedera.services.context.properties.GlobalDynamicProperties;
import com.hedera.services.legacy.core.jproto.JKey;
import com.hedera.services.state.submerkle.FcTokenAllowanceId;
import com.hedera.services.store.TypedTokenStore;
import com.hedera.services.txns.token.process.Dissociation;
import com.hedera.services.txns.validation.OptionValidator;
import com.hedera.services.utils.EntityNum;
import com.hedera.services.utils.EntityNumPair;
import org.apache.commons.lang3.builder.EqualsBuilder;
import org.apache.commons.lang3.builder.HashCodeBuilder;
import org.apache.tuweni.bytes.Bytes;
import org.hyperledger.besu.datatypes.Address;

import java.util.ArrayList;
import java.util.Collections;
import java.util.HashMap;
import java.util.List;
import java.util.Map;
import java.util.Set;
import java.util.SortedMap;
import java.util.SortedSet;
import java.util.TreeMap;
import java.util.TreeSet;

import static com.hedera.services.context.properties.StaticPropertiesHolder.STATIC_PROPERTIES;
import static com.hedera.services.exceptions.ValidationUtils.validateFalse;
import static com.hedera.services.exceptions.ValidationUtils.validateTrue;
import static com.hedera.services.state.merkle.internals.BitPackUtils.getAlreadyUsedAutomaticAssociationsFrom;
import static com.hedera.services.state.merkle.internals.BitPackUtils.getMaxAutomaticAssociationsFrom;
import static com.hedera.services.state.merkle.internals.BitPackUtils.setAlreadyUsedAutomaticAssociationsTo;
import static com.hedera.services.state.merkle.internals.BitPackUtils.setMaxAutomaticAssociationsTo;
import static com.hedera.services.store.models.Id.MISSING_ID;
import static com.hederahashgraph.api.proto.java.ResponseCodeEnum.FAIL_INVALID;
import static com.hederahashgraph.api.proto.java.ResponseCodeEnum.NO_REMAINING_AUTOMATIC_ASSOCIATIONS;
import static com.hederahashgraph.api.proto.java.ResponseCodeEnum.TOKENS_PER_ACCOUNT_LIMIT_EXCEEDED;
import static com.hederahashgraph.api.proto.java.ResponseCodeEnum.TOKEN_ALREADY_ASSOCIATED_TO_ACCOUNT;

/**
 * Encapsulates the state and operations of a Hedera account.
 * <p>
 * Operations are validated, and throw a {@link com.hedera.services.exceptions.InvalidTransactionException}
 * with response code capturing the failure when one occurs.
 *
 * <b>NOTE:</b> This implementation is incomplete, and includes
 * only the API needed to support the Hedera Token Service. The
 * memo field, for example, is not yet present.
 */
public class Account {
	private final Id id;

	private long expiry;
	private long balance;
	private boolean deleted = false;
	private boolean isSmartContract = false;
	private boolean isReceiverSigRequired = false;
	private long ownedNfts;
	private long autoRenewSecs;
	private ByteString alias = ByteString.EMPTY;
	private JKey key;
	private String memo = "";
	private Id proxy;
	private int autoAssociationMetadata;
	private TreeMap<EntityNum, Long> cryptoAllowances;
	private TreeMap<FcTokenAllowanceId, Long> fungibleTokenAllowances;
	private TreeSet<FcTokenAllowanceId> approveForAllNfts;
	private int numAssociations;
	private int numPositiveBalances;
	private long headTokenNum;

	public Account(Id id) {
		this.id = id;
	}

	public void setExpiry(long expiry) {
		this.expiry = expiry;
	}

	public void initBalance(long balance) {
		this.balance = balance;
	}

	public long getOwnedNfts() {
		return ownedNfts;
	}

	public void setOwnedNfts(long ownedNfts) {
		this.ownedNfts = ownedNfts;
	}

	public void incrementOwnedNfts() {
		this.ownedNfts++;
	}

	public void setAutoAssociationMetadata(int autoAssociationMetadata) {
		this.autoAssociationMetadata = autoAssociationMetadata;
	}

	public Address canonicalAddress() {
		if (alias.isEmpty()) {
			return id.asEvmAddress();
		} else {
			return Address.wrap(Bytes.wrap(alias.toByteArray()));
		}
	}

	public int getAutoAssociationMetadata() {
		return autoAssociationMetadata;
	}

	public int getMaxAutomaticAssociations() {
		return getMaxAutomaticAssociationsFrom(autoAssociationMetadata);
	}

	public int getAlreadyUsedAutomaticAssociations() {
		return getAlreadyUsedAutomaticAssociationsFrom(autoAssociationMetadata);
	}

	public void setMaxAutomaticAssociations(int maxAutomaticAssociations) {
		autoAssociationMetadata = setMaxAutomaticAssociationsTo(autoAssociationMetadata, maxAutomaticAssociations);
	}

	public void setAlreadyUsedAutomaticAssociations(int alreadyUsedCount) {
		validateTrue(isValidAlreadyUsedCount(alreadyUsedCount), NO_REMAINING_AUTOMATIC_ASSOCIATIONS);
		autoAssociationMetadata = setAlreadyUsedAutomaticAssociationsTo(autoAssociationMetadata, alreadyUsedCount);
	}

	public void incrementUsedAutomaticAssocitions() {
		var count = getAlreadyUsedAutomaticAssociations();
		setAlreadyUsedAutomaticAssociations(++count);
	}

	public void decrementUsedAutomaticAssociations() {
		var count = getAlreadyUsedAutomaticAssociations();
		setAlreadyUsedAutomaticAssociations(--count);
	}

	public long getHeadTokenNum() {
		return headTokenNum;
	}

	public void setHeadTokenNum(final long headTokenNum) {
		this.headTokenNum = headTokenNum;
	}

	public int getNumAssociations() {
		return numAssociations;
	}

	public void setNumAssociations(final int numAssociations) {
		if (numAssociations < 0) {
			// not possible
			this.numAssociations = 0;
		} else {
			this.numAssociations = numAssociations;
		}
	}

	public int getNumPositiveBalances() {
		return numPositiveBalances;
	}

	public void setNumPositiveBalances(final int numPositiveBalances) {
		if (numPositiveBalances < 0) {
			// not possible
			this.numPositiveBalances = 0;
		} else {
			this.numPositiveBalances = numPositiveBalances;
		}
	}

	/**
	 * Associated the given list of Tokens to this account.
	 *
	 * @param tokens
	 * 		List of tokens to be associated to the Account
	 * @param tokenStore
	 * 		TypedTokenStore to validate if existing relationship with the tokens to be associated with.
	 * @param isAutomaticAssociation
	 * 		boolean flag to denote if its an automaticAssociation.
	 * @param shouldEnableRelationship
	 * 		boolean flag to denote if the new relationships have to enabled by default without considering the KYC key and Freeze Key
	 * @param dynamicProperties
	 * 		GlobalDynamicProperties to fetch the token associations limit and enforce it.
	 * @return A list of TokenRelationships [new and old] that are touched by associating the tokens to this account.
	 */
	public List<TokenRelationship> associateWith(
			final List<Token> tokens,
			final TypedTokenStore tokenStore,
			final boolean isAutomaticAssociation,
			final boolean shouldEnableRelationship,
			final GlobalDynamicProperties dynamicProperties) {
		List<TokenRelationship> tokenRelationshipsToPersist = new ArrayList<>();

		final var proposedTotalAssociations = tokens.size() + numAssociations;
		validateFalse(exceedsTokenAssociationLimit(dynamicProperties, proposedTotalAssociations),
				TOKENS_PER_ACCOUNT_LIMIT_EXCEEDED);

		var currKey = headTokenNum;
		TokenRelationship currRel = currKey == MISSING_ID.num() ?
				null : tokenStore.getLatestTokenRelationship(this);
		for (var token : tokens) {
			validateFalse(tokenStore.hasAssociation(token, this), TOKEN_ALREADY_ASSOCIATED_TO_ACCOUNT);
			if (isAutomaticAssociation) {
				incrementUsedAutomaticAssocitions();
			}

			final var newRel = shouldEnableRelationship ?
					token.newEnabledRelationship(this) :
					token.newRelationshipWith(this, false);
			final var newTokenNum = token.getId().num();
			if (currRel != null) {
				final var prevKey = currRel.getPrevKey();
				newRel.setPrevKey(prevKey);
				newRel.setNextKey(currKey);
				currRel.setPrevKey(newTokenNum);
				tokenRelationshipsToPersist.add(currRel);
			}
			numAssociations++;
			currRel = newRel;
			currKey = newTokenNum;
		}
		headTokenNum = currKey;
		tokenRelationshipsToPersist.add(currRel);
		return tokenRelationshipsToPersist;
	}

	/**
	 * Applies the given list of {@link Dissociation}s, validating that this account is
	 * indeed associated to each involved token.
	 *  @param dissociations
	 * 		the dissociations to perform.
	 * @param tokenStore
	 * 		tokenStore to load the prev and next tokenRelationships of the account
	 * @param validator
	 * 		validator to check if the dissociating token has expired.
	 * @return A list of TokenRelationships that are touched by the dissociating tokens.
	 */
	public List<TokenRelationship> dissociateUsing(
			final List<Dissociation> dissociations,
			final TypedTokenStore tokenStore,
			final OptionValidator validator
	) {
		final Map<EntityNumPair, TokenRelationship> unPersistedRelationships = new HashMap<>();
		for (final var dissociation : dissociations) {
			validateTrue(id.equals(dissociation.dissociatingAccountId()), FAIL_INVALID);

			dissociation.updateModelRelsSubjectTo(validator);
			final var pastRel = dissociation.dissociatingAccountRel();
			if (pastRel.isAutomaticAssociation()) {
				decrementUsedAutomaticAssociations();
			}
			if (pastRel.getBalanceChange() != 0) {
				numPositiveBalances--;
			}

			final var tokenId = dissociation.dissociatedTokenId();
<<<<<<< HEAD
			final var associationKey = EntityNumPair.fromLongs(id.num(),tokenId.num());

=======
			final var relKey = EntityNumPair.fromLongs(id.num(),tokenId.num());
>>>>>>> ebf5a4a4
			if (headTokenNum == tokenId.num()) {
				// removing the latest associated token from the account
				if (numAssociations == 1) {
					headTokenNum = MISSING_ID.num();
				} else {
<<<<<<< HEAD
					updateLastAssociation(tokenStore, unPersistedRelationships, associationKey);
=======
					updateLastAssociation(tokenStore, unPersistedRelationships, relKey);
>>>>>>> ebf5a4a4
				}
			} else {
				/* get next, prev tokenRelationships and update the links by un-linking the dissociating relationship */
				updateAssociationList(tokenStore, unPersistedRelationships, dissociation.dissociatingToken(), relKey);
			}
			numAssociations--;
		}
		return unPersistedRelationships.values().stream().toList();
	}

	private void updateAssociationList(
			final TypedTokenStore tokenStore,
			final Map<EntityNumPair, TokenRelationship> unPersistedRelationships,
			final Token token,
			final EntityNumPair relKey) {
		final var dissociatingRel = unPersistedRelationships.computeIfAbsent(relKey,
				ignore -> tokenStore.loadTokenRelationship(token, this));
		final var prevKey = dissociatingRel.getPrevKey();
		final var prevToken = tokenStore.loadPossiblyDeletedOrAutoRemovedToken(
				STATIC_PROPERTIES.scopedIdWith(prevKey));
		final var prevRelKey = EntityNumPair.fromLongs(id.num(), prevKey);
<<<<<<< HEAD
		final var prevRel = unPersistedRelationships.getOrDefault(prevRelKey,
				tokenStore.loadTokenRelationship(prevToken, this));
=======
		final var prevRel = unPersistedRelationships.computeIfAbsent(prevRelKey,
				ignore -> tokenStore.loadTokenRelationship(prevToken, this));
>>>>>>> ebf5a4a4
		// nextKey can be 0.
		final var nextKey = dissociatingRel.getNextKey();
		if (nextKey != MISSING_ID.num()) {
			final var nextToken = tokenStore.loadPossiblyDeletedOrAutoRemovedToken(
					STATIC_PROPERTIES.scopedIdWith(nextKey));
			final var nextRelKey = EntityNumPair.fromLongs(id.num(), nextKey);
<<<<<<< HEAD
			final var nextRel = unPersistedRelationships.getOrDefault(nextRelKey,
					tokenStore.loadTokenRelationship(nextToken, this));
			nextRel.setPrevKey(prevKey);
			unPersistedRelationships.put(nextRelKey, nextRel);
		}
		prevRel.setNextKey(nextKey);
		unPersistedRelationships.put(prevRelKey, prevRel);
=======
			final var nextRel = unPersistedRelationships.computeIfAbsent(nextRelKey,
					ignore -> tokenStore.loadTokenRelationship(nextToken, this));
			nextRel.setPrevKey(prevKey);
		}
		prevRel.setNextKey(nextKey);
>>>>>>> ebf5a4a4
	}

	private void updateLastAssociation(
			final TypedTokenStore tokenStore,
			final Map<EntityNumPair, TokenRelationship> unPersistedRelationships,
			final EntityNumPair relKey
	) {
		final var latestRel =  unPersistedRelationships.computeIfAbsent(relKey,
				ignore -> tokenStore.getLatestTokenRelationship(this));
		final var nextKey = latestRel.getNextKey();
		final var nextToken = tokenStore.loadPossiblyDeletedOrAutoRemovedToken(
				STATIC_PROPERTIES.scopedIdWith(nextKey));
		final var nextRelKey = EntityNumPair.fromLongs(id.num(), nextKey);
<<<<<<< HEAD
		final var nextRel = unPersistedRelationships.getOrDefault(nextRelKey,
				tokenStore.loadTokenRelationship(nextToken, this));
		headTokenNum = nextKey;
		nextRel.setPrevKey(MISSING_ID.num());
		unPersistedRelationships.put(nextRelKey, nextRel);
=======
		final var nextRel = unPersistedRelationships.computeIfAbsent(nextRelKey,
				ignore -> tokenStore.loadTokenRelationship(nextToken, this));
		headTokenNum = nextKey;
		nextRel.setPrevKey(MISSING_ID.num());
>>>>>>> ebf5a4a4
	}

	public Id getId() {
		return id;
	}

	private boolean isValidAlreadyUsedCount(int alreadyUsedCount) {
		return alreadyUsedCount >= 0 && alreadyUsedCount <= getMaxAutomaticAssociations();
	}

	private boolean exceedsTokenAssociationLimit(GlobalDynamicProperties dynamicProperties, int totalAssociations) {
		return dynamicProperties.areTokenAssociationsLimited() &&
				totalAssociations > dynamicProperties.maxTokensPerAccount();
	}

	/* NOTE: The object methods below are only overridden to improve
	readability of unit tests; this model object is not used in hash-based
	collections, so the performance of these methods doesn't matter. */

	@Override
	public boolean equals(Object obj) {
		return EqualsBuilder.reflectionEquals(this, obj);
	}

	@Override
	public int hashCode() {
		return HashCodeBuilder.reflectionHashCode(this);
	}

	@Override
	public String toString() {
		return MoreObjects.toStringHelper(Account.class)
				.add("id", id)
				.add("expiry", expiry)
				.add("balance", balance)
				.add("deleted", deleted)
				.add("ownedNfts", ownedNfts)
				.add("alreadyUsedAutoAssociations", getAlreadyUsedAutomaticAssociations())
				.add("maxAutoAssociations", getMaxAutomaticAssociations())
				.add("alias", getAlias().toStringUtf8())
				.add("cryptoAllowances", cryptoAllowances)
				.add("fungibleTokenAllowances", fungibleTokenAllowances)
				.add("approveForAllNfts", approveForAllNfts)
				.add("numAssociations", numAssociations)
				.add("numPositiveBalances", numPositiveBalances)
				.add("headTokenNum", headTokenNum)
				.toString();
	}

	public long getExpiry() {
		return expiry;
	}

	public boolean isDeleted() {
		return deleted;
	}

	public void setDeleted(final boolean deleted) {
		this.deleted = deleted;
	}

	public boolean isSmartContract() {
		return isSmartContract;
	}

	public void setSmartContract(boolean val) {
		this.isSmartContract = val;
	}

	public boolean isReceiverSigRequired() {
		return this.isReceiverSigRequired;
	}

	public void setReceiverSigRequired(boolean isReceiverSigRequired) {
		this.isReceiverSigRequired = isReceiverSigRequired;
	}

	public long getBalance() {
		return balance;
	}

	public long getAutoRenewSecs() {
		return autoRenewSecs;
	}

	public void setAutoRenewSecs(final long autoRenewSecs) {
		this.autoRenewSecs = autoRenewSecs;
	}

	public JKey getKey() {
		return key;
	}

	public void setKey(final JKey key) {
		this.key = key;
	}

	public String getMemo() {
		return memo;
	}

	public void setMemo(final String memo) {
		this.memo = memo;
	}

	public Id getProxy() {
		return proxy;
	}

	public void setProxy(final Id proxy) {
		this.proxy = proxy;
	}

	public ByteString getAlias() {
		return alias;
	}

	public void setAlias(final ByteString alias) {
		this.alias = alias;
	}

	public Map<EntityNum, Long> getCryptoAllowances() {
		return cryptoAllowances == null ? Collections.emptyMap() : cryptoAllowances;
	}

	public SortedMap<EntityNum, Long> getMutableCryptoAllowances() {
		if (cryptoAllowances == null) {
			cryptoAllowances = new TreeMap<>();
		}
		return cryptoAllowances;
	}

	public void setCryptoAllowances(final Map<EntityNum, Long> cryptoAllowances) {
		this.cryptoAllowances = new TreeMap<>(cryptoAllowances);
	}

	public Map<FcTokenAllowanceId, Long> getFungibleTokenAllowances() {
		return fungibleTokenAllowances == null ? Collections.emptyMap() : fungibleTokenAllowances;
	}

	public SortedMap<FcTokenAllowanceId, Long> getMutableFungibleTokenAllowances() {
		if (fungibleTokenAllowances == null) {
			fungibleTokenAllowances = new TreeMap<>();
		}
		return fungibleTokenAllowances;
	}

	public void setFungibleTokenAllowances(
			final Map<FcTokenAllowanceId, Long> fungibleTokenAllowances) {
		this.fungibleTokenAllowances = new TreeMap<>(fungibleTokenAllowances);
	}

	public Set<FcTokenAllowanceId> getApprovedForAllNftsAllowances() {
		return approveForAllNfts == null ? Collections.emptySet() : approveForAllNfts;
	}

	public SortedSet<FcTokenAllowanceId> getMutableApprovedForAllNfts() {
		if (approveForAllNfts == null) {
			approveForAllNfts = new TreeSet<>();
		}
		return approveForAllNfts;
	}

	public void setApproveForAllNfts(final Set<FcTokenAllowanceId> approveForAllNfts) {
		this.approveForAllNfts = new TreeSet<>(approveForAllNfts);
	}

	public int getTotalAllowances() {
		return cryptoAllowances.size() +
				fungibleTokenAllowances.size() +
				approveForAllNfts.size();
	}
}<|MERGE_RESOLUTION|>--- conflicted
+++ resolved
@@ -278,22 +278,13 @@
 			}
 
 			final var tokenId = dissociation.dissociatedTokenId();
-<<<<<<< HEAD
-			final var associationKey = EntityNumPair.fromLongs(id.num(),tokenId.num());
-
-=======
 			final var relKey = EntityNumPair.fromLongs(id.num(),tokenId.num());
->>>>>>> ebf5a4a4
 			if (headTokenNum == tokenId.num()) {
 				// removing the latest associated token from the account
 				if (numAssociations == 1) {
 					headTokenNum = MISSING_ID.num();
 				} else {
-<<<<<<< HEAD
-					updateLastAssociation(tokenStore, unPersistedRelationships, associationKey);
-=======
 					updateLastAssociation(tokenStore, unPersistedRelationships, relKey);
->>>>>>> ebf5a4a4
 				}
 			} else {
 				/* get next, prev tokenRelationships and update the links by un-linking the dissociating relationship */
@@ -315,34 +306,19 @@
 		final var prevToken = tokenStore.loadPossiblyDeletedOrAutoRemovedToken(
 				STATIC_PROPERTIES.scopedIdWith(prevKey));
 		final var prevRelKey = EntityNumPair.fromLongs(id.num(), prevKey);
-<<<<<<< HEAD
-		final var prevRel = unPersistedRelationships.getOrDefault(prevRelKey,
-				tokenStore.loadTokenRelationship(prevToken, this));
-=======
 		final var prevRel = unPersistedRelationships.computeIfAbsent(prevRelKey,
 				ignore -> tokenStore.loadTokenRelationship(prevToken, this));
->>>>>>> ebf5a4a4
 		// nextKey can be 0.
 		final var nextKey = dissociatingRel.getNextKey();
 		if (nextKey != MISSING_ID.num()) {
 			final var nextToken = tokenStore.loadPossiblyDeletedOrAutoRemovedToken(
 					STATIC_PROPERTIES.scopedIdWith(nextKey));
 			final var nextRelKey = EntityNumPair.fromLongs(id.num(), nextKey);
-<<<<<<< HEAD
-			final var nextRel = unPersistedRelationships.getOrDefault(nextRelKey,
-					tokenStore.loadTokenRelationship(nextToken, this));
-			nextRel.setPrevKey(prevKey);
-			unPersistedRelationships.put(nextRelKey, nextRel);
-		}
-		prevRel.setNextKey(nextKey);
-		unPersistedRelationships.put(prevRelKey, prevRel);
-=======
 			final var nextRel = unPersistedRelationships.computeIfAbsent(nextRelKey,
 					ignore -> tokenStore.loadTokenRelationship(nextToken, this));
 			nextRel.setPrevKey(prevKey);
 		}
 		prevRel.setNextKey(nextKey);
->>>>>>> ebf5a4a4
 	}
 
 	private void updateLastAssociation(
@@ -356,18 +332,10 @@
 		final var nextToken = tokenStore.loadPossiblyDeletedOrAutoRemovedToken(
 				STATIC_PROPERTIES.scopedIdWith(nextKey));
 		final var nextRelKey = EntityNumPair.fromLongs(id.num(), nextKey);
-<<<<<<< HEAD
-		final var nextRel = unPersistedRelationships.getOrDefault(nextRelKey,
-				tokenStore.loadTokenRelationship(nextToken, this));
-		headTokenNum = nextKey;
-		nextRel.setPrevKey(MISSING_ID.num());
-		unPersistedRelationships.put(nextRelKey, nextRel);
-=======
 		final var nextRel = unPersistedRelationships.computeIfAbsent(nextRelKey,
 				ignore -> tokenStore.loadTokenRelationship(nextToken, this));
 		headTokenNum = nextKey;
 		nextRel.setPrevKey(MISSING_ID.num());
->>>>>>> ebf5a4a4
 	}
 
 	public Id getId() {
