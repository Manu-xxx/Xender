/*
 * Copyright (C) 2022 Hedera Hashgraph, LLC
 *
 * Licensed under the Apache License, Version 2.0 (the "License");
 * you may not use this file except in compliance with the License.
 * You may obtain a copy of the License at
 *
 *      http://www.apache.org/licenses/LICENSE-2.0
 *
 * Unless required by applicable law or agreed to in writing, software
 * distributed under the License is distributed on an "AS IS" BASIS,
 * WITHOUT WARRANTIES OR CONDITIONS OF ANY KIND, either express or implied.
 * See the License for the specific language governing permissions and
 * limitations under the License.
 */
package com.hedera.services.ledger.interceptors;

import static com.hedera.services.ledger.properties.NftProperty.OWNER;
import static com.hedera.services.state.submerkle.EntityId.MISSING_ENTITY_ID;

import com.hedera.services.ledger.CommitInterceptor;
import com.hedera.services.ledger.EntityChangeSet;
import com.hedera.services.ledger.properties.NftProperty;
import com.hedera.services.state.submerkle.EntityId;
<<<<<<< HEAD
import com.hedera.services.state.virtual.UniqueTokenKey;
import com.hedera.services.state.virtual.UniqueTokenValue;
=======
import com.hedera.services.state.validation.UsageLimits;
>>>>>>> 21e657b3
import com.hedera.services.store.models.NftId;
import java.util.Objects;

/** Manages the "map value linked list" of each account's owned non-treasury NFTs. */
public class LinkAwareUniqueTokensCommitInterceptor
        implements CommitInterceptor<NftId, MerkleUniqueToken, NftProperty> {
    private boolean burnOrMint;

<<<<<<< HEAD
/**
 * Manages the "map value linked list" of each account's owned non-treasury NFTs.
 */
public class LinkAwareUniqueTokensCommitInterceptor implements CommitInterceptor<NftId, UniqueTokenValue, NftProperty> {
	private final UniqueTokensLinkManager uniqueTokensLinkManager;
=======
    private final UsageLimits usageLimits;
    private final UniqueTokensLinkManager uniqueTokensLinkManager;

    public LinkAwareUniqueTokensCommitInterceptor(
            final UsageLimits usageLimits, final UniqueTokensLinkManager uniqueTokensLinkManager) {
        this.usageLimits = usageLimits;
        this.uniqueTokensLinkManager = uniqueTokensLinkManager;
    }
>>>>>>> 21e657b3

    /** {@inheritDoc} */
    @Override
    public void preview(
            final EntityChangeSet<NftId, MerkleUniqueToken, NftProperty> pendingChanges) {
        burnOrMint = false;
        final var n = pendingChanges.size();
        if (n == 0) {
            return;
        }
        for (int i = 0; i < n; i++) {
            final var entity = pendingChanges.entity(i);
            final var changes = pendingChanges.changes(i);
            if (entity != null) {
                final var fromAccount = entity.getOwner();
                if (changes == null) {
                    burnOrMint = true;
                    if (!MISSING_ENTITY_ID.equals(fromAccount)) {
                        // Non-treasury-owned NFT wiped (or burned via a multi-stage contract
                        // operation)
                        uniqueTokensLinkManager.updateLinks(
                                fromAccount.asNum(), null, entity.getKey());
                    }
                } else if (changes.containsKey(OWNER)) {
                    final var toAccount = (EntityId) changes.get(OWNER);
                    if (!Objects.equals(fromAccount, toAccount)) {
                        // NFT owner changed (could be a treasury exit or return)
                        uniqueTokensLinkManager.updateLinks(
                                fromAccount.asNum(), toAccount.asNum(), entity.getKey());
                    }
                }
            } else if (changes != null) {
                burnOrMint = true;
                final var newOwner = (EntityId) changes.get(OWNER);
                if (!MISSING_ENTITY_ID.equals(newOwner)) {
                    // Non-treasury-owned NFT minted via a multi-stage contract operation
                    final var nftKey = pendingChanges.id(i).asEntityNumPair();
                    final var mintedNft =
                            uniqueTokensLinkManager.updateLinks(null, newOwner.asNum(), nftKey);
                    pendingChanges.cacheEntity(i, mintedNft);
                }
            }
        }
    }

<<<<<<< HEAD
	/**
	 * {@inheritDoc}
	 */
	@Override
	public void preview(final EntityChangeSet<NftId, UniqueTokenValue, NftProperty> pendingChanges) {
		final var n = pendingChanges.size();
		if (n == 0) {
			return;
		}
		for (int i = 0; i < n; i++) {
			final var entity = pendingChanges.entity(i);
			final var changes = pendingChanges.changes(i);
			final var nftId = UniqueTokenKey.from(pendingChanges.id(i));

			if (entity != null) {
				final var fromAccount = entity.getOwner();
				if (changes == null && !entity.getOwner().equals(MISSING_ENTITY_ID)) {
					// Non-treasury-owned NFT wiped (or burned via a multi-stage contract operation)
					uniqueTokensLinkManager.updateLinks(fromAccount.asNum(), null, nftId);
				} else if (changes != null && changes.containsKey(OWNER)) {
					final var toAccount = (EntityId) changes.get(OWNER);
					if (!Objects.equals(fromAccount, toAccount)) {
						// NFT owner changed (could be a treasury exit or return)
						uniqueTokensLinkManager.updateLinks(fromAccount.asNum(), toAccount.asNum(), nftId);
					}
				}
			} else if (changes != null) {
				final var newOwner = (EntityId) changes.get(OWNER);
				if (!MISSING_ENTITY_ID.equals(newOwner)) {
					// Non-treasury-owned NFT minted via a multi-stage contract operation
					final var mintedNft = uniqueTokensLinkManager.updateLinks(null, newOwner.asNum(), nftId);
					pendingChanges.cacheEntity(i, mintedNft);
				}
			}
		}
	}
=======
    @Override
    public void postCommit() {
        if (burnOrMint) {
            usageLimits.refreshNfts();
        }
    }
>>>>>>> 21e657b3
}<|MERGE_RESOLUTION|>--- conflicted
+++ resolved
@@ -22,27 +22,17 @@
 import com.hedera.services.ledger.EntityChangeSet;
 import com.hedera.services.ledger.properties.NftProperty;
 import com.hedera.services.state.submerkle.EntityId;
-<<<<<<< HEAD
+import com.hedera.services.state.validation.UsageLimits;
 import com.hedera.services.state.virtual.UniqueTokenKey;
 import com.hedera.services.state.virtual.UniqueTokenValue;
-=======
-import com.hedera.services.state.validation.UsageLimits;
->>>>>>> 21e657b3
 import com.hedera.services.store.models.NftId;
 import java.util.Objects;
 
 /** Manages the "map value linked list" of each account's owned non-treasury NFTs. */
 public class LinkAwareUniqueTokensCommitInterceptor
-        implements CommitInterceptor<NftId, MerkleUniqueToken, NftProperty> {
+        implements CommitInterceptor<NftId, UniqueTokenValue, NftProperty> {
     private boolean burnOrMint;
 
-<<<<<<< HEAD
-/**
- * Manages the "map value linked list" of each account's owned non-treasury NFTs.
- */
-public class LinkAwareUniqueTokensCommitInterceptor implements CommitInterceptor<NftId, UniqueTokenValue, NftProperty> {
-	private final UniqueTokensLinkManager uniqueTokensLinkManager;
-=======
     private final UsageLimits usageLimits;
     private final UniqueTokensLinkManager uniqueTokensLinkManager;
 
@@ -51,12 +41,11 @@
         this.usageLimits = usageLimits;
         this.uniqueTokensLinkManager = uniqueTokensLinkManager;
     }
->>>>>>> 21e657b3
 
     /** {@inheritDoc} */
     @Override
     public void preview(
-            final EntityChangeSet<NftId, MerkleUniqueToken, NftProperty> pendingChanges) {
+            final EntityChangeSet<NftId, UniqueTokenValue, NftProperty> pendingChanges) {
         burnOrMint = false;
         final var n = pendingChanges.size();
         if (n == 0) {
@@ -65,6 +54,7 @@
         for (int i = 0; i < n; i++) {
             final var entity = pendingChanges.entity(i);
             final var changes = pendingChanges.changes(i);
+			final var nftId = UniqueTokenKey.from(pendingChanges.id(i));
             if (entity != null) {
                 final var fromAccount = entity.getOwner();
                 if (changes == null) {
@@ -72,15 +62,13 @@
                     if (!MISSING_ENTITY_ID.equals(fromAccount)) {
                         // Non-treasury-owned NFT wiped (or burned via a multi-stage contract
                         // operation)
-                        uniqueTokensLinkManager.updateLinks(
-                                fromAccount.asNum(), null, entity.getKey());
+                        uniqueTokensLinkManager.updateLinks(fromAccount.asNum(), null, nftId);
                     }
                 } else if (changes.containsKey(OWNER)) {
                     final var toAccount = (EntityId) changes.get(OWNER);
                     if (!Objects.equals(fromAccount, toAccount)) {
                         // NFT owner changed (could be a treasury exit or return)
-                        uniqueTokensLinkManager.updateLinks(
-                                fromAccount.asNum(), toAccount.asNum(), entity.getKey());
+                        uniqueTokensLinkManager.updateLinks(fromAccount.asNum(), toAccount.asNum(), nftId);
                     }
                 }
             } else if (changes != null) {
@@ -88,58 +76,18 @@
                 final var newOwner = (EntityId) changes.get(OWNER);
                 if (!MISSING_ENTITY_ID.equals(newOwner)) {
                     // Non-treasury-owned NFT minted via a multi-stage contract operation
-                    final var nftKey = pendingChanges.id(i).asEntityNumPair();
                     final var mintedNft =
-                            uniqueTokensLinkManager.updateLinks(null, newOwner.asNum(), nftKey);
+                            uniqueTokensLinkManager.updateLinks(null, newOwner.asNum(), nftId);
                     pendingChanges.cacheEntity(i, mintedNft);
                 }
             }
         }
     }
 
-<<<<<<< HEAD
-	/**
-	 * {@inheritDoc}
-	 */
-	@Override
-	public void preview(final EntityChangeSet<NftId, UniqueTokenValue, NftProperty> pendingChanges) {
-		final var n = pendingChanges.size();
-		if (n == 0) {
-			return;
-		}
-		for (int i = 0; i < n; i++) {
-			final var entity = pendingChanges.entity(i);
-			final var changes = pendingChanges.changes(i);
-			final var nftId = UniqueTokenKey.from(pendingChanges.id(i));
-
-			if (entity != null) {
-				final var fromAccount = entity.getOwner();
-				if (changes == null && !entity.getOwner().equals(MISSING_ENTITY_ID)) {
-					// Non-treasury-owned NFT wiped (or burned via a multi-stage contract operation)
-					uniqueTokensLinkManager.updateLinks(fromAccount.asNum(), null, nftId);
-				} else if (changes != null && changes.containsKey(OWNER)) {
-					final var toAccount = (EntityId) changes.get(OWNER);
-					if (!Objects.equals(fromAccount, toAccount)) {
-						// NFT owner changed (could be a treasury exit or return)
-						uniqueTokensLinkManager.updateLinks(fromAccount.asNum(), toAccount.asNum(), nftId);
-					}
-				}
-			} else if (changes != null) {
-				final var newOwner = (EntityId) changes.get(OWNER);
-				if (!MISSING_ENTITY_ID.equals(newOwner)) {
-					// Non-treasury-owned NFT minted via a multi-stage contract operation
-					final var mintedNft = uniqueTokensLinkManager.updateLinks(null, newOwner.asNum(), nftId);
-					pendingChanges.cacheEntity(i, mintedNft);
-				}
-			}
-		}
-	}
-=======
     @Override
     public void postCommit() {
         if (burnOrMint) {
             usageLimits.refreshNfts();
         }
     }
->>>>>>> 21e657b3
 }