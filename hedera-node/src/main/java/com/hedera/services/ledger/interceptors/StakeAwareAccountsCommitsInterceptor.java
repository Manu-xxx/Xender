package com.hedera.services.ledger.interceptors;

/*-
 * ‌
 * Hedera Services Node
 * ​
 * Copyright (C) 2018 - 2022 Hedera Hashgraph, LLC
 * ​
 * Licensed under the Apache License, Version 2.0 (the "License");
 * you may not use this file except in compliance with the License.
 * You may obtain a copy of the License at
 *
 *      http://www.apache.org/licenses/LICENSE-2.0
 *
 * Unless required by applicable law or agreed to in writing, software
 * distributed under the License is distributed on an "AS IS" BASIS,
 * WITHOUT WARRANTIES OR CONDITIONS OF ANY KIND, either express or implied.
 * See the License for the specific language governing permissions and
 * limitations under the License.
 * ‍
 */

import com.google.common.annotations.VisibleForTesting;
import com.hedera.services.config.AccountNumbers;
import com.hedera.services.context.SideEffectsTracker;
import com.hedera.services.context.properties.GlobalDynamicProperties;
import com.hedera.services.ledger.EntityChangeSet;
import com.hedera.services.ledger.accounts.staking.RewardCalculator;
import com.hedera.services.ledger.accounts.staking.StakeChangeManager;
import com.hedera.services.ledger.accounts.staking.StakeInfoManager;
import com.hedera.services.ledger.accounts.staking.StakePeriodManager;
import com.hedera.services.ledger.properties.AccountProperty;
import com.hedera.services.state.merkle.MerkleAccount;
import com.hedera.services.state.merkle.MerkleNetworkContext;
import com.hederahashgraph.api.proto.java.AccountID;
import org.apache.logging.log4j.LogManager;
import org.apache.logging.log4j.Logger;
import org.jetbrains.annotations.NotNull;

import javax.annotation.Nullable;
import java.util.Arrays;
import java.util.Map;
import java.util.function.Supplier;

import static com.hedera.services.ledger.accounts.staking.StakingUtils.finalBalanceGiven;
import static com.hedera.services.ledger.accounts.staking.StakingUtils.finalDeclineRewardGiven;
import static com.hedera.services.ledger.accounts.staking.StakingUtils.finalStakedToMeGiven;
import static com.hedera.services.ledger.accounts.staking.StakingUtils.hasStakeFieldChanges;
import static com.hedera.services.ledger.accounts.staking.StakingUtils.updateBalance;
import static com.hedera.services.ledger.accounts.staking.StakingUtils.updateStakedToMe;
import static com.hedera.services.ledger.interceptors.StakeChangeScenario.FROM_ACCOUNT_TO_ACCOUNT;
import static com.hedera.services.ledger.properties.AccountProperty.DECLINE_REWARD;
import static com.hedera.services.ledger.properties.AccountProperty.STAKED_ID;

public class StakeAwareAccountsCommitsInterceptor extends AccountsCommitInterceptor {
	private static final Logger log = LogManager.getLogger(StakeAwareAccountsCommitsInterceptor.class);
	private static final int UNREALISTIC_NUM_CHANGES = 64;

	private final StakeChangeManager stakeChangeManager;
	private final Supplier<MerkleNetworkContext> networkCtx;
	private final RewardCalculator rewardCalculator;
	private final SideEffectsTracker sideEffectsTracker;
	private final GlobalDynamicProperties dynamicProperties;
	private final StakePeriodManager stakePeriodManager;
	private final StakeInfoManager stakeInfoManager;
	private final AccountNumbers accountNumbers;

	// The current and new staked id's of the change being previewed
	private long curStakedId;
	private long newStakedId;
	private long newFundingBalance;
<<<<<<< HEAD

	private static final Logger log = LogManager.getLogger(StakeAwareAccountsCommitsInterceptor.class);
=======
	private boolean rewardsActivated;
	// Tracks if the account has been rewarded already with one of the pending changes
	private boolean[] hasBeenRewarded = new boolean[UNREALISTIC_NUM_CHANGES];
	private StakeChangeScenario[] stakeChangeScenarios = new StakeChangeScenario[UNREALISTIC_NUM_CHANGES];
>>>>>>> 35f68295

	public StakeAwareAccountsCommitsInterceptor(
			final SideEffectsTracker sideEffectsTracker,
			final Supplier<MerkleNetworkContext> networkCtx,
			final GlobalDynamicProperties dynamicProperties,
			final RewardCalculator rewardCalculator,
			final StakeChangeManager stakeChangeManager,
			final StakePeriodManager stakePeriodManager,
			final StakeInfoManager stakeInfoManager,
			final AccountNumbers accountNumbers
	) {
		super(sideEffectsTracker);
		this.stakeChangeManager = stakeChangeManager;
		this.networkCtx = networkCtx;
		this.rewardCalculator = rewardCalculator;
		this.sideEffectsTracker = sideEffectsTracker;
		this.dynamicProperties = dynamicProperties;
		this.stakePeriodManager = stakePeriodManager;
		this.stakeInfoManager = stakeInfoManager;
		this.accountNumbers = accountNumbers;
	}

	@Override
	public void preview(final EntityChangeSet<AccountID, MerkleAccount, AccountProperty> pendingChanges) {
		final var n = pendingChanges.size();
		if (n == 0) {
			return;
		}
		prepareAuxiliaryArraysFor(n);

		// Once rewards are activated, they remain activated
		rewardsActivated = rewardsActivated || networkCtx.get().areRewardsActivated();
		// Initialize funding reward balance (will only be updated and consulted if rewards are not active)
		newFundingBalance = -1;

		// Iterates through the change set, maintaining two invariants:
		//   1. At the beginning of iteration i, any account in the [0, i) range that is reward-able due to
		//      change in balance, stakedAccountId, stakedNodeId, declineRewards fields; _has_ been rewarded.
		//   2. Any account whose stakedToMe balance was affected by one or more changes in the [0, i) range
		//      has been, if not already present, added to the pendingChanges; and its changes reflect all
		//      these stakedToMe change
		updateAccountStakes(pendingChanges);
		// Iterates through the change set to update node stakes; requires a separate loop so all stakedToMe are final
		updateNodeStakes(pendingChanges);
		finalizeRewardBalanceChange(pendingChanges);

		super.preview(pendingChanges);

		if (!rewardsActivated && newFundingBalance > dynamicProperties.getStakingStartThreshold()) {
			activateStakingRewards();
		}
	}

	private void updateAccountStakes(final EntityChangeSet<AccountID, MerkleAccount, AccountProperty> pendingChanges) {
		final var origN = pendingChanges.size();
		// We re-compute pendingChanges.size() in the for condition b/c stakeToMe side effects can increase it
		for (int i = 0; i < pendingChanges.size(); i++) {
			final var account = pendingChanges.entity(i);
			final var changes = pendingChanges.changes(i);
			stakeChangeScenarios[i] = scenarioFor(account, changes);

			if (!hasBeenRewarded[i] && isRewardable(account, changes)) {
				payReward(i, account, changes);
			}
			// If we are outside the original change set, this is a stakee account; and its stakedId cannot
			// have changed directly. Furthermore, its balance can only have changed via reward---but if so,
			// it must be staked to a node, and again staked-to-me side effects are impossible
			if (i < origN) {
				updateStakedToMeSideEffects(account, stakeChangeScenarios[i], changes, pendingChanges);
			}
			if (!rewardsActivated && pendingChanges.id(i).getAccountNum() == accountNumbers.stakingRewardAccount()) {
				newFundingBalance = finalBalanceGiven(account, changes);
			}
		}
	}

	private StakeChangeScenario scenarioFor(
			@Nullable final MerkleAccount account,
			@NotNull Map<AccountProperty, Object> changes
	) {
		setCurrentAndNewIds(account, changes);
		return StakeChangeScenario.forCase(curStakedId, newStakedId);
	}

	private void finalizeRewardBalanceChange(
			final EntityChangeSet<AccountID, MerkleAccount, AccountProperty> pendingChanges
	) {
		final var rewardsPaid = rewardCalculator.rewardsPaidInThisTxn();
		if (rewardsPaid > 0) {
			final var rewardAccountI = stakeChangeManager.findOrAdd(
					accountNumbers.stakingRewardAccount(), pendingChanges);
			updateBalance(-rewardsPaid, rewardAccountI, pendingChanges);
			// No need to update newFundingBalance because if rewardsPaid > 0, rewards
			// are already activated, and we don't need to consult newFundingBalance
		}
	}

	private void updateNodeStakes(final EntityChangeSet<AccountID, MerkleAccount, AccountProperty> pendingChanges) {
		for (int i = 0, n = pendingChanges.size(); i < n; i++) {
			final var scenario = stakeChangeScenarios[i];
			final var account = pendingChanges.entity(i);
			final var changes = pendingChanges.changes(i);
			setCurrentAndNewIds(account, changes);
			// Because awardStake() and withdrawStake() are very fast, we don't worry about optimizing
			// the FROM_NODE_TO_NODE case with curStakedId == newStakedId, despite how common it is
			if (scenario.withdrawsFromNode()) {
				stakeChangeManager.withdrawStake(
						-curStakedId - 1,
						account.getBalance() + account.getStakedToMe(),
						account.isDeclinedReward());
			}
			if (scenario.awardsToNode()) {
				stakeChangeManager.awardStake(
						-newStakedId - 1,
						finalBalanceGiven(account, changes) + finalStakedToMeGiven(account, changes),
						finalDeclineRewardGiven(account, changes));
			}
		}
	}

	@VisibleForTesting
	void updateStakedToMeSideEffects(
			final MerkleAccount account,
			final StakeChangeScenario scenario,
			final Map<AccountProperty, Object> changes,
			final EntityChangeSet<AccountID, MerkleAccount, AccountProperty> pendingChanges
	) {
		if (scenario == FROM_ACCOUNT_TO_ACCOUNT && curStakedId == newStakedId) {
			// Common case that deserves performance optimization
			final var delta = finalBalanceGiven(account, changes) - account.getBalance();
			alterStakedToMe(curStakedId, delta, pendingChanges);
		} else {
			if (scenario.withdrawsFromAccount()) {
				alterStakedToMe(curStakedId, -account.getBalance(), pendingChanges);
			}
			if (scenario.awardsToAccount()) {
				alterStakedToMe(newStakedId, finalBalanceGiven(account, changes), pendingChanges);
			}
		}
	}

	private void alterStakedToMe(
			final long accountNum,
			final long delta,
			final EntityChangeSet<AccountID, MerkleAccount, AccountProperty> pendingChanges
	) {
		if (delta != 0) {
			final var stakeeI = stakeChangeManager.findOrAdd(accountNum, pendingChanges);
			updateStakedToMe(stakeeI, delta, pendingChanges);
			if (!hasBeenRewarded[stakeeI]) {
				// If this stakee has already been previewed, and wasn't rewarded, we should
				// re-check if this stakedToMe change has now made it eligible for a reward
				payRewardIfRewardable(pendingChanges, stakeeI);
			}
		}
	}

	private void payRewardIfRewardable(
			final EntityChangeSet<AccountID, MerkleAccount, AccountProperty> pendingChanges,
			final int stakeeI
	) {
		final var account = pendingChanges.entity(stakeeI);
		final var changes = pendingChanges.changes(stakeeI);
		if (isRewardable(account, changes)) {
			payReward(stakeeI, account, changes);
		}
	}

	private void payReward(
			final int accountI,
			@NotNull final MerkleAccount account,
			@NotNull final Map<AccountProperty, Object> changes
	) {
		rewardCalculator.updateRewardChanges(account, changes);
		final var reward = rewardCalculator.getAccountReward();
		sideEffectsTracker.trackRewardPayment(account.number(), reward);
		hasBeenRewarded[accountI] = true;
	}

	/**
	 * Checks if the account is eligible for rewards.
	 *
	 * @param account
	 * 		account that is being checked
	 * @param changes
	 * 		account property changes
	 * @return true if rewardable, false otherwise
	 */
	@VisibleForTesting
	boolean isRewardable(
			@Nullable final MerkleAccount account,
			@NotNull final Map<AccountProperty, Object> changes
	) {
		Boolean changedDecline = (Boolean) changes.get(DECLINE_REWARD);
		return account != null
				&& rewardsActivated
				&& account.getStakedId() < 0
				&& hasStakeFieldChanges(changes)
				&& stakePeriodManager.isRewardable(account.getStakePeriodStart())
				&& !Boolean.TRUE.equals(changedDecline)
				&& (!account.isDeclinedReward() || Boolean.FALSE.equals(changedDecline));
	}

	/**
	 * Checks and activates staking rewards if the staking funding account balance reaches threshold
	 */
	private void activateStakingRewards() {
		long todayNumber = stakePeriodManager.currentStakePeriod();

		networkCtx.get().setStakingRewardsActivated(true);
		stakeInfoManager.clearRewardsHistory();
		stakeChangeManager.setStakePeriodStart(todayNumber);
		log.info("Staking rewards is activated and rewardSumHistory is cleared");
	}

	private void prepareAuxiliaryArraysFor(final int n) {
		// Each pending change could potentially affect stakedToMe of two accounts not yet included in the
		// change set; and if rewards were paid without 0.0.800 in the change set, it will be included too
		if (hasBeenRewarded.length < 3 * n + 1) {
			hasBeenRewarded = new boolean[3 * n + 1];
			stakeChangeScenarios = new StakeChangeScenario[3 * n + 1];
		}
		Arrays.fill(hasBeenRewarded, false);
	}

	private void setCurrentAndNewIds(
			@Nullable final MerkleAccount account,
			@NotNull Map<AccountProperty, Object> changes
	) {
		curStakedId = account == null ? 0L : account.getStakedId();
		newStakedId = (long) changes.getOrDefault(STAKED_ID, curStakedId);
	}

	/* only used for unit tests */
	@VisibleForTesting
	public void setRewardsActivated(final boolean rewardsActivated) {
		this.rewardsActivated = rewardsActivated;
	}

	@VisibleForTesting
	boolean[] getHasBeenRewarded() {
		return hasBeenRewarded;
	}

	@VisibleForTesting
	StakeChangeScenario[] getStakeChangeScenarios() {
		return stakeChangeScenarios;
	}

	@VisibleForTesting
	void setHasBeenRewarded(final boolean[] hasBeenRewarded) {
		this.hasBeenRewarded = hasBeenRewarded;
	}

	@VisibleForTesting
	void setCurStakedId(long curStakedId) {
		this.curStakedId = curStakedId;
	}

	@VisibleForTesting
	void setNewStakedId(long newStakedId) {
		this.newStakedId = newStakedId;
	}
}<|MERGE_RESOLUTION|>--- conflicted
+++ resolved
@@ -69,15 +69,10 @@
 	private long curStakedId;
 	private long newStakedId;
 	private long newFundingBalance;
-<<<<<<< HEAD
-
-	private static final Logger log = LogManager.getLogger(StakeAwareAccountsCommitsInterceptor.class);
-=======
 	private boolean rewardsActivated;
 	// Tracks if the account has been rewarded already with one of the pending changes
 	private boolean[] hasBeenRewarded = new boolean[UNREALISTIC_NUM_CHANGES];
 	private StakeChangeScenario[] stakeChangeScenarios = new StakeChangeScenario[UNREALISTIC_NUM_CHANGES];
->>>>>>> 35f68295
 
 	public StakeAwareAccountsCommitsInterceptor(
 			final SideEffectsTracker sideEffectsTracker,
