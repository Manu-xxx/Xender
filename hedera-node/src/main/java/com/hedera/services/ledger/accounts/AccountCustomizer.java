--- conflicted
+++ resolved
@@ -78,14 +78,11 @@
 		MAX_AUTOMATIC_ASSOCIATIONS,
 		USED_AUTOMATIC_ASSOCIATIONS,
 		ALIAS,
-<<<<<<< HEAD
+		AUTO_RENEW_ACCOUNT_ID,
 		DECLINE_REWARD,
 		STAKED_TO_ME,
 		STAKE_PERIOD_START,
 		STAKED_ID
-=======
-		AUTO_RENEW_ACCOUNT_ID
->>>>>>> 6530f850
 	}
 
 	private final Map<Option, P> optionProperties;
@@ -178,30 +175,30 @@
 		return self();
 	}
 
-<<<<<<< HEAD
-	public T isDeclinedReward(final boolean option) {
-		changeManager.update(changes, optionProperties.get(DECLINE_REWARD), option);
-		return self();
-	}
-
-	public T stakedId(final long option) {
-		changeManager.update(changes, optionProperties.get(STAKED_ID), option);
-		return self();
-	}
-
-	public T stakePeriodStart(final long option) {
-		changeManager.update(changes, optionProperties.get(STAKE_PERIOD_START), option);
-		return self();
-	}
-
-	public T stakedToMe(final long option) {
-		changeManager.update(changes, optionProperties.get(STAKED_TO_ME), option);
-=======
 	public T autoRenewAccount(final EntityId option) {
 		if(option != null) {
 			changeManager.update(changes, optionProperties.get(AUTO_RENEW_ACCOUNT_ID), option);
 		}
->>>>>>> 6530f850
+		return self();
+	}
+
+	public T isDeclinedReward(final boolean option) {
+		changeManager.update(changes, optionProperties.get(DECLINE_REWARD), option);
+		return self();
+	}
+
+	public T stakedId(final long option) {
+		changeManager.update(changes, optionProperties.get(STAKED_ID), option);
+		return self();
+	}
+
+	public T stakePeriodStart(final long option) {
+		changeManager.update(changes, optionProperties.get(STAKE_PERIOD_START), option);
+		return self();
+	}
+
+	public T stakedToMe(final long option) {
+		changeManager.update(changes, optionProperties.get(STAKED_TO_ME), option);
 		return self();
 	}
 }