--- conflicted
+++ resolved
@@ -155,9 +155,6 @@
 		}
 	}
 
-<<<<<<< HEAD
-	public void rollback() {
-=======
 	void undoCreations() {
 		if (!isInTransaction) {
 			throw new IllegalStateException("Cannot undo created keys, no transaction is active");
@@ -166,7 +163,6 @@
 	}
 
 	void rollback() {
->>>>>>> 8a1ae1ee
 		if (!isInTransaction) {
 			throw new IllegalStateException("Cannot perform rollback, no transaction is active!");
 		}
@@ -364,11 +360,7 @@
 	/* --- Helpers --- */
 	public ResponseCodeEnum validate(final K id, final LedgerCheck<A, P> ledgerCheck) {
 		if (!exists(id)) {
-<<<<<<< HEAD
 			return INVALID_ACCOUNT_ID;
-=======
-			return ResponseCodeEnum.INVALID_ACCOUNT_ID;
->>>>>>> 8a1ae1ee
 		}
 		var changeSet = changes.get(id);
 		if (entitiesLedger == null) {
@@ -450,15 +442,11 @@
 		return changes;
 	}
 
-<<<<<<< HEAD
-	private void flushListed(final List<K> l) {
-=======
 	List<K> getCreations() {
 		return createdKeys;
 	}
 
-	private void flushListed(List<K> l) {
->>>>>>> 8a1ae1ee
+	private void flushListed(final List<K> l) {
 		if (!l.isEmpty()) {
 			for (final var key : l) {
 				if (!deadEntities.contains(key)) {
