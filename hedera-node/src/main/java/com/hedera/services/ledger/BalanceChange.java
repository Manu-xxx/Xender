package com.hedera.services.ledger;

/*-
 * ‌
 * Hedera Services Node
 * ​
 * Copyright (C) 2018 - 2021 Hedera Hashgraph, LLC
 * ​
 * Licensed under the Apache License, Version 2.0 (the "License");
 * you may not use this file except in compliance with the License.
 * You may obtain a copy of the License at
 * 
 *      http://www.apache.org/licenses/LICENSE-2.0
 * 
 * Unless required by applicable law or agreed to in writing, software
 * distributed under the License is distributed on an "AS IS" BASIS,
 * WITHOUT WARRANTIES OR CONDITIONS OF ANY KIND, either express or implied.
 * See the License for the specific language governing permissions and
 * limitations under the License.
 * ‍
 */

import com.google.common.base.MoreObjects;
import com.hedera.services.store.models.Id;
import com.hedera.services.store.models.NftId;
import com.hederahashgraph.api.proto.java.AccountAmount;
import com.hederahashgraph.api.proto.java.AccountID;
import com.hederahashgraph.api.proto.java.NftTransfer;
import com.hederahashgraph.api.proto.java.ResponseCodeEnum;
import com.hederahashgraph.api.proto.java.TokenID;
import org.apache.commons.lang3.builder.EqualsBuilder;
import org.apache.commons.lang3.builder.HashCodeBuilder;

import static com.hederahashgraph.api.proto.java.ResponseCodeEnum.INSUFFICIENT_ACCOUNT_BALANCE;
import static com.hederahashgraph.api.proto.java.ResponseCodeEnum.INSUFFICIENT_TOKEN_BALANCE;
import static com.hederahashgraph.api.proto.java.ResponseCodeEnum.SENDER_DOES_NOT_OWN_NFT_SERIAL_NO;

/**
 * Process object that encapsulates a balance change, either ℏ or token unit .
 *
 * Includes an optional override for the {@link ResponseCodeEnum} to be used
 * in the case that the change is determined to result to an insufficient balance;
 * and a field to contain the new balance that will result from the change.
 * (This field is helpful to simplify work done in {@link HederaLedger}.)
 *
 * The {@code tokenId} and {@code accountId} fields are
 * temporary, needed to interact with the {@link com.hedera.services.ledger.accounts.BackingAccounts}
 * and {@link com.hedera.services.ledger.accounts.BackingTokenRels} components
 * whose APIs still use gRPC types.
 */
public class BalanceChange {
	static final TokenID NO_TOKEN_FOR_HBAR_ADJUST = TokenID.getDefaultInstance();

	private Id token;

	private Id account;
	private long units;
	private ResponseCodeEnum codeForInsufficientBalance;
	private long newBalance;
	private NftId nftId = null;
	private TokenID tokenId = null;
	private AccountID accountId;
	private AccountID counterPartyAccountId = null;

	private BalanceChange(Id token, AccountAmount aa, ResponseCodeEnum code) {
		this.token = token;

		this.accountId = aa.getAccountID();
		this.account = Id.fromGrpcAccount(accountId);
		this.units = aa.getAmount();

		this.codeForInsufficientBalance = code;
	}

	private BalanceChange(Id token, AccountID sender, AccountID receiver, long serialNo, ResponseCodeEnum code) {
		this.token = token;

		this.accountId = sender;
		this.counterPartyAccountId = receiver;
		this.account = Id.fromGrpcAccount(accountId);
		this.units = serialNo;

		this.codeForInsufficientBalance = code;
	}

<<<<<<< HEAD
	public static BalanceChange changingHbar(AccountAmount aa) {
		return new BalanceChange(null, aa, INSUFFICIENT_ACCOUNT_BALANCE);
	}

	public static BalanceChange changingFtUnits(Id token, TokenID tokenId, AccountAmount aa) {
=======
	private BalanceChange(final Id account, final long amount, final ResponseCodeEnum code) {
		this.token = null;
		this.account = account;
		this.accountId = account.asGrpcAccount();
		this.units = amount;
		this.codeForInsufficientBalance = code;
	}

	public void adjustUnits(final long units) {
		this.units += units;
	}

	public static BalanceChange hbarAdjust(final AccountAmount aa) {
		return new BalanceChange(null, aa, INSUFFICIENT_ACCOUNT_BALANCE);
	}

	public static BalanceChange hbarAdjust(final Id id, long amount) {
		return new BalanceChange(id, amount, INSUFFICIENT_ACCOUNT_BALANCE);
	}

	public static BalanceChange tokenAdjust(final Id token, final TokenID tokenId, final AccountAmount aa) {
>>>>>>> f83c8654
		final var tokenChange = new BalanceChange(token, aa, INSUFFICIENT_TOKEN_BALANCE);
		tokenChange.tokenId = tokenId;
		return tokenChange;
	}

<<<<<<< HEAD
	public static BalanceChange changingNftOwnership(Id token, TokenID tokenId, NftTransfer nftTransfer) {
		final var serialNo = nftTransfer.getSerialNumber();
		final var nftChange = new BalanceChange(
				token,
				nftTransfer.getSenderAccountID(),
				nftTransfer.getReceiverAccountID(),
				serialNo,
				SENDER_DOES_NOT_OWN_NFT_SERIAL_NO);
		nftChange.nftId = new NftId(token.getShard(), token.getRealm(), token.getNum(), serialNo);
		nftChange.tokenId = tokenId;
		return nftChange;
=======
	public static BalanceChange tokenAdjust(final Id account, final Id token,  final long amount) {
		final var tokenChange = new BalanceChange(account, amount, INSUFFICIENT_TOKEN_BALANCE);
		tokenChange.token = token;
		tokenChange.tokenId = token.asGrpcToken();
		return tokenChange;
>>>>>>> f83c8654
	}

	public boolean isForHbar() {
		return token == null;
	}

	public boolean isForNft() {
		return token != null && counterPartyAccountId != null;
	}

	public NftId nftId() {
		return nftId;
	}

	public long units() {
		return units;
	}

	public long serialNo() {
		return units;
	}

	public long getNewBalance() {
		return newBalance;
	}

	public void setNewBalance(final long newBalance) {
		this.newBalance = newBalance;
	}

	public TokenID tokenId() {
		return (tokenId != null) ? tokenId : NO_TOKEN_FOR_HBAR_ADJUST;
	}

	public AccountID accountId() {
		return accountId;
	}

<<<<<<< HEAD
	public AccountID counterPartyAccountId() {
		return counterPartyAccountId;
=======
	public Id getAccount() {
		return account;
	}

	public Id getToken() {
		return token;
>>>>>>> f83c8654
	}

	public ResponseCodeEnum codeForInsufficientBalance() {
		return codeForInsufficientBalance;
	}

	/* NOTE: The object methods below are only overridden to improve readability of unit tests;
	this model object is not used in hash-based collections, so the performance of these
	methods doesn't matter. */

	@Override
	public boolean equals(final Object obj) {
		return EqualsBuilder.reflectionEquals(this, obj);
	}

	@Override
	public int hashCode() {
		return HashCodeBuilder.reflectionHashCode(this);
	}

	@Override
	public String toString() {
<<<<<<< HEAD
		if (counterPartyAccountId == null) {
			return MoreObjects.toStringHelper(BalanceChange.class)
					.add("token", token == null ? "ℏ" : token)
					.add("account", account)
					.add("units", units)
					.toString();
		} else {
			return MoreObjects.toStringHelper(BalanceChange.class)
					.add("nft", token)
					.add("serialNo", serialNo())
					.add("from", account)
					.add("to", Id.fromGrpcAccount(counterPartyAccountId))
					.toString();
		}
=======
		return MoreObjects.toStringHelper(BalanceChange.class)
				.add("token", token == null ? "ℏ" : token)
				.add("account", account)
				.add("units", units)
				.add("codeForInsufficientBalance", codeForInsufficientBalance)
				.toString();
>>>>>>> f83c8654
	}

	public void setCodeForInsufficientBalance(ResponseCodeEnum codeForInsufficientBalance) {
		this.codeForInsufficientBalance = codeForInsufficientBalance;
	}
}<|MERGE_RESOLUTION|>--- conflicted
+++ resolved
@@ -83,14 +83,17 @@
 		this.codeForInsufficientBalance = code;
 	}
 
-<<<<<<< HEAD
 	public static BalanceChange changingHbar(AccountAmount aa) {
 		return new BalanceChange(null, aa, INSUFFICIENT_ACCOUNT_BALANCE);
 	}
 
 	public static BalanceChange changingFtUnits(Id token, TokenID tokenId, AccountAmount aa) {
-=======
-	private BalanceChange(final Id account, final long amount, final ResponseCodeEnum code) {
+		final var tokenChange = new BalanceChange(token, aa, INSUFFICIENT_TOKEN_BALANCE);
+		tokenChange.tokenId = tokenId;
+		return tokenChange;
+	}
+
+	private BalanceChange(Id account, long amount, ResponseCodeEnum code) {
 		this.token = null;
 		this.account = account;
 		this.accountId = account.asGrpcAccount();
@@ -98,26 +101,14 @@
 		this.codeForInsufficientBalance = code;
 	}
 
-	public void adjustUnits(final long units) {
+	public void adjustUnits(long units) {
 		this.units += units;
 	}
 
-	public static BalanceChange hbarAdjust(final AccountAmount aa) {
-		return new BalanceChange(null, aa, INSUFFICIENT_ACCOUNT_BALANCE);
-	}
-
-	public static BalanceChange hbarAdjust(final Id id, long amount) {
+	public static BalanceChange hbarAdjust(Id id, long amount) {
 		return new BalanceChange(id, amount, INSUFFICIENT_ACCOUNT_BALANCE);
 	}
 
-	public static BalanceChange tokenAdjust(final Id token, final TokenID tokenId, final AccountAmount aa) {
->>>>>>> f83c8654
-		final var tokenChange = new BalanceChange(token, aa, INSUFFICIENT_TOKEN_BALANCE);
-		tokenChange.tokenId = tokenId;
-		return tokenChange;
-	}
-
-<<<<<<< HEAD
 	public static BalanceChange changingNftOwnership(Id token, TokenID tokenId, NftTransfer nftTransfer) {
 		final var serialNo = nftTransfer.getSerialNumber();
 		final var nftChange = new BalanceChange(
@@ -129,13 +120,13 @@
 		nftChange.nftId = new NftId(token.getShard(), token.getRealm(), token.getNum(), serialNo);
 		nftChange.tokenId = tokenId;
 		return nftChange;
-=======
-	public static BalanceChange tokenAdjust(final Id account, final Id token,  final long amount) {
+        }
+
+	public static BalanceChange tokenAdjust(Id account, Id token, long amount) {
 		final var tokenChange = new BalanceChange(account, amount, INSUFFICIENT_TOKEN_BALANCE);
 		tokenChange.token = token;
 		tokenChange.tokenId = token.asGrpcToken();
 		return tokenChange;
->>>>>>> f83c8654
 	}
 
 	public boolean isForHbar() {
@@ -174,17 +165,16 @@
 		return accountId;
 	}
 
-<<<<<<< HEAD
 	public AccountID counterPartyAccountId() {
 		return counterPartyAccountId;
-=======
+        }
+
 	public Id getAccount() {
 		return account;
 	}
 
 	public Id getToken() {
 		return token;
->>>>>>> f83c8654
 	}
 
 	public ResponseCodeEnum codeForInsufficientBalance() {
@@ -207,7 +197,6 @@
 
 	@Override
 	public String toString() {
-<<<<<<< HEAD
 		if (counterPartyAccountId == null) {
 			return MoreObjects.toStringHelper(BalanceChange.class)
 					.add("token", token == null ? "ℏ" : token)
@@ -217,19 +206,11 @@
 		} else {
 			return MoreObjects.toStringHelper(BalanceChange.class)
 					.add("nft", token)
-					.add("serialNo", serialNo())
+					.add("serialNo", units)
 					.add("from", account)
 					.add("to", Id.fromGrpcAccount(counterPartyAccountId))
 					.toString();
 		}
-=======
-		return MoreObjects.toStringHelper(BalanceChange.class)
-				.add("token", token == null ? "ℏ" : token)
-				.add("account", account)
-				.add("units", units)
-				.add("codeForInsufficientBalance", codeForInsufficientBalance)
-				.toString();
->>>>>>> f83c8654
 	}
 
 	public void setCodeForInsufficientBalance(ResponseCodeEnum codeForInsufficientBalance) {
