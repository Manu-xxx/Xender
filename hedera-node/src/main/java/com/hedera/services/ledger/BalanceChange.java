--- conflicted
+++ resolved
@@ -55,11 +55,7 @@
 
 	private Id account;
 	private long units;
-<<<<<<< HEAD
 	private long originalUnits;
-	private ResponseCodeEnum codeForInsufficientBalance;
-=======
->>>>>>> d8cfe0f7
 	private long newBalance;
 	private boolean exemptFromCustomFees = false;
 	private NftId nftId = null;
