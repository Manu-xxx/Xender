package com.hedera.services.ledger.properties;

/*-
 * ‌
 * Hedera Services Node
 * ​
 * Copyright (C) 2018 - 2021 Hedera Hashgraph, LLC
 * ​
 * Licensed under the Apache License, Version 2.0 (the "License");
 * you may not use this file except in compliance with the License.
 * You may obtain a copy of the License at
 * 
 *      http://www.apache.org/licenses/LICENSE-2.0
 * 
 * Unless required by applicable law or agreed to in writing, software
 * distributed under the License is distributed on an "AS IS" BASIS,
 * WITHOUT WARRANTIES OR CONDITIONS OF ANY KIND, either express or implied.
 * See the License for the specific language governing permissions and
 * limitations under the License.
 * ‍
 */

import com.hedera.services.legacy.core.jproto.JKey;
import com.hedera.services.state.enums.TokenSupplyType;
import com.hedera.services.state.enums.TokenType;
import com.hedera.services.state.merkle.MerkleToken;
import com.hedera.services.state.submerkle.EntityId;
import com.hedera.services.state.submerkle.FcCustomFee;

import java.util.List;
import java.util.Optional;
import java.util.function.BiConsumer;
import java.util.function.Function;

public enum TokenProperty implements BeanProperty<MerkleToken> {
	TOTAL_SUPPLY {
		@Override
		public BiConsumer<MerkleToken, Object> setter() {
			return (a, l) -> a.setTotalSupply((long) l);
		}

		@Override
		public Function<MerkleToken, Object> getter() {
			return MerkleToken::totalSupply;
		}
	},
	ADMIN_KEY {
		@Override
		public BiConsumer<MerkleToken, Object> setter() {
			return (a, l) -> a.setAdminKey((JKey) l);
		}

		@Override
		public Function<MerkleToken, Object> getter() {
<<<<<<< HEAD
			return MerkleToken::getAdminKeyUnsafe;
=======
			return MerkleToken::getAdminKey;
>>>>>>> db9f0d3a
		}
	},
	FREEZE_KEY {
		@Override
		public BiConsumer<MerkleToken, Object> setter() {
			return (a, l) -> a.setFreezeKey((JKey) l);
		}

		@Override
		public Function<MerkleToken, Object> getter() {
			return MerkleToken::freezeKeyUnsafe;
		}
	},
	KYC_KEY {
		@Override
		public BiConsumer<MerkleToken, Object> setter() {
			return (a, l) -> a.setKycKey((JKey) l);
		}

		@Override
		public Function<MerkleToken, Object> getter() {
			return MerkleToken::getKycKey;
		}
	},
	PAUSE_KEY {
		@Override
		public BiConsumer<MerkleToken, Object> setter() {
			return (a, l) -> a.setPauseKey((JKey) l);
		}

		@Override
		public Function<MerkleToken, Object> getter() {
			return MerkleToken::getPauseKey;
		}
	},
	SUPPLY_KEY {
		@Override
		public BiConsumer<MerkleToken, Object> setter() {
			return (a, l) -> a.setSupplyKey((JKey) l);
		}

		@Override
		public Function<MerkleToken, Object> getter() {
			return MerkleToken::getSupplyKey;
		}
	},
	FEE_SCHEDULE_KEY {
		@Override
		public BiConsumer<MerkleToken, Object> setter() {
			return (a, l) -> a.setFeeScheduleKey((JKey) l);
		}

		@Override
		public Function<MerkleToken, Object> getter() {
			return MerkleToken::getFeeScheduleKey;
		}
	},
	WIPE_KEY {
		@Override
		public BiConsumer<MerkleToken, Object> setter() {
			return (a, l) -> a.setWipeKey((JKey) l);
		}

		@Override
		public Function<MerkleToken, Object> getter() {
			return MerkleToken::getWipeKey;
		}
	},
	IS_DELETED {
		@Override
		public BiConsumer<MerkleToken, Object> setter() {
			return (a, f) -> a.setDeleted((boolean) f);
		}

		@Override
		public Function<MerkleToken, Object> getter() {
			return MerkleToken::isDeleted;
		}
	},
	IS_PAUSED {
		@Override
		public BiConsumer<MerkleToken, Object> setter() {
			return (a, f) -> a.setPaused((boolean) f);
		}

		@Override
		public Function<MerkleToken, Object> getter() {
			return MerkleToken::isPaused;
		}
	},
	SYMBOL {
		@Override
		public BiConsumer<MerkleToken, Object> setter() {
			return (a, l) -> a.setSymbol((String) l);
		}

		@Override
		public Function<MerkleToken, Object> getter() {
			return MerkleToken::symbol;
		}
	},
	NAME {
		@Override
		public BiConsumer<MerkleToken, Object> setter() {
			return (a, l) -> a.setName((String) l);
		}

		@Override
		public Function<MerkleToken, Object> getter() {
			return MerkleToken::name;
		}
	},
	TREASURY {
		@Override
		public BiConsumer<MerkleToken, Object> setter() {
			return (a, l) -> a.setTreasury((EntityId) l);
		}

		@Override
		public Function<MerkleToken, Object> getter() {
			return MerkleToken::treasury;
		}
	},
	ACC_FROZEN_BY_DEFAULT {
		@Override
		public BiConsumer<MerkleToken, Object> setter() {
			return (a, f) -> a.setAccountsFrozenByDefault((boolean) f);
		}

		@Override
		public Function<MerkleToken, Object> getter() {
			return MerkleToken::accountsAreFrozenByDefault;
		}
	},
	EXPIRY {
		@Override
		public BiConsumer<MerkleToken, Object> setter() {
			return (a, l) -> a.setExpiry((long) l);
		}

		@Override
		public Function<MerkleToken, Object> getter() {
			return MerkleToken::expiry;
		}
	},
	AUTO_RENEW_PERIOD {
		@Override
		public BiConsumer<MerkleToken, Object> setter() {
			return (a, l) -> a.setAutoRenewPeriod((long) l);
		}

		@Override
		public Function<MerkleToken, Object> getter() {
			return MerkleToken::autoRenewPeriod;
		}
	},
	AUTO_RENEW_ACCOUNT {
		@Override
		public BiConsumer<MerkleToken, Object> setter() {
			return (a, l) -> a.setAutoRenewAccount((EntityId) l);
		}

		@Override
		public Function<MerkleToken, Object> getter() {
			return MerkleToken::autoRenewAccount;
		}
	},
	MEMO {
		@Override
		public BiConsumer<MerkleToken, Object> setter() {
			return (a, l) -> a.setMemo((String) l);
		}

		@Override
		public Function<MerkleToken, Object> getter() {
			return MerkleToken::memo;
		}
	},
	LAST_USED_SERIAL_NUMBER {
		@Override
		public BiConsumer<MerkleToken, Object> setter() {
			return (a, l) -> a.setLastUsedSerialNumber((long) l);
		}

		@Override
		public Function<MerkleToken, Object> getter() {
			return MerkleToken::getLastUsedSerialNumber;
		}
	},
	TOKEN_TYPE {
		@Override
		public BiConsumer<MerkleToken, Object> setter() {
			return (a, l) -> a.setTokenType((TokenType) l);
		}

		@Override
		public Function<MerkleToken, Object> getter() {
			return MerkleToken::tokenType;
		}
	},
	SUPPLY_TYPE {
		@Override
		public BiConsumer<MerkleToken, Object> setter() {
			return (a, l) -> a.setSupplyType((TokenSupplyType) l);
		}

		@Override
		public Function<MerkleToken, Object> getter() {
			return MerkleToken::supplyType;
		}
	},
	MAX_SUPPLY {
		@Override
		public BiConsumer<MerkleToken, Object> setter() {
			return (a, l) -> a.setMaxSupply((long) l);
		}

		@Override
		public Function<MerkleToken, Object> getter() {
			return MerkleToken::maxSupply;
		}
	},
	FEE_SCHEDULE {
		@Override
		public BiConsumer<MerkleToken, Object> setter() {
			return (a, l) -> a.setFeeSchedule((List<FcCustomFee>) l);
		}

		@Override
		public Function<MerkleToken, Object> getter() {
			return MerkleToken::customFeeSchedule;
		}
	}
}<|MERGE_RESOLUTION|>--- conflicted
+++ resolved
@@ -28,7 +28,6 @@
 import com.hedera.services.state.submerkle.FcCustomFee;
 
 import java.util.List;
-import java.util.Optional;
 import java.util.function.BiConsumer;
 import java.util.function.Function;
 
@@ -52,11 +51,7 @@
 
 		@Override
 		public Function<MerkleToken, Object> getter() {
-<<<<<<< HEAD
-			return MerkleToken::getAdminKeyUnsafe;
-=======
 			return MerkleToken::getAdminKey;
->>>>>>> db9f0d3a
 		}
 	},
 	FREEZE_KEY {
