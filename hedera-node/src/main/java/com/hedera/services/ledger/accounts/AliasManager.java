--- conflicted
+++ resolved
@@ -64,7 +64,7 @@
 	private static final Logger log = LogManager.getLogger(AliasManager.class);
 
 	private static final String NON_TRANSACTIONAL_MSG = "Base alias manager does not buffer changes";
-	
+
 	private static final ECCurve SECP256K1_CURVE = new SecP256K1Curve();
 
 	private final Supplier<Map<ByteString, EntityNum>> aliases;
@@ -132,7 +132,7 @@
 		}
 		return false;
 	}
-	
+
 	public void unlink(final ByteString alias) {
 		curAliases().remove(alias);
 	}
@@ -206,7 +206,7 @@
 		compEnc[0] = (byte) (yBit ? 0x03 : 0x02);
 		return SECP256K1_CURVE.decodePoint(compEnc);
 	}
-	
+
 	/**
 	 * Ensures an alias is no longer in use, returning whether it previously was.
 	 *
@@ -220,17 +220,16 @@
 		return curAliases().remove(alias) != null;
 	}
 
-<<<<<<< HEAD
 	/**
 	 * Returns if there is an account linked the given alias.
 	 *
-	 * @param alias
-	 * 		the alias of interest
+	 * @param alias the alias of interest
 	 * @return whether there is a linked account
 	 */
 	public boolean contains(final ByteString alias) {
 		return curAliases().containsKey(alias);
-=======
+	}
+
 	public boolean forgetEvmAddress(final ByteString alias) {
 		try {
 			var key = Key.parseFrom(alias);
@@ -245,9 +244,8 @@
 		} catch (InvalidProtocolBufferException | DecoderException internal) {
 			// any parse error means it's not a evm address
 		}
-		
+
 		return false;
->>>>>>> d62590a6
 	}
 
 	/**
