--- conflicted
+++ resolved
@@ -85,395 +85,6 @@
  * to match transfer semantics the EVM expects.
  */
 public class HederaLedger {
-<<<<<<< HEAD
-	public static final String NO_ACTIVE_TXN_CHANGE_SET = "{*NO ACTIVE TXN*}";
-
-	public static final Comparator<AccountID> ACCOUNT_ID_COMPARATOR = Comparator
-			.comparingLong(AccountID::getAccountNum)
-			.thenComparingLong(AccountID::getShardNum)
-			.thenComparingLong(AccountID::getRealmNum);
-	public static final Comparator<TokenID> TOKEN_ID_COMPARATOR = Comparator
-			.comparingLong(TokenID::getTokenNum)
-			.thenComparingLong(TokenID::getRealmNum)
-			.thenComparingLong(TokenID::getShardNum);
-	public static final Comparator<ContractID> CONTRACT_ID_COMPARATOR = Comparator
-			.comparingLong(ContractID::getContractNum)
-			.thenComparingLong(ContractID::getShardNum)
-			.thenComparingLong(ContractID::getRealmNum);
-
-	private final TokenStore tokenStore;
-	private final TransferLogic transferLogic;
-	private final EntityIdSource ids;
-	private final OptionValidator validator;
-	private final SideEffectsTracker sideEffectsTracker;
-	private final RecordsHistorian historian;
-	private final TransactionalLedger<AccountID, AccountProperty, MerkleAccount> accountsLedger;
-
-	private MutableEntityAccess mutableEntityAccess;
-	private TransactionalLedger<NftId, NftProperty, UniqueTokenValue> nftsLedger = null;
-	private TransactionalLedger<
-			Pair<AccountID, TokenID>,
-			TokenRelProperty,
-			MerkleTokenRelStatus> tokenRelsLedger = null;
-
-	private final AutoCreationLogic autoCreationLogic;
-
-	public HederaLedger(
-			final TokenStore tokenStore,
-			final EntityIdSource ids,
-			final EntityCreator creator,
-			final OptionValidator validator,
-			final SideEffectsTracker sideEffectsTracker,
-			final RecordsHistorian historian,
-			final TransactionalLedger<AccountID, AccountProperty, MerkleAccount> accountsLedger,
-			final TransferLogic transferLogic,
-			final AutoCreationLogic autoCreationLogic
-	) {
-		this.ids = ids;
-		this.validator = validator;
-		this.historian = historian;
-		this.tokenStore = tokenStore;
-		this.accountsLedger = accountsLedger;
-		this.sideEffectsTracker = sideEffectsTracker;
-		this.transferLogic = transferLogic;
-		this.autoCreationLogic = autoCreationLogic;
-
-		creator.setLedger(this);
-		historian.setCreator(creator);
-		tokenStore.setAccountsLedger(accountsLedger);
-		tokenStore.setHederaLedger(this);
-	}
-
-	public void setMutableEntityAccess(final MutableEntityAccess mutableEntityAccess) {
-		this.mutableEntityAccess = mutableEntityAccess;
-	}
-
-	public void setNftsLedger(final TransactionalLedger<NftId, NftProperty, UniqueTokenValue> nftsLedger) {
-		this.nftsLedger = nftsLedger;
-	}
-
-	public void setTokenRelsLedger(
-			final TransactionalLedger<Pair<AccountID, TokenID>, TokenRelProperty, MerkleTokenRelStatus> tokenRelsLedger
-	) {
-		this.tokenRelsLedger = tokenRelsLedger;
-	}
-
-	public TransactionalLedger<AccountID, AccountProperty, MerkleAccount> getAccountsLedger() {
-		return accountsLedger;
-	}
-
-	public TransactionalLedger<NftId, NftProperty, UniqueTokenValue> getNftsLedger() {
-		return nftsLedger;
-	}
-
-	public TransactionalLedger<Pair<AccountID, TokenID>, TokenRelProperty, MerkleTokenRelStatus> getTokenRelsLedger() {
-		return tokenRelsLedger;
-	}
-
-	/* -- TRANSACTIONAL SEMANTICS -- */
-	public void begin() {
-		autoCreationLogic.reset();
-		accountsLedger.begin();
-		mutableEntityAccess.begin();
-		if (tokenRelsLedger != null) {
-			tokenRelsLedger.begin();
-		}
-		if (nftsLedger != null) {
-			nftsLedger.begin();
-		}
-	}
-
-	public void rollback() {
-		accountsLedger.rollback();
-		mutableEntityAccess.rollback();
-		if (tokenRelsLedger != null && tokenRelsLedger.isInTransaction()) {
-			tokenRelsLedger.rollback();
-		}
-		if (nftsLedger != null && nftsLedger.isInTransaction()) {
-			nftsLedger.rollback();
-		}
-	}
-
-	/**
-	 * Commits the pending change sets in the four {@link TransactionalLedger} implementations.
-	 *
-	 * <p><b>Important: </b> The <i>order</i> of these {@code commit()} calls matters, because the
-	 * {@code tokenRelsLedger} and {@code nftsLedger} both have interceptors that update properties in the
-	 * accounts {@code MerkleMap}. If either of them were committed before the {@code accountsLedger} at
-	 * the end of a contract operation, their changes would be overwritten, since in a contract operation,
-	 * <i>all</i> {@link AccountProperty} values appear in an account's change set.
-	 */
-	public void commit() {
-		// The ledger interceptors track side effects, hence must be committed before saving a record
-		accountsLedger.commit();
-		mutableEntityAccess.commit();
-		if (tokenRelsLedger != null && tokenRelsLedger.isInTransaction()) {
-			tokenRelsLedger.commit();
-		}
-		if (nftsLedger != null && nftsLedger.isInTransaction()) {
-			nftsLedger.commit();
-		}
-		historian.saveExpirableTransactionRecords();
-		historian.noteNewExpirationEvents();
-	}
-
-	public String currentChangeSet() {
-		if (accountsLedger.isInTransaction()) {
-			var sb = new StringBuilder("--- ACCOUNTS ---\n")
-					.append(accountsLedger.changeSetSoFar());
-			if (tokenRelsLedger != null) {
-				sb.append("\n--- TOKEN RELATIONSHIPS ---\n")
-						.append(tokenRelsLedger.changeSetSoFar());
-			}
-			if (nftsLedger != null) {
-				sb.append("\n--- NFTS ---\n")
-						.append(nftsLedger.changeSetSoFar());
-			}
-			sb.append("\n--- TOKENS ---\n")
-					.append(mutableEntityAccess.currentManagedChangeSet());
-			return sb.toString();
-		} else {
-			return NO_ACTIVE_TXN_CHANGE_SET;
-		}
-	}
-
-	/* -- CURRENCY MANIPULATION -- */
-	public long getBalance(final AccountID id) {
-		return (long) accountsLedger.get(id, BALANCE);
-	}
-
-	public void adjustBalance(final AccountID id, final long adjustment) {
-		long newBalance = computeNewBalance(id, adjustment);
-		setBalance(id, newBalance);
-	}
-
-	void doTransfer(AccountID from, AccountID to, long adjustment) {
-		long newFromBalance = computeNewBalance(from, -1 * adjustment);
-		long newToBalance = computeNewBalance(to, adjustment);
-
-		setBalance(from, newFromBalance);
-		setBalance(to, newToBalance);
-	}
-
-	/* --- TOKEN MANIPULATION --- */
-	public long getTokenBalance(AccountID aId, TokenID tId) {
-		var relationship = asTokenRel(aId, tId);
-		return (long) tokenRelsLedger.get(relationship, TOKEN_BALANCE);
-	}
-
-	public boolean allTokenBalancesVanish(AccountID aId) {
-		if (tokenRelsLedger == null) {
-			throw new IllegalStateException("Ledger has no manageable token relationships!");
-		}
-		final var positiveBalances = (int) accountsLedger.get(aId, NUM_POSITIVE_BALANCES);
-		return positiveBalances == 0;
-	}
-
-	public void incrementNumTreasuryTitles(final AccountID aId) {
-		changeNumTreasuryTitles(aId, +1);
-	}
-
-	public void decrementNumTreasuryTitles(final AccountID aId) {
-		changeNumTreasuryTitles(aId, -1);
-	}
-
-	private void changeNumTreasuryTitles(final AccountID aId, final int delta) {
-		final var numTreasuryTitles = (int) accountsLedger.get(aId, NUM_TREASURY_TITLES);
-		accountsLedger.set(aId, NUM_TREASURY_TITLES, numTreasuryTitles + delta);
-	}
-
-	public boolean isKnownTreasury(final AccountID aId) {
-		return (int) accountsLedger.get(aId, NUM_TREASURY_TITLES) > 0;
-	}
-
-	public boolean hasAnyFungibleTokenBalance(final AccountID aId) {
-		return (int) accountsLedger.get(aId, NUM_POSITIVE_BALANCES) > 0;
-	}
-
-	public boolean hasAnyNfts(final AccountID aId) {
-		return (long) accountsLedger.get(aId, NUM_NFTS_OWNED) > 0L;
-	}
-
-	public ResponseCodeEnum adjustTokenBalance(AccountID aId, TokenID tId, long adjustment) {
-		return tokenStore.adjustBalance(aId, tId, adjustment);
-	}
-
-	public ResponseCodeEnum grantKyc(AccountID aId, TokenID tId) {
-		return tokenStore.grantKyc(aId, tId);
-	}
-
-	public ResponseCodeEnum freeze(AccountID aId, TokenID tId) {
-		return tokenStore.freeze(aId, tId);
-	}
-
-	public ResponseCodeEnum unfreeze(AccountID aId, TokenID tId) {
-		return tokenStore.unfreeze(aId, tId);
-	}
-
-	public void dropPendingTokenChanges() {
-		dropTokenChanges(sideEffectsTracker, nftsLedger, accountsLedger, tokenRelsLedger);
-	}
-
-	public ResponseCodeEnum doTokenTransfer(
-			TokenID tId,
-			AccountID from,
-			AccountID to,
-			long adjustment
-	) {
-		ResponseCodeEnum validity = adjustTokenBalance(from, tId, -adjustment);
-		if (validity == OK) {
-			validity = adjustTokenBalance(to, tId, adjustment);
-		}
-
-		if (validity != OK) {
-			dropPendingTokenChanges();
-		}
-		return validity;
-	}
-
-	public void doZeroSum(List<BalanceChange> changes) {
-		transferLogic.doZeroSum(changes);
-	}
-
-	/* -- ACCOUNT META MANIPULATION -- */
-	public AccountID create(AccountID sponsor, long balance, HederaAccountCustomizer customizer) {
-		long newSponsorBalance = computeNewBalance(sponsor, -1 * balance);
-		setBalance(sponsor, newSponsorBalance);
-
-		var id = ids.newAccountId(sponsor);
-		spawn(id, balance, customizer);
-
-		return id;
-	}
-
-	public void spawn(AccountID id, long balance, HederaAccountCustomizer customizer) {
-		accountsLedger.create(id);
-		setBalance(id, balance);
-		customizer.customize(id, accountsLedger);
-	}
-
-	public void customize(AccountID id, HederaAccountCustomizer customizer) {
-		if ((boolean) accountsLedger.get(id, IS_DELETED)) {
-			throw new DeletedAccountException(id);
-		}
-		customizer.customize(id, accountsLedger);
-	}
-
-	/**
-	 * Updates the provided {@link AccountID} with the {@link HederaAccountCustomizer}. All properties from the
-	 * customizer are applied to the {@link MerkleAccount} provisionally
-	 *
-	 * @param id
-	 * 		target account
-	 * @param customizer
-	 * 		properties to update
-	 */
-	public void customizePotentiallyDeleted(AccountID id, HederaAccountCustomizer customizer) {
-		customizer.customize(id, accountsLedger);
-	}
-
-	public void delete(AccountID id, AccountID beneficiary) {
-		doTransfer(id, beneficiary, getBalance(id));
-		accountsLedger.set(id, IS_DELETED, true);
-	}
-
-	/* -- ACCOUNT PROPERTY ACCESS -- */
-	public boolean exists(AccountID id) {
-		return accountsLedger.exists(id);
-	}
-
-	public long expiry(AccountID id) {
-		return (long) accountsLedger.get(id, EXPIRY);
-	}
-
-	public long autoRenewPeriod(AccountID id) {
-		return (long) accountsLedger.get(id, AUTO_RENEW_PERIOD);
-	}
-
-	public boolean isSmartContract(AccountID id) {
-		return (boolean) accountsLedger.get(id, IS_SMART_CONTRACT);
-	}
-
-	public boolean isReceiverSigRequired(AccountID id) {
-		return (boolean) accountsLedger.get(id, IS_RECEIVER_SIG_REQUIRED);
-	}
-
-	public int maxAutomaticAssociations(AccountID id) {
-		return (int) accountsLedger.get(id, MAX_AUTOMATIC_ASSOCIATIONS);
-	}
-
-	public int alreadyUsedAutomaticAssociations(AccountID id) {
-		return (int) accountsLedger.get(id, USED_AUTOMATIC_ASSOCIATIONS);
-	}
-
-	public void setMaxAutomaticAssociations(AccountID id, int max) {
-		accountsLedger.set(id, MAX_AUTOMATIC_ASSOCIATIONS, max);
-	}
-
-	public void setAlreadyUsedAutomaticAssociations(AccountID id, int usedCount) {
-		accountsLedger.set(id, USED_AUTOMATIC_ASSOCIATIONS, usedCount);
-	}
-
-	public boolean isDeleted(AccountID id) {
-		return (boolean) accountsLedger.get(id, IS_DELETED);
-	}
-
-	public boolean isDetached(final AccountID id) {
-		return validator.expiryStatusGiven(accountsLedger, id) != OK;
-	}
-
-	public JKey key(AccountID id) {
-		return (JKey) accountsLedger.get(id, KEY);
-	}
-
-	public String memo(AccountID id) {
-		return (String) accountsLedger.get(id, MEMO);
-	}
-
-	public ByteString alias(final AccountID id) {
-		return (ByteString) accountsLedger.get(id, ALIAS);
-	}
-
-	public void clearAlias(final AccountID id) {
-		accountsLedger.set(id, ALIAS, ByteString.EMPTY);
-	}
-
-	public boolean isPendingCreation(AccountID id) {
-		return accountsLedger.existsPending(id);
-	}
-
-	/* -- HELPERS -- */
-	private boolean isLegalToAdjust(long balance, long adjustment) {
-		return (balance + adjustment >= 0);
-	}
-
-	private long computeNewBalance(final AccountID id, final long adjustment) {
-		if ((boolean) accountsLedger.get(id, IS_DELETED)) {
-			throw new DeletedAccountException(id);
-		}
-		if (isDetached(id)) {
-			throw new DetachedAccountException(id);
-		}
-		final long balance = getBalance(id);
-		if (!isLegalToAdjust(balance, adjustment)) {
-			throw new InsufficientFundsException(id, adjustment);
-		}
-		return balance + adjustment;
-	}
-
-	private void setBalance(AccountID id, long newBalance) {
-		accountsLedger.set(id, BALANCE, newBalance);
-	}
-
-	/* -- Only used by unit tests --- */
-	CurrencyAdjustments netTransfersInTxn() {
-		return sideEffectsTracker.getNetTrackedHbarChanges();
-	}
-
-	List<TokenTransferList> netTokenTransfersInTxn() {
-		return sideEffectsTracker.getNetTrackedTokenUnitAndOwnershipChanges();
-	}
-=======
     public static final String NO_ACTIVE_TXN_CHANGE_SET = "{*NO ACTIVE TXN*}";
 
     public static final Comparator<AccountID> ACCOUNT_ID_COMPARATOR =
@@ -499,7 +110,7 @@
     private final TransactionalLedger<AccountID, AccountProperty, MerkleAccount> accountsLedger;
 
     private MutableEntityAccess mutableEntityAccess;
-    private TransactionalLedger<NftId, NftProperty, MerkleUniqueToken> nftsLedger = null;
+    private TransactionalLedger<NftId, NftProperty, UniqueTokenValue> nftsLedger = null;
     private TransactionalLedger<Pair<AccountID, TokenID>, TokenRelProperty, MerkleTokenRelStatus>
             tokenRelsLedger = null;
 
@@ -537,7 +148,7 @@
     }
 
     public void setNftsLedger(
-            final TransactionalLedger<NftId, NftProperty, MerkleUniqueToken> nftsLedger) {
+            final TransactionalLedger<NftId, NftProperty, UniqueTokenValue> nftsLedger) {
         this.nftsLedger = nftsLedger;
     }
 
@@ -552,7 +163,7 @@
         return accountsLedger;
     }
 
-    public TransactionalLedger<NftId, NftProperty, MerkleUniqueToken> getNftsLedger() {
+    public TransactionalLedger<NftId, NftProperty, UniqueTokenValue> getNftsLedger() {
         return nftsLedger;
     }
 
@@ -854,5 +465,4 @@
     List<TokenTransferList> netTokenTransfersInTxn() {
         return sideEffectsTracker.getNetTrackedTokenUnitAndOwnershipChanges();
     }
->>>>>>> 21e657b3
 }