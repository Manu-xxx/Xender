--- conflicted
+++ resolved
@@ -128,12 +128,8 @@
 	private MutableEntityAccess mutableEntityAccess;
 	private UniqTokenViewsManager tokenViewsManager = null;
 	private TransactionalLedger<NftId, NftProperty, MerkleUniqueToken> nftsLedger = null;
-<<<<<<< HEAD
-	private TransactionalLedger<Pair<AccountID, TokenID>, TokenRelProperty, MerkleTokenRelStatus> tokenRelsLedger = null;
-=======
 	private TransactionalLedger<Pair<AccountID, TokenID>, TokenRelProperty, MerkleTokenRelStatus> tokenRelsLedger =
 			null;
->>>>>>> db9f0d3a
 
 	private TransferLogic transferLogic;
 
@@ -212,11 +208,7 @@
 
 	public void commit() {
 		throwIfPendingStateIsInconsistent();
-<<<<<<< HEAD
-		accountsLedger.commit();
-=======
-
->>>>>>> db9f0d3a
+
 		historian.saveExpirableTransactionRecords();
 		historian.noteNewExpirationEvents();
 
