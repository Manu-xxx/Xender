--- conflicted
+++ resolved
@@ -272,10 +272,6 @@
 		if (tokenRelsLedger == null) {
 			throw new IllegalStateException("Ledger has no manageable token relationships!");
 		}
-<<<<<<< HEAD
-
-=======
->>>>>>> ebf5a4a4
 		final var positiveBalances = (int) accountsLedger.get(aId, NUM_POSITIVE_BALANCES);
 		return positiveBalances == 0;
 	}
