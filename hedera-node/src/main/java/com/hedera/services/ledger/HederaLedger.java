--- conflicted
+++ resolved
@@ -154,13 +154,8 @@
 	}
 
 	public void doTransfer(AccountID from, AccountID to, long adjustment) {
-<<<<<<< HEAD
-		var newFromBalance = computeNewBalance(from, -1 * adjustment);
-		var newToBalance = computeNewBalance(to, adjustment);
-=======
 		long newFromBalance = computeNewBalance(from, -1 * adjustment);
 		long newToBalance = computeNewBalance(to, adjustment);
->>>>>>> 22b3e1ff
 		setBalance(from, newFromBalance);
 		setBalance(to, newToBalance);
 	}
