--- conflicted
+++ resolved
@@ -94,25 +94,10 @@
 		}
 		final var curStakingInfos = stakingInfos.get();
 
-<<<<<<< HEAD
-		long updatedTotalStakedStart = 0L;
-		long updatedTotalStakedRewardStart = 0L;
-
-		// total tinybars of reward earned by all stakers for the staking period now ending
-		final var rewardRate = effectiveRateForCurrentPeriod();
-		System.out.println("  - rewardRate for ending period was: " + rewardRate);
-
-		final var totalStakedRewardStart = merkleNetworkContext.getTotalStakedRewardStart();
-		System.out.println("  - totalStakedRewardStart for ending period: " + totalStakedRewardStart);
-
-		// The tinybars earned per hbar for stakers who are staked to a node whose total
-		// stakedRewarded is in the range [minStake, maxStake]
-=======
 		final var rewardRate = rewardRateForEndingPeriod();
 		final var totalStakedRewardStart = curNetworkCtx.getTotalStakedRewardStart();
 		// The tinybars earned per hbar for stakers who were staked to a node whose total
 		// stakedRewardStart for the ending period was in the range [minStake, maxStake]
->>>>>>> 0b3203f5
 		final var perHbarRate = totalStakedRewardStart < HBARS_TO_TINYBARS ? 0 :
 				rewardRate / (totalStakedRewardStart / HBARS_TO_TINYBARS);
 		log.info(" * The reward rate for the period was {} tb " +
