package com.hedera.services.txns.contract;

/*-
 * ‌
 * Hedera Services Node
 * ​
 * Copyright (C) 2018 - 2021 Hedera Hashgraph, LLC
 * ​
 * Licensed under the Apache License, Version 2.0 (the "License");
 * you may not use this file except in compliance with the License.
 * You may obtain a copy of the License at
 *
 *      http://www.apache.org/licenses/LICENSE-2.0
 *
 * Unless required by applicable law or agreed to in writing, software
 * distributed under the License is distributed on an "AS IS" BASIS,
 * WITHOUT WARRANTIES OR CONDITIONS OF ANY KIND, either express or implied.
 * See the License for the specific language governing permissions and
 * limitations under the License.
 * ‍
 */

import com.hedera.services.context.TransactionContext;
<<<<<<< HEAD
import com.hedera.services.context.properties.GlobalDynamicProperties;
=======
import com.hedera.services.contracts.execution.CallEvmTxProcessor;
>>>>>>> 24a7d0bd
import com.hedera.services.ledger.ids.EntityIdSource;
import com.hedera.services.records.TransactionRecordService;
import com.hedera.services.store.AccountStore;
import com.hedera.services.store.contracts.CodeCache;
import com.hedera.services.store.contracts.HederaMutableWorldState;
import com.hedera.services.store.models.Id;
import com.hedera.services.txns.PreFetchableTransition;
import com.hedera.services.utils.TxnAccessor;
import com.hederahashgraph.api.proto.java.ResponseCodeEnum;
import com.hederahashgraph.api.proto.java.TransactionBody;
import com.swirlds.common.CommonUtils;
import org.apache.logging.log4j.LogManager;
import org.apache.logging.log4j.Logger;
import org.apache.tuweni.bytes.Bytes;

import javax.inject.Inject;
import java.util.function.Function;
import java.util.function.Predicate;

import static com.hederahashgraph.api.proto.java.ResponseCodeEnum.CONTRACT_NEGATIVE_GAS;
import static com.hederahashgraph.api.proto.java.ResponseCodeEnum.CONTRACT_NEGATIVE_VALUE;
import static com.hederahashgraph.api.proto.java.ResponseCodeEnum.MAX_GAS_LIMIT_EXCEEDED;
import static com.hederahashgraph.api.proto.java.ResponseCodeEnum.OK;

public class ContractCallTransitionLogic implements PreFetchableTransition {
	private static final Logger log = LogManager.getLogger(ContractCallTransitionLogic.class);

	private final AccountStore accountStore;
	private final EntityIdSource ids;
	private final TransactionContext txnCtx;
	private final HederaMutableWorldState worldState;
	private final TransactionRecordService recordService;
	private final CallEvmTxProcessor evmTxProcessor;
<<<<<<< HEAD
	private final ServicesRepositoryRoot repositoryRoot;
	private final GlobalDynamicProperties properties;
=======
	private final CodeCache codeCache;
>>>>>>> 24a7d0bd

	private final Function<TransactionBody, ResponseCodeEnum> SEMANTIC_CHECK = this::validateSemantics;

	@Inject
	public ContractCallTransitionLogic(
			TransactionContext txnCtx,
			EntityIdSource ids,
			AccountStore accountStore,
			HederaMutableWorldState worldState,
			TransactionRecordService recordService,
			CallEvmTxProcessor evmTxProcessor,
<<<<<<< HEAD
			ServicesRepositoryRoot repositoryRoot,
			GlobalDynamicProperties properties
=======
			CodeCache codeCache
>>>>>>> 24a7d0bd
	) {
		this.txnCtx = txnCtx;
		this.ids = ids;
		this.worldState = worldState;
		this.accountStore = accountStore;
		this.recordService = recordService;
		this.evmTxProcessor = evmTxProcessor;
<<<<<<< HEAD
		this.repositoryRoot = repositoryRoot;
		this.properties = properties;
=======
		this.codeCache = codeCache;
>>>>>>> 24a7d0bd
	}

	@Override
	public void doStateTransition() {

		/* --- Translate from gRPC types --- */
		var contractCallTxn = txnCtx.accessor().getTxn();
		var op = contractCallTxn.getContractCall();
		final var senderId = Id.fromGrpcAccount(contractCallTxn.getTransactionID().getAccountID());
		final var contractId = Id.fromGrpcContract(op.getContractID());

		/* --- Load the model objects --- */
		final var sender = accountStore.loadAccount(senderId);
		final var receiver = accountStore.loadContract(contractId);
		final var callData = !op.getFunctionParameters().isEmpty()
				? Bytes.fromHexString(CommonUtils.hex(op.getFunctionParameters().toByteArray())) : Bytes.EMPTY;

		/* --- Do the business logic --- */
		final var result = evmTxProcessor.execute(
				sender,
				receiver.getId().asEvmAddress(),
				op.getGas(),
				op.getAmount(),
				callData,
				txnCtx.consensusTime());

		/* --- Persist changes into state --- */
		final var createdContracts = worldState.persistProvisionalContractCreations();
		worldState.customizeSponsoredAccounts();
		result.setCreatedContracts(createdContracts);

		/* --- Externalise result --- */
		recordService.externaliseEvmCallTransaction(result);
	}

	@Override
	public void reclaimCreatedIds() {
		ids.reclaimProvisionalIds();
	}

	@Override
	public void resetCreatedIds() {
		ids.resetProvisionalIds();
	}

	@Override
	public Predicate<TransactionBody> applicability() {
		return TransactionBody::hasContractCall;
	}

	@Override
	public Function<TransactionBody, ResponseCodeEnum> semanticCheck() {
		return SEMANTIC_CHECK;
	}

	private ResponseCodeEnum validateSemantics(final TransactionBody transactionBody) {
		var op = transactionBody.getContractCall();

		if (op.getGas() < 0) {
			return CONTRACT_NEGATIVE_GAS;
		}
		if (op.getAmount() < 0) {
			return CONTRACT_NEGATIVE_VALUE;
		}
		if (op.getGas() > properties.maxGas()) {
			return MAX_GAS_LIMIT_EXCEEDED;
		}
		return OK;
	}

	@Override
	public void preFetch(TxnAccessor accessor) {
		var contractCallTxn = accessor.getTxn();
		var op = contractCallTxn.getContractCall();
		final var contractId = Id.fromGrpcContract(op.getContractID());
		final var address = contractId.asEvmAddress();

		try {
			codeCache.get(address);
		} catch(RuntimeException e) {
			log.warn("Exception while attempting to pre-fetch code for {}", address);
		}
	}
}<|MERGE_RESOLUTION|>--- conflicted
+++ resolved
@@ -21,11 +21,8 @@
  */
 
 import com.hedera.services.context.TransactionContext;
-<<<<<<< HEAD
 import com.hedera.services.context.properties.GlobalDynamicProperties;
-=======
 import com.hedera.services.contracts.execution.CallEvmTxProcessor;
->>>>>>> 24a7d0bd
 import com.hedera.services.ledger.ids.EntityIdSource;
 import com.hedera.services.records.TransactionRecordService;
 import com.hedera.services.store.AccountStore;
@@ -59,12 +56,9 @@
 	private final HederaMutableWorldState worldState;
 	private final TransactionRecordService recordService;
 	private final CallEvmTxProcessor evmTxProcessor;
-<<<<<<< HEAD
 	private final ServicesRepositoryRoot repositoryRoot;
 	private final GlobalDynamicProperties properties;
-=======
 	private final CodeCache codeCache;
->>>>>>> 24a7d0bd
 
 	private final Function<TransactionBody, ResponseCodeEnum> SEMANTIC_CHECK = this::validateSemantics;
 
@@ -76,12 +70,8 @@
 			HederaMutableWorldState worldState,
 			TransactionRecordService recordService,
 			CallEvmTxProcessor evmTxProcessor,
-<<<<<<< HEAD
-			ServicesRepositoryRoot repositoryRoot,
-			GlobalDynamicProperties properties
-=======
+			GlobalDynamicProperties properties,
 			CodeCache codeCache
->>>>>>> 24a7d0bd
 	) {
 		this.txnCtx = txnCtx;
 		this.ids = ids;
@@ -89,12 +79,8 @@
 		this.accountStore = accountStore;
 		this.recordService = recordService;
 		this.evmTxProcessor = evmTxProcessor;
-<<<<<<< HEAD
-		this.repositoryRoot = repositoryRoot;
 		this.properties = properties;
-=======
 		this.codeCache = codeCache;
->>>>>>> 24a7d0bd
 	}
 
 	@Override
