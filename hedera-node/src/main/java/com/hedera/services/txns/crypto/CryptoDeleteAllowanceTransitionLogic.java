package com.hedera.services.txns.crypto;

/*-
 * ‌
 * Hedera Services Node
 * ​
 * Copyright (C) 2018 - 2022 Hedera Hashgraph, LLC
 * ​
 * Licensed under the Apache License, Version 2.0 (the "License");
 * you may not use this file except in compliance with the License.
 * You may obtain a copy of the License at
 *
 *      http://www.apache.org/licenses/LICENSE-2.0
 *
 * Unless required by applicable law or agreed to in writing, software
 * distributed under the License is distributed on an "AS IS" BASIS,
 * WITHOUT WARRANTIES OR CONDITIONS OF ANY KIND, either express or implied.
 * See the License for the specific language governing permissions and
 * limitations under the License.
 * ‍
 */

import com.hedera.services.context.TransactionContext;
import com.hedera.services.context.primitives.StateView;
import com.hedera.services.store.AccountStore;
import com.hedera.services.store.models.Id;
import com.hedera.services.txns.TransitionLogic;
import com.hedera.services.txns.crypto.validators.DeleteAllowanceChecks;
import com.hederahashgraph.api.proto.java.AccountID;
<<<<<<< HEAD
=======
import com.hederahashgraph.api.proto.java.NftRemoveAllowance;
>>>>>>> 6a089dad
import com.hederahashgraph.api.proto.java.ResponseCodeEnum;
import com.hederahashgraph.api.proto.java.TransactionBody;

import javax.inject.Inject;
<<<<<<< HEAD
=======
import java.util.ArrayList;
import java.util.List;
>>>>>>> 6a089dad
import java.util.function.Function;
import java.util.function.Predicate;

import static com.hederahashgraph.api.proto.java.ResponseCodeEnum.SUCCESS;

/**
 * Implements the {@link TransitionLogic} for a HAPI CryptoDeleteAllowance transaction,
 * and the conditions under which such logic is syntactically correct.
 */
public class CryptoDeleteAllowanceTransitionLogic implements TransitionLogic {
	private final TransactionContext txnCtx;
	private final AccountStore accountStore;
	private final DeleteAllowanceChecks deleteAllowanceChecks;
<<<<<<< HEAD
=======
	private final List<UniqueToken> nftsTouched;
>>>>>>> 6a089dad
	private final StateView workingView;
	private final DeleteAllowanceLogic deleteAllowanceLogic;

	@Inject
	public CryptoDeleteAllowanceTransitionLogic(
			final TransactionContext txnCtx,
			final AccountStore accountStore,
			final DeleteAllowanceChecks deleteAllowanceChecks,
			final StateView workingView,
			final DeleteAllowanceLogic deleteAllowanceLogic) {
		this.txnCtx = txnCtx;
		this.accountStore = accountStore;
		this.deleteAllowanceChecks = deleteAllowanceChecks;
<<<<<<< HEAD
=======
		this.tokenStore = tokenStore;
		this.nftsTouched = new ArrayList<>();
>>>>>>> 6a089dad
		this.workingView = workingView;
		this.deleteAllowanceLogic = deleteAllowanceLogic;
	}

	@Override
	public void doStateTransition() {
		/* --- Extract gRPC --- */
		final TransactionBody cryptoDeleteAllowanceTxn = txnCtx.accessor().getTxn();
		final AccountID payer = cryptoDeleteAllowanceTxn.getTransactionID().getAccountID();
		final var op = cryptoDeleteAllowanceTxn.getCryptoDeleteAllowance();
<<<<<<< HEAD

		deleteAllowanceLogic.deleteAllowance(op.getCryptoAllowancesList(),
				op.getTokenAllowancesList(),
				op.getNftAllowancesList(),
				payer);
=======
		nftsTouched.clear();

		/* --- Use models --- */
		final Id payerId = Id.fromGrpcAccount(payer);
		final var payerAccount = accountStore.loadAccount(payerId);

		/* --- Do the business logic --- */
		deleteNftSerials(op.getNftAllowancesList(), payerAccount);

		/* --- Persist the owner accounts and nfts --- */
		for (final var nft : nftsTouched) {
			tokenStore.persistNft(nft);
		}
>>>>>>> 6a089dad

		txnCtx.setStatus(SUCCESS);
	}

<<<<<<< HEAD
=======
	/**
	 * Clear spender on the provided nft serials. If the owner is not provided in any allowance,
	 * considers payer of the transaction as owner while checking if nft is owned by owner.
	 *
	 * @param nftAllowances
	 * 		given nftAllowances
	 * @param payerAccount
	 * 		payer for the transaction
	 */
	private void deleteNftSerials(final List<NftRemoveAllowance> nftAllowances, final Account payerAccount) {
		if (nftAllowances.isEmpty()) {
			return;
		}

		final var nfts = new ArrayList<UniqueToken>();
		for (var allowance : nftAllowances) {
			final var serialNums = allowance.getSerialNumbersList();
			final var tokenId = Id.fromGrpcToken(allowance.getTokenId());
			final var owner = fetchOwnerAccount(allowance.getOwner(), payerAccount, accountStore);
			final var token = tokenStore.loadPossiblyPausedToken(tokenId);

			for (var serial : serialNums) {
				final var nft = tokenStore.loadUniqueToken(tokenId, serial);
				validateTrue(validOwner(nft, owner.getId(), token), SENDER_DOES_NOT_OWN_NFT_SERIAL_NO);
				nft.clearSpender();
				nfts.add(nft);
			}
			nftsTouched.addAll(nfts);
			nfts.clear();
		}
	}

>>>>>>> 6a089dad
	@Override
	public Predicate<TransactionBody> applicability() {
		return TransactionBody::hasCryptoDeleteAllowance;
	}

	@Override
	public Function<TransactionBody, ResponseCodeEnum> semanticCheck() {
		return this::validate;
	}

	private ResponseCodeEnum validate(TransactionBody cryptoDeleteAllowanceTxn) {
		final AccountID payer = cryptoDeleteAllowanceTxn.getTransactionID().getAccountID();
		final var op = cryptoDeleteAllowanceTxn.getCryptoDeleteAllowance();
		final var payerAccount = accountStore.loadAccount(Id.fromGrpcAccount(payer));

		return deleteAllowanceChecks.deleteAllowancesValidation(
				op.getNftAllowancesList(),
				payerAccount,
				workingView);
	}
}<|MERGE_RESOLUTION|>--- conflicted
+++ resolved
@@ -23,26 +23,27 @@
 import com.hedera.services.context.TransactionContext;
 import com.hedera.services.context.primitives.StateView;
 import com.hedera.services.store.AccountStore;
+import com.hedera.services.store.TypedTokenStore;
+import com.hedera.services.store.models.Account;
 import com.hedera.services.store.models.Id;
+import com.hedera.services.store.models.UniqueToken;
 import com.hedera.services.txns.TransitionLogic;
 import com.hedera.services.txns.crypto.validators.DeleteAllowanceChecks;
 import com.hederahashgraph.api.proto.java.AccountID;
-<<<<<<< HEAD
-=======
 import com.hederahashgraph.api.proto.java.NftRemoveAllowance;
->>>>>>> 6a089dad
 import com.hederahashgraph.api.proto.java.ResponseCodeEnum;
 import com.hederahashgraph.api.proto.java.TransactionBody;
 
 import javax.inject.Inject;
-<<<<<<< HEAD
-=======
 import java.util.ArrayList;
 import java.util.List;
->>>>>>> 6a089dad
 import java.util.function.Function;
 import java.util.function.Predicate;
 
+import static com.hedera.services.exceptions.ValidationUtils.validateTrue;
+import static com.hedera.services.txns.crypto.helpers.AllowanceHelpers.fetchOwnerAccount;
+import static com.hedera.services.txns.crypto.helpers.AllowanceHelpers.validOwner;
+import static com.hederahashgraph.api.proto.java.ResponseCodeEnum.SENDER_DOES_NOT_OWN_NFT_SERIAL_NO;
 import static com.hederahashgraph.api.proto.java.ResponseCodeEnum.SUCCESS;
 
 /**
@@ -52,31 +53,24 @@
 public class CryptoDeleteAllowanceTransitionLogic implements TransitionLogic {
 	private final TransactionContext txnCtx;
 	private final AccountStore accountStore;
+	private final TypedTokenStore tokenStore;
 	private final DeleteAllowanceChecks deleteAllowanceChecks;
-<<<<<<< HEAD
-=======
 	private final List<UniqueToken> nftsTouched;
->>>>>>> 6a089dad
 	private final StateView workingView;
-	private final DeleteAllowanceLogic deleteAllowanceLogic;
 
 	@Inject
 	public CryptoDeleteAllowanceTransitionLogic(
 			final TransactionContext txnCtx,
 			final AccountStore accountStore,
 			final DeleteAllowanceChecks deleteAllowanceChecks,
-			final StateView workingView,
-			final DeleteAllowanceLogic deleteAllowanceLogic) {
+			final TypedTokenStore tokenStore,
+			final StateView workingView) {
 		this.txnCtx = txnCtx;
 		this.accountStore = accountStore;
 		this.deleteAllowanceChecks = deleteAllowanceChecks;
-<<<<<<< HEAD
-=======
 		this.tokenStore = tokenStore;
 		this.nftsTouched = new ArrayList<>();
->>>>>>> 6a089dad
 		this.workingView = workingView;
-		this.deleteAllowanceLogic = deleteAllowanceLogic;
 	}
 
 	@Override
@@ -85,13 +79,6 @@
 		final TransactionBody cryptoDeleteAllowanceTxn = txnCtx.accessor().getTxn();
 		final AccountID payer = cryptoDeleteAllowanceTxn.getTransactionID().getAccountID();
 		final var op = cryptoDeleteAllowanceTxn.getCryptoDeleteAllowance();
-<<<<<<< HEAD
-
-		deleteAllowanceLogic.deleteAllowance(op.getCryptoAllowancesList(),
-				op.getTokenAllowancesList(),
-				op.getNftAllowancesList(),
-				payer);
-=======
 		nftsTouched.clear();
 
 		/* --- Use models --- */
@@ -105,13 +92,10 @@
 		for (final var nft : nftsTouched) {
 			tokenStore.persistNft(nft);
 		}
->>>>>>> 6a089dad
 
 		txnCtx.setStatus(SUCCESS);
 	}
 
-<<<<<<< HEAD
-=======
 	/**
 	 * Clear spender on the provided nft serials. If the owner is not provided in any allowance,
 	 * considers payer of the transaction as owner while checking if nft is owned by owner.
@@ -144,7 +128,6 @@
 		}
 	}
 
->>>>>>> 6a089dad
 	@Override
 	public Predicate<TransactionBody> applicability() {
 		return TransactionBody::hasCryptoDeleteAllowance;
