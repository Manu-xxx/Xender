package com.hedera.services.txns.crypto;

/*-
 * ‌
 * Hedera Services Node
 * ​
 * Copyright (C) 2018 - 2021 Hedera Hashgraph, LLC
 * ​
 * Licensed under the Apache License, Version 2.0 (the "License");
 * you may not use this file except in compliance with the License.
 * You may obtain a copy of the License at
 *
 *      http://www.apache.org/licenses/LICENSE-2.0
 *
 * Unless required by applicable law or agreed to in writing, software
 * distributed under the License is distributed on an "AS IS" BASIS,
 * WITHOUT WARRANTIES OR CONDITIONS OF ANY KIND, either express or implied.
 * See the License for the specific language governing permissions and
 * limitations under the License.
 * ‍
 */

import com.hedera.services.context.TransactionContext;
import com.hedera.services.exceptions.DeletedAccountException;
import com.hedera.services.exceptions.MissingAccountException;
import com.hedera.services.ledger.HederaLedger;
import com.hedera.services.ledger.SigImpactHistorian;
import com.hedera.services.txns.TransitionLogic;
import com.hederahashgraph.api.proto.java.AccountID;
import com.hederahashgraph.api.proto.java.CryptoDeleteTransactionBody;
import com.hederahashgraph.api.proto.java.ResponseCodeEnum;
import com.hederahashgraph.api.proto.java.TransactionBody;
import org.apache.logging.log4j.LogManager;
import org.apache.logging.log4j.Logger;

import javax.inject.Inject;
import javax.inject.Singleton;
import java.util.function.Function;
import java.util.function.Predicate;

import static com.hederahashgraph.api.proto.java.ResponseCodeEnum.ACCOUNT_DELETED;
import static com.hederahashgraph.api.proto.java.ResponseCodeEnum.ACCOUNT_ID_DOES_NOT_EXIST;
import static com.hederahashgraph.api.proto.java.ResponseCodeEnum.ACCOUNT_IS_TREASURY;
import static com.hederahashgraph.api.proto.java.ResponseCodeEnum.FAIL_INVALID;
import static com.hederahashgraph.api.proto.java.ResponseCodeEnum.INVALID_ACCOUNT_ID;
import static com.hederahashgraph.api.proto.java.ResponseCodeEnum.INVALID_TRANSFER_ACCOUNT_ID;
import static com.hederahashgraph.api.proto.java.ResponseCodeEnum.OK;
import static com.hederahashgraph.api.proto.java.ResponseCodeEnum.SUCCESS;
import static com.hederahashgraph.api.proto.java.ResponseCodeEnum.TRANSACTION_REQUIRES_ZERO_TOKEN_BALANCES;
import static com.hederahashgraph.api.proto.java.ResponseCodeEnum.TRANSFER_ACCOUNT_SAME_AS_DELETE_ACCOUNT;

/**
 * Implements the {@link TransitionLogic} for a HAPI CryptoDelete transaction,
 * and the conditions under which such logic is syntactically correct. (It is
 * possible that the <i>semantics</i> of the transaction will still be wrong;
 * for example, if the target account expired before this transaction reached
 * consensus.)
 */
@Singleton
public class CryptoDeleteTransitionLogic implements TransitionLogic {
	private static final Logger log = LogManager.getLogger(CryptoDeleteTransitionLogic.class);

	private final Function<TransactionBody, ResponseCodeEnum> SEMANTIC_CHECK = this::validate;

	private final HederaLedger ledger;
	private final SigImpactHistorian sigImpactHistorian;
	private final TransactionContext txnCtx;

	@Inject
	public CryptoDeleteTransitionLogic(
			final HederaLedger ledger,
			final SigImpactHistorian sigImpactHistorian,
			final TransactionContext txnCtx
	) {
		this.ledger = ledger;
		this.txnCtx = txnCtx;
		this.sigImpactHistorian = sigImpactHistorian;
	}

	@Override
	public void doStateTransition() {
		try {
			CryptoDeleteTransactionBody op = txnCtx.accessor().getTxn().getCryptoDelete();

			var result = ledger.lookUpAccountIdAndValidate(op.getDeleteAccountID(), INVALID_ACCOUNT_ID);
			if (result.response() != OK) {
				txnCtx.setStatus(result.response());
				return;
			}

			AccountID id = result.resolvedId();

			if (ledger.isKnownTreasury(id)) {
				txnCtx.setStatus(ACCOUNT_IS_TREASURY);
				return;
			}

<<<<<<< HEAD
			result = ledger.lookUpAccountId(op.getTransferAccountID(), INVALID_TRANSFER_ACCOUNT_ID);
=======
			result = ledger.lookUpAccountIdAndValidate(op.getTransferAccountID(), INVALID_TRANSFER_ACCOUNT_ID);
>>>>>>> 25e4d6b5
			if (result.response() != OK) {
				txnCtx.setStatus(result.response());
				return;
			}
			AccountID beneficiary = result.resolvedId();

			if (!ledger.allTokenBalancesVanish(id)) {
				txnCtx.setStatus(TRANSACTION_REQUIRES_ZERO_TOKEN_BALANCES);
				return;
			}

			ledger.delete(id, beneficiary);
			sigImpactHistorian.markEntityChanged(id.getAccountNum());

			txnCtx.setStatus(SUCCESS);
		} catch (MissingAccountException mae) {
			txnCtx.setStatus(INVALID_ACCOUNT_ID);
		} catch (DeletedAccountException dae) {
			txnCtx.setStatus(ACCOUNT_DELETED);
		} catch (Exception e) {
			log.warn("Avoidable exception!", e);
			txnCtx.setStatus(FAIL_INVALID);
		}
	}

	@Override
	public Predicate<TransactionBody> applicability() {
		return TransactionBody::hasCryptoDelete;
	}

	@Override
	public Function<TransactionBody, ResponseCodeEnum> semanticCheck() {
		return SEMANTIC_CHECK;
	}

	private ResponseCodeEnum validate(TransactionBody cryptoDeleteTxn) {
		CryptoDeleteTransactionBody op = cryptoDeleteTxn.getCryptoDelete();

		if (!op.hasDeleteAccountID() || !op.hasTransferAccountID()) {
			return ACCOUNT_ID_DOES_NOT_EXIST;
		}

		if (op.getDeleteAccountID().equals(op.getTransferAccountID())) {
			return TRANSFER_ACCOUNT_SAME_AS_DELETE_ACCOUNT;
		}

		return OK;
	}
}<|MERGE_RESOLUTION|>--- conflicted
+++ resolved
@@ -95,11 +95,7 @@
 				return;
 			}
 
-<<<<<<< HEAD
-			result = ledger.lookUpAccountId(op.getTransferAccountID(), INVALID_TRANSFER_ACCOUNT_ID);
-=======
 			result = ledger.lookUpAccountIdAndValidate(op.getTransferAccountID(), INVALID_TRANSFER_ACCOUNT_ID);
->>>>>>> 25e4d6b5
 			if (result.response() != OK) {
 				txnCtx.setStatus(result.response());
 				return;
