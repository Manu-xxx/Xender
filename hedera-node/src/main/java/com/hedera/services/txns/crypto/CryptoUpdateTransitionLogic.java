package com.hedera.services.txns.crypto;

/*-
 * ‌
 * Hedera Services Node
 * ​
 * Copyright (C) 2018 - 2021 Hedera Hashgraph, LLC
 * ​
 * Licensed under the Apache License, Version 2.0 (the "License");
 * you may not use this file except in compliance with the License.
 * You may obtain a copy of the License at
 *
 *      http://www.apache.org/licenses/LICENSE-2.0
 *
 * Unless required by applicable law or agreed to in writing, software
 * distributed under the License is distributed on an "AS IS" BASIS,
 * WITHOUT WARRANTIES OR CONDITIONS OF ANY KIND, either express or implied.
 * See the License for the specific language governing permissions and
 * limitations under the License.
 * ‍
 */

import com.hedera.services.context.TransactionContext;
import com.hedera.services.context.properties.GlobalDynamicProperties;
import com.hedera.services.exceptions.DeletedAccountException;
import com.hedera.services.exceptions.MissingAccountException;
import com.hedera.services.ledger.HederaLedger;
import com.hedera.services.ledger.SigImpactHistorian;
import com.hedera.services.ledger.accounts.HederaAccountCustomizer;
import com.hedera.services.ledger.properties.AccountProperty;
import com.hedera.services.legacy.core.jproto.JKey;
import com.hedera.services.state.submerkle.EntityId;
import com.hedera.services.txns.TransitionLogic;
import com.hedera.services.txns.validation.OptionValidator;
import com.hederahashgraph.api.proto.java.AccountID;
import com.hederahashgraph.api.proto.java.CryptoUpdateTransactionBody;
import com.hederahashgraph.api.proto.java.ResponseCodeEnum;
import com.hederahashgraph.api.proto.java.TransactionBody;
import org.apache.commons.codec.DecoderException;
import org.apache.logging.log4j.LogManager;
import org.apache.logging.log4j.Logger;

import javax.inject.Inject;
import javax.inject.Singleton;
import java.util.EnumSet;
import java.util.function.Function;
import java.util.function.Predicate;

import static com.hedera.services.utils.MiscUtils.asFcKeyUnchecked;
import static com.hederahashgraph.api.proto.java.ResponseCodeEnum.ACCOUNT_DELETED;
import static com.hederahashgraph.api.proto.java.ResponseCodeEnum.ACCOUNT_EXPIRED_AND_PENDING_REMOVAL;
import static com.hederahashgraph.api.proto.java.ResponseCodeEnum.AUTORENEW_DURATION_NOT_IN_RANGE;
import static com.hederahashgraph.api.proto.java.ResponseCodeEnum.BAD_ENCODING;
import static com.hederahashgraph.api.proto.java.ResponseCodeEnum.EXISTING_AUTOMATIC_ASSOCIATIONS_EXCEED_GIVEN_LIMIT;
import static com.hederahashgraph.api.proto.java.ResponseCodeEnum.EXPIRATION_REDUCTION_NOT_ALLOWED;
import static com.hederahashgraph.api.proto.java.ResponseCodeEnum.FAIL_INVALID;
import static com.hederahashgraph.api.proto.java.ResponseCodeEnum.INVALID_ACCOUNT_ID;
import static com.hederahashgraph.api.proto.java.ResponseCodeEnum.INVALID_EXPIRATION_TIME;
import static com.hederahashgraph.api.proto.java.ResponseCodeEnum.INVALID_PROXY_ACCOUNT_ID;
import static com.hederahashgraph.api.proto.java.ResponseCodeEnum.OK;
import static com.hederahashgraph.api.proto.java.ResponseCodeEnum.REQUESTED_NUM_AUTOMATIC_ASSOCIATIONS_EXCEEDS_ASSOCIATION_LIMIT;
import static com.hederahashgraph.api.proto.java.ResponseCodeEnum.SUCCESS;

/**
 * Implements the {@link TransitionLogic} for a HAPI CryptoUpdate transaction,
 * and the conditions under which such logic has valid semantics. (It is
 * possible that the transaction will still resolve to a status other than
 * success; for example if the target account has been deleted when the
 * update is handled.)
 */
@Singleton
public class CryptoUpdateTransitionLogic implements TransitionLogic {
	private static final Logger log = LogManager.getLogger(CryptoUpdateTransitionLogic.class);

	private static final EnumSet<AccountProperty> EXPIRY_ONLY = EnumSet.of(AccountProperty.EXPIRY);

	private final Function<TransactionBody, ResponseCodeEnum> SEMANTIC_CHECK = this::validate;

	private final HederaLedger ledger;
	private final OptionValidator validator;
	private final SigImpactHistorian sigImpactHistorian;
	private final TransactionContext txnCtx;
	private final GlobalDynamicProperties dynamicProperties;

	@Inject
	public CryptoUpdateTransitionLogic(
			final HederaLedger ledger,
			final OptionValidator validator,
			final SigImpactHistorian sigImpactHistorian,
			final TransactionContext txnCtx,
			final GlobalDynamicProperties dynamicProperties
	) {
		this.ledger = ledger;
		this.validator = validator;
		this.txnCtx = txnCtx;
		this.sigImpactHistorian = sigImpactHistorian;
		this.dynamicProperties = dynamicProperties;
	}

	@Override
	public void doStateTransition() {
		try {
			final var op = txnCtx.accessor().getTxn().getCryptoUpdateAccount();

			final var result = ledger.lookUpAccountId(op.getAccountIDToUpdate(), INVALID_ACCOUNT_ID);
			if (result.response() != OK) {
				txnCtx.setStatus(result.response());
				return;
			}

			final var target = result.resolvedId();
			final var customizer = asCustomizer(op);

			if (op.hasExpirationTime() && !validator.isValidExpiry(op.getExpirationTime())) {
				txnCtx.setStatus(INVALID_EXPIRATION_TIME);
				return;
			}
			var validity = sanityCheck(target, customizer);
			if (validity != OK) {
				txnCtx.setStatus(validity);
				return;
			}

			ledger.customize(target, customizer);
			sigImpactHistorian.markEntityChanged(target.getAccountNum());
			txnCtx.setStatus(SUCCESS);
		} catch (MissingAccountException mae) {
			txnCtx.setStatus(INVALID_ACCOUNT_ID);
		} catch (DeletedAccountException aide) {
			txnCtx.setStatus(ACCOUNT_DELETED);
		} catch (Exception e) {
			log.warn("Unhandled error while processing :: {}!", txnCtx.accessor().getSignedTxnWrapper(), e);
			txnCtx.setStatus(FAIL_INVALID);
		}
	}

	private ResponseCodeEnum sanityCheck(AccountID target, HederaAccountCustomizer customizer) {
		if (!ledger.exists(target) || ledger.isSmartContract(target)) {
			return INVALID_ACCOUNT_ID;
		}

		final var changes = customizer.getChanges();
		final var keyChanges = customizer.getChanges().keySet();

		if (ledger.isDetached(target)) {
			if (!keyChanges.equals(EXPIRY_ONLY)) {
				return ACCOUNT_EXPIRED_AND_PENDING_REMOVAL;
			}
		}

		if (keyChanges.contains(AccountProperty.EXPIRY)) {
			final long newExpiry = (long) changes.get(AccountProperty.EXPIRY);
			if (newExpiry < ledger.expiry(target)) {
				return EXPIRATION_REDUCTION_NOT_ALLOWED;
			}
		}

		if (keyChanges.contains(AccountProperty.MAX_AUTOMATIC_ASSOCIATIONS)) {
			final long newMax = (int) changes.get(AccountProperty.MAX_AUTOMATIC_ASSOCIATIONS);
			if (newMax < ledger.alreadyUsedAutomaticAssociations(target)) {
				return EXISTING_AUTOMATIC_ASSOCIATIONS_EXCEED_GIVEN_LIMIT;
			}
			if (newMax > dynamicProperties.maxTokensPerAccount()) {
				return REQUESTED_NUM_AUTOMATIC_ASSOCIATIONS_EXCEEDS_ASSOCIATION_LIMIT;
			}
		}

		// should we also check if proxy accountID is valid and exists in address book ?
		if (keyChanges.contains(AccountProperty.PROXY)) {
			final var proxy = (EntityId) changes.get(AccountProperty.PROXY);
<<<<<<< HEAD
			final var result = ledger.lookUpAccountId(proxy.toGrpcAccountId(), INVALID_PROXY_ACCOUNT_ID);
=======
			final var result = ledger.lookUpAccountIdAndValidate(
					proxy.toGrpcAccountId(), INVALID_PROXY_ACCOUNT_ID);
>>>>>>> 25e4d6b5
			if (result.response() != OK) {
				return result.response();
			}
		}

		return OK;
	}

	private HederaAccountCustomizer asCustomizer(CryptoUpdateTransactionBody op) {
		HederaAccountCustomizer customizer = new HederaAccountCustomizer();

		if (op.hasKey()) {
			/* Note that {@code this.validate(TransactionBody)} will have rejected any txn with an invalid key. */
			var fcKey = asFcKeyUnchecked(op.getKey());
			customizer.key(fcKey);
		}
		if (op.hasExpirationTime()) {
			customizer.expiry(op.getExpirationTime().getSeconds());
		}
		if (op.hasProxyAccountID()) {
			final var id = ledger.lookUpAccountId(op.getProxyAccountID(), INVALID_PROXY_ACCOUNT_ID).resolvedId();
			customizer.proxy(EntityId.fromGrpcAccountId(id));
		}
		if (op.hasReceiverSigRequiredWrapper()) {
			customizer.isReceiverSigRequired(op.getReceiverSigRequiredWrapper().getValue());
		} else if (op.getReceiverSigRequired()) {
			customizer.isReceiverSigRequired(true);
		}
		if (op.hasAutoRenewPeriod()) {
			customizer.autoRenewPeriod(op.getAutoRenewPeriod().getSeconds());
		}
		if (op.hasMemo()) {
			customizer.memo(op.getMemo().getValue());
		}
		if (op.hasMaxAutomaticTokenAssociations()) {
			customizer.maxAutomaticAssociations(op.getMaxAutomaticTokenAssociations().getValue());
		}
		return customizer;
	}

	@Override
	public Predicate<TransactionBody> applicability() {
		return TransactionBody::hasCryptoUpdateAccount;
	}

	@Override
	public Function<TransactionBody, ResponseCodeEnum> semanticCheck() {
		return SEMANTIC_CHECK;
	}

	private ResponseCodeEnum validate(TransactionBody cryptoUpdateTxn) {
		CryptoUpdateTransactionBody op = cryptoUpdateTxn.getCryptoUpdateAccount();

		var memoValidity = !op.hasMemo() ? OK : validator.memoCheck(op.getMemo().getValue());
		if (memoValidity != OK) {
			return memoValidity;
		}

		if (op.hasKey()) {
			try {
				JKey fcKey = JKey.mapKey(op.getKey());
				/* Note that an empty key is never valid. */
				if (!fcKey.isValid()) {
					return BAD_ENCODING;
				}
			} catch (DecoderException e) {
				return BAD_ENCODING;
			}
		}

		if (op.hasAutoRenewPeriod() && !validator.isValidAutoRenewPeriod(op.getAutoRenewPeriod())) {
			return AUTORENEW_DURATION_NOT_IN_RANGE;
		}

		return OK;
	}
}<|MERGE_RESOLUTION|>--- conflicted
+++ resolved
@@ -168,12 +168,8 @@
 		// should we also check if proxy accountID is valid and exists in address book ?
 		if (keyChanges.contains(AccountProperty.PROXY)) {
 			final var proxy = (EntityId) changes.get(AccountProperty.PROXY);
-<<<<<<< HEAD
-			final var result = ledger.lookUpAccountId(proxy.toGrpcAccountId(), INVALID_PROXY_ACCOUNT_ID);
-=======
 			final var result = ledger.lookUpAccountIdAndValidate(
 					proxy.toGrpcAccountId(), INVALID_PROXY_ACCOUNT_ID);
->>>>>>> 25e4d6b5
 			if (result.response() != OK) {
 				return result.response();
 			}
