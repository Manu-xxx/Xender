--- conflicted
+++ resolved
@@ -47,10 +47,6 @@
 import java.util.function.Predicate;
 
 import static com.hedera.services.utils.MiscUtils.asFcKeyUnchecked;
-<<<<<<< HEAD
-import static com.hedera.services.utils.MiscUtils.asUsableAccountID;
-=======
->>>>>>> d9597b99
 import static com.hederahashgraph.api.proto.java.ResponseCodeEnum.ACCOUNT_DELETED;
 import static com.hederahashgraph.api.proto.java.ResponseCodeEnum.ACCOUNT_EXPIRED_AND_PENDING_REMOVAL;
 import static com.hederahashgraph.api.proto.java.ResponseCodeEnum.AUTORENEW_DURATION_NOT_IN_RANGE;
@@ -104,9 +100,6 @@
 	public void doStateTransition() {
 		try {
 			final var op = txnCtx.accessor().getTxn().getCryptoUpdateAccount();
-<<<<<<< HEAD
-			final var target = asUsableAccountID(op.getAccountIDToUpdate(), aliasManager);
-=======
 
 			final var result = ledger.lookUpAccountId(op.getAccountIDToUpdate(), INVALID_ACCOUNT_ID);
 			if (result.getRight() != OK) {
@@ -115,7 +108,6 @@
 			}
 
 			final var target = result.getLeft();
->>>>>>> d9597b99
 			final var customizer = asCustomizer(op);
 
 			if (op.hasExpirationTime() && !validator.isValidExpiry(op.getExpirationTime())) {
@@ -196,11 +188,7 @@
 			customizer.expiry(op.getExpirationTime().getSeconds());
 		}
 		if (op.hasProxyAccountID()) {
-<<<<<<< HEAD
-			final var id = asUsableAccountID(op.getProxyAccountID(), aliasManager);
-=======
 			final var id = ledger.lookUpAccountId(op.getProxyAccountID(), INVALID_ACCOUNT_ID).getLeft();
->>>>>>> d9597b99
 			customizer.proxy(EntityId.fromGrpcAccountId(id));
 		}
 		if (op.hasReceiverSigRequiredWrapper()) {
