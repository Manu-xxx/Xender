package com.hedera.services.txns.token;

/*-
 * ‌
 * Hedera Services Node
 * ​
 * Copyright (C) 2018 - 2021 Hedera Hashgraph, LLC
 * ​
 * Licensed under the Apache License, Version 2.0 (the "License");
 * you may not use this file except in compliance with the License.
 * You may obtain a copy of the License at
 *
 *      http://www.apache.org/licenses/LICENSE-2.0
 *
 * Unless required by applicable law or agreed to in writing, software
 * distributed under the License is distributed on an "AS IS" BASIS,
 * WITHOUT WARRANTIES OR CONDITIONS OF ANY KIND, either express or implied.
 * See the License for the specific language governing permissions and
 * limitations under the License.
 * ‍
 */

import com.hedera.services.context.TransactionContext;
import com.hedera.services.ledger.HederaLedger;
import com.hedera.services.ledger.SigImpactHistorian;
import com.hedera.services.state.enums.TokenType;
import com.hedera.services.state.merkle.MerkleToken;
import com.hedera.services.store.models.NftId;
import com.hedera.services.store.tokens.TokenStore;
import com.hedera.services.store.tokens.annotations.AreTreasuryWildcardsEnabled;
import com.hedera.services.txns.TransitionLogic;
import com.hedera.services.txns.validation.OptionValidator;
import com.hederahashgraph.api.proto.java.AccountID;
import com.hederahashgraph.api.proto.java.ResponseCodeEnum;
import com.hederahashgraph.api.proto.java.TokenID;
import com.hederahashgraph.api.proto.java.TokenUpdateTransactionBody;
import com.hederahashgraph.api.proto.java.TransactionBody;
import org.apache.logging.log4j.LogManager;
import org.apache.logging.log4j.Logger;

import javax.inject.Inject;
import javax.inject.Singleton;
import java.util.Optional;
import java.util.function.Function;
import java.util.function.Predicate;

import static com.hedera.services.state.enums.TokenType.NON_FUNGIBLE_UNIQUE;
import static com.hedera.services.store.tokens.TokenStore.MISSING_TOKEN;
import static com.hedera.services.txns.validation.TokenListChecks.checkKeys;
import static com.hederahashgraph.api.proto.java.ResponseCodeEnum.ACCOUNT_EXPIRED_AND_PENDING_REMOVAL;
import static com.hederahashgraph.api.proto.java.ResponseCodeEnum.CURRENT_TREASURY_STILL_OWNS_NFTS;
import static com.hederahashgraph.api.proto.java.ResponseCodeEnum.FAIL_INVALID;
import static com.hederahashgraph.api.proto.java.ResponseCodeEnum.INVALID_AUTORENEW_ACCOUNT;
import static com.hederahashgraph.api.proto.java.ResponseCodeEnum.INVALID_EXPIRATION_TIME;
import static com.hederahashgraph.api.proto.java.ResponseCodeEnum.INVALID_TOKEN_ID;
import static com.hederahashgraph.api.proto.java.ResponseCodeEnum.INVALID_TREASURY_ACCOUNT_FOR_TOKEN;
import static com.hederahashgraph.api.proto.java.ResponseCodeEnum.OK;
import static com.hederahashgraph.api.proto.java.ResponseCodeEnum.SUCCESS;
import static com.hederahashgraph.api.proto.java.ResponseCodeEnum.TOKEN_IS_IMMUTABLE;
import static com.hederahashgraph.api.proto.java.ResponseCodeEnum.TOKEN_IS_PAUSED;
import static com.hederahashgraph.api.proto.java.ResponseCodeEnum.TOKEN_WAS_DELETED;

/**
 * Provides the state transition for token updates.
 */
@Singleton
public class TokenUpdateTransitionLogic implements TransitionLogic {
	private static final Logger log = LogManager.getLogger(TokenUpdateTransitionLogic.class);

	private final boolean allowChangedTreasuryToOwnNfts;
	private final TokenStore tokenStore;
	private final HederaLedger ledger;
	private final OptionValidator validator;
	private final TransactionContext txnCtx;
	private final SigImpactHistorian sigImpactHistorian;
	private final Predicate<TokenUpdateTransactionBody> affectsExpiryOnly;

	@Inject
	public TokenUpdateTransitionLogic(
			final @AreTreasuryWildcardsEnabled boolean allowChangedTreasuryToOwnNfts,
			final OptionValidator validator,
			final TokenStore tokenStore,
			final HederaLedger ledger,
			final TransactionContext txnCtx,
			final SigImpactHistorian sigImpactHistorian,
			final Predicate<TokenUpdateTransactionBody> affectsExpiryOnly
	) {
		this.validator = validator;
		this.tokenStore = tokenStore;
		this.ledger = ledger;
		this.txnCtx = txnCtx;
		this.affectsExpiryOnly = affectsExpiryOnly;
		this.sigImpactHistorian = sigImpactHistorian;
		this.allowChangedTreasuryToOwnNfts = allowChangedTreasuryToOwnNfts;
	}

	@Override
	public void doStateTransition() {
		try {
			transitionFor(txnCtx.accessor().getTxn().getTokenUpdate());
		} catch (Exception e) {
			log.warn("Unhandled error while processing :: {}!", txnCtx.accessor().getSignedTxnWrapper(), e);
			abortWith(FAIL_INVALID);
		}
	}

	private void transitionFor(TokenUpdateTransactionBody op) {
		var id = tokenStore.resolve(op.getToken());
		if (id == MISSING_TOKEN) {
			txnCtx.setStatus(INVALID_TOKEN_ID);
			return;
		}

<<<<<<< HEAD
		var outcome = OK;
		MerkleToken token = tokenStore.get(id);
=======
		ResponseCodeEnum outcome;
		MerkleToken token = store.get(id);
>>>>>>> 9c66950e

		if (op.hasExpiry() && !validator.isValidExpiry(op.getExpiry())) {
			txnCtx.setStatus(INVALID_EXPIRATION_TIME);
			return;
		}

		if (token.adminKey().isEmpty() && !affectsExpiryOnly.test(op)) {
			txnCtx.setStatus(TOKEN_IS_IMMUTABLE);
			return;
		}

		if (token.isDeleted()) {
			txnCtx.setStatus(TOKEN_WAS_DELETED);
			return;
		}

		if (token.isPaused()) {
			txnCtx.setStatus(TOKEN_IS_PAUSED);
			return;
		}

		outcome = autoRenewAttachmentCheck(op, token);
		if (outcome != OK) {
			txnCtx.setStatus(outcome);
			return;
		}

		AccountID newTreasury = null;
		Optional<AccountID> replacedTreasury = Optional.empty();
		if (op.hasTreasury()) {
			final var treasuryLookUp = tokenStore.lookUpAndValidateAliasedId(
					op.getTreasury(), INVALID_TREASURY_ACCOUNT_FOR_TOKEN);
			if (treasuryLookUp.response() != OK) {
				txnCtx.setStatus(treasuryLookUp.response());
				return;
			}
			final var resolvedTreasury = treasuryLookUp.resolvedId();

			if (!tokenStore.associationExists(resolvedTreasury, id)) {
				txnCtx.setStatus(INVALID_TREASURY_ACCOUNT_FOR_TOKEN);
				return;
			}
			final var existingTreasury = token.treasury().toGrpcAccountId();
			if (!allowChangedTreasuryToOwnNfts && token.tokenType() == NON_FUNGIBLE_UNIQUE) {
				var existingTreasuryBalance = ledger.getTokenBalance(existingTreasury, id);
				if (existingTreasuryBalance > 0L) {
					abortWith(CURRENT_TREASURY_STILL_OWNS_NFTS);
					return;
				}
			}
			if (!resolvedTreasury.equals(existingTreasury)) {
				if (ledger.isDetached(existingTreasury)) {
					txnCtx.setStatus(ACCOUNT_EXPIRED_AND_PENDING_REMOVAL);
					return;
				}
				outcome = prepNewTreasury(id, token, resolvedTreasury);
				if (outcome != OK) {
					abortWith(outcome);
					return;
				}
				replacedTreasury = Optional.of(token.treasury().toGrpcAccountId());
				newTreasury = resolvedTreasury;
			}
		}

		outcome = tokenStore.update(op, txnCtx.consensusTime().getEpochSecond());
		if (outcome == OK && replacedTreasury.isPresent()) {
			final var oldTreasury = replacedTreasury.get();
			long replacedTreasuryBalance = ledger.getTokenBalance(oldTreasury, id);
			if (replacedTreasuryBalance > 0) {
				if (token.tokenType().equals(TokenType.FUNGIBLE_COMMON)) {
					outcome = ledger.doTokenTransfer(
							id,
							oldTreasury,
							newTreasury,
							replacedTreasuryBalance);
				} else {
					outcome = tokenStore.changeOwnerWildCard(
							new NftId(id.getShardNum(), id.getRealmNum(), id.getTokenNum(), -1), oldTreasury,
							newTreasury);
				}
			}
		}
		if (outcome != OK) {
			abortWith(outcome);
			return;
		}

		txnCtx.setStatus(SUCCESS);
		sigImpactHistorian.markEntityChanged(id.getTokenNum());
	}

	@Override
	public Predicate<TransactionBody> applicability() {
		return TransactionBody::hasTokenUpdate;
	}

	@Override
	public Function<TransactionBody, ResponseCodeEnum> semanticCheck() {
		return this::validate;
	}

	public ResponseCodeEnum validate(TransactionBody txnBody) {
		TokenUpdateTransactionBody op = txnBody.getTokenUpdate();

		if (!op.hasToken()) {
			return INVALID_TOKEN_ID;
		}

		var validity = !op.hasMemo() ? OK : validator.memoCheck(op.getMemo().getValue());
		if (validity != OK) {
			return validity;
		}


		var hasNewSymbol = op.getSymbol().length() > 0;
		if (hasNewSymbol) {
			validity = validator.tokenSymbolCheck(op.getSymbol());
			if (validity != OK) {
				return validity;
			}
		}

		var hasNewTokenName = op.getName().length() > 0;
		if (hasNewTokenName) {
			validity = validator.tokenNameCheck(op.getName());
			if (validity != OK) {
				return validity;
			}
		}

		validity = checkKeys(
				op.hasAdminKey(), op.getAdminKey(),
				op.hasKycKey(), op.getKycKey(),
				op.hasWipeKey(), op.getWipeKey(),
				op.hasSupplyKey(), op.getSupplyKey(),
				op.hasFreezeKey(), op.getFreezeKey(),
				op.hasFeeScheduleKey(), op.getFeeScheduleKey(),
				op.hasPauseKey(), op.getPauseKey());
		if (validity != OK) {
			return validity;
		}

		return validity;
	}

	private ResponseCodeEnum autoRenewAttachmentCheck(TokenUpdateTransactionBody op, MerkleToken token) {
		if (op.hasAutoRenewAccount()) {
			final var lookUp = tokenStore.lookUpAndValidateAliasedId(
					op.getAutoRenewAccount(), INVALID_AUTORENEW_ACCOUNT);
			if (lookUp.response() != OK) {
				return lookUp.response();
			}

			if (token.hasAutoRenewAccount()) {
				final var existingAutoRenew = token.autoRenewAccount().toGrpcAccountId();
				if (ledger.isDetached(existingAutoRenew)) {
					return ACCOUNT_EXPIRED_AND_PENDING_REMOVAL;
				}
			}
		}
		return OK;
	}

	private ResponseCodeEnum prepNewTreasury(TokenID id, MerkleToken token, AccountID newTreasury) {
		var status = OK;
		if (token.hasFreezeKey()) {
			status = ledger.unfreeze(newTreasury, id);
		}
		if (status == OK && token.hasKycKey()) {
			status = ledger.grantKyc(newTreasury, id);
		}
		return status;
	}

	private void abortWith(ResponseCodeEnum cause) {
		ledger.dropPendingTokenChanges();
		txnCtx.setStatus(cause);
	}
}<|MERGE_RESOLUTION|>--- conflicted
+++ resolved
@@ -111,13 +111,8 @@
 			return;
 		}
 
-<<<<<<< HEAD
 		var outcome = OK;
 		MerkleToken token = tokenStore.get(id);
-=======
-		ResponseCodeEnum outcome;
-		MerkleToken token = store.get(id);
->>>>>>> 9c66950e
 
 		if (op.hasExpiry() && !validator.isValidExpiry(op.getExpiry())) {
 			txnCtx.setStatus(INVALID_EXPIRATION_TIME);
