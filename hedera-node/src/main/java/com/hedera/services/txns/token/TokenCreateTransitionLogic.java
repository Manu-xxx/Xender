--- conflicted
+++ resolved
@@ -82,10 +82,7 @@
 			final TransactionContext txnCtx,
 			final GlobalDynamicProperties dynamicProperties,
 			final EntityIdSource ids,
-<<<<<<< HEAD
-=======
 			final SigImpactHistorian sigImpactHistorian,
->>>>>>> c2a90017
 			final SideEffectsTracker sideEffectsTracker
 	) {
 		this.validator = validator;
@@ -94,10 +91,7 @@
 		this.ids = ids;
 		this.accountStore = accountStore;
 		this.tokenStore = tokenStore;
-<<<<<<< HEAD
-=======
 		this.sigImpactHistorian = sigImpactHistorian;
->>>>>>> c2a90017
 		this.sideEffectsTracker = sideEffectsTracker;
 	}
 
@@ -119,10 +113,7 @@
 
 		/* --- Record activity in the transaction context --- */
 		creation.newAssociations().forEach(sideEffectsTracker::trackExplicitAutoAssociation);
-<<<<<<< HEAD
-=======
 		sigImpactHistorian.markEntityChanged(creation.newTokenId().num());
->>>>>>> c2a90017
 	}
 
 	@Override
