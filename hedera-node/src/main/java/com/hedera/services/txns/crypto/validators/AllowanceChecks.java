--- conflicted
+++ resolved
@@ -275,10 +275,19 @@
 			return REPEATED_SERIAL_NUMS_IN_NFT_ALLOWANCES;
 		}
 
+		if (serialNums.isEmpty()) {
+			return EMPTY_ALLOWANCES;
+		}
+
 		for (var serial : serialNums) {
 			final var nftId = NftId.withDefaultShardRealm(token.getId().num(), serial);
 			if (serial <= 0 || !nftsMap.containsKey(EntityNumPair.fromNftId(nftId))) {
 				return INVALID_TOKEN_NFT_SERIAL_NUMBER;
+			}
+
+			final var nft = nftsMap.get(EntityNumPair.fromNftId(nftId));
+			if (!validOwner(nft, ownerAccount, token)) {
+				return SENDER_DOES_NOT_OWN_NFT_SERIAL_NO;
 			}
 		}
 
@@ -306,7 +315,6 @@
 		}
 	}
 
-<<<<<<< HEAD
 	static boolean validOwner(final MerkleUniqueToken nft,
 			final Account ownerAccount, final Token token) {
 		final var listedOwner = nft.getOwner();
@@ -315,8 +323,6 @@
 				: listedOwner.equals(ownerAccount.getId().asEntityId());
 	}
 
-=======
->>>>>>> 4eb6f522
 	/**
 	 * Check if the allowance feature is enabled
 	 *
