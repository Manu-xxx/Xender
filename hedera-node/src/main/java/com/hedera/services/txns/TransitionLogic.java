/*
 * Copyright (C) 2020-2022 Hedera Hashgraph, LLC
 *
 * Licensed under the Apache License, Version 2.0 (the "License");
 * you may not use this file except in compliance with the License.
 * You may obtain a copy of the License at
 *
 *      http://www.apache.org/licenses/LICENSE-2.0
 *
 * Unless required by applicable law or agreed to in writing, software
 * distributed under the License is distributed on an "AS IS" BASIS,
 * WITHOUT WARRANTIES OR CONDITIONS OF ANY KIND, either express or implied.
 * See the License for the specific language governing permissions and
 * limitations under the License.
 */
package com.hedera.services.txns;

import static com.hederahashgraph.api.proto.java.ResponseCodeEnum.OK;

import com.hedera.services.utils.accessors.TxnAccessor;
import com.hederahashgraph.api.proto.java.ResponseCodeEnum;
import com.hederahashgraph.api.proto.java.TransactionBody;
import java.util.function.Function;
import java.util.function.Predicate;

/**
 * Defines a type that can perform a specific kind of state transition within the active node and
 * transaction context, under two conditions:
 *
 * <ol>
 *   <li>Its {@code applicability} predicate evaluates to {@code true} against the active
 *       transaction.
 *   <li>Its {@code syntaxCheck} function evaluates to {@code OK} against the active transaction.
 * </ol>
 *
 * The context injects the {@link TransitionLogicLookup} with all implementations of this type, so
 * it is simple for the {@link ProcessLogic} to find the right state transition after it validates
 * that signing, fee, and other generic prerequisites have been met.
 *
 * <p><b>NOTE:</b> There is no strict contract on whether the syntax check requires consensus to
 * have been reached. However, it is recommended to make the syntax check evaluate only conditions
 * which are known pre-consensus. Ultimately we may move all syntax checking outside the {@link
 * ProcessLogic}.
 */
public interface TransitionLogic {
    Function<TransactionBody, ResponseCodeEnum> SEMANTIC_RUBBER_STAMP = ignore -> OK;

    /**
     * Mutates the active state based on the active node and transaction context.
     *
     * @throws RuntimeException if the txn <i>semantics</i> were invalid.
     */
    void doStateTransition();

    /**
     * Provides the test for applicability of this transition logic.
     *
     * @return an applicability predicate.
     */
    Predicate<TransactionBody> applicability();

    /**
     * Provides the validator for an applicable txn.
     *
     * @return a syntax check functional.
     */
    default Function<TransactionBody, ResponseCodeEnum> semanticCheck() {
        return SEMANTIC_RUBBER_STAMP;
    }

    /**
     * Validate the transaction represented by the given {@link TxnAccessor}, returning a {@link
<<<<<<< HEAD
     * ResponseCodeEnum}.
=======
     * ResponseCodeEnum}. The accessor has {@link com.hedera.services.context.primitives.StateView}
     * back by latest signed state
>>>>>>> 6f806782
     *
     * @param accessor the transaction to be validated
     * @return {@code OK} if the transaction is valid, otherwise an appropriate error code
     */
    default ResponseCodeEnum validateSemantics(TxnAccessor accessor) {
<<<<<<< HEAD
=======
        if (accessor.supportsPrecheck()) {
            return accessor.doPrecheck();
        }
>>>>>>> 6f806782
        return semanticCheck().apply(accessor.getTxn());
    }
}<|MERGE_RESOLUTION|>--- conflicted
+++ resolved
@@ -70,23 +70,16 @@
 
     /**
      * Validate the transaction represented by the given {@link TxnAccessor}, returning a {@link
-<<<<<<< HEAD
-     * ResponseCodeEnum}.
-=======
      * ResponseCodeEnum}. The accessor has {@link com.hedera.services.context.primitives.StateView}
      * back by latest signed state
->>>>>>> 6f806782
      *
      * @param accessor the transaction to be validated
      * @return {@code OK} if the transaction is valid, otherwise an appropriate error code
      */
     default ResponseCodeEnum validateSemantics(TxnAccessor accessor) {
-<<<<<<< HEAD
-=======
         if (accessor.supportsPrecheck()) {
             return accessor.doPrecheck();
         }
->>>>>>> 6f806782
         return semanticCheck().apply(accessor.getTxn());
     }
 }