package com.hedera.services.txns;

/*-
 * ‌
 * Hedera Services Node
 * ​
 * Copyright (C) 2018 - 2021 Hedera Hashgraph, LLC
 * ​
 * Licensed under the Apache License, Version 2.0 (the "License");
 * you may not use this file except in compliance with the License.
 * You may obtain a copy of the License at
 * 
 *      http://www.apache.org/licenses/LICENSE-2.0
 * 
 * Unless required by applicable law or agreed to in writing, software
 * distributed under the License is distributed on an "AS IS" BASIS,
 * WITHOUT WARRANTIES OR CONDITIONS OF ANY KIND, either express or implied.
 * See the License for the specific language governing permissions and
 * limitations under the License.
 * ‍
 */

import com.hedera.services.context.TransactionContext;
import com.hedera.services.exceptions.InvalidTransactionException;
import com.hedera.services.utils.TxnAccessor;
import com.hederahashgraph.api.proto.java.HederaFunctionality;
import org.apache.logging.log4j.LogManager;
import org.apache.logging.log4j.Logger;
import org.jetbrains.annotations.NotNull;

import java.util.EnumSet;

import static com.hederahashgraph.api.proto.java.HederaFunctionality.TokenAccountWipe;
import static com.hederahashgraph.api.proto.java.HederaFunctionality.TokenAssociateToAccount;
import static com.hederahashgraph.api.proto.java.HederaFunctionality.TokenBurn;
import static com.hederahashgraph.api.proto.java.HederaFunctionality.TokenDissociateFromAccount;
import static com.hederahashgraph.api.proto.java.HederaFunctionality.TokenMint;
import static com.hederahashgraph.api.proto.java.ResponseCodeEnum.FAIL_INVALID;
import static com.hederahashgraph.api.proto.java.ResponseCodeEnum.OK;
import static com.hederahashgraph.api.proto.java.ResponseCodeEnum.SUCCESS;

public class TransitionRunner {
	private static final Logger log = LogManager.getLogger(TransitionRunner.class);

	private static final EnumSet<HederaFunctionality> refactoredOps = EnumSet.of(
			TokenMint, TokenBurn,
<<<<<<< HEAD
			TokenAssociateToAccount, TokenDissociateFromAccount
=======
			TokenAssociateToAccount,
			TokenAccountWipe
>>>>>>> 416b33ac
	);

	private final TransactionContext txnCtx;
	private final TransitionLogicLookup lookup;

	public TransitionRunner(TransactionContext txnCtx, TransitionLogicLookup lookup) {
		this.txnCtx = txnCtx;
		this.lookup = lookup;
	}

	/**
	 * Tries to find and run transition logic for the transaction wrapped by the
	 * given accessor.
	 *
	 * @param accessor the transaction accessor
	 * @return true if the logic was run to completion
	 */
	public boolean tryTransition(@NotNull TxnAccessor accessor) {
		final var txn = accessor.getTxn();
		final var function = accessor.getFunction();
		final var logic = lookup.lookupFor(function, txn);
		if (logic.isEmpty()) {
			log.warn("Transaction w/o applicable transition logic at consensus :: {}", accessor::getSignedTxnWrapper);
			txnCtx.setStatus(FAIL_INVALID);
			return false;
		} else {
			final var transition = logic.get();
			final var validity = transition.validateSemantics(accessor);
			if (validity != OK) {
				txnCtx.setStatus(validity);
				return false;
			}
			try {
				transition.doStateTransition();
				/* Only certain functions are refactored */
				if (refactoredOps.contains(function)) {
					txnCtx.setStatus(SUCCESS);
				}
			} catch (InvalidTransactionException ite) {
				final var code = ite.getResponseCode();
				txnCtx.setStatus(code);
				if (code == FAIL_INVALID) {
					log.warn("Avoidable failure in transition logic for {}", accessor.getSignedTxnWrapper(), ite);
				}
			}
			return true;
		}
	}
}<|MERGE_RESOLUTION|>--- conflicted
+++ resolved
@@ -44,12 +44,8 @@
 
 	private static final EnumSet<HederaFunctionality> refactoredOps = EnumSet.of(
 			TokenMint, TokenBurn,
-<<<<<<< HEAD
-			TokenAssociateToAccount, TokenDissociateFromAccount
-=======
 			TokenAssociateToAccount,
 			TokenAccountWipe
->>>>>>> 416b33ac
 	);
 
 	private final TransactionContext txnCtx;
