--- conflicted
+++ resolved
@@ -92,14 +92,11 @@
                 return validity;
             }
 
-<<<<<<< HEAD
-=======
             validity = nftSupplyKeyCheck(op.getTokenType(), op.hasSupplyKey());
             if (validity != OK) {
                 return validity;
             }
 
->>>>>>> c14f4aae
             if (!op.hasTreasury()) {
                 return INVALID_TREASURY_ACCOUNT_FOR_TOKEN;
             }
