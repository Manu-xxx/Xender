package com.hedera.services.txns.crypto;

/*-
 * ‌
 * Hedera Services Node
 * ​
 * Copyright (C) 2018 - 2022 Hedera Hashgraph, LLC
 * ​
 * Licensed under the Apache License, Version 2.0 (the "License");
 * you may not use this file except in compliance with the License.
 * You may obtain a copy of the License at
 *
 *      http://www.apache.org/licenses/LICENSE-2.0
 *
 * Unless required by applicable law or agreed to in writing, software
 * distributed under the License is distributed on an "AS IS" BASIS,
 * WITHOUT WARRANTIES OR CONDITIONS OF ANY KIND, either express or implied.
 * See the License for the specific language governing permissions and
 * limitations under the License.
 * ‍
 */

import com.hedera.services.context.SideEffectsTracker;
import com.hedera.services.context.TransactionContext;
import com.hedera.services.context.properties.GlobalDynamicProperties;
import com.hedera.services.state.submerkle.FcTokenAllowanceId;
import com.hedera.services.store.AccountStore;
import com.hedera.services.store.TypedTokenStore;
import com.hedera.services.store.models.Account;
import com.hedera.services.store.models.Id;
import com.hedera.services.store.models.UniqueToken;
import com.hedera.services.txns.TransitionLogic;
import com.hedera.services.txns.crypto.validators.AdjustAllowanceChecks;
import com.hedera.services.utils.EntityNum;
import com.hederahashgraph.api.proto.java.AccountID;
import com.hederahashgraph.api.proto.java.CryptoAllowance;
import com.hederahashgraph.api.proto.java.NftAllowance;
import com.hederahashgraph.api.proto.java.ResponseCodeEnum;
import com.hederahashgraph.api.proto.java.TokenAllowance;
import com.hederahashgraph.api.proto.java.TransactionBody;

import javax.inject.Inject;
import java.util.HashMap;
import java.util.HashSet;
import java.util.List;
import java.util.Map;
import java.util.Set;
import java.util.function.Function;
import java.util.function.Predicate;

import static com.hedera.services.txns.crypto.helpers.AllowanceHelpers.fetchOwnerAccount;
import static com.hedera.services.txns.crypto.helpers.AllowanceHelpers.updateSpender;
import static com.hedera.services.txns.crypto.helpers.AllowanceHelpers.validateAllowanceLimitsOn;
import static com.hederahashgraph.api.proto.java.ResponseCodeEnum.INVALID_ALLOWANCE_SPENDER_ID;
import static com.hederahashgraph.api.proto.java.ResponseCodeEnum.SUCCESS;

/**
 * Implements the {@link TransitionLogic} for a HAPI CryptoAdjustAllowance transaction,
 * and the conditions under which such logic is syntactically correct.
 */
public class CryptoAdjustAllowanceTransitionLogic implements TransitionLogic {
	private final TransactionContext txnCtx;
	private final AccountStore accountStore;
	private final TypedTokenStore tokenStore;
	private final AdjustAllowanceChecks adjustAllowanceChecks;
	private final GlobalDynamicProperties dynamicProperties;
	private final SideEffectsTracker sideEffectsTracker;
	private final Map<Long, Account> entitiesChanged;
	private final Set<UniqueToken> nftsTouched;

	@Inject
	public CryptoAdjustAllowanceTransitionLogic(
			final TransactionContext txnCtx,
			final AccountStore accountStore,
			final TypedTokenStore tokenStore,
			final AdjustAllowanceChecks allowanceChecks,
			final GlobalDynamicProperties dynamicProperties,
			final SideEffectsTracker sideEffectsTracker) {
		this.txnCtx = txnCtx;
		this.accountStore = accountStore;
		this.tokenStore = tokenStore;
		this.adjustAllowanceChecks = allowanceChecks;
		this.dynamicProperties = dynamicProperties;
		this.sideEffectsTracker = sideEffectsTracker;
		this.entitiesChanged = new HashMap<>();
		this.nftsTouched = new HashSet<>();
	}

	@Override
	public void doStateTransition() {
		/* --- Extract gRPC --- */
		final TransactionBody cryptoAdjustAllowanceTxn = txnCtx.accessor().getTxn();
		final AccountID payer = cryptoAdjustAllowanceTxn.getTransactionID().getAccountID();
		final var op = cryptoAdjustAllowanceTxn.getCryptoAdjustAllowance();
		entitiesChanged.clear();
		nftsTouched.clear();

		/* --- Use models --- */
		final Id payerId = Id.fromGrpcAccount(payer);
		final var payerAccount = accountStore.loadAccount(payerId);

		/* --- Do the business logic --- */
		adjustCryptoAllowances(op.getCryptoAllowancesList(), payerAccount);
		adjustFungibleTokenAllowances(op.getTokenAllowancesList(), payerAccount);
		adjustNftAllowances(op.getNftAllowancesList(), payerAccount);

		/* --- Persist the entities --- */
		for (final var nft : nftsTouched) {
			tokenStore.persistNft(nft);
		}
		for (final var entry : entitiesChanged.entrySet()) {
			accountStore.commitAccount(entry.getValue());
		}

		txnCtx.setStatus(SUCCESS);
	}

	@Override
	public Predicate<TransactionBody> applicability() {
		return TransactionBody::hasCryptoAdjustAllowance;
	}

	@Override
	public Function<TransactionBody, ResponseCodeEnum> semanticCheck() {
		return this::validate;
	}

	private ResponseCodeEnum validate(TransactionBody cryptoAllowanceTxn) {
		final AccountID payer = cryptoAllowanceTxn.getTransactionID().getAccountID();
		final var op = cryptoAllowanceTxn.getCryptoAdjustAllowance();
		final var payerAccount = accountStore.loadAccount(Id.fromGrpcAccount(payer));
		return adjustAllowanceChecks.allowancesValidation(op.getCryptoAllowancesList(),
				op.getTokenAllowancesList(), op.getNftAllowancesList(), payerAccount,
				dynamicProperties.maxAllowanceLimitPerTransaction());
	}

	/**
	 * Adjust allowances based on all changes needed for CryptoAllowances from the transaction.
	 * If the spender doesn't exist in the allowances map, the cryptoAdjustAllowance transaction
	 * acts as approval for the allowance and inserts allowance to the map. If the aggregated allowance becomes zero
	 * after adding the amount to the existing spender's allowance, the spender's entry will be removed from the Map.
	 * reduced.
	 *
	 * @param cryptoAllowances
	 * 		newly given crypto allowances in the operation
	 * @param payerAccount
	 * 		account of the payer for this adjustAllowance txn
	 */
	private void adjustCryptoAllowances(final List<CryptoAllowance> cryptoAllowances, final Account payerAccount) {
		if (cryptoAllowances.isEmpty()) {
			return;
		}

		for (final var allowance : cryptoAllowances) {
			final var owner = allowance.getOwner();

			final var accountToAdjust = fetchOwnerAccount(owner, payerAccount, accountStore, entitiesChanged);
			final var cryptoMap = accountToAdjust.getMutableCryptoAllowances();

			final var spender = Id.fromGrpcAccount(allowance.getSpender());
			accountStore.loadAccountOrFailWith(spender, INVALID_ALLOWANCE_SPENDER_ID);

			final var amount = allowance.getAmount();

			// if there is no key in the map, adjust transaction acts as approve transaction
			if (!cryptoMap.containsKey(spender.asEntityNum())) {
				if (amount == 0) {
					//no-op transaction
					continue;
				}
				cryptoMap.put(spender.asEntityNum(), amount);
			} else {
				final var existingAmount = cryptoMap.get(spender.asEntityNum());
				final var aggregatedAmount = existingAmount + amount;
				if (aggregatedAmount == 0) {
					cryptoMap.remove(spender.asEntityNum());
				} else {
					cryptoMap.put(spender.asEntityNum(), aggregatedAmount);
				}
			}

			validateAllowanceLimitsOn(accountToAdjust, dynamicProperties.maxAllowanceLimitPerAccount());
			entitiesChanged.put(accountToAdjust.getId().num(), accountToAdjust);
			sideEffectsTracker.setCryptoAllowances(accountToAdjust.getId().asEntityNum(), cryptoMap);
		}
	}

	/**
	 * Adjusts all changes needed for NFT allowances from the transaction. If the key{tokenNum, spenderNum} doesn't
	 * exist in the map the allowance will be inserted. If the key exists, existing allowance values will be adjusted
	 * based on the new allowances given in operation
	 *
	 * @param nftAllowances
	 * 		newly given list of nft allowances
	 * @param payerAccount
	 * 		account of the payer for this adjustAllowance txn
	 */
	private void adjustNftAllowances(final List<NftAllowance> nftAllowances, final Account payerAccount) {
		if (nftAllowances.isEmpty()) {
			return;
		}
		final var nfts = new ArrayList<UniqueToken>();
		for (var allowance : nftAllowances) {
			final var owner = allowance.getOwner();

			final var accountToAdjust = fetchOwnerAccount(owner, payerAccount, accountStore, entitiesChanged);
			final var mutableApprovedForAllNftsAllowances = accountToAdjust.getMutableApprovedForAllNftsAllowances();

			final var spenderAccount = allowance.getSpender();
			final var approvedForAll = allowance.getApprovedForAll();
			final var serialNums = allowance.getSerialNumbersList();
			final var tokenID = allowance.getTokenId();
			final var tokenId = Id.fromGrpcToken(tokenID);
			final var spender = Id.fromGrpcAccount(spenderAccount);
			accountStore.loadAccountOrFailWith(spender, INVALID_ALLOWANCE_SPENDER_ID);
			final var key = FcTokenAllowanceId.from(tokenId.asEntityNum(),
					spender.asEntityNum());

			if (approvedForAll.getValue()) {
				mutableApprovedForAllNftsAllowances.add(key);
			} else {
				mutableApprovedForAllNftsAllowances.remove(key);
			}

<<<<<<< HEAD
			for (var serialNum : serialNums) {
				final var nft = tokenStore.loadUniqueToken(Id.fromGrpcToken(tokenId), serialNum);
				nft.setSpender(spender);
				nfts.add(nft);
			}
			validateAllowanceLimitsOn(accountToAdjust);
=======
			final var nfts = updateSpender(tokenStore, accountToAdjust.getId(), spender, tokenId, serialNums);

			validateAllowanceLimitsOn(accountToAdjust, dynamicProperties.maxAllowanceLimitPerAccount());
>>>>>>> 4eb6f522
			nftsTouched.addAll(nfts);
			nfts.clear();
			entitiesChanged.put(accountToAdjust.getId().num(), accountToAdjust);
			sideEffectsTracker.setNftAllowances(accountToAdjust.getId().asEntityNum(), mutableApprovedForAllNftsAllowances, nfts);
		}
	}

	/**
	 * Adjusts all changes needed for fungible token allowances from the transaction. If the key{tokenNum, spenderNum}
	 * doesn't exist in the map the allowance will be inserted. If the key exists, existing allowance will be adjusted
	 * based
	 * on the new allowances given in operation
	 *
	 * @param tokenAllowances
	 * 		newly given list of token allowances
	 * @param payerAccount
	 * 		account of the payer for this adjustAllowance txn
	 */
	private void adjustFungibleTokenAllowances(final List<TokenAllowance> tokenAllowances,
			final Account payerAccount) {
		if (tokenAllowances.isEmpty()) {
			return;
		}

		for (var allowance : tokenAllowances) {
			final var owner = allowance.getOwner();

			final var accountToAdjust = fetchOwnerAccount(owner, payerAccount, accountStore, entitiesChanged);
			final var tokenAllowancesMap = accountToAdjust.getMutableFungibleTokenAllowances();


			final var amount = allowance.getAmount();
			final var tokenId = allowance.getTokenId();
			final var spender = Id.fromGrpcAccount(allowance.getSpender());
			accountStore.loadAccountOrFailWith(spender, INVALID_ALLOWANCE_SPENDER_ID);

			final var key = FcTokenAllowanceId.from(EntityNum.fromTokenId(tokenId),
					spender.asEntityNum());
			if (!tokenAllowancesMap.containsKey(key)) {
				if (amount == 0) {
					continue;
				}
				tokenAllowancesMap.put(key, amount);
			} else {
				final var oldAmount = tokenAllowancesMap.get(key);
				final var aggregatedAmount = oldAmount + amount;
				if (aggregatedAmount == 0) {
					tokenAllowancesMap.remove(key);
				} else {
					tokenAllowancesMap.put(key, aggregatedAmount);
				}
			}

			validateAllowanceLimitsOn(accountToAdjust, dynamicProperties.maxAllowanceLimitPerAccount());
			entitiesChanged.put(accountToAdjust.getId().num(), accountToAdjust);
			sideEffectsTracker.setFungibleTokenAllowances(accountToAdjust.getId().asEntityNum(), tokenAllowancesMap);
		}
	}

}<|MERGE_RESOLUTION|>--- conflicted
+++ resolved
@@ -222,18 +222,12 @@
 				mutableApprovedForAllNftsAllowances.remove(key);
 			}
 
-<<<<<<< HEAD
 			for (var serialNum : serialNums) {
 				final var nft = tokenStore.loadUniqueToken(Id.fromGrpcToken(tokenId), serialNum);
 				nft.setSpender(spender);
 				nfts.add(nft);
 			}
-			validateAllowanceLimitsOn(accountToAdjust);
-=======
-			final var nfts = updateSpender(tokenStore, accountToAdjust.getId(), spender, tokenId, serialNums);
-
 			validateAllowanceLimitsOn(accountToAdjust, dynamicProperties.maxAllowanceLimitPerAccount());
->>>>>>> 4eb6f522
 			nftsTouched.addAll(nfts);
 			nfts.clear();
 			entitiesChanged.put(accountToAdjust.getId().num(), accountToAdjust);
