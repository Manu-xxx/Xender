--- conflicted
+++ resolved
@@ -203,15 +203,11 @@
 				approveForAllNftsSet.add(key);
 			}
 
-<<<<<<< HEAD
 			for (var serialNum : serialNums) {
 				final var nft = tokenStore.loadUniqueToken(Id.fromGrpcToken(tokenId), serialNum);
-				nft.setSpender(spender);
+				nft.setSpender(spenderId);
 				nfts.add(nft);
 			}
-=======
-			final var nfts = updateSpender(tokenStore, accountToApprove.getId(), spenderId, tokenId, serialNums);
->>>>>>> 4eb6f522
 
 			validateAllowanceLimitsOn(accountToApprove, dynamicProperties.maxAllowanceLimitPerAccount());
 			nftsTouched.addAll(nfts);
@@ -264,4 +260,14 @@
 		accountToApprove.setFungibleTokenAllowances(tokensMap);
 		entitiesChanged.put(accountToApprove.getId().num(), accountToApprove);
 	}
+
+	/**
+	 * Checks if the total allowances of an account will exceed the limit after applying this transaction
+	 *
+	 * @param ownerAccount
+	 * @return
+	 */
+	private boolean exceedsAccountLimit(final Account ownerAccount) {
+		return ownerAccount.getTotalAllowances() > dynamicProperties.maxAllowanceLimitPerAccount();
+	}
 }