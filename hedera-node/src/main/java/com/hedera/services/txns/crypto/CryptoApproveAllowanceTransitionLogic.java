package com.hedera.services.txns.crypto;

/*-
 * ‌
 * Hedera Services Node
 * ​
 * Copyright (C) 2018 - 2022 Hedera Hashgraph, LLC
 * ​
 * Licensed under the Apache License, Version 2.0 (the "License");
 * you may not use this file except in compliance with the License.
 * You may obtain a copy of the License at
 *
 *      http://www.apache.org/licenses/LICENSE-2.0
 *
 * Unless required by applicable law or agreed to in writing, software
 * distributed under the License is distributed on an "AS IS" BASIS,
 * WITHOUT WARRANTIES OR CONDITIONS OF ANY KIND, either express or implied.
 * See the License for the specific language governing permissions and
 * limitations under the License.
 * ‍
 */

import com.hedera.services.context.TransactionContext;
import com.hedera.services.context.primitives.StateView;
import com.hedera.services.context.properties.GlobalDynamicProperties;
import com.hedera.services.state.submerkle.FcTokenAllowanceId;
import com.hedera.services.store.AccountStore;
import com.hedera.services.store.TypedTokenStore;
import com.hedera.services.store.models.Account;
import com.hedera.services.store.models.Id;
import com.hedera.services.store.models.NftId;
import com.hedera.services.store.models.UniqueToken;
import com.hedera.services.txns.TransitionLogic;
import com.hedera.services.txns.crypto.validators.ApproveAllowanceChecks;
import com.hedera.services.utils.EntityNum;
import com.hederahashgraph.api.proto.java.AccountID;
import com.hederahashgraph.api.proto.java.CryptoAllowance;
import com.hederahashgraph.api.proto.java.NftAllowance;
import com.hederahashgraph.api.proto.java.ResponseCodeEnum;
import com.hederahashgraph.api.proto.java.TokenAllowance;
import com.hederahashgraph.api.proto.java.TransactionBody;

import javax.inject.Inject;
import java.util.HashMap;
import java.util.List;
import java.util.Map;
import java.util.function.Function;
import java.util.function.Predicate;

import static com.hedera.services.txns.crypto.helpers.AllowanceHelpers.fetchOwnerAccount;
import static com.hedera.services.txns.crypto.helpers.AllowanceHelpers.updateSpender;
import static com.hedera.services.txns.crypto.helpers.AllowanceHelpers.validateAllowanceLimitsOn;
import static com.hederahashgraph.api.proto.java.ResponseCodeEnum.INVALID_ALLOWANCE_SPENDER_ID;
import static com.hederahashgraph.api.proto.java.ResponseCodeEnum.SUCCESS;

/**
 * Implements the {@link TransitionLogic} for a HAPI CryptoApproveAllowance transaction,
 * and the conditions under which such logic is syntactically correct.
 */
public class CryptoApproveAllowanceTransitionLogic implements TransitionLogic {
	private final TransactionContext txnCtx;
	private final AccountStore accountStore;
	private final TypedTokenStore tokenStore;
	private final ApproveAllowanceChecks allowanceChecks;
	private final GlobalDynamicProperties dynamicProperties;
	private final Map<Long, Account> entitiesChanged;
	private final StateView workingView;
	private final Map<NftId, UniqueToken> nftsTouched;

	@Inject
	public CryptoApproveAllowanceTransitionLogic(
			final TransactionContext txnCtx,
			final AccountStore accountStore,
			final TypedTokenStore tokenStore,
			final ApproveAllowanceChecks allowanceChecks,
			final GlobalDynamicProperties dynamicProperties,
			final StateView workingView) {
		this.txnCtx = txnCtx;
		this.accountStore = accountStore;
		this.tokenStore = tokenStore;
		this.allowanceChecks = allowanceChecks;
		this.dynamicProperties = dynamicProperties;
		this.entitiesChanged = new HashMap<>();
		this.workingView = workingView;
		this.nftsTouched = new HashMap<>();
	}

	@Override
	public void doStateTransition() {
		/* --- Extract gRPC --- */
		final TransactionBody cryptoApproveAllowanceTxn = txnCtx.accessor().getTxn();
		final AccountID payer = cryptoApproveAllowanceTxn.getTransactionID().getAccountID();
		final var op = cryptoApproveAllowanceTxn.getCryptoApproveAllowance();
		entitiesChanged.clear();
		nftsTouched.clear();

		/* --- Use models --- */
		final Id payerId = Id.fromGrpcAccount(payer);
		final var payerAccount = accountStore.loadAccount(payerId);

		/* --- Do the business logic --- */
		applyCryptoAllowances(op.getCryptoAllowancesList(), payerAccount);
		applyFungibleTokenAllowances(op.getTokenAllowancesList(), payerAccount);
		applyNftAllowances(op.getNftAllowancesList(), payerAccount);

		/* --- Persist the entities --- */
		for (final var nft : nftsTouched.values()) {
			tokenStore.persistNft(nft);
		}
		for (final var entry : entitiesChanged.entrySet()) {
			accountStore.commitAccount(entry.getValue());
		}

		txnCtx.setStatus(SUCCESS);
	}

	@Override
	public Predicate<TransactionBody> applicability() {
		return TransactionBody::hasCryptoApproveAllowance;
	}

	@Override
	public Function<TransactionBody, ResponseCodeEnum> semanticCheck() {
		return this::validate;
	}

	private ResponseCodeEnum validate(TransactionBody cryptoAllowanceTxn) {
		final AccountID payer = cryptoAllowanceTxn.getTransactionID().getAccountID();
		final var op = cryptoAllowanceTxn.getCryptoApproveAllowance();
		final var payerAccount = accountStore.loadAccount(Id.fromGrpcAccount(payer));

		return allowanceChecks.allowancesValidation(
				op.getCryptoAllowancesList(),
				op.getTokenAllowancesList(),
				op.getNftAllowancesList(),
				payerAccount,
				workingView);
	}

	/**
	 * Applies all changes needed for Crypto allowances from the transaction
	 *
	 * @param cryptoAllowances
	 * @param payerAccount
	 */
	private void applyCryptoAllowances(final List<CryptoAllowance> cryptoAllowances, final Account payerAccount) {
		if (cryptoAllowances.isEmpty()) {
			return;
		}
		for (final var allowance : cryptoAllowances) {
			final var owner = allowance.getOwner();
			final var accountToApprove = fetchOwnerAccount(owner, payerAccount, accountStore, entitiesChanged);
			final var cryptoMap = accountToApprove.getMutableCryptoAllowances();

			final var spender = Id.fromGrpcAccount(allowance.getSpender());
			accountStore.loadAccountOrFailWith(spender, INVALID_ALLOWANCE_SPENDER_ID);

			final var amount = allowance.getAmount();
			if (cryptoMap.containsKey(spender.asEntityNum())) {
				if (amount == 0) {
					removeEntity(cryptoMap, spender, accountToApprove);
				}
				// No-Op need to submit adjustAllowance to adjust any allowances
				continue;
			}
			cryptoMap.put(spender.asEntityNum(), amount);

			validateAllowanceLimitsOn(accountToApprove, dynamicProperties.maxAllowanceLimitPerAccount());
			entitiesChanged.put(accountToApprove.getId().num(), accountToApprove);
		}
	}

	private void removeEntity(final Map<EntityNum, Long> cryptoMap,
			final Id spender,
			final Account accountToApprove) {
		cryptoMap.remove(spender.asEntityNum());
		accountToApprove.setCryptoAllowances(cryptoMap);
		entitiesChanged.put(accountToApprove.getId().num(), accountToApprove);
	}

	/**
	 * Applies all changes needed for NFT allowances from the transaction
	 *
	 * @param nftAllowances
	 * @param payerAccount
	 */
	private void applyNftAllowances(final List<NftAllowance> nftAllowances, final Account payerAccount) {
		if (nftAllowances.isEmpty()) {
			return;
		}
		for (var allowance : nftAllowances) {
			final var owner = allowance.getOwner();
			final var accountToApprove = fetchOwnerAccount(owner, payerAccount, accountStore, entitiesChanged);
			final var approveForAllNftsSet = accountToApprove.getMutableApprovedForAllNftsAllowances();

			final var spenderId = Id.fromGrpcAccount(allowance.getSpender());
			accountStore.loadAccountOrFailWith(spenderId, INVALID_ALLOWANCE_SPENDER_ID);

			final var approvedForAll = allowance.getApprovedForAll();
			final var serialNums = allowance.getSerialNumbersList();
			final var tokenId = Id.fromGrpcToken(allowance.getTokenId());

			if (approvedForAll.getValue()) {
				final var key = FcTokenAllowanceId.from(tokenId.asEntityNum(), spenderId.asEntityNum());
				approveForAllNftsSet.add(key);
			}

<<<<<<< HEAD
			final var nfts = updateSpender(tokenStore, accountToApprove.getId(), spenderId, tokenId, serialNums);
=======
>>>>>>> 7c53041b
			validateAllowanceLimitsOn(accountToApprove, dynamicProperties.maxAllowanceLimitPerAccount());

			final var nfts = updateSpender(tokenStore, accountToApprove.getId(), spenderId, tokenId, serialNums);
			for (var nft : nfts) {
				nftsTouched.put(nft.getNftId(), nft);
			}
			entitiesChanged.put(accountToApprove.getId().num(), accountToApprove);
		}
	}

	/**
	 * Applies all changes needed for fungible token allowances from the transaction
	 *
	 * @param tokenAllowances
	 * @param payerAccount
	 */
	private void applyFungibleTokenAllowances(final List<TokenAllowance> tokenAllowances, final Account payerAccount) {
		if (tokenAllowances.isEmpty()) {
			return;
		}
		for (var allowance : tokenAllowances) {
			final var owner = allowance.getOwner();
			final var accountToApprove = fetchOwnerAccount(owner, payerAccount, accountStore, entitiesChanged);
			final var tokensMap = accountToApprove.getMutableFungibleTokenAllowances();

			final var spender = Id.fromGrpcAccount(allowance.getSpender());
			accountStore.loadAccountOrFailWith(spender, INVALID_ALLOWANCE_SPENDER_ID);

			final var amount = allowance.getAmount();
			final var tokenId = allowance.getTokenId();

			final var key = FcTokenAllowanceId.from(EntityNum.fromTokenId(tokenId),
					spender.asEntityNum());
			if (tokensMap.containsKey(key)) {
				if (amount == 0) {
					removeTokenEntity(key, tokensMap, accountToApprove);
				}
				// No-Op need to submit adjustAllowance to adjust any allowances
				continue;
			}
			tokensMap.put(key, amount);

			validateAllowanceLimitsOn(accountToApprove, dynamicProperties.maxAllowanceLimitPerAccount());
			entitiesChanged.put(accountToApprove.getId().num(), accountToApprove);
		}
	}

	private void removeTokenEntity(final FcTokenAllowanceId key,
			final Map<FcTokenAllowanceId, Long> tokensMap,
			final Account accountToApprove) {
		tokensMap.remove(key);
		accountToApprove.setFungibleTokenAllowances(tokensMap);
		entitiesChanged.put(accountToApprove.getId().num(), accountToApprove);
	}
}<|MERGE_RESOLUTION|>--- conflicted
+++ resolved
@@ -205,10 +205,6 @@
 				approveForAllNftsSet.add(key);
 			}
 
-<<<<<<< HEAD
-			final var nfts = updateSpender(tokenStore, accountToApprove.getId(), spenderId, tokenId, serialNums);
-=======
->>>>>>> 7c53041b
 			validateAllowanceLimitsOn(accountToApprove, dynamicProperties.maxAllowanceLimitPerAccount());
 
 			final var nfts = updateSpender(tokenStore, accountToApprove.getId(), spenderId, tokenId, serialNums);
