/*
<<<<<<< HEAD
 * Copyright (C) 2020-2021 Hedera Hashgraph, LLC
=======
 * Copyright (C) 2020-2022 Hedera Hashgraph, LLC
>>>>>>> 3e79be41
 *
 * Licensed under the Apache License, Version 2.0 (the "License");
 * you may not use this file except in compliance with the License.
 * You may obtain a copy of the License at
 *
 *      http://www.apache.org/licenses/LICENSE-2.0
 *
 * Unless required by applicable law or agreed to in writing, software
 * distributed under the License is distributed on an "AS IS" BASIS,
 * WITHOUT WARRANTIES OR CONDITIONS OF ANY KIND, either express or implied.
 * See the License for the specific language governing permissions and
 * limitations under the License.
 */
package com.hedera.services.txns.validation;

import static com.hedera.services.txns.validation.PureValidation.checkKey;
import static com.hederahashgraph.api.proto.java.ResponseCodeEnum.INVALID_ADMIN_KEY;
import static com.hederahashgraph.api.proto.java.ResponseCodeEnum.INVALID_CUSTOM_FEE_SCHEDULE_KEY;
import static com.hederahashgraph.api.proto.java.ResponseCodeEnum.INVALID_FREEZE_KEY;
import static com.hederahashgraph.api.proto.java.ResponseCodeEnum.INVALID_KYC_KEY;
import static com.hederahashgraph.api.proto.java.ResponseCodeEnum.INVALID_PAUSE_KEY;
import static com.hederahashgraph.api.proto.java.ResponseCodeEnum.INVALID_SUPPLY_KEY;
import static com.hederahashgraph.api.proto.java.ResponseCodeEnum.INVALID_TOKEN_DECIMALS;
import static com.hederahashgraph.api.proto.java.ResponseCodeEnum.INVALID_TOKEN_INITIAL_SUPPLY;
import static com.hederahashgraph.api.proto.java.ResponseCodeEnum.INVALID_TOKEN_MAX_SUPPLY;
import static com.hederahashgraph.api.proto.java.ResponseCodeEnum.INVALID_WIPE_KEY;
import static com.hederahashgraph.api.proto.java.ResponseCodeEnum.NOT_SUPPORTED;
import static com.hederahashgraph.api.proto.java.ResponseCodeEnum.OK;
import static com.hederahashgraph.api.proto.java.ResponseCodeEnum.TOKEN_HAS_NO_SUPPLY_KEY;

import com.hedera.services.sigs.utils.ImmutableKeyUtils;
import com.hederahashgraph.api.proto.java.Key;
import com.hederahashgraph.api.proto.java.ResponseCodeEnum;
import com.hederahashgraph.api.proto.java.TokenID;
import com.hederahashgraph.api.proto.java.TokenSupplyType;
import com.hederahashgraph.api.proto.java.TokenType;
import java.util.HashSet;
import java.util.List;
import java.util.function.Predicate;

import com.hedera.services.sigs.utils.ImmutableKeyUtils;
import com.hederahashgraph.api.proto.java.Key;
import com.hederahashgraph.api.proto.java.ResponseCodeEnum;
import com.hederahashgraph.api.proto.java.TokenID;
import com.hederahashgraph.api.proto.java.TokenSupplyType;
import com.hederahashgraph.api.proto.java.TokenType;
import java.util.HashSet;
import java.util.List;
import java.util.function.Predicate;

public final class TokenListChecks {
    static Predicate<Key> adminKeyRemoval = ImmutableKeyUtils::signalsKeyRemoval;

    private TokenListChecks() {
        throw new UnsupportedOperationException("Utility Class");
    }

    public static boolean repeatsItself(final List<TokenID> tokens) {
        return new HashSet<>(tokens).size() < tokens.size();
    }

    public static ResponseCodeEnum typeCheck(
            final TokenType type, final long initialSupply, final int decimals) {
        switch (type) {
            case FUNGIBLE_COMMON:
                return fungibleCommonTypeCheck(initialSupply, decimals);
            case NON_FUNGIBLE_UNIQUE:
                return nonFungibleUniqueCheck(initialSupply, decimals);
            default:
                return NOT_SUPPORTED;
        }
    }

    public static ResponseCodeEnum nonFungibleUniqueCheck(
            final long initialSupply, final int decimals) {
        if (initialSupply != 0) {
            return INVALID_TOKEN_INITIAL_SUPPLY;
        }

        return decimals != 0 ? INVALID_TOKEN_DECIMALS : OK;
    }

    public static ResponseCodeEnum fungibleCommonTypeCheck(
            final long initialSupply, final int decimals) {
        if (initialSupply < 0) {
            return INVALID_TOKEN_INITIAL_SUPPLY;
        }

        return decimals < 0 ? INVALID_TOKEN_DECIMALS : OK;
    }

    public static ResponseCodeEnum suppliesCheck(final long initialSupply, final long maxSupply) {
        if (maxSupply > 0 && initialSupply > maxSupply) {
            return INVALID_TOKEN_INITIAL_SUPPLY;
        }

        return OK;
    }

    public static ResponseCodeEnum supplyTypeCheck(
            final TokenSupplyType supplyType, final long maxSupply) {
        switch (supplyType) {
            case INFINITE:
                return maxSupply != 0 ? INVALID_TOKEN_MAX_SUPPLY : OK;
            case FINITE:
                return maxSupply <= 0 ? INVALID_TOKEN_MAX_SUPPLY : OK;
            default:
                return NOT_SUPPORTED;
        }
    }

    public static ResponseCodeEnum checkKeys(
            final boolean hasAdminKey,
            final Key adminKey,
            final boolean hasKycKey,
            final Key kycKey,
            final boolean hasWipeKey,
            final Key wipeKey,
            final boolean hasSupplyKey,
            final Key supplyKey,
            final boolean hasFreezeKey,
            final Key freezeKey,
            final boolean hasFeeScheduleKey,
            final Key feeScheduleKey,
            final boolean hasPauseKey,
            final Key pauseKey) {
        ResponseCodeEnum validity = checkAdminKey(hasAdminKey, adminKey);
        if (validity != OK) {
            return validity;
        }

        validity = checkKeyOfType(hasKycKey, kycKey, INVALID_KYC_KEY);
        if (validity != OK) {
            return validity;
        }

        validity = checkKeyOfType(hasWipeKey, wipeKey, INVALID_WIPE_KEY);
        if (validity != OK) {
            return validity;
        }

        validity = checkKeyOfType(hasSupplyKey, supplyKey, INVALID_SUPPLY_KEY);
        if (validity != OK) {
            return validity;
        }

        validity = checkKeyOfType(hasFreezeKey, freezeKey, INVALID_FREEZE_KEY);
        if (validity != OK) {
            return validity;
        }

        validity =
                checkKeyOfType(hasFeeScheduleKey, feeScheduleKey, INVALID_CUSTOM_FEE_SCHEDULE_KEY);
        if (validity != OK) {
            return validity;
        }

        validity = checkKeyOfType(hasPauseKey, pauseKey, INVALID_PAUSE_KEY);
        return validity;
    }

    private static ResponseCodeEnum checkAdminKey(final boolean hasAdminKey, final Key adminKey) {
        if (hasAdminKey && !adminKeyRemoval.test(adminKey)) {
            return checkKey(adminKey, INVALID_ADMIN_KEY);
        }
        return OK;
    }

    private static ResponseCodeEnum checkKeyOfType(
            final boolean hasKey, final Key key, final ResponseCodeEnum code) {
        if (hasKey) {
            return checkKey(key, code);
        }
        return OK;
    }
<<<<<<< HEAD
=======

    public static ResponseCodeEnum nftSupplyKeyCheck(
            final TokenType tokenType, final boolean supplyKey) {
        if (tokenType == TokenType.NON_FUNGIBLE_UNIQUE && !supplyKey) {
            return TOKEN_HAS_NO_SUPPLY_KEY;
        }
        return OK;
    }
>>>>>>> 3e79be41
}<|MERGE_RESOLUTION|>--- conflicted
+++ resolved
@@ -1,9 +1,5 @@
 /*
-<<<<<<< HEAD
- * Copyright (C) 2020-2021 Hedera Hashgraph, LLC
-=======
  * Copyright (C) 2020-2022 Hedera Hashgraph, LLC
->>>>>>> 3e79be41
  *
  * Licensed under the Apache License, Version 2.0 (the "License");
  * you may not use this file except in compliance with the License.
@@ -33,16 +29,6 @@
 import static com.hederahashgraph.api.proto.java.ResponseCodeEnum.NOT_SUPPORTED;
 import static com.hederahashgraph.api.proto.java.ResponseCodeEnum.OK;
 import static com.hederahashgraph.api.proto.java.ResponseCodeEnum.TOKEN_HAS_NO_SUPPLY_KEY;
-
-import com.hedera.services.sigs.utils.ImmutableKeyUtils;
-import com.hederahashgraph.api.proto.java.Key;
-import com.hederahashgraph.api.proto.java.ResponseCodeEnum;
-import com.hederahashgraph.api.proto.java.TokenID;
-import com.hederahashgraph.api.proto.java.TokenSupplyType;
-import com.hederahashgraph.api.proto.java.TokenType;
-import java.util.HashSet;
-import java.util.List;
-import java.util.function.Predicate;
 
 import com.hedera.services.sigs.utils.ImmutableKeyUtils;
 import com.hederahashgraph.api.proto.java.Key;
@@ -179,8 +165,6 @@
         }
         return OK;
     }
-<<<<<<< HEAD
-=======
 
     public static ResponseCodeEnum nftSupplyKeyCheck(
             final TokenType tokenType, final boolean supplyKey) {
@@ -189,5 +173,4 @@
         }
         return OK;
     }
->>>>>>> 3e79be41
 }