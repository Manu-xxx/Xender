package com.hedera.services.txns.validation;

/*-
 * ‌
 * Hedera Services Node
 * ​
 * Copyright (C) 2018 - 2021 Hedera Hashgraph, LLC
 * ​
 * Licensed under the Apache License, Version 2.0 (the "License");
 * you may not use this file except in compliance with the License.
 * You may obtain a copy of the License at
 *
 *      http://www.apache.org/licenses/LICENSE-2.0
 *
 * Unless required by applicable law or agreed to in writing, software
 * distributed under the License is distributed on an "AS IS" BASIS,
 * WITHOUT WARRANTIES OR CONDITIONS OF ANY KIND, either express or implied.
 * See the License for the specific language governing permissions and
 * limitations under the License.
 * ‍
 */

import com.hedera.services.sigs.utils.ImmutableKeyUtils;
import com.hederahashgraph.api.proto.java.Key;
import com.hederahashgraph.api.proto.java.ResponseCodeEnum;
import com.hederahashgraph.api.proto.java.TokenID;
import com.hederahashgraph.api.proto.java.TokenSupplyType;
import com.hederahashgraph.api.proto.java.TokenTransferList;
import com.hederahashgraph.api.proto.java.TokenType;

import java.util.HashSet;
import java.util.List;
import java.util.function.Predicate;

import static com.hedera.services.txns.validation.PureValidation.checkKey;
import static com.hederahashgraph.api.proto.java.ResponseCodeEnum.INVALID_ADMIN_KEY;
import static com.hederahashgraph.api.proto.java.ResponseCodeEnum.INVALID_FREEZE_KEY;
import static com.hederahashgraph.api.proto.java.ResponseCodeEnum.INVALID_KYC_KEY;
import static com.hederahashgraph.api.proto.java.ResponseCodeEnum.INVALID_SUPPLY_KEY;
import static com.hederahashgraph.api.proto.java.ResponseCodeEnum.INVALID_TOKEN_DECIMALS;
import static com.hederahashgraph.api.proto.java.ResponseCodeEnum.INVALID_TOKEN_INITIAL_SUPPLY;
import static com.hederahashgraph.api.proto.java.ResponseCodeEnum.INVALID_TOKEN_MAX_SUPPLY;
import static com.hederahashgraph.api.proto.java.ResponseCodeEnum.INVALID_WIPE_KEY;
<<<<<<< HEAD
import static com.hederahashgraph.api.proto.java.ResponseCodeEnum.INVALID_CUSTOM_FEE_SCHEDULE_KEY;
=======
>>>>>>> 37147810
import static com.hederahashgraph.api.proto.java.ResponseCodeEnum.NOT_SUPPORTED;
import static com.hederahashgraph.api.proto.java.ResponseCodeEnum.OK;

public class TokenListChecks {
	static Predicate<Key> ADMIN_KEY_REMOVAL = ImmutableKeyUtils::signalsKeyRemoval;

	public static boolean repeatsItself(List<TokenID> tokens) {
		return new HashSet<>(tokens).size() < tokens.size();
	}


    public static ResponseCodeEnum typeCheck(TokenType type, long initialSupply, int decimals) {
        switch (type) {
            case FUNGIBLE_COMMON:
                return fungibleCommonTypeCheck(initialSupply, decimals);
            case NON_FUNGIBLE_UNIQUE:
                return nonFungibleUniqueCheck(initialSupply, decimals);
            default:
                return NOT_SUPPORTED;
        }
    }

    public static ResponseCodeEnum nonFungibleUniqueCheck(long initialSupply, int decimals) {
        if (initialSupply != 0) {
            return INVALID_TOKEN_INITIAL_SUPPLY;
        }

        return decimals != 0 ? INVALID_TOKEN_DECIMALS : OK;
    }

    public static ResponseCodeEnum fungibleCommonTypeCheck(long initialSupply, int decimals) {
        if (initialSupply < 0) {
            return INVALID_TOKEN_INITIAL_SUPPLY;
        }

        return decimals < 0 ? INVALID_TOKEN_DECIMALS : OK;
    }

    public static ResponseCodeEnum suppliesCheck(long initialSupply, long maxSupply) {
        if (maxSupply > 0 && initialSupply > maxSupply) {
            return INVALID_TOKEN_INITIAL_SUPPLY;
        }

        return OK;
    }

    public static ResponseCodeEnum supplyTypeCheck(TokenSupplyType supplyType, long maxSupply) {
        switch (supplyType) {
            case INFINITE:
                return maxSupply != 0 ? INVALID_TOKEN_MAX_SUPPLY : OK;
            case FINITE:
                return maxSupply <= 0 ? INVALID_TOKEN_MAX_SUPPLY : OK;
            default:
                return NOT_SUPPORTED;
        }
    }

    public static ResponseCodeEnum checkKeys(
            boolean hasAdminKey, Key adminKey,
            boolean hasKycKey, Key kycKey,
            boolean hasWipeKey, Key wipeKey,
            boolean hasSupplyKey, Key supplyKey,
            boolean hasFreezeKey, Key freezeKey,
            boolean hasFeeScheduleKey, Key feeScheduleKey
    ) {
        ResponseCodeEnum validity = OK;

        if (hasAdminKey && !ADMIN_KEY_REMOVAL.test(adminKey)) {
            if ((validity = checkKey(adminKey, INVALID_ADMIN_KEY)) != OK) {
                return validity;
            }
        }
        if (hasKycKey) {
            if ((validity = checkKey(kycKey, INVALID_KYC_KEY)) != OK) {
                return validity;
            }
        }
        if (hasWipeKey) {
            if ((validity = checkKey(wipeKey, INVALID_WIPE_KEY)) != OK) {
                return validity;
            }
        }
        if (hasSupplyKey) {
            if ((validity = checkKey(supplyKey, INVALID_SUPPLY_KEY)) != OK) {
                return validity;
            }
        }
        if (hasFreezeKey) {
            if ((validity = checkKey(freezeKey, INVALID_FREEZE_KEY)) != OK) {
                return validity;
            }
        }
        if (hasFeeScheduleKey) {
            if ((validity = checkKey(feeScheduleKey, INVALID_CUSTOM_FEE_SCHEDULE_KEY)) != OK) {
                return validity;
            }
        }

		return validity;
	}
}<|MERGE_RESOLUTION|>--- conflicted
+++ resolved
@@ -41,10 +41,7 @@
 import static com.hederahashgraph.api.proto.java.ResponseCodeEnum.INVALID_TOKEN_INITIAL_SUPPLY;
 import static com.hederahashgraph.api.proto.java.ResponseCodeEnum.INVALID_TOKEN_MAX_SUPPLY;
 import static com.hederahashgraph.api.proto.java.ResponseCodeEnum.INVALID_WIPE_KEY;
-<<<<<<< HEAD
 import static com.hederahashgraph.api.proto.java.ResponseCodeEnum.INVALID_CUSTOM_FEE_SCHEDULE_KEY;
-=======
->>>>>>> 37147810
 import static com.hederahashgraph.api.proto.java.ResponseCodeEnum.NOT_SUPPORTED;
 import static com.hederahashgraph.api.proto.java.ResponseCodeEnum.OK;
 
@@ -56,92 +53,92 @@
 	}
 
 
-    public static ResponseCodeEnum typeCheck(TokenType type, long initialSupply, int decimals) {
-        switch (type) {
-            case FUNGIBLE_COMMON:
-                return fungibleCommonTypeCheck(initialSupply, decimals);
-            case NON_FUNGIBLE_UNIQUE:
-                return nonFungibleUniqueCheck(initialSupply, decimals);
-            default:
-                return NOT_SUPPORTED;
-        }
-    }
+	public static ResponseCodeEnum typeCheck(TokenType type, long initialSupply, int decimals) {
+		switch (type) {
+			case FUNGIBLE_COMMON:
+				return fungibleCommonTypeCheck(initialSupply, decimals);
+			case NON_FUNGIBLE_UNIQUE:
+				return nonFungibleUniqueCheck(initialSupply, decimals);
+			default:
+				return NOT_SUPPORTED;
+		}
+	}
 
-    public static ResponseCodeEnum nonFungibleUniqueCheck(long initialSupply, int decimals) {
-        if (initialSupply != 0) {
-            return INVALID_TOKEN_INITIAL_SUPPLY;
-        }
+	public static ResponseCodeEnum nonFungibleUniqueCheck(long initialSupply, int decimals) {
+		if (initialSupply != 0) {
+			return INVALID_TOKEN_INITIAL_SUPPLY;
+		}
 
-        return decimals != 0 ? INVALID_TOKEN_DECIMALS : OK;
-    }
+		return decimals != 0 ? INVALID_TOKEN_DECIMALS : OK;
+	}
 
-    public static ResponseCodeEnum fungibleCommonTypeCheck(long initialSupply, int decimals) {
-        if (initialSupply < 0) {
-            return INVALID_TOKEN_INITIAL_SUPPLY;
-        }
+	public static ResponseCodeEnum fungibleCommonTypeCheck(long initialSupply, int decimals) {
+		if (initialSupply < 0) {
+			return INVALID_TOKEN_INITIAL_SUPPLY;
+		}
 
-        return decimals < 0 ? INVALID_TOKEN_DECIMALS : OK;
-    }
+		return decimals < 0 ? INVALID_TOKEN_DECIMALS : OK;
+	}
 
-    public static ResponseCodeEnum suppliesCheck(long initialSupply, long maxSupply) {
-        if (maxSupply > 0 && initialSupply > maxSupply) {
-            return INVALID_TOKEN_INITIAL_SUPPLY;
-        }
+	public static ResponseCodeEnum suppliesCheck(long initialSupply, long maxSupply) {
+		if (maxSupply > 0 && initialSupply > maxSupply) {
+			return INVALID_TOKEN_INITIAL_SUPPLY;
+		}
 
-        return OK;
-    }
+		return OK;
+	}
 
-    public static ResponseCodeEnum supplyTypeCheck(TokenSupplyType supplyType, long maxSupply) {
-        switch (supplyType) {
-            case INFINITE:
-                return maxSupply != 0 ? INVALID_TOKEN_MAX_SUPPLY : OK;
-            case FINITE:
-                return maxSupply <= 0 ? INVALID_TOKEN_MAX_SUPPLY : OK;
-            default:
-                return NOT_SUPPORTED;
-        }
-    }
+	public static ResponseCodeEnum supplyTypeCheck(TokenSupplyType supplyType, long maxSupply) {
+		switch (supplyType) {
+			case INFINITE:
+				return maxSupply != 0 ? INVALID_TOKEN_MAX_SUPPLY : OK;
+			case FINITE:
+				return maxSupply <= 0 ? INVALID_TOKEN_MAX_SUPPLY : OK;
+			default:
+				return NOT_SUPPORTED;
+		}
+	}
 
-    public static ResponseCodeEnum checkKeys(
-            boolean hasAdminKey, Key adminKey,
-            boolean hasKycKey, Key kycKey,
-            boolean hasWipeKey, Key wipeKey,
-            boolean hasSupplyKey, Key supplyKey,
-            boolean hasFreezeKey, Key freezeKey,
-            boolean hasFeeScheduleKey, Key feeScheduleKey
-    ) {
-        ResponseCodeEnum validity = OK;
+	public static ResponseCodeEnum checkKeys(
+			boolean hasAdminKey, Key adminKey,
+			boolean hasKycKey, Key kycKey,
+			boolean hasWipeKey, Key wipeKey,
+			boolean hasSupplyKey, Key supplyKey,
+			boolean hasFreezeKey, Key freezeKey,
+			boolean hasFeeScheduleKey, Key feeScheduleKey
+	) {
+		ResponseCodeEnum validity = OK;
 
-        if (hasAdminKey && !ADMIN_KEY_REMOVAL.test(adminKey)) {
-            if ((validity = checkKey(adminKey, INVALID_ADMIN_KEY)) != OK) {
-                return validity;
-            }
-        }
-        if (hasKycKey) {
-            if ((validity = checkKey(kycKey, INVALID_KYC_KEY)) != OK) {
-                return validity;
-            }
-        }
-        if (hasWipeKey) {
-            if ((validity = checkKey(wipeKey, INVALID_WIPE_KEY)) != OK) {
-                return validity;
-            }
-        }
-        if (hasSupplyKey) {
-            if ((validity = checkKey(supplyKey, INVALID_SUPPLY_KEY)) != OK) {
-                return validity;
-            }
-        }
-        if (hasFreezeKey) {
-            if ((validity = checkKey(freezeKey, INVALID_FREEZE_KEY)) != OK) {
-                return validity;
-            }
-        }
-        if (hasFeeScheduleKey) {
-            if ((validity = checkKey(feeScheduleKey, INVALID_CUSTOM_FEE_SCHEDULE_KEY)) != OK) {
-                return validity;
-            }
-        }
+		if (hasAdminKey && !ADMIN_KEY_REMOVAL.test(adminKey)) {
+			if ((validity = checkKey(adminKey, INVALID_ADMIN_KEY)) != OK) {
+				return validity;
+			}
+		}
+		if (hasKycKey) {
+			if ((validity = checkKey(kycKey, INVALID_KYC_KEY)) != OK) {
+				return validity;
+			}
+		}
+		if (hasWipeKey) {
+			if ((validity = checkKey(wipeKey, INVALID_WIPE_KEY)) != OK) {
+				return validity;
+			}
+		}
+		if (hasSupplyKey) {
+			if ((validity = checkKey(supplyKey, INVALID_SUPPLY_KEY)) != OK) {
+				return validity;
+			}
+		}
+		if (hasFreezeKey) {
+			if ((validity = checkKey(freezeKey, INVALID_FREEZE_KEY)) != OK) {
+				return validity;
+			}
+		}
+		if (hasFeeScheduleKey) {
+			if ((validity = checkKey(feeScheduleKey, INVALID_CUSTOM_FEE_SCHEDULE_KEY)) != OK) {
+				return validity;
+			}
+		}
 
 		return validity;
 	}
