/*
 * Copyright (C) 2021-2022 Hedera Hashgraph, LLC
 *
 * Licensed under the Apache License, Version 2.0 (the "License");
 * you may not use this file except in compliance with the License.
 * You may obtain a copy of the License at
 *
 *      http://www.apache.org/licenses/LICENSE-2.0
 *
 * Unless required by applicable law or agreed to in writing, software
 * distributed under the License is distributed on an "AS IS" BASIS,
 * WITHOUT WARRANTIES OR CONDITIONS OF ANY KIND, either express or implied.
 * See the License for the specific language governing permissions and
 * limitations under the License.
 */
package com.hedera.services.txns;

import static com.hederahashgraph.api.proto.java.HederaFunctionality.SystemDelete;
import static com.hederahashgraph.api.proto.java.HederaFunctionality.SystemUndelete;

import com.hedera.services.fees.annotations.FunctionKey;
import com.hedera.services.legacy.handler.SmartContractRequestHandler;
import com.hedera.services.txns.consensus.ConsensusLogicModule;
import com.hedera.services.txns.contract.ContractLogicModule;
import com.hedera.services.txns.contract.ContractSysDelTransitionLogic;
import com.hedera.services.txns.contract.ContractSysUndelTransitionLogic;
import com.hedera.services.txns.crypto.CryptoLogicModule;
import com.hedera.services.txns.customfees.CustomFeeSchedules;
import com.hedera.services.txns.customfees.FcmCustomFeeSchedules;
import com.hedera.services.txns.ethereum.EthereumLogicModule;
import com.hedera.services.txns.file.FileLogicModule;
import com.hedera.services.txns.file.FileSysDelTransitionLogic;
import com.hedera.services.txns.file.FileSysUndelTransitionLogic;
import com.hedera.services.txns.network.NetworkLogicModule;
import com.hedera.services.txns.schedule.ScheduleLogicModule;
import com.hedera.services.txns.span.ExpandHandleSpan;
import com.hedera.services.txns.span.SpanMapManager;
import com.hedera.services.txns.submission.BasicSubmissionFlow;
import com.hedera.services.txns.token.TokenLogicModule;
import com.hedera.services.txns.util.UtilLogicModule;
import com.hedera.services.txns.validation.ContextOptionValidator;
import com.hedera.services.txns.validation.OptionValidator;
import com.hedera.services.utils.accessors.AccessorFactory;
import dagger.Binds;
import dagger.Module;
import dagger.Provides;
import dagger.multibindings.IntoMap;
import java.util.List;
<<<<<<< HEAD
import java.util.concurrent.TimeUnit;
=======
>>>>>>> c14f4aae
import javax.inject.Singleton;

@Module(
        includes = {
            FileLogicModule.class,
            TokenLogicModule.class,
            CryptoLogicModule.class,
            NetworkLogicModule.class,
            ContractLogicModule.class,
            EthereumLogicModule.class,
            ScheduleLogicModule.class,
            ConsensusLogicModule.class,
            UtilLogicModule.class
        })
public interface TransactionsModule {
    @Binds
    @Singleton
    SubmissionFlow bindSubmissionFlow(BasicSubmissionFlow basicSubmissionFlow);

    @Binds
    @Singleton
    OptionValidator bindOptionValidator(ContextOptionValidator contextOptionValidator);

    @Binds
    @Singleton
    CustomFeeSchedules bindCustomFeeSchedules(FcmCustomFeeSchedules fcmCustomFeeSchedules);

    @Provides
    @Singleton
    static ExpandHandleSpan provideExpandHandleSpan(
            SpanMapManager spanMapManager, AccessorFactory factory) {
<<<<<<< HEAD
        return new ExpandHandleSpan(10, TimeUnit.SECONDS, spanMapManager, factory);
=======
        return new ExpandHandleSpan(spanMapManager, factory);
>>>>>>> c14f4aae
    }

    @Provides
    @Singleton
    static ContractSysDelTransitionLogic.LegacySystemDeleter provideLegacySystemDeleter(
            SmartContractRequestHandler contracts) {
        return contracts::systemDelete;
    }

    @Provides
    @Singleton
    static ContractSysUndelTransitionLogic.LegacySystemUndeleter provideLegacySystemUndeleter(
            SmartContractRequestHandler contracts) {
        return contracts::systemUndelete;
    }

    @Provides
    @IntoMap
    @FunctionKey(SystemDelete)
    static List<TransitionLogic> provideSystemDeleteLogic(
            FileSysDelTransitionLogic fileSysDelTransitionLogic,
            ContractSysDelTransitionLogic contractSysDelTransitionLogic) {
        return List.of(fileSysDelTransitionLogic, contractSysDelTransitionLogic);
    }

    @Provides
    @IntoMap
    @FunctionKey(SystemUndelete)
    static List<TransitionLogic> provideSystemUndeleteLogic(
            FileSysUndelTransitionLogic fileSysUndelTransitionLogic,
            ContractSysUndelTransitionLogic contractSysUndelTransitionLogic) {
        return List.of(fileSysUndelTransitionLogic, contractSysUndelTransitionLogic);
    }
}<|MERGE_RESOLUTION|>--- conflicted
+++ resolved
@@ -46,10 +46,6 @@
 import dagger.Provides;
 import dagger.multibindings.IntoMap;
 import java.util.List;
-<<<<<<< HEAD
-import java.util.concurrent.TimeUnit;
-=======
->>>>>>> c14f4aae
 import javax.inject.Singleton;
 
 @Module(
@@ -81,11 +77,7 @@
     @Singleton
     static ExpandHandleSpan provideExpandHandleSpan(
             SpanMapManager spanMapManager, AccessorFactory factory) {
-<<<<<<< HEAD
-        return new ExpandHandleSpan(10, TimeUnit.SECONDS, spanMapManager, factory);
-=======
         return new ExpandHandleSpan(spanMapManager, factory);
->>>>>>> c14f4aae
     }
 
     @Provides
