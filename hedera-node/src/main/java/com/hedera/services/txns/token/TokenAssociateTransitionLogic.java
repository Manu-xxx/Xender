--- conflicted
+++ resolved
@@ -21,7 +21,6 @@
  */
 
 import com.hedera.services.context.TransactionContext;
-import com.hedera.services.store.models.Id;
 import com.hedera.services.txns.TransitionLogic;
 import com.hederahashgraph.api.proto.java.ResponseCodeEnum;
 import com.hederahashgraph.api.proto.java.TokenAssociateTransactionBody;
@@ -33,7 +32,9 @@
 import java.util.function.Predicate;
 
 import static com.hedera.services.txns.validation.TokenListChecks.repeatsItself;
-import static com.hederahashgraph.api.proto.java.ResponseCodeEnum.*;
+import static com.hederahashgraph.api.proto.java.ResponseCodeEnum.INVALID_ACCOUNT_ID;
+import static com.hederahashgraph.api.proto.java.ResponseCodeEnum.OK;
+import static com.hederahashgraph.api.proto.java.ResponseCodeEnum.TOKEN_ID_REPEATED_IN_TOKEN_LIST;
 
 /**
  * Provides the state transition for associating tokens to an account.
@@ -52,32 +53,10 @@
 
 	@Override
 	public void doStateTransition() {
-		/* --- Translate from gRPC types --- */
 		final var op = txnCtx.accessor().getTxn().getTokenAssociate();
-<<<<<<< HEAD
-		/* First the account */
-		final var grpcId = op.getAccount();
-		final var accountNum = accountStore.getAccountNumFromAlias(grpcId.getAlias(), grpcId.getAccountNum());
-		final var accountId = new Id(grpcId.getShardNum(), grpcId.getRealmNum(), accountNum);
-		/* And then the tokens */
-		final List<Id> tokenIds = new ArrayList<>();
-		for (final var _grpcId : op.getTokensList()) {
-			tokenIds.add(new Id(_grpcId.getShardNum(), _grpcId.getRealmNum(), _grpcId.getTokenNum()));
-		}
-
-		/* --- Load the model objects --- */
-		final var account = accountStore.loadAccount(accountId);
-		final List<Token> tokens = new ArrayList<>();
-		for (final var tokenId : tokenIds) {
-			final var token = tokenStore.loadToken(tokenId);
-			tokens.add(token);
-		}
-=======
-		final var accountId = Id.fromGrpcAccount(op.getAccount());
->>>>>>> 4d2e9eef
 
 		/* --- Do the business logic --- */
-		associateLogic.associate(accountId, op.getTokensList());
+		associateLogic.associate(op.getAccount(), op.getTokensList());
 	}
 
 	@Override
