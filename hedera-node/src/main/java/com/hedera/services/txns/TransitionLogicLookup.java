--- conflicted
+++ resolved
@@ -52,11 +52,7 @@
 	/**
 	 * Returns the {@link TransitionLogic}, if any, relevant to the given txn.
 	 *
-<<<<<<< HEAD
-	 * @param function the operation of interest
-=======
 	 * @param function to apply
->>>>>>> 10fae20f
 	 * @param txn the txn to find logic for.
 	 * @return relevant transition logic, if it exists.
 	 */
