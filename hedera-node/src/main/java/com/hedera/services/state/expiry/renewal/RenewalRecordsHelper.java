package com.hedera.services.state.expiry.renewal;

/*-
 * ‌
 * Hedera Services Node
 * ​
 * Copyright (C) 2018 - 2021 Hedera Hashgraph, LLC
 * ​
 * Licensed under the Apache License, Version 2.0 (the "License");
 * you may not use this file except in compliance with the License.
 * You may obtain a copy of the License at
 *
 *      http://www.apache.org/licenses/LICENSE-2.0
 *
 * Unless required by applicable law or agreed to in writing, software
 * distributed under the License is distributed on an "AS IS" BASIS,
 * WITHOUT WARRANTIES OR CONDITIONS OF ANY KIND, either express or implied.
 * See the License for the specific language governing permissions and
 * limitations under the License.
 * ‍
 */

import com.hedera.services.context.ServicesContext;
import com.hedera.services.context.properties.GlobalDynamicProperties;
import com.hedera.services.legacy.core.jproto.TxnReceipt;
import com.hedera.services.state.merkle.MerkleEntityId;
import com.hedera.services.state.submerkle.CurrencyAdjustments;
import com.hedera.services.state.submerkle.EntityId;
import com.hedera.services.state.submerkle.ExpirableTxnRecord;
import com.hedera.services.state.submerkle.RichInstant;
import com.hedera.services.state.submerkle.TxnId;
import com.hedera.services.stream.RecordStreamManager;
import com.hedera.services.stream.RecordStreamObject;
import com.hederahashgraph.api.proto.java.AccountID;
import com.hederahashgraph.api.proto.java.Transaction;
<<<<<<< HEAD
import com.hederahashgraph.api.proto.java.TransactionRecord;
import com.hederahashgraph.api.proto.java.TransferList;
=======
>>>>>>> d55cc343
import org.apache.logging.log4j.LogManager;
import org.apache.logging.log4j.Logger;

import java.time.Instant;
import java.util.List;

import static com.hedera.services.state.submerkle.RichInstant.MISSING_INSTANT;

public class RenewalRecordsHelper {
	private static final Logger log = LogManager.getLogger(RenewalRecordsHelper.class);

	private static final Transaction EMPTY_SIGNED_TXN = Transaction.getDefaultInstance();

	private final ServicesContext ctx;
	private final RecordStreamManager recordStreamManager;
	private final GlobalDynamicProperties dynamicProperties;

	private int consensusNanosIncr = 0;
	private Instant cycleStart = null;
	private AccountID funding = null;

	public RenewalRecordsHelper(
			ServicesContext ctx,
			RecordStreamManager recordStreamManager,
			GlobalDynamicProperties dynamicProperties
	) {
		this.ctx = ctx;
		this.recordStreamManager = recordStreamManager;
		this.dynamicProperties = dynamicProperties;
	}

	public void beginRenewalCycle(Instant now) {
		cycleStart = now;
		consensusNanosIncr = 1;
		funding = dynamicProperties.fundingAccount();
	}

	public void streamCryptoRemoval(
			MerkleEntityId id,
			List<EntityId> tokens,
			List<CurrencyAdjustments> tokenAdjustments
	) {
		assertInCycle();

		final var eventTime = cycleStart.plusNanos(consensusNanosIncr++);
		final var grpcId = id.toAccountId();
		final var memo = "Entity " + id.toAbbrevString() + " was automatically deleted.";
		final var record = forCrypto(grpcId, eventTime)
				.setMemo(memo)
				.setTokens(tokens)
				.setTokenAdjustments(tokenAdjustments)
				.build();
		stream(record, eventTime);

		log.debug("Streamed crypto removal record {}", record);
	}

	public void streamCryptoRenewal(MerkleEntityId id, long fee, long newExpiry) {
		assertInCycle();

		final var eventTime = cycleStart.plusNanos(consensusNanosIncr++);
		final var grpcId = id.toAccountId();
		final var memo = "Entity " +
				id.toAbbrevString() +
				" was automatically renewed. New expiration time: " +
				newExpiry +
				".";

		final var record = forCrypto(grpcId, eventTime)
				.setMemo(memo)
				.setTransferList(feeXfers(fee, grpcId))
				.setFee(fee)
				.build();
		stream(record, eventTime);

		log.debug("Streamed crypto renewal record {}", record);
	}

<<<<<<< HEAD
	private void stream(ExpirableTxnRecord record, Instant at) {
		final var rso = new RecordStreamObject(record, EMPTY_SIGNED_TXN, at);
=======
	private void stream(ExpirableTxnRecord expiringRecord, Instant at) {
		final var rso = new RecordStreamObject(expiringRecord, EMPTY_SIGNED_TXN, at);
>>>>>>> d55cc343
		ctx.updateRecordRunningHash(rso.getRunningHash());
		recordStreamManager.addRecordStreamObject(rso);
	}

	public void endRenewalCycle() {
		cycleStart = null;
		consensusNanosIncr = 0;
	}

	private CurrencyAdjustments feeXfers(long amount, AccountID payer) {
		return new CurrencyAdjustments(
				new long[] { amount, -amount },
				List.of(EntityId.fromGrpcAccountId(funding), EntityId.fromGrpcAccountId(payer))
		);
	}

	private ExpirableTxnRecord.Builder forCrypto(AccountID accountId, Instant consensusTime) {
		final var at = RichInstant.fromJava(consensusTime);
		final var id = EntityId.fromGrpcAccountId(accountId);
		final var receipt = new TxnReceipt();
		receipt.setAccountId(id);

		return ExpirableTxnRecord.newBuilder()
				.setTxnId(new TxnId(EntityId.fromGrpcAccountId(accountId), MISSING_INSTANT, false))
				.setReceipt(receipt)
<<<<<<< HEAD
				.setConsensusTimestamp(at);
=======
				.setConsensusTime(at);
>>>>>>> d55cc343
	}

	int getConsensusNanosIncr() {
		return consensusNanosIncr;
	}

	Instant getCycleStart() {
		return cycleStart;
	}

	private void assertInCycle() {
		if (cycleStart == null) {
			throw new IllegalStateException("Cannot stream records if not in a renewal cycle!");
		}
	}
}<|MERGE_RESOLUTION|>--- conflicted
+++ resolved
@@ -33,11 +33,6 @@
 import com.hedera.services.stream.RecordStreamObject;
 import com.hederahashgraph.api.proto.java.AccountID;
 import com.hederahashgraph.api.proto.java.Transaction;
-<<<<<<< HEAD
-import com.hederahashgraph.api.proto.java.TransactionRecord;
-import com.hederahashgraph.api.proto.java.TransferList;
-=======
->>>>>>> d55cc343
 import org.apache.logging.log4j.LogManager;
 import org.apache.logging.log4j.Logger;
 
@@ -116,13 +111,8 @@
 		log.debug("Streamed crypto renewal record {}", record);
 	}
 
-<<<<<<< HEAD
-	private void stream(ExpirableTxnRecord record, Instant at) {
-		final var rso = new RecordStreamObject(record, EMPTY_SIGNED_TXN, at);
-=======
 	private void stream(ExpirableTxnRecord expiringRecord, Instant at) {
 		final var rso = new RecordStreamObject(expiringRecord, EMPTY_SIGNED_TXN, at);
->>>>>>> d55cc343
 		ctx.updateRecordRunningHash(rso.getRunningHash());
 		recordStreamManager.addRecordStreamObject(rso);
 	}
@@ -148,11 +138,7 @@
 		return ExpirableTxnRecord.newBuilder()
 				.setTxnId(new TxnId(EntityId.fromGrpcAccountId(accountId), MISSING_INSTANT, false))
 				.setReceipt(receipt)
-<<<<<<< HEAD
-				.setConsensusTimestamp(at);
-=======
 				.setConsensusTime(at);
->>>>>>> d55cc343
 	}
 
 	int getConsensusNanosIncr() {
