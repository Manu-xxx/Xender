--- conflicted
+++ resolved
@@ -40,13 +40,10 @@
 	public static final int RELEASE_0180_VERSION = 12;
 	public static final int RELEASE_0190_AND_020_VERSION = 13;
 	public static final int RELEASE_0210_VERSION = 14;
+	public static final int RELEASE_0220_VERSION = 15;
 
-<<<<<<< HEAD
-	public static final int MINIMUM_SUPPORTED_VERSION = RELEASE_0180_VERSION;
-=======
 	public static final int MINIMUM_SUPPORTED_VERSION = RELEASE_0190_AND_020_VERSION;
->>>>>>> 8a1ae1ee
-	public static final int CURRENT_VERSION = RELEASE_0210_VERSION;
+	public static final int CURRENT_VERSION = RELEASE_0220_VERSION;
 
 	private StateVersions() {
 		throw new UnsupportedOperationException("Utility Class");
