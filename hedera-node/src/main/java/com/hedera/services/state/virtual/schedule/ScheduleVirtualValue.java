--- conflicted
+++ resolved
@@ -179,11 +179,7 @@
                 .build();
     }
 
-<<<<<<< HEAD
-    public TransactionID scheduledTransactionId() {
-=======
     public final TransactionID scheduledTransactionId() {
->>>>>>> 67166f8e
         if (schedulingAccount == null || schedulingTXValidStart == null) {
             throw new IllegalStateException(
                     "Cannot invoke scheduledTransactionId on a content-addressable view!");
@@ -431,11 +427,7 @@
     }
 
     @VisibleForTesting
-<<<<<<< HEAD
-    public void setAdminKey(JKey adminKey) {
-=======
     public final void setAdminKey(JKey adminKey) {
->>>>>>> 67166f8e
         throwIfImmutable("Cannot change this schedule's adminKey if it's immutable.");
         this.adminKey = adminKey;
     }
