/*
 * Copyright (C) 2020-2022 Hedera Hashgraph, LLC
 *
 * Licensed under the Apache License, Version 2.0 (the "License");
 * you may not use this file except in compliance with the License.
 * You may obtain a copy of the License at
 *
 *      http://www.apache.org/licenses/LICENSE-2.0
 *
 * Unless required by applicable law or agreed to in writing, software
 * distributed under the License is distributed on an "AS IS" BASIS,
 * WITHOUT WARRANTIES OR CONDITIONS OF ANY KIND, either express or implied.
 * See the License for the specific language governing permissions and
 * limitations under the License.
 */
package com.hedera.services.state.exports;

import static com.hedera.services.context.primitives.StateView.doBoundedIteration;
import static com.hedera.services.context.properties.PropertyNames.LEDGER_TOTAL_TINY_BAR_FLOAT;
import static com.hedera.services.exports.FileCompressionUtils.COMPRESSION_ALGORITHM_EXTENSION;
import static com.hedera.services.ledger.HederaLedger.ACCOUNT_ID_COMPARATOR;
import static com.hedera.services.utils.EntityIdUtils.readableId;

import com.hedera.services.ServicesState;
import com.hedera.services.context.annotations.CompositeProps;
import com.hedera.services.context.primitives.StateView;
import com.hedera.services.context.properties.GlobalDynamicProperties;
import com.hedera.services.context.properties.PropertySource;
import com.hedera.services.state.merkle.MerkleAccount;
import com.hedera.services.state.merkle.MerkleToken;
import com.hedera.services.state.merkle.MerkleTokenRelStatus;
import com.hedera.services.stream.proto.AllAccountBalances;
import com.hedera.services.stream.proto.SingleAccountBalances;
import com.hedera.services.stream.proto.TokenUnitBalance;
import com.hedera.services.utils.EntityNum;
import com.hedera.services.utils.EntityNumPair;
import com.hedera.services.utils.MiscUtils;
import com.hedera.services.utils.SystemExits;
import com.hederahashgraph.api.proto.java.AccountID;
import com.hederahashgraph.api.proto.java.Timestamp;
import com.hederahashgraph.api.proto.java.TokenID;
<<<<<<< HEAD
import com.swirlds.common.crypto.Cryptography;
import com.swirlds.common.crypto.HashingOutputStream;
=======
import com.swirlds.common.crypto.Signature;
>>>>>>> 8a6e44df
import com.swirlds.common.system.NodeId;
import com.swirlds.merkle.map.MerkleMap;
import java.io.File;
import java.io.FileOutputStream;
import java.io.IOException;
import java.math.BigInteger;
import java.nio.file.Files;
import java.nio.file.Paths;
import java.security.MessageDigest;
import java.security.NoSuchAlgorithmException;
import java.time.Instant;
import java.util.ArrayList;
import java.util.Comparator;
import java.util.List;
import java.util.concurrent.TimeUnit;
<<<<<<< HEAD
import java.util.function.UnaryOperator;
import java.util.zip.GZIPOutputStream;
=======
import java.util.function.Function;
import javax.inject.Inject;
>>>>>>> 8a6e44df
import javax.inject.Singleton;
import org.apache.commons.lang3.time.StopWatch;
import org.apache.logging.log4j.LogManager;
import org.apache.logging.log4j.Logger;

@Singleton
public class SignedStateBalancesExporter implements BalancesExporter {
    private static final Logger log = LogManager.getLogger(SignedStateBalancesExporter.class);

    private static final String UNKNOWN_EXPORT_DIR = "";
    private static final String BAD_EXPORT_ATTEMPT_ERROR_MSG_TPL = "Could not export to '{}'!";
    private static final String BAD_SIGNING_ATTEMPT_ERROR_MSG_TPL =
            "Could not sign balance file '{}'!";
    private static final String BAD_EXPORT_DIR_ERROR_MSG_TPL =
            "Cannot ensure existence of export dir '{}'!";
    private static final String LOW_NODE_BALANCE_WARN_MSG_TPL =
            "Node '{}' has unacceptably low balance {}!";
    private static final String GOOD_SIGNING_ATTEMPT_DEBUG_MSG_TPL =
            "Created balance signature file '{}'.";

    private static final String PROTO_FILE_EXTENSION = ".pb";

    private Instant nextExportTime = null;

    final long expectedFloat;
    private final SystemExits systemExits;
    private final Function<byte[], Signature> signer;
    private final GlobalDynamicProperties dynamicProperties;

    SigFileWriter sigFileWriter = new StandardSigFileWriter();
    FileHashReader hashReader = new Sha384HashReader();
    DirectoryAssurance directories = loc -> Files.createDirectories(Paths.get(loc));

    private String lastUsedExportDir = UNKNOWN_EXPORT_DIR;
    private BalancesSummary summary;

    private final int exportPeriod;
    private final MessageDigest accountBalanceDigest;

    static final Comparator<SingleAccountBalances> SINGLE_ACCOUNT_BALANCES_COMPARATOR =
            Comparator.comparing(SingleAccountBalances::getAccountID, ACCOUNT_ID_COMPARATOR);

    public SignedStateBalancesExporter(
<<<<<<< HEAD
            SystemExits systemExits,
            @CompositeProps PropertySource properties,
            UnaryOperator<byte[]> signer,
            GlobalDynamicProperties dynamicProperties)
            throws NoSuchAlgorithmException {
=======
            final SystemExits systemExits,
            final @CompositeProps PropertySource properties,
            final Function<byte[], Signature> signer,
            final GlobalDynamicProperties dynamicProperties) {
>>>>>>> 8a6e44df
        this.signer = signer;
        this.systemExits = systemExits;
        this.expectedFloat = properties.getLongProperty(LEDGER_TOTAL_TINY_BAR_FLOAT);
        this.dynamicProperties = dynamicProperties;
        this.exportPeriod = dynamicProperties.balancesExportPeriodSecs();
        this.accountBalanceDigest =
                MessageDigest.getInstance(Cryptography.DEFAULT_DIGEST_TYPE.algorithmName());
    }

    private Instant getFirstExportTime(Instant now, final int exportPeriodInSecs) {
        final long epochSeconds = now.getEpochSecond();
        long elapsedSecs = epochSeconds % exportPeriodInSecs;
        return elapsedSecs == 0
                ? Instant.ofEpochSecond(now.getEpochSecond())
                : Instant.ofEpochSecond(
                        now.plusSeconds(exportPeriodInSecs - elapsedSecs).getEpochSecond());
    }

    Instant getNextExportTime() {
        return nextExportTime;
    }

    @Override
    public boolean isTimeToExport(Instant now) {
        if (!dynamicProperties.shouldExportBalances()) {
            return false;
        }
        if (nextExportTime == null) {
            nextExportTime = getFirstExportTime(now, exportPeriod);
        }
        if (!now.isBefore(nextExportTime)) {
            nextExportTime = nextExportTime.plusSeconds(exportPeriod);
            return true;
        }
        return false;
    }

    @Override
    public void exportBalancesFrom(
            ServicesState signedState, Instant consensusTime, NodeId nodeId) {
        if (!ensureExportDir(signedState.getAccountFromNodeId(nodeId))) {
            return;
        }
        var watch = StopWatch.createStarted();
        summary = summarized(signedState);
        final var expected = BigInteger.valueOf(expectedFloat);
        if (expected.equals(summary.totalFloat())) {
            log.info(
                    "Took {}ms to summarize signed state balances",
                    watch.getTime(TimeUnit.MILLISECONDS));
            toProtoFile(consensusTime);
        } else {
            log.error(
                    "Signed state @ {} had total balance {} not {}; exiting",
                    consensusTime,
                    summary.totalFloat(),
                    expectedFloat);
            systemExits.fail(1);
        }
    }

    private void toProtoFile(Instant exportTimeStamp) {
        var watch = StopWatch.createStarted();

        var builder = AllAccountBalances.newBuilder();
        summarizeAsProto(exportTimeStamp, builder);
        var protoLoc =
                lastUsedExportDir
                        + exportTimeStamp.toString().replace(":", "_")
                        + "_Balances"
                        + (dynamicProperties.shouldCompressAccountBalanceFilesOnCreation()
                                ? PROTO_FILE_EXTENSION + COMPRESSION_ALGORITHM_EXTENSION
                                : PROTO_FILE_EXTENSION);
        boolean exportSucceeded = exportBalancesProtoFile(builder, protoLoc);
        if (exportSucceeded) {
            tryToSign(protoLoc);
        }

        log.info(
                " -> Took {}ms to export and sign proto balances file at {}",
                watch.getTime(TimeUnit.MILLISECONDS),
                exportTimeStamp);
    }

    private void tryToSign(String fileLoc) {
        try {
            var hash = accountBalanceDigest.digest();
            var sig = signer.apply(hash);
            var sigFileLoc = sigFileWriter.writeSigFile(fileLoc, sig.getSignatureBytes(), hash);
            if (log.isDebugEnabled()) {
                log.debug(GOOD_SIGNING_ATTEMPT_DEBUG_MSG_TPL, sigFileLoc);
            }
        } catch (Exception e) {
            log.error(BAD_SIGNING_ATTEMPT_ERROR_MSG_TPL, fileLoc, e);
        }
    }

    private void summarizeAsProto(Instant exportTimeStamp, AllAccountBalances.Builder builder) {
        builder.setConsensusTimestamp(
                Timestamp.newBuilder()
                        .setSeconds(exportTimeStamp.getEpochSecond())
                        .setNanos(exportTimeStamp.getNano()));
        builder.addAllAllAccounts(summary.orderedBalances());
    }

    private boolean exportBalancesProtoFile(
            AllAccountBalances.Builder allAccountsBuilder, String protoLoc) {
        try (final var outputStream =
                        dynamicProperties.shouldCompressAccountBalanceFilesOnCreation()
                                ? new GZIPOutputStream(new FileOutputStream(protoLoc))
                                : new FileOutputStream(protoLoc);
                final var hashingOutputStream =
                        new HashingOutputStream(accountBalanceDigest, outputStream)) {
            allAccountsBuilder.build().writeTo(hashingOutputStream);
            outputStream.flush();
        } catch (IOException e) {
            log.error(BAD_EXPORT_ATTEMPT_ERROR_MSG_TPL, protoLoc, e);
            return false;
        }
        return true;
    }

    BalancesSummary summarized(ServicesState signedState) {
        long nodeBalanceWarnThreshold = dynamicProperties.nodeBalanceWarningThreshold();
        BigInteger totalFloat = BigInteger.valueOf(0L);
        List<SingleAccountBalances> accountBalances = new ArrayList<>();

        var nodeIds = MiscUtils.getNodeAccounts(signedState.addressBook());
        var tokens = signedState.tokens();
        var accounts = signedState.accounts();
        var tokenAssociations = signedState.tokenAssociations();
        for (var entry : accounts.entrySet()) {
            var id = entry.getKey();
            var account = entry.getValue();
            if (!account.isDeleted()) {
                var accountId = id.toGrpcAccountId();
                var balance = account.getBalance();
                if (nodeIds.contains(accountId) && balance < nodeBalanceWarnThreshold) {
                    log.warn(LOW_NODE_BALANCE_WARN_MSG_TPL, readableId(accountId), balance);
                }
                totalFloat = totalFloat.add(BigInteger.valueOf(account.getBalance()));
                SingleAccountBalances.Builder sabBuilder = SingleAccountBalances.newBuilder();
                sabBuilder.setHbarBalance(balance).setAccountID(accountId);
                if (dynamicProperties.shouldExportTokenBalances()) {
                    addTokenBalances(account, sabBuilder, tokens, tokenAssociations);
                }
                accountBalances.add(sabBuilder.build());
            }
        }
        accountBalances.sort(SINGLE_ACCOUNT_BALANCES_COMPARATOR);
        return new BalancesSummary(totalFloat, accountBalances);
    }

    private void addTokenBalances(
            final MerkleAccount account,
            final SingleAccountBalances.Builder sabBuilder,
            final MerkleMap<EntityNum, MerkleToken> tokens,
            final MerkleMap<EntityNumPair, MerkleTokenRelStatus> tokenAssociations) {
        doBoundedIteration(
                tokenAssociations,
                tokens,
                account,
                (token, rel) -> {
                    if (token != StateView.REMOVED_TOKEN) {
                        sabBuilder.addTokenUnitBalances(
                                unitBalanceFrom(token.grpcId(), rel.getBalance()));
                    }
                });
    }

    private TokenUnitBalance unitBalanceFrom(final TokenID id, final long balance) {
        return TokenUnitBalance.newBuilder().setTokenId(id).setBalance(balance).build();
    }

    private boolean ensureExportDir(AccountID node) {
        var correctDir = dynamicProperties.pathToBalancesExportDir();
        if (!lastUsedExportDir.startsWith(correctDir)) {
            var sb = new StringBuilder(correctDir);
            if (!correctDir.endsWith(File.separator)) {
                sb.append(File.separator);
            }
            sb.append("balance").append(readableId(node)).append(File.separator);
            var candidateDir = sb.toString();
            try {
                directories.ensureExistenceOf(candidateDir);
                lastUsedExportDir = candidateDir;
            } catch (IOException e) {
                log.error(BAD_EXPORT_DIR_ERROR_MSG_TPL, candidateDir);
                return false;
            }
        }
        return true;
    }
}<|MERGE_RESOLUTION|>--- conflicted
+++ resolved
@@ -39,12 +39,9 @@
 import com.hederahashgraph.api.proto.java.AccountID;
 import com.hederahashgraph.api.proto.java.Timestamp;
 import com.hederahashgraph.api.proto.java.TokenID;
-<<<<<<< HEAD
 import com.swirlds.common.crypto.Cryptography;
 import com.swirlds.common.crypto.HashingOutputStream;
-=======
 import com.swirlds.common.crypto.Signature;
->>>>>>> 8a6e44df
 import com.swirlds.common.system.NodeId;
 import com.swirlds.merkle.map.MerkleMap;
 import java.io.File;
@@ -60,13 +57,10 @@
 import java.util.Comparator;
 import java.util.List;
 import java.util.concurrent.TimeUnit;
-<<<<<<< HEAD
+import java.util.function.Function;
+import javax.inject.Inject;
 import java.util.function.UnaryOperator;
 import java.util.zip.GZIPOutputStream;
-=======
-import java.util.function.Function;
-import javax.inject.Inject;
->>>>>>> 8a6e44df
 import javax.inject.Singleton;
 import org.apache.commons.lang3.time.StopWatch;
 import org.apache.logging.log4j.LogManager;
@@ -110,18 +104,10 @@
             Comparator.comparing(SingleAccountBalances::getAccountID, ACCOUNT_ID_COMPARATOR);
 
     public SignedStateBalancesExporter(
-<<<<<<< HEAD
-            SystemExits systemExits,
-            @CompositeProps PropertySource properties,
-            UnaryOperator<byte[]> signer,
-            GlobalDynamicProperties dynamicProperties)
-            throws NoSuchAlgorithmException {
-=======
             final SystemExits systemExits,
             final @CompositeProps PropertySource properties,
             final Function<byte[], Signature> signer,
-            final GlobalDynamicProperties dynamicProperties) {
->>>>>>> 8a6e44df
+            final GlobalDynamicProperties dynamicProperties) throws NoSuchAlgorithmException {
         this.signer = signer;
         this.systemExits = systemExits;
         this.expectedFloat = properties.getLongProperty(LEDGER_TOTAL_TINY_BAR_FLOAT);
