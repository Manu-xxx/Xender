--- conflicted
+++ resolved
@@ -55,15 +55,11 @@
 public class SolidityFnResult implements SelfSerializable {
 	private static final byte[] MISSING_BYTES = new byte[0];
 
-<<<<<<< HEAD
 	static final int RELEASE_021_VERSION = 2;
 	static final int MERKLE_VERSION = 2;
 
-=======
 	static final int PRE_RELEASE_0230_VERSION = 1;
 	static final int RELEASE_0230_VERSION = 2;
-	static final int MERKLE_VERSION = 2;
->>>>>>> 42732299
 	static final long RUNTIME_CONSTRUCTABLE_ID = 0x2055c5c03ff84eb4L;
 
 	static DomainSerdes serdes = new DomainSerdes();
@@ -96,11 +92,8 @@
 			long gasUsed,
 			List<SolidityLog> logs,
 			List<EntityId> createdContractIds,
-<<<<<<< HEAD
-			Map<Address, Map<Bytes, Pair<Bytes, Bytes>>> stateChanges
-=======
+			Map<Address, Map<Bytes, Pair<Bytes, Bytes>>> stateChanges,
 			byte[] evmAddress
->>>>>>> 42732299
 	) {
 		this.contractId = contractId;
 		this.result = result;
@@ -109,11 +102,8 @@
 		this.gasUsed = gasUsed;
 		this.logs = logs;
 		this.createdContractIds = createdContractIds;
-<<<<<<< HEAD
 		this.stateChanges = stateChanges;
-=======
 		this.evmAddress = evmAddress;
->>>>>>> 42732299
 	}
 
 	/* --- SelfSerializable --- */
@@ -136,7 +126,6 @@
 		contractId = serdes.readNullableSerializable(in);
 		logs = in.readSerializableList(MAX_LOGS, true, SolidityLog::new);
 		createdContractIds = in.readSerializableList(MAX_CREATED_IDS, true, EntityId::new);
-<<<<<<< HEAD
 		if (version > RELEASE_021_VERSION) {
 			int contractLen = in.readInt();
 			final Map<Address, Map<Bytes, Pair<Bytes, Bytes>>> state = new HashMap<>(contractLen);
@@ -158,10 +147,9 @@
 			stateChanges = state;
 		} else {
 			stateChanges = Map.of();
-=======
+		}
 		if (version >= RELEASE_0230_VERSION) {
 			evmAddress = in.readByteArray(MAX_ADDRESS_BYTES);
->>>>>>> 42732299
 		}
 	}
 
@@ -174,8 +162,6 @@
 		serdes.writeNullableSerializable(contractId, out);
 		out.writeSerializableList(logs, true, true);
 		out.writeSerializableList(createdContractIds, true, true);
-<<<<<<< HEAD
-
 		out.write(stateChanges.size());
 		for (Map.Entry<Address, Map<Bytes, Pair<Bytes, Bytes>>> entry : stateChanges.entrySet()) {
 			out.writeByteArray(entry.getKey().trimLeadingZeros().toArrayUnsafe());
@@ -193,11 +179,7 @@
 				}
 			}
 		}
-
-
-=======
 		out.writeByteArray(evmAddress);
->>>>>>> 42732299
 	}
 
 	/* --- Object --- */
@@ -271,13 +253,10 @@
 		return createdContractIds;
 	}
 
-<<<<<<< HEAD
 	public Map<Address, Map<Bytes, Pair<Bytes, Bytes>>> getStateChanges() {
 		return stateChanges;
 	}
 
-	/* --- Helpers --- */
-=======
 	public byte[] getEvmAddress() {
 		return evmAddress;
 	}
@@ -285,7 +264,6 @@
 	public void setEvmAddress(final byte[] evmAddress) {
 		this.evmAddress = evmAddress;
 	}
->>>>>>> 42732299
 
 	/* --- Helpers --- */
 	public static SolidityFnResult fromGrpc(final ContractFunctionResult that) {
@@ -296,7 +274,6 @@
 				that.getBloom().isEmpty() ? MISSING_BYTES : that.getBloom().toByteArray(),
 				that.getGasUsed(),
 				that.getLogInfoList().stream().map(SolidityLog::fromGrpc).toList(),
-<<<<<<< HEAD
 				that.getCreatedContractIDsList().stream().map(EntityId::fromGrpcContractId).collect(toList()),
 				that.getStateChangesList().stream().collect(Collectors.toMap(
 						csc -> Address.wrap(Bytes.wrap(asSolidityAddress(csc.getContractID()))),
@@ -310,12 +287,9 @@
 								() -> new TreeMap<>(BytesComparator.INSTANCE)
 						)),
 						(l, r) -> l,
-						() -> new TreeMap<>(BytesComparator.INSTANCE)))
+						() -> new TreeMap<>(BytesComparator.INSTANCE))),
+				that.hasEvmAddress() ? that.getEvmAddress().getValue().toByteArray() : MISSING_BYTES);
 		);
-=======
-				that.getCreatedContractIDsList().stream().map(EntityId::fromGrpcContractId).toList(),
-				that.hasEvmAddress() ? that.getEvmAddress().getValue().toByteArray() : MISSING_BYTES);
->>>>>>> 42732299
 	}
 
 	public ContractFunctionResult toGrpc() {
@@ -335,7 +309,6 @@
 		if (isNotEmpty(createdContractIds)) {
 			grpc.addAllCreatedContractIDs(createdContractIds.stream().map(EntityId::toGrpcContractId).toList());
 		}
-<<<<<<< HEAD
 		for (var stateChanges : stateChanges.entrySet()) {
 			var contractStateChange = ContractStateChange.newBuilder().setContractID(
 					EntityIdUtils.contractParsedFromSolidityAddress(stateChanges.getKey().toArrayUnsafe()));
@@ -354,9 +327,7 @@
 			}
 			grpc.addStateChanges(contractStateChange);
 		}
-=======
 		grpc.setEvmAddress(BytesValue.newBuilder().setValue(ByteString.copyFrom(evmAddress)));
->>>>>>> 42732299
 		return grpc.build();
 	}
 }