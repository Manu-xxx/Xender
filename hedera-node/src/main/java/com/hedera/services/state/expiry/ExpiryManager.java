package com.hedera.services.state.expiry;

/*-
 * ‌
 * Hedera Services Node
 * ​
 * Copyright (C) 2018 - 2021 Hedera Hashgraph, LLC
 * ​
 * Licensed under the Apache License, Version 2.0 (the "License");
 * you may not use this file except in compliance with the License.
 * You may obtain a copy of the License at
 * 
 *      http://www.apache.org/licenses/LICENSE-2.0
 * 
 * Unless required by applicable law or agreed to in writing, software
 * distributed under the License is distributed on an "AS IS" BASIS,
 * WITHOUT WARRANTIES OR CONDITIONS OF ANY KIND, either express or implied.
 * See the License for the specific language governing permissions and
 * limitations under the License.
 * ‍
 */

import com.hedera.services.config.HederaNumbers;
import com.hedera.services.records.RecordCache;
import com.hedera.services.records.TxnIdRecentHistory;
import com.hedera.services.state.merkle.MerkleAccount;
import com.hedera.services.state.merkle.MerkleEntityId;
import com.hedera.services.state.merkle.MerkleSchedule;
import com.hedera.services.state.submerkle.EntityId;
import com.hedera.services.state.submerkle.ExpirableTxnRecord;
import com.hedera.services.store.schedule.ScheduleStore;
import com.hederahashgraph.api.proto.java.AccountID;
import com.hederahashgraph.api.proto.java.TransactionID;
import com.swirlds.fcmap.FCMap;
import com.swirlds.fcqueue.FCQueue;
import org.apache.commons.lang3.tuple.Pair;

import java.util.AbstractMap;
import java.util.ArrayList;
import java.util.List;
import java.util.Map;
import java.util.function.Consumer;
import java.util.function.Supplier;

import static java.util.Comparator.comparing;

/**
 * Manager of two queues of expiration events---one for payer records, one for schedule entities.
 *
 * There are two management responsibilities:
 * <ol>
 *    <li>On restart or reconnect, rebuild the expiration queues from state.</li>
 *    <li>At the first consensus second an entity is expired, remove it from its parent collection.</li>
 * </ol>
 */
public class ExpiryManager {
	private final long shard, realm;

	private final RecordCache recordCache;
	private final ScheduleStore scheduleStore;
	private final Map<TransactionID, TxnIdRecentHistory> txnHistories;
	private final Supplier<FCMap<MerkleEntityId, MerkleAccount>> accounts;
	private final Supplier<FCMap<MerkleEntityId, MerkleSchedule>> schedules;

	private final MonotonicFullQueueExpiries<Long> payerRecordExpiries =
			new MonotonicFullQueueExpiries<>();
	private final MonotonicFullQueueExpiries<Pair<Long, Consumer<EntityId>>> shortLivedEntityExpiries =
			new MonotonicFullQueueExpiries<>();

	public ExpiryManager(
			RecordCache recordCache,
			ScheduleStore scheduleStore,
			HederaNumbers hederaNums,
			Map<TransactionID, TxnIdRecentHistory> txnHistories,
			Supplier<FCMap<MerkleEntityId, MerkleAccount>> accounts,
			Supplier<FCMap<MerkleEntityId, MerkleSchedule>> schedules
	) {
		this.accounts = accounts;
		this.schedules = schedules;
		this.recordCache = recordCache;
		this.txnHistories = txnHistories;
		this.scheduleStore = scheduleStore;

		this.shard = hederaNums.shard();
		this.realm = hederaNums.realm();
	}

	/**
	 * Purges any references to expired entities (at this time, records or schedules).
	 *
	 * @param now the consensus second
	 */
	public void purge(long now) {
		purgeExpiredRecordsAt(now);
		purgeExpiredShortLivedEntities(now);
	}

	/**
	 * Begins tracking an expiration event.
	 *
	 * @param event the expiration event to track
	 * @param expiry the earliest consensus second at which it should fire
	 */
	public void trackExpirationEvent(Pair<Long, Consumer<EntityId>> event, long expiry) {
		shortLivedEntityExpiries.track(event, expiry);
	}

	/**
	 * When payer records are in state (true by default), upon restart or reconnect the
	 * expiry manager needs to rebuild its expiration queue so it can correctly purge
<<<<<<< HEAD
	 * these records as their 180s lifetimes expire.
=======
	 * these records as their lifetimes (default 180s) expire.
>>>>>>> 9faa1b05
	 *
	 * <b>IMPORTANT:</b> As a side-effect, this method re-stages the injected
	 * {@code txnHistories} map with the recent histories of the {@link TransactionID}s
	 * from records in state.
	 */
	public void reviewExistingPayerRecords() {
		recordCache.reset();
		txnHistories.clear();
		payerRecordExpiries.reset();

		final var _payerExpiries = new ArrayList<Map.Entry<Long, Long>>();
		final var currentAccounts = accounts.get();
		currentAccounts.forEach((id, account) -> stageExpiringRecords(id.getNum(), account.records(), _payerExpiries));
		_payerExpiries.sort(comparing(Map.Entry<Long, Long>::getValue).thenComparing(Map.Entry::getKey));
		_payerExpiries.forEach(entry -> payerRecordExpiries.track(entry.getKey(), entry.getValue()));

		txnHistories.values().forEach(TxnIdRecentHistory::observeStaged);
	}

	/**
	 * Entities that typically expire on the order of days or months (topics, accounts, tokens, etc.)
	 * are monitored and automatically renewed or removed by the {@link EntityAutoRenewal} process.
	 *
	 * The only entities that currently qualify as "short-lived" are schedule entities, which have
	 * a default expiration time of 30 minutes. So this method's only function is to scan the
	 * current {@code schedules} FCM and enqueue their expiration events.
	 */
	public void reviewExistingShortLivedEntities() {
		shortLivedEntityExpiries.reset();

		final var _shortLivedEntityExpiries = new ArrayList<Map.Entry<Pair<Long, Consumer<EntityId>>, Long>>();
		schedules.get().forEach((id, schedule) -> {
			Consumer<EntityId> consumer = scheduleStore::expire;
			var pair = Pair.of(id.getNum(), consumer);
			_shortLivedEntityExpiries.add(new AbstractMap.SimpleImmutableEntry<>(pair, schedule.expiry()));
		});

		_shortLivedEntityExpiries.sort(comparing(Map.Entry<Pair<Long, Consumer<EntityId>>, Long>::getValue).
				thenComparing(entry -> entry.getKey().getKey()));
		_shortLivedEntityExpiries.forEach(entry -> shortLivedEntityExpiries.track(entry.getKey(), entry.getValue()));
	}

	void trackRecordInState(AccountID owner, long expiry) {
		payerRecordExpiries.track(owner.getAccountNum(), expiry);
	}

	private void purgeExpiredRecordsAt(long now) {
		final var currentAccounts = accounts.get();
		while (payerRecordExpiries.hasExpiringAt(now)) {
			final var key = new MerkleEntityId(shard, realm, payerRecordExpiries.expireNextAt(now));

			final var mutableAccount = currentAccounts.getForModify(key);
			final var mutableRecords = mutableAccount.records();
			purgeExpiredFrom(mutableRecords, now);

			currentAccounts.replace(key, mutableAccount);
		}
		recordCache.forgetAnyOtherExpiredHistory(now);
	}

	private void purgeExpiredFrom(FCQueue<ExpirableTxnRecord> records, long now) {
		ExpirableTxnRecord nextRecord;
		while ((nextRecord = records.peek()) != null && nextRecord.getExpiry() <= now) {
			nextRecord = records.poll();
			final var txnId = nextRecord.getTxnId().toGrpc();
			final var history = txnHistories.get(txnId);
			if (history != null) {
				history.forgetExpiredAt(now);
				if (history.isForgotten()) {
					txnHistories.remove(txnId);
				}
			}
		}
	}

	private void purgeExpiredShortLivedEntities(long now) {
		while (shortLivedEntityExpiries.hasExpiringAt(now)) {
			var current = shortLivedEntityExpiries.expireNextAt(now);
			current.getValue().accept(entityWith(current.getKey()));
		}
	}

	private void stageExpiringRecords(
			Long num,
			FCQueue<ExpirableTxnRecord> records,
			List<Map.Entry<Long, Long>> expiries
	) {
		long lastAdded = -1;
		for (ExpirableTxnRecord record : records) {
			stage(record);
			var expiry = record.getExpiry();
			if (expiry != lastAdded) {
				expiries.add(new AbstractMap.SimpleImmutableEntry<>(num, expiry));
				lastAdded = expiry;
			}
		}
	}

	private void stage(ExpirableTxnRecord record) {
		final var txnId = record.getTxnId().toGrpc();
		txnHistories.computeIfAbsent(txnId, ignore -> new TxnIdRecentHistory()).stage(record);
	}

	private EntityId entityWith(long num) {
		return new EntityId(shard, realm, num);
	}

	MonotonicFullQueueExpiries<Pair<Long, Consumer<EntityId>>> getShortLivedEntityExpiries() {
		return shortLivedEntityExpiries;
	}
}<|MERGE_RESOLUTION|>--- conflicted
+++ resolved
@@ -108,11 +108,7 @@
 	/**
 	 * When payer records are in state (true by default), upon restart or reconnect the
 	 * expiry manager needs to rebuild its expiration queue so it can correctly purge
-<<<<<<< HEAD
-	 * these records as their 180s lifetimes expire.
-=======
 	 * these records as their lifetimes (default 180s) expire.
->>>>>>> 9faa1b05
 	 *
 	 * <b>IMPORTANT:</b> As a side-effect, this method re-stages the injected
 	 * {@code txnHistories} map with the recent histories of the {@link TransactionID}s
