--- conflicted
+++ resolved
@@ -96,13 +96,8 @@
 			byte[] hash,
 			TxnAccessor accessor,
 			Instant consensusTime,
-<<<<<<< HEAD
-			TxnReceipt receipt,
-			ServicesContext ctx
-=======
 			TxnReceipt receipt, 
                         ServicesContext ctx
->>>>>>> 6b1b42f7
 	) {
 		final long amount = ctx.narratedCharging().totalFeesChargedToPayer() + otherNonThresholdFees;
 		final TransferList transfersList = ctx.ledger().netTransfersInTxn();
