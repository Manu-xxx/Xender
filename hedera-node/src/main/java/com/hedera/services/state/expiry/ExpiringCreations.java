--- conflicted
+++ resolved
@@ -27,13 +27,9 @@
 import com.hedera.services.state.merkle.MerkleEntityId;
 import com.hedera.services.state.submerkle.ExpirableTxnRecord;
 import com.hederahashgraph.api.proto.java.AccountID;
-<<<<<<< HEAD
-=======
-import com.hederahashgraph.api.proto.java.TransactionRecord;
 import com.swirlds.fcmap.FCMap;
 
 import java.util.function.Supplier;
->>>>>>> e29caddc
 
 public class ExpiringCreations implements EntityCreator {
 	private RecordCache recordCache;
@@ -59,31 +55,15 @@
 
 	@Override
 	public ExpirableTxnRecord createExpiringRecord(
-<<<<<<< HEAD
-			AccountID id,
-			ExpirableTxnRecord expiringRecord,
+			AccountID payer,
+			ExpirableTxnRecord record,
 			long now,
 			long submittingMember
 	) {
 		long expiry = now + dynamicProperties.cacheRecordsTtl();
-		expiringRecord.setExpiry(expiry);
-		expiringRecord.setSubmittingMember(submittingMember);
+		record.setExpiry(expiry);
+		record.setSubmittingMember(submittingMember);
 
-		manageRecord(id, expiringRecord);
-
-		return expiringRecord;
-	}
-
-	private void manageRecord(AccountID owner, ExpirableTxnRecord record) {
-=======
-			AccountID payer,
-			TransactionRecord grpcRecord,
-			long now,
-			long submittingMember
-	) {
-		final var record = buildFrom(grpcRecord, now, submittingMember);
-
->>>>>>> e29caddc
 		if (dynamicProperties.shouldKeepRecordsInState()) {
 			final var key = MerkleEntityId.fromAccountId(payer);
 			addToState(key, record);
@@ -101,12 +81,4 @@
 		mutableAccount.records().offer(record);
 		currentAccounts.replace(key, mutableAccount);
 	}
-
-	private ExpirableTxnRecord buildFrom(TransactionRecord grpcRecord, long now, long submittingMember) {
-		final var expiringRecord = ExpirableTxnRecord.fromGprc(grpcRecord);
-		long expiry = now + dynamicProperties.cacheRecordsTtl();
-		expiringRecord.setExpiry(expiry);
-		expiringRecord.setSubmittingMember(submittingMember);
-		return expiringRecord;
-	}
 }