package com.hedera.services.state;

/*-
 * ‌
 * Hedera Services Node
 * ​
 * Copyright (C) 2018 - 2021 Hedera Hashgraph, LLC
 * ​
 * Licensed under the Apache License, Version 2.0 (the "License");
 * you may not use this file except in compliance with the License.
 * You may obtain a copy of the License at
 *
 *      http://www.apache.org/licenses/LICENSE-2.0
 *
 * Unless required by applicable law or agreed to in writing, software
 * distributed under the License is distributed on an "AS IS" BASIS,
 * WITHOUT WARRANTIES OR CONDITIONS OF ANY KIND, either express or implied.
 * See the License for the specific language governing permissions and
 * limitations under the License.
 * ‍
 */

<<<<<<< HEAD
=======
import com.google.protobuf.ByteString;
import com.hedera.services.context.ServicesContext;
>>>>>>> bf352e31
import com.hedera.services.legacy.core.jproto.TxnReceipt;
import com.hedera.services.records.RecordCache;
import com.hedera.services.state.submerkle.ExpirableTxnRecord;
import com.hedera.services.utils.TxnAccessor;
import com.hederahashgraph.api.proto.java.AccountID;
<<<<<<< HEAD
import com.hederahashgraph.api.proto.java.Timestamp;
=======
>>>>>>> bf352e31

import java.time.Instant;

public interface EntityCreator {
	/**
	 * setter for {@link RecordCache} in {@link EntityCreator}
	 *
	 * @param recordCache
	 * 		record cache
	 */
	void setRecordCache(RecordCache recordCache);

	/**
	 * Sets needed properties like expiry and submitting member to {@link ExpirableTxnRecord} and adds record to state
	 * based on {@code GlobalDynamicProperties.cacheRecordsTtl}. If not it is added to be tracked for Expiry to {@link
	 * RecordCache}
	 *
	 * @param id
	 * 		account id
	 * @param expiringRecord
	 * 		expirable transaction record
	 * @param now
	 * 		consensus timestamp
	 * @param submittingMember
	 * 		submitting member
	 * @return
	 */
<<<<<<< HEAD
	ExpirableTxnRecord saveExpiringRecord(
			AccountID id,
			ExpirableTxnRecord expiringRecord,
			long now,
			long submittingMember);
=======
	ExpirableTxnRecord saveExpiringRecord(AccountID id, ExpirableTxnRecord expiringRecord, long now, long submittingMember);
>>>>>>> bf352e31

	/**
	 * Build {@link ExpirableTxnRecord.Builder} when the record is finalized before committing
	 * the active transaction
	 *
	 * @param otherNonThresholdFees
	 * 		part of fees
	 * @param hash
	 * 		transaction hash
	 * @param accessor
	 * 		transaction accessor
	 * @param consensusTime
<<<<<<< HEAD
	 * 		consensus timestamp
=======
	 * 		consensus time
>>>>>>> bf352e31
	 * @param receipt
	 * 		transaction receipt
	 * @return
	 */
<<<<<<< HEAD
	ExpirableTxnRecord.Builder buildExpiringRecord(
			long otherNonThresholdFees,
			byte[] hash,
			TxnAccessor accessor,
			Instant consensusTime,
			TxnReceipt receipt);
=======
	ExpirableTxnRecord.Builder buildExpiringRecord(long otherNonThresholdFees, ByteString hash, TxnAccessor accessor,
			Instant consensusTime, TxnReceipt receipt, ServicesContext ctx);
>>>>>>> bf352e31

	/**
	 * Build a {@link ExpirableTxnRecord.Builder} for a transaction failed to commit
	 *
	 * @param accessor
	 * 		transaction accessor
	 * @param consensusTimestamp
	 * 		consensus timestamp
	 * @return
	 */
	ExpirableTxnRecord.Builder buildFailedExpiringRecord(TxnAccessor accessor, Instant consensusTimestamp);
}<|MERGE_RESOLUTION|>--- conflicted
+++ resolved
@@ -20,20 +20,12 @@
  * ‍
  */
 
-<<<<<<< HEAD
-=======
-import com.google.protobuf.ByteString;
 import com.hedera.services.context.ServicesContext;
->>>>>>> bf352e31
 import com.hedera.services.legacy.core.jproto.TxnReceipt;
 import com.hedera.services.records.RecordCache;
 import com.hedera.services.state.submerkle.ExpirableTxnRecord;
 import com.hedera.services.utils.TxnAccessor;
 import com.hederahashgraph.api.proto.java.AccountID;
-<<<<<<< HEAD
-import com.hederahashgraph.api.proto.java.Timestamp;
-=======
->>>>>>> bf352e31
 
 import java.time.Instant;
 
@@ -61,15 +53,11 @@
 	 * 		submitting member
 	 * @return
 	 */
-<<<<<<< HEAD
 	ExpirableTxnRecord saveExpiringRecord(
 			AccountID id,
 			ExpirableTxnRecord expiringRecord,
 			long now,
 			long submittingMember);
-=======
-	ExpirableTxnRecord saveExpiringRecord(AccountID id, ExpirableTxnRecord expiringRecord, long now, long submittingMember);
->>>>>>> bf352e31
 
 	/**
 	 * Build {@link ExpirableTxnRecord.Builder} when the record is finalized before committing
@@ -82,26 +70,18 @@
 	 * @param accessor
 	 * 		transaction accessor
 	 * @param consensusTime
-<<<<<<< HEAD
-	 * 		consensus timestamp
-=======
 	 * 		consensus time
->>>>>>> bf352e31
 	 * @param receipt
 	 * 		transaction receipt
 	 * @return
 	 */
-<<<<<<< HEAD
 	ExpirableTxnRecord.Builder buildExpiringRecord(
 			long otherNonThresholdFees,
 			byte[] hash,
 			TxnAccessor accessor,
 			Instant consensusTime,
-			TxnReceipt receipt);
-=======
-	ExpirableTxnRecord.Builder buildExpiringRecord(long otherNonThresholdFees, ByteString hash, TxnAccessor accessor,
-			Instant consensusTime, TxnReceipt receipt, ServicesContext ctx);
->>>>>>> bf352e31
+			TxnReceipt receipt,
+                        ServicesContext ctx);
 
 	/**
 	 * Build a {@link ExpirableTxnRecord.Builder} for a transaction failed to commit
