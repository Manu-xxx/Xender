--- conflicted
+++ resolved
@@ -210,11 +210,7 @@
 		resolutionTime = serdes.readNullableInstant(in);
 		int numSignatories = in.readInt();
 		while (numSignatories-- > 0) {
-<<<<<<< HEAD
-			witnessValidEd25519Signature(in.readByteArray(MAX_NUM_PUBKEY_BYTES));
-=======
 			witnessValidSignature(in.readByteArray(MAX_NUM_PUBKEY_BYTES));
->>>>>>> 8a1ae1ee
 		}
 		if (version >= RELEASE_0180_VERSION) {
 			number = in.readInt();
