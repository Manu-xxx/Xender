package com.hedera.services.state.merkle;

/*-
 * ‌
 * Hedera Services Node
 * ​
 * Copyright (C) 2018 - 2021 Hedera Hashgraph, LLC
 * ​
 * Licensed under the Apache License, Version 2.0 (the "License");
 * you may not use this file except in compliance with the License.
 * You may obtain a copy of the License at
 *
 *      http://www.apache.org/licenses/LICENSE-2.0
 *
 * Unless required by applicable law or agreed to in writing, software
 * distributed under the License is distributed on an "AS IS" BASIS,
 * WITHOUT WARRANTIES OR CONDITIONS OF ANY KIND, either express or implied.
 * See the License for the specific language governing permissions and
 * limitations under the License.
 * ‍
 */

import com.google.common.base.MoreObjects;
import com.hedera.services.legacy.core.jproto.JKey;
import com.hedera.services.state.enums.TokenSupplyType;
import com.hedera.services.state.enums.TokenType;
import com.hedera.services.state.serdes.DomainSerdes;
import com.hedera.services.state.submerkle.EntityId;
import com.hedera.services.state.submerkle.FcCustomFee;
import com.hederahashgraph.api.proto.java.CustomFee;
import com.swirlds.common.io.SerializableDataInputStream;
import com.swirlds.common.io.SerializableDataOutputStream;
import com.swirlds.common.merkle.utility.AbstractMerkleLeaf;

import java.io.IOException;
import java.util.ArrayList;
import java.util.Collections;
import java.util.List;
import java.util.Objects;
import java.util.Optional;

import static com.hedera.services.legacy.core.jproto.JKey.equalUpToDecodability;
import static com.hedera.services.state.merkle.MerkleAccountState.DEFAULT_MEMO;
import static com.hedera.services.utils.MiscUtils.describe;
import static java.util.Collections.unmodifiableList;
import static java.util.stream.Collectors.toList;

public class MerkleToken extends AbstractMerkleLeaf {
	static final int PRE_RELEASE_0120_VERSION = 1;
	static final int RELEASE_0120_VERSION = 2;
	static final int RELEASE_0160_VERSION = 3;

	static final int MERKLE_VERSION = RELEASE_0160_VERSION;
	static final long RUNTIME_CONSTRUCTABLE_ID = 0xd23ce8814b35fc2fL;

	static DomainSerdes serdes = new DomainSerdes();

	private static final long UNUSED_AUTO_RENEW_PERIOD = -1L;
	private static final int UPPER_BOUND_MEMO_UTF8_BYTES = 1024;

	public static final JKey UNUSED_KEY = null;
	public static final int UPPER_BOUND_SYMBOL_UTF8_BYTES = 1024;
	public static final int UPPER_BOUND_TOKEN_NAME_UTF8_BYTES = 1024;

	private TokenType tokenType;
	private TokenSupplyType supplyType;
	private int decimals;
	private long lastUsedSerialNumber;
	private long expiry;
	private long maxSupply;
	private long totalSupply;
	private long autoRenewPeriod = UNUSED_AUTO_RENEW_PERIOD;
	private JKey adminKey = UNUSED_KEY;
	private JKey kycKey = UNUSED_KEY;
	private JKey wipeKey = UNUSED_KEY;
	private JKey supplyKey = UNUSED_KEY;
	private JKey freezeKey = UNUSED_KEY;
	private JKey feeScheduleKey = UNUSED_KEY;
	private String symbol;
	private String name;
	private String memo = DEFAULT_MEMO;
	private boolean deleted;
	private boolean accountsFrozenByDefault;
	private boolean accountsKycGrantedByDefault;
	private EntityId treasury;
	private EntityId autoRenewAccount = null;
	private List<FcCustomFee> feeSchedule = Collections.emptyList();

	public MerkleToken() {
		/* No-op. */
	}

	public MerkleToken(
			long expiry,
			long totalSupply,
			int decimals,
			String symbol,
			String name,
			boolean accountsFrozenByDefault,
			boolean accountKycGrantedByDefault,
			EntityId treasury
	) {
		this.expiry = expiry;
		this.totalSupply = totalSupply;
		this.decimals = decimals;
		this.symbol = symbol;
		this.name = name;
		this.accountsFrozenByDefault = accountsFrozenByDefault;
		this.accountsKycGrantedByDefault = accountKycGrantedByDefault;
		this.treasury = treasury;
	}

	/* Object */
	@Override
	public boolean equals(Object o) {
		if (this == o) {
			return true;
		}
		if (o == null || MerkleToken.class != o.getClass()) {
			return false;
		}

		var that = (MerkleToken) o;
		return this.tokenType == that.tokenType &&
				this.supplyType == that.supplyType &&
				this.expiry == that.expiry &&
				this.autoRenewPeriod == that.autoRenewPeriod &&
				this.deleted == that.deleted &&
				this.maxSupply == that.maxSupply &&
				this.totalSupply == that.totalSupply &&
				this.decimals == that.decimals &&
				this.lastUsedSerialNumber == that.lastUsedSerialNumber &&
				this.accountsFrozenByDefault == that.accountsFrozenByDefault &&
				this.accountsKycGrantedByDefault == that.accountsKycGrantedByDefault &&
				Objects.equals(this.symbol, that.symbol) &&
				Objects.equals(this.name, that.name) &&
				Objects.equals(this.memo, that.memo) &&
				Objects.equals(this.treasury, that.treasury) &&
				Objects.equals(this.autoRenewAccount, that.autoRenewAccount) &&
				equalUpToDecodability(this.wipeKey, that.wipeKey) &&
				equalUpToDecodability(this.supplyKey, that.supplyKey) &&
				equalUpToDecodability(this.adminKey, that.adminKey) &&
				equalUpToDecodability(this.freezeKey, that.freezeKey) &&
				equalUpToDecodability(this.kycKey, that.kycKey) &&
				equalUpToDecodability(this.feeScheduleKey, that.feeScheduleKey) &&
				Objects.equals(this.feeSchedule, that.feeSchedule);
	}

	@Override
	public int hashCode() {
		return Objects.hash(
				tokenType,
				supplyType,
				expiry,
				deleted,
				maxSupply,
				totalSupply,
				decimals,
				lastUsedSerialNumber,
				adminKey,
				freezeKey,
				kycKey,
				wipeKey,
				supplyKey,
				symbol,
				name,
				memo,
				accountsFrozenByDefault,
				accountsKycGrantedByDefault,
				treasury,
				autoRenewAccount,
				autoRenewPeriod,
				feeSchedule,
				feeScheduleKey);
	}

	/* --- Bean --- */
	@Override
	public String toString() {
		return MoreObjects.toStringHelper(MerkleToken.class)
				.omitNullValues()
				.add("tokenType", tokenType)
				.add("supplyType", supplyType)
				.add("deleted", deleted)
				.add("expiry", expiry)
				.add("symbol", symbol)
				.add("name", name)
				.add("memo", memo)
				.add("treasury", treasury.toAbbrevString())
				.add("maxSupply", maxSupply)
				.add("totalSupply", totalSupply)
				.add("decimals", decimals)
				.add("lastUsedSerialNumber", lastUsedSerialNumber)
				.add("autoRenewAccount", readableAutoRenewAccount())
				.add("autoRenewPeriod", autoRenewPeriod)
				.add("adminKey", describe(adminKey))
				.add("kycKey", describe(kycKey))
				.add("wipeKey", describe(wipeKey))
				.add("supplyKey", describe(supplyKey))
				.add("freezeKey", describe(freezeKey))
				.add("accountsKycGrantedByDefault", accountsKycGrantedByDefault)
				.add("accountsFrozenByDefault", accountsFrozenByDefault)
				.add("feeSchedules", feeSchedule)
				.add("feeScheduleKey", feeScheduleKey)
				.toString();
	}

	private String readableAutoRenewAccount() {
		return Optional.ofNullable(autoRenewAccount).map(EntityId::toAbbrevString).orElse("<N/A>");
	}

	/* --- MerkleLeaf --- */
	@Override
	public long getClassId() {
		return RUNTIME_CONSTRUCTABLE_ID;
	}

	@Override
	public int getVersion() {
		return MERKLE_VERSION;
	}

	@Override
	public void deserialize(SerializableDataInputStream in, int version) throws IOException {
		deleted = in.readBoolean();
		expiry = in.readLong();
		autoRenewAccount = serdes.readNullableSerializable(in);
		autoRenewPeriod = in.readLong();
		symbol = in.readNormalisedString(UPPER_BOUND_SYMBOL_UTF8_BYTES);
		name = in.readNormalisedString(UPPER_BOUND_TOKEN_NAME_UTF8_BYTES);
		treasury = in.readSerializable();
		totalSupply = in.readLong();
		decimals = in.readInt();
		accountsFrozenByDefault = in.readBoolean();
		accountsKycGrantedByDefault = in.readBoolean();
		adminKey = serdes.readNullable(in, serdes::deserializeKey);
		freezeKey = serdes.readNullable(in, serdes::deserializeKey);
		kycKey = serdes.readNullable(in, serdes::deserializeKey);
		supplyKey = serdes.readNullable(in, serdes::deserializeKey);
		wipeKey = serdes.readNullable(in, serdes::deserializeKey);
		/* Memo present since 0.12.0 */
		memo = in.readNormalisedString(UPPER_BOUND_MEMO_UTF8_BYTES);
		if (version >= RELEASE_0160_VERSION) {
			tokenType = TokenType.values()[in.readInt()];
			supplyType = TokenSupplyType.values()[in.readInt()];
			maxSupply = in.readLong();
			lastUsedSerialNumber = in.readLong();
<<<<<<< HEAD
			feeSchedule = unmodifiableList(in.readSerializableList(Integer.MAX_VALUE, true, FcCustomFee::new));
			feeScheduleKey = serdes.readNullable(in, serdes::deserializeKey);
		}
		if (tokenType == null) {
			tokenType = TokenType.FUNGIBLE_COMMON;
		}
		if (supplyType == null) {
			supplyType = TokenSupplyType.INFINITE;
=======
			feeSchedule = unmodifiableList(in.readSerializableList(Integer.MAX_VALUE, true, CustomFee::new));
			feeScheduleMutable = in.readBoolean();
>>>>>>> 37147810
		}
		if (tokenType == null) {
			tokenType = TokenType.FUNGIBLE_COMMON;
		}
		if (supplyType == null) {
			supplyType = TokenSupplyType.INFINITE;
		}
	}

	@Override
	public void serialize(SerializableDataOutputStream out) throws IOException {
		out.writeBoolean(deleted);
		out.writeLong(expiry);
		serdes.writeNullableSerializable(autoRenewAccount, out);
		out.writeLong(autoRenewPeriod);
		out.writeNormalisedString(symbol);
		out.writeNormalisedString(name);
		out.writeSerializable(treasury, true);
		out.writeLong(totalSupply);
		out.writeInt(decimals);
		out.writeBoolean(accountsFrozenByDefault);
		out.writeBoolean(accountsKycGrantedByDefault);
		serdes.writeNullable(adminKey, out, serdes::serializeKey);
		serdes.writeNullable(freezeKey, out, serdes::serializeKey);
		serdes.writeNullable(kycKey, out, serdes::serializeKey);
		serdes.writeNullable(supplyKey, out, serdes::serializeKey);
		serdes.writeNullable(wipeKey, out, serdes::serializeKey);
		out.writeNormalisedString(memo);
		out.writeInt(tokenType.ordinal());
		out.writeInt(supplyType.ordinal());
		out.writeLong(maxSupply);
		out.writeLong(lastUsedSerialNumber);
		out.writeSerializableList(feeSchedule, true, true);
		serdes.writeNullable(feeScheduleKey, out, serdes::serializeKey);
	}

	/* --- FastCopyable --- */
	@Override
	public MerkleToken copy() {
		var fc = new MerkleToken(
				expiry,
				totalSupply,
				decimals,
				symbol,
				name,
				accountsFrozenByDefault,
				accountsKycGrantedByDefault,
				treasury);
		fc.setMemo(memo);
		fc.setDeleted(deleted);
		fc.setFeeSchedule(feeSchedule);
		fc.setAutoRenewPeriod(autoRenewPeriod);
		fc.setAutoRenewAccount(autoRenewAccount);
		fc.lastUsedSerialNumber = lastUsedSerialNumber;
		fc.setTokenType(tokenType);
		fc.setSupplyType(supplyType);
		fc.setMaxSupply(maxSupply);
		if (adminKey != UNUSED_KEY) {
			fc.setAdminKey(adminKey);
		}
		if (freezeKey != UNUSED_KEY) {
			fc.setFreezeKey(freezeKey);
		}
		if (kycKey != UNUSED_KEY) {
			fc.setKycKey(kycKey);
		}
		if (wipeKey != UNUSED_KEY) {
			fc.setWipeKey(wipeKey);
		}
		if (supplyKey != UNUSED_KEY) {
			fc.setSupplyKey(supplyKey);
		}
		if (feeScheduleKey != UNUSED_KEY) {
			fc.setFeeScheduleKey(feeScheduleKey);
		}
		return fc;
	}

	/* --- Bean --- */
	public long totalSupply() {
		return totalSupply;
	}

	public int decimals() {
		return decimals;
	}

	public boolean hasAdminKey() {
		return adminKey != UNUSED_KEY;
	}

	public Optional<JKey> adminKey() {
		return Optional.ofNullable(adminKey);
	}

	public Optional<JKey> freezeKey() {
		return Optional.ofNullable(freezeKey);
	}

	public boolean hasFreezeKey() {
		return freezeKey != UNUSED_KEY;
	}

	public Optional<JKey> kycKey() {
		return Optional.ofNullable(kycKey);
	}

	public boolean hasKycKey() {
		return kycKey != UNUSED_KEY;
	}

	public void setFreezeKey(JKey freezeKey) {
		this.freezeKey = freezeKey;
	}

	public void setKycKey(JKey kycKey) {
		this.kycKey = kycKey;
	}

	public Optional<JKey> supplyKey() {
		return Optional.ofNullable(supplyKey);
	}

	public Optional<JKey> feeScheduleKey() {
		return Optional.ofNullable(feeScheduleKey);
	}

	public boolean hasSupplyKey() {
		return supplyKey != UNUSED_KEY;
	}

	public void setSupplyKey(JKey supplyKey) {
		this.supplyKey = supplyKey;
	}

	public Optional<JKey> wipeKey() {
		return Optional.ofNullable(wipeKey);
	}

	public boolean hasWipeKey() {
		return wipeKey != UNUSED_KEY;
	}

	public void setWipeKey(JKey wipeKey) {
		this.wipeKey = wipeKey;
	}

	public boolean isDeleted() {
		return deleted;
	}

	public void setDeleted(boolean deleted) {
		this.deleted = deleted;
	}

	public String symbol() {
		return symbol;
	}

	public void setSymbol(String symbol) {
		this.symbol = symbol;
	}

	public String name() {
		return name;
	}

	public void setName(String name) {
		this.name = name;
	}

	public void setTreasury(EntityId treasury) {
		this.treasury = treasury;
	}

	public void setAdminKey(JKey adminKey) {
		this.adminKey = adminKey;
	}

	public boolean accountsAreFrozenByDefault() {
		return accountsFrozenByDefault;
	}

	public boolean accountsKycGrantedByDefault() {
		return accountsKycGrantedByDefault;
	}

	public EntityId treasury() {
		return treasury;
	}

	public long expiry() {
		return expiry;
	}

	public void setExpiry(long expiry) {
		this.expiry = expiry;
	}

	public long autoRenewPeriod() {
		return autoRenewPeriod;
	}

	public void setAutoRenewPeriod(long autoRenewPeriod) {
		this.autoRenewPeriod = autoRenewPeriod;
	}

	public EntityId autoRenewAccount() {
		return autoRenewAccount;
	}

	public boolean hasAutoRenewAccount() {
		return autoRenewAccount != null;
	}

	public void setAutoRenewAccount(EntityId autoRenewAccount) {
		this.autoRenewAccount = autoRenewAccount;
	}

	public void adjustTotalSupplyBy(long amount) {
		var newTotalSupply = totalSupply + amount;
		if (newTotalSupply < 0) {
			throw new IllegalArgumentException(String.format(
					"Argument 'amount=%d' would negate totalSupply=%d!",
					amount, totalSupply));
		}
		if (maxSupply != 0 && maxSupply < newTotalSupply) {
			throw new IllegalArgumentException(String.format(
					"Argument 'amount=%d' would exceed maxSupply=%d!",
					amount, maxSupply));
		}
		totalSupply += amount;
	}

	public JKey getSupplyKey() {
		return supplyKey;
	}

	public JKey getWipeKey() {
		return wipeKey;
	}

	public JKey getKycKey() {
		return kycKey;
	}

	public JKey getFreezeKey() {
		return freezeKey;
	}

	public void setTotalSupply(long totalSupply) {
		this.totalSupply = totalSupply;
	}

	public String memo() {
		return memo;
	}

	public void setMemo(String memo) {
		this.memo = memo;
	}

	public void setAccountsFrozenByDefault(boolean accountsFrozenByDefault) {
		this.accountsFrozenByDefault = accountsFrozenByDefault;
	}

	public long getLastUsedSerialNumber() {
		return lastUsedSerialNumber;
	}

	public void setLastUsedSerialNumber(long serialNum){
		this.lastUsedSerialNumber = serialNum;
	}

	public TokenType tokenType() {
		return tokenType;
	}

	public void setTokenType(TokenType tokenType) {
		this.tokenType = tokenType;
	}

	public void setTokenType(int tokenTypeInt) {
		this.tokenType = TokenType.values()[tokenTypeInt];
	}

	public TokenSupplyType supplyType() { return supplyType; }

	public void setSupplyType(TokenSupplyType supplyType) {
		this.supplyType = supplyType;
	}

	public void setSupplyType(int supplyTypeInt) {
		this.supplyType = TokenSupplyType.values()[supplyTypeInt];
	}

	public long maxSupply() {
		return maxSupply;
<<<<<<< HEAD
=======
	}

	public void setMaxSupply(long maxSupply) {
		this.maxSupply = maxSupply;
	}

	public boolean isFeeScheduleMutable() {
		return feeScheduleMutable;
>>>>>>> 37147810
	}

	public void setMaxSupply(long maxSupply) {
		this.maxSupply = maxSupply;
	}

	public List<FcCustomFee> customFeeSchedule() {
		return feeSchedule;
	}

	public void setFeeSchedule(List<FcCustomFee> feeSchedule) {
		this.feeSchedule = unmodifiableList(feeSchedule);
	}

	public List<CustomFee> grpcFeeSchedule() {
		final List<CustomFee> grpcList = new ArrayList<>();
		for (var customFee : feeSchedule) {
			grpcList.add(customFee.asGrpc());
		}
		return grpcList;
	}

	public void setFeeScheduleFrom(List<CustomFee> grpcFeeSchedule) {
		feeSchedule = grpcFeeSchedule.stream().map(FcCustomFee::fromGrpc).collect(toList());
	}

	public void setFeeScheduleKey(final JKey feeScheduleKey) {
		this.feeScheduleKey = feeScheduleKey;
	}

	public boolean hasFeeScheduleKey() {
		return feeScheduleKey != UNUSED_KEY;
	}

	public JKey getFeeScheduleKey() {
		return feeScheduleKey;
	}
}<|MERGE_RESOLUTION|>--- conflicted
+++ resolved
@@ -245,19 +245,8 @@
 			supplyType = TokenSupplyType.values()[in.readInt()];
 			maxSupply = in.readLong();
 			lastUsedSerialNumber = in.readLong();
-<<<<<<< HEAD
 			feeSchedule = unmodifiableList(in.readSerializableList(Integer.MAX_VALUE, true, FcCustomFee::new));
 			feeScheduleKey = serdes.readNullable(in, serdes::deserializeKey);
-		}
-		if (tokenType == null) {
-			tokenType = TokenType.FUNGIBLE_COMMON;
-		}
-		if (supplyType == null) {
-			supplyType = TokenSupplyType.INFINITE;
-=======
-			feeSchedule = unmodifiableList(in.readSerializableList(Integer.MAX_VALUE, true, CustomFee::new));
-			feeScheduleMutable = in.readBoolean();
->>>>>>> 37147810
 		}
 		if (tokenType == null) {
 			tokenType = TokenType.FUNGIBLE_COMMON;
@@ -528,7 +517,7 @@
 		return lastUsedSerialNumber;
 	}
 
-	public void setLastUsedSerialNumber(long serialNum){
+	public void setLastUsedSerialNumber(long serialNum) {
 		this.lastUsedSerialNumber = serialNum;
 	}
 
@@ -544,7 +533,9 @@
 		this.tokenType = TokenType.values()[tokenTypeInt];
 	}
 
-	public TokenSupplyType supplyType() { return supplyType; }
+	public TokenSupplyType supplyType() {
+		return supplyType;
+	}
 
 	public void setSupplyType(TokenSupplyType supplyType) {
 		this.supplyType = supplyType;
@@ -556,17 +547,6 @@
 
 	public long maxSupply() {
 		return maxSupply;
-<<<<<<< HEAD
-=======
-	}
-
-	public void setMaxSupply(long maxSupply) {
-		this.maxSupply = maxSupply;
-	}
-
-	public boolean isFeeScheduleMutable() {
-		return feeScheduleMutable;
->>>>>>> 37147810
 	}
 
 	public void setMaxSupply(long maxSupply) {
