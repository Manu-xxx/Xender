/*
 * Copyright (C) 2022 Hedera Hashgraph, LLC
 *
 * Licensed under the Apache License, Version 2.0 (the "License");
 * you may not use this file except in compliance with the License.
 * You may obtain a copy of the License at
 *
 *      http://www.apache.org/licenses/LICENSE-2.0
 *
 * Unless required by applicable law or agreed to in writing, software
 * distributed under the License is distributed on an "AS IS" BASIS,
 * WITHOUT WARRANTIES OR CONDITIONS OF ANY KIND, either express or implied.
 * See the License for the specific language governing permissions and
 * limitations under the License.
 */
package com.hedera.services.state.expiry.removal;

import static com.hedera.services.state.enums.TokenType.FUNGIBLE_COMMON;
import static com.hedera.services.state.enums.TokenType.NON_FUNGIBLE_UNIQUE;
import static com.hedera.services.state.submerkle.EntityId.MISSING_ENTITY_ID;
import static com.hedera.services.utils.NftNumPair.MISSING_NFT_NUM_PAIR;

import com.hedera.services.state.merkle.MerkleToken;
import com.hedera.services.state.merkle.MerkleTokenRelStatus;
import com.hedera.services.state.submerkle.CurrencyAdjustments;
import com.hedera.services.state.virtual.UniqueTokenKey;
import com.hedera.services.state.virtual.UniqueTokenValue;
import com.hedera.services.utils.EntityNum;
import com.hedera.services.utils.EntityNumPair;
import com.swirlds.merkle.map.MerkleMap;
<<<<<<< HEAD
import com.swirlds.virtualmap.VirtualMap;

import javax.inject.Inject;
import javax.inject.Singleton;
=======
>>>>>>> 3e79be41
import java.util.List;
import java.util.function.Supplier;
import javax.inject.Inject;
import javax.inject.Singleton;

@Singleton
public class TreasuryReturnHelper {
    private final Supplier<MerkleMap<EntityNum, MerkleToken>> tokens;
    private final Supplier<MerkleMap<EntityNumPair, MerkleTokenRelStatus>> tokenRels;

    @Inject
    public TreasuryReturnHelper(
            final Supplier<MerkleMap<EntityNum, MerkleToken>> tokens,
            final Supplier<MerkleMap<EntityNumPair, MerkleTokenRelStatus>> tokenRels) {
        this.tokens = tokens;
        this.tokenRels = tokenRels;
    }

    void updateReturns(
            final EntityNum expiredAccountNum,
            final EntityNum tokenNum,
            final long balance,
            final List<CurrencyAdjustments> returnTransfers) {
        var treasury = MISSING_ENTITY_ID;
        final var curTokens = tokens.get();
        final var token = curTokens.get(tokenNum);
        if (token != null && token.tokenType() == FUNGIBLE_COMMON && !token.isDeleted()) {
            treasury = token.treasury();
        }

        if (treasury == MISSING_ENTITY_ID) {
            final var returnTransfer =
                    new CurrencyAdjustments(
                            new long[] {-balance}, new long[] {expiredAccountNum.longValue()});
            returnTransfers.add(returnTransfer);
        } else {
            final var treasuryNum = treasury.asNum();
            addProperReturn(expiredAccountNum, treasuryNum, balance, returnTransfers);
            incrementBalance(treasuryNum, tokenNum, balance);
        }
    }

<<<<<<< HEAD
	UniqueTokenKey updateNftReturns(
			final UniqueTokenKey nftKey,
			final VirtualMap<UniqueTokenKey, UniqueTokenValue> currUniqueTokens
	) {
		final var curTokens = tokens.get();
		final var tokenNum = nftKey.toEntityNumPair().getHiOrderAsNum();
		final var token = curTokens.get(tokenNum);
		var uniqueToken = currUniqueTokens.get(nftKey);
		if (token != null && token.tokenType() == NON_FUNGIBLE_UNIQUE && uniqueToken != null) {
			if (token.isDeleted()) {
				currUniqueTokens.remove(nftKey);
			} else {
				uniqueToken = new UniqueTokenValue(uniqueToken);   // make a mutable copy
				uniqueToken.setOwner(MISSING_ENTITY_ID);
				currUniqueTokens.put(nftKey, uniqueToken);
			}
			final var nextKey = uniqueToken.getNext();
			return nextKey == MISSING_NFT_NUM_PAIR ? null : UniqueTokenKey.from(nextKey);
		}
		return null;
	}
=======
    EntityNumPair updateNftReturns(
            final EntityNumPair nftKey,
            final MerkleMap<EntityNumPair, MerkleUniqueToken> currUniqueTokens) {
        final var curTokens = tokens.get();
        final var tokenNum = nftKey.getHiOrderAsNum();
        final var token = curTokens.get(tokenNum);
        final var uniqueToken = currUniqueTokens.getForModify(nftKey);
        if (token != null && token.tokenType() == NON_FUNGIBLE_UNIQUE && uniqueToken != null) {
            if (token.isDeleted()) {
                currUniqueTokens.remove(nftKey);
            } else {
                uniqueToken.setOwner(MISSING_ENTITY_ID);
            }
            final var nextKey = uniqueToken.getNext();
            return nextKey == MISSING_NFT_NUM_PAIR ? null : nextKey.asEntityNumPair();
        }
        return null;
    }
>>>>>>> 3e79be41

    private void incrementBalance(
            final EntityNum treasuryNum, final EntityNum tokenNum, final long balance) {
        final var curTokenRels = tokenRels.get();
        final var treasuryRelKey = EntityNumPair.fromNums(treasuryNum, tokenNum);
        final var treasuryRel = curTokenRels.getForModify(treasuryRelKey);
        final long newTreasuryBalance = treasuryRel.getBalance() + balance;
        treasuryRel.setBalance(newTreasuryBalance);
    }

    private void addProperReturn(
            final EntityNum expiredAccountNum,
            final EntityNum treasuryNum,
            final long balance,
            final List<CurrencyAdjustments> returnTransfers) {
        final boolean listDebitFirst = expiredAccountNum.compareTo(treasuryNum) < 0;
        // For consistency, order the transfer list by increasing account number
        returnTransfers.add(
                new CurrencyAdjustments(
                        listDebitFirst
                                ? new long[] {-balance, +balance}
                                : new long[] {+balance, -balance},
                        listDebitFirst
                                ? new long[] {
                                    expiredAccountNum.longValue(), treasuryNum.longValue()
                                }
                                : new long[] {
                                    treasuryNum.longValue(), expiredAccountNum.longValue()
                                }));
    }
}<|MERGE_RESOLUTION|>--- conflicted
+++ resolved
@@ -28,13 +28,10 @@
 import com.hedera.services.utils.EntityNum;
 import com.hedera.services.utils.EntityNumPair;
 import com.swirlds.merkle.map.MerkleMap;
-<<<<<<< HEAD
 import com.swirlds.virtualmap.VirtualMap;
 
 import javax.inject.Inject;
 import javax.inject.Singleton;
-=======
->>>>>>> 3e79be41
 import java.util.List;
 import java.util.function.Supplier;
 import javax.inject.Inject;
@@ -77,35 +74,12 @@
         }
     }
 
-<<<<<<< HEAD
-	UniqueTokenKey updateNftReturns(
-			final UniqueTokenKey nftKey,
-			final VirtualMap<UniqueTokenKey, UniqueTokenValue> currUniqueTokens
-	) {
+    UniqueTokenKey updateNftReturns(
+            final UniqueTokenKey nftKey,
+            final VirtualMap<UniqueTokenKey, UniqueTokenValue> currUniqueTokens) {
 		final var curTokens = tokens.get();
 		final var tokenNum = nftKey.toEntityNumPair().getHiOrderAsNum();
 		final var token = curTokens.get(tokenNum);
-		var uniqueToken = currUniqueTokens.get(nftKey);
-		if (token != null && token.tokenType() == NON_FUNGIBLE_UNIQUE && uniqueToken != null) {
-			if (token.isDeleted()) {
-				currUniqueTokens.remove(nftKey);
-			} else {
-				uniqueToken = new UniqueTokenValue(uniqueToken);   // make a mutable copy
-				uniqueToken.setOwner(MISSING_ENTITY_ID);
-				currUniqueTokens.put(nftKey, uniqueToken);
-			}
-			final var nextKey = uniqueToken.getNext();
-			return nextKey == MISSING_NFT_NUM_PAIR ? null : UniqueTokenKey.from(nextKey);
-		}
-		return null;
-	}
-=======
-    EntityNumPair updateNftReturns(
-            final EntityNumPair nftKey,
-            final MerkleMap<EntityNumPair, MerkleUniqueToken> currUniqueTokens) {
-        final var curTokens = tokens.get();
-        final var tokenNum = nftKey.getHiOrderAsNum();
-        final var token = curTokens.get(tokenNum);
         final var uniqueToken = currUniqueTokens.getForModify(nftKey);
         if (token != null && token.tokenType() == NON_FUNGIBLE_UNIQUE && uniqueToken != null) {
             if (token.isDeleted()) {
@@ -114,11 +88,10 @@
                 uniqueToken.setOwner(MISSING_ENTITY_ID);
             }
             final var nextKey = uniqueToken.getNext();
-            return nextKey == MISSING_NFT_NUM_PAIR ? null : nextKey.asEntityNumPair();
+            return nextKey == MISSING_NFT_NUM_PAIR ? null : UniqueTokenKey.from(nextKey);
         }
         return null;
     }
->>>>>>> 3e79be41
 
     private void incrementBalance(
             final EntityNum treasuryNum, final EntityNum tokenNum, final long balance) {
