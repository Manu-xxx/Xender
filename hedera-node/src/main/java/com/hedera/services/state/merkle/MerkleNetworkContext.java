--- conflicted
+++ resolved
@@ -177,7 +177,7 @@
 	}
 
 	public MerkleNetworkContext copy() {
-		final var other = new MerkleNetworkContext(
+		return new MerkleNetworkContext(
 				jtConsensusTimeOfLastHandledTxn,
 				consensusTimeOfLastHandledTxn,
 				seqNo.copy(),
@@ -185,15 +185,9 @@
 				midnightRates.copy(),
 				usageSnapshots,
 				congestionLevelStarts,
-<<<<<<< HEAD
-				stateVersion);
-		other.jtConsensusTimeOfLastHandledTxn = this.jtConsensusTimeOfLastHandledTxn;
-		return other;
-=======
 				stateVersion,
 				entitiesScannedThisSecond,
 				entitiesTouchedThisSecond);
->>>>>>> dad28edd
 	}
 
 	@Override
