package com.hedera.services.state.merkle;

/*-
 * ‌
 * Hedera Services Node
 * ​
 * Copyright (C) 2018 - 2021 Hedera Hashgraph, LLC
 * ​
 * Licensed under the Apache License, Version 2.0 (the "License");
 * you may not use this file except in compliance with the License.
 * You may obtain a copy of the License at
 *
 *      http://www.apache.org/licenses/LICENSE-2.0
 *
 * Unless required by applicable law or agreed to in writing, software
 * distributed under the License is distributed on an "AS IS" BASIS,
 * WITHOUT WARRANTIES OR CONDITIONS OF ANY KIND, either express or implied.
 * See the License for the specific language governing permissions and
 * limitations under the License.
 * ‍
 */

import com.google.common.base.MoreObjects;
import com.google.protobuf.ByteString;
import com.hedera.services.legacy.core.jproto.JKey;
import com.hedera.services.legacy.core.jproto.JKeySerializer;
import com.hedera.services.state.merkle.internals.BitPackUtils;
import com.hedera.services.state.submerkle.EntityId;
import com.hedera.services.state.submerkle.FcTokenAllowanceId;
import com.hedera.services.state.virtual.ContractKey;
import com.hedera.services.state.virtual.KeyPackingUtils;
import com.hedera.services.utils.EntityNum;
import com.swirlds.common.exceptions.MutabilityException;
import com.swirlds.common.io.streams.SerializableDataInputStream;
import com.swirlds.common.io.streams.SerializableDataOutputStream;
import com.swirlds.common.merkle.utility.AbstractMerkleLeaf;

import java.io.IOException;
import java.util.Arrays;
import java.util.Collections;
import java.util.Map;
import java.util.Objects;
import java.util.Optional;
import java.util.Set;
import java.util.SortedMap;

import static com.hedera.services.legacy.core.jproto.JKey.equalUpToDecodability;
import static com.hedera.services.state.merkle.internals.BitPackUtils.getAlreadyUsedAutomaticAssociationsFrom;
import static com.hedera.services.state.merkle.internals.BitPackUtils.getMaxAutomaticAssociationsFrom;
import static com.hedera.services.state.serdes.IoUtils.readNullable;
import static com.hedera.services.state.serdes.IoUtils.readNullableSerializable;
import static com.hedera.services.state.serdes.IoUtils.writeNullable;
import static com.hedera.services.state.serdes.IoUtils.writeNullableSerializable;
import static com.hedera.services.state.virtual.KeyPackingUtils.computeNonZeroBytes;
import static com.hedera.services.state.virtual.KeyPackingUtils.readableContractStorageKey;
import static com.hedera.services.state.virtual.KeyPackingUtils.serializePossiblyMissingKey;
import static com.hedera.services.utils.EntityIdUtils.asIdLiteral;
import static com.hedera.services.utils.MiscUtils.describe;
import static com.hedera.services.utils.SerializationUtils.deserializeApproveForAllNftsAllowances;
import static com.hedera.services.utils.SerializationUtils.deserializeCryptoAllowances;
import static com.hedera.services.utils.SerializationUtils.deserializeFungibleTokenAllowances;
import static com.hedera.services.utils.SerializationUtils.serializeApproveForAllNftsAllowances;
import static com.hedera.services.utils.SerializationUtils.serializeCryptoAllowances;
import static com.hedera.services.utils.SerializationUtils.serializeTokenAllowances;

public class MerkleAccountState extends AbstractMerkleLeaf {
	private static final int MAX_CONCEIVABLE_MEMO_UTF8_BYTES = 1_024;

	static final int RELEASE_0230_VERSION = 10;
	static final int RELEASE_0250_ALPHA_VERSION = 11;
	static final int RELEASE_0250_VERSION = 12;
	static final int RELEASE_0260_VERSION = 13;
	static final int RELEASE_0270_VERSION = 14;
	private static final int CURRENT_VERSION = RELEASE_0270_VERSION;
	static final long RUNTIME_CONSTRUCTABLE_ID = 0x354cfc55834e7f12L;

	public static final String DEFAULT_MEMO = "";
	private static final ByteString DEFAULT_ALIAS = ByteString.EMPTY;

	private JKey key;
	private long expiry;
	private long hbarBalance;
	private long autoRenewSecs;
	private String memo = DEFAULT_MEMO;
	private boolean deleted;
	private boolean smartContract;
	private boolean receiverSigRequired;
	private EntityId proxy;
	private long nftsOwned;
	private int number;
	private ByteString alias = DEFAULT_ALIAS;
	private int numContractKvPairs;
	// The first key in the doubly-linked list of this contract's storage mappings; null if this
	// account is not a contract, or a contract with no storage
	private int[] firstUint256Key;
	// Number of the low-order bytes in firstUint256Key that contain ones
	private byte firstUint256KeyNonZeroBytes;

	private int maxAutoAssociations;
	private int usedAutoAssociations;
	private int numAssociations;
	private int numPositiveBalances;
	private long headTokenId;
	private int numTreasuryTitles;
	private long headNftId;
	private long headNftSerialNum;
	private long ethereumNonce;
	private long stakedToMe;
<<<<<<< HEAD
=======
	// default value and if this account stakes to an account value is -1. It will be set to the time when the account
	// starts staking to a node.
>>>>>>> 0ba36e58
	private long stakePeriodStart = -1;
	// if -ve we are staking to a node, if +ve we are staking to an account and 0 if not staking to anyone.
	// When staking to a node it is stored as -node-1 in order to differentiate nodeId=0
	private long stakedNum;
	private boolean declineReward;

	// C.f. https://github.com/hashgraph/hedera-services/issues/2842; we may want to migrate
	// these per-account maps to top-level maps using the "linked-list" values idiom
	private Map<EntityNum, Long> cryptoAllowances = Collections.emptyMap();
	private Map<FcTokenAllowanceId, Long> fungibleTokenAllowances = Collections.emptyMap();
	private Set<FcTokenAllowanceId> approveForAllNfts = Collections.emptySet();

	private EntityId autoRenewAccount;

	public MerkleAccountState() {
		// RuntimeConstructable
	}

	public MerkleAccountState(final MerkleAccountState that) {
		this.key = that.key;
		this.expiry = that.expiry;
		this.hbarBalance = that.hbarBalance;
		this.autoRenewSecs = that.autoRenewSecs;
		this.memo = that.memo;
		this.deleted = that.deleted;
		this.smartContract = that.smartContract;
		this.receiverSigRequired = that.receiverSigRequired;
		this.proxy = that.proxy;
		this.number = that.number;
		this.maxAutoAssociations = that.maxAutoAssociations;
		this.usedAutoAssociations = that.usedAutoAssociations;
		this.alias = that.alias;
		this.numContractKvPairs = that.numContractKvPairs;
		this.cryptoAllowances = that.cryptoAllowances;
		this.fungibleTokenAllowances = that.fungibleTokenAllowances;
		this.approveForAllNfts = that.approveForAllNfts;
		this.firstUint256Key = that.firstUint256Key;
		this.firstUint256KeyNonZeroBytes = that.firstUint256KeyNonZeroBytes;
		this.nftsOwned = that.nftsOwned;
		this.numAssociations = that.numAssociations;
		this.numPositiveBalances = that.numPositiveBalances;
		this.headTokenId = that.headTokenId;
		this.numTreasuryTitles = that.numTreasuryTitles;
		this.ethereumNonce = that.ethereumNonce;
		this.autoRenewAccount = that.autoRenewAccount;
		this.headNftId = that.headNftId;
		this.headNftSerialNum = that.headNftSerialNum;
		this.stakedToMe = that.stakedToMe;
		this.stakePeriodStart = that.stakePeriodStart;
		this.stakedNum = that.stakedNum;
		this.declineReward = that.declineReward;
	}

	public MerkleAccountState(
			final JKey key,
			final long expiry,
			final long hbarBalance,
			final long autoRenewSecs,
			final String memo,
			final boolean deleted,
			final boolean smartContract,
			final boolean receiverSigRequired,
			final EntityId proxy,
			final int number,
			final int maxAutoAssociations,
			final int usedAutoAssociations,
			final ByteString alias,
			final int numContractKvPairs,
			final Map<EntityNum, Long> cryptoAllowances,
			final Map<FcTokenAllowanceId, Long> fungibleTokenAllowances,
			final Set<FcTokenAllowanceId> approveForAllNfts,
			final int[] firstUint256Key,
			final byte firstUint256KeyNonZeroBytes,
			final long nftsOwned,
			final int numAssociations,
			final int numPositiveBalances,
			final long headTokenId,
			final int numTreasuryTitles,
			final long ethereumNonce,
			final EntityId autoRenewAccount,
			final long headNftId,
			final long headNftSerialNum,
			final long stakedToMe,
			final long stakePeriodStart,
			final long stakedNum,
			final boolean declineReward
	) {
		this.key = key;
		this.expiry = expiry;
		this.hbarBalance = hbarBalance;
		this.autoRenewSecs = autoRenewSecs;
		this.memo = Optional.ofNullable(memo).orElse(DEFAULT_MEMO);
		this.deleted = deleted;
		this.smartContract = smartContract;
		this.receiverSigRequired = receiverSigRequired;
		this.proxy = proxy;
		this.number = number;
		this.maxAutoAssociations = maxAutoAssociations;
		this.usedAutoAssociations = usedAutoAssociations;
		this.alias = Optional.ofNullable(alias).orElse(DEFAULT_ALIAS);
		this.numContractKvPairs = numContractKvPairs;
		this.cryptoAllowances = cryptoAllowances;
		this.fungibleTokenAllowances = fungibleTokenAllowances;
		this.approveForAllNfts = approveForAllNfts;
		this.firstUint256Key = firstUint256Key;
		this.firstUint256KeyNonZeroBytes = firstUint256KeyNonZeroBytes;
		this.nftsOwned = nftsOwned;
		this.numAssociations = numAssociations;
		this.numPositiveBalances = numPositiveBalances;
		this.headTokenId = headTokenId;
		this.numTreasuryTitles = numTreasuryTitles;
		this.ethereumNonce = ethereumNonce;
		this.autoRenewAccount = autoRenewAccount;
		this.headNftId = headNftId;
		this.headNftSerialNum = headNftSerialNum;
		this.stakedToMe = stakedToMe;
		this.stakePeriodStart = stakePeriodStart;
		this.stakedNum = stakedNum;
		this.declineReward = declineReward;
	}

	/* --- MerkleLeaf --- */
	@Override
	public long getClassId() {
		return RUNTIME_CONSTRUCTABLE_ID;
	}

	@Override
	public int getVersion() {
		return CURRENT_VERSION;
	}

	@Override
	public int getMinimumSupportedVersion() {
		return RELEASE_0230_VERSION;
	}

	@Override
	public void deserialize(final SerializableDataInputStream in, final int version) throws IOException {
		key = readNullable(in, JKeySerializer::deserialize);
		expiry = in.readLong();
		hbarBalance = in.readLong();
		autoRenewSecs = in.readLong();
		memo = in.readNormalisedString(MAX_CONCEIVABLE_MEMO_UTF8_BYTES);
		deleted = in.readBoolean();
		smartContract = in.readBoolean();
		receiverSigRequired = in.readBoolean();
		proxy = readNullableSerializable(in);
		// Added in 0.16
		nftsOwned = in.readLong();
		// Added in 0.18 -- updated in 0.25
		if (version >= RELEASE_0250_ALPHA_VERSION) {
			maxAutoAssociations = in.readInt();
			usedAutoAssociations = in.readInt();
		} else {
			// Legacy representation from 0.18
			final var autoAssociationMetadata = in.readInt();
			maxAutoAssociations = getMaxAutomaticAssociationsFrom(autoAssociationMetadata);
			usedAutoAssociations = getAlreadyUsedAutomaticAssociationsFrom(autoAssociationMetadata);
		}
		// Added in 0.18
		number = in.readInt();
		// Added in 0.21
		alias = ByteString.copyFrom(in.readByteArray(Integer.MAX_VALUE));
		// Added in 0.22
		numContractKvPairs = in.readInt();
		if (version >= RELEASE_0230_VERSION) {
			cryptoAllowances = deserializeCryptoAllowances(in);
			fungibleTokenAllowances = deserializeFungibleTokenAllowances(in);
			approveForAllNfts = deserializeApproveForAllNftsAllowances(in);
		}
		if (version >= RELEASE_0250_ALPHA_VERSION) {
			numAssociations = in.readInt();
			numPositiveBalances = in.readInt();
			headTokenId = in.readLong();
		}
		if (version >= RELEASE_0250_VERSION) {
			numTreasuryTitles = in.readInt();
		}
		if (version >= RELEASE_0260_VERSION) {
			ethereumNonce = in.readLong();
			if (smartContract) {
				byte marker = in.readByte();
				if (marker != KeyPackingUtils.MISSING_KEY_SENTINEL) {
					firstUint256KeyNonZeroBytes = marker;
					firstUint256Key = KeyPackingUtils.deserializeUint256Key(
							firstUint256KeyNonZeroBytes, in, SerializableDataInputStream::readByte);
				}
			}
			autoRenewAccount = readNullableSerializable(in);
			headNftId = in.readLong();
			headNftSerialNum = in.readLong();
		}
		if (version >= RELEASE_0270_VERSION) {
			stakedToMe = in.readLong();
			stakePeriodStart = in.readLong();
			stakedNum = in.readLong();
			declineReward = in.readBoolean();
		}
	}

	@Override
	public void serialize(final SerializableDataOutputStream out) throws IOException {
		writeNullable(key, out, (keyOut, dout) -> dout.write(keyOut.serialize()));
		out.writeLong(expiry);
		out.writeLong(hbarBalance);
		out.writeLong(autoRenewSecs);
		out.writeNormalisedString(memo);
		out.writeBoolean(deleted);
		out.writeBoolean(smartContract);
		out.writeBoolean(receiverSigRequired);
		writeNullableSerializable(proxy, out);
		out.writeLong(nftsOwned);
		out.writeInt(maxAutoAssociations);
		out.writeInt(usedAutoAssociations);
		out.writeInt(number);
		out.writeByteArray(alias.toByteArray());
		out.writeInt(numContractKvPairs);
		serializeCryptoAllowances(out, cryptoAllowances);
		serializeTokenAllowances(out, fungibleTokenAllowances);
		serializeApproveForAllNftsAllowances(out, approveForAllNfts);
		out.writeInt(numAssociations);
		out.writeInt(numPositiveBalances);
		out.writeLong(headTokenId);
		out.writeInt(numTreasuryTitles);
		out.writeLong(ethereumNonce);
		if (smartContract) {
			serializePossiblyMissingKey(firstUint256Key, firstUint256KeyNonZeroBytes, out);
		}
		writeNullableSerializable(autoRenewAccount, out);
		out.writeLong(headNftId);
		out.writeLong(headNftSerialNum);
		out.writeLong(stakedToMe);
		out.writeLong(stakePeriodStart);
		out.writeLong(stakedNum);
		out.writeBoolean(declineReward);
	}

	/* --- Copyable --- */
	public MerkleAccountState copy() {
		setImmutable(true);
		return new MerkleAccountState(this);
	}

	@Override
	public boolean equals(Object o) {
		if (this == o) {
			return true;
		}
		if (o == null || MerkleAccountState.class != o.getClass()) {
			return false;
		}

		var that = (MerkleAccountState) o;

		return this.number == that.number &&
				this.expiry == that.expiry &&
				this.hbarBalance == that.hbarBalance &&
				this.autoRenewSecs == that.autoRenewSecs &&
				Objects.equals(this.memo, that.memo) &&
				this.deleted == that.deleted &&
				this.smartContract == that.smartContract &&
				this.receiverSigRequired == that.receiverSigRequired &&
				Objects.equals(this.proxy, that.proxy) &&
				this.nftsOwned == that.nftsOwned &&
				this.numContractKvPairs == that.numContractKvPairs &&
				this.ethereumNonce == that.ethereumNonce &&
				this.maxAutoAssociations == that.maxAutoAssociations &&
				this.usedAutoAssociations == that.usedAutoAssociations &&
				equalUpToDecodability(this.key, that.key) &&
				Objects.equals(this.alias, that.alias) &&
				Objects.equals(this.cryptoAllowances, that.cryptoAllowances) &&
				Objects.equals(this.fungibleTokenAllowances, that.fungibleTokenAllowances) &&
				Objects.equals(this.approveForAllNfts, that.approveForAllNfts) &&
				Arrays.equals(this.firstUint256Key, that.firstUint256Key) &&
				this.numAssociations == that.numAssociations &&
				this.numPositiveBalances == that.numPositiveBalances &&
				this.headTokenId == that.headTokenId &&
				this.numTreasuryTitles == that.numTreasuryTitles &&
				Objects.equals(this.autoRenewAccount, that.autoRenewAccount) &&
				this.headNftId == that.headNftId &&
				this.headNftSerialNum == that.headNftSerialNum &&
				this.stakedToMe == that.stakedToMe &&
				this.stakePeriodStart == that.stakePeriodStart &&
				this.stakedNum == that.stakedNum &&
				this.declineReward == that.declineReward;
	}

	@Override
	public int hashCode() {
		return Objects.hash(
				key,
				expiry,
				hbarBalance,
				autoRenewSecs,
				memo,
				deleted,
				smartContract,
				receiverSigRequired,
				proxy,
				nftsOwned,
				number,
				maxAutoAssociations,
				usedAutoAssociations,
				alias,
				cryptoAllowances,
				fungibleTokenAllowances,
				approveForAllNfts,
				Arrays.hashCode(firstUint256Key),
				numAssociations,
				numPositiveBalances,
				headTokenId,
				numTreasuryTitles,
				ethereumNonce,
				autoRenewAccount,
				headNftId,
				headNftSerialNum,
				stakedToMe,
				stakePeriodStart,
				stakedNum,
				declineReward);
	}

	/* --- Bean --- */
	@Override
	public String toString() {
		return MoreObjects.toStringHelper(this)
				.add("number", number + " <-> " + asIdLiteral(number))
				.add("key", describe(key))
				.add("expiry", expiry)
				.add("balance", hbarBalance)
				.add("autoRenewSecs", autoRenewSecs)
				.add("memo", memo)
				.add("deleted", deleted)
				.add("smartContract", smartContract)
				.add("numContractKvPairs", numContractKvPairs)
				.add("receiverSigRequired", receiverSigRequired)
				.add("proxy", proxy)
				.add("nftsOwned", nftsOwned)
				.add("alreadyUsedAutoAssociations", usedAutoAssociations)
				.add("maxAutoAssociations", maxAutoAssociations)
				.add("alias", alias.toStringUtf8())
				.add("cryptoAllowances", cryptoAllowances)
				.add("fungibleTokenAllowances", fungibleTokenAllowances)
				.add("approveForAllNfts", approveForAllNfts)
				.add("firstContractStorageKey", readableContractStorageKey(firstUint256Key))
				.add("numAssociations", numAssociations)
				.add("numPositiveBalances", numPositiveBalances)
				.add("headTokenId", headTokenId)
				.add("numTreasuryTitles", numTreasuryTitles)
				.add("ethereumNonce", ethereumNonce)
				.add("autoRenewAccount", autoRenewAccount)
				.add("headNftId", headNftId)
				.add("headNftSerialNum", headNftSerialNum)
				.add("stakedToMe", stakedToMe)
				.add("stakePeriodStart", stakePeriodStart)
				.add("stakedNum", stakedNum)
				.add("declineReward", declineReward)
				.toString();
	}

	public int number() {
		return number;
	}

	public void setNumber(int number) {
		this.number = number;
	}

	public void setAlias(ByteString alias) {
		this.alias = alias;
	}

	public JKey key() {
		return key;
	}

	public long expiry() {
		return expiry;
	}

	public long balance() {
		return hbarBalance;
	}

	public long autoRenewSecs() {
		return autoRenewSecs;
	}

	public String memo() {
		return memo;
	}

	public boolean isDeleted() {
		return deleted;
	}

	public boolean isSmartContract() {
		return smartContract;
	}

	public boolean isReceiverSigRequired() {
		return receiverSigRequired;
	}

	public EntityId proxy() {
		return proxy;
	}

	public long ethereumNonce() {
		return ethereumNonce;
	}

	public long nftsOwned() {
		return nftsOwned;
	}

	public ByteString getAlias() {
		return alias;
	}

	public void setAccountKey(JKey key) {
		assertMutable("key");
		this.key = key;
	}

	public void setExpiry(long expiry) {
		assertMutable("expiry");
		this.expiry = expiry;
	}

	public void setHbarBalance(long hbarBalance) {
		assertMutable("hbarBalance");
		this.hbarBalance = hbarBalance;
	}

	public void setAutoRenewSecs(long autoRenewSecs) {
		assertMutable("autoRenewSecs");
		this.autoRenewSecs = autoRenewSecs;
	}

	public void setMemo(String memo) {
		assertMutable("memo");
		this.memo = memo;
	}

	public void setEthereumNonce(long ethereumNonce) {
		assertMutable("ethereumNonce");
		this.ethereumNonce = ethereumNonce;
	}

	public void setDeleted(boolean deleted) {
		assertMutable("isSmartContract");
		this.deleted = deleted;
	}

	public void setSmartContract(boolean smartContract) {
		assertMutable("isSmartContract");
		this.smartContract = smartContract;
	}

	public void setReceiverSigRequired(boolean receiverSigRequired) {
		assertMutable("isReceiverSigRequired");
		this.receiverSigRequired = receiverSigRequired;
	}

	public void setProxy(EntityId proxy) {
		assertMutable("proxy");
		this.proxy = proxy;
	}

	public void setNftsOwned(final long nftsOwned) {
		assertMutable("nftsOwned");
		this.nftsOwned = nftsOwned;
	}

	public int getNumAssociations() {
		return numAssociations;
	}

	public void setNumAssociations(final int numAssociations) {
		assertMutable("numAssociations");
		this.numAssociations = numAssociations;
	}

	public int getNumPositiveBalances() {
		return numPositiveBalances;
	}

	public void setNumPositiveBalances(final int numPositiveBalances) {
		assertMutable("numPositiveBalances");
		this.numPositiveBalances = numPositiveBalances;
	}

	public long getHeadTokenId() {
		return headTokenId;
	}

	public void setHeadTokenId(final long headTokenId) {
		assertMutable("headTokenId");
		this.headTokenId = headTokenId;
	}

	public long getHeadNftId() {
		return headNftId;
	}

	public void setHeadNftId(final long headNftId) {
		assertMutable("headNftId");
		this.headNftId = headNftId;
	}

	public long getHeadNftSerialNum() {
		return headNftSerialNum;
	}

	public void setHeadNftSerialNum(final long headNftSerialNum) {
		assertMutable("headNftSerialNum");
		this.headNftSerialNum = headNftSerialNum;
	}

	public int getNumContractKvPairs() {
		return numContractKvPairs;
	}

	public void setNumContractKvPairs(int numContractKvPairs) {
		assertMutable("numContractKvPairs");
		this.numContractKvPairs = numContractKvPairs;
	}

	public int getMaxAutomaticAssociations() {
		return maxAutoAssociations;
	}

	public int getUsedAutomaticAssociations() {
		return usedAutoAssociations;
	}

	public void setMaxAutomaticAssociations(int maxAutomaticAssociations) {
		assertMutable("maxAutomaticAssociations");
		this.maxAutoAssociations = maxAutomaticAssociations;
	}

	public void setUsedAutomaticAssociations(int usedAutoAssociations) {
		assertMutable("usedAutomaticAssociations");
		this.usedAutoAssociations = usedAutoAssociations;
	}

	public Map<EntityNum, Long> getCryptoAllowances() {
		return Collections.unmodifiableMap(cryptoAllowances);
	}

	public void setCryptoAllowances(final SortedMap<EntityNum, Long> cryptoAllowances) {
		assertMutable("cryptoAllowances");
		this.cryptoAllowances = cryptoAllowances;
	}

	public Map<EntityNum, Long> getCryptoAllowancesUnsafe() {
		return cryptoAllowances;
	}

	public void setCryptoAllowancesUnsafe(final Map<EntityNum, Long> cryptoAllowances) {
		assertMutable("cryptoAllowances");
		this.cryptoAllowances = cryptoAllowances;
	}

	public boolean isTokenTreasury() {
		return numTreasuryTitles > 0;
	}

	public int getNumTreasuryTitles() {
		return numTreasuryTitles;
	}

	public void setNumTreasuryTitles(final int numTreasuryTitles) {
		assertMutable("numTreasuryTitles");
		this.numTreasuryTitles = numTreasuryTitles;
	}

	public Set<FcTokenAllowanceId> getApproveForAllNfts() {
		return Collections.unmodifiableSet(approveForAllNfts);
	}

	public void setApproveForAllNfts(final Set<FcTokenAllowanceId> approveForAllNfts) {
		assertMutable("ApproveForAllNfts");
		this.approveForAllNfts = approveForAllNfts;
	}

	public Set<FcTokenAllowanceId> getApproveForAllNftsUnsafe() {
		return approveForAllNfts;
	}

	public Map<FcTokenAllowanceId, Long> getFungibleTokenAllowances() {
		return Collections.unmodifiableMap(fungibleTokenAllowances);
	}

	public void setFungibleTokenAllowances(final SortedMap<FcTokenAllowanceId, Long> fungibleTokenAllowances) {
		assertMutable("fungibleTokenAllowances");
		this.fungibleTokenAllowances = fungibleTokenAllowances;
	}

	public Map<FcTokenAllowanceId, Long> getFungibleTokenAllowancesUnsafe() {
		return fungibleTokenAllowances;
	}

	public void setFungibleTokenAllowancesUnsafe(final Map<FcTokenAllowanceId, Long> fungibleTokenAllowances) {
		assertMutable("fungibleTokenAllowances");
		this.fungibleTokenAllowances = fungibleTokenAllowances;
	}

	public ContractKey getFirstContractStorageKey() {
		return firstUint256Key == null ? null : new ContractKey(BitPackUtils.numFromCode(number), firstUint256Key);
	}

	public int[] getFirstUint256Key() {
		return firstUint256Key;
	}

	public void setFirstUint256Key(final int[] firstUint256Key) {
		assertMutable("firstUint256Key");
		this.firstUint256Key = firstUint256Key;
		if (firstUint256Key != null) {
			firstUint256KeyNonZeroBytes = computeNonZeroBytes(firstUint256Key);
		} else {
			firstUint256KeyNonZeroBytes = 0;
		}
	}

	public EntityId getAutoRenewAccount() {
		return autoRenewAccount;
	}

	public void setAutoRenewAccount(final EntityId autoRenewAccount) {
		this.autoRenewAccount = autoRenewAccount;
	}

	public long getStakedToMe() {
		return stakedToMe;
	}

	public void setStakedToMe(final long stakedToMe) {
		assertMutable("stakedToMe");
		this.stakedToMe = stakedToMe;
	}

	public long getStakePeriodStart() {
		return stakePeriodStart;
	}

	public void setStakePeriodStart(final long stakePeriodStart) {
		assertMutable("stakePeriodStart");
		this.stakePeriodStart = stakePeriodStart;
	}

	public long getStakedNum() {
		return stakedNum;
	}

	public void setStakedNum(final long stakedNum) {
		assertMutable("stakedNum");
		this.stakedNum = stakedNum;
	}

	public boolean isDeclineReward() {
		return declineReward;
	}

	public void setDeclineReward(final boolean declineReward) {
		assertMutable("declineReward");
		this.declineReward = declineReward;
	}

	private void assertMutable(String proximalField) {
		if (isImmutable()) {
			throw new MutabilityException("Cannot set " + proximalField + " on an immutable account state!");
		}
	}
}<|MERGE_RESOLUTION|>--- conflicted
+++ resolved
@@ -106,11 +106,8 @@
 	private long headNftSerialNum;
 	private long ethereumNonce;
 	private long stakedToMe;
-<<<<<<< HEAD
-=======
 	// default value and if this account stakes to an account value is -1. It will be set to the time when the account
 	// starts staking to a node.
->>>>>>> 0ba36e58
 	private long stakePeriodStart = -1;
 	// if -ve we are staking to a node, if +ve we are staking to an account and 0 if not staking to anyone.
 	// When staking to a node it is stored as -node-1 in order to differentiate nodeId=0
