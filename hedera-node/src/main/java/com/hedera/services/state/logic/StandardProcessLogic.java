/*
 * Copyright (C) 2021-2022 Hedera Hashgraph, LLC
 *
 * Licensed under the Apache License, Version 2.0 (the "License");
 * you may not use this file except in compliance with the License.
 * You may obtain a copy of the License at
 *
 *      http://www.apache.org/licenses/LICENSE-2.0
 *
 * Unless required by applicable law or agreed to in writing, software
 * distributed under the License is distributed on an "AS IS" BASIS,
 * WITHOUT WARRANTIES OR CONDITIONS OF ANY KIND, either express or implied.
 * See the License for the specific language governing permissions and
 * limitations under the License.
 */
package com.hedera.services.state.logic;

import com.google.protobuf.InvalidProtocolBufferException;
import com.hedera.services.context.TransactionContext;
import com.hedera.services.context.primitives.StateView;
import com.hedera.services.ledger.SigImpactHistorian;
import com.hedera.services.records.ConsensusTimeTracker;
import com.hedera.services.state.expiry.EntityAutoRenewal;
import com.hedera.services.state.expiry.ExpiryManager;
import com.hedera.services.stats.ExecutionTimeTracker;
import com.hedera.services.txns.ProcessLogic;
import com.hedera.services.txns.schedule.ScheduleProcessing;
import com.hedera.services.txns.span.ExpandHandleSpan;
import com.hedera.services.utils.accessors.TxnAccessor;
<<<<<<< HEAD
import com.swirlds.common.system.transaction.Transaction;
=======
import com.swirlds.common.system.transaction.SwirldTransaction;
>>>>>>> 6f806782
import java.time.Instant;
import javax.inject.Inject;
import javax.inject.Singleton;
import org.apache.logging.log4j.LogManager;
import org.apache.logging.log4j.Logger;

@Singleton
public class StandardProcessLogic implements ProcessLogic {
    private static final Logger log = LogManager.getLogger(StandardProcessLogic.class);

    private final ExpiryManager expiries;
    private final InvariantChecks invariantChecks;
    private final ConsensusTimeTracker consensusTimeTracker;
    private final ExpandHandleSpan expandHandleSpan;
    private final EntityAutoRenewal autoRenewal;
    private final ServicesTxnManager txnManager;
    private final SigImpactHistorian sigImpactHistorian;
    private final TransactionContext txnCtx;
    private final ExecutionTimeTracker executionTimeTracker;
<<<<<<< HEAD
=======
    private final StateView workingView;
>>>>>>> 6f806782
    private final ScheduleProcessing scheduleProcessing;
    private final RecordStreaming recordStreaming;

    @Inject
    public StandardProcessLogic(
            final ExpiryManager expiries,
            final InvariantChecks invariantChecks,
            final ExpandHandleSpan expandHandleSpan,
            final ConsensusTimeTracker consensusTimeTracker,
            final EntityAutoRenewal autoRenewal,
            final ServicesTxnManager txnManager,
            final SigImpactHistorian sigImpactHistorian,
            final TransactionContext txnCtx,
            final ScheduleProcessing scheduleProcessing,
            final ExecutionTimeTracker executionTimeTracker,
<<<<<<< HEAD
            final RecordStreaming recordStreaming) {
=======
            final RecordStreaming recordStreaming,
            final StateView workingView) {
>>>>>>> 6f806782
        this.expiries = expiries;
        this.invariantChecks = invariantChecks;
        this.expandHandleSpan = expandHandleSpan;
        this.executionTimeTracker = executionTimeTracker;
        this.consensusTimeTracker = consensusTimeTracker;
        this.autoRenewal = autoRenewal;
        this.txnManager = txnManager;
        this.txnCtx = txnCtx;
        this.scheduleProcessing = scheduleProcessing;
        this.sigImpactHistorian = sigImpactHistorian;
        this.recordStreaming = recordStreaming;
<<<<<<< HEAD
=======
        this.workingView = workingView;
>>>>>>> 6f806782
    }

    @Override
    public void incorporateConsensusTxn(
<<<<<<< HEAD
            Transaction platformTxn, Instant consensusTime, long submittingMember) {
        try {
            final var accessor = expandHandleSpan.accessorFor(platformTxn);

=======
            SwirldTransaction platformTxn, Instant consensusTime, long submittingMember) {
        try {
            final var accessor = expandHandleSpan.accessorFor(platformTxn);
            accessor.setStateView(workingView);
>>>>>>> 6f806782
            if (!invariantChecks.holdFor(accessor, consensusTime, submittingMember)) {
                return;
            }

            consensusTimeTracker.reset(consensusTime);

            sigImpactHistorian.setChangeTime(consensusTime);
            expiries.purge(consensusTime.getEpochSecond());
            sigImpactHistorian.purge();
            recordStreaming.resetBlockNo();

            doProcess(
                    submittingMember,
                    consensusTimeTracker.isFirstUsed()
                            ? consensusTimeTracker.nextTransactionTime(true)
                            : consensusTimeTracker.firstTransactionTime(),
                    accessor);

            if (scheduleProcessing.shouldProcessScheduledTransactions(consensusTime)) {
                processScheduledTransactions(consensusTime, submittingMember);
            }

            autoRenewal.execute(consensusTime);
        } catch (InvalidProtocolBufferException e) {
            log.warn("Consensus platform txn was not gRPC!", e);
        } catch (Exception internal) {
            log.error("Unhandled internal process failure", internal);
        }
    }

    private void processScheduledTransactions(Instant consensusTime, long submittingMember) {
        TxnAccessor triggeredAccessor = null;

        for (int i = 0; i < scheduleProcessing.getMaxProcessingLoopIterations(); ++i) {

            boolean hasMore = consensusTimeTracker.hasMoreTransactionTime(false);

            triggeredAccessor =
                    scheduleProcessing.triggerNextTransactionExpiringAsNeeded(
                            consensusTime, triggeredAccessor, !hasMore);

            if (triggeredAccessor != null) {
                doProcess(
                        submittingMember,
                        consensusTimeTracker.nextTransactionTime(false),
                        triggeredAccessor);
            } else {
                hasMore = false;
            }

            if (!hasMore) {
                return;
            }
        }

        log.warn(
                "maxProcessingLoopIterations reached in processScheduledTransactions. Waiting for"
                    + " next call to continue. Scheduled Transaction expiration may be delayed.");
    }

    private void doProcess(
            final long submittingMember, final Instant consensusTime, final TxnAccessor accessor) {
        executionTimeTracker.start();
        txnManager.process(accessor, consensusTime, submittingMember);
        final var triggeredAccessor = txnCtx.triggeredTxn();
        if (triggeredAccessor != null) {
            txnManager.process(
                    triggeredAccessor,
                    consensusTimeTracker.nextTransactionTime(false),
                    submittingMember);
        }
        executionTimeTracker.stop();
    }
}<|MERGE_RESOLUTION|>--- conflicted
+++ resolved
@@ -27,11 +27,7 @@
 import com.hedera.services.txns.schedule.ScheduleProcessing;
 import com.hedera.services.txns.span.ExpandHandleSpan;
 import com.hedera.services.utils.accessors.TxnAccessor;
-<<<<<<< HEAD
 import com.swirlds.common.system.transaction.Transaction;
-=======
-import com.swirlds.common.system.transaction.SwirldTransaction;
->>>>>>> 6f806782
 import java.time.Instant;
 import javax.inject.Inject;
 import javax.inject.Singleton;
@@ -51,10 +47,7 @@
     private final SigImpactHistorian sigImpactHistorian;
     private final TransactionContext txnCtx;
     private final ExecutionTimeTracker executionTimeTracker;
-<<<<<<< HEAD
-=======
     private final StateView workingView;
->>>>>>> 6f806782
     private final ScheduleProcessing scheduleProcessing;
     private final RecordStreaming recordStreaming;
 
@@ -70,12 +63,8 @@
             final TransactionContext txnCtx,
             final ScheduleProcessing scheduleProcessing,
             final ExecutionTimeTracker executionTimeTracker,
-<<<<<<< HEAD
-            final RecordStreaming recordStreaming) {
-=======
             final RecordStreaming recordStreaming,
             final StateView workingView) {
->>>>>>> 6f806782
         this.expiries = expiries;
         this.invariantChecks = invariantChecks;
         this.expandHandleSpan = expandHandleSpan;
@@ -87,25 +76,15 @@
         this.scheduleProcessing = scheduleProcessing;
         this.sigImpactHistorian = sigImpactHistorian;
         this.recordStreaming = recordStreaming;
-<<<<<<< HEAD
-=======
         this.workingView = workingView;
->>>>>>> 6f806782
     }
 
     @Override
     public void incorporateConsensusTxn(
-<<<<<<< HEAD
             Transaction platformTxn, Instant consensusTime, long submittingMember) {
         try {
             final var accessor = expandHandleSpan.accessorFor(platformTxn);
-
-=======
-            SwirldTransaction platformTxn, Instant consensusTime, long submittingMember) {
-        try {
-            final var accessor = expandHandleSpan.accessorFor(platformTxn);
             accessor.setStateView(workingView);
->>>>>>> 6f806782
             if (!invariantChecks.holdFor(accessor, consensusTime, submittingMember)) {
                 return;
             }
