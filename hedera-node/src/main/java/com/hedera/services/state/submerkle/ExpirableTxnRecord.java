package com.hedera.services.state.submerkle;

/*-
 * ‌
 * Hedera Services Node
 * ​
 * Copyright (C) 2018 - 2021 Hedera Hashgraph, LLC
 * ​
 * Licensed under the Apache License, Version 2.0 (the "License");
 * you may not use this file except in compliance with the License.
 * You may obtain a copy of the License at
 *
 *      http://www.apache.org/licenses/LICENSE-2.0
 *
 * Unless required by applicable law or agreed to in writing, software
 * distributed under the License is distributed on an "AS IS" BASIS,
 * WITHOUT WARRANTIES OR CONDITIONS OF ANY KIND, either express or implied.
 * See the License for the specific language governing permissions and
 * limitations under the License.
 * ‍
 */

import com.google.common.base.MoreObjects;
import com.google.protobuf.ByteString;
import com.hedera.services.legacy.core.jproto.TxnReceipt;
import com.hedera.services.state.merkle.internals.BitPackUtils;
import com.hedera.services.state.serdes.DomainSerdes;
import com.hederahashgraph.api.proto.java.ResponseCodeEnum;
import com.hederahashgraph.api.proto.java.TokenTransferList;
import com.hederahashgraph.api.proto.java.TransactionRecord;
import com.swirlds.common.CommonUtils;
import com.swirlds.common.crypto.Hash;
import com.swirlds.common.io.SerializableDataInputStream;
import com.swirlds.common.io.SerializableDataOutputStream;
import com.swirlds.fcqueue.FCQueueElement;

import java.io.IOException;
import java.time.Instant;
import java.util.ArrayList;
import java.util.Arrays;
import java.util.Collections;
import java.util.Comparator;
import java.util.List;
import java.util.Objects;
import java.util.stream.IntStream;

import static com.hedera.services.state.merkle.internals.BitPackUtils.packedTime;
<<<<<<< HEAD
=======
import static com.hedera.services.utils.MiscUtils.asTimestamp;
>>>>>>> 8a1ae1ee
import static java.util.stream.Collectors.joining;
import static java.util.stream.Collectors.toList;

public class ExpirableTxnRecord implements FCQueueElement {
	public static final long UNKNOWN_SUBMITTING_MEMBER = -1;
	public static final long MISSING_PARENT_CONSENSUS_TIMESTAMP = -1;
	public static final short NO_CHILD_TRANSACTIONS = 0;

	static final List<EntityId> NO_TOKENS = null;
	static final List<CurrencyAdjustments> NO_TOKEN_ADJUSTMENTS = null;
	static final List<NftAdjustments> NO_NFT_TOKEN_ADJUSTMENTS = null;
	static final List<FcAssessedCustomFee> NO_CUSTOM_FEES = null;
	static final EntityId NO_SCHEDULE_REF = null;
	static final List<FcTokenAssociation> NO_NEW_TOKEN_ASSOCIATIONS = Collections.emptyList();

	private static final byte[] MISSING_TXN_HASH = new byte[0];

	static final int RELEASE_0120_VERSION = 3;
	static final int RELEASE_0160_VERSION = 4;
	static final int RELEASE_0180_VERSION = 5;
	static final int RELEASE_0210_VERSION = 6;
	static final int MERKLE_VERSION = RELEASE_0210_VERSION;

	static final int MAX_MEMO_BYTES = 32 * 1_024;
	static final int MAX_TXN_HASH_BYTES = 1_024;
	static final int MAX_INVOLVED_TOKENS = 10;
	static final int MAX_ASSESSED_CUSTOM_FEES_CHANGES = 20;
	static final long RUNTIME_CONSTRUCTABLE_ID = 0x8b9ede7ca8d8db93L;
	public static final ByteString MISSING_ALIAS = ByteString.EMPTY;

	static DomainSerdes serdes = new DomainSerdes();

	private long expiry;
	private long submittingMember = UNKNOWN_SUBMITTING_MEMBER;

	private long fee;
	private long packedParentConsensusTime = MISSING_PARENT_CONSENSUS_TIMESTAMP;
	private short numChildRecords = NO_CHILD_TRANSACTIONS;
	private Hash hash;
	private TxnId txnId;
	private byte[] txnHash = MISSING_TXN_HASH;
	private String memo;
	private TxnReceipt receipt;
	private RichInstant consensusTimestamp;
	private CurrencyAdjustments hbarAdjustments;
	private SolidityFnResult contractCallResult;
	private SolidityFnResult contractCreateResult;
	/* IMPORTANT: This class depends on the invariant that if any of the
	three token-related lists below (tokens, tokenAdjustments, and
	nftTokenAdjustments) is non-null, then it has the same length as any
	other non-null list. This would not be necessary if we provided the
	class with information on the fungibility of the token types---and
	this information is always available when the Builder is constructed. */
	private List<EntityId> tokens = NO_TOKENS;
	private List<CurrencyAdjustments> tokenAdjustments = NO_TOKEN_ADJUSTMENTS;
	private List<NftAdjustments> nftTokenAdjustments = NO_NFT_TOKEN_ADJUSTMENTS;
	private EntityId scheduleRef = NO_SCHEDULE_REF;
	private List<FcAssessedCustomFee> assessedCustomFees = NO_CUSTOM_FEES;
	private List<FcTokenAssociation> newTokenAssociations = NO_NEW_TOKEN_ASSOCIATIONS;
	private ByteString alias = MISSING_ALIAS;

	@Override
	public void release() {
		/* No-op */
	}

	public ExpirableTxnRecord() {
		/* RuntimeConstructable */
	}

	public ExpirableTxnRecord(Builder builder) {
		this.receipt = (builder.receiptBuilder != null) ? builder.receiptBuilder.build() : builder.receipt;
		this.txnHash = builder.txnHash;
		this.txnId = builder.txnId;
		this.consensusTimestamp = builder.consensusTime;
		this.memo = builder.memo;
		this.fee = builder.fee;
		this.hbarAdjustments = builder.transferList;
		this.contractCallResult = builder.contractCallResult;
		this.contractCreateResult = builder.contractCreateResult;
		this.tokens = builder.tokens;
		this.tokenAdjustments = builder.tokenAdjustments;
		this.nftTokenAdjustments = builder.nftTokenAdjustments;
		this.scheduleRef = builder.scheduleRef;
		this.assessedCustomFees = builder.assessedCustomFees;
		this.newTokenAssociations = new ArrayList<>(builder.newTokenAssociations);
		this.packedParentConsensusTime = builder.packedParentConsensusTime;
		this.numChildRecords = builder.numChildRecords;
<<<<<<< HEAD
=======
		this.alias = builder.alias;
>>>>>>> 8a1ae1ee
	}

	/* --- Object --- */
	@Override
	public String toString() {
		var helper = MoreObjects.toStringHelper(this)
				.omitNullValues()
				.add("numChildRecords", numChildRecords)
				.add("receipt", receipt)
				.add("fee", fee)
				.add("txnHash", CommonUtils.hex(txnHash))
				.add("txnId", txnId)
				.add("consensusTimestamp", consensusTimestamp)
				.add("expiry", expiry)
				.add("submittingMember", submittingMember)
				.add("memo", memo)
				.add("contractCreation", contractCreateResult)
				.add("contractCall", contractCallResult)
				.add("hbarAdjustments", hbarAdjustments)
				.add("scheduleRef", scheduleRef)
				.add("alias", alias.toStringUtf8());

		if (packedParentConsensusTime != MISSING_PARENT_CONSENSUS_TIMESTAMP) {
			helper.add("parentConsensusTime", Instant.ofEpochSecond(
					BitPackUtils.unsignedHighOrder32From(packedParentConsensusTime),
					BitPackUtils.signedLowOrder32From(packedParentConsensusTime)));
		}

		if (packedParentConsensusTime != MISSING_PARENT_CONSENSUS_TIMESTAMP) {
			helper.add("parentConsensusTime", Instant.ofEpochSecond(
					BitPackUtils.unsignedHighOrder32From(packedParentConsensusTime),
					BitPackUtils.signedLowOrder32From(packedParentConsensusTime)));
		}

		if (tokens != NO_TOKENS) {
			int n = tokens.size();
			var readable = IntStream.range(0, n)
					.mapToObj(i -> String.format(
							"%s(%s)",
							tokens.get(i).toAbbrevString(),
							reprOfNonEmptyChange(i, tokenAdjustments, nftTokenAdjustments)))
					.collect(joining(", "));
			helper.add("tokenAdjustments", readable);
		}

		if (assessedCustomFees != NO_CUSTOM_FEES) {
			var readable = assessedCustomFees.stream().map(
							assessedCustomFee -> String.format("(%s)", assessedCustomFee))
					.collect(joining(", "));
			helper.add("assessedCustomFees", readable);
		}

		if (newTokenAssociations != NO_NEW_TOKEN_ASSOCIATIONS) {
			var readable = newTokenAssociations.stream().map(
							newTokenAssociation -> String.format("(%s)", newTokenAssociation))
					.collect(joining(", "));
			helper.add("newTokenAssociations", readable);
		}
		return helper.toString();
	}

	private String reprOfNonEmptyChange(
			final int i,
			final List<CurrencyAdjustments> tokenAdjustments,
			final List<NftAdjustments> nftTokenAdjustments
	) {
		final var fungibleAdjust = tokenAdjustments.get(i);
		return fungibleAdjust.isEmpty() ? nftTokenAdjustments.get(i).toString() : fungibleAdjust.toString();
	}

	@Override
	public boolean equals(Object o) {
		if (this == o) {
			return true;
		}
		if (o == null || ExpirableTxnRecord.class != o.getClass()) {
			return false;
		}
		var that = (ExpirableTxnRecord) o;
		return this.fee == that.fee &&
				this.numChildRecords == that.numChildRecords &&
				this.packedParentConsensusTime == that.packedParentConsensusTime &&
				this.expiry == that.expiry &&
				this.submittingMember == that.submittingMember &&
				Objects.equals(this.receipt, that.receipt) &&
				Arrays.equals(this.txnHash, that.txnHash) &&
				this.txnId.equals(that.txnId) &&
				Objects.equals(this.consensusTimestamp, that.consensusTimestamp) &&
				Objects.equals(this.memo, that.memo) &&
				Objects.equals(this.contractCallResult, that.contractCallResult) &&
				Objects.equals(this.contractCreateResult, that.contractCreateResult) &&
				Objects.equals(this.hbarAdjustments, that.hbarAdjustments) &&
				Objects.equals(this.tokens, that.tokens) &&
				Objects.equals(this.tokenAdjustments, that.tokenAdjustments) &&
				Objects.equals(this.nftTokenAdjustments, that.nftTokenAdjustments) &&
				Objects.equals(this.assessedCustomFees, that.assessedCustomFees) &&
				Objects.equals(this.newTokenAssociations, that.newTokenAssociations) &&
				Objects.equals(this.alias, that.alias);
	}

	@Override
	public int hashCode() {
		var result = Objects.hash(
				receipt,
				txnId,
				consensusTimestamp,
				memo,
				fee,
				contractCallResult,
				contractCreateResult,
				hbarAdjustments,
				expiry,
				submittingMember,
				tokens,
				tokenAdjustments,
				nftTokenAdjustments,
				scheduleRef,
				assessedCustomFees,
				newTokenAssociations,
				numChildRecords,
<<<<<<< HEAD
				packedParentConsensusTime);
=======
				packedParentConsensusTime,
				alias);
>>>>>>> 8a1ae1ee
		return result * 31 + Arrays.hashCode(txnHash);
	}

	/* --- SelfSerializable --- */
	@Override
	public long getClassId() {
		return RUNTIME_CONSTRUCTABLE_ID;
	}

	@Override
	public int getVersion() {
		return MERKLE_VERSION;
	}

	@Override
	public void serialize(SerializableDataOutputStream out) throws IOException {
		serdes.writeNullableSerializable(receipt, out);

		out.writeByteArray(txnHash);

		serdes.writeNullableSerializable(txnId, out);
		serdes.writeNullableInstant(consensusTimestamp, out);
		serdes.writeNullableString(memo, out);

		out.writeLong(this.fee);

		serdes.writeNullableSerializable(hbarAdjustments, out);
		serdes.writeNullableSerializable(contractCallResult, out);
		serdes.writeNullableSerializable(contractCreateResult, out);

		out.writeLong(expiry);
		out.writeLong(submittingMember);

		out.writeSerializableList(tokens, true, true);
		out.writeSerializableList(tokenAdjustments, true, true);

		serdes.writeNullableSerializable(scheduleRef, out);
		out.writeSerializableList(nftTokenAdjustments, true, true);
		out.writeSerializableList(assessedCustomFees, true, true);
		out.writeSerializableList(newTokenAssociations, true, true);

		if (numChildRecords != NO_CHILD_TRANSACTIONS) {
			out.writeBoolean(true);
			out.writeShort(numChildRecords);
		} else {
			out.writeBoolean(false);
		}

		if (packedParentConsensusTime != MISSING_PARENT_CONSENSUS_TIMESTAMP) {
			out.writeBoolean(true);
			out.writeLong(packedParentConsensusTime);
		} else {
			out.writeBoolean(false);
		}
<<<<<<< HEAD
=======
		out.writeByteArray(alias.toByteArray());
>>>>>>> 8a1ae1ee
	}

	@Override
	public void deserialize(SerializableDataInputStream in, int version) throws IOException {
		receipt = serdes.readNullableSerializable(in);
		txnHash = in.readByteArray(MAX_TXN_HASH_BYTES);
		txnId = serdes.readNullableSerializable(in);
		consensusTimestamp = serdes.readNullableInstant(in);
		memo = serdes.readNullableString(in, MAX_MEMO_BYTES);
		fee = in.readLong();
		hbarAdjustments = serdes.readNullableSerializable(in);
		contractCallResult = serdes.readNullableSerializable(in);
		contractCreateResult = serdes.readNullableSerializable(in);
		expiry = in.readLong();
		submittingMember = in.readLong();
		/* Tokens present since v0.7.0 */
		tokens = in.readSerializableList(MAX_INVOLVED_TOKENS);
		tokenAdjustments = in.readSerializableList(MAX_INVOLVED_TOKENS);
		/* Schedule references present since v0.8.0 */
		scheduleRef = serdes.readNullableSerializable(in);
		if (version >= RELEASE_0160_VERSION) {
			nftTokenAdjustments = in.readSerializableList(MAX_INVOLVED_TOKENS);
			assessedCustomFees = in.readSerializableList(MAX_ASSESSED_CUSTOM_FEES_CHANGES);
		} else {
			/* Can be removed once we triple-check no tests depend on a 0.16.x state */
			nftTokenAdjustments = makeupNftAdjustsMatching(tokenAdjustments);
			assessedCustomFees = NO_CUSTOM_FEES;
		}
		if (version >= RELEASE_0180_VERSION) {
			newTokenAssociations = in.readSerializableList(Integer.MAX_VALUE);
		}
		if (version >= RELEASE_0210_VERSION) {
			final var hasChildRecords = in.readBoolean();
			if (hasChildRecords) {
				numChildRecords = in.readShort();
			}
			final var hasParentConsensusTime = in.readBoolean();
			if (hasParentConsensusTime) {
				packedParentConsensusTime = in.readLong();
			}
<<<<<<< HEAD
=======
			alias = ByteString.copyFrom(in.readByteArray(Integer.MAX_VALUE));
>>>>>>> 8a1ae1ee
		}
	}

	List<NftAdjustments> makeupNftAdjustsMatching(final List<CurrencyAdjustments> fungibleAdjusts) {
		if (fungibleAdjusts == null) {
			return null;
		} else {
			final List<NftAdjustments> ans = new ArrayList<>();
			for (int i = 0, n = fungibleAdjusts.size(); i < n; i++) {
				ans.add(new NftAdjustments());
			}
			return ans;
		}
	}

	@Override
	public Hash getHash() {
		return this.hash;
	}

	@Override
	public void setHash(Hash hash) {
		this.hash = hash;
	}

	/* --- Object --- */
	public EntityId getScheduleRef() {
		return scheduleRef;
	}

	public List<EntityId> getTokens() {
		return tokens;
	}

	public List<CurrencyAdjustments> getTokenAdjustments() {
		return tokenAdjustments;
	}

	public List<NftAdjustments> getNftTokenAdjustments() {
		return nftTokenAdjustments;
	}

	public TxnReceipt getReceipt() {
		return receipt;
	}

	public ResponseCodeEnum getEnumStatus() {
		return receipt.getEnumStatus();
	}

	public byte[] getTxnHash() {
		return txnHash;
	}

	public TxnId getTxnId() {
		return txnId;
	}

	public RichInstant getConsensusTimestamp() {
		return consensusTimestamp;
	}

	public long getConsensusSecond() {
		return consensusTimestamp.getSeconds();
	}

	public String getMemo() {
		return memo;
	}

	public long getFee() {
		return fee;
	}

	public SolidityFnResult getContractCallResult() {
		return contractCallResult;
	}

	public SolidityFnResult getContractCreateResult() {
		return contractCreateResult;
	}

	public CurrencyAdjustments getHbarAdjustments() {
		return hbarAdjustments;
	}

	public long getExpiry() {
		return expiry;
	}

	public void setExpiry(long expiry) {
		this.expiry = expiry;
	}

	public long getSubmittingMember() {
		return submittingMember;
	}

	public void setSubmittingMember(long submittingMember) {
		this.submittingMember = submittingMember;
	}

	public List<FcAssessedCustomFee> getCustomFeesCharged() {
		return assessedCustomFees;
	}

	public List<FcTokenAssociation> getNewTokenAssociations() {
		return newTokenAssociations;
	}

	public short getNumChildRecords() {
		return numChildRecords;
	}
<<<<<<< HEAD

	public void setNumChildRecords(final short numChildRecords) {
		this.numChildRecords = numChildRecords;
	}

	public long getPackedParentConsensusTime() {
		return packedParentConsensusTime;
	}

	public void setPackedParentConsensusTime(final long packedParentConsensusTime) {
		this.packedParentConsensusTime = packedParentConsensusTime;
=======

	public void setNumChildRecords(final short numChildRecords) {
		this.numChildRecords = numChildRecords;
	}

	public long getPackedParentConsensusTime() {
		return packedParentConsensusTime;
	}

	public void setPackedParentConsensusTime(final long packedParentConsensusTime) {
		this.packedParentConsensusTime = packedParentConsensusTime;
	}

	public ByteString getAlias() {
		return alias;
	}

	public void setAlias(final ByteString alias) {
		this.alias = alias;
>>>>>>> 8a1ae1ee
	}

	/* --- FastCopyable --- */
	@Override
	public boolean isImmutable() {
		return true;
	}

	@Override
	public ExpirableTxnRecord copy() {
		return this;
	}

	public static List<TransactionRecord> allToGrpc(List<ExpirableTxnRecord> records) {
		return records.stream()
				.map(ExpirableTxnRecord::asGrpc)
				.collect(toList());
	}

	public TransactionRecord asGrpc() {
		var grpc = TransactionRecord.newBuilder();

		grpc.setTransactionFee(fee);
		if (receipt != null) {
			grpc.setReceipt(TxnReceipt.convert(receipt));
		}
		if (txnId != null) {
			grpc.setTransactionID(txnId.toGrpc());
		}
		if (consensusTimestamp != null) {
			grpc.setConsensusTimestamp(consensusTimestamp.toGrpc());
		}
		if (memo != null) {
			grpc.setMemo(memo);
		}
		if (txnHash != null && txnHash.length > 0) {
			grpc.setTransactionHash(ByteString.copyFrom(txnHash));
		}
		if (hbarAdjustments != null) {
			grpc.setTransferList(hbarAdjustments.toGrpc());
		}
		if (contractCallResult != null) {
			grpc.setContractCallResult(contractCallResult.toGrpc());
		}
		if (contractCreateResult != null) {
			grpc.setContractCreateResult(contractCreateResult.toGrpc());
		}
		if (tokens != NO_TOKENS) {
			setGrpcTokens(grpc, tokens, tokenAdjustments, nftTokenAdjustments);
		}
		if (scheduleRef != NO_SCHEDULE_REF) {
			grpc.setScheduleRef(scheduleRef.toGrpcScheduleId());
		}
		if (assessedCustomFees != NO_CUSTOM_FEES) {
			grpc.addAllAssessedCustomFees(
					assessedCustomFees.stream().map(FcAssessedCustomFee::toGrpc).collect(toList()));
		}
		if (newTokenAssociations != NO_NEW_TOKEN_ASSOCIATIONS) {
			grpc.addAllAutomaticTokenAssociations(
					newTokenAssociations.stream().map(FcTokenAssociation::toGrpc).collect(toList()));
		}
		if (alias != MISSING_ALIAS) {
			grpc.setAlias(alias);
		}
		if (packedParentConsensusTime != MISSING_PARENT_CONSENSUS_TIMESTAMP) {
			grpc.setParentConsensusTimestamp(asTimestamp(packedParentConsensusTime));
		}

		return grpc.build();
	}

	private static void setGrpcTokens(TransactionRecord.Builder grpcBuilder,
			final List<EntityId> tokens,
			final List<CurrencyAdjustments> tokenAdjustments,
			final List<NftAdjustments> nftTokenAdjustments) {
		for (int i = 0, n = tokens.size(); i < n; i++) {
			var tokenTransferList = TokenTransferList.newBuilder()
					.setToken(tokens.get(i).toGrpcTokenId());
			if (tokenAdjustments != null && !tokenAdjustments.isEmpty()) {
				tokenTransferList.addAllTransfers(tokenAdjustments.get(i).toGrpc().getAccountAmountsList());
			}
			if (nftTokenAdjustments != null && !nftTokenAdjustments.isEmpty()) {
				tokenTransferList.addAllNftTransfers(nftTokenAdjustments.get(i).toGrpc().getNftTransfersList());
			}
			grpcBuilder.addTokenTransferLists(tokenTransferList);
		}
	}

	public static Builder newBuilder() {
		return new Builder();
	}

	public static class Builder {
		private TxnReceipt receipt;
		private TxnReceipt.Builder receiptBuilder;

		private byte[] txnHash;
		private TxnId txnId;
		private RichInstant consensusTime;
		private String memo;
		private long fee;
		private long packedParentConsensusTime = MISSING_PARENT_CONSENSUS_TIMESTAMP;
		private short numChildRecords = NO_CHILD_TRANSACTIONS;
		private CurrencyAdjustments transferList;
		private SolidityFnResult contractCallResult;
		private SolidityFnResult contractCreateResult;
		private List<EntityId> tokens;
		private List<CurrencyAdjustments> tokenAdjustments;
		private List<NftAdjustments> nftTokenAdjustments;
		private EntityId scheduleRef;
		private List<FcAssessedCustomFee> assessedCustomFees;
		private List<FcTokenAssociation> newTokenAssociations = NO_NEW_TOKEN_ASSOCIATIONS;
		private ByteString alias = MISSING_ALIAS;

		public Builder setFee(long fee) {
			this.fee = fee;
			return this;
		}

		public Builder setTxnId(TxnId txnId) {
			this.txnId = txnId;
			return this;
		}

		public Builder setTxnHash(byte[] txnHash) {
			this.txnHash = txnHash;
			return this;
		}

		public Builder setMemo(String memo) {
			this.memo = memo;
			return this;
		}

		public Builder setReceipt(TxnReceipt receipt) {
			this.receipt = receipt;
			return this;
		}

		public Builder setReceiptBuilder(TxnReceipt.Builder receiptBuilder) {
			this.receiptBuilder = receiptBuilder;
			return this;
		}

		public Builder setConsensusTime(RichInstant consensusTime) {
			this.consensusTime = consensusTime;
			return this;
		}

		public Builder setTransferList(CurrencyAdjustments hbarAdjustments) {
			this.transferList = hbarAdjustments;
			return this;
		}

		public Builder setContractCallResult(SolidityFnResult contractCallResult) {
			this.contractCallResult = contractCallResult;
			return this;
		}

		public Builder setContractCreateResult(SolidityFnResult contractCreateResult) {
			this.contractCreateResult = contractCreateResult;
			return this;
		}

		public Builder setTokens(List<EntityId> tokens) {
			this.tokens = tokens;
			return this;
		}

		public Builder setTokenAdjustments(List<CurrencyAdjustments> tokenAdjustments) {
			this.tokenAdjustments = tokenAdjustments;
			return this;
		}

		public Builder setNftTokenAdjustments(List<NftAdjustments> nftTokenAdjustments) {
			this.nftTokenAdjustments = nftTokenAdjustments;
			return this;
		}

		public Builder setScheduleRef(EntityId scheduleRef) {
			this.scheduleRef = scheduleRef;
			return this;
		}

		public Builder setAssessedCustomFees(List<FcAssessedCustomFee> assessedCustomFees) {
			this.assessedCustomFees = assessedCustomFees;
			return this;
		}

		public Builder setNewTokenAssociations(List<FcTokenAssociation> newTokenAssociations) {
			this.newTokenAssociations = newTokenAssociations;
			return this;
		}

		public Builder setParentConsensusTime(final Instant consTime) {
			this.packedParentConsensusTime = packedTime(consTime.getEpochSecond(), consTime.getNano());
			return this;
		}

		public Builder setNumChildRecords(final short numChildRecords) {
			this.numChildRecords = numChildRecords;
			return this;
		}

<<<<<<< HEAD
=======
		public Builder setAlias(ByteString alias) {
			this.alias = alias;
			return this;
		}

>>>>>>> 8a1ae1ee
		public ExpirableTxnRecord build() {
			return new ExpirableTxnRecord(this);
		}

		public Builder reset() {
			fee = 0;
			txnId = null;
			txnHash = MISSING_TXN_HASH;
			memo = null;
			receipt = null;
			consensusTime = null;

			nullOutSideEffectFields();

			return this;
		}

		public void revert() {
			if (receiptBuilder == null) {
				throw new IllegalStateException("Cannot revert a record with a built receipt");
			}
			receiptBuilder.revert();
			nullOutSideEffectFields();
		}

		public void excludeHbarChangesFrom(final ExpirableTxnRecord.Builder that) {
			if (that.transferList == null) {
				return;
			}

			final var adjustsHere = this.transferList.hbars.length;
			final var adjustsThere = that.transferList.hbars.length;
			final var maxAdjusts = adjustsHere + adjustsThere;
			final var changedHere = this.transferList.accountIds;
			final var changedThere = that.transferList.accountIds;

			final var netAdjustsHere = new long[maxAdjusts];
			final List<EntityId> netChanged = new ArrayList<>();

			var i = 0;
			var j = 0;
			var k = 0;
			while (i < adjustsHere && j < adjustsThere) {
				final var iId = changedHere.get(i);
				final var jId = changedThere.get(j);
				final var cmp = ID_CMP.compare(iId, jId);
				if (cmp == 0) {
					final var net = this.transferList.hbars[i++] - that.transferList.hbars[j++];
					if (net != 0) {
						netAdjustsHere[k++] = net;
						netChanged.add(iId);
					}
				} else if (cmp < 0) {
					netAdjustsHere[k++] = this.transferList.hbars[i++];
					netChanged.add(iId);
				} else {
					netAdjustsHere[k++] = -that.transferList.hbars[j++];
					netChanged.add(jId);
				}
			}
			/* Note that at most one of these loops can iterate a non-zero number of times,
<<<<<<< HEAD
			* since if both did we could not have exited the prior loop. */
=======
			 * since if both did we could not have exited the prior loop. */
>>>>>>> 8a1ae1ee
			while (i < adjustsHere) {
				final var iId = changedHere.get(i);
				netAdjustsHere[k++] = this.transferList.hbars[i++];
				netChanged.add(iId);
			}
			while (j < adjustsThere) {
				final var jId = changedThere.get(j);
				netAdjustsHere[k++] = -that.transferList.hbars[j++];
				netChanged.add(jId);
			}

			this.transferList.hbars = Arrays.copyOfRange(netAdjustsHere, 0, k);
			this.transferList.accountIds = netChanged;
		}

		public static final Comparator<EntityId> ID_CMP = Comparator
				.comparingLong(EntityId::num)
				.thenComparingLong(EntityId::shard)
				.thenComparingLong(EntityId::realm);

		private void nullOutSideEffectFields() {
			transferList = null;
			contractCallResult = null;
			contractCreateResult = null;
			tokens = NO_TOKENS;
			tokenAdjustments = NO_TOKEN_ADJUSTMENTS;
			nftTokenAdjustments = NO_NFT_TOKEN_ADJUSTMENTS;
			scheduleRef = NO_SCHEDULE_REF;
			assessedCustomFees = NO_CUSTOM_FEES;
			newTokenAssociations = NO_NEW_TOKEN_ASSOCIATIONS;
<<<<<<< HEAD
=======
			alias = MISSING_ALIAS;
>>>>>>> 8a1ae1ee
		}

		public CurrencyAdjustments getTransferList() {
			return transferList;
		}

		public SolidityFnResult getContractCallResult() {
			return contractCallResult;
		}

		public SolidityFnResult getContractCreateResult() {
			return contractCreateResult;
		}

		public List<EntityId> getTokens() {
			return tokens;
		}

		public List<CurrencyAdjustments> getTokenAdjustments() {
			return tokenAdjustments;
		}

		public List<NftAdjustments> getNftTokenAdjustments() {
			return nftTokenAdjustments;
		}

		public EntityId getScheduleRef() {
			return scheduleRef;
		}

		public List<FcAssessedCustomFee> getAssessedCustomFees() {
			return assessedCustomFees;
		}

		public List<FcTokenAssociation> getNewTokenAssociations() {
			return newTokenAssociations;
		}

		public TxnReceipt.Builder getReceiptBuilder() {
			return receiptBuilder;
		}

		public byte[] getTxnHash() {
			return txnHash;
		}

		public TxnId getTxnId() {
			return txnId;
<<<<<<< HEAD
=======
		}

		public ByteString getAlias() {
			return alias;
>>>>>>> 8a1ae1ee
		}
	}

	/* --- Only used by unit tests --- */
	void setNewTokenAssociations(final List<FcTokenAssociation> newTokenAssociations) {
		this.newTokenAssociations = newTokenAssociations;
	}
}<|MERGE_RESOLUTION|>--- conflicted
+++ resolved
@@ -45,10 +45,7 @@
 import java.util.stream.IntStream;
 
 import static com.hedera.services.state.merkle.internals.BitPackUtils.packedTime;
-<<<<<<< HEAD
-=======
 import static com.hedera.services.utils.MiscUtils.asTimestamp;
->>>>>>> 8a1ae1ee
 import static java.util.stream.Collectors.joining;
 import static java.util.stream.Collectors.toList;
 
@@ -137,10 +134,7 @@
 		this.newTokenAssociations = new ArrayList<>(builder.newTokenAssociations);
 		this.packedParentConsensusTime = builder.packedParentConsensusTime;
 		this.numChildRecords = builder.numChildRecords;
-<<<<<<< HEAD
-=======
 		this.alias = builder.alias;
->>>>>>> 8a1ae1ee
 	}
 
 	/* --- Object --- */
@@ -261,12 +255,8 @@
 				assessedCustomFees,
 				newTokenAssociations,
 				numChildRecords,
-<<<<<<< HEAD
-				packedParentConsensusTime);
-=======
 				packedParentConsensusTime,
 				alias);
->>>>>>> 8a1ae1ee
 		return result * 31 + Arrays.hashCode(txnHash);
 	}
 
@@ -321,10 +311,7 @@
 		} else {
 			out.writeBoolean(false);
 		}
-<<<<<<< HEAD
-=======
 		out.writeByteArray(alias.toByteArray());
->>>>>>> 8a1ae1ee
 	}
 
 	@Override
@@ -365,10 +352,7 @@
 			if (hasParentConsensusTime) {
 				packedParentConsensusTime = in.readLong();
 			}
-<<<<<<< HEAD
-=======
 			alias = ByteString.copyFrom(in.readByteArray(Integer.MAX_VALUE));
->>>>>>> 8a1ae1ee
 		}
 	}
 
@@ -482,7 +466,6 @@
 	public short getNumChildRecords() {
 		return numChildRecords;
 	}
-<<<<<<< HEAD
 
 	public void setNumChildRecords(final short numChildRecords) {
 		this.numChildRecords = numChildRecords;
@@ -494,18 +477,6 @@
 
 	public void setPackedParentConsensusTime(final long packedParentConsensusTime) {
 		this.packedParentConsensusTime = packedParentConsensusTime;
-=======
-
-	public void setNumChildRecords(final short numChildRecords) {
-		this.numChildRecords = numChildRecords;
-	}
-
-	public long getPackedParentConsensusTime() {
-		return packedParentConsensusTime;
-	}
-
-	public void setPackedParentConsensusTime(final long packedParentConsensusTime) {
-		this.packedParentConsensusTime = packedParentConsensusTime;
 	}
 
 	public ByteString getAlias() {
@@ -514,7 +485,6 @@
 
 	public void setAlias(final ByteString alias) {
 		this.alias = alias;
->>>>>>> 8a1ae1ee
 	}
 
 	/* --- FastCopyable --- */
@@ -719,14 +689,11 @@
 			return this;
 		}
 
-<<<<<<< HEAD
-=======
 		public Builder setAlias(ByteString alias) {
 			this.alias = alias;
 			return this;
 		}
 
->>>>>>> 8a1ae1ee
 		public ExpirableTxnRecord build() {
 			return new ExpirableTxnRecord(this);
 		}
@@ -788,11 +755,7 @@
 				}
 			}
 			/* Note that at most one of these loops can iterate a non-zero number of times,
-<<<<<<< HEAD
-			* since if both did we could not have exited the prior loop. */
-=======
 			 * since if both did we could not have exited the prior loop. */
->>>>>>> 8a1ae1ee
 			while (i < adjustsHere) {
 				final var iId = changedHere.get(i);
 				netAdjustsHere[k++] = this.transferList.hbars[i++];
@@ -823,10 +786,7 @@
 			scheduleRef = NO_SCHEDULE_REF;
 			assessedCustomFees = NO_CUSTOM_FEES;
 			newTokenAssociations = NO_NEW_TOKEN_ASSOCIATIONS;
-<<<<<<< HEAD
-=======
 			alias = MISSING_ALIAS;
->>>>>>> 8a1ae1ee
 		}
 
 		public CurrencyAdjustments getTransferList() {
@@ -875,13 +835,10 @@
 
 		public TxnId getTxnId() {
 			return txnId;
-<<<<<<< HEAD
-=======
 		}
 
 		public ByteString getAlias() {
 			return alias;
->>>>>>> 8a1ae1ee
 		}
 	}
 
