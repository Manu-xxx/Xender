--- conflicted
+++ resolved
@@ -448,8 +448,6 @@
 		return newTokenAssociations;
 	}
 
-<<<<<<< HEAD
-=======
 	public short getNumChildRecords() {
 		return numChildRecords;
 	}
@@ -466,7 +464,6 @@
 		this.packedParentConsensusTime = packedParentConsensusTime;
 	}
 
->>>>>>> db9f0d3a
 	/* --- FastCopyable --- */
 	@Override
 	public boolean isImmutable() {
@@ -692,13 +689,10 @@
 		}
 
 		public void excludeHbarChangesFrom(final ExpirableTxnRecord.Builder that) {
-<<<<<<< HEAD
-=======
 			if (that.transferList == null) {
 				return;
 			}
 
->>>>>>> db9f0d3a
 			final var adjustsHere = this.transferList.hbars.length;
 			final var adjustsThere = that.transferList.hbars.length;
 			final var maxAdjusts = adjustsHere + adjustsThere;
@@ -805,13 +799,10 @@
 
 		public byte[] getTxnHash() {
 			return txnHash;
-<<<<<<< HEAD
-=======
 		}
 
 		public TxnId getTxnId() {
 			return txnId;
->>>>>>> db9f0d3a
 		}
 	}
 
