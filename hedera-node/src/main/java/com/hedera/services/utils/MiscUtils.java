--- conflicted
+++ resolved
@@ -528,7 +528,6 @@
 		}
 	}
 
-<<<<<<< HEAD
 	private static final long ONE_SEC_IN_NANOS = 1_000_000_000;
 
 	public static Instant nonNegativeNanosOffset(final Instant start, final int nanosOff) {
@@ -541,7 +540,8 @@
 		} else {
 			return Instant.ofEpochSecond(oldSecs, newNanos);
 		}
-=======
+        }
+
 	public static HederaFunctionality scheduledFunctionOf(final SchedulableTransactionBody txn) {
 		if (txn.hasCryptoTransfer()) {
 			return CryptoTransfer;
@@ -556,7 +556,6 @@
 			return TokenBurn;
 		}
 		return NONE;
->>>>>>> 8a1ae1ee
 	}
 
 	public static HederaFunctionality functionOf(final TransactionBody txn) throws UnknownHederaFunctionality {
@@ -836,7 +835,6 @@
 	}
 
 	/**
-<<<<<<< HEAD
 	 * Verifies whether a {@link HederaFunctionality} should be throttled by the consensus throttle
 	 *
 	 * @param hederaFunctionality - the {@link HederaFunctionality} to verify
@@ -844,7 +842,9 @@
 	 */
 	public static boolean isGasThrottled(HederaFunctionality hederaFunctionality) {
 		return CONSENSUS_THROTTLED_FUNCTIONS.contains(hederaFunctionality);
-=======
+        }
+
+        /**
 	 * Attempts to parse a {@code Key} from given alias {@code ByteString}. If the Key is of type Ed25519 or
 	 * ECDSA(secp256k1), returns true and false otherwise.
 	 *
@@ -859,6 +859,5 @@
 		} catch (InvalidProtocolBufferException ignore) {
 			return false;
 		}
->>>>>>> 8a1ae1ee
 	}
 }