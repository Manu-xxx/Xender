package com.hedera.services.utils.accessors;

/*-
 * ‌
 * Hedera Services Node
 * ​
 * Copyright (C) 2018 - 2022 Hedera Hashgraph, LLC
 * ​
 * Licensed under the Apache License, Version 2.0 (the "License");
 * you may not use this file except in compliance with the License.
 * You may obtain a copy of the License at
 *
 *      http://www.apache.org/licenses/LICENSE-2.0
 *
 * Unless required by applicable law or agreed to in writing, software
 * distributed under the License is distributed on an "AS IS" BASIS,
 * WITHOUT WARRANTIES OR CONDITIONS OF ANY KIND, either express or implied.
 * See the License for the specific language governing permissions and
 * limitations under the License.
 * ‍
 */

import com.google.protobuf.InvalidProtocolBufferException;
import com.hedera.services.ledger.accounts.AliasManager;
import com.hederahashgraph.api.proto.java.Transaction;
import com.swirlds.common.SwirldTransaction;

import javax.inject.Inject;

import static com.hedera.services.legacy.proto.utils.CommonUtils.extractTransactionBody;
import static com.hedera.services.utils.accessors.SignedTxnAccessor.functionExtractor;
import static com.hederahashgraph.api.proto.java.HederaFunctionality.TokenAccountWipe;

public class AccessorFactory {
	final AliasManager aliasManager;

	@Inject
	public AccessorFactory(final AliasManager aliasManager) {
		this.aliasManager = aliasManager;
	}

	public PlatformTxnAccessor constructFrom(SwirldTransaction transaction) throws InvalidProtocolBufferException {
		return constructFrom(Transaction.parseFrom(transaction.getContents()), aliasManager);
	}

	public PlatformTxnAccessor constructFrom(Transaction validSignedTxn) throws InvalidProtocolBufferException {
		final var platformTxn = new SwirldTransaction(validSignedTxn.toByteArray());
		return constructFrom(platformTxn);
	}

	public static PlatformTxnAccessor constructFrom(Transaction validSignedTxn, AliasManager aliasManager) throws InvalidProtocolBufferException {
		final var platformTxn = new SwirldTransaction(validSignedTxn.toByteArray());
		final var body = extractTransactionBody(validSignedTxn);
		final var function = functionExtractor.apply(body);
<<<<<<< HEAD
		switch (function) {
			case TokenAccountWipe -> {
				return new TokenWipeAccessor(platformTxn, aliasManager);
			}
			case CryptoCreate -> {
				return new CryptoCreateAccessor(platformTxn, aliasManager);
			}
			case CryptoUpdate -> {
				return new CryptoUpdateAccessor(platformTxn, aliasManager);
			}
			default -> {
				return new PlatformTxnAccessor(platformTxn, aliasManager);
			}
=======
		if (function == TokenAccountWipe) {
			return new TokenWipeAccessor(transaction, aliasManager);
>>>>>>> 70ee9fb1
		}
		return new PlatformTxnAccessor(transaction, aliasManager);
	}
}
<|MERGE_RESOLUTION|>--- conflicted
+++ resolved
@@ -29,7 +29,6 @@
 
 import static com.hedera.services.legacy.proto.utils.CommonUtils.extractTransactionBody;
 import static com.hedera.services.utils.accessors.SignedTxnAccessor.functionExtractor;
-import static com.hederahashgraph.api.proto.java.HederaFunctionality.TokenAccountWipe;
 
 public class AccessorFactory {
 	final AliasManager aliasManager;
@@ -52,25 +51,11 @@
 		final var platformTxn = new SwirldTransaction(validSignedTxn.toByteArray());
 		final var body = extractTransactionBody(validSignedTxn);
 		final var function = functionExtractor.apply(body);
-<<<<<<< HEAD
-		switch (function) {
-			case TokenAccountWipe -> {
-				return new TokenWipeAccessor(platformTxn, aliasManager);
-			}
-			case CryptoCreate -> {
-				return new CryptoCreateAccessor(platformTxn, aliasManager);
-			}
-			case CryptoUpdate -> {
-				return new CryptoUpdateAccessor(platformTxn, aliasManager);
-			}
-			default -> {
-				return new PlatformTxnAccessor(platformTxn, aliasManager);
-			}
-=======
-		if (function == TokenAccountWipe) {
-			return new TokenWipeAccessor(transaction, aliasManager);
->>>>>>> 70ee9fb1
-		}
-		return new PlatformTxnAccessor(transaction, aliasManager);
+		return switch (function) {
+			case TokenAccountWipe -> new TokenWipeAccessor(platformTxn, aliasManager);
+			case CryptoCreate -> new CryptoCreateAccessor(platformTxn, aliasManager);
+			case CryptoUpdate -> new CryptoUpdateAccessor(platformTxn, aliasManager);
+			default -> new PlatformTxnAccessor(platformTxn, aliasManager);
+		};
 	}
-}
+}