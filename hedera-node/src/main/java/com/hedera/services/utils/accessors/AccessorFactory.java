/*
 * Copyright (C) 2022 Hedera Hashgraph, LLC
 *
 * Licensed under the Apache License, Version 2.0 (the "License");
 * you may not use this file except in compliance with the License.
 * You may obtain a copy of the License at
 *
 *      http://www.apache.org/licenses/LICENSE-2.0
 *
 * Unless required by applicable law or agreed to in writing, software
 * distributed under the License is distributed on an "AS IS" BASIS,
 * WITHOUT WARRANTIES OR CONDITIONS OF ANY KIND, either express or implied.
 * See the License for the specific language governing permissions and
 * limitations under the License.
 */
package com.hedera.services.utils.accessors;

import static com.hedera.services.legacy.proto.utils.CommonUtils.extractTransactionBody;
import static com.hederahashgraph.api.proto.java.HederaFunctionality.TokenAccountWipe;

import com.google.protobuf.InvalidProtocolBufferException;
import com.hedera.services.context.properties.GlobalDynamicProperties;
import com.hedera.services.utils.MiscUtils;
import com.hederahashgraph.api.proto.java.AccountID;
import com.hederahashgraph.api.proto.java.ScheduleID;
import com.hederahashgraph.api.proto.java.Transaction;
import javax.inject.Inject;

public class AccessorFactory {
    private final GlobalDynamicProperties dynamicProperties;
<<<<<<< HEAD
    private final OptionValidator validator;
=======
>>>>>>> 24ef8b09

    @Inject
    public AccessorFactory(final GlobalDynamicProperties dynamicProperties) {
        this.dynamicProperties = dynamicProperties;
    }

    public TxnAccessor nonTriggeredTxn(byte[] transactionBytes)
            throws InvalidProtocolBufferException {
        return internalSpecializedConstruction(
                transactionBytes, Transaction.parseFrom(transactionBytes));
    }

    public TxnAccessor triggeredTxn(
            Transaction transaction,
            final AccountID payer,
            ScheduleID parent,
            boolean markThrottleExempt,
            boolean markCongestionExempt)
            throws InvalidProtocolBufferException {
        final var subtype = constructSpecializedAccessor(transaction);
        subtype.setScheduleRef(parent);
        subtype.setPayer(payer);
        if (markThrottleExempt) {
            subtype.markThrottleExempt();
        }
        if (markCongestionExempt) {
            subtype.markCongestionExempt();
        }
        return subtype;
    }

    /**
     * Given a gRPC {@link Transaction}, returns a {@link SignedTxnAccessor} specialized to handle
     * the transaction's logical operation.
     *
     * @param transaction the gRPC transaction
     * @return a specialized accessor
     */
    public SignedTxnAccessor constructSpecializedAccessor(final Transaction transaction)
            throws InvalidProtocolBufferException {
        return internalSpecializedConstruction(transaction.toByteArray(), transaction);
    }

    private SignedTxnAccessor internalSpecializedConstruction(
            final byte[] transactionBytes, final Transaction transaction)
            throws InvalidProtocolBufferException {
        final var body = extractTransactionBody(transaction);
        final var function = MiscUtils.FUNCTION_EXTRACTOR.apply(body);
        if (function == TokenAccountWipe) {
            return new TokenWipeAccessor(transactionBytes, transaction, dynamicProperties);
        }
        return SignedTxnAccessor.from(transactionBytes, transaction);
    }

    public TxnAccessor uncheckedSpecializedAccessor(final Transaction transaction) {
        try {
            return constructSpecializedAccessor(transaction);
        } catch (InvalidProtocolBufferException e) {
            throw new IllegalArgumentException("Not a valid signed transaction");
        }
    }
}<|MERGE_RESOLUTION|>--- conflicted
+++ resolved
@@ -28,10 +28,6 @@
 
 public class AccessorFactory {
     private final GlobalDynamicProperties dynamicProperties;
-<<<<<<< HEAD
-    private final OptionValidator validator;
-=======
->>>>>>> 24ef8b09
 
     @Inject
     public AccessorFactory(final GlobalDynamicProperties dynamicProperties) {
