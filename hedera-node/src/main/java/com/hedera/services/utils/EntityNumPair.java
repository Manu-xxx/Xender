package com.hedera.services.utils;

/*-
 * ‌
 * Hedera Services Node
 * ​
 * Copyright (C) 2018 - 2021 Hedera Hashgraph, LLC
 * ​
 * Licensed under the Apache License, Version 2.0 (the "License");
 * you may not use this file except in compliance with the License.
 * You may obtain a copy of the License at
 *
 *      http://www.apache.org/licenses/LICENSE-2.0
 *
 * Unless required by applicable law or agreed to in writing, software
 * distributed under the License is distributed on an "AS IS" BASIS,
 * WITHOUT WARRANTIES OR CONDITIONS OF ANY KIND, either express or implied.
 * See the License for the specific language governing permissions and
 * limitations under the License.
 * ‍
 */

import com.hedera.services.state.merkle.internals.BitPackUtils;
import com.hedera.services.store.models.NftId;
import com.hedera.services.store.models.TokenRelationship;
import com.hederahashgraph.api.proto.java.AccountID;
import com.hederahashgraph.api.proto.java.TokenID;
import org.apache.commons.lang3.tuple.Pair;

import static com.hedera.services.context.properties.StaticPropertiesHolder.STATIC_PROPERTIES;
import static com.hedera.services.state.merkle.internals.BitPackUtils.isValidNum;
import static com.hedera.services.state.merkle.internals.BitPackUtils.packedNums;
import static com.hedera.services.state.merkle.internals.BitPackUtils.unsignedHighOrder32From;
import static com.hedera.services.state.merkle.internals.BitPackUtils.unsignedLowOrder32From;
import static com.hedera.services.utils.EntityNum.areValidNums;

public class EntityNumPair {
	static final EntityNumPair MISSING_NUM_PAIR = new EntityNumPair(0);

	private final long value;

	public EntityNumPair(long value) {
		this.value = value;
	}

	public static EntityNumPair fromLongs(long hi, long lo) {
		if (!isValidNum(hi) || !isValidNum(lo)) {
			return MISSING_NUM_PAIR;
		}
		final var value = packedNums(hi, lo);
		return new EntityNumPair(value);
	}

	public static EntityNumPair fromNftId(NftId id) {
		if (!areValidNums(id.shard(), id.realm())) {
			return MISSING_NUM_PAIR;
		}
		return fromLongs(id.num(), id.serialNo());
	}

	public EntityNum getHiPhi() {
		return EntityNum.fromLong(unsignedHighOrder32From(value));
	}

	public static EntityNumPair fromModelRel(TokenRelationship tokenRelationship) {
		final var token = tokenRelationship.getToken();
		final var account = tokenRelationship.getAccount();
		return fromLongs(account.getId().getNum(), token.getId().getNum());
	}

	public Pair<AccountID, TokenID> asAccountTokenRel() {
		return Pair.of(
				STATIC_PROPERTIES.scopedAccountWith(unsignedHighOrder32From(value)),
				STATIC_PROPERTIES.scopedTokenWith(unsignedLowOrder32From(value)));
	}

<<<<<<< HEAD
	public Pair<Long, TokenID> asTokenAndSerialPair() {
		return Pair.of(
				unsignedLowOrder32From(value),
				STATIC_PROPERTIES.scopedTokenWith(unsignedLowOrder32From(value)));
=======
	public Pair<Long, Long> asTokenNumAndSerialPair() {
		return Pair.of(
				unsignedHighOrder32From(value),
				unsignedLowOrder32From(value));
>>>>>>> 191a8950
	}

	@Override
	public int hashCode() {
		return (int) MiscUtils.perm64(value);
	}

	public long getValue() {
		return value;
	}

	@Override
	public boolean equals(Object o) {
		if (this == o) {
			return true;
		}
		if (o == null || EntityNumPair.class != o.getClass()) {
			return false;
		}

		var that = (EntityNumPair) o;

		return this.value == that.value;
	}

	@Override
	public String toString() {
		return "PermHashLong("
				+ BitPackUtils.unsignedHighOrder32From(value)
				+ ", "
				+ BitPackUtils.unsignedLowOrder32From(value) + ")";
	}
}<|MERGE_RESOLUTION|>--- conflicted
+++ resolved
@@ -74,17 +74,10 @@
 				STATIC_PROPERTIES.scopedTokenWith(unsignedLowOrder32From(value)));
 	}
 
-<<<<<<< HEAD
-	public Pair<Long, TokenID> asTokenAndSerialPair() {
-		return Pair.of(
-				unsignedLowOrder32From(value),
-				STATIC_PROPERTIES.scopedTokenWith(unsignedLowOrder32From(value)));
-=======
 	public Pair<Long, Long> asTokenNumAndSerialPair() {
 		return Pair.of(
 				unsignedHighOrder32From(value),
 				unsignedLowOrder32From(value));
->>>>>>> 191a8950
 	}
 
 	@Override
