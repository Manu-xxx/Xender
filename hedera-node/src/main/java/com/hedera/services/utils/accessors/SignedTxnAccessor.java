package com.hedera.services.utils.accessors;

/*-
 * ‌
 * Hedera Services Node
 * ​
 * Copyright (C) 2018 - 2022 Hedera Hashgraph, LLC
 * ​
 * Licensed under the Apache License, Version 2.0 (the "License");
 * you may not use this file except in compliance with the License.
 * You may obtain a copy of the License at
 *
 *      http://www.apache.org/licenses/LICENSE-2.0
 *
 * Unless required by applicable law or agreed to in writing, software
 * distributed under the License is distributed on an "AS IS" BASIS,
 * WITHOUT WARRANTIES OR CONDITIONS OF ANY KIND, either express or implied.
 * See the License for the specific language governing permissions and
 * limitations under the License.
 * ‍
 */

import com.google.common.base.MoreObjects;
import com.google.protobuf.InvalidProtocolBufferException;
import com.hedera.services.ethereum.EthTxData;
import com.hedera.services.grpc.marshalling.AliasResolver;
import com.hedera.services.ledger.accounts.AliasManager;
import com.hedera.services.sigs.sourcing.PojoSigMapPubKeyToSigBytes;
import com.hedera.services.sigs.sourcing.PubKeyToSigBytes;
import com.hedera.services.txns.span.ExpandHandleSpanMapAccessor;
import com.hedera.services.usage.BaseTransactionMeta;
import com.hedera.services.usage.SigUsage;
import com.hedera.services.usage.consensus.SubmitMessageMeta;
import com.hedera.services.usage.crypto.CryptoApproveAllowanceMeta;
import com.hedera.services.usage.crypto.CryptoCreateMeta;
import com.hedera.services.usage.crypto.CryptoDeleteAllowanceMeta;
import com.hedera.services.usage.crypto.CryptoTransferMeta;
import com.hedera.services.usage.crypto.CryptoUpdateMeta;
import com.hedera.services.usage.token.TokenOpsUsage;
import com.hedera.services.usage.token.meta.FeeScheduleUpdateMeta;
import com.hedera.services.utils.MiscUtils;
import com.hederahashgraph.api.proto.java.AccountID;
import com.hederahashgraph.api.proto.java.HederaFunctionality;
import com.hederahashgraph.api.proto.java.ResponseCodeEnum;
import com.hederahashgraph.api.proto.java.ScheduleID;
import com.hederahashgraph.api.proto.java.SignatureMap;
import com.hederahashgraph.api.proto.java.SignedTransaction;
import com.hederahashgraph.api.proto.java.SubType;
import com.hederahashgraph.api.proto.java.Transaction;
import com.hederahashgraph.api.proto.java.TransactionBody;
import com.hederahashgraph.api.proto.java.TransactionID;
import org.apache.commons.codec.binary.StringUtils;
import org.apache.logging.log4j.LogManager;
import org.apache.logging.log4j.Logger;
import org.bouncycastle.util.Arrays;

import java.util.Collections;
import java.util.HashMap;
import java.util.Map;

import static com.hedera.services.legacy.proto.utils.CommonUtils.noThrowSha384HashOf;
import static com.hedera.services.usage.token.TokenOpsUsageUtils.TOKEN_OPS_USAGE_UTILS;
import static com.hedera.services.utils.MiscUtils.functionExtractor;
import static com.hederahashgraph.api.proto.java.HederaFunctionality.ConsensusSubmitMessage;
import static com.hederahashgraph.api.proto.java.HederaFunctionality.CryptoApproveAllowance;
import static com.hederahashgraph.api.proto.java.HederaFunctionality.CryptoCreate;
import static com.hederahashgraph.api.proto.java.HederaFunctionality.CryptoDeleteAllowance;
import static com.hederahashgraph.api.proto.java.HederaFunctionality.CryptoTransfer;
import static com.hederahashgraph.api.proto.java.HederaFunctionality.CryptoUpdate;
import static com.hederahashgraph.api.proto.java.HederaFunctionality.EthereumTransaction;
import static com.hederahashgraph.api.proto.java.HederaFunctionality.TokenAccountWipe;
import static com.hederahashgraph.api.proto.java.HederaFunctionality.TokenBurn;
import static com.hederahashgraph.api.proto.java.HederaFunctionality.TokenCreate;
import static com.hederahashgraph.api.proto.java.HederaFunctionality.TokenFeeScheduleUpdate;
import static com.hederahashgraph.api.proto.java.HederaFunctionality.TokenFreezeAccount;
import static com.hederahashgraph.api.proto.java.HederaFunctionality.TokenMint;
import static com.hederahashgraph.api.proto.java.HederaFunctionality.TokenPause;
import static com.hederahashgraph.api.proto.java.HederaFunctionality.TokenUnfreezeAccount;
import static com.hederahashgraph.api.proto.java.HederaFunctionality.TokenUnpause;
import static com.hederahashgraph.api.proto.java.SubType.TOKEN_FUNGIBLE_COMMON;
import static com.hederahashgraph.api.proto.java.SubType.TOKEN_NON_FUNGIBLE_UNIQUE;

/**
 * Encapsulates access to several commonly referenced parts of a gRPC {@link Transaction}.
 */
public class SignedTxnAccessor implements TxnAccessor {
	private static final Logger log = LogManager.getLogger(SignedTxnAccessor.class);

	private static final int UNKNOWN_NUM_AUTO_CREATIONS = -1;
	private static final String ACCESSOR_LITERAL = " accessor";

	private static final TokenOpsUsage TOKEN_OPS_USAGE = new TokenOpsUsage();
	private static final ExpandHandleSpanMapAccessor SPAN_MAP_ACCESSOR = new ExpandHandleSpanMapAccessor();

	private Map<String, Object> spanMap = new HashMap<>();

	private int sigMapSize;
	private int numSigPairs;
	private int numAutoCreations = UNKNOWN_NUM_AUTO_CREATIONS;
	private byte[] hash;
	private byte[] txnBytes;
	private byte[] utf8MemoBytes;
	private byte[] signedTxnWrapperBytes;
	private String memo;
	private boolean memoHasZeroByte;
	private Transaction signedTxnWrapper;
	private SignatureMap sigMap;
	private TransactionID txnId;
	private TransactionBody txn;
	private SubmitMessageMeta submitMessageMeta;
	private CryptoTransferMeta xferUsageMeta;
	private BaseTransactionMeta txnUsageMeta;
	private HederaFunctionality function;
	private ResponseCodeEnum expandedSigStatus;
	private PubKeyToSigBytes pubKeyToSigBytes;
	private boolean throttleExempt;
    private boolean congestionExempt;


	private AccountID payer;
	private ScheduleID scheduleRef;

	public static SignedTxnAccessor uncheckedFrom(Transaction validSignedTxn) {
		try {
			return SignedTxnAccessor.from(validSignedTxn.toByteArray());
		} catch (Exception illegal) {
			log.warn("Unexpected use of factory with invalid gRPC transaction", illegal);
			throw new IllegalArgumentException("Argument 'validSignedTxn' must be a valid signed txn");
		}
	}

	public static SignedTxnAccessor from(byte[] signedTxnWrapperBytes) throws InvalidProtocolBufferException {
		return new SignedTxnAccessor(signedTxnWrapperBytes);
	}

	protected SignedTxnAccessor(byte[] signedTxnWrapperBytes) throws InvalidProtocolBufferException {
		this.signedTxnWrapperBytes = signedTxnWrapperBytes;
		signedTxnWrapper = Transaction.parseFrom(signedTxnWrapperBytes);

		final var signedTxnBytes = signedTxnWrapper.getSignedTransactionBytes();
		if (signedTxnBytes.isEmpty()) {
			txnBytes = signedTxnWrapper.getBodyBytes().toByteArray();
			sigMap = signedTxnWrapper.getSigMap();
			hash = noThrowSha384HashOf(signedTxnWrapperBytes);
		} else {
			final var signedTxn = SignedTransaction.parseFrom(signedTxnBytes);
			txnBytes = signedTxn.getBodyBytes().toByteArray();
			sigMap = signedTxn.getSigMap();
			hash = noThrowSha384HashOf(signedTxnBytes.toByteArray());
		}
		pubKeyToSigBytes = new PojoSigMapPubKeyToSigBytes(sigMap);

		txn = TransactionBody.parseFrom(txnBytes);
		memo = txn.getMemo();
		txnId = txn.getTransactionID();
		sigMapSize = sigMap.getSerializedSize();
		numSigPairs = sigMap.getSigPairCount();
		utf8MemoBytes = StringUtils.getBytesUtf8(memo);
		memoHasZeroByte = Arrays.contains(utf8MemoBytes, (byte) 0);
		payer = getTxnId().getAccountID();

		getFunction();
		setBaseUsageMeta();
		setOpUsageMeta();
	}

	public SignedTxnAccessor(Transaction signedTxnWrapper) throws InvalidProtocolBufferException {
		this(signedTxnWrapper.toByteArray());
	}

	@Override
	public void countAutoCreationsWith(final AliasManager aliasManager) {
		final var resolver = new AliasResolver();
		resolver.resolve(txn.getCryptoTransfer(), aliasManager);
		numAutoCreations = resolver.perceivedAutoCreations();
	}

	@Override
	public void setNumAutoCreations(final int numAutoCreations) {
		this.numAutoCreations = numAutoCreations;
	}

	@Override
	public int getNumAutoCreations() {
		return numAutoCreations;
	}

	@Override
	public boolean areAutoCreationsCounted() {
		return numAutoCreations != UNKNOWN_NUM_AUTO_CREATIONS;
	}

	@Override
	public SignatureMap getSigMap() {
		return sigMap;
	}

	@Override
	public HederaFunctionality getFunction() {
		if (function == null) {
			function = functionExtractor.apply(getTxn());
		}
		return function;
	}

	@Override
	public <T extends TxnAccessor> T castToSpecialized() {
		// This will have all the custom accessor casts in future PR. Not currently used
		return (T) this;
	}

	@Override
	public long getOfferedFee() {
		return txn.getTransactionFee();
	}

	@Override
	public byte[] getTxnBytes() {
		return txnBytes;
	}

	@Override
	public void setExpandedSigStatus(final ResponseCodeEnum status) {
		this.expandedSigStatus = status;
	}

	@Override
	public ResponseCodeEnum getExpandedSigStatus() {
		return expandedSigStatus;
	}

	public PubKeyToSigBytes getPkToSigsFn() {
		return pubKeyToSigBytes;
	}

	@Override
	public Transaction getSignedTxnWrapper() {
		return signedTxnWrapper;
	}

	@Override
	public TransactionBody getTxn() {
		return txn;
	}

	@Override
	public TransactionID getTxnId() {
		return txnId;
	}

	@Override
	public AccountID getPayer() {
		return payer;
	}

	@Override
	public byte[] getSignedTxnWrapperBytes() {
		return signedTxnWrapperBytes;
	}

	@Override
	public byte[] getMemoUtf8Bytes() {
		return utf8MemoBytes;
	}

	@Override
	public String getMemo() {
		return memo;
	}

	@Override
	public byte[] getHash() {
		return hash;
	}

	@Override
	public boolean canTriggerTxn() {
		return getTxn().hasScheduleCreate() || getTxn().hasScheduleSign();
	}

	@Override
	public boolean memoHasZeroByte() {
		return memoHasZeroByte;
	}

	@Override
	public boolean isTriggeredTxn() {
		return scheduleRef != null;
	}

	@Override
	public boolean throttleExempt() {
		return throttleExempt;
	}

	public void markThrottleExempt() {
		this.throttleExempt = true;
	}

	@Override
	public boolean congestionExempt() {
		return congestionExempt;
	}

	public void markCongestionExempt() {
		this.congestionExempt = true;
	}

	@Override
	public ScheduleID getScheduleRef() {
		return scheduleRef;
	}

	@Override
	public void setScheduleRef(final ScheduleID scheduleRef) {
		this.scheduleRef = scheduleRef;
	}

	@Override
	public String toLoggableString() {
		return MoreObjects.toStringHelper(this)
				.add("sigMapSize", sigMapSize)
				.add("numSigPairs", numSigPairs)
				.add("numAutoCreations", numAutoCreations)
				.add("hash", hash)
				.add("txnBytes", txnBytes)
				.add("utf8MemoBytes", utf8MemoBytes)
				.add("memo", memo)
				.add("memoHasZeroByte", memoHasZeroByte)
				.add("signedTxnWrapper", signedTxnWrapper)
				.add("hash", hash)
				.add("txnBytes", txnBytes)
				.add("sigMap", sigMap)
				.add("txnId", txnId)
				.add("txn", txn)
				.add("submitMessageMeta", submitMessageMeta)
				.add("xferUsageMeta", xferUsageMeta)
				.add("txnUsageMeta", txnUsageMeta)
				.add("function", function)
				.add("pubKeyToSigBytes", pubKeyToSigBytes)
				.add("payer", payer)
				.add("scheduleRef", scheduleRef)
				.toString();
	}

	@Override
	public void setPayer(final AccountID payer) {
		this.payer = payer;
	}

	@Override
	public BaseTransactionMeta baseUsageMeta() {
		return txnUsageMeta;
	}

	@Override
	public SigUsage usageGiven(final int numPayerKeys) {
		return new SigUsage(numSigPairs, sigMapSize, numPayerKeys);
	}

	@Override
	public CryptoTransferMeta availXferUsageMeta() {
		if (function != CryptoTransfer) {
			throw new IllegalStateException("Cannot get CryptoTransfer metadata for a " + function + ACCESSOR_LITERAL);
		}
		return xferUsageMeta;
	}

	@Override
	public SubmitMessageMeta availSubmitUsageMeta() {
		if (function != ConsensusSubmitMessage) {
			throw new IllegalStateException(
					"Cannot get ConsensusSubmitMessage metadata for a " + function + ACCESSOR_LITERAL);
		}
		return submitMessageMeta;
	}

	@Override
	public Map<String, Object> getSpanMap() {
		return spanMap;
	}

	/**
	 * {@inheritDoc}
	 */
	@Override
	public void setRationalizedSpanMap(final Map<String, Object> newSpanMap) {
		spanMap = Collections.unmodifiableMap(newSpanMap);
	}

	@Override
	public ExpandHandleSpanMapAccessor getSpanMapAccessor() {
		return SPAN_MAP_ACCESSOR;
	}

	@Override
	public long getGasLimitForContractTx() {
<<<<<<< HEAD
		return MiscUtils.getGasLimitForContractTx(getTxn(), getFunction());
=======
		return switch (getFunction()) {
			case ContractCreate -> getTxn().getContractCreateInstance().getGas();
			case ContractCall -> getTxn().getContractCall().getGas();
			case EthereumTransaction -> getSpanMapAccessor().getEthTxDataMeta(this).gasLimit();
			default -> 0L;
		};
>>>>>>> 2a193761
	}

	private void setBaseUsageMeta() {
		if (function == CryptoTransfer) {
			txnUsageMeta = new BaseTransactionMeta(
					utf8MemoBytes.length,
					txn.getCryptoTransfer().getTransfers().getAccountAmountsCount());
		} else {
			txnUsageMeta = new BaseTransactionMeta(utf8MemoBytes.length, 0);
		}
	}

	/*------------- This section should be deleted after custom accessors are complete --------------*/
	private void setOpUsageMeta() {
		if (function == CryptoTransfer) {
			setXferUsageMeta();
		} else if (function == ConsensusSubmitMessage) {
			setSubmitUsageMeta();
		} else if (function == TokenFeeScheduleUpdate) {
			setFeeScheduleUpdateMeta();
		} else if (function == TokenCreate) {
			setTokenCreateUsageMeta();
		} else if (function == TokenBurn) {
			setTokenBurnUsageMeta();
		} else if (function == TokenAccountWipe) {
			setTokenWipeUsageMeta();
		} else if (function == TokenFreezeAccount) {
			setTokenFreezeUsageMeta();
		} else if (function == TokenUnfreezeAccount) {
			setTokenUnfreezeUsageMeta();
		} else if (function == TokenPause) {
			setTokenPauseUsageMeta();
		} else if (function == TokenUnpause) {
			setTokenUnpauseUsageMeta();
		} else if (function == CryptoCreate) {
			setCryptoCreateUsageMeta();
		} else if (function == CryptoUpdate) {
			setCryptoUpdateUsageMeta();
		} else if (function == CryptoApproveAllowance) {
			setCryptoApproveUsageMeta();
		} else if (function == CryptoDeleteAllowance) {
			setCryptoDeleteAllowanceUsageMeta();
		} else if (function == EthereumTransaction) {
			setEthTxDataMeta();
		}
	}

	private void setXferUsageMeta() {
		var totalTokensInvolved = 0;
		var totalTokenTransfers = 0;
		var numNftOwnershipChanges = 0;
		final var op = txn.getCryptoTransfer();
		for (var tokenTransfers : op.getTokenTransfersList()) {
			totalTokensInvolved++;
			totalTokenTransfers += tokenTransfers.getTransfersCount();
			numNftOwnershipChanges += tokenTransfers.getNftTransfersCount();
		}
		xferUsageMeta = new CryptoTransferMeta(1, totalTokensInvolved, totalTokenTransfers, numNftOwnershipChanges);
	}

	private void setSubmitUsageMeta() {
		submitMessageMeta = new SubmitMessageMeta(txn.getConsensusSubmitMessage().getMessage().size());
	}

	private void setFeeScheduleUpdateMeta() {
		final var effConsTime = getTxnId().getTransactionValidStart().getSeconds();
		final var op = getTxn().getTokenFeeScheduleUpdate();
		final var reprBytes = TOKEN_OPS_USAGE.bytesNeededToRepr(op.getCustomFeesList());

		final var meta = new FeeScheduleUpdateMeta(effConsTime, reprBytes);
		SPAN_MAP_ACCESSOR.setFeeScheduleUpdateMeta(this, meta);
	}

	private void setTokenCreateUsageMeta() {
		final var tokenCreateMeta = TOKEN_OPS_USAGE_UTILS.tokenCreateUsageFrom(txn);
		SPAN_MAP_ACCESSOR.setTokenCreateMeta(this, tokenCreateMeta);
	}

	private void setTokenBurnUsageMeta() {
		final var tokenBurnMeta = TOKEN_OPS_USAGE_UTILS.tokenBurnUsageFrom(txn);
		SPAN_MAP_ACCESSOR.setTokenBurnMeta(this, tokenBurnMeta);
	}

	private void setTokenWipeUsageMeta() {
		final var tokenWipeMeta = TOKEN_OPS_USAGE_UTILS.tokenWipeUsageFrom(txn);
		SPAN_MAP_ACCESSOR.setTokenWipeMeta(this, tokenWipeMeta);
	}

	private void setTokenFreezeUsageMeta() {
		final var tokenFreezeMeta = TOKEN_OPS_USAGE_UTILS.tokenFreezeUsageFrom();
		SPAN_MAP_ACCESSOR.setTokenFreezeMeta(this, tokenFreezeMeta);
	}

	private void setTokenUnfreezeUsageMeta() {
		final var tokenUnfreezeMeta = TOKEN_OPS_USAGE_UTILS.tokenUnfreezeUsageFrom();
		SPAN_MAP_ACCESSOR.setTokenUnfreezeMeta(this, tokenUnfreezeMeta);
	}

	private void setTokenPauseUsageMeta() {
		final var tokenPauseMeta = TOKEN_OPS_USAGE_UTILS.tokenPauseUsageFrom();
		SPAN_MAP_ACCESSOR.setTokenPauseMeta(this, tokenPauseMeta);
	}

	private void setTokenUnpauseUsageMeta() {
		final var tokenUnpauseMeta = TOKEN_OPS_USAGE_UTILS.tokenUnpauseUsageFrom();
		SPAN_MAP_ACCESSOR.setTokenUnpauseMeta(this, tokenUnpauseMeta);
	}

	private void setCryptoCreateUsageMeta() {
		final var cryptoCreateMeta = new CryptoCreateMeta(txn.getCryptoCreateAccount());
		SPAN_MAP_ACCESSOR.setCryptoCreateMeta(this, cryptoCreateMeta);
	}

	private void setCryptoUpdateUsageMeta() {
		final var cryptoUpdateMeta = new CryptoUpdateMeta(txn.getCryptoUpdateAccount(),
				txn.getTransactionID().getTransactionValidStart().getSeconds());
		SPAN_MAP_ACCESSOR.setCryptoUpdate(this, cryptoUpdateMeta);
	}

	private void setCryptoApproveUsageMeta() {
		final var cryptoApproveMeta = new CryptoApproveAllowanceMeta(txn.getCryptoApproveAllowance(),
				txn.getTransactionID().getTransactionValidStart().getSeconds());
		SPAN_MAP_ACCESSOR.setCryptoApproveMeta(this, cryptoApproveMeta);
	}

	private void setCryptoDeleteAllowanceUsageMeta() {
		final var cryptoDeleteAllowanceMeta = new CryptoDeleteAllowanceMeta(txn.getCryptoDeleteAllowance(),
				txn.getTransactionID().getTransactionValidStart().getSeconds());
		SPAN_MAP_ACCESSOR.setCryptoDeleteAllowanceMeta(this, cryptoDeleteAllowanceMeta);
	}

	private void setEthTxDataMeta() {
		var hapiTx = txn.getEthereumTransaction();
		final var ethTxData = EthTxData.populateEthTxData(hapiTx.getEthereumData().toByteArray());
		SPAN_MAP_ACCESSOR.setEthTxDataMeta(this, ethTxData);
	}
	
	@Override
	public SubType getSubType() {
		if (function == CryptoTransfer) {
			return xferUsageMeta.getSubType();
		} else if (function == TokenCreate) {
			return SPAN_MAP_ACCESSOR.getTokenCreateMeta(this).getSubType();
		} else if (function == TokenMint) {
			final var op = getTxn().getTokenMint();
			return op.getMetadataCount() > 0 ? TOKEN_NON_FUNGIBLE_UNIQUE : TOKEN_FUNGIBLE_COMMON;
		} else if (function == TokenBurn) {
			return SPAN_MAP_ACCESSOR.getTokenBurnMeta(this).getSubType();
		} else if (function == TokenAccountWipe) {
			return SPAN_MAP_ACCESSOR.getTokenWipeMeta(this).getSubType();
		}
		return SubType.DEFAULT;
	}
}<|MERGE_RESOLUTION|>--- conflicted
+++ resolved
@@ -395,16 +395,8 @@
 
 	@Override
 	public long getGasLimitForContractTx() {
-<<<<<<< HEAD
-		return MiscUtils.getGasLimitForContractTx(getTxn(), getFunction());
-=======
-		return switch (getFunction()) {
-			case ContractCreate -> getTxn().getContractCreateInstance().getGas();
-			case ContractCall -> getTxn().getContractCall().getGas();
-			case EthereumTransaction -> getSpanMapAccessor().getEthTxDataMeta(this).gasLimit();
-			default -> 0L;
-		};
->>>>>>> 2a193761
+		return MiscUtils.getGasLimitForContractTx(getTxn(), getFunction(),
+				() -> getSpanMapAccessor().getEthTxDataMeta(this));
 	}
 
 	private void setBaseUsageMeta() {
