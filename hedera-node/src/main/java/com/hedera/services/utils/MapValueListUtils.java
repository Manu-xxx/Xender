--- conflicted
+++ resolved
@@ -30,13 +30,7 @@
 	/**
 	 * Inserts the given key/value at the front of the linked list in the map represented by the given
 	 * {@link MapValueListMutation}, updating the doubly-linked list to maintain the prev/next keys of
-<<<<<<< HEAD
-	 * the "adjacent" value(s) as needed.
-	 *
-	 * <p><b>Does</b> use {@link MapValueListMutation#getForModify(Object)}.
-=======
 	 * the "adjacent" value(s) as needed. Uses {@link MapValueListMutation#getForModify(Object)}.
->>>>>>> 1c58b110
 	 *
 	 * @param key
 	 * 		the key of the new mapping
@@ -48,38 +42,24 @@
 	 * 		the mutable value at the root of the in-scope linked list
 	 * @param listMutation
 	 * 		the facilitator representing the map that contains the linked list
-<<<<<<< HEAD
-=======
 	 * @param insertIntoMap
 	 * 		Adds the new `key` -> `value` pair to the merkleMap.
->>>>>>> 1c58b110
 	 * @param <K> the type of key in the map
 	 * @param <V> the type of value in the map
 	 * @return the new root of the list, for convenience
 	 */
-<<<<<<< HEAD
-	public static @Nullable
-	<K, V> K inPlaceInsertAtMapValueListHead(
-=======
 	@NotNull
 	public static <K, V extends FastCopyable> K inPlaceInsertAtMapValueListHead(
->>>>>>> 1c58b110
 			@NotNull final K key,
 			@NotNull final V value,
 			@Nullable final K rootKey,
 			@Nullable final V rootValue,
-<<<<<<< HEAD
-			@NotNull final MapValueListMutation<K, V> listMutation
-	) {
-		listMutation.put(key, value);
-=======
 			@NotNull final MapValueListMutation<K, V> listMutation,
 			final boolean insertIntoMap
 	) {
 		if (insertIntoMap) {
 			listMutation.put(key, value);
 		}
->>>>>>> 1c58b110
 		if (rootKey != null) {
 			final V nextValue = (rootValue == null) ? listMutation.getForModify(rootKey) : rootValue;
 			listMutation.updateNext(value, rootKey);
@@ -89,11 +69,6 @@
 	}
 
 	/**
-<<<<<<< HEAD
-	 * Removes the key/value pair with the given key from its containing linked list in the map represented by the
-	 * given {@link MapValueListMutation}, updating the doubly-linked list to maintain the prev/next keys of the
-	 * "adjacent" value(s) as needed.
-=======
 	 * Removes the key/value pair with the given key from its containing linked list in the map represented by the
 	 * given {@link MapValueListMutation}, updating the doubly-linked list to maintain the prev/next keys of the
 	 * "adjacent" value(s) as needed. Uses {@link MapValueListMutation#getForModify(Object)}.
@@ -119,7 +94,6 @@
 	 * Removes the key/value pair with the given key from its containing linked list in the map represented by the
 	 * given {@link MapValueListMutation}, updating the doubly-linked list to maintain the prev/next keys of the
 	 * "adjacent" value(s) as needed. Does <i>not</i> use {@link MapValueListMutation#getForModify(Object)}.
->>>>>>> 1c58b110
 	 *
 	 * @param key
 	 * 		the key of the mapping to remove
