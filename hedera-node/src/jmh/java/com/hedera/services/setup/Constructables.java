--- conflicted
+++ resolved
@@ -14,18 +14,12 @@
  * limitations under the License.
  */
 package com.hedera.services.setup;
-<<<<<<< HEAD
-
-import com.hedera.services.state.merkle.MerkleAccount;
-import com.hedera.services.state.merkle.MerkleAccountState;
-=======
 
 import static com.hedera.services.setup.InfrastructureInitializer.accountIdWith;
 
 import com.hedera.services.state.merkle.MerkleAccount;
 import com.hedera.services.state.merkle.MerkleAccountState;
 import com.hedera.services.state.merkle.MerkleStakingInfo;
->>>>>>> 67166f8e
 import com.hedera.services.state.virtual.ContractKey;
 import com.hedera.services.state.virtual.ContractKeySerializer;
 import com.hedera.services.state.virtual.ContractKeySupplier;
@@ -49,13 +43,6 @@
 import java.time.Instant;
 
 public class Constructables {
-<<<<<<< HEAD
-    private Constructables() {
-        throw new UnsupportedOperationException();
-    }
-
-=======
-
     public static final int ADDEND = 17;
     public static final int MULTIPLIER = 31;
     public static final long SEED = 1_234_567L;
@@ -74,7 +61,6 @@
         throw new UnsupportedOperationException();
     }
 
->>>>>>> 67166f8e
     public static void registerForAccounts() {
         try {
             ConstructableRegistry.registerConstructable(
@@ -87,8 +73,6 @@
             throw new IllegalStateException(e);
         }
     }
-<<<<<<< HEAD
-=======
 
     public static void registerForStakingInfo() {
         try {
@@ -98,7 +82,6 @@
             throw new IllegalStateException(e);
         }
     }
->>>>>>> 67166f8e
 
     public static void registerForContractStorage() throws ConstructableRegistryException {
         ConstructableRegistry.registerConstructable(
@@ -138,13 +121,6 @@
         ConstructableRegistry.registerConstructable(
                 new ClassConstructorPair(VirtualMapState.class, VirtualMapState::new));
         ConstructableRegistry.registerConstructable(
-<<<<<<< HEAD
-                new ClassConstructorPair(VirtualInternalNode.class, VirtualInternalNode::new));
-        ConstructableRegistry.registerConstructable(
-                new ClassConstructorPair(VirtualLeafNode.class, VirtualLeafNode::new));
-        ConstructableRegistry.registerConstructable(
-=======
->>>>>>> 67166f8e
                 new ClassConstructorPair(VirtualRootNode.class, VirtualRootNode::new));
         ConstructableRegistry.registerConstructable(
                 new ClassConstructorPair(VirtualNodeCache.class, VirtualNodeCache::new));
