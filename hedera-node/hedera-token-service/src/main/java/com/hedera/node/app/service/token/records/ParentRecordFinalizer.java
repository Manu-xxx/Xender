--- conflicted
+++ resolved
@@ -56,10 +56,6 @@
             @NonNull AccountID payer,
             @NonNull FinalizeContext context,
             HederaFunctionality functionality,
-<<<<<<< HEAD
-            @NonNull Set<AccountID> explicitRewardReceivers);
-=======
             @NonNull Set<AccountID> explicitRewardReceivers,
             @NonNull Set<AccountID> prePaidRewardReceivers);
->>>>>>> 0d41ec3e
 }