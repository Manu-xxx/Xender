--- conflicted
+++ resolved
@@ -56,10 +56,7 @@
             new RpcMethodDefinition<>("pauseToken", Transaction.class, TransactionResponse.class),
             new RpcMethodDefinition<>("updateNfts", Transaction.class, TransactionResponse.class),
             new RpcMethodDefinition<>("rejectToken", Transaction.class, TransactionResponse.class),
-<<<<<<< HEAD
-=======
             new RpcMethodDefinition<>("airdropTokens", Transaction.class, TransactionResponse.class),
->>>>>>> 055bcbeb
             new RpcMethodDefinition<>("unpauseToken", Transaction.class, TransactionResponse.class),
             new RpcMethodDefinition<>("cancelAirdrop", Transaction.class, TransactionResponse.class));
 
