/*
 * Copyright (C) 2023 Hedera Hashgraph, LLC
 *
 * Licensed under the Apache License, Version 2.0 (the "License");
 * you may not use this file except in compliance with the License.
 * You may obtain a copy of the License at
 *
 *      http://www.apache.org/licenses/LICENSE-2.0
 *
 * Unless required by applicable law or agreed to in writing, software
 * distributed under the License is distributed on an "AS IS" BASIS,
 * WITHOUT WARRANTIES OR CONDITIONS OF ANY KIND, either express or implied.
 * See the License for the specific language governing permissions and
 * limitations under the License.
 */

package com.hedera.node.app.service.token.records;

import com.hedera.node.app.spi.workflows.record.SingleTransactionRecordBuilder;
import edu.umd.cs.findbugs.annotations.NonNull;
import java.util.List;

/**
 * A {@code RecordBuilder} specialization for tracking the side effects of a {@code CryptoCreate}
 * transaction.
 */
public interface TokenMintRecordBuilder extends SingleTransactionRecordBuilder {
    /**
     * Tracks creation of a new account by number. Even if someday we support creating multiple
     * accounts within a smart contract call, we will still only need to track one created account
     * per child record.
     *
     * @param serialNumbers the list of new serial numbers minted
     * @return this builder
     */
    @NonNull
    TokenMintRecordBuilder serialNumbers(@NonNull List<Long> serialNumbers);

<<<<<<< HEAD
    @NonNull
    TokenMintRecordBuilder newTotalSupply(long totalSupply);
=======
    /**
     * Sets the new total supply of a token
     * @param newTotalSupply the new total supply of a token
     */
    TokenMintRecordBuilder newTotalSupply(final long newTotalSupply);

    /**
     * Gets the new total supply of a token
     * @return new total supply of a token
     */
    long getNewTotalSupply();
>>>>>>> fb2c82b5
}<|MERGE_RESOLUTION|>--- conflicted
+++ resolved
@@ -36,10 +36,6 @@
     @NonNull
     TokenMintRecordBuilder serialNumbers(@NonNull List<Long> serialNumbers);
 
-<<<<<<< HEAD
-    @NonNull
-    TokenMintRecordBuilder newTotalSupply(long totalSupply);
-=======
     /**
      * Sets the new total supply of a token
      * @param newTotalSupply the new total supply of a token
@@ -51,5 +47,4 @@
      * @return new total supply of a token
      */
     long getNewTotalSupply();
->>>>>>> fb2c82b5
 }