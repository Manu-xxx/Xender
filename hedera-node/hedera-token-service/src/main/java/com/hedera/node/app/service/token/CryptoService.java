/*
 * Copyright (C) 2022 Hedera Hashgraph, LLC
 *
 * Licensed under the Apache License, Version 2.0 (the "License");
 * you may not use this file except in compliance with the License.
 * You may obtain a copy of the License at
 *
 *      http://www.apache.org/licenses/LICENSE-2.0
 *
 * Unless required by applicable law or agreed to in writing, software
 * distributed under the License is distributed on an "AS IS" BASIS,
 * WITHOUT WARRANTIES OR CONDITIONS OF ANY KIND, either express or implied.
 * See the License for the specific language governing permissions and
 * limitations under the License.
 */
package com.hedera.node.app.service.token;

import com.hedera.node.app.spi.PreHandleContext;
import com.hedera.node.app.spi.Service;
import com.hedera.node.app.spi.ServiceFactory;
import com.hedera.node.app.spi.state.States;
import edu.umd.cs.findbugs.annotations.NonNull;
import java.util.ServiceLoader;

/**
 * The {@code CryptoService} is responsible for working with {Account}s. It implements all
 * transactions and queries defined in the "CryptoService" protobuf service. The {@code
 * CryptoService} is used extensively by the core application workflows to implement transaction
 * handling, since all transactions and most queries involve payments and thus the transfer of HBAR
 * from one account to another. A {@link CryptoPreTransactionHandler} contains API for all
 * transactions related to crypto (and token) transfers, as well as some additional API needed by
 * the core application to apply payments and compute rewards.
 *
 * <p>Implements the HAPI <a
 * href="https://github.com/hashgraph/hedera-protobufs/blob/main/services/crypto_service.proto">Crypto
 * Service</a>.
 */
public interface CryptoService extends Service {

    @NonNull
    @Override
    default String getServiceName() {
        return CryptoService.class.getSimpleName();
    }

    /**
<<<<<<< HEAD
=======
     * Creates the crypto service pre-handler given a particular Hedera world state.
     *
     * @param states the state of the world
     * @return the corresponding crypto service pre-handler
     */
    @Override
    @NonNull
    CryptoPreTransactionHandler createPreTransactionHandler(
            @NonNull States states, @NonNull PreHandleContext ctx);

    /**
     * Creates and returns a new {@link CryptoQueryHandler}
     *
     * @return A new {@link CryptoQueryHandler}
     */
    @Override
    @NonNull
    CryptoQueryHandler createQueryHandler(@NonNull States states);

    /**
>>>>>>> b1a37120
     * Returns the concrete implementation instance of the service
     *
     * @return the implementation instance
     */
    @NonNull
    static CryptoService getInstance() {
        return ServiceFactory.loadService(
                CryptoService.class, ServiceLoader.load(CryptoService.class));
    }
}<|MERGE_RESOLUTION|>--- conflicted
+++ resolved
@@ -44,29 +44,6 @@
     }
 
     /**
-<<<<<<< HEAD
-=======
-     * Creates the crypto service pre-handler given a particular Hedera world state.
-     *
-     * @param states the state of the world
-     * @return the corresponding crypto service pre-handler
-     */
-    @Override
-    @NonNull
-    CryptoPreTransactionHandler createPreTransactionHandler(
-            @NonNull States states, @NonNull PreHandleContext ctx);
-
-    /**
-     * Creates and returns a new {@link CryptoQueryHandler}
-     *
-     * @return A new {@link CryptoQueryHandler}
-     */
-    @Override
-    @NonNull
-    CryptoQueryHandler createQueryHandler(@NonNull States states);
-
-    /**
->>>>>>> b1a37120
      * Returns the concrete implementation instance of the service
      *
      * @return the implementation instance
