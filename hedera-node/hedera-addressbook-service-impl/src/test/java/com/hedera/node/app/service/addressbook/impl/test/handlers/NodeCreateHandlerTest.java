--- conflicted
+++ resolved
@@ -134,11 +134,7 @@
                 .withServiceEndpoint(List.of(endpoint2))
                 .build();
         final var msg = assertThrows(PreCheckException.class, () -> subject.pureChecks(txn));
-<<<<<<< HEAD
-        assertThat(msg.responseCode()).isEqualTo(INVALID_GOSSIP_CAE_CERTIFICATE);
-=======
-        assertThat(INVALID_GOSSIP_CA_CERTIFICATE).isEqualTo(msg.responseCode());
->>>>>>> 2dde9037
+        assertThat(msg.responseCode()).isEqualTo(INVALID_GOSSIP_CA_CERTIFICATE);
     }
 
     @Test
