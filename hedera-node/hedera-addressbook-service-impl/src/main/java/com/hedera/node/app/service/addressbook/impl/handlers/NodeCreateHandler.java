--- conflicted
+++ resolved
@@ -107,11 +107,7 @@
         addressBookValidator.validateDescription(op.description(), nodeConfig);
         addressBookValidator.validateGossipEndpoint(op.gossipEndpoint(), nodeConfig);
         addressBookValidator.validateServiceEndpoint(op.serviceEndpoint(), nodeConfig);
-<<<<<<< HEAD
-        addressBookValidator.validateAdminKeyInHandle(handleContext, op.adminKeyOrThrow());
-=======
         handleContext.attributeValidator().validateKey(op.adminKeyOrThrow(), INVALID_ADMIN_KEY);
->>>>>>> 64e770b0
 
         final var nodeBuilder = new Node.Builder()
                 .accountId(op.accountId())
