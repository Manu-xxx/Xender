--- conflicted
+++ resolved
@@ -62,20 +62,11 @@
         requireNonNull(txn);
         final var op = txn.nodeUpdate();
         validateFalsePreCheck(op.nodeId() < 0, INVALID_NODE_ID);
-<<<<<<< HEAD
-        if (op.hasAccountId()) {
-            final var accountId = validateAccountID(op.accountIdOrElse(AccountID.DEFAULT), INVALID_NODE_ACCOUNT_ID);
-            validateFalsePreCheck(!accountId.hasAccountNum() && accountId.hasAlias(), INVALID_NODE_ACCOUNT_ID);
-        }
         if (op.hasGossipCaCertificate()) {
-            validateFalsePreCheck(op.gossipCaCertificate().equals(Bytes.EMPTY), INVALID_GOSSIP_CA_CERTIFICATE);
-=======
-        if (op.hasGossipCaCertificate())
             validateFalsePreCheck(op.gossipCaCertificate().equals(Bytes.EMPTY), INVALID_GOSSIP_CA_CERTIFICATE);
         if (op.hasAdminKey()) {
             final var adminKey = op.adminKey();
             addressBookValidator.validateAdminKey(adminKey);
->>>>>>> 072812b3
         }
     }
 
