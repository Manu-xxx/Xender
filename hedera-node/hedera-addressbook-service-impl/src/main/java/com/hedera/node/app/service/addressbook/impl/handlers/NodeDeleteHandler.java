/*
 * Copyright (C) 2024 Hedera Hashgraph, LLC
 *
 * Licensed under the Apache License, Version 2.0 (the "License");
 * you may not use this file except in compliance with the License.
 * You may obtain a copy of the License at
 *
 *      http://www.apache.org/licenses/LICENSE-2.0
 *
 * Unless required by applicable law or agreed to in writing, software
 * distributed under the License is distributed on an "AS IS" BASIS,
 * WITHOUT WARRANTIES OR CONDITIONS OF ANY KIND, either express or implied.
 * See the License for the specific language governing permissions and
 * limitations under the License.
 */

package com.hedera.node.app.service.addressbook.impl.handlers;

import static com.hedera.hapi.node.base.ResponseCodeEnum.INVALID_NODE_ID;
import static com.hedera.hapi.node.base.ResponseCodeEnum.NODE_DELETED;
import static com.hedera.node.app.service.addressbook.impl.utils.CurrencyConvertor.getFixedPriceInTinyCents;
import static com.hedera.node.app.service.addressbook.impl.utils.CurrencyConvertor.getTinybarsFromTinyCents;
import static com.hedera.node.app.spi.workflows.HandleException.validateFalse;
import static com.hedera.node.app.spi.workflows.PreCheckException.validateFalsePreCheck;
import static java.util.Objects.requireNonNull;

import com.hedera.hapi.node.addressbook.NodeDeleteTransactionBody;
import com.hedera.hapi.node.base.HederaFunctionality;
import com.hedera.hapi.node.base.SubType;
import com.hedera.hapi.node.state.addressbook.Node;
import com.hedera.hapi.node.transaction.TransactionBody;
import com.hedera.node.app.hapi.fees.pricing.AssetsLoader;
import com.hedera.node.app.service.addressbook.impl.WritableNodeStore;
import com.hedera.node.app.spi.fees.FeeContext;
import com.hedera.node.app.spi.fees.Fees;
import com.hedera.node.app.spi.workflows.HandleContext;
import com.hedera.node.app.spi.workflows.PreCheckException;
import com.hedera.node.app.spi.workflows.PreHandleContext;
import com.hedera.node.app.spi.workflows.TransactionHandler;
import edu.umd.cs.findbugs.annotations.NonNull;
import javax.inject.Inject;
import javax.inject.Singleton;

/**
 * This class contains all workflow-related functionality regarding {@link HederaFunctionality#NODE_DELETE}.
 */
@Singleton
public class NodeDeleteHandler implements TransactionHandler {

    private final AssetsLoader assetsLoader;

    @Inject
    public NodeDeleteHandler(@NonNull final AssetsLoader assetsLoader) {
        this.assetsLoader = requireNonNull(assetsLoader, "The supplied argument 'assetsLoader' must not be null");
    }

    @Override
    public void pureChecks(@NonNull final TransactionBody txn) throws PreCheckException {
        final NodeDeleteTransactionBody transactionBody = txn.nodeDeleteOrThrow();
        final long nodeId = transactionBody.nodeId();

        validateFalsePreCheck(nodeId < 0, INVALID_NODE_ID);
    }

    @Override
    public void preHandle(@NonNull final PreHandleContext context) throws PreCheckException {
        // Empty method
    }

    /**
     * Given the appropriate context, deletes a node.
     *
     * @param context the {@link HandleContext} of the active transaction
     * @throws NullPointerException if one of the arguments is {@code null}
     */
    @Override
    public void handle(@NonNull final HandleContext context) {
        requireNonNull(context);

        final NodeDeleteTransactionBody transactionBody = context.body().nodeDeleteOrThrow();
        var nodeId = transactionBody.nodeId();

        final var nodeStore = context.storeFactory().writableStore(WritableNodeStore.class);

        Node node = nodeStore.get(nodeId);

        validateFalse(node == null, INVALID_NODE_ID);

        validateFalse(node.deleted(), NODE_DELETED);

        /* Copy all the fields from existing, and mark deleted flag  */
        final var nodeBuilder = node.copyBuilder().deleted(true);

        /* --- Put the modified node. It will be in underlying state's modifications map.
        It will not be committed to state until commit is called on the state.--- */
        nodeStore.put(nodeBuilder.build());
    }

    @NonNull
    @Override
    public Fees calculateFees(@NonNull final FeeContext feeContext) {
<<<<<<< HEAD
        final var feeCalculator = feeContext.feeCalculator(SubType.DEFAULT);
        final var exchangeRateInfo = feeContext.exchangeRateInfo();

        feeCalculator.resetUsage();
        // The fees should be increased based on number of signatures.
        final var price = getTinybarsFromTinyCents(
                feeCalculator.getVptPrice(), exchangeRateInfo.activeRate(feeContext.consensusNow()));
        var sigPrice = (feeContext.numTxnSignatures() - 1) * price;
        var canonicalPrice = getFixedPriceInTinyCents(HederaFunctionality.NODE_DELETE, SubType.DEFAULT, assetsLoader);
        var canonicalPriceTinyBar =
                getTinybarsFromTinyCents(canonicalPrice, exchangeRateInfo.activeRate(feeContext.consensusNow()));
        return new Fees(0L, sigPrice + canonicalPriceTinyBar, 0L);
=======
        return feeContext.feeCalculatorFactory().feeCalculator(SubType.DEFAULT).calculate();
>>>>>>> abb12c8e
    }
}<|MERGE_RESOLUTION|>--- conflicted
+++ resolved
@@ -18,8 +18,6 @@
 
 import static com.hedera.hapi.node.base.ResponseCodeEnum.INVALID_NODE_ID;
 import static com.hedera.hapi.node.base.ResponseCodeEnum.NODE_DELETED;
-import static com.hedera.node.app.service.addressbook.impl.utils.CurrencyConvertor.getFixedPriceInTinyCents;
-import static com.hedera.node.app.service.addressbook.impl.utils.CurrencyConvertor.getTinybarsFromTinyCents;
 import static com.hedera.node.app.spi.workflows.HandleException.validateFalse;
 import static com.hedera.node.app.spi.workflows.PreCheckException.validateFalsePreCheck;
 import static java.util.Objects.requireNonNull;
@@ -29,7 +27,6 @@
 import com.hedera.hapi.node.base.SubType;
 import com.hedera.hapi.node.state.addressbook.Node;
 import com.hedera.hapi.node.transaction.TransactionBody;
-import com.hedera.node.app.hapi.fees.pricing.AssetsLoader;
 import com.hedera.node.app.service.addressbook.impl.WritableNodeStore;
 import com.hedera.node.app.spi.fees.FeeContext;
 import com.hedera.node.app.spi.fees.Fees;
@@ -47,12 +44,8 @@
 @Singleton
 public class NodeDeleteHandler implements TransactionHandler {
 
-    private final AssetsLoader assetsLoader;
-
     @Inject
-    public NodeDeleteHandler(@NonNull final AssetsLoader assetsLoader) {
-        this.assetsLoader = requireNonNull(assetsLoader, "The supplied argument 'assetsLoader' must not be null");
-    }
+    public NodeDeleteHandler() {}
 
     @Override
     public void pureChecks(@NonNull final TransactionBody txn) throws PreCheckException {
@@ -99,21 +92,8 @@
     @NonNull
     @Override
     public Fees calculateFees(@NonNull final FeeContext feeContext) {
-<<<<<<< HEAD
-        final var feeCalculator = feeContext.feeCalculator(SubType.DEFAULT);
+        final var feeCalculator = feeContext.feeCalculatorFactory().feeCalculator(SubType.DEFAULT);
         final var exchangeRateInfo = feeContext.exchangeRateInfo();
-
-        feeCalculator.resetUsage();
-        // The fees should be increased based on number of signatures.
-        final var price = getTinybarsFromTinyCents(
-                feeCalculator.getVptPrice(), exchangeRateInfo.activeRate(feeContext.consensusNow()));
-        var sigPrice = (feeContext.numTxnSignatures() - 1) * price;
-        var canonicalPrice = getFixedPriceInTinyCents(HederaFunctionality.NODE_DELETE, SubType.DEFAULT, assetsLoader);
-        var canonicalPriceTinyBar =
-                getTinybarsFromTinyCents(canonicalPrice, exchangeRateInfo.activeRate(feeContext.consensusNow()));
-        return new Fees(0L, sigPrice + canonicalPriceTinyBar, 0L);
-=======
-        return feeContext.feeCalculatorFactory().feeCalculator(SubType.DEFAULT).calculate();
->>>>>>> abb12c8e
+        return null;
     }
 }