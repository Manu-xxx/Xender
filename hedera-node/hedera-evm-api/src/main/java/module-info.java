--- conflicted
+++ resolved
@@ -8,12 +8,9 @@
     requires com.swirlds.common;
     requires com.github.benmanes.caffeine;
 
+    exports com.hedera.services.evm.store.contracts.utils;
     exports com.hedera.services.evm.contracts.execution;
     exports com.hedera.services.evm.store.contracts;
     exports com.hedera.services.evm.store.models;
-<<<<<<< HEAD
-    exports com.hedera.services.evm.store.contracts.utils;
-=======
     exports com.hedera.services.evm;
->>>>>>> 21ca1d93
 }