--- conflicted
+++ resolved
@@ -211,7 +211,7 @@
         final var schedule = scheduleStore.get(op.scheduleSignOrThrow().scheduleIDOrThrow());
 
         return feeContext
-<<<<<<< HEAD
+                .feeCalculatorFactory()
                 .feeCalculator(SubType.DEFAULT)
                 .legacyCalculate(sigValueObj -> usageGiven(
                         fromPbj(op),
@@ -221,19 +221,6 @@
                                 .configuration()
                                 .getConfigData(LedgerConfig.class)
                                 .scheduleTxExpiryTimeSecs()));
-=======
-                .feeCalculatorFactory()
-                .feeCalculator(SubType.DEFAULT)
-                .legacyCalculate(sigValueObj -> new ScheduleSignResourceUsage(new ScheduleOpsUsage(), null)
-                        .usageGiven(
-                                fromPbj(op),
-                                sigValueObj,
-                                schedule,
-                                feeContext
-                                        .configuration()
-                                        .getConfigData(LedgerConfig.class)
-                                        .scheduleTxExpiryTimeSecs()));
->>>>>>> ce5f0765
     }
 
     private FeeData usageGiven(
