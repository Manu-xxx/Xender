--- conflicted
+++ resolved
@@ -105,12 +105,6 @@
         return meta.build();
     }
 
-    @Override
-    public ScheduleTransactionMetadata preHandleDeleteSchedule(
-            TransactionBody txn, AccountID payer, PreHandleDispatcher dispatcher) {
-        throw new NotImplementedException();
-    }
-
     private TransactionMetadata preHandleScheduledTxn(
             final TransactionBody scheduledTxn,
             final AccountID payerForNested,
@@ -135,27 +129,10 @@
         }
         return meta;
     }
-<<<<<<< HEAD
-=======
-
-    @Override
-    public ScheduleTransactionMetadata preHandleSignSchedule(
-            TransactionBody txn, AccountID payer, PreHandleDispatcher dispatcher) {
-        throw new NotImplementedException();
-    }
 
     @Override
     public ScheduleTransactionMetadata preHandleDeleteSchedule(
             TransactionBody txn, AccountID payer, PreHandleDispatcher dispatcher) {
         throw new NotImplementedException();
     }
-
-    private TransactionMetadata failedMeta(
-            final ResponseCodeEnum response, final TransactionBody txn, final AccountID payer) {
-        final var meta =
-                new SigTransactionMetadataBuilder(keyLookup).payerKeyFor(payer).txnBody(txn);
-        meta.status(response);
-        return meta.build();
-    }
->>>>>>> 58f9d2a8
 }