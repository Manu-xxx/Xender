--- conflicted
+++ resolved
@@ -40,12 +40,7 @@
  * General schema for the schedule service.
  */
 public final class V0490ScheduleSchema extends Schema {
-<<<<<<< HEAD
 
-    private static final Logger log = LogManager.getLogger(V0490ScheduleSchema.class);
-
-=======
->>>>>>> 885c7c12
     private static final long MAX_SCHEDULES_BY_ID_KEY = 50_000_000L;
     private static final long MAX_SCHEDULES_BY_EXPIRY_SEC_KEY = 50_000_000L;
     private static final long MAX_SCHEDULES_BY_EQUALITY = 50_000_000L;
