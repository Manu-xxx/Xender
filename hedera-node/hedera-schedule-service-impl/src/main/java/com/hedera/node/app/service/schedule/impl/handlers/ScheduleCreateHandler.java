--- conflicted
+++ resolved
@@ -16,21 +16,13 @@
 
 package com.hedera.node.app.service.schedule.impl.handlers;
 
-<<<<<<< HEAD
-import com.hedera.hapi.node.base.AccountID;
-import com.hedera.hapi.node.base.HederaFunctionality;
-import com.hedera.hapi.node.transaction.TransactionBody;
-import com.hedera.node.app.spi.AccountKeyLookup;
-import com.hedera.node.app.spi.PreHandleDispatcher;
-import com.hedera.node.app.spi.meta.ScheduleTransactionMetadata;
-=======
 import static com.hedera.node.app.service.mono.Utils.asHederaKey;
-import static com.hedera.node.app.service.mono.utils.MiscUtils.asOrdinary;
+import static com.hedera.node.app.service.schedule.impl.Utils.asOrdinary;
 import static java.util.Objects.requireNonNull;
 
+import com.hedera.hapi.node.base.HederaFunctionality;
 import com.hedera.node.app.spi.PreHandleDispatcher;
 import com.hedera.node.app.spi.meta.PreHandleContext;
->>>>>>> ca5e6ec2
 import com.hedera.node.app.spi.meta.TransactionMetadata;
 import com.hedera.node.app.spi.workflows.TransactionHandler;
 import edu.umd.cs.findbugs.annotations.NonNull;
@@ -58,80 +50,32 @@
      *     txn
      * @throws NullPointerException if one of the arguments is {@code null}
      */
-<<<<<<< HEAD
-    public ScheduleTransactionMetadata preHandle(
-            @NonNull final TransactionBody txn,
-            @NonNull final AccountID payer,
-            @NonNull final AccountKeyLookup keyLookup,
-            @NonNull final PreHandleDispatcher dispatcher) {
-        //        final var op = txn.scheduleCreate();
-        //        final var meta =
-        //                new ScheduleSigTransactionMetadataBuilder(keyLookup)
-        //                        .txnBody(txn)
-        //                        .payerKeyFor(payer);
-        //
-        //        if (op.hasAdminKey()) {
-        //            final var key = asHederaKey(op.getAdminKey());
-        //            key.ifPresent(meta::addToReqNonPayerKeys);
-        //        }
-        //
-        //        final var scheduledTxn =
-        //                asOrdinary(op.getScheduledTransactionBody(), txn.getTransactionID());
-        //
-        //        /* We need to always add the custom payer to the sig requirements even if it
-        // equals the to level transaction
-        //        payer. It is still part of the "other" parties, and we need to know to store it's
-        // key with the
-        //        schedule in all cases. This fixes a case where the ScheduleCreate payer and the
-        // custom payer are
-        //        the same payer, which would cause the custom payers signature to not get stored
-        // and then a ScheduleSign
-        //        would not execute the transaction without and extra signature from the custom
-        // payer.*/
-        //        final var payerForNested =
-        //                op.hasPayerAccountID()
-        //                        ? op.getPayerAccountID()
-        //                        : txn.getTransactionID().getAccountID();
-        //
-        //        // FUTURE: Once we allow schedule transactions to be scheduled inside, we need a
-        // check here
-        //        // to see
-        //        // if provided payer is same as payer in the inner transaction.
-        //
-        //        final var innerMeta = preHandleScheduledTxn(scheduledTxn, payerForNested,
-        // dispatcher);
-        //        meta.scheduledMeta(innerMeta);
-        //        return meta.build();
-        return null;
-=======
     public void preHandle(@NonNull final PreHandleContext context, @NonNull final PreHandleDispatcher dispatcher) {
         requireNonNull(context);
         final var txn = context.getTxn();
-        final var op = txn.getScheduleCreate();
+        final var op = txn.scheduleCreate().orElseThrow();
 
-        if (op.hasAdminKey()) {
-            final var key = asHederaKey(op.getAdminKey());
+        if (op.adminKey() != null) {
+            final var key = asHederaKey(op.adminKey());
             key.ifPresent(context::addToReqNonPayerKeys);
         }
 
-        final var scheduledTxn = asOrdinary(op.getScheduledTransactionBody(), txn.getTransactionID());
+        final var scheduledTxn = asOrdinary(op.scheduledTransactionBody(), txn.transactionID());
 
         /* We need to always add the custom payer to the sig requirements even if it equals the to level transaction
         payer. It is still part of the "other" parties, and we need to know to store it's key with the
         schedule in all cases. This fixes a case where the ScheduleCreate payer and the custom payer are
         the same payer, which would cause the custom payers signature to not get stored and then a ScheduleSign
         would not execute the transaction without and extra signature from the custom payer.*/
-        final var payerForNested = op.hasPayerAccountID()
-                ? op.getPayerAccountID()
-                : txn.getTransactionID().getAccountID();
+        final var payerForNested = op.payerAccountID() != null
+                ? op.payerAccountID()
+                : txn.transactionID().accountID();
 
         // FUTURE: Once we allow schedule transactions to be scheduled inside, we need a check here
-        // to see
-        // if provided payer is same as payer in the inner transaction.
+        // to see if provided payer is same as payer in the inner transaction.
 
         final var innerMeta = preHandleScheduledTxn(scheduledTxn, payerForNested, dispatcher);
         context.handlerMetadata(innerMeta);
->>>>>>> ca5e6ec2
     }
 
     /**
