/*
 * Copyright (C) 2022-2024 Hedera Hashgraph, LLC
 *
 * Licensed under the Apache License, Version 2.0 (the "License");
 * you may not use this file except in compliance with the License.
 * You may obtain a copy of the License at
 *
 *      http://www.apache.org/licenses/LICENSE-2.0
 *
 * Unless required by applicable law or agreed to in writing, software
 * distributed under the License is distributed on an "AS IS" BASIS,
 * WITHOUT WARRANTIES OR CONDITIONS OF ANY KIND, either express or implied.
 * See the License for the specific language governing permissions and
 * limitations under the License.
 */

package com.hedera.node.app.service.schedule.impl.handlers;

import static com.hedera.node.app.hapi.utils.CommonPbjConverters.fromPbj;
import static java.util.Objects.requireNonNull;

import com.hedera.hapi.node.base.HederaFunctionality;
import com.hedera.hapi.node.base.Key;
import com.hedera.hapi.node.base.ResponseCodeEnum;
import com.hedera.hapi.node.base.ScheduleID;
import com.hedera.hapi.node.base.SubType;
import com.hedera.hapi.node.scheduled.ScheduleDeleteTransactionBody;
import com.hedera.hapi.node.state.schedule.Schedule;
import com.hedera.hapi.node.transaction.TransactionBody;
import com.hedera.node.app.hapi.fees.usage.SigUsage;
import com.hedera.node.app.hapi.fees.usage.schedule.ScheduleOpsUsage;
import com.hedera.node.app.hapi.utils.fee.SigValueObj;
import com.hedera.node.app.service.schedule.ReadableScheduleStore;
import com.hedera.node.app.service.schedule.ScheduleRecordBuilder;
import com.hedera.node.app.service.schedule.WritableScheduleStore;
import com.hedera.node.app.spi.fees.FeeContext;
import com.hedera.node.app.spi.fees.Fees;
import com.hedera.node.app.spi.signatures.SignatureVerification;
import com.hedera.node.app.spi.workflows.HandleContext;
import com.hedera.node.app.spi.workflows.HandleException;
import com.hedera.node.app.spi.workflows.PreCheckException;
import com.hedera.node.app.spi.workflows.PreHandleContext;
import com.hedera.node.app.spi.workflows.TransactionHandler;
import com.hedera.node.config.data.LedgerConfig;
import com.hedera.node.config.data.SchedulingConfig;
import com.hederahashgraph.api.proto.java.FeeData;
import edu.umd.cs.findbugs.annotations.NonNull;
import edu.umd.cs.findbugs.annotations.Nullable;
import java.util.Objects;
import javax.inject.Inject;
import javax.inject.Singleton;

/**
 * This class contains all workflow-related functionality regarding {@link HederaFunctionality#SCHEDULE_DELETE}.
 */
@Singleton
public class ScheduleDeleteHandler extends AbstractScheduleHandler implements TransactionHandler {
    private final ScheduleOpsUsage scheduleOpsUsage = new ScheduleOpsUsage();

    @Inject
    public ScheduleDeleteHandler() {
        super();
    }

    @Override
    public void pureChecks(@Nullable final TransactionBody currentTransaction) throws PreCheckException {
        getValidScheduleDeleteBody(currentTransaction);
    }

    @NonNull
    private ScheduleDeleteTransactionBody getValidScheduleDeleteBody(@Nullable final TransactionBody currentTransaction)
            throws PreCheckException {
        if (currentTransaction != null) {
            final ScheduleDeleteTransactionBody scheduleDeleteTransaction = currentTransaction.scheduleDelete();
            if (scheduleDeleteTransaction != null) {
                if (scheduleDeleteTransaction.scheduleID() != null) {
                    return scheduleDeleteTransaction;
                } else {
                    throw new PreCheckException(ResponseCodeEnum.INVALID_SCHEDULE_ID);
                }
            } else {
                throw new PreCheckException(ResponseCodeEnum.INVALID_TRANSACTION_BODY);
            }
        } else {
            throw new PreCheckException(ResponseCodeEnum.INVALID_TRANSACTION);
        }
    }

    @Override
    public void preHandle(@NonNull final PreHandleContext context) throws PreCheckException {
        Objects.requireNonNull(context, NULL_CONTEXT_MESSAGE);
        final ReadableScheduleStore scheduleStore = context.createStore(ReadableScheduleStore.class);
        final SchedulingConfig schedulingConfig = context.configuration().getConfigData(SchedulingConfig.class);
        final boolean isLongTermEnabled = schedulingConfig.longTermEnabled();
        final TransactionBody currentTransaction = context.body();
        final ScheduleDeleteTransactionBody scheduleDeleteTransaction = getValidScheduleDeleteBody(currentTransaction);
        if (scheduleDeleteTransaction.scheduleID() != null) {
            final Schedule scheduleData =
                    preValidate(scheduleStore, isLongTermEnabled, scheduleDeleteTransaction.scheduleID());
            final Key adminKey = scheduleData.adminKey();
            if (adminKey != null) context.requireKey(adminKey);
            else throw new PreCheckException(ResponseCodeEnum.SCHEDULE_IS_IMMUTABLE);
            // Once deleted or executed, no later transaction will change that status.
            if (scheduleData.deleted()) throw new PreCheckException(ResponseCodeEnum.SCHEDULE_ALREADY_DELETED);
            if (scheduleData.executed()) throw new PreCheckException(ResponseCodeEnum.SCHEDULE_ALREADY_EXECUTED);
        } else {
            throw new PreCheckException(ResponseCodeEnum.INVALID_TRANSACTION_BODY);
        }
    }

    @Override
    public void handle(@NonNull final HandleContext context) throws HandleException {
        Objects.requireNonNull(context, NULL_CONTEXT_MESSAGE);
        final WritableScheduleStore scheduleStore = context.writableStore(WritableScheduleStore.class);
        final TransactionBody currentTransaction = context.body();
        final SchedulingConfig schedulingConfig = context.configuration().getConfigData(SchedulingConfig.class);
        try {
            final ScheduleDeleteTransactionBody scheduleToDelete = getValidScheduleDeleteBody(currentTransaction);
            final ScheduleID idToDelete = scheduleToDelete.scheduleID();
            if (idToDelete != null) {
                final boolean isLongTermEnabled = schedulingConfig.longTermEnabled();
                final Schedule scheduleData = reValidate(scheduleStore, isLongTermEnabled, idToDelete);
                if (scheduleData.hasAdminKey()) {
                    final SignatureVerification verificationResult =
                            context.verificationFor(scheduleData.adminKeyOrThrow());
                    if (verificationResult.passed()) {
                        scheduleStore.delete(idToDelete, context.consensusNow());
                        final ScheduleRecordBuilder scheduleRecords =
                                context.recordBuilder(ScheduleRecordBuilder.class);
                        scheduleRecords.scheduleID(idToDelete);
                    } else {
                        throw new HandleException(ResponseCodeEnum.UNAUTHORIZED);
                    }
                } else {
                    throw new HandleException(ResponseCodeEnum.SCHEDULE_IS_IMMUTABLE);
                }
            } else {
                throw new HandleException(ResponseCodeEnum.INVALID_SCHEDULE_ID);
            }
        } catch (final IllegalStateException ignored) {
            throw new HandleException(ResponseCodeEnum.INVALID_SCHEDULE_ID);
        } catch (final PreCheckException translate) {
            throw new HandleException(translate.responseCode());
        }
    }

    /**
     * Verify that the transaction and schedule still meet the validation criteria expressed in the
     * {@link AbstractScheduleHandler#preValidate(ReadableScheduleStore, boolean, ScheduleID)} method.
     * @param scheduleStore a Readable source of Schedule data from state
     * @param isLongTermEnabled a flag indicating if long term scheduling is enabled in configuration.
     * @param idToDelete the Schedule ID of the item to mark as deleted.
     * @return a schedule metadata read from state for the ID given, if all validation checks pass.
     * @throws HandleException if any validation check fails.
     */
    @NonNull
    protected Schedule reValidate(
            @NonNull final ReadableScheduleStore scheduleStore,
            final boolean isLongTermEnabled,
            @Nullable final ScheduleID idToDelete)
            throws HandleException {
        try {
            final Schedule validSchedule = preValidate(scheduleStore, isLongTermEnabled, idToDelete);
            // Once deleted or executed, no later transaction will change that status.
            if (validSchedule.deleted()) throw new HandleException(ResponseCodeEnum.SCHEDULE_ALREADY_DELETED);
            if (validSchedule.executed()) throw new HandleException(ResponseCodeEnum.SCHEDULE_ALREADY_EXECUTED);
            return validSchedule;
        } catch (final PreCheckException translated) {
            throw new HandleException(translated.responseCode());
        }
    }

    @NonNull
    @Override
    public Fees calculateFees(@NonNull final FeeContext feeContext) {
        requireNonNull(feeContext);
        final var op = feeContext.body();

        final var scheduleStore = feeContext.readableStore(ReadableScheduleStore.class);
        final var schedule = scheduleStore.get(op.scheduleDeleteOrThrow().scheduleIDOrThrow());

        return feeContext
<<<<<<< HEAD
                .feeCalculator(SubType.DEFAULT)
                .legacyCalculate(sigValueObj -> usageGiven(
                        fromPbj(op),
                        sigValueObj,
                        schedule,
                        feeContext
                                .configuration()
                                .getConfigData(LedgerConfig.class)
                                .scheduleTxExpiryTimeSecs()));
=======
                .feeCalculatorFactory()
                .feeCalculator(SubType.DEFAULT)
                .legacyCalculate(sigValueObj -> new ScheduleDeleteResourceUsage(new ScheduleOpsUsage(), null)
                        .usageGiven(
                                fromPbj(op),
                                sigValueObj,
                                schedule,
                                feeContext
                                        .configuration()
                                        .getConfigData(LedgerConfig.class)
                                        .scheduleTxExpiryTimeSecs()));
>>>>>>> ce5f0765
    }

    private FeeData usageGiven(
            final com.hederahashgraph.api.proto.java.TransactionBody txn,
            final SigValueObj svo,
            final Schedule schedule,
            final long scheduledTxExpiryTimeSecs) {
        final var sigUsage = new SigUsage(svo.getTotalSigCount(), svo.getSignatureSize(), svo.getPayerAcctSigCount());

        if (schedule != null) {
            return scheduleOpsUsage.scheduleDeleteUsage(txn, sigUsage, schedule.calculatedExpirationSecond());
        } else {
            final long latestExpiry =
                    txn.getTransactionID().getTransactionValidStart().getSeconds() + scheduledTxExpiryTimeSecs;
            return scheduleOpsUsage.scheduleDeleteUsage(txn, sigUsage, latestExpiry);
        }
    }
}<|MERGE_RESOLUTION|>--- conflicted
+++ resolved
@@ -180,7 +180,7 @@
         final var schedule = scheduleStore.get(op.scheduleDeleteOrThrow().scheduleIDOrThrow());
 
         return feeContext
-<<<<<<< HEAD
+                .feeCalculatorFactory()
                 .feeCalculator(SubType.DEFAULT)
                 .legacyCalculate(sigValueObj -> usageGiven(
                         fromPbj(op),
@@ -190,19 +190,6 @@
                                 .configuration()
                                 .getConfigData(LedgerConfig.class)
                                 .scheduleTxExpiryTimeSecs()));
-=======
-                .feeCalculatorFactory()
-                .feeCalculator(SubType.DEFAULT)
-                .legacyCalculate(sigValueObj -> new ScheduleDeleteResourceUsage(new ScheduleOpsUsage(), null)
-                        .usageGiven(
-                                fromPbj(op),
-                                sigValueObj,
-                                schedule,
-                                feeContext
-                                        .configuration()
-                                        .getConfigData(LedgerConfig.class)
-                                        .scheduleTxExpiryTimeSecs()));
->>>>>>> ce5f0765
     }
 
     private FeeData usageGiven(
