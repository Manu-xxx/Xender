--- conflicted
+++ resolved
@@ -98,21 +98,7 @@
     void scheduleSignVanillaWithOptionalPayerSet() {
         final var txn = scheduleSignTransaction();
         givenSetupForScheduleSign(txn);
-<<<<<<< HEAD
-        scheduledMeta =
-                new TransactionMetadata(
-                        scheduledTxn,
-                        payer,
-                        OK,
-                        adminKey,
-                        List.of(),
-                        null,
-                        null,
-                        List.of(),
-                        List.of());
-=======
-        scheduledMeta = new TransactionMetadata(scheduledTxn, payer, OK, adminKey, List.of(), null, List.of());
->>>>>>> 76f2065c
+        scheduledMeta = new TransactionMetadata(scheduledTxn, payer, OK, adminKey, List.of(), null, null, List.of(), List.of());
 
         given(schedule.hasExplicitPayer()).willReturn(true);
         given(schedule.payer()).willReturn(EntityId.fromGrpcAccountId(payer));
@@ -171,27 +157,6 @@
     }
 
     private TransactionBody givenSetupForScheduleSign(TransactionBody txn) {
-<<<<<<< HEAD
-        scheduledTxn =
-                TransactionBody.newBuilder()
-                        .setTransactionID(
-                                TransactionID.newBuilder().setAccountID(scheduler).build())
-                        .setCryptoCreateAccount(CryptoCreateTransactionBody.getDefaultInstance())
-                        .build();
-        scheduledMeta =
-                new TransactionMetadata(
-                        asOrdinary(
-                                txn.getScheduleCreate().getScheduledTransactionBody(),
-                                txn.getTransactionID()),
-                        scheduler,
-                        OK,
-                        schedulerKey,
-                        List.of(),
-                        null,
-                        null,
-                        List.of(),
-                        List.of());
-=======
         scheduledTxn = TransactionBody.newBuilder()
                 .setTransactionID(
                         TransactionID.newBuilder().setAccountID(scheduler).build())
@@ -204,8 +169,9 @@
                 schedulerKey,
                 List.of(),
                 null,
+                null,
+                List.of(),
                 List.of());
->>>>>>> 76f2065c
         given(schedulesById.get(scheduleID.getScheduleNum())).willReturn(schedule);
         given(keyLookup.getKey(scheduler)).willReturn(KeyOrLookupFailureReason.withKey(schedulerKey));
         given(schedule.ordinaryViewOfScheduledTxn()).willReturn(scheduledTxn);
