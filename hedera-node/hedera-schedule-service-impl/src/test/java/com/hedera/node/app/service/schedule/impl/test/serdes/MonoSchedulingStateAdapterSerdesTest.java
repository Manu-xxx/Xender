--- conflicted
+++ resolved
@@ -21,18 +21,9 @@
 
 import com.hedera.node.app.service.mono.state.merkle.MerkleScheduledTransactionsState;
 import com.hedera.node.app.service.schedule.impl.serdes.MonoSchedulingStateAdapterCodec;
-<<<<<<< HEAD
-import com.hedera.pbj.runtime.io.DataInput;
-import com.hedera.pbj.runtime.io.DataInputStream;
-import com.hedera.pbj.runtime.io.DataOutput;
-import com.hedera.pbj.runtime.io.DataOutputStream;
-import com.swirlds.common.io.streams.SerializableDataInputStream;
-import com.swirlds.common.io.streams.SerializableDataOutputStream;
-=======
 import com.hedera.pbj.runtime.io.ReadableSequentialData;
 import com.hedera.pbj.runtime.io.stream.ReadableStreamingData;
 import com.hedera.pbj.runtime.io.stream.WritableStreamingData;
->>>>>>> d6b3a223
 import java.io.ByteArrayInputStream;
 import java.io.ByteArrayOutputStream;
 import java.io.IOException;
@@ -49,27 +40,14 @@
     private ReadableSequentialData input;
 
     @Test
-<<<<<<< HEAD
-    void doesntSupportUnnecessary() {
-=======
     void doesNotSupportUnnecessary() {
         assertThrows(UnsupportedOperationException.class, () -> subject.measureRecord(SOME_SCHEDULING_STATE));
->>>>>>> d6b3a223
         assertThrows(UnsupportedOperationException.class, () -> subject.measure(input));
         assertThrows(UnsupportedOperationException.class, () -> subject.fastEquals(SOME_SCHEDULING_STATE, input));
     }
 
     @Test
     void canSerializeAndDeserializeFromAppropriateStream() throws IOException {
-<<<<<<< HEAD
-        final var baos = new ByteArrayOutputStream();
-        final var actualOut = new SerializableDataOutputStream(baos);
-        subject.write(SOME_SCHEDULING_STATE, new DataOutputStream(actualOut));
-        actualOut.flush();
-
-        final var actualIn = new SerializableDataInputStream(new ByteArrayInputStream(baos.toByteArray()));
-        final var parsed = subject.parse(new DataInputStream(actualIn));
-=======
         final ByteArrayOutputStream byteStream = new ByteArrayOutputStream();
         final WritableStreamingData actualOut = new WritableStreamingData(byteStream);
         subject.write(SOME_SCHEDULING_STATE, actualOut);
@@ -78,7 +56,6 @@
         final ReadableStreamingData actualIn =
                 new ReadableStreamingData(new ByteArrayInputStream(byteStream.toByteArray()));
         final MerkleScheduledTransactionsState parsed = subject.parse(actualIn);
->>>>>>> d6b3a223
         assertEquals(SOME_SCHEDULING_STATE.getHash(), parsed.getHash());
     }
 }