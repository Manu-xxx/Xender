/*
 * Copyright (C) 2020-2022 Hedera Hashgraph, LLC
 *
 * Licensed under the Apache License, Version 2.0 (the "License");
 * you may not use this file except in compliance with the License.
 * You may obtain a copy of the License at
 *
 *      http://www.apache.org/licenses/LICENSE-2.0
 *
 * Unless required by applicable law or agreed to in writing, software
 * distributed under the License is distributed on an "AS IS" BASIS,
 * WITHOUT WARRANTIES OR CONDITIONS OF ANY KIND, either express or implied.
 * See the License for the specific language governing permissions and
 * limitations under the License.
 */
plugins {
    id("com.hedera.hashgraph.conventions")
}

description = "Default Hedera Schedule Service Implementation"

configurations.all {
    exclude("javax.annotation", "javax.annotation-api")
    exclude("com.google.code.findbugs", "jsr305")
    exclude("org.jetbrains", "annotations")
    exclude("org.checkerframework", "checker-qual")

    exclude("io.grpc", "grpc-core")
    exclude("io.grpc", "grpc-context")
    exclude("io.grpc", "grpc-api")
    exclude("io.grpc", "grpc-testing")
}

dependencies {
    api(project(":hedera-node:hedera-schedule-service"))
    implementation(project(":hedera-node:hedera-mono-service"))
    implementation(libs.hapi)
    testImplementation(testFixtures(project(":hedera-node:hedera-mono-service")))
    testImplementation(testLibs.bundles.mockito)
<<<<<<< HEAD
=======
    compileOnly(libs.spotbugs.annotations)
    implementation(libs.swirlds.virtualmap)
>>>>>>> 12f1c493
}<|MERGE_RESOLUTION|>--- conflicted
+++ resolved
@@ -33,13 +33,8 @@
 
 dependencies {
     api(project(":hedera-node:hedera-schedule-service"))
+    implementation(libs.swirlds.virtualmap)
     implementation(project(":hedera-node:hedera-mono-service"))
-    implementation(libs.hapi)
     testImplementation(testFixtures(project(":hedera-node:hedera-mono-service")))
     testImplementation(testLibs.bundles.mockito)
-<<<<<<< HEAD
-=======
-    compileOnly(libs.spotbugs.annotations)
-    implementation(libs.swirlds.virtualmap)
->>>>>>> 12f1c493
 }