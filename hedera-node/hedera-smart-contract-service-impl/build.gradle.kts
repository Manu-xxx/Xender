--- conflicted
+++ resolved
@@ -19,18 +19,11 @@
 description = "Default Hedera Smart Contract Service Implementation"
 
 dependencies {
-<<<<<<< HEAD
-    testImplementation(project(mapOf("path" to ":hedera-node:node-config")))
     javaModuleDependencies {
         annotationProcessor(gav("dagger.compiler"))
-
         testImplementation(testFixtures(project(":hedera-node:node-app-spi")))
         testImplementation(testFixtures(project(":hedera-node:node-config")))
-=======
-    javaModuleDependencies {
-        annotationProcessor(gav("dagger.compiler"))
 
->>>>>>> 040a328d
         testRuntimeOnly(gav("org.mockito.inline"))
     }
 }
@@ -41,9 +34,6 @@
     onUnusedDependencies {
         exclude(":hedera-node:node-app-service-mono")
         exclude(":hedera-node:node-app-service-token")
-<<<<<<< HEAD
-=======
         exclude("org.apache.tuweni:tuweni-units")
->>>>>>> 040a328d
     }
 }