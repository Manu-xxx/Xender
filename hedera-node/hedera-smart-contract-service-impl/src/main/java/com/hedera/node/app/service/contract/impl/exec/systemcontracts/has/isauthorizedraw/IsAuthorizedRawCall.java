/*
 * Copyright (C) 2024 Hedera Hashgraph, LLC
 *
 * Licensed under the Apache License, Version 2.0 (the "License");
 * you may not use this file except in compliance with the License.
 * You may obtain a copy of the License at
 *
 *      http://www.apache.org/licenses/LICENSE-2.0
 *
 * Unless required by applicable law or agreed to in writing, software
 * distributed under the License is distributed on an "AS IS" BASIS,
 * WITHOUT WARRANTIES OR CONDITIONS OF ANY KIND, either express or implied.
 * See the License for the specific language governing permissions and
 * limitations under the License.
 */

package com.hedera.node.app.service.contract.impl.exec.systemcontracts.has.isauthorizedraw;

import static com.hedera.hapi.node.base.ResponseCodeEnum.INVALID_ACCOUNT_ID;
import static com.hedera.hapi.node.base.ResponseCodeEnum.INVALID_SIGNATURE;
import static com.hedera.hapi.node.base.ResponseCodeEnum.SUCCESS;
import static com.hedera.node.app.service.contract.impl.exec.systemcontracts.FullResult.revertResult;
import static com.hedera.node.app.service.contract.impl.exec.systemcontracts.FullResult.successResult;
import static com.hedera.node.app.service.contract.impl.exec.systemcontracts.common.Call.PricedResult.gasOnly;
import static com.hedera.node.app.service.contract.impl.utils.ConversionUtils.accountNumberForEvmReference;
import static com.hedera.node.app.service.contract.impl.utils.ConversionUtils.explicitFromHeadlong;
import static com.hedera.node.app.service.contract.impl.utils.ConversionUtils.isLongZeroAddress;
import static java.util.Objects.requireNonNull;

import com.esaulpaugh.headlong.abi.Address;
import com.hedera.hapi.node.base.AccountID;
import com.hedera.hapi.node.base.Key;
import com.hedera.node.app.service.contract.impl.exec.gas.CustomGasCalculator;
import com.hedera.node.app.service.contract.impl.exec.scope.VerificationStrategy;
import com.hedera.node.app.service.contract.impl.exec.systemcontracts.common.AbstractCall;
import com.hedera.node.app.service.contract.impl.exec.systemcontracts.has.HasCallAttempt;
import com.hedera.node.app.service.contract.impl.state.HederaEvmAccount;
import edu.umd.cs.findbugs.annotations.NonNull;
import java.math.BigInteger;
import java.nio.ByteBuffer;
import java.util.Optional;
import org.apache.tuweni.bytes.Bytes;
import org.hyperledger.besu.datatypes.Address;
import org.hyperledger.besu.evm.frame.MessageFrame;
import org.hyperledger.besu.evm.gascalculator.GasCalculator;
import org.hyperledger.besu.evm.precompile.ECRECPrecompiledContract;

/** HIP-632 method: `isAuthorizedRaw` */
public class IsAuthorizedRawCall extends AbstractCall {

    private final VerificationStrategy verificationStrategy;
    private final AccountID sender;
<<<<<<< HEAD
    private final byte[] address;
=======
    private final Address address;
>>>>>>> 91b211ba
    private final byte[] messageHash;
    private final byte[] signature;

    private Optional<java.util.function.Function<Address, HederaEvmAccount>> getHederaAccount;

    private GasCalculator noCalculationGasCalculator = new CustomGasCalculator();

    private static long HARDCODED_GAS_REQUIREMENT_GAS = 1_500_000L;

    enum SignatureType {
        Invalid,
        EC,
        ED
    };

    // From Ethereum yellow paper (for reference only):
    private static BigInteger secp256k1n =
            new BigInteger("115792089237316195423570985008687907852837564279074904382605163141518161494337");

    public IsAuthorizedRawCall(
            @NonNull final HasCallAttempt attempt,
<<<<<<< HEAD
            @NonNull final byte[] address,
=======
            final Address address,
>>>>>>> 91b211ba
            @NonNull final byte[] messageHash,
            @NonNull final byte[] signature) {
        super(attempt.systemContractGasCalculator(), attempt.enhancement(), false);
        this.address = requireNonNull(address);
        this.messageHash = requireNonNull(messageHash);
        this.signature = requireNonNull(signature);

        this.verificationStrategy = attempt.defaultVerificationStrategy();
        this.sender = attempt.senderId();

        this.getHederaAccount = attempt.getGetHederaAccount();
    }

    @NonNull
    @Override
    public PricedResult execute(@NonNull final MessageFrame frame) {
        requireNonNull(frame);

<<<<<<< HEAD
        boolean authorized = getHederaAccount.isPresent();

        final var signatureType =
                switch (signature.length) {
                    case 65 -> SignatureType.EC;
                    case 64 -> SignatureType.ED;
                    default -> SignatureType.Invalid;
                };

        // Validate parameters
        if (authorized) {
            authorized = address.length == 20; // An EVM address
        }

        // Validate parameters according to signature type
        if (authorized) {
            authorized = switch (signatureType) {
                case EC -> messageHash.length == 32;
                case ED -> true;
                case Invalid -> false;};
        }

        // Gotta have an account that the given address is an alias for
        final Optional<HederaEvmAccount> account;
        if (authorized) {
            final var besuAddress = Address.wrap(Bytes.wrap(address));
            account = Optional.ofNullable(getHederaAccount.get().apply(besuAddress));
            authorized = account.isPresent();
        } else account = Optional.empty();

        // If ED then require a key on the account
        final Optional<Key> key;
        if (authorized && signatureType == SignatureType.ED) {
            key = Optional.ofNullable(account.get().toNativeAccount().key());
            authorized = key.isPresent();
        } else key = Optional.empty();

        // Key must be simple (for isAuthorizedRaw)
        if (authorized && key.isPresent()) {
            final Key ky = key.get();
            final boolean keyIsSimple = !ky.hasKeyList() && !ky.hasThresholdKey();
            authorized = keyIsSimple;
        }

        // Key must match signature type
        if (authorized && key.isPresent()) {
            authorized = switch (signatureType) {
                case ED -> key.get().hasEd25519();
                case EC -> false;
                default -> false;};
        }
=======
        var accountNum = accountNumberForEvmReference(address, nativeOperations());
        if (isInvalidAccount(accountNum)) {
            return gasOnly(
                    revertResult(INVALID_ACCOUNT_ID, gasCalculator.viewGasRequirement()), INVALID_ACCOUNT_ID, true);
        }

        boolean authorized = true;

        final Optional<byte[]> key = getAccountKey(accountNum);
        if (key.isEmpty()) authorized = false;
>>>>>>> 91b211ba

        if (authorized) {
            authorized = switch (signatureType) {
                case EC -> validateEcSignature(account.get());
                case ED -> validateEdSignature(account.get(), key.get());
                default -> false;};
        }

        final var gasRequirement = gasCalculator.gasCostInTinybars(HARDCODED_GAS_REQUIREMENT_GAS);

        final var result = authorized
                ? gasOnly(successResult(encodedAuthorizationOutput(authorized), gasRequirement), SUCCESS, false)
                : reversionWith(INVALID_SIGNATURE, gasRequirement);
        return result;
    }

    /** Return the one-and-only simple key for the Hedera address/account */
    @NonNull
    Optional<byte[]> getAccountKey(long address) {
        return Optional.empty();
    }

    /** Validate EVM signature - EC key - via ECRECOVER */
    boolean validateEcSignature(@NonNull final HederaEvmAccount account) {
        final var ecPrecompile = new ECRECPrecompiledContract(noCalculationGasCalculator);
        final Bytes input = formatEcrecoverInput(messageHash, signature);
        return true;
    }

    /** Validate (native Hedera) ED signature */
    boolean validateEdSignature(@NonNull final HederaEvmAccount account, @NonNull final Key key) {
        return false;
    }

    @NonNull
    ByteBuffer encodedAuthorizationOutput(final boolean authorized) {
        return IsAuthorizedRawTranslator.IS_AUTHORIZED_RAW.getOutputs().encodeElements(authorized);
    }

    @NonNull
    Bytes formatEcrecoverInput(@NonNull final byte[] messageHash, @NonNull final byte[] signature) {
        // From evm.codes:
        //   [ 0;  31]  hash
        //   [32;  63]  v == recovery identifier (27 or 28)
        //   [64;  95]  r == x-value ∈ (0, secp256k1n);
        //   [96; 127]  s ∈ (0; sep256k1n ÷ 2 + 1)
        return null;
    }

    @NonNull
    boolean isInvalidAccount(final long accountNum) {
        // If the account num is negative, it is invalid
        if (accountNum < 0) {
            return true;
        }

        // If the signature is for an ecdsa key, the HIP states that the account must have an evm address rather than a
        // long zero address
        if (signature.length == 65) {
            return isLongZeroAddress(explicitFromHeadlong(address));
        }

        return false;
    }
}<|MERGE_RESOLUTION|>--- conflicted
+++ resolved
@@ -30,17 +30,16 @@
 import com.esaulpaugh.headlong.abi.Address;
 import com.hedera.hapi.node.base.AccountID;
 import com.hedera.hapi.node.base.Key;
+import com.hedera.hapi.node.state.token.Account;
 import com.hedera.node.app.service.contract.impl.exec.gas.CustomGasCalculator;
 import com.hedera.node.app.service.contract.impl.exec.scope.VerificationStrategy;
 import com.hedera.node.app.service.contract.impl.exec.systemcontracts.common.AbstractCall;
 import com.hedera.node.app.service.contract.impl.exec.systemcontracts.has.HasCallAttempt;
-import com.hedera.node.app.service.contract.impl.state.HederaEvmAccount;
 import edu.umd.cs.findbugs.annotations.NonNull;
 import java.math.BigInteger;
 import java.nio.ByteBuffer;
 import java.util.Optional;
 import org.apache.tuweni.bytes.Bytes;
-import org.hyperledger.besu.datatypes.Address;
 import org.hyperledger.besu.evm.frame.MessageFrame;
 import org.hyperledger.besu.evm.gascalculator.GasCalculator;
 import org.hyperledger.besu.evm.precompile.ECRECPrecompiledContract;
@@ -50,15 +49,10 @@
 
     private final VerificationStrategy verificationStrategy;
     private final AccountID sender;
-<<<<<<< HEAD
-    private final byte[] address;
-=======
+
     private final Address address;
->>>>>>> 91b211ba
     private final byte[] messageHash;
     private final byte[] signature;
-
-    private Optional<java.util.function.Function<Address, HederaEvmAccount>> getHederaAccount;
 
     private GasCalculator noCalculationGasCalculator = new CustomGasCalculator();
 
@@ -76,11 +70,7 @@
 
     public IsAuthorizedRawCall(
             @NonNull final HasCallAttempt attempt,
-<<<<<<< HEAD
-            @NonNull final byte[] address,
-=======
             final Address address,
->>>>>>> 91b211ba
             @NonNull final byte[] messageHash,
             @NonNull final byte[] signature) {
         super(attempt.systemContractGasCalculator(), attempt.enhancement(), false);
@@ -90,17 +80,12 @@
 
         this.verificationStrategy = attempt.defaultVerificationStrategy();
         this.sender = attempt.senderId();
-
-        this.getHederaAccount = attempt.getGetHederaAccount();
     }
 
     @NonNull
     @Override
     public PricedResult execute(@NonNull final MessageFrame frame) {
         requireNonNull(frame);
-
-<<<<<<< HEAD
-        boolean authorized = getHederaAccount.isPresent();
 
         final var signatureType =
                 switch (signature.length) {
@@ -109,10 +94,13 @@
                     default -> SignatureType.Invalid;
                 };
 
-        // Validate parameters
-        if (authorized) {
-            authorized = address.length == 20; // An EVM address
-        }
+        var accountNum = accountNumberForEvmReference(address, nativeOperations());
+        if (!isValidAccount(accountNum, signatureType)) {
+            return gasOnly(
+                    revertResult(INVALID_ACCOUNT_ID, gasCalculator.viewGasRequirement()), INVALID_ACCOUNT_ID, true);
+        }
+
+        boolean authorized = true;
 
         // Validate parameters according to signature type
         if (authorized) {
@@ -123,17 +111,17 @@
         }
 
         // Gotta have an account that the given address is an alias for
-        final Optional<HederaEvmAccount> account;
+        final Optional<Account> account;
         if (authorized) {
-            final var besuAddress = Address.wrap(Bytes.wrap(address));
-            account = Optional.ofNullable(getHederaAccount.get().apply(besuAddress));
+            // TODO: Given code above account always exists
+            account = Optional.ofNullable(enhancement.nativeOperations().getAccount(accountNum));
             authorized = account.isPresent();
         } else account = Optional.empty();
 
         // If ED then require a key on the account
         final Optional<Key> key;
         if (authorized && signatureType == SignatureType.ED) {
-            key = Optional.ofNullable(account.get().toNativeAccount().key());
+            key = Optional.ofNullable(account.get().key());
             authorized = key.isPresent();
         } else key = Optional.empty();
 
@@ -151,18 +139,6 @@
                 case EC -> false;
                 default -> false;};
         }
-=======
-        var accountNum = accountNumberForEvmReference(address, nativeOperations());
-        if (isInvalidAccount(accountNum)) {
-            return gasOnly(
-                    revertResult(INVALID_ACCOUNT_ID, gasCalculator.viewGasRequirement()), INVALID_ACCOUNT_ID, true);
-        }
-
-        boolean authorized = true;
-
-        final Optional<byte[]> key = getAccountKey(accountNum);
-        if (key.isEmpty()) authorized = false;
->>>>>>> 91b211ba
 
         if (authorized) {
             authorized = switch (signatureType) {
@@ -179,21 +155,16 @@
         return result;
     }
 
-    /** Return the one-and-only simple key for the Hedera address/account */
-    @NonNull
-    Optional<byte[]> getAccountKey(long address) {
-        return Optional.empty();
-    }
-
     /** Validate EVM signature - EC key - via ECRECOVER */
-    boolean validateEcSignature(@NonNull final HederaEvmAccount account) {
+    boolean validateEcSignature(@NonNull final Account account) {
         final var ecPrecompile = new ECRECPrecompiledContract(noCalculationGasCalculator);
         final Bytes input = formatEcrecoverInput(messageHash, signature);
+        // TODO
         return true;
     }
 
     /** Validate (native Hedera) ED signature */
-    boolean validateEdSignature(@NonNull final HederaEvmAccount account, @NonNull final Key key) {
+    boolean validateEdSignature(@NonNull final Account account, @NonNull final Key key) {
         return false;
     }
 
@@ -209,22 +180,24 @@
         //   [32;  63]  v == recovery identifier (27 or 28)
         //   [64;  95]  r == x-value ∈ (0, secp256k1n);
         //   [96; 127]  s ∈ (0; sep256k1n ÷ 2 + 1)
+
+        // TODO
         return null;
     }
 
     @NonNull
-    boolean isInvalidAccount(final long accountNum) {
+    boolean isValidAccount(final long accountNum, @NonNull final SignatureType signatureType) {
         // If the account num is negative, it is invalid
         if (accountNum < 0) {
-            return true;
+            return false;
         }
 
         // If the signature is for an ecdsa key, the HIP states that the account must have an evm address rather than a
         // long zero address
-        if (signature.length == 65) {
-            return isLongZeroAddress(explicitFromHeadlong(address));
-        }
-
-        return false;
+        if (signatureType == SignatureType.EC) {
+            return !isLongZeroAddress(explicitFromHeadlong(address));
+        }
+
+        return true;
     }
 }