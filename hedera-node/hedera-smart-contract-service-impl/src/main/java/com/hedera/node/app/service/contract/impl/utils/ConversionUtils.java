--- conflicted
+++ resolved
@@ -16,13 +16,11 @@
 
 package com.hedera.node.app.service.contract.impl.utils;
 
-import static com.hedera.hapi.streams.CallOperationType.*;
 import static com.hedera.node.app.service.contract.impl.exec.utils.FrameUtils.proxyUpdaterFor;
 import static java.util.Objects.requireNonNull;
 
 import com.hedera.hapi.node.base.ContractID;
 import com.hedera.hapi.node.contract.ContractLoginfo;
-import com.hedera.hapi.streams.CallOperationType;
 import com.hedera.hapi.streams.ContractStateChange;
 import com.hedera.hapi.streams.ContractStateChanges;
 import com.hedera.hapi.streams.StorageChange;
@@ -49,12 +47,6 @@
     public static final long MISSING_ENTITY_NUMBER = -1L;
     public static final int EVM_ADDRESS_LENGTH_AS_INT = 20;
     public static final int NUM_LONG_ZEROS = 12;
-    public static final int OP_CODE_CREATE = 0xF0;
-    public static final int OP_CODE_CALL = 0xF1;
-    public static final int OP_CODE_CALLCODE = 0xF2;
-    public static final int OP_CODE_DELEGATECALL = 0xF4;
-    public static final int OP_CODE_CREATE2 = 0xF5;
-    public static final int OP_CODE_STATICCALL = 0xFA;
 
     private ConversionUtils() {
         throw new UnsupportedOperationException("Utility Class");
@@ -388,25 +380,4 @@
                 : asLongZeroAddress(
                         proxyUpdaterFor(frame).getHederaContractId(address).contractNumOrThrow());
     }
-<<<<<<< HEAD
-
-    /**
-     * Given an opcode, returns the corresponding {@link CallOperationType}.
-     *
-     * @param opCode the opcode to convert
-     * @return the corresponding {@link CallOperationType}
-     */
-    public static CallOperationType asCallOperationType(final int opCode) {
-        return switch (opCode) {
-            case OP_CODE_CREATE -> OP_CREATE;
-            case OP_CODE_CALL -> OP_CALL;
-            case OP_CODE_CALLCODE -> OP_CALLCODE;
-            case OP_CODE_DELEGATECALL -> OP_DELEGATECALL;
-            case OP_CODE_CREATE2 -> OP_CREATE2;
-            case OP_CODE_STATICCALL -> OP_STATICCALL;
-            default -> OP_UNKNOWN;
-        };
-    }
-=======
->>>>>>> de0c6015
 }