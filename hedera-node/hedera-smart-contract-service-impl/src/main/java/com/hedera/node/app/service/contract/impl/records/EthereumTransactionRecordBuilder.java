/*
 * Copyright (C) 2023-2024 Hedera Hashgraph, LLC
 *
 * Licensed under the Apache License, Version 2.0 (the "License");
 * you may not use this file except in compliance with the License.
 * You may obtain a copy of the License at
 *
 *      http://www.apache.org/licenses/LICENSE-2.0
 *
 * Unless required by applicable law or agreed to in writing, software
 * distributed under the License is distributed on an "AS IS" BASIS,
 * WITHOUT WARRANTIES OR CONDITIONS OF ANY KIND, either express or implied.
 * See the License for the specific language governing permissions and
 * limitations under the License.
 */

package com.hedera.node.app.service.contract.impl.records;

import com.hedera.hapi.node.base.ContractID;
import com.hedera.hapi.node.base.ResponseCodeEnum;
import com.hedera.hapi.node.contract.ContractFunctionResult;
import com.hedera.pbj.runtime.io.buffer.Bytes;
import edu.umd.cs.findbugs.annotations.NonNull;
import edu.umd.cs.findbugs.annotations.Nullable;

<<<<<<< HEAD
public interface EthereumTransactionRecordBuilder extends GasFeeRecordBuilder {
=======
public interface EthereumTransactionRecordBuilder extends ContractOperationRecordBuilder {
>>>>>>> efb42171
    /**
     * Tracks the final status of a HAPI Ethereum transaction.
     *
     * @param status the final status of the Ethereum transaction
     * @return this builder
     */
    @NonNull
    EthereumTransactionRecordBuilder status(@NonNull ResponseCodeEnum status);

    /**
     * Tracks the contract id called or created by the HAPI Ethereum transaction.
     *
     * @param contractId the {@link ContractID} called or created
     * @return this builder
     */
    @NonNull
    EthereumTransactionRecordBuilder contractID(@Nullable ContractID contractId);

    /**
     * Tracks the result of a HAPI Ethereum transaction performing a top-level contract call.
     *
     * @param result the {@link ContractFunctionResult} of the contract call
     * @return this builder
     */
    @NonNull
    EthereumTransactionRecordBuilder contractCallResult(@Nullable ContractFunctionResult result);

    /**
     * Tracks the result of a HAPI Ethereum transaction performing a top-level contract creation.
     *
     * @param result the {@link ContractFunctionResult} of the contract creation
     * @return this builder
     */
    @NonNull
    EthereumTransactionRecordBuilder contractCreateResult(@Nullable ContractFunctionResult result);

    /**
     * Tracks the hash of a HAPI Ethereum transaction.
     *
     * @param ethereumHash the {@link Bytes} of the Ethereum transaction hash
     * @return this builder
     */
    @NonNull
    EthereumTransactionRecordBuilder ethereumHash(@NonNull Bytes ethereumHash);

    @NonNull
    EthereumTransactionRecordBuilder feeChargedToPayer(@NonNull long amount);
}<|MERGE_RESOLUTION|>--- conflicted
+++ resolved
@@ -23,11 +23,7 @@
 import edu.umd.cs.findbugs.annotations.NonNull;
 import edu.umd.cs.findbugs.annotations.Nullable;
 
-<<<<<<< HEAD
-public interface EthereumTransactionRecordBuilder extends GasFeeRecordBuilder {
-=======
 public interface EthereumTransactionRecordBuilder extends ContractOperationRecordBuilder {
->>>>>>> efb42171
     /**
      * Tracks the final status of a HAPI Ethereum transaction.
      *
