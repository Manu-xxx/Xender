/*
 * Copyright (C) 2023 Hedera Hashgraph, LLC
 *
 * Licensed under the Apache License, Version 2.0 (the "License");
 * you may not use this file except in compliance with the License.
 * You may obtain a copy of the License at
 *
 *      http://www.apache.org/licenses/LICENSE-2.0
 *
 * Unless required by applicable law or agreed to in writing, software
 * distributed under the License is distributed on an "AS IS" BASIS,
 * WITHOUT WARRANTIES OR CONDITIONS OF ANY KIND, either express or implied.
 * See the License for the specific language governing permissions and
 * limitations under the License.
 */

package com.hedera.node.app.service.contract.impl.exec.scope;

import static com.hedera.node.app.service.contract.impl.exec.scope.HandleHederaOperations.ZERO_ENTROPY;

import com.hedera.hapi.node.base.AccountID;
import com.hedera.hapi.node.base.ContractID;
import com.hedera.hapi.node.contract.ContractCreateTransactionBody;
import com.hedera.hapi.streams.ContractBytecode;
import com.hedera.hapi.streams.ContractStateChanges;
import com.hedera.node.app.service.contract.impl.annotations.QueryScope;
import com.hedera.node.app.service.contract.impl.hevm.ActionSidecarContentTracer;
import com.hedera.node.app.service.contract.impl.state.ContractStateStore;
import com.hedera.node.app.service.token.api.ContractChangeSummary;
import com.hedera.node.app.spi.workflows.QueryContext;
import com.hedera.node.app.spi.workflows.record.RecordListCheckPoint;
import com.hedera.node.config.data.HederaConfig;
import com.hedera.pbj.runtime.io.buffer.Bytes;
import edu.umd.cs.findbugs.annotations.NonNull;
import edu.umd.cs.findbugs.annotations.Nullable;
import org.hyperledger.besu.evm.account.MutableAccount;
import org.hyperledger.besu.evm.frame.MessageFrame;

import java.util.Collections;
import java.util.List;
import java.util.Objects;
import java.util.Optional;
import javax.inject.Inject;
import org.hyperledger.besu.datatypes.Address;

/**
 * TODO - a read-only {@link HederaOperations} implementation based on a {@link QueryContext}.
 */
@QueryScope
public class QueryHederaOperations implements HederaOperations {
    private final QueryContext context;
    private final HederaConfig hederaConfig;

    @Inject
    public QueryHederaOperations(@NonNull final QueryContext context, @NonNull final HederaConfig hederaConfig) {
        this.context = Objects.requireNonNull(context);
        this.hederaConfig = Objects.requireNonNull(hederaConfig);
    }

    /**
     * Returns this, since there is no transactional context to manage.
     *
     * @return this
     */
    @Override
    public @NonNull HederaOperations begin() {
        return this;
    }

    /**
     * Does nothing, since there is no transactional context to manage.
     */
    @Override
    public void commit() {
        // No-op
    }

    /**
     * Does nothing, since there is no transactional context to manage.
     */
    @Override
    public void revert() {
        // No-op
    }

    @Override
    public void revertRecordsFrom(RecordListCheckPoint checkpoint) {
        // No-op
    }

    /**
     * {@inheritDoc}
     */
    @Override
    public @NonNull ContractStateStore getStore() {
        return context.createStore(ContractStateStore.class);
    }

    /**
     * Refuses to interact with entity numbers, since queries cannot change the state of the world.
     *
     * @throws UnsupportedOperationException always
     */
    @Override
    public long peekNextEntityNumber() {
        throw new UnsupportedOperationException("Queries cannot peek at entity numbers");
    }

    /**
     * Refuses to interact with entity numbers, since queries cannot change the state of the world.
     *
     * @throws UnsupportedOperationException always
     */
    @Override
    public long useNextEntityNumber() {
        throw new UnsupportedOperationException("Queries cannot use entity numbers");
    }

    @Override
    public long contractCreationLimit() {
        throw new UnsupportedOperationException("Queries should not be considering creations");
    }

    /**
     * {@inheritDoc}
     */
    @Override
    public @NonNull Bytes entropy() {
        return Optional.ofNullable(context.blockRecordInfo().getNMinus3RunningHash())
                .orElse(ZERO_ENTROPY);
    }

    /**
     * Refuses to return the lazy creation cost in gas.
     *
     * @throws UnsupportedOperationException always
     */
    @Override
    public long lazyCreationCostInGas(@NonNull final Address recipient) {
        throw new UnsupportedOperationException("Queries cannot get lazy creation cost");
    }

    /**
     * {@inheritDoc}
     */
    @Override
    public long gasPriceInTinybars() {
        // TODO - implement correctly
        return 1L;
    }

    /**
     * {@inheritDoc}
     */
    @Override
    public long valueInTinybars(final long tinycents) {
        // TODO - implement correctly
        return 1L;
    }

    /**
     * Refuses to collect a fee, since queries are paid asynchronously.
     *
     * @throws UnsupportedOperationException always
     */
    @Override
    public void collectFee(@NonNull final AccountID payerId, final long amount) {
        throw new UnsupportedOperationException("Queries cannot collect fees");
    }

    /**
     * Refuses to refund a fee, since queries are paid asynchronously.
     *
     * @throws UnsupportedOperationException always
     */
    @Override
    public void refundFee(@NonNull final AccountID payerId, final long amount) {
        throw new UnsupportedOperationException("Queries cannot refund fees");
    }

    /**
     * Refuses to charge storage rent.
     *
     * @throws UnsupportedOperationException always
     */
    @Override
    public void chargeStorageRent(final long contractNumber, final long amount, final boolean itemizeStoragePayments) {
        throw new UnsupportedOperationException("Queries cannot charge storage rent");
    }

    /**
     * Refuses to update storage metadata.
     *
     * @throws UnsupportedOperationException always
     */
    @Override
    public void updateStorageMetadata(
            final long contractNumber, @NonNull final Bytes firstKey, final int netChangeInSlotsUsed) {
        throw new UnsupportedOperationException("Queries cannot update storage metadata");
    }

    /**
     * Refuses to create a contract.
     *
     * @throws UnsupportedOperationException always
     */
    @Override
    public void createContract(final long number, final long parentNumber, final @Nullable Bytes evmAddress) {
        throw new UnsupportedOperationException("Queries cannot create a contract");
    }

    /**
     * Refuses to create a contract.
     *
     * @throws UnsupportedOperationException always
     */
    @Override
    public void createContract(
            long number, @NonNull final ContractCreateTransactionBody op, @Nullable Bytes evmAddress) {
        throw new UnsupportedOperationException("Queries cannot create a contract");
    }

    /**
     * Refuses to delete an aliased contract.
     *
     * @throws UnsupportedOperationException always
     */
    @Override
    public void deleteAliasedContract(@NonNull Bytes evmAddress) {
        throw new UnsupportedOperationException("Queries cannot delete an contract");
    }

    /**
     * Refuses to delete an aliased contract.
     *
     * @throws UnsupportedOperationException always
     */
    @Override
    public void deleteUnaliasedContract(final long number) {
        throw new UnsupportedOperationException("Queries cannot delete an contract");
    }

    /**
     * {@inheritDoc}
     */
    @Override
    public List<Long> getModifiedAccountNumbers() {
        return Collections.emptyList();
    }

    @Override
    public ContractChangeSummary summarizeContractChanges() {
        throw new UnsupportedOperationException("Queries cannot summarize contract changes");
    }

    /**
     * Refuses to get original slot usage, as a query should never be changing storage slots.
     *
     * @throws UnsupportedOperationException always
     */
    @Override
    public long getOriginalSlotsUsed(final long contractNumber) {
        throw new UnsupportedOperationException("Queries cannot get original slot usage");
    }

    @Override
<<<<<<< HEAD
    public void externalizeHollowAccountMerge(@NonNull ContractID contractId, @Nullable Bytes evmAddress, @Nullable ContractBytecode bytecode) {
=======
    public ContractID shardAndRealmValidated(@NonNull ContractID contractId) {
        return configValidated(contractId, hederaConfig);
    }

    @Override
    public RecordListCheckPoint createRecordListCheckPoint() {
        // no op
        return null;
    }

    public void externalizeHollowAccountMerge(@NonNull ContractID contractId, @Nullable Bytes evmAddress) {
>>>>>>> 220fdba1
        throw new UnsupportedOperationException("Queries cannot create accounts");
    }

    @Override
    public void addActionAndStateChangesSidecars(ActionSidecarContentTracer tracer, ContractStateChanges stateChanges){

    }

    @Override
    public void addBytecodeSidecar(MessageFrame frame, ContractID recipientId, MutableAccount recipientAccount) {

    }
}<|MERGE_RESOLUTION|>--- conflicted
+++ resolved
@@ -264,9 +264,21 @@
     }
 
     @Override
-<<<<<<< HEAD
     public void externalizeHollowAccountMerge(@NonNull ContractID contractId, @Nullable Bytes evmAddress, @Nullable ContractBytecode bytecode) {
-=======
+        throw new UnsupportedOperationException("Queries cannot create accounts");
+    }
+
+    @Override
+    public void addActionAndStateChangesSidecars(ActionSidecarContentTracer tracer, ContractStateChanges stateChanges){
+
+    }
+
+    @Override
+    public void addBytecodeSidecar(MessageFrame frame, ContractID recipientId, MutableAccount recipientAccount) {
+
+    }
+
+    @Override
     public ContractID shardAndRealmValidated(@NonNull ContractID contractId) {
         return configValidated(contractId, hederaConfig);
     }
@@ -276,19 +288,4 @@
         // no op
         return null;
     }
-
-    public void externalizeHollowAccountMerge(@NonNull ContractID contractId, @Nullable Bytes evmAddress) {
->>>>>>> 220fdba1
-        throw new UnsupportedOperationException("Queries cannot create accounts");
-    }
-
-    @Override
-    public void addActionAndStateChangesSidecars(ActionSidecarContentTracer tracer, ContractStateChanges stateChanges){
-
-    }
-
-    @Override
-    public void addBytecodeSidecar(MessageFrame frame, ContractID recipientId, MutableAccount recipientAccount) {
-
-    }
 }