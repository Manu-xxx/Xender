/*
 * Copyright (C) 2023-2024 Hedera Hashgraph, LLC
 *
 * Licensed under the Apache License, Version 2.0 (the "License");
 * you may not use this file except in compliance with the License.
 * You may obtain a copy of the License at
 *
 *      http://www.apache.org/licenses/LICENSE-2.0
 *
 * Unless required by applicable law or agreed to in writing, software
 * distributed under the License is distributed on an "AS IS" BASIS,
 * WITHOUT WARRANTIES OR CONDITIONS OF ANY KIND, either express or implied.
 * See the License for the specific language governing permissions and
 * limitations under the License.
 */

package com.hedera.node.app.service.contract.impl.exec;

import static com.hedera.hapi.node.base.ResponseCodeEnum.INVALID_ACCOUNT_ID;
import static com.hedera.hapi.node.base.ResponseCodeEnum.INVALID_CONTRACT_ID;
import static com.hedera.hapi.node.base.ResponseCodeEnum.WRONG_NONCE;
import static com.hedera.node.app.service.contract.impl.exec.failure.AbortException.validateTrueOrAbort;
import static com.hedera.node.app.service.contract.impl.hevm.HederaEvmTransactionResult.resourceExhaustionFrom;
import static com.hedera.node.app.service.contract.impl.utils.ConversionUtils.contractIDToBesuAddress;
import static com.hedera.node.app.service.contract.impl.utils.ConversionUtils.isEvmAddress;
import static com.hedera.node.app.service.contract.impl.utils.ConversionUtils.pbjToBesuAddress;
import static com.hedera.node.app.service.contract.impl.utils.ConversionUtils.sponsorCustomizedCreation;
import static com.hedera.node.app.spi.workflows.HandleException.validateTrue;
import static java.util.Objects.requireNonNull;

import com.hedera.hapi.node.base.AccountID;
import com.hedera.hapi.node.base.ResponseCodeEnum;
import com.hedera.hapi.node.contract.ContractCreateTransactionBody;
import com.hedera.node.app.service.contract.impl.exec.failure.AbortException;
import com.hedera.node.app.service.contract.impl.exec.gas.CustomGasCharging;
import com.hedera.node.app.service.contract.impl.exec.processors.CustomMessageCallProcessor;
import com.hedera.node.app.service.contract.impl.exec.utils.FrameBuilder;
import com.hedera.node.app.service.contract.impl.hevm.ActionSidecarContentTracer;
import com.hedera.node.app.service.contract.impl.hevm.HederaEvmContext;
import com.hedera.node.app.service.contract.impl.hevm.HederaEvmTransaction;
import com.hedera.node.app.service.contract.impl.hevm.HederaEvmTransactionResult;
import com.hedera.node.app.service.contract.impl.hevm.HederaWorldUpdater;
import com.hedera.node.app.service.contract.impl.state.HederaEvmAccount;
import com.hedera.node.app.spi.workflows.HandleException;
import com.hedera.node.app.spi.workflows.ResourceExhaustedException;
import com.swirlds.config.api.Configuration;
import edu.umd.cs.findbugs.annotations.NonNull;
import edu.umd.cs.findbugs.annotations.Nullable;
import java.util.function.Supplier;
import org.hyperledger.besu.datatypes.Address;
import org.hyperledger.besu.evm.processor.ContractCreationProcessor;

/**
 * Modeled after the Besu {@code MainnetTransactionProcessor}, so that all four HAPI
 * contract operations ({@code ContractCall}, {@code ContractCreate}, {@code EthereumTransaction},
 * {@code ContractCallLocal}) can reduce to a single code path.
 */
public class TransactionProcessor {
    private final FrameBuilder frameBuilder;
    private final FrameRunner frameRunner;
    private final CustomGasCharging gasCharging;
    private final CustomMessageCallProcessor messageCall;
    private final ContractCreationProcessor contractCreation;
    private final FeatureFlags featureFlags;

    public TransactionProcessor(
            @NonNull final FrameBuilder frameBuilder,
            @NonNull final FrameRunner frameRunner,
            @NonNull final CustomGasCharging gasCharging,
            @NonNull final CustomMessageCallProcessor messageCall,
            @NonNull final ContractCreationProcessor contractCreation,
            @NonNull final FeatureFlags featureFlags) {
        this.frameBuilder = requireNonNull(frameBuilder);
        this.frameRunner = requireNonNull(frameRunner);
        this.gasCharging = requireNonNull(gasCharging);
        this.messageCall = requireNonNull(messageCall);
        this.contractCreation = requireNonNull(contractCreation);
        this.featureFlags = requireNonNull(featureFlags);
    }

    /**
     * Records the two or three parties involved in a transaction.
     *
     * @param sender the externally-operated account that signed the transaction (AKA the "origin")
     * @param relayer if non-null, the account relayed an Ethereum transaction on behalf of the sender
     * @param receiverAddress the address of the account receiving the top-level call
     */
    private record InvolvedParties(
            @NonNull HederaEvmAccount sender, @Nullable HederaEvmAccount relayer, @NonNull Address receiverAddress) {
        @NonNull
        AccountID senderId() {
            return sender.hederaId();
        }
    }

    /**
     * Process the given transaction, returning the result of running it to completion
     * and committing to the given updater.
     *
     * @param transaction the transaction to process
     * @param updater the world updater to commit to
     * @param feesOnlyUpdater if base commit fails, a fees-only updater
     * @param context the context to use
     * @param tracer the tracer to use
     * @param config the node configuration
     * @return the result of running the transaction to completion
     * @throws AbortException if processing failed before initiating the EVM transaction
     */
    public HederaEvmTransactionResult processTransaction(
            @NonNull final HederaEvmTransaction transaction,
            @NonNull final HederaWorldUpdater updater,
            @NonNull final Supplier<HederaWorldUpdater> feesOnlyUpdater,
            @NonNull final HederaEvmContext context,
            @NonNull final ActionSidecarContentTracer tracer,
            @NonNull final Configuration config) {
<<<<<<< HEAD
        InvolvedParties parties;
=======

        final var parties = safeComputeInvolvedParties(transaction, updater, config, context);

>>>>>>> 3aa52f25
        try {
            parties = computeInvolvedParties(transaction, updater, config);
            return processTransactionWithParties(
                    transaction, updater, feesOnlyUpdater, context, tracer, config, parties);
        } catch (HandleException e) {
            final var sender = updater.getHederaAccount(transaction.senderId());
            final var senderId = sender != null ? sender.hederaId() : transaction.senderId();
            throw new AbortException(e.getStatus(), senderId);
        }
    }

    private HederaEvmTransactionResult processTransactionWithParties(
            @NonNull final HederaEvmTransaction transaction,
            @NonNull final HederaWorldUpdater updater,
            @NonNull final Supplier<HederaWorldUpdater> feesOnlyUpdater,
            @NonNull final HederaEvmContext context,
            @NonNull final ActionSidecarContentTracer tracer,
            @NonNull final Configuration config,
            @NonNull final InvolvedParties parties) {
        final var gasCharges =
                gasCharging.chargeForGas(parties.sender(), parties.relayer(), context, updater, transaction);
        final var initialFrame = frameBuilder.buildInitialFrameWith(
                transaction,
                updater,
                context,
                config,
                featureFlags,
                parties.sender().getAddress(),
                parties.receiverAddress(),
                gasCharges.intrinsicGas());

        // Compute the result of running the frame to completion
        final var result = frameRunner.runToCompletion(
                transaction.gasLimit(), parties.senderId(), initialFrame, tracer, messageCall, contractCreation);

        // Maybe refund some of the charged fees before committing
        gasCharging.maybeRefundGiven(
                transaction.unusedGas(result.gasUsed()),
                gasCharges.relayerAllowanceUsed(),
                parties.sender(),
                parties.relayer(),
                context,
                updater);
        initialFrame.getSelfDestructs().forEach(updater::deleteAccount);

        // Tries to commit and return the original result; returns a fees-only result on resource exhaustion
        return safeCommit(result, transaction, updater, feesOnlyUpdater, context, config);
    }

    private InvolvedParties safeComputeInvolvedParties(
            @NonNull final HederaEvmTransaction transaction,
            @NonNull final HederaWorldUpdater updater,
            @NonNull final Configuration config,
            @NonNull final HederaEvmContext context) {
        try {
            return computeInvolvedParties(transaction, updater, config);
        } catch (AbortException e) {
            throw e;
        } catch (HandleException e) {
            throw new AbortException(e.getStatus(), transaction.senderId(), null, true);
        }
    }

    private HederaEvmTransactionResult safeCommit(
            @NonNull final HederaEvmTransactionResult result,
            @NonNull final HederaEvmTransaction transaction,
            @NonNull final HederaWorldUpdater updater,
            @NonNull final Supplier<HederaWorldUpdater> feesOnlyUpdater,
            @NonNull final HederaEvmContext context,
            @NonNull final Configuration config) {
        try {
            updater.commit();
        } catch (ResourceExhaustedException e) {
            // Behind the scenes there is only one savepoint stack; so we need to revert the root updater
            // before creating a new fees-only updater (even though from a Besu perspective, these two
            // updaters appear independent, they are not)
            updater.revert();
            return commitResourceExhaustion(transaction, feesOnlyUpdater.get(), context, e.getStatus(), config);
        }
        return result;
    }

    private HederaEvmTransactionResult commitResourceExhaustion(
            @NonNull final HederaEvmTransaction transaction,
            @NonNull final HederaWorldUpdater updater,
            @NonNull final HederaEvmContext context,
            @NonNull final ResponseCodeEnum reason,
            @NonNull final Configuration config) {
        // Note that computing involved parties and charging for gas are guaranteed to succeed here,
        // or processTransaction() would have aborted right away
        final var parties = computeInvolvedParties(transaction, updater, config);
        gasCharging.chargeForGas(parties.sender(), parties.relayer(), context, updater, transaction);
        // (FUTURE) Once fee charging is more consumable in the HandleContext, we will also want
        // to re-charge top-level HAPI fees in this edge case (not only gas); not urgent though
        updater.commit();
        return resourceExhaustionFrom(parties.senderId(), transaction.gasLimit(), context.gasPrice(), reason);
    }

    /**
     * Given an input {@link HederaEvmTransaction}, the {@link HederaWorldUpdater} for the transaction, and the
     * current node {@link Configuration}, sets up the transaction and returns the three "involved parties":
     * <ol>
     *     <li>The sender account.</li>
     *     <li>The (possibly missing) relayer account.</li>
     *     <li>The "to" address receiving the top-level call.</li>
     * </ol>
     *
     * <p>Note that if the transaction is a {@code CONTRACT_CREATION}, setup includes calling either
     * {@link HederaWorldUpdater#setupTopLevelCreate(ContractCreateTransactionBody)} or
     * {@link HederaWorldUpdater#setupAliasedTopLevelCreate(ContractCreateTransactionBody, Address)}
     *
     * @param transaction the transaction to set up
     * @param updater the updater for the transaction
     * @param config the current node configuration
     * @return the involved parties determined while setting up the transaction
     */
    private InvolvedParties computeInvolvedParties(
            @NonNull final HederaEvmTransaction transaction,
            @NonNull final HederaWorldUpdater updater,
            @NonNull final Configuration config) {
        final var sender = updater.getHederaAccount(transaction.senderId());
        validateTrueOrAbort(sender != null, INVALID_ACCOUNT_ID, transaction.senderId());
        final var senderId = sender.hederaId();
        HederaEvmAccount relayer = null;
        if (transaction.isEthereumTransaction()) {
            relayer = updater.getHederaAccount(requireNonNull(transaction.relayerId()));
            validateTrueOrAbort(relayer != null, INVALID_ACCOUNT_ID, senderId);
        }
        final InvolvedParties parties;
        if (transaction.isCreate()) {
            final Address to;
            final var op = requireNonNull(transaction.hapiCreation());
            if (transaction.isEthereumTransaction()) {
                to = Address.contractAddress(sender.getAddress(), sender.getNonce());
                updater.setupAliasedTopLevelCreate(sponsorCustomizedCreation(op, sender.toNativeAccount()), to);
            } else {
                to = updater.setupTopLevelCreate(op);
            }
            parties = new InvolvedParties(sender, relayer, to);
        } else {
            final var to = updater.getHederaAccount(transaction.contractIdOrThrow());
            if (contractNotRequired(to, config)) {
                parties = partiesWhenContractNotRequired(to, sender, relayer, transaction, updater, config);
            } else {
                parties = partiesWhenContractRequired(to, sender, relayer, transaction, updater, config);
            }
        }
        if (transaction.isEthereumTransaction()) {
            validateTrueOrAbort(transaction.nonce() == parties.sender().getNonce(), WRONG_NONCE, senderId);
            parties.sender().incrementNonce();
        }
        return parties;
    }

    private boolean contractNotRequired(@Nullable final HederaEvmAccount to, @NonNull final Configuration config) {
        final var maybeGrandfatheredNumber =
                (to == null) ? null : to.isTokenFacade() ? null : to.hederaId().accountNumOrThrow();

        return featureFlags.isAllowCallsToNonContractAccountsEnabled(config, maybeGrandfatheredNumber);
    }

    private InvolvedParties partiesWhenContractRequired(
            @Nullable final HederaEvmAccount to,
            @NonNull final HederaEvmAccount sender,
            @Nullable final HederaEvmAccount relayer,
            @NonNull final HederaEvmTransaction transaction,
            @NonNull final HederaWorldUpdater updater,
            @NonNull final Configuration config) {
        final InvolvedParties parties;
        if (maybeLazyCreate(transaction, to, config)) {
            // Presumably these checks _could_ be done later as part of the message
            // call, but historically we have failed fast when they do not pass
            validateTrue(transaction.hasValue(), INVALID_CONTRACT_ID);
            final var alias = transaction.contractIdOrThrow().evmAddressOrThrow();
            validateTrue(isEvmAddress(alias), INVALID_CONTRACT_ID);
            parties = new InvolvedParties(sender, relayer, pbjToBesuAddress(alias));
            updater.setupTopLevelLazyCreate(requireNonNull(parties.receiverAddress));
        } else {
            validateTrue(to != null, INVALID_CONTRACT_ID);
            parties = new InvolvedParties(sender, relayer, requireNonNull(to).getAddress());
        }
        return parties;
    }

    private InvolvedParties partiesWhenContractNotRequired(
            @Nullable final HederaEvmAccount to,
            @NonNull final HederaEvmAccount sender,
            @Nullable final HederaEvmAccount relayer,
            @NonNull final HederaEvmTransaction transaction,
            @NonNull final HederaWorldUpdater updater,
            @NonNull final Configuration config) {
        final InvolvedParties parties;
        if (maybeLazyCreate(transaction, to, config)) {
            // Only set up the lazy creation if the transaction has a value and a valid alias
            final var alias = transaction.contractIdOrThrow().evmAddress();
            if (transaction.hasValue() && alias != null) {
                parties = new InvolvedParties(sender, relayer, pbjToBesuAddress(alias));
                updater.setupTopLevelLazyCreate(requireNonNull(parties.receiverAddress));
            } else {
                updater.setContractNotRequired();
                parties =
                        new InvolvedParties(sender, relayer, contractIDToBesuAddress(transaction.contractIdOrThrow()));
            }
        } else {
            // In order to be EVM equivalent, we need to gracefully handle calls to potentially non-existent contracts
            // and thus create a receiver address even if it may not exist in the ledger
            updater.setContractNotRequired();
            parties = new InvolvedParties(
                    sender,
                    relayer,
                    to != null ? to.getAddress() : contractIDToBesuAddress(transaction.contractIdOrThrow()));
        }
        return parties;
    }

    private boolean maybeLazyCreate(
            @NonNull final HederaEvmTransaction transaction,
            @Nullable final HederaEvmAccount to,
            @NonNull final Configuration config) {
        return to == null && transaction.isEthereumTransaction() && messageCall.isImplicitCreationEnabled(config);
    }
}<|MERGE_RESOLUTION|>--- conflicted
+++ resolved
@@ -113,15 +113,8 @@
             @NonNull final HederaEvmContext context,
             @NonNull final ActionSidecarContentTracer tracer,
             @NonNull final Configuration config) {
-<<<<<<< HEAD
-        InvolvedParties parties;
-=======
-
         final var parties = safeComputeInvolvedParties(transaction, updater, config, context);
-
->>>>>>> 3aa52f25
         try {
-            parties = computeInvolvedParties(transaction, updater, config);
             return processTransactionWithParties(
                     transaction, updater, feesOnlyUpdater, context, tracer, config, parties);
         } catch (HandleException e) {
