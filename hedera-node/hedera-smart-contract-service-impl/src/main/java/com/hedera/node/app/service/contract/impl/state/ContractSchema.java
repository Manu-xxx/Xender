/*
 * Copyright (C) 2023 Hedera Hashgraph, LLC
 *
 * Licensed under the Apache License, Version 2.0 (the "License");
 * you may not use this file except in compliance with the License.
 * You may obtain a copy of the License at
 *
 *      http://www.apache.org/licenses/LICENSE-2.0
 *
 * Unless required by applicable law or agreed to in writing, software
 * distributed under the License is distributed on an "AS IS" BASIS,
 * WITHOUT WARRANTIES OR CONDITIONS OF ANY KIND, either express or implied.
 * See the License for the specific language governing permissions and
 * limitations under the License.
 */

package com.hedera.node.app.service.contract.impl.state;

import static com.hedera.node.app.spi.Service.RELEASE_045_VERSION;

import com.hedera.hapi.node.base.SemanticVersion;
import com.hedera.hapi.node.state.common.EntityNumber;
import com.hedera.hapi.node.state.contract.Bytecode;
import com.hedera.hapi.node.state.contract.SlotKey;
import com.hedera.hapi.node.state.contract.SlotValue;
import com.hedera.node.app.spi.state.MigrationContext;
import com.hedera.node.app.spi.state.Schema;
import com.hedera.node.app.spi.state.StateDefinition;
import edu.umd.cs.findbugs.annotations.NonNull;
import java.util.Set;

/**
 * Defines the schema for the contract service's state.
 */
public class ContractSchema extends Schema {
    public static final String STORAGE_KEY = "STORAGE";
    public static final String BYTECODE_KEY = "BYTECODE";
    private static final int MAX_BYTECODES = 50_000_000;
    private static final int MAX_STORAGE_ENTRIES = 500_000_000;
<<<<<<< HEAD
    private static final SemanticVersion CURRENT_VERSION = RELEASE_045_VERSION;
=======
>>>>>>> e50843cf

    public ContractSchema(final SemanticVersion version) {
        super(version);
    }

    @Override
    public void migrate(@NonNull final MigrationContext ctx) {
        super.migrate(ctx);
    }

    @NonNull
    @Override
    @SuppressWarnings("rawtypes")
    public Set<StateDefinition> statesToCreate() {
        return Set.of(storageDef(), bytecodeDef());
    }

    private @NonNull StateDefinition<SlotKey, SlotValue> storageDef() {
        return StateDefinition.onDisk(STORAGE_KEY, SlotKey.PROTOBUF, SlotValue.PROTOBUF, MAX_STORAGE_ENTRIES);
    }

    private @NonNull StateDefinition<EntityNumber, Bytecode> bytecodeDef() {
        return StateDefinition.onDisk(BYTECODE_KEY, EntityNumber.PROTOBUF, Bytecode.PROTOBUF, MAX_BYTECODES);
    }
}<|MERGE_RESOLUTION|>--- conflicted
+++ resolved
@@ -1,5 +1,5 @@
 /*
- * Copyright (C) 2023 Hedera Hashgraph, LLC
+ * Copyright (C) 2023-2024 Hedera Hashgraph, LLC
  *
  * Licensed under the Apache License, Version 2.0 (the "License");
  * you may not use this file except in compliance with the License.
@@ -37,10 +37,7 @@
     public static final String BYTECODE_KEY = "BYTECODE";
     private static final int MAX_BYTECODES = 50_000_000;
     private static final int MAX_STORAGE_ENTRIES = 500_000_000;
-<<<<<<< HEAD
     private static final SemanticVersion CURRENT_VERSION = RELEASE_045_VERSION;
-=======
->>>>>>> e50843cf
 
     public ContractSchema(final SemanticVersion version) {
         super(version);
