/*
 * Copyright (C) 2023-2024 Hedera Hashgraph, LLC
 *
 * Licensed under the Apache License, Version 2.0 (the "License");
 * you may not use this file except in compliance with the License.
 * You may obtain a copy of the License at
 *
 *      http://www.apache.org/licenses/LICENSE-2.0
 *
 * Unless required by applicable law or agreed to in writing, software
 * distributed under the License is distributed on an "AS IS" BASIS,
 * WITHOUT WARRANTIES OR CONDITIONS OF ANY KIND, either express or implied.
 * See the License for the specific language governing permissions and
 * limitations under the License.
 */

package com.hedera.node.app.service.contract.impl.exec.systemcontracts.hts.grantapproval;

import static com.hedera.hapi.node.base.ResponseCodeEnum.INVALID_ALLOWANCE_SPENDER_ID;
import static com.hedera.hapi.node.base.ResponseCodeEnum.INVALID_TOKEN_ID;
import static com.hedera.hapi.node.base.ResponseCodeEnum.TOKEN_NOT_ASSOCIATED_TO_ACCOUNT;
import static com.hedera.node.app.service.contract.impl.exec.systemcontracts.hts.HtsCall.PricedResult.gasOnly;
import static com.hedera.node.app.service.contract.impl.utils.ConversionUtils.asLongZeroAddress;

import com.hedera.hapi.node.base.AccountID;
import com.hedera.hapi.node.base.ResponseCodeEnum;
import com.hedera.hapi.node.base.TokenID;
import com.hedera.hapi.node.base.TokenType;
import com.hedera.node.app.service.contract.impl.exec.gas.DispatchType;
import com.hedera.node.app.service.contract.impl.exec.gas.SystemContractGasCalculator;
import com.hedera.node.app.service.contract.impl.exec.scope.VerificationStrategy;
import com.hedera.node.app.service.contract.impl.exec.systemcontracts.FullResult;
import com.hedera.node.app.service.contract.impl.exec.systemcontracts.hts.AbiConstants;
import com.hedera.node.app.service.contract.impl.exec.systemcontracts.hts.LogBuilder;
import com.hedera.node.app.service.contract.impl.hevm.HederaWorldUpdater.Enhancement;
import com.hedera.node.app.service.contract.impl.records.ContractCallRecordBuilder;
import edu.umd.cs.findbugs.annotations.NonNull;
import java.math.BigInteger;
import org.hyperledger.besu.datatypes.Address;
import org.hyperledger.besu.evm.frame.MessageFrame;
import org.hyperledger.besu.evm.log.Log;

public class ClassicGrantApprovalCall extends AbstractGrantApprovalCall {
    // too many parameters
    @SuppressWarnings("java:S107")
    public ClassicGrantApprovalCall(
            @NonNull final SystemContractGasCalculator gasCalculator,
            @NonNull final Enhancement enhancement,
            @NonNull final VerificationStrategy verificationStrategy,
            @NonNull final AccountID senderId,
            @NonNull final TokenID token,
            @NonNull final AccountID spender,
            @NonNull final BigInteger amount,
            @NonNull final TokenType tokenType) {
        super(gasCalculator, enhancement, verificationStrategy, senderId, token, spender, amount, tokenType, false);
    }

    @NonNull
    @Override
    public PricedResult execute(final MessageFrame frame) {
        final var result = executeInternal();
        if (result.fullResult().result().getState().equals(MessageFrame.State.COMPLETED_SUCCESS)) {
            final var tokenAddress = asLongZeroAddress(token.tokenNum());

            if (tokenType.equals(TokenType.FUNGIBLE_COMMON)) {
                frame.addLog(getLogForFungibleAdjustAllowance(tokenAddress));
            } else {
                frame.addLog(getLogForNftAdjustAllowance(tokenAddress));
            }
        }
        return result;
    }

    private PricedResult executeInternal() {
        if (token == null) {
            return reversionWith(INVALID_TOKEN_ID, gasCalculator.canonicalGasRequirement(DispatchType.APPROVE));
        }
        final var body = callGrantApproval();
        final var recordBuilder = systemContractOperations()
                .dispatch(body, verificationStrategy, senderId, ContractCallRecordBuilder.class);
        final var status = recordBuilder.status();
        final var gasRequirement = gasCalculator.gasRequirement(body, DispatchType.APPROVE, senderId);
        if (status != ResponseCodeEnum.SUCCESS) {
            if (status.equals(INVALID_ALLOWANCE_SPENDER_ID)) {
                return reversionWith(TOKEN_NOT_ASSOCIATED_TO_ACCOUNT, gasRequirement);
            } else {
                return reversionWith(status, gasRequirement);
            }
        } else {
            final var encodedOutput = tokenType.equals(TokenType.FUNGIBLE_COMMON)
                    ? GrantApprovalTranslator.GRANT_APPROVAL.getOutputs().encodeElements(status.protoOrdinal(), true)
                    : GrantApprovalTranslator.GRANT_APPROVAL_NFT.getOutputs().encodeElements((long)
                            status.protoOrdinal());
<<<<<<< HEAD

            return gasOnly(FullResult.successResult(encodedOutput, gasRequirement, recordBuilder), status, false);
=======
            return gasOnly(FullResult.successResult(encodedOutput, gasRequirement, recordBuilder), status, false);
        }
    }

    @NonNull
    @Override
    public PricedResult execute(final MessageFrame frame) {
        final var result = execute();

        if (result.fullResult().result().getState().equals(MessageFrame.State.COMPLETED_SUCCESS)) {
            final var tokenAddress = asLongZeroAddress(token.tokenNum());

            if (tokenType.equals(TokenType.FUNGIBLE_COMMON)) {
                frame.addLog(getLogForFungibleAdjustAllowance(tokenAddress));
            } else {
                frame.addLog(getLogForNftAdjustAllowance(tokenAddress));
            }
>>>>>>> fcba0bae
        }
    }

    private Log getLogForFungibleAdjustAllowance(final Address logger) {
        return LogBuilder.logBuilder()
                .forLogger(logger)
                .forEventSignature(AbiConstants.APPROVAL_EVENT)
                .forIndexedArgument(asLongZeroAddress(senderId.accountNumOrThrow()))
                .forIndexedArgument(asLongZeroAddress(spenderId.accountNumOrThrow()))
                .forDataItem(amount)
                .build();
    }

    private Log getLogForNftAdjustAllowance(final Address logger) {
        return LogBuilder.logBuilder()
                .forLogger(logger)
                .forEventSignature(AbiConstants.APPROVAL_EVENT)
                .forIndexedArgument(asLongZeroAddress(senderId.accountNumOrThrow()))
                .forIndexedArgument(asLongZeroAddress(spenderId.accountNumOrThrow()))
                .forIndexedArgument(amount)
                .build();
    }
}<|MERGE_RESOLUTION|>--- conflicted
+++ resolved
@@ -91,28 +91,7 @@
                     ? GrantApprovalTranslator.GRANT_APPROVAL.getOutputs().encodeElements(status.protoOrdinal(), true)
                     : GrantApprovalTranslator.GRANT_APPROVAL_NFT.getOutputs().encodeElements((long)
                             status.protoOrdinal());
-<<<<<<< HEAD
-
             return gasOnly(FullResult.successResult(encodedOutput, gasRequirement, recordBuilder), status, false);
-=======
-            return gasOnly(FullResult.successResult(encodedOutput, gasRequirement, recordBuilder), status, false);
-        }
-    }
-
-    @NonNull
-    @Override
-    public PricedResult execute(final MessageFrame frame) {
-        final var result = execute();
-
-        if (result.fullResult().result().getState().equals(MessageFrame.State.COMPLETED_SUCCESS)) {
-            final var tokenAddress = asLongZeroAddress(token.tokenNum());
-
-            if (tokenType.equals(TokenType.FUNGIBLE_COMMON)) {
-                frame.addLog(getLogForFungibleAdjustAllowance(tokenAddress));
-            } else {
-                frame.addLog(getLogForNftAdjustAllowance(tokenAddress));
-            }
->>>>>>> fcba0bae
         }
     }
 
