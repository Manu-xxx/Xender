--- conflicted
+++ resolved
@@ -255,15 +255,12 @@
      * @param contractId    ContractId of hollow account
      * @param evmAddress    Evm address of hollow account
      */
-<<<<<<< HEAD
     void externalizeHollowAccountMerge(@NonNull ContractID contractId, @Nullable Bytes evmAddress, @Nullable ContractBytecode bytecode);
 
     void addActionAndStateChangesSidecars(ActionSidecarContentTracer tracer, ContractStateChanges stateChanges);
 
     void addBytecodeSidecar(MessageFrame frame, ContractID recipientId,
                                    MutableAccount recipientAccount);
-=======
-    void externalizeHollowAccountMerge(@NonNull ContractID contractId, @Nullable Bytes evmAddress);
 
     /**
      * Given a {@link ContractID}, returns it if the shard and realm match for this node; otherwise,
@@ -296,5 +293,4 @@
                 ? contractId
                 : MISSING_CONTRACT_ID;
     }
->>>>>>> 220fdba1
 }