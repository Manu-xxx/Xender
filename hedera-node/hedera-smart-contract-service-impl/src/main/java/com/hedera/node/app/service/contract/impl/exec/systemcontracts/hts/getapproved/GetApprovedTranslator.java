/*
 * Copyright (C) 2023 Hedera Hashgraph, LLC
 *
 * Licensed under the Apache License, Version 2.0 (the "License");
 * you may not use this file except in compliance with the License.
 * You may obtain a copy of the License at
 *
 *      http://www.apache.org/licenses/LICENSE-2.0
 *
 * Unless required by applicable law or agreed to in writing, software
 * distributed under the License is distributed on an "AS IS" BASIS,
 * WITHOUT WARRANTIES OR CONDITIONS OF ANY KIND, either express or implied.
 * See the License for the specific language governing permissions and
 * limitations under the License.
 */

package com.hedera.node.app.service.contract.impl.exec.systemcontracts.hts.getapproved;

import static com.hedera.node.app.service.contract.impl.utils.ConversionUtils.asExactLongValueOrZero;
import static com.hedera.node.app.service.contract.impl.utils.ConversionUtils.fromHeadlongAddress;

import com.esaulpaugh.headlong.abi.Function;
import com.hedera.node.app.service.contract.impl.exec.systemcontracts.hts.AbstractHtsCallTranslator;
import com.hedera.node.app.service.contract.impl.exec.systemcontracts.hts.HtsCallAttempt;
import com.hedera.node.app.service.contract.impl.exec.systemcontracts.hts.ReturnTypes;
import edu.umd.cs.findbugs.annotations.NonNull;
import java.util.Arrays;
import javax.inject.Inject;
import javax.inject.Singleton;

@Singleton
public class GetApprovedTranslator extends AbstractHtsCallTranslator {

    public static final Function HAPI_GET_APPROVED = new Function("getApproved(address,uint256)", "(int32,address)");
    public static final Function ERC_GET_APPROVED = new Function("getApproved(uint256)", ReturnTypes.ADDRESS);

    @Inject
    public GetApprovedTranslator() {
        // Dagger2
    }

    /**
     * {@inheritDoc}
     */
    @Override
    public boolean matches(@NonNull final HtsCallAttempt attempt) {
        return (attempt.isTokenRedirect() && matchesErcSelector(attempt.selector()))
                || (!attempt.isTokenRedirect() && matchesClassicSelector(attempt.selector()));
    }

    /**
     * {@inheritDoc}
     */
    @Override
    public GetApprovedCall callFrom(@NonNull final HtsCallAttempt attempt) {
        if (matchesErcSelector(attempt.selector())) {
            final var args = ERC_GET_APPROVED.decodeCall(attempt.input().toArrayUnsafe());
            return new GetApprovedCall(
<<<<<<< HEAD
                    attempt.systemContractGasCalculator(),
                    attempt.enhancement(),
                    attempt.redirectToken(),
                    asExactLongValueOrZero(args.get(0)),
                    true);
=======
                    attempt.enhancement(),
                    attempt.redirectToken(),
                    asExactLongValueOrZero(args.get(0)),
                    true,
                    attempt.isStaticCall());
>>>>>>> fda7a561
        } else {
            final var args = HAPI_GET_APPROVED.decodeCall(attempt.input().toArrayUnsafe());
            final var token = attempt.linkedToken(fromHeadlongAddress(args.get(0)));
            return new GetApprovedCall(
<<<<<<< HEAD
                    attempt.systemContractGasCalculator(),
                    attempt.enhancement(),
                    token,
                    asExactLongValueOrZero(args.get(1)),
                    false);
=======
                    attempt.enhancement(), token, asExactLongValueOrZero(args.get(1)), false, attempt.isStaticCall());
>>>>>>> fda7a561
        }
    }

    private static boolean matchesErcSelector(@NonNull final byte[] selector) {
        return Arrays.equals(selector, ERC_GET_APPROVED.selector());
    }

    private static boolean matchesClassicSelector(@NonNull final byte[] selector) {
        return Arrays.equals(selector, HAPI_GET_APPROVED.selector());
    }
}<|MERGE_RESOLUTION|>--- conflicted
+++ resolved
@@ -56,32 +56,22 @@
         if (matchesErcSelector(attempt.selector())) {
             final var args = ERC_GET_APPROVED.decodeCall(attempt.input().toArrayUnsafe());
             return new GetApprovedCall(
-<<<<<<< HEAD
                     attempt.systemContractGasCalculator(),
-                    attempt.enhancement(),
-                    attempt.redirectToken(),
-                    asExactLongValueOrZero(args.get(0)),
-                    true);
-=======
                     attempt.enhancement(),
                     attempt.redirectToken(),
                     asExactLongValueOrZero(args.get(0)),
                     true,
                     attempt.isStaticCall());
->>>>>>> fda7a561
         } else {
             final var args = HAPI_GET_APPROVED.decodeCall(attempt.input().toArrayUnsafe());
             final var token = attempt.linkedToken(fromHeadlongAddress(args.get(0)));
             return new GetApprovedCall(
-<<<<<<< HEAD
                     attempt.systemContractGasCalculator(),
                     attempt.enhancement(),
                     token,
                     asExactLongValueOrZero(args.get(1)),
-                    false);
-=======
-                    attempt.enhancement(), token, asExactLongValueOrZero(args.get(1)), false, attempt.isStaticCall());
->>>>>>> fda7a561
+                    false,
+                    attempt.isStaticCall());
         }
     }
 
