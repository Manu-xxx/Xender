--- conflicted
+++ resolved
@@ -54,11 +54,7 @@
     private static final Logger log = LogManager.getLogger(InitialModServiceContractSchema.class);
     public static final String STORAGE_KEY = "STORAGE";
     public static final String BYTECODE_KEY = "BYTECODE";
-<<<<<<< HEAD
-    private static final int MAX_BYTECODES = 500_000_000;
-=======
     private static final int MAX_BYTECODES = 50_000_000;
->>>>>>> d95b0c41
     private static final int MAX_STORAGE_ENTRIES = 1_000_000_000;
 
     private VirtualMapLike<ContractKey, IterableContractValue> storageFromState;
