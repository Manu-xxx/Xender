--- conflicted
+++ resolved
@@ -23,6 +23,7 @@
 import static com.hedera.node.app.service.contract.impl.exec.utils.FrameUtils.unqualifiedDelegateDetected;
 import static com.hedera.node.app.service.contract.impl.utils.ConversionUtils.asNumberedContractId;
 import static com.hedera.node.app.service.contract.impl.utils.SystemContractUtils.contractFunctionResultFailedFor;
+import static com.hedera.node.app.service.contract.impl.utils.SystemContractUtils.contractFunctionResultSuccessFor;
 import static com.hedera.node.app.service.contract.impl.utils.SystemContractUtils.successResultOf;
 import static java.util.Objects.requireNonNull;
 
@@ -108,7 +109,6 @@
                 final var responseCode = pricedResult.responseCode() != null ? pricedResult.responseCode() : null;
 
                 if (responseCode == SUCCESS) {
-<<<<<<< HEAD
                     final var output = pricedResult.fullResult().result().getOutput();
                     if (pricedResult.fullResult().result().getState().equals(MessageFrame.State.REVERT)
                             || pricedResult
@@ -124,20 +124,10 @@
                             .externalizeResult(
                                     contractFunctionResultSuccessFor(
                                             pricedResult.fullResult().gasRequirement(), output, attempt.senderId()),
-=======
-                    enhancement
-                            .systemOperations()
-                            .externalizeResult(
-                                    successResultOf(
-                                            attempt.senderId(),
-                                            pricedResult.fullResult(),
-                                            frame,
-                                            !call.allowsStaticFrame()),
->>>>>>> ad3f3249
-                                    responseCode,
-                                    enhancement
-                                            .systemOperations()
-                                            .syntheticTransactionForHtsCall(input, HTS_CONTRACT_ID, true));
+                    responseCode,
+                            enhancement
+                                    .systemOperations()
+                                    .syntheticTransactionForHtsCall(input, HTS_CONTRACT_ID, true));
                 } else {
                     enhancement
                             .systemOperations()
