--- conflicted
+++ resolved
@@ -108,7 +108,6 @@
                 final var responseCode = pricedResult.responseCode() != null ? pricedResult.responseCode() : null;
 
                 if (responseCode == SUCCESS) {
-<<<<<<< HEAD
                     final var output = pricedResult.fullResult().result().getOutput();
                     // don't externalize if result state is revert or exceptional halt
                     if (pricedResult.fullResult().result().getState().equals(MessageFrame.State.REVERT)
@@ -122,18 +121,11 @@
                     enhancement
                             .systemOperations()
                             .externalizeResult(
-                                    contractFunctionResultSuccessFor(
-                                            pricedResult.fullResult().gasRequirement(), output, attempt.senderId()),
-=======
-                    enhancement
-                            .systemOperations()
-                            .externalizeResult(
                                     successResultOf(
                                             attempt.senderId(),
                                             pricedResult.fullResult(),
                                             frame,
                                             !call.allowsStaticFrame()),
->>>>>>> 1a4bee5e
                                     responseCode,
                                     enhancement
                                             .systemOperations()
