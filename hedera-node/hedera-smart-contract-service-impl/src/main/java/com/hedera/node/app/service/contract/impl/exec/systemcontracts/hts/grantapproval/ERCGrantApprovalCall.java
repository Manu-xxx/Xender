/*
 * Copyright (C) 2023 Hedera Hashgraph, LLC
 *
 * Licensed under the Apache License, Version 2.0 (the "License");
 * you may not use this file except in compliance with the License.
 * You may obtain a copy of the License at
 *
 *      http://www.apache.org/licenses/LICENSE-2.0
 *
 * Unless required by applicable law or agreed to in writing, software
 * distributed under the License is distributed on an "AS IS" BASIS,
 * WITHOUT WARRANTIES OR CONDITIONS OF ANY KIND, either express or implied.
 * See the License for the specific language governing permissions and
 * limitations under the License.
 */

package com.hedera.node.app.service.contract.impl.exec.systemcontracts.hts.grantapproval;

import static com.hedera.hapi.node.base.ResponseCodeEnum.INVALID_TOKEN_ID;
import static com.hedera.node.app.service.contract.impl.exec.systemcontracts.HederaSystemContract.FullResult.revertResult;
import static com.hedera.node.app.service.contract.impl.exec.systemcontracts.HederaSystemContract.FullResult.successResult;
import static com.hedera.node.app.service.contract.impl.exec.systemcontracts.hts.HtsCall.PricedResult.gasOnly;

import com.hedera.hapi.node.base.AccountID;
import com.hedera.hapi.node.base.ResponseCodeEnum;
import com.hedera.hapi.node.base.TokenID;
import com.hedera.hapi.node.base.TokenType;
<<<<<<< HEAD
import com.hedera.hapi.node.base.TransactionID;
import com.hedera.hapi.node.token.CryptoApproveAllowanceTransactionBody;
import com.hedera.hapi.node.token.NftAllowance;
import com.hedera.hapi.node.token.TokenAllowance;
import com.hedera.hapi.node.transaction.TransactionBody;
import com.hedera.node.app.service.contract.impl.exec.gas.SystemContractGasCalculator;
=======
>>>>>>> fda7a561
import com.hedera.node.app.service.contract.impl.exec.scope.VerificationStrategy;
import com.hedera.node.app.service.contract.impl.hevm.HederaWorldUpdater.Enhancement;
import com.hedera.node.app.spi.workflows.record.SingleTransactionRecordBuilder;
import edu.umd.cs.findbugs.annotations.NonNull;
import java.math.BigInteger;

public class ERCGrantApprovalCall extends AbstractGrantApprovalCall {

    public ERCGrantApprovalCall(
            @NonNull final Enhancement enhancement,
            @NonNull final SystemContractGasCalculator gasCalculator,
            @NonNull final VerificationStrategy verificationStrategy,
            @NonNull final AccountID sender,
            @NonNull final TokenID token,
            @NonNull final AccountID spender,
            @NonNull final BigInteger amount,
            @NonNull final TokenType tokenType) {
<<<<<<< HEAD
        super(gasCalculator, enhancement);
        this.verificationStrategy = verificationStrategy;
        this.sender = sender;
        this.token = token;
        this.spender = spender;
        this.amount = amount;
        this.tokenType = tokenType;
    }

    public TransactionBody callERCGrantApproval() {
        return TransactionBody.newBuilder()
                .transactionID(TransactionID.newBuilder().accountID(sender).build())
                .cryptoApproveAllowance(approve(token, spender, amount, tokenType))
                .build();
    }

    private CryptoApproveAllowanceTransactionBody approve(
            @NonNull final TokenID token,
            @NonNull final AccountID spender,
            @NonNull final BigInteger amount,
            @NonNull final TokenType tokenType) {
        return tokenType.equals(TokenType.FUNGIBLE_COMMON)
                ? CryptoApproveAllowanceTransactionBody.newBuilder()
                        .tokenAllowances(TokenAllowance.newBuilder()
                                .tokenId(token)
                                .spender(spender)
                                .amount(amount.longValue())
                                .build())
                        .build()
                : CryptoApproveAllowanceTransactionBody.newBuilder()
                        .nftAllowances(NftAllowance.newBuilder()
                                .tokenId(token)
                                .spender(spender)
                                .serialNumbers(amount.longValue())
                                .build())
                        .build();
=======
        super(enhancement, verificationStrategy, sender, token, spender, amount, tokenType);
>>>>>>> fda7a561
    }

    @NonNull
    @Override
    public PricedResult execute() {
        // TODO - gas calculation
        if (token == null) {
            return reversionWith(INVALID_TOKEN_ID, 0L);
        }
        final var recordBuilder = systemContractOperations()
                .dispatch(callGrantApproval(), verificationStrategy, sender, SingleTransactionRecordBuilder.class);
        if (recordBuilder.status() != ResponseCodeEnum.SUCCESS) {
            return gasOnly(revertResult(recordBuilder.status(), 0L));
        } else {
            final var encodedOutput = tokenType.equals(TokenType.FUNGIBLE_COMMON)
                    ? GrantApprovalTranslator.ERC_GRANT_APPROVAL.getOutputs().encodeElements(true)
                    : GrantApprovalTranslator.ERC_GRANT_APPROVAL_NFT
                            .getOutputs()
                            .encodeElements();
            return gasOnly(successResult(encodedOutput, 0L));
        }
    }
}<|MERGE_RESOLUTION|>--- conflicted
+++ resolved
@@ -25,15 +25,8 @@
 import com.hedera.hapi.node.base.ResponseCodeEnum;
 import com.hedera.hapi.node.base.TokenID;
 import com.hedera.hapi.node.base.TokenType;
-<<<<<<< HEAD
-import com.hedera.hapi.node.base.TransactionID;
-import com.hedera.hapi.node.token.CryptoApproveAllowanceTransactionBody;
-import com.hedera.hapi.node.token.NftAllowance;
-import com.hedera.hapi.node.token.TokenAllowance;
-import com.hedera.hapi.node.transaction.TransactionBody;
+import com.hedera.node.app.service.contract.impl.exec.gas.DispatchType;
 import com.hedera.node.app.service.contract.impl.exec.gas.SystemContractGasCalculator;
-=======
->>>>>>> fda7a561
 import com.hedera.node.app.service.contract.impl.exec.scope.VerificationStrategy;
 import com.hedera.node.app.service.contract.impl.hevm.HederaWorldUpdater.Enhancement;
 import com.hedera.node.app.spi.workflows.record.SingleTransactionRecordBuilder;
@@ -51,66 +44,28 @@
             @NonNull final AccountID spender,
             @NonNull final BigInteger amount,
             @NonNull final TokenType tokenType) {
-<<<<<<< HEAD
-        super(gasCalculator, enhancement);
-        this.verificationStrategy = verificationStrategy;
-        this.sender = sender;
-        this.token = token;
-        this.spender = spender;
-        this.amount = amount;
-        this.tokenType = tokenType;
-    }
-
-    public TransactionBody callERCGrantApproval() {
-        return TransactionBody.newBuilder()
-                .transactionID(TransactionID.newBuilder().accountID(sender).build())
-                .cryptoApproveAllowance(approve(token, spender, amount, tokenType))
-                .build();
-    }
-
-    private CryptoApproveAllowanceTransactionBody approve(
-            @NonNull final TokenID token,
-            @NonNull final AccountID spender,
-            @NonNull final BigInteger amount,
-            @NonNull final TokenType tokenType) {
-        return tokenType.equals(TokenType.FUNGIBLE_COMMON)
-                ? CryptoApproveAllowanceTransactionBody.newBuilder()
-                        .tokenAllowances(TokenAllowance.newBuilder()
-                                .tokenId(token)
-                                .spender(spender)
-                                .amount(amount.longValue())
-                                .build())
-                        .build()
-                : CryptoApproveAllowanceTransactionBody.newBuilder()
-                        .nftAllowances(NftAllowance.newBuilder()
-                                .tokenId(token)
-                                .spender(spender)
-                                .serialNumbers(amount.longValue())
-                                .build())
-                        .build();
-=======
-        super(enhancement, verificationStrategy, sender, token, spender, amount, tokenType);
->>>>>>> fda7a561
+        super(gasCalculator, enhancement, verificationStrategy, sender, token, spender, amount, tokenType);
     }
 
     @NonNull
     @Override
     public PricedResult execute() {
-        // TODO - gas calculation
         if (token == null) {
-            return reversionWith(INVALID_TOKEN_ID, 0L);
+            return reversionWith(INVALID_TOKEN_ID, gasCalculator.canonicalGasRequirement(DispatchType.APPROVE));
         }
+        final var body = callGrantApproval();
         final var recordBuilder = systemContractOperations()
-                .dispatch(callGrantApproval(), verificationStrategy, sender, SingleTransactionRecordBuilder.class);
+                .dispatch(body, verificationStrategy, senderId, SingleTransactionRecordBuilder.class);
+        final var gasRequirement = gasCalculator.gasRequirement(body, DispatchType.APPROVE, senderId);
         if (recordBuilder.status() != ResponseCodeEnum.SUCCESS) {
-            return gasOnly(revertResult(recordBuilder.status(), 0L));
+            return gasOnly(revertResult(recordBuilder.status(), gasRequirement));
         } else {
             final var encodedOutput = tokenType.equals(TokenType.FUNGIBLE_COMMON)
                     ? GrantApprovalTranslator.ERC_GRANT_APPROVAL.getOutputs().encodeElements(true)
                     : GrantApprovalTranslator.ERC_GRANT_APPROVAL_NFT
                             .getOutputs()
                             .encodeElements();
-            return gasOnly(successResult(encodedOutput, 0L));
+            return gasOnly(successResult(encodedOutput, gasRequirement));
         }
     }
 }