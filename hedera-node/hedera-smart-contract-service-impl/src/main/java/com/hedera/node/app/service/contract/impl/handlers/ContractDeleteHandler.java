/*
 * Copyright (C) 2022-2023 Hedera Hashgraph, LLC
 *
 * Licensed under the Apache License, Version 2.0 (the "License");
 * you may not use this file except in compliance with the License.
 * You may obtain a copy of the License at
 *
 *      http://www.apache.org/licenses/LICENSE-2.0
 *
 * Unless required by applicable law or agreed to in writing, software
 * distributed under the License is distributed on an "AS IS" BASIS,
 * WITHOUT WARRANTIES OR CONDITIONS OF ANY KIND, either express or implied.
 * See the License for the specific language governing permissions and
 * limitations under the License.
 */
package com.hedera.node.app.service.contract.impl.handlers;

<<<<<<< HEAD
import static java.util.Objects.requireNonNull;

import com.hedera.node.app.spi.meta.PrehandleHandlerContext;
=======
import static com.hederahashgraph.api.proto.java.ResponseCodeEnum.INVALID_TRANSFER_ACCOUNT_ID;

import com.hedera.node.app.spi.AccountKeyLookup;
import com.hedera.node.app.spi.meta.SigTransactionMetadataBuilder;
>>>>>>> 16231b49
import com.hedera.node.app.spi.meta.TransactionMetadata;
import com.hedera.node.app.spi.workflows.TransactionHandler;
import com.hederahashgraph.api.proto.java.TransactionBody;
import edu.umd.cs.findbugs.annotations.NonNull;

/**
 * This class contains all workflow-related functionality regarding {@link
 * com.hederahashgraph.api.proto.java.HederaFunctionality#ContractDelete}.
 */
public class ContractDeleteHandler implements TransactionHandler {

    /**
     * This method is called during the pre-handle workflow.
     *
     * <p>Typically, this method validates the {@link TransactionBody} semantically, gathers all
     * required keys, warms the cache, and creates the {@link TransactionMetadata} that is used in
     * the handle stage.
     *
     * <p>Please note: the method signature is just a placeholder which is most likely going to
     * change.
     *
     * @param context the {@link PrehandleHandlerContext} which collects all information that will
     *     be passed to {@link #handle(TransactionMetadata)}
     * @throws NullPointerException if one of the arguments is {@code null}
     */
<<<<<<< HEAD
    public void preHandle(@NonNull final PrehandleHandlerContext context) {
        requireNonNull(context);
        throw new UnsupportedOperationException("Not implemented");
=======
    public TransactionMetadata preHandle(
            @NonNull final TransactionBody txBody,
            @NonNull final AccountID payer,
            @NonNull AccountKeyLookup keyLookup) {
        final var op = txBody.getContractDeleteInstance();
        final var meta =
                new SigTransactionMetadataBuilder(keyLookup).txnBody(txBody).payerKeyFor(payer);

        meta.addNonPayerKey(op.getContractID());

        if (op.hasTransferAccountID()) {
            meta.addNonPayerKeyIfReceiverSigRequired(
                    op.getTransferAccountID(), INVALID_TRANSFER_ACCOUNT_ID);
        } else if (op.hasTransferContractID()) {
            meta.addNonPayerKeyIfReceiverSigRequired(op.getTransferContractID());
        }
        return meta.build();
>>>>>>> 16231b49
    }

    /**
     * This method is called during the handle workflow. It executes the actual transaction.
     *
     * <p>Please note: the method signature is just a placeholder which is most likely going to
     * change.
     *
     * @param metadata the {@link TransactionMetadata} that was generated during pre-handle.
     * @throws NullPointerException if one of the arguments is {@code null}
     */
    public void handle(@NonNull final TransactionMetadata metadata) {
        requireNonNull(metadata);
        throw new UnsupportedOperationException("Not implemented");
    }
}<|MERGE_RESOLUTION|>--- conflicted
+++ resolved
@@ -15,16 +15,10 @@
  */
 package com.hedera.node.app.service.contract.impl.handlers;
 
-<<<<<<< HEAD
+import static com.hederahashgraph.api.proto.java.ResponseCodeEnum.INVALID_TRANSFER_ACCOUNT_ID;
 import static java.util.Objects.requireNonNull;
 
 import com.hedera.node.app.spi.meta.PrehandleHandlerContext;
-=======
-import static com.hederahashgraph.api.proto.java.ResponseCodeEnum.INVALID_TRANSFER_ACCOUNT_ID;
-
-import com.hedera.node.app.spi.AccountKeyLookup;
-import com.hedera.node.app.spi.meta.SigTransactionMetadataBuilder;
->>>>>>> 16231b49
 import com.hedera.node.app.spi.meta.TransactionMetadata;
 import com.hedera.node.app.spi.workflows.TransactionHandler;
 import com.hederahashgraph.api.proto.java.TransactionBody;
@@ -50,29 +44,18 @@
      *     be passed to {@link #handle(TransactionMetadata)}
      * @throws NullPointerException if one of the arguments is {@code null}
      */
-<<<<<<< HEAD
     public void preHandle(@NonNull final PrehandleHandlerContext context) {
         requireNonNull(context);
-        throw new UnsupportedOperationException("Not implemented");
-=======
-    public TransactionMetadata preHandle(
-            @NonNull final TransactionBody txBody,
-            @NonNull final AccountID payer,
-            @NonNull AccountKeyLookup keyLookup) {
-        final var op = txBody.getContractDeleteInstance();
-        final var meta =
-                new SigTransactionMetadataBuilder(keyLookup).txnBody(txBody).payerKeyFor(payer);
+        final var op = context.getTxn().getContractDeleteInstance();
 
-        meta.addNonPayerKey(op.getContractID());
+        context.addNonPayerKey(op.getContractID());
 
         if (op.hasTransferAccountID()) {
-            meta.addNonPayerKeyIfReceiverSigRequired(
+            context.addNonPayerKeyIfReceiverSigRequired(
                     op.getTransferAccountID(), INVALID_TRANSFER_ACCOUNT_ID);
         } else if (op.hasTransferContractID()) {
-            meta.addNonPayerKeyIfReceiverSigRequired(op.getTransferContractID());
+            context.addNonPayerKeyIfReceiverSigRequired(op.getTransferContractID());
         }
-        return meta.build();
->>>>>>> 16231b49
     }
 
     /**
