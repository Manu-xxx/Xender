--- conflicted
+++ resolved
@@ -56,16 +56,6 @@
 
     /**
      * Create a successful contract function result.
-<<<<<<< HEAD
-     * @param gasUsed       Report the gas used.
-     * @param result        The result of the contract call.
-     * @param senderId      The sender id.
-     * @return              The created contract function result for a successful call.
-     */
-    @NonNull
-    public static ContractFunctionResult contractFunctionResultSuccessFor(
-            final long gasUsed, final Bytes result, AccountID senderId) {
-=======
      *
      * @param gasUsed Report the gas used.
      * @param result The result of the contract call.
@@ -81,10 +71,11 @@
             final long gas,
             @NonNull final Bytes inputData,
             @NonNull final AccountID senderId) {
->>>>>>> a0501956
         return ContractFunctionResult.newBuilder()
                 .gasUsed(gasUsed)
+                .gas(gas)
                 .contractCallResult(tuweniToPbjBytes(result))
+                .functionParameters(tuweniToPbjBytes(inputData))
                 .senderId(senderId)
                 .contractID(HTS_PRECOMPILE_MIRROR_ID)
                 .build();
