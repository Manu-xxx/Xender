--- conflicted
+++ resolved
@@ -90,7 +90,6 @@
                 .build();
     }
 
-<<<<<<< HEAD
     /**
      * Create an error contract function result.
      *
@@ -111,11 +110,12 @@
                 .contractID(contractID)
                 .errorMessage(errorMsg)
                 .contractCallResult(contractCallResult)
-=======
+                .build();
+    }
+
     private static ContractID contractIdFromEvmAddress(final byte[] bytes) {
         return ContractID.newBuilder()
                 .contractNum(Longs.fromByteArray(Arrays.copyOfRange(bytes, 12, 20)))
->>>>>>> 7a58a17b
                 .build();
     }
 }