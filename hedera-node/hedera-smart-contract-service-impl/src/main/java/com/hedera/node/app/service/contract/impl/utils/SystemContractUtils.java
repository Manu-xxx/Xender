/*
 * Copyright (C) 2023-2024 Hedera Hashgraph, LLC
 *
 * Licensed under the Apache License, Version 2.0 (the "License");
 * you may not use this file except in compliance with the License.
 * You may obtain a copy of the License at
 *
 *      http://www.apache.org/licenses/LICENSE-2.0
 *
 * Unless required by applicable law or agreed to in writing, software
 * distributed under the License is distributed on an "AS IS" BASIS,
 * WITHOUT WARRANTIES OR CONDITIONS OF ANY KIND, either express or implied.
 * See the License for the specific language governing permissions and
 * limitations under the License.
 */

package com.hedera.node.app.service.contract.impl.utils;

import static com.hedera.node.app.service.contract.impl.utils.ConversionUtils.tuweniToPbjBytes;
import static java.util.Objects.requireNonNull;

import com.google.common.primitives.Longs;
import com.hedera.hapi.node.base.AccountID;
import com.hedera.hapi.node.base.ContractID;
import com.hedera.hapi.node.contract.ContractFunctionResult;
import com.hedera.node.app.service.contract.impl.exec.systemcontracts.FullResult;
import edu.umd.cs.findbugs.annotations.NonNull;
import java.util.Arrays;
import org.apache.tuweni.bytes.Bytes;
import org.hyperledger.besu.datatypes.Address;
import org.hyperledger.besu.evm.frame.MessageFrame;

/**
 * Utilities for system contracts.
 */
public final class SystemContractUtils {

    /*
    The contractFunctionResultSuccessFor is called from Prgn contract and we are setting the HTS address - this is done
    to mirror the current mono behaviour(PrngSystemPrecompiledContract.computePrecompile > createSuccessfulChildRecord >
    addContractCallResultToRecord > PrecompileUtils.addContractCallResultToRecord). This will be
    fixed after the differential testing in this story https://github.com/hashgraph/hedera-services/issues/10552
     */
    public static final String HTS_PRECOMPILED_CONTRACT_ADDRESS = "0x167";
    public static final ContractID HTS_PRECOMPILE_MIRROR_ID = contractIdFromEvmAddress(
            Address.fromHexString(HTS_PRECOMPILED_CONTRACT_ADDRESS).toArrayUnsafe());

    private SystemContractUtils() {
        throw new UnsupportedOperationException("Utility Class");
    }

    public enum ResultStatus {
        IS_SUCCESS,
        IS_ERROR
    }

    /**
     * Create a successful contract function result.
     *
     * @param gasUsed Report the gas used.
     * @param result The result of the contract call.
     * @param gas The remaining gas.
     * @param inputData The input data.
     * @param senderId The sender id.
     * @return The created contract function result for a successful call.
     */
    @NonNull
    public static ContractFunctionResult successResultOfZeroValueTraceable(
            final long gasUsed,
            final Bytes result,
            final long gas,
            @NonNull final Bytes inputData,
            @NonNull final AccountID senderId) {
        return ContractFunctionResult.newBuilder()
                .gasUsed(gasUsed)
                .gas(gas)
                .contractCallResult(tuweniToPbjBytes(result))
                .functionParameters(tuweniToPbjBytes(inputData))
                .senderId(senderId)
                .contractID(HTS_PRECOMPILE_MIRROR_ID)
                .build();
    }

    /**
<<<<<<< HEAD
     * Create a successful contract function result.
     *
     * @param gasUsed       Report the gas used.
     * @param result        The result of the contract call.
     * @param senderId      The sender id.
     * @return              The created contract function result for a successful call.
     */
    @NonNull
    public static ContractFunctionResult contractFunctionResultSuccessFor(
            final long gasUsed, final Bytes result, AccountID senderId) {
        return ContractFunctionResult.newBuilder()
                .gasUsed(gasUsed)
                .contractCallResult(tuweniToPbjBytes(result))
                .senderId(senderId)
                .contractID(HTS_PRECOMPILE_MIRROR_ID)
                .build();
=======
     * Create a successful contract function result for the given frame with
     * the known sender and result.
     *
     * @param senderId the sender id
     * @param fullResult the full result
     * @param frame the frame
     * @param includeTraceabilityFields whether to include traceability fields
     * @return the created contract function result for a successful call
     */
    public static @NonNull ContractFunctionResult successResultOf(
            @NonNull final AccountID senderId,
            @NonNull final FullResult fullResult,
            @NonNull final MessageFrame frame,
            final boolean includeTraceabilityFields) {
        requireNonNull(senderId);
        requireNonNull(fullResult);
        requireNonNull(frame);
        final var builder = ContractFunctionResult.newBuilder()
                .gasUsed(fullResult.gasRequirement())
                .contractCallResult(tuweniToPbjBytes(fullResult.result().getOutput()))
                .senderId(senderId)
                .contractID(HTS_PRECOMPILE_MIRROR_ID);
        if (includeTraceabilityFields) {
            builder.gas(frame.getRemainingGas())
                    .amount(frame.getValue().toLong())
                    .functionParameters(tuweniToPbjBytes(frame.getInputData()));
        }
        return builder.build();
>>>>>>> a0501956
    }

    /**
     * Create an error contract function result.
     *
     * @param gasUsed Report the gas used.
     * @param errorMsg The error message to report back to the caller.
     * @param contractID The contract ID.
     * @return The created contract function result when for a failed call.
     */
    @NonNull
    public static ContractFunctionResult contractFunctionResultFailedFor(
            final long gasUsed, final String errorMsg, final ContractID contractID) {
        return ContractFunctionResult.newBuilder()
                .gasUsed(gasUsed)
                .errorMessage(errorMsg)
                .contractID(contractID)
                .build();
    }

    /**
     * Create an error contract function result.
     *
     * @param gasUsed Report the gas used.
     * @param errorMsg The error message to report back to the caller.
     * @param contractID The contract ID.
     * @param contractCallResult Bytes representation of the contract call result error
     * @return The created contract function result when for a failed call.
     */
    @NonNull
    public static ContractFunctionResult contractFunctionResultFailedForProto(
            final long gasUsed,
            final String errorMsg,
            final ContractID contractID,
            final com.hedera.pbj.runtime.io.buffer.Bytes contractCallResult) {
        return ContractFunctionResult.newBuilder()
                .gasUsed(gasUsed)
                .contractID(contractID)
                .errorMessage(errorMsg)
                .contractCallResult(contractCallResult)
                .build();
    }

    private static ContractID contractIdFromEvmAddress(final byte[] bytes) {
        return ContractID.newBuilder()
                .contractNum(Longs.fromByteArray(Arrays.copyOfRange(bytes, 12, 20)))
                .build();
    }
}<|MERGE_RESOLUTION|>--- conflicted
+++ resolved
@@ -82,24 +82,6 @@
     }
 
     /**
-<<<<<<< HEAD
-     * Create a successful contract function result.
-     *
-     * @param gasUsed       Report the gas used.
-     * @param result        The result of the contract call.
-     * @param senderId      The sender id.
-     * @return              The created contract function result for a successful call.
-     */
-    @NonNull
-    public static ContractFunctionResult contractFunctionResultSuccessFor(
-            final long gasUsed, final Bytes result, AccountID senderId) {
-        return ContractFunctionResult.newBuilder()
-                .gasUsed(gasUsed)
-                .contractCallResult(tuweniToPbjBytes(result))
-                .senderId(senderId)
-                .contractID(HTS_PRECOMPILE_MIRROR_ID)
-                .build();
-=======
      * Create a successful contract function result for the given frame with
      * the known sender and result.
      *
@@ -128,7 +110,6 @@
                     .functionParameters(tuweniToPbjBytes(frame.getInputData()));
         }
         return builder.build();
->>>>>>> a0501956
     }
 
     /**
