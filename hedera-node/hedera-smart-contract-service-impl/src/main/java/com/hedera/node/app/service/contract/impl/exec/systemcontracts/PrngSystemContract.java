/*
 * Copyright (C) 2022-2023 Hedera Hashgraph, LLC
 *
 * Licensed under the Apache License, Version 2.0 (the "License");
 * you may not use this file except in compliance with the License.
 * You may obtain a copy of the License at
 *
 *      http://www.apache.org/licenses/LICENSE-2.0
 *
 * Unless required by applicable law or agreed to in writing, software
 * distributed under the License is distributed on an "AS IS" BASIS,
 * WITHOUT WARRANTIES OR CONDITIONS OF ANY KIND, either express or implied.
 * See the License for the specific language governing permissions and
 * limitations under the License.
 */

package com.hedera.node.app.service.contract.impl.exec.systemcontracts;

import static com.hedera.hapi.node.base.ResponseCodeEnum.FAIL_INVALID;
import static com.hedera.node.app.service.contract.impl.exec.scope.HandleHederaOperations.ZERO_ENTROPY;
import static com.hedera.node.app.service.contract.impl.utils.ConversionUtils.asEvmContractId;
import static com.hedera.node.app.service.contract.impl.utils.SystemContractUtils.contractFunctionResultFailedFor;
import static com.hedera.node.app.service.contract.impl.utils.SystemContractUtils.contractFunctionResultSuccessFor;
import static java.util.Objects.requireNonNull;
import static org.hyperledger.besu.evm.frame.ExceptionalHaltReason.INVALID_OPERATION;

import com.hedera.hapi.node.base.ContractID;
import com.hedera.node.app.service.contract.impl.state.ProxyWorldUpdater;
import com.hedera.node.app.service.contract.impl.utils.SystemContractUtils.ResultStatus;
import com.hedera.node.app.service.evm.exceptions.InvalidTransactionException;
import com.hederahashgraph.api.proto.java.ResponseCodeEnum;
import edu.umd.cs.findbugs.annotations.NonNull;
import java.time.Instant;
import java.util.Optional;
import javax.inject.Inject;
import javax.inject.Singleton;
import org.apache.logging.log4j.LogManager;
import org.apache.logging.log4j.Logger;
import org.apache.tuweni.bytes.Bytes;
import org.hyperledger.besu.datatypes.Address;
import org.hyperledger.besu.evm.frame.MessageFrame;
import org.hyperledger.besu.evm.gascalculator.GasCalculator;
import org.hyperledger.besu.evm.precompile.PrecompiledContract;

/**
 * System contract to generate random numbers. This will generate 256-bit pseudorandom number when
 * no range is provided using n-3 record's running hash. If 32-bit integer "range" and 256-bit
 * "seed" is provided returns a pseudorandom 32-bit integer X belonging to [0, range).
 */
@Singleton
public class PrngSystemContract extends AbstractFullContract implements HederaSystemContract {
    private static final Logger log = LogManager.getLogger(PrngSystemContract.class);
    private static final String PRECOMPILE_NAME = "PRNG";
    // random256BitGenerator(uint256)
    static final int PSEUDORANDOM_SEED_GENERATOR_SELECTOR = 0xd83bf9a1;
    public static final String PRNG_PRECOMPILE_ADDRESS = "0x169";
    private long gasRequirement;

    @Inject
    public PrngSystemContract(@NonNull final GasCalculator gasCalculator) {
        super(PRECOMPILE_NAME, gasCalculator);
    }

    @Override
<<<<<<< HEAD
    public long gasRequirement(final Bytes bytes) {
        return gasRequirement;
    }

    @Override
    public @NonNull PrecompileContractResult computePrecompile(
            @NonNull final Bytes input, @NonNull final MessageFrame frame) {
=======
    public FullResult computeFully(@NonNull final Bytes input, @NonNull final MessageFrame frame) {
>>>>>>> 18ba6221
        requireNonNull(input);
        requireNonNull(frame);

        // compute the gas requirement
        gasRequirement =
                calculateGas(Instant.ofEpochSecond(frame.getBlockValues().getTimestamp()));

        // get the contract ID
        final ContractID contractID = asEvmContractId(Address.fromHexString(PRNG_PRECOMPILE_ADDRESS));

        try {
            // compute the pseudorandom number
            final var randomNum = generatePseudoRandomData(input, frame);
            requireNonNull(randomNum);
            final var result = PrecompiledContract.PrecompileContractResult.success(randomNum);

            // create a child record
            createSuccessfulRecord(frame, randomNum, contractID);

            return new FullResult(result, gasRequirement);
        } catch (InvalidTransactionException e) {
            // This error is caused by the user sending in the wrong selector
            createFailedRecord(frame, FAIL_INVALID.toString(), contractID);
            return new FullResult(
                    PrecompiledContract.PrecompileContractResult.halt(Bytes.EMPTY, Optional.of(INVALID_OPERATION)),
                    gasRequirement);
        } catch (NullPointerException e) {
            // Log a warning as this error will be caused by insufficient entropy
            log.warn("Internal precompile failure", e);
            createFailedRecord(frame, FAIL_INVALID.toString(), contractID);
            return new FullResult(
                    PrecompiledContract.PrecompileContractResult.halt(Bytes.EMPTY, Optional.of(INVALID_OPERATION)),
                    gasRequirement);
        }
    }

    void createSuccessfulRecord(
            @NonNull MessageFrame frame, @NonNull final Bytes randomNum, @NonNull final ContractID contractID) {
        if (!frame.isStatic()) {
            requireNonNull(frame);
            requireNonNull(randomNum);
            requireNonNull(contractID);
            var updater = (ProxyWorldUpdater) frame.getWorldUpdater();
            updater.externalizeSystemContractResults(
                    contractFunctionResultSuccessFor(gasRequirement, randomNum, contractID), ResultStatus.IS_SUCCESS);
        }
    }

    void createFailedRecord(
            @NonNull MessageFrame frame, @NonNull final String errorMsg, @NonNull final ContractID contractID) {
        if (!frame.isStatic()) {
            requireNonNull(frame);
            requireNonNull(contractID);
            contractFunctionResultFailedFor(gasRequirement, errorMsg, contractID);
            var updater = (ProxyWorldUpdater) frame.getWorldUpdater();
            updater.externalizeSystemContractResults(
                    contractFunctionResultFailedFor(gasRequirement, errorMsg, contractID), ResultStatus.IS_ERROR);
        }
    }

    Bytes generatePseudoRandomData(@NonNull final Bytes input, @NonNull final MessageFrame frame) {
        final var selector = input.getInt(0);
        if (selector == PSEUDORANDOM_SEED_GENERATOR_SELECTOR) {
            return random256BitGenerator(frame);
        }
        throw new InvalidTransactionException(
                "Invalid selector for PRNG precompile", ResponseCodeEnum.INVALID_TRANSACTION);
    }

    Bytes random256BitGenerator(final MessageFrame frame) {
        final var entropy = ((ProxyWorldUpdater) frame.getWorldUpdater()).entropy();
        if (entropy.equals(Bytes.wrap(ZERO_ENTROPY.toByteArray()))) {
            return null;
        }
        return entropy;
    }

    long calculateGas(@NonNull final Instant now) {
        // @future('8094') Update gas calculations once the fee calculator classes are available
        // final var feesInTinyCents = pricingUtils.getCanonicalPriceInTinyCents(PRNG);
        // final var currentGasPriceInTinyCents = livePricesSource.currentGasPriceInTinycents(now, ContractCall);
        // return feesInTinyCents / currentGasPriceInTinyCents;
        return 0;
    }
}<|MERGE_RESOLUTION|>--- conflicted
+++ resolved
@@ -62,17 +62,7 @@
     }
 
     @Override
-<<<<<<< HEAD
-    public long gasRequirement(final Bytes bytes) {
-        return gasRequirement;
-    }
-
-    @Override
-    public @NonNull PrecompileContractResult computePrecompile(
-            @NonNull final Bytes input, @NonNull final MessageFrame frame) {
-=======
     public FullResult computeFully(@NonNull final Bytes input, @NonNull final MessageFrame frame) {
->>>>>>> 18ba6221
         requireNonNull(input);
         requireNonNull(frame);
 
