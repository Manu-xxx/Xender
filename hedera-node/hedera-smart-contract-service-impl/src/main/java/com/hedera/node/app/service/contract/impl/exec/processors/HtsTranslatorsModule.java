--- conflicted
+++ resolved
@@ -332,7 +332,6 @@
     @Provides
     @Singleton
     @IntoSet
-<<<<<<< HEAD
     static HtsCallTranslator provideFungibleTokenInfoTranslator(@NonNull final FungibleTokenInfoTranslator translator) {
         return translator;
     }
@@ -341,9 +340,13 @@
     @Singleton
     @IntoSet
     static HtsCallTranslator provideNonFungibleTokenInfoTranslator(@NonNull final NftTokenInfoTranslator translator) {
-=======
+        return translator;
+    }
+
+    @Provides
+    @Singleton
+    @IntoSet
     static HtsCallTranslator provideUpdateKeysTranslator(@NonNull final UpdateKeysTranslator translator) {
->>>>>>> fda7a561
         return translator;
     }
 }