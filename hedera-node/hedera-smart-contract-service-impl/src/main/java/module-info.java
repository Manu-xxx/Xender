import com.hedera.node.app.service.contract.impl.ContractServiceImpl;

module com.hedera.node.app.service.contract.impl {
    requires com.hedera.node.app.service.contract;
    requires static com.github.spotbugs.annotations;
    requires com.hedera.node.app.service.mono;
<<<<<<< HEAD
    requires com.google.protobuf;
    requires com.hedera.node.app.service.token;
    requires com.hedera.node.app.service.token.impl;
=======
>>>>>>> 4c5aafb9

    provides com.hedera.node.app.service.contract.ContractService with
            ContractServiceImpl;

    exports com.hedera.node.app.service.contract.impl to
            com.hedera.node.app.service.contract.impl.test;
    exports com.hedera.node.app.service.contract.impl.handlers;
}<|MERGE_RESOLUTION|>--- conflicted
+++ resolved
@@ -4,12 +4,6 @@
     requires com.hedera.node.app.service.contract;
     requires static com.github.spotbugs.annotations;
     requires com.hedera.node.app.service.mono;
-<<<<<<< HEAD
-    requires com.google.protobuf;
-    requires com.hedera.node.app.service.token;
-    requires com.hedera.node.app.service.token.impl;
-=======
->>>>>>> 4c5aafb9
 
     provides com.hedera.node.app.service.contract.ContractService with
             ContractServiceImpl;
