--- conflicted
+++ resolved
@@ -17,15 +17,6 @@
     requires com.hedera.node.app.service.evm;
     requires com.google.common;
     requires com.swirlds.common;
-<<<<<<< HEAD
-    requires com.swirlds.config;
-    requires com.hedera.node.app.service.mono;
-    requires com.hedera.node.app.service.token;
-    requires com.hedera.node.app.service.file;
-    requires com.swirlds.jasperdb;
-    requires static com.github.spotbugs.annotations;
-=======
->>>>>>> e256404d
     requires org.bouncycastle.provider;
     requires static com.github.spotbugs.annotations;
 
