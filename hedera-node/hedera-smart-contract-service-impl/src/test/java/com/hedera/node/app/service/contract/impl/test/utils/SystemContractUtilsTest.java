/*
 * Copyright (C) 2023-2024 Hedera Hashgraph, LLC
 *
 * Licensed under the Apache License, Version 2.0 (the "License");
 * you may not use this file except in compliance with the License.
 * You may obtain a copy of the License at
 *
 *      http://www.apache.org/licenses/LICENSE-2.0
 *
 * Unless required by applicable law or agreed to in writing, software
 * distributed under the License is distributed on an "AS IS" BASIS,
 * WITHOUT WARRANTIES OR CONDITIONS OF ANY KIND, either express or implied.
 * See the License for the specific language governing permissions and
 * limitations under the License.
 */

package com.hedera.node.app.service.contract.impl.test.utils;

import static com.hedera.node.app.service.contract.impl.utils.ConversionUtils.tuweniToPbjBytes;
import static com.hedera.node.app.service.contract.impl.utils.SystemContractUtils.HTS_PRECOMPILE_MIRROR_ID;
import static com.hedera.node.app.service.contract.impl.utils.SystemContractUtils.successResultOf;
import static org.assertj.core.api.Assertions.assertThat;
import static org.junit.jupiter.api.Assertions.assertEquals;
import static org.mockito.BDDMockito.given;

import com.hedera.hapi.node.base.AccountID;
import com.hedera.hapi.node.base.ContractID;
import com.hedera.hapi.node.base.ResponseCodeEnum;
import com.hedera.hapi.node.contract.ContractFunctionResult;
import com.hedera.node.app.service.contract.impl.exec.systemcontracts.FullResult;
import com.hedera.node.app.service.contract.impl.utils.SystemContractUtils;
import java.nio.ByteBuffer;
import org.apache.tuweni.bytes.Bytes;
import org.hyperledger.besu.datatypes.Wei;
import org.hyperledger.besu.evm.frame.MessageFrame;
import org.junit.jupiter.api.Test;
import org.junit.jupiter.api.extension.ExtendWith;
import org.mockito.Mock;
import org.mockito.junit.jupiter.MockitoExtension;

@ExtendWith(MockitoExtension.class)
class SystemContractUtilsTest {
    private static final long gasUsed = 0L;
    private static final Bytes result = Bytes.EMPTY;
    private static final com.hedera.pbj.runtime.io.buffer.Bytes contractCallResult =
            com.hedera.pbj.runtime.io.buffer.Bytes.wrap("Contract Call Result");
    private static final ContractID contractID =
            ContractID.newBuilder().contractNum(111).build();
    private static final String errorMessage = ResponseCodeEnum.FAIL_INVALID.name();

    @Mock
    private MessageFrame frame;

    @Test
    void includesAllFieldsWithTraceabilityOn() {
        final var gasRemaining = 100L;
        final var gasRequirement = 200L;
        final var value = 123L;
        final var outputData = org.apache.tuweni.bytes.Bytes.wrap(new byte[] {(byte) 0x01, (byte) 0x02});
        final var inputData = org.apache.tuweni.bytes.Bytes.wrap(new byte[] {(byte) 0x03, (byte) 0x04});
        final var senderId = AccountID.newBuilder().build();
        final var result = FullResult.successResult(ByteBuffer.wrap(outputData.toArray()), gasRequirement);

        final var expected = ContractFunctionResult.newBuilder()
                .gasUsed(gasRequirement)
                .contractCallResult(tuweniToPbjBytes(result.output()))
                .contractID(HTS_PRECOMPILE_MIRROR_ID)
                .gas(gasRemaining)
                .amount(value)
                .senderId(senderId)
                .functionParameters(tuweniToPbjBytes(inputData))
                .build();
        given(frame.getValue()).willReturn(Wei.of(value));
        given(frame.getRemainingGas()).willReturn(gasRemaining);
        given(frame.getInputData()).willReturn(inputData);

        final var actual = successResultOf(senderId, result, frame, true);

        assertEquals(expected, actual);
    }

    @Test
    void validateSuccessfulContractResults() {
        final var senderId = AccountID.newBuilder().build();

        final var expected = ContractFunctionResult.newBuilder()
                .gasUsed(gasUsed)
                .contractCallResult(tuweniToPbjBytes(result))
                .contractID(HTS_PRECOMPILE_MIRROR_ID)
                .senderId(senderId)
                .build();
<<<<<<< HEAD
        final var actual = SystemContractUtils.contractFunctionResultSuccessFor(gasUsed, result, senderId);
=======
        final var actual =
                SystemContractUtils.successResultOfZeroValueTraceable(gasUsed, result, gas, inputData, senderId);
>>>>>>> a0501956
        assertThat(actual).isEqualTo(expected);
    }

    @Test
    void validateFailedContractResults() {
        final var expected = ContractFunctionResult.newBuilder()
                .gasUsed(gasUsed)
                .errorMessage(errorMessage)
                .contractID(contractID)
                .build();
        final var actual = SystemContractUtils.contractFunctionResultFailedFor(gasUsed, errorMessage, contractID);
        assertThat(actual).isEqualTo(expected);
    }

    @Test
    void validateFailedContractResultsForProto() {
        final var expected = ContractFunctionResult.newBuilder()
                .gasUsed(gasUsed)
                .errorMessage(errorMessage)
                .contractID(contractID)
                .contractCallResult(contractCallResult)
                .build();
        final var actual = SystemContractUtils.contractFunctionResultFailedForProto(
                gasUsed, errorMessage, contractID, contractCallResult);
        assertThat(actual).isEqualTo(expected);
    }
}<|MERGE_RESOLUTION|>--- conflicted
+++ resolved
@@ -81,20 +81,20 @@
 
     @Test
     void validateSuccessfulContractResults() {
+        final var gas = 100L;
+        final var inputData = org.apache.tuweni.bytes.Bytes.EMPTY;
         final var senderId = AccountID.newBuilder().build();
 
         final var expected = ContractFunctionResult.newBuilder()
                 .gasUsed(gasUsed)
                 .contractCallResult(tuweniToPbjBytes(result))
                 .contractID(HTS_PRECOMPILE_MIRROR_ID)
+                .gas(gas)
                 .senderId(senderId)
+                .functionParameters(tuweniToPbjBytes(inputData))
                 .build();
-<<<<<<< HEAD
-        final var actual = SystemContractUtils.contractFunctionResultSuccessFor(gasUsed, result, senderId);
-=======
         final var actual =
                 SystemContractUtils.successResultOfZeroValueTraceable(gasUsed, result, gas, inputData, senderId);
->>>>>>> a0501956
         assertThat(actual).isEqualTo(expected);
     }
 
