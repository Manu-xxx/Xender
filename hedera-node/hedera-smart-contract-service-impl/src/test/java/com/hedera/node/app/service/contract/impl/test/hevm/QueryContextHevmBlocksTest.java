--- conflicted
+++ resolved
@@ -48,13 +48,8 @@
     private QueryContextHevmBlocks subject;
 
     @BeforeEach
-<<<<<<< HEAD
     void setup() {
-        subject = new QueryContextHevmBlocks(context, ETERNAL_NOW);
-=======
-    void setUp() {
         subject = new QueryContextHevmBlocks(context);
->>>>>>> d8ab5ac6
         given(context.blockRecordInfo()).willReturn(blockRecordInfo);
     }
 
