/*
 * Copyright (C) 2023-2024 Hedera Hashgraph, LLC
 *
 * Licensed under the Apache License, Version 2.0 (the "License");
 * you may not use this file except in compliance with the License.
 * You may obtain a copy of the License at
 *
 *      http://www.apache.org/licenses/LICENSE-2.0
 *
 * Unless required by applicable law or agreed to in writing, software
 * distributed under the License is distributed on an "AS IS" BASIS,
 * WITHOUT WARRANTIES OR CONDITIONS OF ANY KIND, either express or implied.
 * See the License for the specific language governing permissions and
 * limitations under the License.
 */

package com.hedera.node.app.service.contract.impl.test.exec;

import static com.hedera.hapi.node.base.ResponseCodeEnum.INVALID_CONTRACT_ID;
import static com.hedera.hapi.node.base.ResponseCodeEnum.INVALID_ETHEREUM_TRANSACTION;
import static com.hedera.hapi.node.base.ResponseCodeEnum.SUCCESS;
import static com.hedera.node.app.service.contract.impl.hevm.HederaEvmVersion.VERSION_046;
import static com.hedera.node.app.service.contract.impl.test.TestHelpers.ETH_DATA_WITH_TO_ADDRESS;
import static com.hedera.node.app.service.contract.impl.test.TestHelpers.HEVM_CREATION;
import static com.hedera.node.app.service.contract.impl.test.TestHelpers.HEVM_Exception;
import static com.hedera.node.app.service.contract.impl.test.TestHelpers.SENDER_ID;
import static com.hedera.node.app.service.contract.impl.test.TestHelpers.SUCCESS_RESULT;
import static com.hedera.node.app.service.contract.impl.test.TestHelpers.SUCCESS_RESULT_WITH_SIGNER_NONCE;
import static com.hedera.node.app.service.contract.impl.test.TestHelpers.assertFailsWith;
import static org.junit.jupiter.api.Assertions.assertEquals;
import static org.mockito.ArgumentMatchers.any;
import static org.mockito.BDDMockito.given;
import static org.mockito.Mockito.verify;

import com.hedera.hapi.node.base.TransactionID;
import com.hedera.hapi.node.transaction.TransactionBody;
import com.hedera.node.app.service.contract.impl.exec.CallOutcome;
import com.hedera.node.app.service.contract.impl.exec.ContextTransactionProcessor;
import com.hedera.node.app.service.contract.impl.exec.TransactionProcessor;
import com.hedera.node.app.service.contract.impl.exec.failure.AbortException;
import com.hedera.node.app.service.contract.impl.exec.gas.CustomGasCharging;
import com.hedera.node.app.service.contract.impl.hevm.ActionSidecarContentTracer;
import com.hedera.node.app.service.contract.impl.hevm.HederaEvmContext;
import com.hedera.node.app.service.contract.impl.hevm.HederaWorldUpdater;
import com.hedera.node.app.service.contract.impl.hevm.HydratedEthTxData;
import com.hedera.node.app.service.contract.impl.infra.HevmTransactionFactory;
import com.hedera.node.app.service.contract.impl.records.ContractOperationRecordBuilder;
import com.hedera.node.app.service.contract.impl.state.RootProxyWorldUpdater;
import com.hedera.node.app.spi.workflows.HandleContext;
import com.hedera.node.app.spi.workflows.HandleException;
import com.hedera.node.config.data.ContractsConfig;
import com.hedera.node.config.testfixtures.HederaTestConfigBuilder;
import com.swirlds.config.api.Configuration;
import java.util.Map;
import java.util.function.Supplier;
import org.junit.jupiter.api.Test;
import org.junit.jupiter.api.extension.ExtendWith;
import org.mockito.Mock;
import org.mockito.junit.jupiter.MockitoExtension;

@ExtendWith(MockitoExtension.class)
class ContextTransactionProcessorTest {
    private static final Configuration CONFIGURATION = HederaTestConfigBuilder.createConfig();

    @Mock
    private HandleContext context;

    @Mock
    private HederaEvmContext hederaEvmContext;

    @Mock
    private ActionSidecarContentTracer tracer;

    @Mock
    private HevmTransactionFactory hevmTransactionFactory;

    @Mock
    private TransactionProcessor processor;

    @Mock
    private RootProxyWorldUpdater rootProxyWorldUpdater;

    @Mock
    private Supplier<HederaWorldUpdater> feesOnlyUpdater;

    @Mock
<<<<<<< HEAD
    private ContractOperationRecordBuilder recordBuilder;
=======
    private CustomGasCharging customGasCharging;

    @Mock
    private TransactionID transactionID;

    @Mock
    private TransactionBody transactionBody;
>>>>>>> 773113f0

    @Test
    void callsComponentInfraAsExpectedForValidEthTx() {
        final var contractsConfig = CONFIGURATION.getConfigData(ContractsConfig.class);
        final var processors = Map.of(VERSION_046, processor);
        final var hydratedEthTxData = HydratedEthTxData.successFrom(ETH_DATA_WITH_TO_ADDRESS);
        final var subject = new ContextTransactionProcessor(
                hydratedEthTxData,
                context,
                contractsConfig,
                CONFIGURATION,
                hederaEvmContext,
                tracer,
                rootProxyWorldUpdater,
                hevmTransactionFactory,
                feesOnlyUpdater,
                processors,
                customGasCharging);

        given(context.body()).willReturn(TransactionBody.DEFAULT);
        given(hevmTransactionFactory.fromHapiTransaction(TransactionBody.DEFAULT))
                .willReturn(HEVM_CREATION);
        given(processor.processTransaction(
                        HEVM_CREATION,
                        rootProxyWorldUpdater,
                        feesOnlyUpdater,
                        hederaEvmContext,
                        tracer,
                        CONFIGURATION,
                        hydratedEthTxData))
                .willReturn(SUCCESS_RESULT);

        final var protoResult = SUCCESS_RESULT.asProtoResultOf(ETH_DATA_WITH_TO_ADDRESS, rootProxyWorldUpdater);
        final var expectedResult = new CallOutcome(
                protoResult, SUCCESS, HEVM_CREATION.contractId(), SUCCESS_RESULT.gasPrice(), null, null);
        assertEquals(expectedResult, subject.call());
    }

    @Test
    void callsComponentInfraAsExpectedForNonEthTx() {
        final var contractsConfig = CONFIGURATION.getConfigData(ContractsConfig.class);
        final var processors = Map.of(VERSION_046, processor);
        final var subject = new ContextTransactionProcessor(
                null,
                context,
                contractsConfig,
                CONFIGURATION,
                hederaEvmContext,
                tracer,
                rootProxyWorldUpdater,
                hevmTransactionFactory,
                feesOnlyUpdater,
                processors,
                customGasCharging);

        given(context.body()).willReturn(TransactionBody.DEFAULT);
        given(hevmTransactionFactory.fromHapiTransaction(TransactionBody.DEFAULT))
                .willReturn(HEVM_CREATION);
        given(processor.processTransaction(
                        HEVM_CREATION,
                        rootProxyWorldUpdater,
                        feesOnlyUpdater,
                        hederaEvmContext,
                        tracer,
                        CONFIGURATION,
                        null))
                .willReturn(SUCCESS_RESULT);

        final var protoResult = SUCCESS_RESULT.asProtoResultOf(null, rootProxyWorldUpdater);
        final var expectedResult = new CallOutcome(
                protoResult, SUCCESS, HEVM_CREATION.contractId(), SUCCESS_RESULT.gasPrice(), null, null);
        assertEquals(expectedResult, subject.call());
    }

    @Test
    void stillChargesHapiFeesOnAbort() {
        final var contractsConfig = CONFIGURATION.getConfigData(ContractsConfig.class);
        final var processors = Map.of(VERSION_046, processor);
        final var subject = new ContextTransactionProcessor(
                null,
                context,
                contractsConfig,
                CONFIGURATION,
                hederaEvmContext,
                tracer,
                rootProxyWorldUpdater,
                hevmTransactionFactory,
                feesOnlyUpdater,
                processors,
                customGasCharging);

        given(context.body()).willReturn(TransactionBody.DEFAULT);
        given(hevmTransactionFactory.fromHapiTransaction(TransactionBody.DEFAULT))
                .willReturn(HEVM_CREATION);
        given(processor.processTransaction(
                        HEVM_CREATION,
                        rootProxyWorldUpdater,
                        feesOnlyUpdater,
                        hederaEvmContext,
                        tracer,
                        CONFIGURATION,
                        null))
                .willThrow(new AbortException(INVALID_CONTRACT_ID, SENDER_ID));

        subject.call();

        verify(rootProxyWorldUpdater).commit();
    }

    @Test
    void stillChargesHapiFeesOnHevmException() {
        final var contractsConfig = CONFIGURATION.getConfigData(ContractsConfig.class);
        final var processors = Map.of(VERSION_046, processor);
        final var subject = new ContextTransactionProcessor(
                null,
                context,
                contractsConfig,
                CONFIGURATION,
                hederaEvmContext,
                tracer,
                rootProxyWorldUpdater,
                hevmTransactionFactory,
                feesOnlyUpdater,
                processors,
                customGasCharging);

        given(context.body()).willReturn(transactionBody);
        given(hevmTransactionFactory.fromHapiTransaction(transactionBody)).willReturn(HEVM_Exception);
        given(transactionBody.transactionIDOrThrow()).willReturn(transactionID);
        given(transactionID.accountIDOrThrow()).willReturn(SENDER_ID);

        final var outcome = subject.call();

        verify(rootProxyWorldUpdater).commit();
        assertEquals(INVALID_CONTRACT_ID, outcome.status());
    }

    @Test
    void stillChargesHapiFeesOnExceptionThrown() {
        final var contractsConfig = CONFIGURATION.getConfigData(ContractsConfig.class);
        final var processors = Map.of(VERSION_046, processor);
        final var subject = new ContextTransactionProcessor(
                null,
                context,
                contractsConfig,
                CONFIGURATION,
                hederaEvmContext,
                tracer,
                rootProxyWorldUpdater,
                hevmTransactionFactory,
                feesOnlyUpdater,
                processors,
                customGasCharging);

        given(context.body()).willReturn(transactionBody);
        given(hevmTransactionFactory.fromHapiTransaction(transactionBody))
                .willThrow(new HandleException(INVALID_CONTRACT_ID));
        given(hevmTransactionFactory.fromContractTxException(any(), any())).willReturn(HEVM_Exception);
        given(transactionBody.transactionIDOrThrow()).willReturn(transactionID);
        given(transactionID.accountIDOrThrow()).willReturn(SENDER_ID);

        final var outcome = subject.call();

        verify(rootProxyWorldUpdater).commit();
        assertEquals(INVALID_CONTRACT_ID, outcome.status());
    }

    @Test
    void reThrowsExceptionWhenNotContractCall() {
        final var contractsConfig = CONFIGURATION.getConfigData(ContractsConfig.class);
        final var processors = Map.of(VERSION_046, processor);
        final var subject = new ContextTransactionProcessor(
                null,
                context,
                contractsConfig,
                CONFIGURATION,
                hederaEvmContext,
                tracer,
                rootProxyWorldUpdater,
                hevmTransactionFactory,
                feesOnlyUpdater,
                processors,
                customGasCharging);

        given(context.body()).willReturn(transactionBody);
        given(transactionBody.transactionIDOrThrow()).willReturn(transactionID);
        given(transactionID.accountIDOrThrow()).willReturn(SENDER_ID);
        given(hevmTransactionFactory.fromHapiTransaction(transactionBody))
                .willThrow(new HandleException(INVALID_CONTRACT_ID));
        given(hevmTransactionFactory.fromContractTxException(any(), any())).willReturn(HEVM_Exception);

        final var outcome = subject.call();
        verify(rootProxyWorldUpdater).commit();
        assertEquals(INVALID_CONTRACT_ID, outcome.status());
    }

    @Test
    void failsImmediatelyIfEthTxInvalid() {
        final var contractsConfig = CONFIGURATION.getConfigData(ContractsConfig.class);
        final var processors = Map.of(VERSION_046, processor);
        final var subject = new ContextTransactionProcessor(
                HydratedEthTxData.failureFrom(INVALID_ETHEREUM_TRANSACTION),
                context,
                contractsConfig,
                CONFIGURATION,
                hederaEvmContext,
                tracer,
                rootProxyWorldUpdater,
                hevmTransactionFactory,
                feesOnlyUpdater,
                processors,
                customGasCharging);

        assertFailsWith(INVALID_ETHEREUM_TRANSACTION, subject::call);
    }

    @Test
    void returnedResultContainsSignerNonce() {
        final var contractsConfig = CONFIGURATION.getConfigData(ContractsConfig.class);
        final var processors = Map.of(VERSION_046, processor);
        final var hudratedEthTxData = HydratedEthTxData.successFrom(ETH_DATA_WITH_TO_ADDRESS);

        final var subject = new ContextTransactionProcessor(
                hudratedEthTxData,
                context,
                contractsConfig,
                CONFIGURATION,
                hederaEvmContext,
                tracer,
                rootProxyWorldUpdater,
                hevmTransactionFactory,
                feesOnlyUpdater,
                processors);

        given(context.body()).willReturn(TransactionBody.DEFAULT);
        given(hevmTransactionFactory.fromHapiTransaction(TransactionBody.DEFAULT))
                .willReturn(HEVM_CREATION);
        given(processor.processTransaction(
                        HEVM_CREATION,
                        rootProxyWorldUpdater,
                        feesOnlyUpdater,
                        hederaEvmContext,
                        tracer,
                        CONFIGURATION,
                        hudratedEthTxData))
                .willReturn(SUCCESS_RESULT_WITH_SIGNER_NONCE);

        final var protoResult =
                SUCCESS_RESULT_WITH_SIGNER_NONCE.asProtoResultOf(ETH_DATA_WITH_TO_ADDRESS, rootProxyWorldUpdater);
        final var expectedResult = new CallOutcome(
                protoResult,
                SUCCESS,
                HEVM_CREATION.contractId(),
                SUCCESS_RESULT_WITH_SIGNER_NONCE.gasPrice(),
                null,
                null);
        assertEquals(expectedResult, subject.call());
    }
}<|MERGE_RESOLUTION|>--- conflicted
+++ resolved
@@ -84,9 +84,9 @@
     private Supplier<HederaWorldUpdater> feesOnlyUpdater;
 
     @Mock
-<<<<<<< HEAD
     private ContractOperationRecordBuilder recordBuilder;
-=======
+
+    @Mock
     private CustomGasCharging customGasCharging;
 
     @Mock
@@ -94,7 +94,6 @@
 
     @Mock
     private TransactionBody transactionBody;
->>>>>>> 773113f0
 
     @Test
     void callsComponentInfraAsExpectedForValidEthTx() {
