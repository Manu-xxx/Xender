/*
 * Copyright (C) 2023 Hedera Hashgraph, LLC
 *
 * Licensed under the Apache License, Version 2.0 (the "License");
 * you may not use this file except in compliance with the License.
 * You may obtain a copy of the License at
 *
 *      http://www.apache.org/licenses/LICENSE-2.0
 *
 * Unless required by applicable law or agreed to in writing, software
 * distributed under the License is distributed on an "AS IS" BASIS,
 * WITHOUT WARRANTIES OR CONDITIONS OF ANY KIND, either express or implied.
 * See the License for the specific language governing permissions and
 * limitations under the License.
 */

package com.hedera.node.app.service.contract.impl.test.handlers;

import static com.hedera.test.factories.scenarios.ContractCreateScenarios.*;
<<<<<<< HEAD

class ContractCreateHandlerParityTest {
    //    private AccountKeyLookup keyLookup;
    //    private final ContractCreateHandler subject = new ContractCreateHandler();
    //
    //    @BeforeEach
    //    void setUp() {
    //        final var now = Instant.now();
    //        keyLookup = AdapterUtils.wellKnownKeyLookupAt();
    //    }
    //
    //    @Test
    //    void getsContractCreateWithAutoRenew() {
    //        final var theTxn = txnFrom(CONTRACT_CREATE_WITH_AUTO_RENEW_ACCOUNT);
    //        final var context = new PreHandleContext(keyLookup, theTxn);
    //        subject.preHandle(context);
    //
    //        assertThat(sanityRestored(context.getPayerKey())).isEqualTo(DEFAULT_PAYER_KT.asKey());
    //        assertThat(sanityRestored(context.getRequiredNonPayerKeys())).containsExactly(MISC_ACCOUNT_KT.asKey());
    //    }
    //
    //    @Test
    //    void getsContractCreateNoAdminKey() {
    //        final var theTxn = txnFrom(CONTRACT_CREATE_NO_ADMIN_KEY);
    //        final var context = new PreHandleContext(keyLookup, theTxn);
    //        subject.preHandle(context);
    //
    //        assertThat(sanityRestored(context.getPayerKey())).isEqualTo(DEFAULT_PAYER_KT.asKey());
    //        assertThat(sanityRestored(context.getRequiredNonPayerKeys())).isEmpty();
    //    }
    //
    //    @Test
    //    void getsContractCreateDeprecatedAdminKey() {
    //        final var theTxn = txnFrom(CONTRACT_CREATE_DEPRECATED_CID_ADMIN_KEY);
    //        final var context = new PreHandleContext(keyLookup, theTxn);
    //        subject.preHandle(context);
    //
    //        assertThat(sanityRestored(context.getPayerKey())).isEqualTo(DEFAULT_PAYER_KT.asKey());
    //        assertThat(sanityRestored(context.getRequiredNonPayerKeys())).isEmpty();
    //    }
    //
    //    @Test
    //    void getsContractCreateWithAdminKey() {
    //        final var theTxn = txnFrom(CONTRACT_CREATE_WITH_ADMIN_KEY);
    //        final var context = new PreHandleContext(keyLookup, theTxn);
    //        subject.preHandle(context);
    //
    //        assertThat(sanityRestored(context.getPayerKey())).isEqualTo(DEFAULT_PAYER_KT.asKey());
    //        assertThat(sanityRestored(context.getRequiredNonPayerKeys())).containsExactly(DEFAULT_ADMIN_KT.asKey());
    //    }
    //
    //    private TransactionBody txnFrom(final TxnHandlingScenario scenario) {
    //        try {
    //            return scenario.platformTxn().getTxn();
    //        } catch (final Throwable e) {
    //            throw new RuntimeException(e);
    //        }
    //    }
=======
import static com.hedera.test.factories.scenarios.CryptoTransferScenarios.MISC_ACCOUNT_KT;
import static com.hedera.test.factories.txns.ContractCreateFactory.DEFAULT_ADMIN_KT;
import static com.hedera.test.factories.txns.SignedTxnFactory.DEFAULT_PAYER_KT;
import static com.hedera.test.utils.KeyUtils.sanityRestored;
import static org.assertj.core.api.Assertions.assertThat;

import com.hedera.node.app.service.contract.impl.handlers.ContractCreateHandler;
import com.hedera.node.app.spi.accounts.AccountAccess;
import com.hedera.node.app.spi.workflows.PreHandleContext;
import com.hedera.test.factories.scenarios.TxnHandlingScenario;
import com.hederahashgraph.api.proto.java.TransactionBody;
import java.time.Instant;
import org.junit.jupiter.api.BeforeEach;
import org.junit.jupiter.api.Test;

class ContractCreateHandlerParityTest {
    private AccountAccess keyLookup;
    private final ContractCreateHandler subject = new ContractCreateHandler();

    @BeforeEach
    void setUp() {
        final var now = Instant.now();
        keyLookup = AdapterUtils.wellKnownKeyLookupAt();
    }

    @Test
    void getsContractCreateWithAutoRenew() {
        final var theTxn = txnFrom(CONTRACT_CREATE_WITH_AUTO_RENEW_ACCOUNT);
        final var context = new PreHandleContext(keyLookup, theTxn);
        subject.preHandle(context);

        assertThat(sanityRestored(context.getPayerKey())).isEqualTo(DEFAULT_PAYER_KT.asKey());
        assertThat(sanityRestored(context.getRequiredNonPayerKeys())).containsExactly(MISC_ACCOUNT_KT.asKey());
    }

    @Test
    void getsContractCreateNoAdminKey() {
        final var theTxn = txnFrom(CONTRACT_CREATE_NO_ADMIN_KEY);
        final var context = new PreHandleContext(keyLookup, theTxn);
        subject.preHandle(context);

        assertThat(sanityRestored(context.getPayerKey())).isEqualTo(DEFAULT_PAYER_KT.asKey());
        assertThat(sanityRestored(context.getRequiredNonPayerKeys())).isEmpty();
    }

    @Test
    void getsContractCreateDeprecatedAdminKey() {
        final var theTxn = txnFrom(CONTRACT_CREATE_DEPRECATED_CID_ADMIN_KEY);
        final var context = new PreHandleContext(keyLookup, theTxn);
        subject.preHandle(context);

        assertThat(sanityRestored(context.getPayerKey())).isEqualTo(DEFAULT_PAYER_KT.asKey());
        assertThat(sanityRestored(context.getRequiredNonPayerKeys())).isEmpty();
    }

    @Test
    void getsContractCreateWithAdminKey() {
        final var theTxn = txnFrom(CONTRACT_CREATE_WITH_ADMIN_KEY);
        final var context = new PreHandleContext(keyLookup, theTxn);
        subject.preHandle(context);

        assertThat(sanityRestored(context.getPayerKey())).isEqualTo(DEFAULT_PAYER_KT.asKey());
        assertThat(sanityRestored(context.getRequiredNonPayerKeys())).containsExactly(DEFAULT_ADMIN_KT.asKey());
    }

    private TransactionBody txnFrom(final TxnHandlingScenario scenario) {
        try {
            return scenario.platformTxn().getTxn();
        } catch (final Throwable e) {
            throw new RuntimeException(e);
        }
    }
>>>>>>> 529ae255
}<|MERGE_RESOLUTION|>--- conflicted
+++ resolved
@@ -17,66 +17,6 @@
 package com.hedera.node.app.service.contract.impl.test.handlers;
 
 import static com.hedera.test.factories.scenarios.ContractCreateScenarios.*;
-<<<<<<< HEAD
-
-class ContractCreateHandlerParityTest {
-    //    private AccountKeyLookup keyLookup;
-    //    private final ContractCreateHandler subject = new ContractCreateHandler();
-    //
-    //    @BeforeEach
-    //    void setUp() {
-    //        final var now = Instant.now();
-    //        keyLookup = AdapterUtils.wellKnownKeyLookupAt();
-    //    }
-    //
-    //    @Test
-    //    void getsContractCreateWithAutoRenew() {
-    //        final var theTxn = txnFrom(CONTRACT_CREATE_WITH_AUTO_RENEW_ACCOUNT);
-    //        final var context = new PreHandleContext(keyLookup, theTxn);
-    //        subject.preHandle(context);
-    //
-    //        assertThat(sanityRestored(context.getPayerKey())).isEqualTo(DEFAULT_PAYER_KT.asKey());
-    //        assertThat(sanityRestored(context.getRequiredNonPayerKeys())).containsExactly(MISC_ACCOUNT_KT.asKey());
-    //    }
-    //
-    //    @Test
-    //    void getsContractCreateNoAdminKey() {
-    //        final var theTxn = txnFrom(CONTRACT_CREATE_NO_ADMIN_KEY);
-    //        final var context = new PreHandleContext(keyLookup, theTxn);
-    //        subject.preHandle(context);
-    //
-    //        assertThat(sanityRestored(context.getPayerKey())).isEqualTo(DEFAULT_PAYER_KT.asKey());
-    //        assertThat(sanityRestored(context.getRequiredNonPayerKeys())).isEmpty();
-    //    }
-    //
-    //    @Test
-    //    void getsContractCreateDeprecatedAdminKey() {
-    //        final var theTxn = txnFrom(CONTRACT_CREATE_DEPRECATED_CID_ADMIN_KEY);
-    //        final var context = new PreHandleContext(keyLookup, theTxn);
-    //        subject.preHandle(context);
-    //
-    //        assertThat(sanityRestored(context.getPayerKey())).isEqualTo(DEFAULT_PAYER_KT.asKey());
-    //        assertThat(sanityRestored(context.getRequiredNonPayerKeys())).isEmpty();
-    //    }
-    //
-    //    @Test
-    //    void getsContractCreateWithAdminKey() {
-    //        final var theTxn = txnFrom(CONTRACT_CREATE_WITH_ADMIN_KEY);
-    //        final var context = new PreHandleContext(keyLookup, theTxn);
-    //        subject.preHandle(context);
-    //
-    //        assertThat(sanityRestored(context.getPayerKey())).isEqualTo(DEFAULT_PAYER_KT.asKey());
-    //        assertThat(sanityRestored(context.getRequiredNonPayerKeys())).containsExactly(DEFAULT_ADMIN_KT.asKey());
-    //    }
-    //
-    //    private TransactionBody txnFrom(final TxnHandlingScenario scenario) {
-    //        try {
-    //            return scenario.platformTxn().getTxn();
-    //        } catch (final Throwable e) {
-    //            throw new RuntimeException(e);
-    //        }
-    //    }
-=======
 import static com.hedera.test.factories.scenarios.CryptoTransferScenarios.MISC_ACCOUNT_KT;
 import static com.hedera.test.factories.txns.ContractCreateFactory.DEFAULT_ADMIN_KT;
 import static com.hedera.test.factories.txns.SignedTxnFactory.DEFAULT_PAYER_KT;
@@ -149,5 +89,4 @@
             throw new RuntimeException(e);
         }
     }
->>>>>>> 529ae255
 }