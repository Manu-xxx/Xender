/*
 * Copyright (C) 2023 Hedera Hashgraph, LLC
 *
 * Licensed under the Apache License, Version 2.0 (the "License");
 * you may not use this file except in compliance with the License.
 * You may obtain a copy of the License at
 *
 *      http://www.apache.org/licenses/LICENSE-2.0
 *
 * Unless required by applicable law or agreed to in writing, software
 * distributed under the License is distributed on an "AS IS" BASIS,
 * WITHOUT WARRANTIES OR CONDITIONS OF ANY KIND, either express or implied.
 * See the License for the specific language governing permissions and
 * limitations under the License.
 */

package com.hedera.node.app.service.contract.impl.test.handlers;

import static com.hedera.node.app.service.mono.pbj.PbjConverter.toPbj;
import static com.hedera.test.factories.scenarios.ContractCreateScenarios.CONTRACT_CREATE_DEPRECATED_CID_ADMIN_KEY;
import static com.hedera.test.factories.scenarios.ContractCreateScenarios.CONTRACT_CREATE_NO_ADMIN_KEY;
import static com.hedera.test.factories.scenarios.ContractCreateScenarios.CONTRACT_CREATE_WITH_ADMIN_KEY;
import static com.hedera.test.factories.scenarios.ContractCreateScenarios.CONTRACT_CREATE_WITH_AUTO_RENEW_ACCOUNT;
import static com.hedera.test.factories.scenarios.CryptoTransferScenarios.MISC_ACCOUNT_KT;
import static com.hedera.test.factories.txns.ContractCreateFactory.DEFAULT_ADMIN_KT;
import static com.hedera.test.factories.txns.SignedTxnFactory.DEFAULT_PAYER_KT;
import static com.hedera.test.utils.KeyUtils.sanityRestored;
import static org.assertj.core.api.Assertions.assertThat;
import static org.junit.jupiter.api.Assertions.assertEquals;

import com.hedera.hapi.node.transaction.TransactionBody;
import com.hedera.node.app.service.contract.impl.handlers.ContractCreateHandler;
import com.hedera.node.app.spi.accounts.AccountAccess;
import com.hedera.node.app.spi.workflows.PreHandleContext;
import com.hedera.test.factories.scenarios.TxnHandlingScenario;
import java.util.List;
import org.junit.jupiter.api.BeforeEach;
import org.junit.jupiter.api.Test;

class ContractCreateHandlerParityTest {
    private AccountAccess keyLookup;
    private final ContractCreateHandler subject = new ContractCreateHandler();

    @BeforeEach
    void setUp() {
        keyLookup = AdapterUtils.wellKnownKeyLookupAt();
    }

    @Test
    void getsContractCreateWithAutoRenew() {
        final var theTxn = txnFrom(CONTRACT_CREATE_WITH_AUTO_RENEW_ACCOUNT);
        final var context = new PreHandleContext(keyLookup, theTxn);
        subject.preHandle(context);

        assertThat(sanityRestored(context.getPayerKey())).isEqualTo(DEFAULT_PAYER_KT.asKey());
<<<<<<< HEAD
        assertEquals(sanityRestored(context.getRequiredNonPayerKeys()), List.of(MISC_ACCOUNT_KT.asKey()));
=======
        assertThat(sanityRestored(context.getRequiredNonPayerKeys())).isEqualTo(List.of(MISC_ACCOUNT_KT.asKey()));
>>>>>>> 9ad671e2
    }

    @Test
    void getsContractCreateNoAdminKey() {
        final var theTxn = txnFrom(CONTRACT_CREATE_NO_ADMIN_KEY);
        final var context = new PreHandleContext(keyLookup, theTxn);
        subject.preHandle(context);

        assertThat(sanityRestored(context.getPayerKey())).isEqualTo(DEFAULT_PAYER_KT.asKey());
        assertThat(sanityRestored(context.getRequiredNonPayerKeys())).isEmpty();
    }

    @Test
    void getsContractCreateDeprecatedAdminKey() {
        final var theTxn = txnFrom(CONTRACT_CREATE_DEPRECATED_CID_ADMIN_KEY);
        final var context = new PreHandleContext(keyLookup, theTxn);
        subject.preHandle(context);

        assertThat(sanityRestored(context.getPayerKey())).isEqualTo(DEFAULT_PAYER_KT.asKey());
        assertThat(sanityRestored(context.getRequiredNonPayerKeys())).isEmpty();
    }

    @Test
    void getsContractCreateWithAdminKey() {
        final var theTxn = txnFrom(CONTRACT_CREATE_WITH_ADMIN_KEY);
        final var context = new PreHandleContext(keyLookup, theTxn);
        subject.preHandle(context);

        assertThat(sanityRestored(context.getPayerKey())).isEqualTo(DEFAULT_PAYER_KT.asKey());
<<<<<<< HEAD
        assertEquals(sanityRestored(context.getRequiredNonPayerKeys()), List.of(DEFAULT_ADMIN_KT.asKey()));
=======
        assertThat(sanityRestored(context.getRequiredNonPayerKeys())).isEqualTo(List.of(DEFAULT_ADMIN_KT.asKey()));
>>>>>>> 9ad671e2
    }

    private TransactionBody txnFrom(final TxnHandlingScenario scenario) {
        try {
            return toPbj(scenario.platformTxn().getTxn());
        } catch (final Throwable e) {
            throw new RuntimeException(e);
        }
    }
}<|MERGE_RESOLUTION|>--- conflicted
+++ resolved
@@ -26,7 +26,6 @@
 import static com.hedera.test.factories.txns.SignedTxnFactory.DEFAULT_PAYER_KT;
 import static com.hedera.test.utils.KeyUtils.sanityRestored;
 import static org.assertj.core.api.Assertions.assertThat;
-import static org.junit.jupiter.api.Assertions.assertEquals;
 
 import com.hedera.hapi.node.transaction.TransactionBody;
 import com.hedera.node.app.service.contract.impl.handlers.ContractCreateHandler;
@@ -53,11 +52,7 @@
         subject.preHandle(context);
 
         assertThat(sanityRestored(context.getPayerKey())).isEqualTo(DEFAULT_PAYER_KT.asKey());
-<<<<<<< HEAD
-        assertEquals(sanityRestored(context.getRequiredNonPayerKeys()), List.of(MISC_ACCOUNT_KT.asKey()));
-=======
         assertThat(sanityRestored(context.getRequiredNonPayerKeys())).isEqualTo(List.of(MISC_ACCOUNT_KT.asKey()));
->>>>>>> 9ad671e2
     }
 
     @Test
@@ -87,11 +82,7 @@
         subject.preHandle(context);
 
         assertThat(sanityRestored(context.getPayerKey())).isEqualTo(DEFAULT_PAYER_KT.asKey());
-<<<<<<< HEAD
-        assertEquals(sanityRestored(context.getRequiredNonPayerKeys()), List.of(DEFAULT_ADMIN_KT.asKey()));
-=======
         assertThat(sanityRestored(context.getRequiredNonPayerKeys())).isEqualTo(List.of(DEFAULT_ADMIN_KT.asKey()));
->>>>>>> 9ad671e2
     }
 
     private TransactionBody txnFrom(final TxnHandlingScenario scenario) {
