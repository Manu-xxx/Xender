--- conflicted
+++ resolved
@@ -298,14 +298,9 @@
     void usesAliasIfCreate2IsSetupRecipient() {
         given(hederaOperations.peekNextEntityNumber()).willReturn(NEXT_NUMBER);
         given(evmFrameState.getMutableAccount(SOME_EVM_ADDRESS)).willReturn(mutableAccount);
-<<<<<<< HEAD
-        given(evmFrameState.getIdNumber(ALTBN128_ADD))
-                .willReturn(ALTBN128_ADD.toBigInteger().longValueExact());
-        given(hederaOperations.contractCreationLimit()).willReturn(1234L);
-=======
         given(evmFrameState.getIdNumber(ADDRESS_6))
                 .willReturn(ADDRESS_6.toBigInteger().longValueExact());
->>>>>>> efea6d53
+        given(hederaOperations.contractCreationLimit()).willReturn(1234L);
 
         subject.setupInternalAliasedCreate(ADDRESS_6, SOME_EVM_ADDRESS);
         subject.createAccount(SOME_EVM_ADDRESS, 1, Wei.ZERO);
