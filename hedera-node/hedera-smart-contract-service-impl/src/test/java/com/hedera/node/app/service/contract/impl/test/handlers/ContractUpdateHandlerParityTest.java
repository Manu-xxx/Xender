--- conflicted
+++ resolved
@@ -18,136 +18,107 @@
 
 import static com.hedera.test.factories.scenarios.ContractUpdateScenarios.*;
 
-import com.hedera.node.app.service.contract.impl.handlers.ContractUpdateHandler;
-import com.hedera.node.app.spi.AccountKeyLookup;
-<<<<<<< HEAD
-=======
-import com.hedera.node.app.spi.meta.PreHandleContext;
-import com.hedera.test.factories.scenarios.TxnHandlingScenario;
-import com.hederahashgraph.api.proto.java.TransactionBody;
-import org.junit.jupiter.api.BeforeEach;
-import org.junit.jupiter.api.Test;
->>>>>>> ca5e6ec2
-
 class ContractUpdateHandlerParityTest {
-    private AccountKeyLookup keyLookup;
-    private final ContractUpdateHandler subject = new ContractUpdateHandler();
-<<<<<<< HEAD
+    //    private AccountKeyLookup keyLookup;
+    //    private final ContractUpdateHandler subject = new ContractUpdateHandler();
     //
     //    @BeforeEach
     //    void setUp() {
-    //        final var now = Instant.now();
     //        keyLookup = AdapterUtils.wellKnownKeyLookupAt();
     //    }
     //
     //    @Test
     //    void getsContractUpdateWithAdminKey() {
     //        final var theTxn = txnFrom(CONTRACT_UPDATE_WITH_NEW_ADMIN_KEY);
-    //        final var meta =
-    //                subject.preHandle(theTxn, theTxn.getTransactionID().getAccountID(),
-    // keyLookup);
+    //        final var context = new PreHandleContext(keyLookup, theTxn);
+    //        subject.preHandle(context);
     //
-    //        assertEquals(sanityRestored(meta.payerKey()), DEFAULT_PAYER_KT.asKey());
+    //        assertEquals(sanityRestored(context.getPayerKey()), DEFAULT_PAYER_KT.asKey());
     //        assertThat(
-    //                sanityRestored(meta.requiredNonPayerKeys()),
+    //                sanityRestored(context.getRequiredNonPayerKeys()),
     //                contains(MISC_ADMIN_KT.asKey(), SIMPLE_NEW_ADMIN_KT.asKey()));
     //    }
     //
     //    @Test
     //    void getsContractUpdateNewExpirationTimeOnly() {
     //        final var theTxn = txnFrom(CONTRACT_UPDATE_EXPIRATION_ONLY_SCENARIO);
-    //        final var meta =
-    //                subject.preHandle(theTxn, theTxn.getTransactionID().getAccountID(),
-    // keyLookup);
+    //        final var context = new PreHandleContext(keyLookup, theTxn);
+    //        subject.preHandle(context);
     //
-    //        assertEquals(sanityRestored(meta.payerKey()), DEFAULT_PAYER_KT.asKey());
-    //        assertTrue(sanityRestored(meta.requiredNonPayerKeys()).isEmpty());
+    //        assertEquals(sanityRestored(context.getPayerKey()), DEFAULT_PAYER_KT.asKey());
+    //        assertTrue(sanityRestored(context.getRequiredNonPayerKeys()).isEmpty());
     //    }
     //
     //    @Test
     //    void getsContractUpdateWithDeprecatedAdminKey() {
-    //        final var theTxn =
+    //        final var theTxn = txnFrom(CONTRACT_UPDATE_EXPIRATION_PLUS_NEW_DEPRECATED_CID_ADMIN_KEY_SCENARIO);
+    //        final var context = new PreHandleContext(keyLookup, theTxn);
+    //        subject.preHandle(context);
     //
-    // txnFrom(CONTRACT_UPDATE_EXPIRATION_PLUS_NEW_DEPRECATED_CID_ADMIN_KEY_SCENARIO);
-    //        final var meta =
-    //                subject.preHandle(theTxn, theTxn.getTransactionID().getAccountID(),
-    // keyLookup);
-    //
-    //        assertEquals(sanityRestored(meta.payerKey()), DEFAULT_PAYER_KT.asKey());
-    //        assertTrue(sanityRestored(meta.requiredNonPayerKeys()).isEmpty());
+    //        assertEquals(sanityRestored(context.getPayerKey()), DEFAULT_PAYER_KT.asKey());
+    //        assertTrue(sanityRestored(context.getRequiredNonPayerKeys()).isEmpty());
     //    }
     //
     //    @Test
     //    void getsContractUpdateNewExpirationTimeAndAdminKey() {
     //        final var theTxn = txnFrom(CONTRACT_UPDATE_EXPIRATION_PLUS_NEW_ADMIN_KEY_SCENARIO);
-    //        final var meta =
-    //                subject.preHandle(theTxn, theTxn.getTransactionID().getAccountID(),
-    // keyLookup);
+    //        final var context = new PreHandleContext(keyLookup, theTxn);
+    //        subject.preHandle(context);
     //
-    //        assertEquals(sanityRestored(meta.payerKey()), DEFAULT_PAYER_KT.asKey());
+    //        assertEquals(sanityRestored(context.getPayerKey()), DEFAULT_PAYER_KT.asKey());
     //        assertThat(
-    //                sanityRestored(meta.requiredNonPayerKeys()),
+    //                sanityRestored(context.getRequiredNonPayerKeys()),
     //                contains(MISC_ADMIN_KT.asKey(), SIMPLE_NEW_ADMIN_KT.asKey()));
     //    }
     //
     //    @Test
     //    void getsContractUpdateNewExpirationTimeAndProxy() {
     //        final var theTxn = txnFrom(CONTRACT_UPDATE_EXPIRATION_PLUS_NEW_PROXY_SCENARIO);
-    //        final var meta =
-    //                subject.preHandle(theTxn, theTxn.getTransactionID().getAccountID(),
-    // keyLookup);
+    //        final var context = new PreHandleContext(keyLookup, theTxn);
+    //        subject.preHandle(context);
     //
-    //        assertEquals(sanityRestored(meta.payerKey()), DEFAULT_PAYER_KT.asKey());
-    //        assertThat(sanityRestored(meta.requiredNonPayerKeys()),
-    // contains(MISC_ADMIN_KT.asKey()));
+    //        assertEquals(sanityRestored(context.getPayerKey()), DEFAULT_PAYER_KT.asKey());
+    //        assertThat(sanityRestored(context.getRequiredNonPayerKeys()), contains(MISC_ADMIN_KT.asKey()));
     //    }
     //
     //    @Test
     //    void getsContractUpdateNewExpirationTimeAndAutoRenew() {
     //        final var theTxn = txnFrom(CONTRACT_UPDATE_EXPIRATION_PLUS_NEW_AUTORENEW_SCENARIO);
-    //        final var meta =
-    //                subject.preHandle(theTxn, theTxn.getTransactionID().getAccountID(),
-    // keyLookup);
+    //        final var context = new PreHandleContext(keyLookup, theTxn);
+    //        subject.preHandle(context);
     //
-    //        assertEquals(sanityRestored(meta.payerKey()), DEFAULT_PAYER_KT.asKey());
-    //        assertThat(sanityRestored(meta.requiredNonPayerKeys()),
-    // contains(MISC_ADMIN_KT.asKey()));
+    //        assertEquals(sanityRestored(context.getPayerKey()), DEFAULT_PAYER_KT.asKey());
+    //        assertThat(sanityRestored(context.getRequiredNonPayerKeys()), contains(MISC_ADMIN_KT.asKey()));
     //    }
     //
     //    @Test
     //    void getsContractUpdateNewExpirationTimeAndFile() {
     //        final var theTxn = txnFrom(CONTRACT_UPDATE_EXPIRATION_PLUS_NEW_FILE_SCENARIO);
-    //        final var meta =
-    //                subject.preHandle(theTxn, theTxn.getTransactionID().getAccountID(),
-    // keyLookup);
+    //        final var context = new PreHandleContext(keyLookup, theTxn);
+    //        subject.preHandle(context);
     //
-    //        assertEquals(sanityRestored(meta.payerKey()), DEFAULT_PAYER_KT.asKey());
-    //        assertThat(sanityRestored(meta.requiredNonPayerKeys()),
-    // contains(MISC_ADMIN_KT.asKey()));
+    //        assertEquals(sanityRestored(context.getPayerKey()), DEFAULT_PAYER_KT.asKey());
+    //        assertThat(sanityRestored(context.getRequiredNonPayerKeys()), contains(MISC_ADMIN_KT.asKey()));
     //    }
     //
     //    @Test
     //    void getsContractUpdateNewExpirationTimeAndMemo() {
     //        final var theTxn = txnFrom(CONTRACT_UPDATE_EXPIRATION_PLUS_NEW_MEMO);
-    //        final var meta =
-    //                subject.preHandle(theTxn, theTxn.getTransactionID().getAccountID(),
-    // keyLookup);
+    //        final var context = new PreHandleContext(keyLookup, theTxn);
+    //        subject.preHandle(context);
     //
-    //        assertEquals(sanityRestored(meta.payerKey()), DEFAULT_PAYER_KT.asKey());
-    //        assertThat(sanityRestored(meta.requiredNonPayerKeys()),
-    // contains(MISC_ADMIN_KT.asKey()));
+    //        assertEquals(sanityRestored(context.getPayerKey()), DEFAULT_PAYER_KT.asKey());
+    //        assertThat(sanityRestored(context.getRequiredNonPayerKeys()), contains(MISC_ADMIN_KT.asKey()));
     //    }
     //
     //    @Test
     //    void getsContractUpdateNewAutoRenewAccount() {
     //        final var theTxn = txnFrom(CONTRACT_UPDATE_NEW_AUTO_RENEW_SCENARIO);
-    //        final var meta =
-    //                subject.preHandle(theTxn, theTxn.getTransactionID().getAccountID(),
-    // keyLookup);
+    //        final var context = new PreHandleContext(keyLookup, theTxn);
+    //        subject.preHandle(context);
     //
-    //        assertEquals(sanityRestored(meta.payerKey()), DEFAULT_PAYER_KT.asKey());
-    //        assertThat(sanityRestored(meta.requiredNonPayerKeys()),
-    // contains(MISC_ACCOUNT_KT.asKey()));
+    //        assertEquals(sanityRestored(context.getPayerKey()), DEFAULT_PAYER_KT.asKey());
+    //        assertThat(sanityRestored(context.getRequiredNonPayerKeys()), contains(MISC_ACCOUNT_KT.asKey()));
     //    }
     //
     //    private TransactionBody txnFrom(final TxnHandlingScenario scenario) {
@@ -157,113 +128,4 @@
     //            throw new RuntimeException(e);
     //        }
     //    }
-=======
-
-    @BeforeEach
-    void setUp() {
-        keyLookup = AdapterUtils.wellKnownKeyLookupAt();
-    }
-
-    @Test
-    void getsContractUpdateWithAdminKey() {
-        final var theTxn = txnFrom(CONTRACT_UPDATE_WITH_NEW_ADMIN_KEY);
-        final var context = new PreHandleContext(keyLookup, theTxn);
-        subject.preHandle(context);
-
-        assertEquals(sanityRestored(context.getPayerKey()), DEFAULT_PAYER_KT.asKey());
-        assertThat(
-                sanityRestored(context.getRequiredNonPayerKeys()),
-                contains(MISC_ADMIN_KT.asKey(), SIMPLE_NEW_ADMIN_KT.asKey()));
-    }
-
-    @Test
-    void getsContractUpdateNewExpirationTimeOnly() {
-        final var theTxn = txnFrom(CONTRACT_UPDATE_EXPIRATION_ONLY_SCENARIO);
-        final var context = new PreHandleContext(keyLookup, theTxn);
-        subject.preHandle(context);
-
-        assertEquals(sanityRestored(context.getPayerKey()), DEFAULT_PAYER_KT.asKey());
-        assertTrue(sanityRestored(context.getRequiredNonPayerKeys()).isEmpty());
-    }
-
-    @Test
-    void getsContractUpdateWithDeprecatedAdminKey() {
-        final var theTxn = txnFrom(CONTRACT_UPDATE_EXPIRATION_PLUS_NEW_DEPRECATED_CID_ADMIN_KEY_SCENARIO);
-        final var context = new PreHandleContext(keyLookup, theTxn);
-        subject.preHandle(context);
-
-        assertEquals(sanityRestored(context.getPayerKey()), DEFAULT_PAYER_KT.asKey());
-        assertTrue(sanityRestored(context.getRequiredNonPayerKeys()).isEmpty());
-    }
-
-    @Test
-    void getsContractUpdateNewExpirationTimeAndAdminKey() {
-        final var theTxn = txnFrom(CONTRACT_UPDATE_EXPIRATION_PLUS_NEW_ADMIN_KEY_SCENARIO);
-        final var context = new PreHandleContext(keyLookup, theTxn);
-        subject.preHandle(context);
-
-        assertEquals(sanityRestored(context.getPayerKey()), DEFAULT_PAYER_KT.asKey());
-        assertThat(
-                sanityRestored(context.getRequiredNonPayerKeys()),
-                contains(MISC_ADMIN_KT.asKey(), SIMPLE_NEW_ADMIN_KT.asKey()));
-    }
-
-    @Test
-    void getsContractUpdateNewExpirationTimeAndProxy() {
-        final var theTxn = txnFrom(CONTRACT_UPDATE_EXPIRATION_PLUS_NEW_PROXY_SCENARIO);
-        final var context = new PreHandleContext(keyLookup, theTxn);
-        subject.preHandle(context);
-
-        assertEquals(sanityRestored(context.getPayerKey()), DEFAULT_PAYER_KT.asKey());
-        assertThat(sanityRestored(context.getRequiredNonPayerKeys()), contains(MISC_ADMIN_KT.asKey()));
-    }
-
-    @Test
-    void getsContractUpdateNewExpirationTimeAndAutoRenew() {
-        final var theTxn = txnFrom(CONTRACT_UPDATE_EXPIRATION_PLUS_NEW_AUTORENEW_SCENARIO);
-        final var context = new PreHandleContext(keyLookup, theTxn);
-        subject.preHandle(context);
-
-        assertEquals(sanityRestored(context.getPayerKey()), DEFAULT_PAYER_KT.asKey());
-        assertThat(sanityRestored(context.getRequiredNonPayerKeys()), contains(MISC_ADMIN_KT.asKey()));
-    }
-
-    @Test
-    void getsContractUpdateNewExpirationTimeAndFile() {
-        final var theTxn = txnFrom(CONTRACT_UPDATE_EXPIRATION_PLUS_NEW_FILE_SCENARIO);
-        final var context = new PreHandleContext(keyLookup, theTxn);
-        subject.preHandle(context);
-
-        assertEquals(sanityRestored(context.getPayerKey()), DEFAULT_PAYER_KT.asKey());
-        assertThat(sanityRestored(context.getRequiredNonPayerKeys()), contains(MISC_ADMIN_KT.asKey()));
-    }
-
-    @Test
-    void getsContractUpdateNewExpirationTimeAndMemo() {
-        final var theTxn = txnFrom(CONTRACT_UPDATE_EXPIRATION_PLUS_NEW_MEMO);
-        final var context = new PreHandleContext(keyLookup, theTxn);
-        subject.preHandle(context);
-
-        assertEquals(sanityRestored(context.getPayerKey()), DEFAULT_PAYER_KT.asKey());
-        assertThat(sanityRestored(context.getRequiredNonPayerKeys()), contains(MISC_ADMIN_KT.asKey()));
-    }
-
-    @Test
-    void getsContractUpdateNewAutoRenewAccount() {
-        final var theTxn = txnFrom(CONTRACT_UPDATE_NEW_AUTO_RENEW_SCENARIO);
-        final var context = new PreHandleContext(keyLookup, theTxn);
-        subject.preHandle(context);
-
-        assertEquals(sanityRestored(context.getPayerKey()), DEFAULT_PAYER_KT.asKey());
-        assertThat(sanityRestored(context.getRequiredNonPayerKeys()), contains(MISC_ACCOUNT_KT.asKey()));
-    }
-
-    private TransactionBody txnFrom(final TxnHandlingScenario scenario) {
-        try {
-            return scenario.platformTxn().getTxn();
-        } catch (final Throwable e) {
-            throw new RuntimeException(e);
-        }
-    }
->>>>>>> ca5e6ec2
 }