--- conflicted
+++ resolved
@@ -39,13 +39,9 @@
     private static final Provider BC_PROVIDER = new BouncyCastleProvider();
     private static final Provider ED_PROVIDER = new EdDSASecurityProvider();
 
-<<<<<<< HEAD
-=======
-    private static final String TEST_CLIENTS_PREFIX =
+    private static final String RESOURCE_PATH_SEGMENT = "src/main/resource";
+    public static final String TEST_CLIENTS_PREFIX =
             "hedera-node" + File.separator + "test-clients" + File.separator;
->>>>>>> 0290ecef
-    private static final String RESOURCE_PATH_SEGMENT = "src/main/resource";
-    public static final String TEST_CLIENTS_PREFIX = "test-clients" + File.separator;
     public static final EdDSANamedCurveSpec ED25519_PARAMS =
             EdDSANamedCurveTable.getByName(EdDSANamedCurveTable.ED_25519);
     private static final DrbgParameters.Instantiation DRBG_INSTANTIATION =
