--- conflicted
+++ resolved
@@ -704,11 +704,7 @@
             case ACCOUNT_HAS_PENDING_AIRDROPS -> ResponseCodeEnum.ACCOUNT_HAS_PENDING_AIRDROPS;
             case EMPTY_PENDING_AIRDROP_ID_LIST -> ResponseCodeEnum.EMPTY_PENDING_AIRDROP_ID_LIST;
             case PENDING_AIRDROP_ID_REPEATED -> ResponseCodeEnum.PENDING_AIRDROP_ID_REPEATED;
-<<<<<<< HEAD
-            case MAX_PENDING_AIRDROP_ID_EXCEEDED -> ResponseCodeEnum.MAX_PENDING_AIRDROP_ID_EXCEEDED;
-=======
             case PENDING_AIRDROP_ID_LIST_TOO_LONG -> ResponseCodeEnum.PENDING_AIRDROP_ID_LIST_TOO_LONG;
->>>>>>> 5fc693bb
             case INVALID_PENDING_AIRDROP_ID -> ResponseCodeEnum.INVALID_PENDING_AIRDROP_ID;
             case SENDER_HAS_NO_AIRDROPS_TO_CANCEL -> ResponseCodeEnum.SENDER_HAS_NO_AIRDROPS_TO_CANCEL;
             case THROTTLED_AT_CONSENSUS -> ResponseCodeEnum.THROTTLED_AT_CONSENSUS;
