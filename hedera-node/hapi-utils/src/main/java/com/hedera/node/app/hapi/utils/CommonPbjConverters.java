--- conflicted
+++ resolved
@@ -323,13 +323,9 @@
             case TransactionGetFastRecord -> HederaFunctionality.TRANSACTION_GET_FAST_RECORD;
             case UncheckedSubmit -> HederaFunctionality.UNCHECKED_SUBMIT;
             case UtilPrng -> HederaFunctionality.UTIL_PRNG;
-<<<<<<< HEAD
+            case TokenReject -> HederaFunctionality.TOKEN_REJECT;
             case TokenAirdrop -> HederaFunctionality.TOKEN_AIRDROP;
             case TokenCancelAirdrop -> HederaFunctionality.TOKEN_CANCEL_AIRDROP;
-=======
-            case TokenReject -> HederaFunctionality.TOKEN_REJECT;
-            case TokenAirdrop -> HederaFunctionality.TOKEN_AIRDROP;
->>>>>>> 2f04aab9
             case UNRECOGNIZED -> throw new RuntimeException("Unknown function UNRECOGNIZED");
         };
     }
