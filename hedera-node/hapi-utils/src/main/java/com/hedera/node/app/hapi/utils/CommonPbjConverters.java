/*
 * Copyright (C) 2024 Hedera Hashgraph, LLC
 *
 * Licensed under the Apache License, Version 2.0 (the "License");
 * you may not use this file except in compliance with the License.
 * You may obtain a copy of the License at
 *
 *      http://www.apache.org/licenses/LICENSE-2.0
 *
 * Unless required by applicable law or agreed to in writing, software
 * distributed under the License is distributed on an "AS IS" BASIS,
 * WITHOUT WARRANTIES OR CONDITIONS OF ANY KIND, either express or implied.
 * See the License for the specific language governing permissions and
 * limitations under the License.
 */

package com.hedera.node.app.hapi.utils;

import static com.hedera.node.app.hapi.utils.ByteStringUtils.unwrapUnsafelyIfPossible;
import static java.util.Objects.requireNonNull;

import com.google.protobuf.ByteString;
import com.google.protobuf.GeneratedMessageV3;
import com.google.protobuf.InvalidProtocolBufferException;
import com.hedera.hapi.node.base.AccountID;
import com.hedera.hapi.node.base.ContractID;
import com.hedera.hapi.node.base.FeeComponents;
import com.hedera.hapi.node.base.FeeData;
import com.hedera.hapi.node.base.FileID;
import com.hedera.hapi.node.base.HederaFunctionality;
import com.hedera.hapi.node.base.Key;
import com.hedera.hapi.node.base.KeyList;
import com.hedera.hapi.node.base.ResponseCodeEnum;
import com.hedera.hapi.node.base.ResponseType;
import com.hedera.hapi.node.base.ServiceEndpoint;
import com.hedera.hapi.node.base.SubType;
import com.hedera.hapi.node.base.Timestamp;
import com.hedera.hapi.node.base.TokenID;
import com.hedera.hapi.node.scheduled.SchedulableTransactionBody;
import com.hedera.hapi.node.scheduled.ScheduleInfo;
import com.hedera.hapi.node.state.common.EntityNumber;
import com.hedera.hapi.node.state.file.File;
import com.hedera.hapi.node.transaction.CustomFee;
import com.hedera.hapi.node.transaction.ExchangeRate;
import com.hedera.hapi.node.transaction.Query;
import com.hedera.hapi.node.transaction.TransactionBody;
import com.hedera.hapi.node.transaction.TransactionRecord;
import com.hedera.pbj.runtime.Codec;
import com.hedera.pbj.runtime.ParseException;
import com.hedera.pbj.runtime.io.buffer.BufferedData;
import com.hedera.pbj.runtime.io.buffer.Bytes;
import com.hedera.pbj.runtime.io.stream.WritableStreamingData;
import com.hederahashgraph.api.proto.java.AccountID.AccountCase;
import edu.umd.cs.findbugs.annotations.NonNull;
import edu.umd.cs.findbugs.annotations.Nullable;
import java.io.ByteArrayOutputStream;
import java.io.IOException;
import java.lang.reflect.InvocationTargetException;

public class CommonPbjConverters {
    public static @NonNull com.hederahashgraph.api.proto.java.Query fromPbj(@NonNull Query query) {
        requireNonNull(query);
        try {
            final var bytes = asBytes(Query.PROTOBUF, query);
            return com.hederahashgraph.api.proto.java.Query.parseFrom(bytes);
        } catch (InvalidProtocolBufferException e) {
            throw new RuntimeException(e);
        }
    }

    @NonNull
    public static com.hederahashgraph.api.proto.java.File fromPbj(@Nullable File file) {
        var builder = com.hederahashgraph.api.proto.java.File.newBuilder();
        if (file != null) {
            builder.setFileId(fromPbj(file.fileIdOrThrow()));
            builder.setExpirationSecond(file.expirationSecond());
            builder.setKeys(pbjToProto(
                    file.keysOrElse(KeyList.DEFAULT), KeyList.class, com.hederahashgraph.api.proto.java.KeyList.class));
            builder.setContents(ByteString.copyFrom(file.contents().toByteArray()));
            builder.setMemo(file.memo());
            builder.setDeleted(file.deleted());
        }
        return builder.build();
    }

    public static @NonNull com.hederahashgraph.api.proto.java.EntityNumber fromPbj(@NonNull EntityNumber entityNumber) {
        requireNonNull(entityNumber);
        return com.hederahashgraph.api.proto.java.EntityNumber.newBuilder()
                .setNumber(entityNumber.number())
                .build();
    }

    public static @NonNull com.hederahashgraph.api.proto.java.TransactionBody fromPbj(@NonNull TransactionBody tx) {
        requireNonNull(tx);
        try {
            final var bytes = asBytes(TransactionBody.PROTOBUF, tx);
            return com.hederahashgraph.api.proto.java.TransactionBody.parseFrom(bytes);
        } catch (InvalidProtocolBufferException e) {
            throw new RuntimeException(e);
        }
    }

    public static @NonNull com.hederahashgraph.api.proto.java.Key fromPbj(@NonNull Key keyValue) {
        requireNonNull(keyValue);
        try {
            final var bytes = asBytes(Key.PROTOBUF, keyValue);
            return com.hederahashgraph.api.proto.java.Key.parseFrom(bytes);
        } catch (IOException e) {
            throw new RuntimeException(e);
        }
    }

    public static <T extends Record> byte[] asBytes(@NonNull Codec<T> codec, @NonNull T tx) {
        requireNonNull(codec);
        requireNonNull(tx);
        try {
            final var bytes = new ByteArrayOutputStream();
            codec.write(tx, new WritableStreamingData(bytes));
            return bytes.toByteArray();
        } catch (IOException e) {
            throw new RuntimeException("Unable to convert from PBJ to bytes", e);
        }
    }

    public static @NonNull byte[] asBytes(@NonNull Bytes b) {
        final var buf = new byte[Math.toIntExact(b.length())];
        b.getBytes(0, buf);
        return buf;
    }

    /**
     * Tries to convert a PBJ {@link ResponseType} to a {@link com.hederahashgraph.api.proto.java.ResponseType}
     *
     * @param responseType the PBJ {@link ResponseType} to convert
     * @return the converted {@link com.hederahashgraph.api.proto.java.ResponseType} if valid
     */
    public static @NonNull com.hederahashgraph.api.proto.java.ResponseType fromPbjResponseType(
            @NonNull final ResponseType responseType) {
        return switch (requireNonNull(responseType)) {
            case ANSWER_ONLY -> com.hederahashgraph.api.proto.java.ResponseType.ANSWER_ONLY;
            case ANSWER_STATE_PROOF -> com.hederahashgraph.api.proto.java.ResponseType.ANSWER_STATE_PROOF;
            case COST_ANSWER -> com.hederahashgraph.api.proto.java.ResponseType.COST_ANSWER;
            case COST_ANSWER_STATE_PROOF -> com.hederahashgraph.api.proto.java.ResponseType.COST_ANSWER_STATE_PROOF;
        };
    }

    public static <T extends Record, R extends GeneratedMessageV3> R pbjToProto(
            final T pbj, final Class<T> pbjClass, final Class<R> protoClass) {
        try {
            final var codecField = pbjClass.getDeclaredField("PROTOBUF");
            final var codec = (Codec<T>) codecField.get(null);
            final var bytes = asBytes(codec, pbj);
            final var protocParser = protoClass.getMethod("parseFrom", byte[].class);
            return (R) protocParser.invoke(null, bytes);
        } catch (NoSuchFieldException | IllegalAccessException | NoSuchMethodException | InvocationTargetException e) {
            // Should be impossible, so just propagate an exception
            throw new RuntimeException("Invalid conversion to proto for " + pbjClass.getSimpleName(), e);
        }
    }

    public static com.hederahashgraph.api.proto.java.FileID fromPbj(final FileID someFileId) {
        return com.hederahashgraph.api.proto.java.FileID.newBuilder()
                .setRealmNum(someFileId.realmNum())
                .setShardNum(someFileId.shardNum())
                .setFileNum(someFileId.fileNum())
                .build();
    }

    public static @NonNull com.hederahashgraph.api.proto.java.TransactionRecord fromPbj(@NonNull TransactionRecord tx) {
        requireNonNull(tx);
        try {
            final var bytes = asBytes(TransactionRecord.PROTOBUF, tx);
            return com.hederahashgraph.api.proto.java.TransactionRecord.parseFrom(bytes);
        } catch (InvalidProtocolBufferException e) {
            throw new RuntimeException(e);
        }
    }

    public static com.hederahashgraph.api.proto.java.CustomFee fromPbj(@NonNull final CustomFee customFee) {
        return explicitPbjToProto(
                customFee, CustomFee.PROTOBUF, com.hederahashgraph.api.proto.java.CustomFee::parseFrom);
    }

    private interface ProtoParser<R extends GeneratedMessageV3> {
        R parseFrom(byte[] bytes) throws InvalidProtocolBufferException;
    }

    private static <T extends Record, R extends GeneratedMessageV3> R explicitPbjToProto(
            @NonNull final T pbj, @NonNull final Codec<T> pbjCodec, @NonNull final ProtoParser<R> protoParser) {
        requireNonNull(pbj);
        requireNonNull(pbjCodec);
        requireNonNull(protoParser);
        try {
            return protoParser.parseFrom(asBytes(pbjCodec, pbj));
        } catch (InvalidProtocolBufferException e) {
            // Should be impossible
            throw new IllegalStateException("Serialization failure for " + pbj, e);
        }
    }

    public static @NonNull com.hederahashgraph.api.proto.java.SubType fromPbj(@NonNull SubType subType) {
        requireNonNull(subType);
        return com.hederahashgraph.api.proto.java.SubType.valueOf(subType.name());
    }

    public static @NonNull TokenID toPbj(@NonNull com.hederahashgraph.api.proto.java.TokenID tokenID) {
        requireNonNull(tokenID);
        return TokenID.newBuilder()
                .shardNum(tokenID.getShardNum())
                .realmNum(tokenID.getRealmNum())
                .tokenNum(tokenID.getTokenNum())
                .build();
    }

    public static @NonNull AccountID toPbj(@NonNull com.hederahashgraph.api.proto.java.AccountID accountID) {
        requireNonNull(accountID);
        final var builder =
                AccountID.newBuilder().shardNum(accountID.getShardNum()).realmNum(accountID.getRealmNum());
        if (accountID.getAccountCase() == AccountCase.ALIAS) {
            builder.alias(Bytes.wrap(accountID.getAlias().toByteArray()));
        } else {
            builder.accountNum(accountID.getAccountNum());
        }
        return builder.build();
    }

    public static @NonNull EntityNumber toPbj(@NonNull com.hederahashgraph.api.proto.java.EntityNumber entityNumber) {
        requireNonNull(entityNumber);
        final var builder = EntityNumber.newBuilder().number(entityNumber.getNumber());
        return builder.build();
    }

    public static <T extends GeneratedMessageV3, R extends Record> @NonNull R protoToPbj(
            @NonNull final T proto, @NonNull final Class<R> pbjClass) {
        try {
            final var bytes = requireNonNull(proto).toByteArray();
            final var codecField = requireNonNull(pbjClass).getDeclaredField("PROTOBUF");
            final var codec = (Codec<R>) codecField.get(null);
            return codec.parse(BufferedData.wrap(bytes));
        } catch (NoSuchFieldException | IllegalAccessException | ParseException e) {
            // Should be impossible, so just propagate an exception
            throw new RuntimeException("Invalid conversion to PBJ for " + pbjClass.getSimpleName(), e);
        }
    }

    public static @NonNull HederaFunctionality toPbj(
            @NonNull com.hederahashgraph.api.proto.java.HederaFunctionality function) {
        requireNonNull(function);
        return switch (function) {
            case Freeze -> HederaFunctionality.FREEZE;
            case GetByKey -> HederaFunctionality.GET_BY_KEY;
            case ConsensusCreateTopic -> HederaFunctionality.CONSENSUS_CREATE_TOPIC;
            case ConsensusDeleteTopic -> HederaFunctionality.CONSENSUS_DELETE_TOPIC;
            case ConsensusGetTopicInfo -> HederaFunctionality.CONSENSUS_GET_TOPIC_INFO;
            case ConsensusSubmitMessage -> HederaFunctionality.CONSENSUS_SUBMIT_MESSAGE;
            case ConsensusUpdateTopic -> HederaFunctionality.CONSENSUS_UPDATE_TOPIC;
            case ContractAutoRenew -> HederaFunctionality.CONTRACT_AUTO_RENEW;
            case ContractCall -> HederaFunctionality.CONTRACT_CALL;
            case ContractCallLocal -> HederaFunctionality.CONTRACT_CALL_LOCAL;
            case ContractCreate -> HederaFunctionality.CONTRACT_CREATE;
            case ContractDelete -> HederaFunctionality.CONTRACT_DELETE;
            case ContractGetBytecode -> HederaFunctionality.CONTRACT_GET_BYTECODE;
            case ContractGetInfo -> HederaFunctionality.CONTRACT_GET_INFO;
            case ContractGetRecords -> HederaFunctionality.CONTRACT_GET_RECORDS;
            case ContractUpdate -> HederaFunctionality.CONTRACT_UPDATE;
            case CreateTransactionRecord -> HederaFunctionality.CREATE_TRANSACTION_RECORD;
            case CryptoAccountAutoRenew -> HederaFunctionality.CRYPTO_ACCOUNT_AUTO_RENEW;
            case CryptoAddLiveHash -> HederaFunctionality.CRYPTO_ADD_LIVE_HASH;
            case CryptoApproveAllowance -> HederaFunctionality.CRYPTO_APPROVE_ALLOWANCE;
            case CryptoCreate -> HederaFunctionality.CRYPTO_CREATE;
            case CryptoDelete -> HederaFunctionality.CRYPTO_DELETE;
            case CryptoDeleteAllowance -> HederaFunctionality.CRYPTO_DELETE_ALLOWANCE;
            case CryptoDeleteLiveHash -> HederaFunctionality.CRYPTO_DELETE_LIVE_HASH;
            case CryptoGetAccountBalance -> HederaFunctionality.CRYPTO_GET_ACCOUNT_BALANCE;
            case CryptoGetAccountRecords -> HederaFunctionality.CRYPTO_GET_ACCOUNT_RECORDS;
            case CryptoGetInfo -> HederaFunctionality.CRYPTO_GET_INFO;
            case CryptoGetLiveHash -> HederaFunctionality.CRYPTO_GET_LIVE_HASH;
            case CryptoGetStakers -> HederaFunctionality.CRYPTO_GET_STAKERS;
            case CryptoTransfer -> HederaFunctionality.CRYPTO_TRANSFER;
            case CryptoUpdate -> HederaFunctionality.CRYPTO_UPDATE;
            case EthereumTransaction -> HederaFunctionality.ETHEREUM_TRANSACTION;
            case FileAppend -> HederaFunctionality.FILE_APPEND;
            case FileCreate -> HederaFunctionality.FILE_CREATE;
            case FileDelete -> HederaFunctionality.FILE_DELETE;
            case FileGetContents -> HederaFunctionality.FILE_GET_CONTENTS;
            case FileGetInfo -> HederaFunctionality.FILE_GET_INFO;
            case FileUpdate -> HederaFunctionality.FILE_UPDATE;
            case GetAccountDetails -> HederaFunctionality.GET_ACCOUNT_DETAILS;
            case GetBySolidityID -> HederaFunctionality.GET_BY_SOLIDITY_ID;
            case GetVersionInfo -> HederaFunctionality.GET_VERSION_INFO;
            case NetworkGetExecutionTime -> HederaFunctionality.NETWORK_GET_EXECUTION_TIME;
            case NONE -> HederaFunctionality.NONE;
            case NodeStakeUpdate -> HederaFunctionality.NODE_STAKE_UPDATE;
            case NodeCreate -> HederaFunctionality.NODE_CREATE;
            case NodeUpdate -> HederaFunctionality.NODE_UPDATE;
            case NodeDelete -> HederaFunctionality.NODE_DELETE;
            case ScheduleCreate -> HederaFunctionality.SCHEDULE_CREATE;
            case ScheduleDelete -> HederaFunctionality.SCHEDULE_DELETE;
            case ScheduleGetInfo -> HederaFunctionality.SCHEDULE_GET_INFO;
            case ScheduleSign -> HederaFunctionality.SCHEDULE_SIGN;
            case SystemDelete -> HederaFunctionality.SYSTEM_DELETE;
            case SystemUndelete -> HederaFunctionality.SYSTEM_UNDELETE;
            case TokenAccountWipe -> HederaFunctionality.TOKEN_ACCOUNT_WIPE;
            case TokenAssociateToAccount -> HederaFunctionality.TOKEN_ASSOCIATE_TO_ACCOUNT;
            case TokenBurn -> HederaFunctionality.TOKEN_BURN;
            case TokenCreate -> HederaFunctionality.TOKEN_CREATE;
            case TokenDelete -> HederaFunctionality.TOKEN_DELETE;
            case TokenDissociateFromAccount -> HederaFunctionality.TOKEN_DISSOCIATE_FROM_ACCOUNT;
            case TokenFeeScheduleUpdate -> HederaFunctionality.TOKEN_FEE_SCHEDULE_UPDATE;
            case TokenFreezeAccount -> HederaFunctionality.TOKEN_FREEZE_ACCOUNT;
            case TokenGetAccountNftInfos -> HederaFunctionality.TOKEN_GET_ACCOUNT_NFT_INFOS;
            case TokenGetInfo -> HederaFunctionality.TOKEN_GET_INFO;
            case TokenGetNftInfo -> HederaFunctionality.TOKEN_GET_NFT_INFO;
            case TokenGetNftInfos -> HederaFunctionality.TOKEN_GET_NFT_INFOS;
            case TokenGrantKycToAccount -> HederaFunctionality.TOKEN_GRANT_KYC_TO_ACCOUNT;
            case TokenMint -> HederaFunctionality.TOKEN_MINT;
            case TokenPause -> HederaFunctionality.TOKEN_PAUSE;
            case TokenRevokeKycFromAccount -> HederaFunctionality.TOKEN_REVOKE_KYC_FROM_ACCOUNT;
            case TokenUnfreezeAccount -> HederaFunctionality.TOKEN_UNFREEZE_ACCOUNT;
            case TokenUnpause -> HederaFunctionality.TOKEN_UNPAUSE;
            case TokenUpdate -> HederaFunctionality.TOKEN_UPDATE;
            case TokenUpdateNfts -> HederaFunctionality.TOKEN_UPDATE_NFTS;
            case TransactionGetReceipt -> HederaFunctionality.TRANSACTION_GET_RECEIPT;
            case TransactionGetRecord -> HederaFunctionality.TRANSACTION_GET_RECORD;
            case TransactionGetFastRecord -> HederaFunctionality.TRANSACTION_GET_FAST_RECORD;
            case UncheckedSubmit -> HederaFunctionality.UNCHECKED_SUBMIT;
            case UtilPrng -> HederaFunctionality.UTIL_PRNG;
            case TokenReject -> HederaFunctionality.TOKEN_REJECT;
            case TokenAirdrop -> HederaFunctionality.TOKEN_AIRDROP;
            case TokenCancelAirdrop -> HederaFunctionality.TOKEN_CANCEL_AIRDROP;
            case TokenClaimAirdrop -> HederaFunctionality.TOKEN_CLAIM_AIRDROP;
            case UNRECOGNIZED -> throw new RuntimeException("Unknown function UNRECOGNIZED");
        };
    }

    public static @NonNull SubType toPbj(@NonNull com.hederahashgraph.api.proto.java.SubType subType) {
        requireNonNull(subType);
        return switch (subType) {
            case DEFAULT -> SubType.DEFAULT;
            case TOKEN_FUNGIBLE_COMMON -> SubType.TOKEN_FUNGIBLE_COMMON;
            case TOKEN_NON_FUNGIBLE_UNIQUE -> SubType.TOKEN_NON_FUNGIBLE_UNIQUE;
            case TOKEN_FUNGIBLE_COMMON_WITH_CUSTOM_FEES -> SubType.TOKEN_FUNGIBLE_COMMON_WITH_CUSTOM_FEES;
            case TOKEN_NON_FUNGIBLE_UNIQUE_WITH_CUSTOM_FEES -> SubType.TOKEN_NON_FUNGIBLE_UNIQUE_WITH_CUSTOM_FEES;
            case SCHEDULE_CREATE_CONTRACT_CALL -> SubType.SCHEDULE_CREATE_CONTRACT_CALL;
            case UNRECOGNIZED -> throw new IllegalArgumentException("Unknown subType UNRECOGNIZED");
        };
    }

    public static @NonNull ResponseCodeEnum toPbj(@NonNull com.hederahashgraph.api.proto.java.ResponseCodeEnum code) {
        return switch (requireNonNull(code)) {
            case OK -> ResponseCodeEnum.OK;
            case INVALID_TRANSACTION -> ResponseCodeEnum.INVALID_TRANSACTION;
            case PAYER_ACCOUNT_NOT_FOUND -> ResponseCodeEnum.PAYER_ACCOUNT_NOT_FOUND;
            case INVALID_NODE_ACCOUNT -> ResponseCodeEnum.INVALID_NODE_ACCOUNT;
            case TRANSACTION_EXPIRED -> ResponseCodeEnum.TRANSACTION_EXPIRED;
            case INVALID_TRANSACTION_START -> ResponseCodeEnum.INVALID_TRANSACTION_START;
            case INVALID_TRANSACTION_DURATION -> ResponseCodeEnum.INVALID_TRANSACTION_DURATION;
            case INVALID_SIGNATURE -> ResponseCodeEnum.INVALID_SIGNATURE;
            case MEMO_TOO_LONG -> ResponseCodeEnum.MEMO_TOO_LONG;
            case INSUFFICIENT_TX_FEE -> ResponseCodeEnum.INSUFFICIENT_TX_FEE;
            case INSUFFICIENT_PAYER_BALANCE -> ResponseCodeEnum.INSUFFICIENT_PAYER_BALANCE;
            case DUPLICATE_TRANSACTION -> ResponseCodeEnum.DUPLICATE_TRANSACTION;
            case BUSY -> ResponseCodeEnum.BUSY;
            case NOT_SUPPORTED -> ResponseCodeEnum.NOT_SUPPORTED;
            case INVALID_FILE_ID -> ResponseCodeEnum.INVALID_FILE_ID;
            case INVALID_ACCOUNT_ID -> ResponseCodeEnum.INVALID_ACCOUNT_ID;
            case INVALID_CONTRACT_ID -> ResponseCodeEnum.INVALID_CONTRACT_ID;
            case INVALID_TRANSACTION_ID -> ResponseCodeEnum.INVALID_TRANSACTION_ID;
            case RECEIPT_NOT_FOUND -> ResponseCodeEnum.RECEIPT_NOT_FOUND;
            case RECORD_NOT_FOUND -> ResponseCodeEnum.RECORD_NOT_FOUND;
            case INVALID_SOLIDITY_ID -> ResponseCodeEnum.INVALID_SOLIDITY_ID;
            case UNKNOWN -> ResponseCodeEnum.UNKNOWN;
            case SUCCESS -> ResponseCodeEnum.SUCCESS;
            case FAIL_INVALID -> ResponseCodeEnum.FAIL_INVALID;
            case FAIL_FEE -> ResponseCodeEnum.FAIL_FEE;
            case FAIL_BALANCE -> ResponseCodeEnum.FAIL_BALANCE;
            case KEY_REQUIRED -> ResponseCodeEnum.KEY_REQUIRED;
            case BAD_ENCODING -> ResponseCodeEnum.BAD_ENCODING;
            case INSUFFICIENT_ACCOUNT_BALANCE -> ResponseCodeEnum.INSUFFICIENT_ACCOUNT_BALANCE;
            case INVALID_SOLIDITY_ADDRESS -> ResponseCodeEnum.INVALID_SOLIDITY_ADDRESS;
            case INSUFFICIENT_GAS -> ResponseCodeEnum.INSUFFICIENT_GAS;
            case CONTRACT_SIZE_LIMIT_EXCEEDED -> ResponseCodeEnum.CONTRACT_SIZE_LIMIT_EXCEEDED;
            case LOCAL_CALL_MODIFICATION_EXCEPTION -> ResponseCodeEnum.LOCAL_CALL_MODIFICATION_EXCEPTION;
            case CONTRACT_REVERT_EXECUTED -> ResponseCodeEnum.CONTRACT_REVERT_EXECUTED;
            case CONTRACT_EXECUTION_EXCEPTION -> ResponseCodeEnum.CONTRACT_EXECUTION_EXCEPTION;
            case INVALID_RECEIVING_NODE_ACCOUNT -> ResponseCodeEnum.INVALID_RECEIVING_NODE_ACCOUNT;
            case MISSING_QUERY_HEADER -> ResponseCodeEnum.MISSING_QUERY_HEADER;
            case ACCOUNT_UPDATE_FAILED -> ResponseCodeEnum.ACCOUNT_UPDATE_FAILED;
            case INVALID_KEY_ENCODING -> ResponseCodeEnum.INVALID_KEY_ENCODING;
            case NULL_SOLIDITY_ADDRESS -> ResponseCodeEnum.NULL_SOLIDITY_ADDRESS;
            case CONTRACT_UPDATE_FAILED -> ResponseCodeEnum.CONTRACT_UPDATE_FAILED;
            case INVALID_QUERY_HEADER -> ResponseCodeEnum.INVALID_QUERY_HEADER;
            case INVALID_FEE_SUBMITTED -> ResponseCodeEnum.INVALID_FEE_SUBMITTED;
            case INVALID_PAYER_SIGNATURE -> ResponseCodeEnum.INVALID_PAYER_SIGNATURE;
            case KEY_NOT_PROVIDED -> ResponseCodeEnum.KEY_NOT_PROVIDED;
            case INVALID_EXPIRATION_TIME -> ResponseCodeEnum.INVALID_EXPIRATION_TIME;
            case NO_WACL_KEY -> ResponseCodeEnum.NO_WACL_KEY;
            case FILE_CONTENT_EMPTY -> ResponseCodeEnum.FILE_CONTENT_EMPTY;
            case INVALID_ACCOUNT_AMOUNTS -> ResponseCodeEnum.INVALID_ACCOUNT_AMOUNTS;
            case EMPTY_TRANSACTION_BODY -> ResponseCodeEnum.EMPTY_TRANSACTION_BODY;
            case INVALID_TRANSACTION_BODY -> ResponseCodeEnum.INVALID_TRANSACTION_BODY;
            case INVALID_SIGNATURE_TYPE_MISMATCHING_KEY -> ResponseCodeEnum.INVALID_SIGNATURE_TYPE_MISMATCHING_KEY;
            case INVALID_SIGNATURE_COUNT_MISMATCHING_KEY -> ResponseCodeEnum.INVALID_SIGNATURE_COUNT_MISMATCHING_KEY;
            case EMPTY_LIVE_HASH_BODY -> ResponseCodeEnum.EMPTY_LIVE_HASH_BODY;
            case EMPTY_LIVE_HASH -> ResponseCodeEnum.EMPTY_LIVE_HASH;
            case EMPTY_LIVE_HASH_KEYS -> ResponseCodeEnum.EMPTY_LIVE_HASH_KEYS;
            case INVALID_LIVE_HASH_SIZE -> ResponseCodeEnum.INVALID_LIVE_HASH_SIZE;
            case EMPTY_QUERY_BODY -> ResponseCodeEnum.EMPTY_QUERY_BODY;
            case EMPTY_LIVE_HASH_QUERY -> ResponseCodeEnum.EMPTY_LIVE_HASH_QUERY;
            case LIVE_HASH_NOT_FOUND -> ResponseCodeEnum.LIVE_HASH_NOT_FOUND;
            case ACCOUNT_ID_DOES_NOT_EXIST -> ResponseCodeEnum.ACCOUNT_ID_DOES_NOT_EXIST;
            case LIVE_HASH_ALREADY_EXISTS -> ResponseCodeEnum.LIVE_HASH_ALREADY_EXISTS;
            case INVALID_FILE_WACL -> ResponseCodeEnum.INVALID_FILE_WACL;
            case SERIALIZATION_FAILED -> ResponseCodeEnum.SERIALIZATION_FAILED;
            case TRANSACTION_OVERSIZE -> ResponseCodeEnum.TRANSACTION_OVERSIZE;
            case TRANSACTION_TOO_MANY_LAYERS -> ResponseCodeEnum.TRANSACTION_TOO_MANY_LAYERS;
            case CONTRACT_DELETED -> ResponseCodeEnum.CONTRACT_DELETED;
            case PLATFORM_NOT_ACTIVE -> ResponseCodeEnum.PLATFORM_NOT_ACTIVE;
            case KEY_PREFIX_MISMATCH -> ResponseCodeEnum.KEY_PREFIX_MISMATCH;
            case PLATFORM_TRANSACTION_NOT_CREATED -> ResponseCodeEnum.PLATFORM_TRANSACTION_NOT_CREATED;
            case INVALID_RENEWAL_PERIOD -> ResponseCodeEnum.INVALID_RENEWAL_PERIOD;
            case INVALID_PAYER_ACCOUNT_ID -> ResponseCodeEnum.INVALID_PAYER_ACCOUNT_ID;
            case ACCOUNT_DELETED -> ResponseCodeEnum.ACCOUNT_DELETED;
            case FILE_DELETED -> ResponseCodeEnum.FILE_DELETED;
            case ACCOUNT_REPEATED_IN_ACCOUNT_AMOUNTS -> ResponseCodeEnum.ACCOUNT_REPEATED_IN_ACCOUNT_AMOUNTS;
            case SETTING_NEGATIVE_ACCOUNT_BALANCE -> ResponseCodeEnum.SETTING_NEGATIVE_ACCOUNT_BALANCE;
            case OBTAINER_REQUIRED -> ResponseCodeEnum.OBTAINER_REQUIRED;
            case OBTAINER_SAME_CONTRACT_ID -> ResponseCodeEnum.OBTAINER_SAME_CONTRACT_ID;
            case OBTAINER_DOES_NOT_EXIST -> ResponseCodeEnum.OBTAINER_DOES_NOT_EXIST;
            case MODIFYING_IMMUTABLE_CONTRACT -> ResponseCodeEnum.MODIFYING_IMMUTABLE_CONTRACT;
            case FILE_SYSTEM_EXCEPTION -> ResponseCodeEnum.FILE_SYSTEM_EXCEPTION;
            case AUTORENEW_DURATION_NOT_IN_RANGE -> ResponseCodeEnum.AUTORENEW_DURATION_NOT_IN_RANGE;
            case ERROR_DECODING_BYTESTRING -> ResponseCodeEnum.ERROR_DECODING_BYTESTRING;
            case CONTRACT_FILE_EMPTY -> ResponseCodeEnum.CONTRACT_FILE_EMPTY;
            case CONTRACT_BYTECODE_EMPTY -> ResponseCodeEnum.CONTRACT_BYTECODE_EMPTY;
            case INVALID_INITIAL_BALANCE -> ResponseCodeEnum.INVALID_INITIAL_BALANCE;
            case INVALID_RECEIVE_RECORD_THRESHOLD -> ResponseCodeEnum.INVALID_RECEIVE_RECORD_THRESHOLD;
            case INVALID_SEND_RECORD_THRESHOLD -> ResponseCodeEnum.INVALID_SEND_RECORD_THRESHOLD;
            case ACCOUNT_IS_NOT_GENESIS_ACCOUNT -> ResponseCodeEnum.ACCOUNT_IS_NOT_GENESIS_ACCOUNT;
            case PAYER_ACCOUNT_UNAUTHORIZED -> ResponseCodeEnum.PAYER_ACCOUNT_UNAUTHORIZED;
            case INVALID_FREEZE_TRANSACTION_BODY -> ResponseCodeEnum.INVALID_FREEZE_TRANSACTION_BODY;
            case FREEZE_TRANSACTION_BODY_NOT_FOUND -> ResponseCodeEnum.FREEZE_TRANSACTION_BODY_NOT_FOUND;
            case TRANSFER_LIST_SIZE_LIMIT_EXCEEDED -> ResponseCodeEnum.TRANSFER_LIST_SIZE_LIMIT_EXCEEDED;
            case RESULT_SIZE_LIMIT_EXCEEDED -> ResponseCodeEnum.RESULT_SIZE_LIMIT_EXCEEDED;
            case NOT_SPECIAL_ACCOUNT -> ResponseCodeEnum.NOT_SPECIAL_ACCOUNT;
            case CONTRACT_NEGATIVE_GAS -> ResponseCodeEnum.CONTRACT_NEGATIVE_GAS;
            case CONTRACT_NEGATIVE_VALUE -> ResponseCodeEnum.CONTRACT_NEGATIVE_VALUE;
            case INVALID_FEE_FILE -> ResponseCodeEnum.INVALID_FEE_FILE;
            case INVALID_EXCHANGE_RATE_FILE -> ResponseCodeEnum.INVALID_EXCHANGE_RATE_FILE;
            case INSUFFICIENT_LOCAL_CALL_GAS -> ResponseCodeEnum.INSUFFICIENT_LOCAL_CALL_GAS;
            case ENTITY_NOT_ALLOWED_TO_DELETE -> ResponseCodeEnum.ENTITY_NOT_ALLOWED_TO_DELETE;
            case AUTHORIZATION_FAILED -> ResponseCodeEnum.AUTHORIZATION_FAILED;
            case FILE_UPLOADED_PROTO_INVALID -> ResponseCodeEnum.FILE_UPLOADED_PROTO_INVALID;
            case FILE_UPLOADED_PROTO_NOT_SAVED_TO_DISK -> ResponseCodeEnum.FILE_UPLOADED_PROTO_NOT_SAVED_TO_DISK;
            case FEE_SCHEDULE_FILE_PART_UPLOADED -> ResponseCodeEnum.FEE_SCHEDULE_FILE_PART_UPLOADED;
            case EXCHANGE_RATE_CHANGE_LIMIT_EXCEEDED -> ResponseCodeEnum.EXCHANGE_RATE_CHANGE_LIMIT_EXCEEDED;
            case MAX_CONTRACT_STORAGE_EXCEEDED -> ResponseCodeEnum.MAX_CONTRACT_STORAGE_EXCEEDED;
            case TRANSFER_ACCOUNT_SAME_AS_DELETE_ACCOUNT -> ResponseCodeEnum.TRANSFER_ACCOUNT_SAME_AS_DELETE_ACCOUNT;
            case TOTAL_LEDGER_BALANCE_INVALID -> ResponseCodeEnum.TOTAL_LEDGER_BALANCE_INVALID;
            case EXPIRATION_REDUCTION_NOT_ALLOWED -> ResponseCodeEnum.EXPIRATION_REDUCTION_NOT_ALLOWED;
            case MAX_GAS_LIMIT_EXCEEDED -> ResponseCodeEnum.MAX_GAS_LIMIT_EXCEEDED;
            case MAX_FILE_SIZE_EXCEEDED -> ResponseCodeEnum.MAX_FILE_SIZE_EXCEEDED;
            case RECEIVER_SIG_REQUIRED -> ResponseCodeEnum.RECEIVER_SIG_REQUIRED;
            case INVALID_TOPIC_ID -> ResponseCodeEnum.INVALID_TOPIC_ID;
            case INVALID_ADMIN_KEY -> ResponseCodeEnum.INVALID_ADMIN_KEY;
            case INVALID_SUBMIT_KEY -> ResponseCodeEnum.INVALID_SUBMIT_KEY;
            case UNAUTHORIZED -> ResponseCodeEnum.UNAUTHORIZED;
            case INVALID_TOPIC_MESSAGE -> ResponseCodeEnum.INVALID_TOPIC_MESSAGE;
            case INVALID_AUTORENEW_ACCOUNT -> ResponseCodeEnum.INVALID_AUTORENEW_ACCOUNT;
            case AUTORENEW_ACCOUNT_NOT_ALLOWED -> ResponseCodeEnum.AUTORENEW_ACCOUNT_NOT_ALLOWED;
            case TOPIC_EXPIRED -> ResponseCodeEnum.TOPIC_EXPIRED;
            case INVALID_CHUNK_NUMBER -> ResponseCodeEnum.INVALID_CHUNK_NUMBER;
            case INVALID_CHUNK_TRANSACTION_ID -> ResponseCodeEnum.INVALID_CHUNK_TRANSACTION_ID;
            case ACCOUNT_FROZEN_FOR_TOKEN -> ResponseCodeEnum.ACCOUNT_FROZEN_FOR_TOKEN;
            case TOKENS_PER_ACCOUNT_LIMIT_EXCEEDED -> ResponseCodeEnum.TOKENS_PER_ACCOUNT_LIMIT_EXCEEDED;
            case INVALID_TOKEN_ID -> ResponseCodeEnum.INVALID_TOKEN_ID;
            case INVALID_TOKEN_DECIMALS -> ResponseCodeEnum.INVALID_TOKEN_DECIMALS;
            case INVALID_TOKEN_INITIAL_SUPPLY -> ResponseCodeEnum.INVALID_TOKEN_INITIAL_SUPPLY;
            case INVALID_TREASURY_ACCOUNT_FOR_TOKEN -> ResponseCodeEnum.INVALID_TREASURY_ACCOUNT_FOR_TOKEN;
            case INVALID_TOKEN_SYMBOL -> ResponseCodeEnum.INVALID_TOKEN_SYMBOL;
            case TOKEN_HAS_NO_FREEZE_KEY -> ResponseCodeEnum.TOKEN_HAS_NO_FREEZE_KEY;
            case TRANSFERS_NOT_ZERO_SUM_FOR_TOKEN -> ResponseCodeEnum.TRANSFERS_NOT_ZERO_SUM_FOR_TOKEN;
            case MISSING_TOKEN_SYMBOL -> ResponseCodeEnum.MISSING_TOKEN_SYMBOL;
            case TOKEN_SYMBOL_TOO_LONG -> ResponseCodeEnum.TOKEN_SYMBOL_TOO_LONG;
            case ACCOUNT_KYC_NOT_GRANTED_FOR_TOKEN -> ResponseCodeEnum.ACCOUNT_KYC_NOT_GRANTED_FOR_TOKEN;
            case TOKEN_HAS_NO_KYC_KEY -> ResponseCodeEnum.TOKEN_HAS_NO_KYC_KEY;
            case INSUFFICIENT_TOKEN_BALANCE -> ResponseCodeEnum.INSUFFICIENT_TOKEN_BALANCE;
            case TOKEN_WAS_DELETED -> ResponseCodeEnum.TOKEN_WAS_DELETED;
            case TOKEN_HAS_NO_SUPPLY_KEY -> ResponseCodeEnum.TOKEN_HAS_NO_SUPPLY_KEY;
            case TOKEN_HAS_NO_WIPE_KEY -> ResponseCodeEnum.TOKEN_HAS_NO_WIPE_KEY;
            case INVALID_TOKEN_MINT_AMOUNT -> ResponseCodeEnum.INVALID_TOKEN_MINT_AMOUNT;
            case INVALID_TOKEN_BURN_AMOUNT -> ResponseCodeEnum.INVALID_TOKEN_BURN_AMOUNT;
            case TOKEN_NOT_ASSOCIATED_TO_ACCOUNT -> ResponseCodeEnum.TOKEN_NOT_ASSOCIATED_TO_ACCOUNT;
            case CANNOT_WIPE_TOKEN_TREASURY_ACCOUNT -> ResponseCodeEnum.CANNOT_WIPE_TOKEN_TREASURY_ACCOUNT;
            case INVALID_KYC_KEY -> ResponseCodeEnum.INVALID_KYC_KEY;
            case INVALID_WIPE_KEY -> ResponseCodeEnum.INVALID_WIPE_KEY;
            case INVALID_FREEZE_KEY -> ResponseCodeEnum.INVALID_FREEZE_KEY;
            case INVALID_SUPPLY_KEY -> ResponseCodeEnum.INVALID_SUPPLY_KEY;
            case MISSING_TOKEN_NAME -> ResponseCodeEnum.MISSING_TOKEN_NAME;
            case TOKEN_NAME_TOO_LONG -> ResponseCodeEnum.TOKEN_NAME_TOO_LONG;
            case INVALID_WIPING_AMOUNT -> ResponseCodeEnum.INVALID_WIPING_AMOUNT;
            case TOKEN_IS_IMMUTABLE -> ResponseCodeEnum.TOKEN_IS_IMMUTABLE;
            case TOKEN_ALREADY_ASSOCIATED_TO_ACCOUNT -> ResponseCodeEnum.TOKEN_ALREADY_ASSOCIATED_TO_ACCOUNT;
            case TRANSACTION_REQUIRES_ZERO_TOKEN_BALANCES -> ResponseCodeEnum.TRANSACTION_REQUIRES_ZERO_TOKEN_BALANCES;
            case ACCOUNT_IS_TREASURY -> ResponseCodeEnum.ACCOUNT_IS_TREASURY;
            case TOKEN_ID_REPEATED_IN_TOKEN_LIST -> ResponseCodeEnum.TOKEN_ID_REPEATED_IN_TOKEN_LIST;
            case TOKEN_TRANSFER_LIST_SIZE_LIMIT_EXCEEDED -> ResponseCodeEnum.TOKEN_TRANSFER_LIST_SIZE_LIMIT_EXCEEDED;
            case EMPTY_TOKEN_TRANSFER_BODY -> ResponseCodeEnum.EMPTY_TOKEN_TRANSFER_BODY;
            case EMPTY_TOKEN_TRANSFER_ACCOUNT_AMOUNTS -> ResponseCodeEnum.EMPTY_TOKEN_TRANSFER_ACCOUNT_AMOUNTS;
            case INVALID_SCHEDULE_ID -> ResponseCodeEnum.INVALID_SCHEDULE_ID;
            case SCHEDULE_IS_IMMUTABLE -> ResponseCodeEnum.SCHEDULE_IS_IMMUTABLE;
            case INVALID_SCHEDULE_PAYER_ID -> ResponseCodeEnum.INVALID_SCHEDULE_PAYER_ID;
            case INVALID_SCHEDULE_ACCOUNT_ID -> ResponseCodeEnum.INVALID_SCHEDULE_ACCOUNT_ID;
            case NO_NEW_VALID_SIGNATURES -> ResponseCodeEnum.NO_NEW_VALID_SIGNATURES;
            case UNRESOLVABLE_REQUIRED_SIGNERS -> ResponseCodeEnum.UNRESOLVABLE_REQUIRED_SIGNERS;
            case SCHEDULED_TRANSACTION_NOT_IN_WHITELIST -> ResponseCodeEnum.SCHEDULED_TRANSACTION_NOT_IN_WHITELIST;
            case SOME_SIGNATURES_WERE_INVALID -> ResponseCodeEnum.SOME_SIGNATURES_WERE_INVALID;
            case TRANSACTION_ID_FIELD_NOT_ALLOWED -> ResponseCodeEnum.TRANSACTION_ID_FIELD_NOT_ALLOWED;
            case IDENTICAL_SCHEDULE_ALREADY_CREATED -> ResponseCodeEnum.IDENTICAL_SCHEDULE_ALREADY_CREATED;
            case INVALID_ZERO_BYTE_IN_STRING -> ResponseCodeEnum.INVALID_ZERO_BYTE_IN_STRING;
            case SCHEDULE_ALREADY_DELETED -> ResponseCodeEnum.SCHEDULE_ALREADY_DELETED;
            case SCHEDULE_ALREADY_EXECUTED -> ResponseCodeEnum.SCHEDULE_ALREADY_EXECUTED;
            case MESSAGE_SIZE_TOO_LARGE -> ResponseCodeEnum.MESSAGE_SIZE_TOO_LARGE;
            case OPERATION_REPEATED_IN_BUCKET_GROUPS -> ResponseCodeEnum.OPERATION_REPEATED_IN_BUCKET_GROUPS;
            case BUCKET_CAPACITY_OVERFLOW -> ResponseCodeEnum.BUCKET_CAPACITY_OVERFLOW;
            case NODE_CAPACITY_NOT_SUFFICIENT_FOR_OPERATION -> ResponseCodeEnum
                    .NODE_CAPACITY_NOT_SUFFICIENT_FOR_OPERATION;
            case BUCKET_HAS_NO_THROTTLE_GROUPS -> ResponseCodeEnum.BUCKET_HAS_NO_THROTTLE_GROUPS;
            case THROTTLE_GROUP_HAS_ZERO_OPS_PER_SEC -> ResponseCodeEnum.THROTTLE_GROUP_HAS_ZERO_OPS_PER_SEC;
            case SUCCESS_BUT_MISSING_EXPECTED_OPERATION -> ResponseCodeEnum.SUCCESS_BUT_MISSING_EXPECTED_OPERATION;
            case UNPARSEABLE_THROTTLE_DEFINITIONS -> ResponseCodeEnum.UNPARSEABLE_THROTTLE_DEFINITIONS;
            case INVALID_THROTTLE_DEFINITIONS -> ResponseCodeEnum.INVALID_THROTTLE_DEFINITIONS;
            case ACCOUNT_EXPIRED_AND_PENDING_REMOVAL -> ResponseCodeEnum.ACCOUNT_EXPIRED_AND_PENDING_REMOVAL;
            case INVALID_TOKEN_MAX_SUPPLY -> ResponseCodeEnum.INVALID_TOKEN_MAX_SUPPLY;
            case INVALID_TOKEN_NFT_SERIAL_NUMBER -> ResponseCodeEnum.INVALID_TOKEN_NFT_SERIAL_NUMBER;
            case INVALID_NFT_ID -> ResponseCodeEnum.INVALID_NFT_ID;
            case METADATA_TOO_LONG -> ResponseCodeEnum.METADATA_TOO_LONG;
            case BATCH_SIZE_LIMIT_EXCEEDED -> ResponseCodeEnum.BATCH_SIZE_LIMIT_EXCEEDED;
            case INVALID_QUERY_RANGE -> ResponseCodeEnum.INVALID_QUERY_RANGE;
            case FRACTION_DIVIDES_BY_ZERO -> ResponseCodeEnum.FRACTION_DIVIDES_BY_ZERO;
            case INSUFFICIENT_PAYER_BALANCE_FOR_CUSTOM_FEE -> ResponseCodeEnum
                    .INSUFFICIENT_PAYER_BALANCE_FOR_CUSTOM_FEE;
            case CUSTOM_FEES_LIST_TOO_LONG -> ResponseCodeEnum.CUSTOM_FEES_LIST_TOO_LONG;
            case INVALID_CUSTOM_FEE_COLLECTOR -> ResponseCodeEnum.INVALID_CUSTOM_FEE_COLLECTOR;
            case INVALID_TOKEN_ID_IN_CUSTOM_FEES -> ResponseCodeEnum.INVALID_TOKEN_ID_IN_CUSTOM_FEES;
            case TOKEN_NOT_ASSOCIATED_TO_FEE_COLLECTOR -> ResponseCodeEnum.TOKEN_NOT_ASSOCIATED_TO_FEE_COLLECTOR;
            case TOKEN_MAX_SUPPLY_REACHED -> ResponseCodeEnum.TOKEN_MAX_SUPPLY_REACHED;
            case SENDER_DOES_NOT_OWN_NFT_SERIAL_NO -> ResponseCodeEnum.SENDER_DOES_NOT_OWN_NFT_SERIAL_NO;
            case CUSTOM_FEE_NOT_FULLY_SPECIFIED -> ResponseCodeEnum.CUSTOM_FEE_NOT_FULLY_SPECIFIED;
            case CUSTOM_FEE_MUST_BE_POSITIVE -> ResponseCodeEnum.CUSTOM_FEE_MUST_BE_POSITIVE;
            case TOKEN_HAS_NO_FEE_SCHEDULE_KEY -> ResponseCodeEnum.TOKEN_HAS_NO_FEE_SCHEDULE_KEY;
            case CUSTOM_FEE_OUTSIDE_NUMERIC_RANGE -> ResponseCodeEnum.CUSTOM_FEE_OUTSIDE_NUMERIC_RANGE;
            case ROYALTY_FRACTION_CANNOT_EXCEED_ONE -> ResponseCodeEnum.ROYALTY_FRACTION_CANNOT_EXCEED_ONE;
            case FRACTIONAL_FEE_MAX_AMOUNT_LESS_THAN_MIN_AMOUNT -> ResponseCodeEnum
                    .FRACTIONAL_FEE_MAX_AMOUNT_LESS_THAN_MIN_AMOUNT;
            case CUSTOM_SCHEDULE_ALREADY_HAS_NO_FEES -> ResponseCodeEnum.CUSTOM_SCHEDULE_ALREADY_HAS_NO_FEES;
            case CUSTOM_FEE_DENOMINATION_MUST_BE_FUNGIBLE_COMMON -> ResponseCodeEnum
                    .CUSTOM_FEE_DENOMINATION_MUST_BE_FUNGIBLE_COMMON;
            case CUSTOM_FRACTIONAL_FEE_ONLY_ALLOWED_FOR_FUNGIBLE_COMMON -> ResponseCodeEnum
                    .CUSTOM_FRACTIONAL_FEE_ONLY_ALLOWED_FOR_FUNGIBLE_COMMON;
            case INVALID_CUSTOM_FEE_SCHEDULE_KEY -> ResponseCodeEnum.INVALID_CUSTOM_FEE_SCHEDULE_KEY;
            case INVALID_TOKEN_MINT_METADATA -> ResponseCodeEnum.INVALID_TOKEN_MINT_METADATA;
            case INVALID_TOKEN_BURN_METADATA -> ResponseCodeEnum.INVALID_TOKEN_BURN_METADATA;
            case CURRENT_TREASURY_STILL_OWNS_NFTS -> ResponseCodeEnum.CURRENT_TREASURY_STILL_OWNS_NFTS;
            case ACCOUNT_STILL_OWNS_NFTS -> ResponseCodeEnum.ACCOUNT_STILL_OWNS_NFTS;
            case TREASURY_MUST_OWN_BURNED_NFT -> ResponseCodeEnum.TREASURY_MUST_OWN_BURNED_NFT;
            case ACCOUNT_DOES_NOT_OWN_WIPED_NFT -> ResponseCodeEnum.ACCOUNT_DOES_NOT_OWN_WIPED_NFT;
            case ACCOUNT_AMOUNT_TRANSFERS_ONLY_ALLOWED_FOR_FUNGIBLE_COMMON -> ResponseCodeEnum
                    .ACCOUNT_AMOUNT_TRANSFERS_ONLY_ALLOWED_FOR_FUNGIBLE_COMMON;
            case MAX_NFTS_IN_PRICE_REGIME_HAVE_BEEN_MINTED -> ResponseCodeEnum
                    .MAX_NFTS_IN_PRICE_REGIME_HAVE_BEEN_MINTED;
            case PAYER_ACCOUNT_DELETED -> ResponseCodeEnum.PAYER_ACCOUNT_DELETED;
            case CUSTOM_FEE_CHARGING_EXCEEDED_MAX_RECURSION_DEPTH -> ResponseCodeEnum
                    .CUSTOM_FEE_CHARGING_EXCEEDED_MAX_RECURSION_DEPTH;
            case CUSTOM_FEE_CHARGING_EXCEEDED_MAX_ACCOUNT_AMOUNTS -> ResponseCodeEnum
                    .CUSTOM_FEE_CHARGING_EXCEEDED_MAX_ACCOUNT_AMOUNTS;
            case INSUFFICIENT_SENDER_ACCOUNT_BALANCE_FOR_CUSTOM_FEE -> ResponseCodeEnum
                    .INSUFFICIENT_SENDER_ACCOUNT_BALANCE_FOR_CUSTOM_FEE;
            case SERIAL_NUMBER_LIMIT_REACHED -> ResponseCodeEnum.SERIAL_NUMBER_LIMIT_REACHED;
            case CUSTOM_ROYALTY_FEE_ONLY_ALLOWED_FOR_NON_FUNGIBLE_UNIQUE -> ResponseCodeEnum
                    .CUSTOM_ROYALTY_FEE_ONLY_ALLOWED_FOR_NON_FUNGIBLE_UNIQUE;
            case NO_REMAINING_AUTOMATIC_ASSOCIATIONS -> ResponseCodeEnum.NO_REMAINING_AUTOMATIC_ASSOCIATIONS;
            case EXISTING_AUTOMATIC_ASSOCIATIONS_EXCEED_GIVEN_LIMIT -> ResponseCodeEnum
                    .EXISTING_AUTOMATIC_ASSOCIATIONS_EXCEED_GIVEN_LIMIT;
            case REQUESTED_NUM_AUTOMATIC_ASSOCIATIONS_EXCEEDS_ASSOCIATION_LIMIT -> ResponseCodeEnum
                    .REQUESTED_NUM_AUTOMATIC_ASSOCIATIONS_EXCEEDS_ASSOCIATION_LIMIT;
            case TOKEN_IS_PAUSED -> ResponseCodeEnum.TOKEN_IS_PAUSED;
            case TOKEN_HAS_NO_PAUSE_KEY -> ResponseCodeEnum.TOKEN_HAS_NO_PAUSE_KEY;
            case INVALID_PAUSE_KEY -> ResponseCodeEnum.INVALID_PAUSE_KEY;
            case FREEZE_UPDATE_FILE_DOES_NOT_EXIST -> ResponseCodeEnum.FREEZE_UPDATE_FILE_DOES_NOT_EXIST;
            case FREEZE_UPDATE_FILE_HASH_DOES_NOT_MATCH -> ResponseCodeEnum.FREEZE_UPDATE_FILE_HASH_DOES_NOT_MATCH;
            case NO_UPGRADE_HAS_BEEN_PREPARED -> ResponseCodeEnum.NO_UPGRADE_HAS_BEEN_PREPARED;
            case NO_FREEZE_IS_SCHEDULED -> ResponseCodeEnum.NO_FREEZE_IS_SCHEDULED;
            case UPDATE_FILE_HASH_CHANGED_SINCE_PREPARE_UPGRADE -> ResponseCodeEnum
                    .UPDATE_FILE_HASH_CHANGED_SINCE_PREPARE_UPGRADE;
            case FREEZE_START_TIME_MUST_BE_FUTURE -> ResponseCodeEnum.FREEZE_START_TIME_MUST_BE_FUTURE;
            case PREPARED_UPDATE_FILE_IS_IMMUTABLE -> ResponseCodeEnum.PREPARED_UPDATE_FILE_IS_IMMUTABLE;
            case FREEZE_ALREADY_SCHEDULED -> ResponseCodeEnum.FREEZE_ALREADY_SCHEDULED;
            case FREEZE_UPGRADE_IN_PROGRESS -> ResponseCodeEnum.FREEZE_UPGRADE_IN_PROGRESS;
            case UPDATE_FILE_ID_DOES_NOT_MATCH_PREPARED -> ResponseCodeEnum.UPDATE_FILE_ID_DOES_NOT_MATCH_PREPARED;
            case UPDATE_FILE_HASH_DOES_NOT_MATCH_PREPARED -> ResponseCodeEnum.UPDATE_FILE_HASH_DOES_NOT_MATCH_PREPARED;
            case CONSENSUS_GAS_EXHAUSTED -> ResponseCodeEnum.CONSENSUS_GAS_EXHAUSTED;
            case REVERTED_SUCCESS -> ResponseCodeEnum.REVERTED_SUCCESS;
            case MAX_STORAGE_IN_PRICE_REGIME_HAS_BEEN_USED -> ResponseCodeEnum
                    .MAX_STORAGE_IN_PRICE_REGIME_HAS_BEEN_USED;
            case INVALID_ALIAS_KEY -> ResponseCodeEnum.INVALID_ALIAS_KEY;
            case UNEXPECTED_TOKEN_DECIMALS -> ResponseCodeEnum.UNEXPECTED_TOKEN_DECIMALS;
            case INVALID_PROXY_ACCOUNT_ID -> ResponseCodeEnum.INVALID_PROXY_ACCOUNT_ID;
            case INVALID_TRANSFER_ACCOUNT_ID -> ResponseCodeEnum.INVALID_TRANSFER_ACCOUNT_ID;
            case INVALID_FEE_COLLECTOR_ACCOUNT_ID -> ResponseCodeEnum.INVALID_FEE_COLLECTOR_ACCOUNT_ID;
            case ALIAS_IS_IMMUTABLE -> ResponseCodeEnum.ALIAS_IS_IMMUTABLE;
            case SPENDER_ACCOUNT_SAME_AS_OWNER -> ResponseCodeEnum.SPENDER_ACCOUNT_SAME_AS_OWNER;
            case AMOUNT_EXCEEDS_TOKEN_MAX_SUPPLY -> ResponseCodeEnum.AMOUNT_EXCEEDS_TOKEN_MAX_SUPPLY;
            case NEGATIVE_ALLOWANCE_AMOUNT -> ResponseCodeEnum.NEGATIVE_ALLOWANCE_AMOUNT;
            case CANNOT_APPROVE_FOR_ALL_FUNGIBLE_COMMON -> ResponseCodeEnum.CANNOT_APPROVE_FOR_ALL_FUNGIBLE_COMMON;
            case SPENDER_DOES_NOT_HAVE_ALLOWANCE -> ResponseCodeEnum.SPENDER_DOES_NOT_HAVE_ALLOWANCE;
            case AMOUNT_EXCEEDS_ALLOWANCE -> ResponseCodeEnum.AMOUNT_EXCEEDS_ALLOWANCE;
            case MAX_ALLOWANCES_EXCEEDED -> ResponseCodeEnum.MAX_ALLOWANCES_EXCEEDED;
            case EMPTY_ALLOWANCES -> ResponseCodeEnum.EMPTY_ALLOWANCES;
            case SPENDER_ACCOUNT_REPEATED_IN_ALLOWANCES -> ResponseCodeEnum.SPENDER_ACCOUNT_REPEATED_IN_ALLOWANCES;
            case REPEATED_SERIAL_NUMS_IN_NFT_ALLOWANCES -> ResponseCodeEnum.REPEATED_SERIAL_NUMS_IN_NFT_ALLOWANCES;
            case FUNGIBLE_TOKEN_IN_NFT_ALLOWANCES -> ResponseCodeEnum.FUNGIBLE_TOKEN_IN_NFT_ALLOWANCES;
            case NFT_IN_FUNGIBLE_TOKEN_ALLOWANCES -> ResponseCodeEnum.NFT_IN_FUNGIBLE_TOKEN_ALLOWANCES;
            case INVALID_ALLOWANCE_OWNER_ID -> ResponseCodeEnum.INVALID_ALLOWANCE_OWNER_ID;
            case INVALID_ALLOWANCE_SPENDER_ID -> ResponseCodeEnum.INVALID_ALLOWANCE_SPENDER_ID;
            case REPEATED_ALLOWANCES_TO_DELETE -> ResponseCodeEnum.REPEATED_ALLOWANCES_TO_DELETE;
            case INVALID_DELEGATING_SPENDER -> ResponseCodeEnum.INVALID_DELEGATING_SPENDER;
            case DELEGATING_SPENDER_CANNOT_GRANT_APPROVE_FOR_ALL -> ResponseCodeEnum
                    .DELEGATING_SPENDER_CANNOT_GRANT_APPROVE_FOR_ALL;
            case DELEGATING_SPENDER_DOES_NOT_HAVE_APPROVE_FOR_ALL -> ResponseCodeEnum
                    .DELEGATING_SPENDER_DOES_NOT_HAVE_APPROVE_FOR_ALL;
            case SCHEDULE_EXPIRATION_TIME_TOO_FAR_IN_FUTURE -> ResponseCodeEnum
                    .SCHEDULE_EXPIRATION_TIME_TOO_FAR_IN_FUTURE;
            case SCHEDULE_EXPIRATION_TIME_MUST_BE_HIGHER_THAN_CONSENSUS_TIME -> ResponseCodeEnum
                    .SCHEDULE_EXPIRATION_TIME_MUST_BE_HIGHER_THAN_CONSENSUS_TIME;
            case SCHEDULE_FUTURE_THROTTLE_EXCEEDED -> ResponseCodeEnum.SCHEDULE_FUTURE_THROTTLE_EXCEEDED;
            case SCHEDULE_FUTURE_GAS_LIMIT_EXCEEDED -> ResponseCodeEnum.SCHEDULE_FUTURE_GAS_LIMIT_EXCEEDED;
            case INVALID_ETHEREUM_TRANSACTION -> ResponseCodeEnum.INVALID_ETHEREUM_TRANSACTION;
            case WRONG_CHAIN_ID -> ResponseCodeEnum.WRONG_CHAIN_ID;
            case WRONG_NONCE -> ResponseCodeEnum.WRONG_NONCE;
            case ACCESS_LIST_UNSUPPORTED -> ResponseCodeEnum.ACCESS_LIST_UNSUPPORTED;
            case SCHEDULE_PENDING_EXPIRATION -> ResponseCodeEnum.SCHEDULE_PENDING_EXPIRATION;
            case CONTRACT_IS_TOKEN_TREASURY -> ResponseCodeEnum.CONTRACT_IS_TOKEN_TREASURY;
            case CONTRACT_HAS_NON_ZERO_TOKEN_BALANCES -> ResponseCodeEnum.CONTRACT_HAS_NON_ZERO_TOKEN_BALANCES;
            case CONTRACT_EXPIRED_AND_PENDING_REMOVAL -> ResponseCodeEnum.CONTRACT_EXPIRED_AND_PENDING_REMOVAL;
            case CONTRACT_HAS_NO_AUTO_RENEW_ACCOUNT -> ResponseCodeEnum.CONTRACT_HAS_NO_AUTO_RENEW_ACCOUNT;
            case PERMANENT_REMOVAL_REQUIRES_SYSTEM_INITIATION -> ResponseCodeEnum
                    .PERMANENT_REMOVAL_REQUIRES_SYSTEM_INITIATION;
            case PROXY_ACCOUNT_ID_FIELD_IS_DEPRECATED -> ResponseCodeEnum.PROXY_ACCOUNT_ID_FIELD_IS_DEPRECATED;
            case SELF_STAKING_IS_NOT_ALLOWED -> ResponseCodeEnum.SELF_STAKING_IS_NOT_ALLOWED;
            case INVALID_STAKING_ID -> ResponseCodeEnum.INVALID_STAKING_ID;
            case STAKING_NOT_ENABLED -> ResponseCodeEnum.STAKING_NOT_ENABLED;
            case INVALID_PRNG_RANGE -> ResponseCodeEnum.INVALID_PRNG_RANGE;
            case MAX_ENTITIES_IN_PRICE_REGIME_HAVE_BEEN_CREATED -> ResponseCodeEnum
                    .MAX_ENTITIES_IN_PRICE_REGIME_HAVE_BEEN_CREATED;
            case INVALID_FULL_PREFIX_SIGNATURE_FOR_PRECOMPILE -> ResponseCodeEnum
                    .INVALID_FULL_PREFIX_SIGNATURE_FOR_PRECOMPILE;
            case INSUFFICIENT_BALANCES_FOR_STORAGE_RENT -> ResponseCodeEnum.INSUFFICIENT_BALANCES_FOR_STORAGE_RENT;
            case MAX_CHILD_RECORDS_EXCEEDED -> ResponseCodeEnum.MAX_CHILD_RECORDS_EXCEEDED;
            case INSUFFICIENT_BALANCES_FOR_RENEWAL_FEES -> ResponseCodeEnum.INSUFFICIENT_BALANCES_FOR_RENEWAL_FEES;
            case TRANSACTION_HAS_UNKNOWN_FIELDS -> ResponseCodeEnum.TRANSACTION_HAS_UNKNOWN_FIELDS;
            case ACCOUNT_IS_IMMUTABLE -> ResponseCodeEnum.ACCOUNT_IS_IMMUTABLE;
            case ALIAS_ALREADY_ASSIGNED -> ResponseCodeEnum.ALIAS_ALREADY_ASSIGNED;
            case INVALID_METADATA_KEY -> ResponseCodeEnum.INVALID_METADATA_KEY;
            case MISSING_TOKEN_METADATA -> ResponseCodeEnum.MISSING_TOKEN_METADATA;
            case TOKEN_HAS_NO_METADATA_KEY -> ResponseCodeEnum.TOKEN_HAS_NO_METADATA_KEY;
            case MISSING_SERIAL_NUMBERS -> ResponseCodeEnum.MISSING_SERIAL_NUMBERS;
            case TOKEN_HAS_NO_ADMIN_KEY -> ResponseCodeEnum.TOKEN_HAS_NO_ADMIN_KEY;
            case NODE_DELETED -> ResponseCodeEnum.NODE_DELETED;
            case INVALID_NODE_ID -> ResponseCodeEnum.INVALID_NODE_ID;
            case INVALID_GOSSIP_ENDPOINT -> ResponseCodeEnum.INVALID_GOSSIP_ENDPOINT;
            case INVALID_NODE_ACCOUNT_ID -> ResponseCodeEnum.INVALID_NODE_ACCOUNT_ID;
            case INVALID_NODE_DESCRIPTION -> ResponseCodeEnum.INVALID_NODE_DESCRIPTION;
            case INVALID_SERVICE_ENDPOINT -> ResponseCodeEnum.INVALID_SERVICE_ENDPOINT;
            case INVALID_GOSSIP_CA_CERTIFICATE -> ResponseCodeEnum.INVALID_GOSSIP_CA_CERTIFICATE;
            case INVALID_GRPC_CERTIFICATE -> ResponseCodeEnum.INVALID_GRPC_CERTIFICATE;
            case INVALID_MAX_AUTO_ASSOCIATIONS -> ResponseCodeEnum.INVALID_MAX_AUTO_ASSOCIATIONS;
            case MAX_NODES_CREATED -> ResponseCodeEnum.MAX_NODES_CREATED;
            case IP_FQDN_CANNOT_BE_SET_FOR_SAME_ENDPOINT -> ResponseCodeEnum.IP_FQDN_CANNOT_BE_SET_FOR_SAME_ENDPOINT;
            case GOSSIP_ENDPOINT_CANNOT_HAVE_FQDN -> ResponseCodeEnum.GOSSIP_ENDPOINT_CANNOT_HAVE_FQDN;
            case FQDN_SIZE_TOO_LARGE -> ResponseCodeEnum.FQDN_SIZE_TOO_LARGE;
            case INVALID_ENDPOINT -> ResponseCodeEnum.INVALID_ENDPOINT;
            case GOSSIP_ENDPOINTS_EXCEEDED_LIMIT -> ResponseCodeEnum.GOSSIP_ENDPOINTS_EXCEEDED_LIMIT;
            case TOKEN_REFERENCE_REPEATED -> ResponseCodeEnum.TOKEN_REFERENCE_REPEATED;
            case INVALID_OWNER_ID -> ResponseCodeEnum.INVALID_OWNER_ID;
            case TOKEN_REFERENCE_LIST_SIZE_LIMIT_EXCEEDED -> ResponseCodeEnum.TOKEN_REFERENCE_LIST_SIZE_LIMIT_EXCEEDED;
            case SERVICE_ENDPOINTS_EXCEEDED_LIMIT -> ResponseCodeEnum.SERVICE_ENDPOINTS_EXCEEDED_LIMIT;
            case INVALID_IPV4_ADDRESS -> ResponseCodeEnum.INVALID_IPV4_ADDRESS;
            case EMPTY_TOKEN_REFERENCE_LIST -> ResponseCodeEnum.EMPTY_TOKEN_REFERENCE_LIST;
            case UPDATE_NODE_ACCOUNT_NOT_ALLOWED -> ResponseCodeEnum.UPDATE_NODE_ACCOUNT_NOT_ALLOWED;
            case TOKEN_HAS_NO_METADATA_OR_SUPPLY_KEY -> ResponseCodeEnum.TOKEN_HAS_NO_METADATA_OR_SUPPLY_KEY;
<<<<<<< HEAD
=======
            case PENDING_NFT_AIRDROP_ALREADY_EXISTS -> ResponseCodeEnum.PENDING_NFT_AIRDROP_ALREADY_EXISTS;
            case ACCOUNT_HAS_PENDING_AIRDROPS -> ResponseCodeEnum.ACCOUNT_HAS_PENDING_AIRDROPS;
            case EMPTY_PENDING_AIRDROP_ID_LIST -> ResponseCodeEnum.EMPTY_PENDING_AIRDROP_ID_LIST;
            case PENDING_AIRDROP_ID_REPEATED -> ResponseCodeEnum.PENDING_AIRDROP_ID_REPEATED;
            case MAX_PENDING_AIRDROP_ID_EXCEEDED -> ResponseCodeEnum.MAX_PENDING_AIRDROP_ID_EXCEEDED;
>>>>>>> ebd210e1
            case UNRECOGNIZED -> throw new RuntimeException("UNRECOGNIZED Response code!");
        };
    }

    public static @NonNull com.hederahashgraph.api.proto.java.ContractID fromPbj(final @NonNull ContractID contractID) {
        requireNonNull(contractID);
        return com.hederahashgraph.api.proto.java.ContractID.newBuilder()
                .setRealmNum(contractID.realmNum())
                .setShardNum(contractID.shardNum())
                .setContractNum(contractID.contractNumOrElse(0L))
                .setEvmAddress(ByteString.copyFrom(asBytes(contractID.evmAddressOrElse(Bytes.EMPTY))))
                .build();
    }

    public static @NonNull ByteString fromPbj(@NonNull Bytes bytes) {
        requireNonNull(bytes);
        final byte[] data = new byte[Math.toIntExact(bytes.length())];
        bytes.getBytes(0, data);
        return ByteString.copyFrom(data);
    }

    public static com.hederahashgraph.api.proto.java.Timestamp fromPbj(@NonNull Timestamp now) {
        requireNonNull(now);
        return com.hederahashgraph.api.proto.java.Timestamp.newBuilder()
                .setSeconds(now.seconds())
                .setNanos(now.nanos())
                .build();
    }

    public static @NonNull com.hederahashgraph.api.proto.java.ScheduleInfo fromPbj(@NonNull ScheduleInfo pbjValue) {
        requireNonNull(pbjValue);
        try {
            final var bytes = asBytes(ScheduleInfo.PROTOBUF, pbjValue);
            return com.hederahashgraph.api.proto.java.ScheduleInfo.parseFrom(bytes);
        } catch (IOException e) {
            throw new RuntimeException(e);
        }
    }

    public static @NonNull com.hederahashgraph.api.proto.java.FeeData fromPbj(@NonNull FeeData feeData) {
        requireNonNull(feeData);
        return com.hederahashgraph.api.proto.java.FeeData.newBuilder()
                .setNodedata(fromPbj(feeData.nodedataOrElse(FeeComponents.DEFAULT)))
                .setNetworkdata(fromPbj(feeData.networkdataOrElse(FeeComponents.DEFAULT)))
                .setServicedata(fromPbj(feeData.servicedataOrElse(FeeComponents.DEFAULT)))
                .setSubTypeValue(feeData.subType().protoOrdinal())
                .build();
    }

    public static @NonNull com.hederahashgraph.api.proto.java.FeeComponents fromPbj(
            @NonNull FeeComponents feeComponents) {
        requireNonNull(feeComponents);
        return com.hederahashgraph.api.proto.java.FeeComponents.newBuilder()
                .setMin(feeComponents.min())
                .setMax(feeComponents.max())
                .setConstant(feeComponents.constant())
                .setBpt(feeComponents.bpt())
                .setVpt(feeComponents.vpt())
                .setRbh(feeComponents.rbh())
                .setSbh(feeComponents.sbh())
                .setGas(feeComponents.gas())
                .setTv(feeComponents.tv())
                .setBpr(feeComponents.bpr())
                .setSbpr(feeComponents.sbpr())
                .build();
    }

    public static FileID toPbj(com.hederahashgraph.api.proto.java.FileID fileID) {
        return protoToPbj(fileID, FileID.class);
    }

    public static @NonNull com.hederahashgraph.api.proto.java.AccountID fromPbj(@NonNull AccountID accountID) {
        requireNonNull(accountID);
        final var builder = com.hederahashgraph.api.proto.java.AccountID.newBuilder()
                .setShardNum(accountID.shardNum())
                .setRealmNum(accountID.realmNum());

        final var account = accountID.account();
        switch (account.kind()) {
            case ACCOUNT_NUM -> builder.setAccountNum(account.as());
            case ALIAS -> builder.setAlias(fromPbj((Bytes) account.as()));
            case UNSET -> throw new RuntimeException("Invalid account ID, no account type!");
        }

        return builder.build();
    }

    public static @NonNull Key toPbj(@NonNull com.hederahashgraph.api.proto.java.Key keyValue) {
        requireNonNull(keyValue);
        try {
            final var bytes = keyValue.toByteArray();
            return Key.PROTOBUF.parse(BufferedData.wrap(bytes));
        } catch (ParseException e) {
            throw new RuntimeException(e);
        }
    }

    public static Timestamp toPbj(@NonNull com.hederahashgraph.api.proto.java.Timestamp t) {
        requireNonNull(t);
        return Timestamp.newBuilder()
                .seconds(t.getSeconds())
                .nanos(t.getNanos())
                .build();
    }

    public static @NonNull com.hederahashgraph.api.proto.java.ExchangeRate fromPbj(@NonNull ExchangeRate exchangeRate) {
        return com.hederahashgraph.api.proto.java.ExchangeRate.newBuilder()
                .setCentEquiv(exchangeRate.centEquiv())
                .setHbarEquiv(exchangeRate.hbarEquiv())
                .build();
    }

    public static @NonNull TransactionBody toPbj(@NonNull com.hederahashgraph.api.proto.java.TransactionBody txBody) {
        requireNonNull(txBody);
        try {
            final var bytes = txBody.toByteArray();
            return TransactionBody.PROTOBUF.parse(BufferedData.wrap(bytes));
        } catch (ParseException e) {
            throw new RuntimeException(e);
        }
    }

    public static @NonNull byte[] asBytes(@NonNull BufferedData b) {
        final var buf = new byte[Math.toIntExact(b.position())];
        b.readBytes(buf);
        return buf;
    }

    public static @NonNull com.hederahashgraph.api.proto.java.SchedulableTransactionBody fromPbj(
            @NonNull SchedulableTransactionBody tx) {
        requireNonNull(tx);
        try {
            final var bytes = asBytes(SchedulableTransactionBody.PROTOBUF, tx);
            return com.hederahashgraph.api.proto.java.SchedulableTransactionBody.parseFrom(bytes);
        } catch (InvalidProtocolBufferException e) {
            throw new RuntimeException(e);
        }
    }

    /**
     * Converts a {@link ByteString} to a {@link Bytes} object.
     * @param contents The {@link ByteString} to convert.
     * @return The {@link Bytes} object.
     */
    public static Bytes fromByteString(ByteString contents) {
        return Bytes.wrap(unwrapUnsafelyIfPossible(contents));
    }

    public static ServiceEndpoint toPbj(@NonNull com.hederahashgraph.api.proto.java.ServiceEndpoint t) {
        requireNonNull(t);
        return ServiceEndpoint.newBuilder()
                .ipAddressV4(Bytes.wrap(t.getIpAddressV4().toByteArray()))
                .port(t.getPort())
                .domainName(t.getDomainName())
                .build();
    }
}<|MERGE_RESOLUTION|>--- conflicted
+++ resolved
@@ -689,14 +689,11 @@
             case EMPTY_TOKEN_REFERENCE_LIST -> ResponseCodeEnum.EMPTY_TOKEN_REFERENCE_LIST;
             case UPDATE_NODE_ACCOUNT_NOT_ALLOWED -> ResponseCodeEnum.UPDATE_NODE_ACCOUNT_NOT_ALLOWED;
             case TOKEN_HAS_NO_METADATA_OR_SUPPLY_KEY -> ResponseCodeEnum.TOKEN_HAS_NO_METADATA_OR_SUPPLY_KEY;
-<<<<<<< HEAD
-=======
             case PENDING_NFT_AIRDROP_ALREADY_EXISTS -> ResponseCodeEnum.PENDING_NFT_AIRDROP_ALREADY_EXISTS;
             case ACCOUNT_HAS_PENDING_AIRDROPS -> ResponseCodeEnum.ACCOUNT_HAS_PENDING_AIRDROPS;
             case EMPTY_PENDING_AIRDROP_ID_LIST -> ResponseCodeEnum.EMPTY_PENDING_AIRDROP_ID_LIST;
             case PENDING_AIRDROP_ID_REPEATED -> ResponseCodeEnum.PENDING_AIRDROP_ID_REPEATED;
             case MAX_PENDING_AIRDROP_ID_EXCEEDED -> ResponseCodeEnum.MAX_PENDING_AIRDROP_ID_EXCEEDED;
->>>>>>> ebd210e1
             case UNRECOGNIZED -> throw new RuntimeException("UNRECOGNIZED Response code!");
         };
     }
