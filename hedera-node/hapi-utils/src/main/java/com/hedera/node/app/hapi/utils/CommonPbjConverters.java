--- conflicted
+++ resolved
@@ -324,13 +324,8 @@
             case TransactionGetFastRecord -> HederaFunctionality.TRANSACTION_GET_FAST_RECORD;
             case UncheckedSubmit -> HederaFunctionality.UNCHECKED_SUBMIT;
             case UtilPrng -> HederaFunctionality.UTIL_PRNG;
-<<<<<<< HEAD
-            case TokenReject -> HederaFunctionality.TOKEN_REJECT;
             case TokenAirdrop -> HederaFunctionality.TOKEN_AIRDROP;
             case TokenCancelAirdrop -> HederaFunctionality.TOKEN_CANCEL_AIRDROP;
-=======
-            case TokenAirdrop -> HederaFunctionality.TOKEN_AIRDROP;
->>>>>>> 22bb64a9
             case UNRECOGNIZED -> throw new RuntimeException("Unknown function UNRECOGNIZED");
         };
     }
@@ -688,13 +683,10 @@
             case GOSSIP_ENDPOINTS_EXCEEDED_LIMIT -> ResponseCodeEnum.GOSSIP_ENDPOINTS_EXCEEDED_LIMIT;
             case SERVICE_ENDPOINTS_EXCEEDED_LIMIT -> ResponseCodeEnum.SERVICE_ENDPOINTS_EXCEEDED_LIMIT;
             case INVALID_IPV4_ADDRESS -> ResponseCodeEnum.INVALID_IPV4_ADDRESS;
-<<<<<<< HEAD
+            case EMPTY_TOKEN_REFERENCE_LIST -> ResponseCodeEnum.EMPTY_TOKEN_REFERENCE_LIST;
+            case UPDATE_NODE_ACCOUNT_NOT_ALLOWED -> ResponseCodeEnum.UPDATE_NODE_ACCOUNT_NOT_ALLOWED;
             case EMPTY_PENDING_AIRDROP_ID_LIST -> ResponseCodeEnum.EMPTY_PENDING_AIRDROP_ID_LIST;
             case PENDING_AIRDROP_ID_REPEATED -> ResponseCodeEnum.PENDING_AIRDROP_ID_REPEATED;
-=======
-            case EMPTY_TOKEN_REFERENCE_LIST -> ResponseCodeEnum.EMPTY_TOKEN_REFERENCE_LIST;
-            case UPDATE_NODE_ACCOUNT_NOT_ALLOWED -> ResponseCodeEnum.UPDATE_NODE_ACCOUNT_NOT_ALLOWED;
->>>>>>> 22bb64a9
             case UNRECOGNIZED -> throw new RuntimeException("UNRECOGNIZED Response code!");
         };
     }
