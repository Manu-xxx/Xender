--- conflicted
+++ resolved
@@ -9,12 +9,8 @@
 		  "operations": [
 			"CryptoCreate",
 			"CryptoTransfer",
-<<<<<<< HEAD
-				"TokenClaimAirdrop",
-=======
 			"TokenAirdrop",
 			"TokenClaimAirdrop",
->>>>>>> 56de3d16
 			"CryptoUpdate",
 			"CryptoDelete",
 			"CryptoGetInfo",
