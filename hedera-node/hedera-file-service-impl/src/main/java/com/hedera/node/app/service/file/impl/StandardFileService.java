--- conflicted
+++ resolved
@@ -16,22 +16,6 @@
 package com.hedera.node.app.service.file.impl;
 
 import com.hedera.node.app.service.file.FileService;
-<<<<<<< HEAD
-import com.hedera.node.app.spi.PreHandleContext;
-import com.hedera.node.app.spi.state.ReadableStates;
-import edu.umd.cs.findbugs.annotations.NonNull;
 
 /** Standard implementation of the {@link FileService} {@link com.hedera.node.app.spi.Service}. */
-public final class StandardFileService implements FileService {
-    @NonNull
-    @Override
-    public FilePreTransactionHandler createPreTransactionHandler(
-            @NonNull ReadableStates states, @NonNull PreHandleContext ctx) {
-        throw new UnsupportedOperationException("Not yet implemented");
-    }
-}
-=======
-
-/** Standard implementation of the {@link FileService} {@link com.hedera.node.app.spi.Service}. */
-public final class StandardFileService implements FileService {}
->>>>>>> 12f1c493
+public final class StandardFileService implements FileService {}