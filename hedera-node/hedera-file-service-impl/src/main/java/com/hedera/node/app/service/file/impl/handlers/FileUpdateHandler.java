--- conflicted
+++ resolved
@@ -116,20 +116,6 @@
         final var file = maybeFile.get();
         validateFalse(file.deleted(), FILE_DELETED);
 
-<<<<<<< HEAD
-        // Feature: This is not working as expected. This should be reworked and added support for a system file or
-        // privileged users. When this is done we can turn on the following tests in  ThrottleDefValidationSuite -
-        // updateWithMissingTokenMintGetsWarning, throttleUpdateWithZeroGroupOpsPerSecFails, and
-        // throttleUpdateRejectsMultiGroupAssignment
-        final var fees = handleContext
-                .feeCalculator(SubType.DEFAULT)
-                .legacyCalculate(sigValueObj -> new FileUpdateResourceUsage(fileOpsUsage)
-                        .usageGiven(fromPbj(handleContext.body()), sigValueObj, fromPbj(file)));
-
-        handleContext.feeAccumulator().charge(handleContext.payer(), fees);
-
-=======
->>>>>>> 39cc9110
         // First validate this file is mutable; and the pending mutations are allowed
         // TODO: add or condition for privilege accounts from context
         validateFalse(file.keys() == null, UNAUTHORIZED);
