/*
 * Copyright (C) 2022-2024 Hedera Hashgraph, LLC
 *
 * Licensed under the Apache License, Version 2.0 (the "License");
 * you may not use this file except in compliance with the License.
 * You may obtain a copy of the License at
 *
 *      http://www.apache.org/licenses/LICENSE-2.0
 *
 * Unless required by applicable law or agreed to in writing, software
 * distributed under the License is distributed on an "AS IS" BASIS,
 * WITHOUT WARRANTIES OR CONDITIONS OF ANY KIND, either express or implied.
 * See the License for the specific language governing permissions and
 * limitations under the License.
 */

package com.hedera.node.app.service.file.impl.handlers;

import static com.hedera.hapi.node.base.ResponseCodeEnum.INVALID_FILE_ID;
import static com.hedera.hapi.node.base.ResponseCodeEnum.UNAUTHORIZED;
import static com.hedera.node.app.service.file.impl.utils.FileServiceUtils.preValidate;
import static com.hedera.node.app.service.file.impl.utils.FileServiceUtils.validateAndAddRequiredKeysForDelete;
import static com.hedera.node.app.service.file.impl.utils.FileServiceUtils.verifyNotSystemFile;
import static com.hedera.node.app.spi.workflows.HandleException.validateFalse;
import static java.util.Objects.requireNonNull;

import com.hedera.hapi.node.base.HederaFunctionality;
import com.hedera.hapi.node.base.SubType;
import com.hedera.hapi.node.file.FileDeleteTransactionBody;
import com.hedera.hapi.node.state.file.File;
import com.hedera.hapi.node.transaction.TransactionBody;
import com.hedera.node.app.hapi.utils.CommonPbjConverters;
import com.hedera.node.app.hapi.utils.fee.FileFeeBuilder;
import com.hedera.node.app.service.file.ReadableFileStore;
import com.hedera.node.app.service.file.impl.WritableFileStore;
import com.hedera.node.app.spi.fees.FeeContext;
import com.hedera.node.app.spi.fees.Fees;
import com.hedera.node.app.spi.workflows.HandleContext;
import com.hedera.node.app.spi.workflows.HandleException;
import com.hedera.node.app.spi.workflows.PreCheckException;
import com.hedera.node.app.spi.workflows.PreHandleContext;
import com.hedera.node.app.spi.workflows.TransactionHandler;
import com.hedera.node.config.data.LedgerConfig;
import com.hedera.pbj.runtime.io.buffer.Bytes;
import edu.umd.cs.findbugs.annotations.NonNull;
import javax.inject.Inject;
import javax.inject.Singleton;

/**
 * This class contains all workflow-related functionality regarding {@link HederaFunctionality#FILE_DELETE}.
 */
@Singleton
public class FileDeleteHandler implements TransactionHandler {
    private final FileFeeBuilder usageEstimator;

    /**
     * Constructs a {@link FileDeleteHandler} with the given {@link FileFeeBuilder}.
     *
     * @param usageEstimator the file fee builder to be used for fee calculation
     */
    @Inject
    public FileDeleteHandler(final FileFeeBuilder usageEstimator) {
        this.usageEstimator = usageEstimator;
    }

    /**
     * Performs checks independent of state or context
     *
     * @param txn the transaction to check
     */
    @Override
    public void pureChecks(@NonNull final TransactionBody txn) throws PreCheckException {
        final FileDeleteTransactionBody transactionBody = txn.fileDeleteOrThrow();

        if (transactionBody.fileID() == null) {
            throw new PreCheckException(INVALID_FILE_ID);
        }
    }

    /**
     * This method is called during the pre-handle workflow.
     *
     * <p>Determines signatures needed for deleting a file
     *
     * @param context the {@link PreHandleContext} which collects all information that will be passed to
     * {@code handle()}
     * @throws PreCheckException if any issue happens on the pre handle level
     */
    @Override
    public void preHandle(@NonNull final PreHandleContext context) throws PreCheckException {
        requireNonNull(context);

        final var transactionBody = context.body().fileDeleteOrThrow();
        final var fileStore = context.createStore(ReadableFileStore.class);
        final var transactionFileId = requireNonNull(transactionBody.fileID());
        preValidate(transactionFileId, fileStore, context);

        var file = fileStore.getFileLeaf(transactionFileId);
        validateAndAddRequiredKeysForDelete(file, context);
    }

    @Override
    public void handle(@NonNull final HandleContext handleContext) throws HandleException {
        requireNonNull(handleContext);

        final var fileDeleteTransactionBody = handleContext.body().fileDeleteOrThrow();
        if (!fileDeleteTransactionBody.hasFileID()) {
            throw new HandleException(INVALID_FILE_ID);
        }
        var fileId = fileDeleteTransactionBody.fileIDOrThrow();

        final var ledgerConfig = handleContext.configuration().getConfigData(LedgerConfig.class);
        final var fileStore = handleContext.writableStore(WritableFileStore.class);

        final File file = verifyNotSystemFile(ledgerConfig, fileStore, fileId);

        // First validate this file is mutable; and the pending mutations are allowed
        validateFalse(file.keys() == null, UNAUTHORIZED);

        /* Copy part of the fields from existing, delete the file content and set the deleted flag  */
        final var fileBuilder = new File.Builder()
                .fileId(file.fileId())
                .expirationSecond(file.expirationSecond())
                .keys(file.keys())
                .contents(Bytes.EMPTY)
                .memo(file.memo())
                .deleted(true);

        /* --- Put the modified file. It will be in underlying state's modifications map.
        It will not be committed to state until commit is called on the state.--- */
        fileStore.put(fileBuilder.build());
    }

    @NonNull
    @Override
    public Fees calculateFees(@NonNull FeeContext feeContext) {
<<<<<<< HEAD
        final var txnBody = feeContext.body();
        return feeContext
                .feeCalculator(SubType.DEFAULT)
                .legacyCalculate(
                        svo -> usageEstimator.getFileDeleteTxFeeMatrices(CommonPbjConverters.fromPbj(txnBody), svo));
=======
        final var op = feeContext.body();
        return feeContext
                .feeCalculatorFactory()
                .feeCalculator(SubType.DEFAULT)
                .legacyCalculate(sigValueObj ->
                        new FileDeleteResourceUsage(usageEstimator).usageGiven(fromPbj(op), sigValueObj));
>>>>>>> ce5f0765
    }
}<|MERGE_RESOLUTION|>--- conflicted
+++ resolved
@@ -134,19 +134,11 @@
     @NonNull
     @Override
     public Fees calculateFees(@NonNull FeeContext feeContext) {
-<<<<<<< HEAD
         final var txnBody = feeContext.body();
         return feeContext
+                .feeCalculatorFactory()
                 .feeCalculator(SubType.DEFAULT)
                 .legacyCalculate(
                         svo -> usageEstimator.getFileDeleteTxFeeMatrices(CommonPbjConverters.fromPbj(txnBody), svo));
-=======
-        final var op = feeContext.body();
-        return feeContext
-                .feeCalculatorFactory()
-                .feeCalculator(SubType.DEFAULT)
-                .legacyCalculate(sigValueObj ->
-                        new FileDeleteResourceUsage(usageEstimator).usageGiven(fromPbj(op), sigValueObj));
->>>>>>> ce5f0765
     }
 }