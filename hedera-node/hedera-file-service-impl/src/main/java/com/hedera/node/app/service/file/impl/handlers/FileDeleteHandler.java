--- conflicted
+++ resolved
@@ -77,13 +77,8 @@
         }
         var fileId = fileDeleteTransactionBody.fileIDOrThrow();
 
-<<<<<<< HEAD
+        final var ledgerConfig = handleContext.configuration().getConfigData(LedgerConfig.class);
         final var fileStore = handleContext.writableStore(WritableFileStore.class);
-        var optionalFile = fileStore.get(fileId);
-=======
-        final var ledgerConfig = handleContext.configuration().getConfigData(LedgerConfig.class);
-        final var fileStore = handleContext.writableStore(WritableFileStoreImpl.class);
->>>>>>> 18a31b65
 
         final File file = verifyNotSystemFile(ledgerConfig, fileStore, fileId);
 
