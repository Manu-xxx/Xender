/*
 * Copyright (C) 2022-2023 Hedera Hashgraph, LLC
 *
 * Licensed under the Apache License, Version 2.0 (the "License");
 * you may not use this file except in compliance with the License.
 * You may obtain a copy of the License at
 *
 *      http://www.apache.org/licenses/LICENSE-2.0
 *
 * Unless required by applicable law or agreed to in writing, software
 * distributed under the License is distributed on an "AS IS" BASIS,
 * WITHOUT WARRANTIES OR CONDITIONS OF ANY KIND, either express or implied.
 * See the License for the specific language governing permissions and
 * limitations under the License.
 */

package com.hedera.node.app.service.file.impl.handlers;

import static com.hedera.hapi.node.base.ResponseCodeEnum.FILE_DELETED;
import static com.hedera.hapi.node.base.ResponseCodeEnum.INVALID_FILE_ID;
import static com.hedera.hapi.node.base.ResponseCodeEnum.UNAUTHORIZED;
import static com.hedera.node.app.service.file.impl.utils.FileServiceUtils.preValidate;
import static com.hedera.node.app.service.file.impl.utils.FileServiceUtils.validateAndAddRequiredKeys;
import static java.util.Objects.requireNonNull;

import com.hedera.hapi.node.base.FileID;
import com.hedera.hapi.node.base.HederaFunctionality;
<<<<<<< HEAD
import com.hedera.node.app.spi.workflows.HandleContext;
import com.hedera.node.app.spi.workflows.HandleException;
=======
import com.hedera.hapi.node.file.FileDeleteTransactionBody;
import com.hedera.hapi.node.state.file.File;
import com.hedera.node.app.service.file.impl.ReadableFileStoreImpl;
import com.hedera.node.app.service.file.impl.WritableFileStoreImpl;
import com.hedera.node.app.service.file.impl.records.DeleteFileRecordBuilder;
import com.hedera.node.app.spi.workflows.HandleException;
import com.hedera.node.app.spi.workflows.PreCheckException;
>>>>>>> 63d86ca8
import com.hedera.node.app.spi.workflows.PreHandleContext;
import com.hedera.node.app.spi.workflows.TransactionHandler;
import edu.umd.cs.findbugs.annotations.NonNull;
import javax.inject.Inject;
import javax.inject.Singleton;

/**
 * This class contains all workflow-related functionality regarding {@link HederaFunctionality#FILE_DELETE}.
 */
@Singleton
public class FileDeleteHandler implements TransactionHandler {
    @Inject
    public FileDeleteHandler() {
        // Exists for injection
    }

    /**
     * This method is called during the pre-handle workflow.
     *
     * <p>Determines signatures needed for deleting a file
     *
     * @param context the {@link PreHandleContext} which collects all information that will be
     *     passed to {@code handle()}
     * @throws NullPointerException if any of the arguments are {@code null}
     */
    @Override
    public void preHandle(@NonNull final PreHandleContext context) throws PreCheckException {
        requireNonNull(context);

        final var transactionBody = context.body().fileDeleteOrThrow();
        final var fileStore = context.createStore(ReadableFileStoreImpl.class);
        final var fileMeta = preValidate(transactionBody.fileID(), fileStore);

        validateAndAddRequiredKeys(fileMeta.keys(), context, true);
    }

<<<<<<< HEAD
    @Override
    public void handle(@NonNull final HandleContext context) throws HandleException {
        throw new UnsupportedOperationException("Not implemented");
=======
    /**
     * Given the appropriate context, deletes a file.
     *
     * @param fileDeleteTransactionBody the {@link FileDeleteTransactionBody} of the active file delete transaction
     * @param fileStore the {@link WritableFileStoreImpl} to use to delete the file
     * @throws NullPointerException if one of the arguments is {@code null}
     */
    public void handle(
            @NonNull final FileDeleteTransactionBody fileDeleteTransactionBody,
            @NonNull final WritableFileStoreImpl fileStore) {

        requireNonNull(fileDeleteTransactionBody);
        requireNonNull(fileStore);

        var fileId = fileDeleteTransactionBody.fileIDOrElse(FileID.DEFAULT);

        var optionalFile = fileStore.get(fileId.fileNum());

        if (optionalFile.isEmpty()) {
            throw new HandleException(INVALID_FILE_ID);
        }

        final var file = optionalFile.get();

        if (!file.hasKeys() || file.keys().keys().isEmpty()) {
            // @todo('protobuf change needed') change to immutable file response code
            throw new HandleException(UNAUTHORIZED);
        }

        if (file.deleted()) {
            throw new HandleException(FILE_DELETED);
        }

        /* Copy all the fields from existing topic and change deleted flag */
        final var fileBuilder = new File.Builder()
                .fileNumber(file.fileNumber())
                .expirationTime(file.expirationTime())
                .keys(file.keys())
                .contents(file.contents())
                .memo(file.memo())
                .deleted(true);

        /* --- Put the modified file. It will be in underlying state's modifications map.
        It will not be committed to state until commit is called on the state.--- */
        fileStore.put(fileBuilder.build());
    }

    /**
     * {@inheritDoc}
     */
    @Override
    public DeleteFileRecordBuilder newRecordBuilder() {
        return new DeleteFileRecordBuilder();
>>>>>>> 63d86ca8
    }
}<|MERGE_RESOLUTION|>--- conflicted
+++ resolved
@@ -25,18 +25,14 @@
 
 import com.hedera.hapi.node.base.FileID;
 import com.hedera.hapi.node.base.HederaFunctionality;
-<<<<<<< HEAD
-import com.hedera.node.app.spi.workflows.HandleContext;
-import com.hedera.node.app.spi.workflows.HandleException;
-=======
 import com.hedera.hapi.node.file.FileDeleteTransactionBody;
 import com.hedera.hapi.node.state.file.File;
 import com.hedera.node.app.service.file.impl.ReadableFileStoreImpl;
 import com.hedera.node.app.service.file.impl.WritableFileStoreImpl;
 import com.hedera.node.app.service.file.impl.records.DeleteFileRecordBuilder;
+import com.hedera.node.app.spi.workflows.HandleContext;
 import com.hedera.node.app.spi.workflows.HandleException;
 import com.hedera.node.app.spi.workflows.PreCheckException;
->>>>>>> 63d86ca8
 import com.hedera.node.app.spi.workflows.PreHandleContext;
 import com.hedera.node.app.spi.workflows.TransactionHandler;
 import edu.umd.cs.findbugs.annotations.NonNull;
@@ -73,27 +69,20 @@
         validateAndAddRequiredKeys(fileMeta.keys(), context, true);
     }
 
-<<<<<<< HEAD
-    @Override
-    public void handle(@NonNull final HandleContext context) throws HandleException {
-        throw new UnsupportedOperationException("Not implemented");
-=======
     /**
      * Given the appropriate context, deletes a file.
      *
-     * @param fileDeleteTransactionBody the {@link FileDeleteTransactionBody} of the active file delete transaction
-     * @param fileStore the {@link WritableFileStoreImpl} to use to delete the file
+     * @param context the {@link HandleContext}
      * @throws NullPointerException if one of the arguments is {@code null}
      */
-    public void handle(
-            @NonNull final FileDeleteTransactionBody fileDeleteTransactionBody,
-            @NonNull final WritableFileStoreImpl fileStore) {
+    @Override
+    public void handle(@NonNull final HandleContext context) {
+        requireNonNull(context);
 
-        requireNonNull(fileDeleteTransactionBody);
-        requireNonNull(fileStore);
-
+        final var fileDeleteTransactionBody = context.body().fileDelete();
         var fileId = fileDeleteTransactionBody.fileIDOrElse(FileID.DEFAULT);
 
+        final var fileStore = context.writableStore(WritableFileStoreImpl.class);
         var optionalFile = fileStore.get(fileId.fileNum());
 
         if (optionalFile.isEmpty()) {
@@ -124,13 +113,4 @@
         It will not be committed to state until commit is called on the state.--- */
         fileStore.put(fileBuilder.build());
     }
-
-    /**
-     * {@inheritDoc}
-     */
-    @Override
-    public DeleteFileRecordBuilder newRecordBuilder() {
-        return new DeleteFileRecordBuilder();
->>>>>>> 63d86ca8
-    }
 }