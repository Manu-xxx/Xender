--- conflicted
+++ resolved
@@ -37,12 +37,7 @@
     }
 
     @Override
-<<<<<<< HEAD
     public void registerSchemas(@NonNull final SchemaRegistry registry, final SemanticVersion version) {
-        registry.register(new FileGenesisSchema(version));
-=======
-    public void registerSchemas(@NonNull final SchemaRegistry registry) {
-        registry.register(new FileGenesisSchema(configProvider));
->>>>>>> eba77e80
+        registry.register(new FileGenesisSchema(version, configProvider));
     }
 }