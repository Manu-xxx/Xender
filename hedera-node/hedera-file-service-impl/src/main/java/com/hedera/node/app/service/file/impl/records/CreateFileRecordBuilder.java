--- conflicted
+++ resolved
@@ -16,10 +16,7 @@
 
 package com.hedera.node.app.service.file.impl.records;
 
-<<<<<<< HEAD
-=======
 import com.hedera.hapi.node.base.FileID;
->>>>>>> 362f57cf
 import edu.umd.cs.findbugs.annotations.NonNull;
 
 /**
@@ -34,9 +31,5 @@
      * @return this builder
      */
     @NonNull
-<<<<<<< HEAD
-    CreateFileRecordBuilder createdFile(final long num);
-=======
     CreateFileRecordBuilder fileID(@NonNull FileID fileID);
->>>>>>> 362f57cf
 }