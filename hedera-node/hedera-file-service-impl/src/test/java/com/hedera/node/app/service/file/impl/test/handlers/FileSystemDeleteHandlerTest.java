/*
 * Copyright (C) 2023 Hedera Hashgraph, LLC
 *
 * Licensed under the Apache License, Version 2.0 (the "License");
 * you may not use this file except in compliance with the License.
 * You may obtain a copy of the License at
 *
 *      http://www.apache.org/licenses/LICENSE-2.0
 *
 * Unless required by applicable law or agreed to in writing, software
 * distributed under the License is distributed on an "AS IS" BASIS,
 * WITHOUT WARRANTIES OR CONDITIONS OF ANY KIND, either express or implied.
 * See the License for the specific language governing permissions and
 * limitations under the License.
 */

package com.hedera.node.app.service.file.impl.test.handlers;

import static com.hedera.hapi.node.base.ResponseCodeEnum.INVALID_FILE_ID;
import static com.hedera.hapi.node.base.ResponseCodeEnum.UNAUTHORIZED;
import static com.hedera.node.app.service.file.impl.test.handlers.FileTestUtils.mockFileLookup;
import static com.hedera.node.app.spi.fixtures.Assertions.assertThrowsPreCheck;
import static com.hedera.test.utils.KeyUtils.A_COMPLEX_KEY;
import static org.junit.jupiter.api.Assertions.assertEquals;
import static org.junit.jupiter.api.Assertions.assertFalse;
import static org.junit.jupiter.api.Assertions.assertThrows;
import static org.junit.jupiter.api.Assertions.assertTrue;
import static org.mockito.ArgumentMatchers.notNull;
import static org.mockito.BDDMockito.given;
import static org.mockito.Mock.Strictness.LENIENT;
import static org.mockito.Mockito.lenient;
import static org.mockito.Mockito.mock;

import com.hedera.hapi.node.base.Key;
import com.hedera.hapi.node.base.TransactionID;
import com.hedera.hapi.node.file.SystemDeleteTransactionBody;
import com.hedera.hapi.node.state.file.File;
import com.hedera.hapi.node.transaction.TransactionBody;
import com.hedera.node.app.service.file.impl.ReadableFileStoreImpl;
import com.hedera.node.app.service.file.impl.WritableFileStoreImpl;
import com.hedera.node.app.service.file.impl.handlers.FileSystemDeleteHandler;
import com.hedera.node.app.service.mono.utils.EntityNum;
import com.hedera.node.app.service.token.ReadableAccountStore;
import com.hedera.node.app.spi.fixtures.workflows.FakePreHandleContext;
import com.hedera.node.app.spi.workflows.HandleContext;
import com.hedera.node.app.spi.workflows.HandleException;
import com.hedera.node.app.spi.workflows.PreCheckException;
import com.hedera.node.app.spi.workflows.PreHandleContext;
import com.hedera.node.config.testfixtures.HederaTestConfigBuilder;
import com.hedera.pbj.runtime.io.buffer.Bytes;
import com.swirlds.config.api.Configuration;
import java.time.Instant;
import java.util.Optional;
import org.junit.jupiter.api.BeforeEach;
import org.junit.jupiter.api.DisplayName;
import org.junit.jupiter.api.Test;
import org.junit.jupiter.api.extension.ExtendWith;
import org.mockito.Mock;
import org.mockito.junit.jupiter.MockitoExtension;

@ExtendWith(MockitoExtension.class)
class FileSystemDeleteHandlerTest extends FileHandlerTestBase {

    @Mock
    private ReadableAccountStore accountStore;

    @Mock(strictness = LENIENT)
    private ReadableFileStoreImpl mockStore;

    @Mock
    private FileSystemDeleteHandler subject;

    @Mock(strictness = LENIENT)
    private HandleContext handleContext;

    @Mock(strictness = LENIENT)
    private PreHandleContext preHandleContext;

    @Mock
    private Instant instant;

    private Configuration configuration;

    @BeforeEach
    void setUp() {
        mockStore = mock(ReadableFileStoreImpl.class);
        subject = new FileSystemDeleteHandler();

        writableFileState = writableFileStateWithOneKey();
        given(writableStates.<EntityNum, File>get(FILES)).willReturn(writableFileState);
        writableStore = new WritableFileStoreImpl(writableStates);
        configuration = new HederaTestConfigBuilder().getOrCreateConfig();
        lenient().when(preHandleContext.configuration()).thenReturn(configuration);
<<<<<<< HEAD
        lenient().when(handleContext.configuration()).thenReturn(configuration);
=======
        lenient().when(handleContext.getConfiguration()).thenReturn(configuration);
    }

    @Test
    void returnsExpectedRecordBuilderType() {
        assertInstanceOf(DeleteFileRecordBuilder.class, subject.newRecordBuilder());
>>>>>>> 610f33af
    }

    @Test
    @DisplayName("File not found returns error")
    void fileIdNotFound() throws PreCheckException {
        // given:
        mockPayerLookup();
        given(mockStore.getFileMetadata(notNull())).willReturn(null);
        final var context = new FakePreHandleContext(accountStore, newSystemDeleteTxn());
        context.registerStore(ReadableFileStoreImpl.class, mockStore);

        // when:
        assertThrowsPreCheck(() -> subject.preHandle(context), INVALID_FILE_ID);
    }

    @Test
    @DisplayName("File without keys returns error")
    void noFileKeys() throws PreCheckException {
        // given:
        mockPayerLookup();
        mockFileLookup(null, mockStore);
        lenient().when(preHandleContext.body()).thenReturn(newSystemDeleteTxn());
        lenient()
                .when(preHandleContext.createStore(ReadableFileStoreImpl.class))
                .thenReturn(mockStore);

        // when:
        assertThrowsPreCheck(() -> subject.preHandle(preHandleContext), UNAUTHORIZED);
    }

    @Test
    @DisplayName("Fails handle if file doesn't exist")
    void fileDoesntExist() {
        given(handleContext.body()).willReturn(newSystemDeleteTxn());

        writableFileState = emptyWritableFileState();
        given(writableStates.<EntityNum, File>get(FILES)).willReturn(writableFileState);
        writableStore = new WritableFileStoreImpl(writableStates);
        given(handleContext.writableStore(WritableFileStoreImpl.class)).willReturn(writableStore);

        final var msg = assertThrows(HandleException.class, () -> subject.handle(handleContext));
        assertEquals(INVALID_FILE_ID, msg.getStatus());
    }

    @Test
    @DisplayName("Fails handle if the file is not a system file")
    void fileIsNotSystemFile() {
        given(handleContext.body()).willReturn(newFileDeleteTxn());

        final var existingFile = writableStore.get(fileEntityNum.longValue());
        assertTrue(existingFile.isPresent());
        assertFalse(existingFile.get().deleted());
        given(handleContext.writableStore(WritableFileStoreImpl.class)).willReturn(writableStore);

        final var msg = assertThrows(HandleException.class, () -> subject.handle(handleContext));
        assertEquals(INVALID_FILE_ID, msg.getStatus());
        assertFalse(existingFile.get().deleted());
    }

    @Test
    @DisplayName("Fails handle if keys doesn't exist on file system to be deleted")
    void keysDoesntExist() {
        given(handleContext.body()).willReturn(newSystemDeleteTxn());
        fileSystem = new File(fileSystemfileId.fileNum(), expirationTime, null, Bytes.wrap(contents), memo, false);

        writableFileState = writableFileStateWithOneKey();
        given(writableStates.<EntityNum, File>get(FILES)).willReturn(writableFileState);
        writableStore = new WritableFileStoreImpl(writableStates);
        given(handleContext.writableStore(WritableFileStoreImpl.class)).willReturn(writableStore);

        final var msg = assertThrows(HandleException.class, () -> subject.handle(handleContext));

        assertEquals(UNAUTHORIZED, msg.getStatus());
    }

    @Test
    @DisplayName("Handle works as expected and file system deleted when time is expired(less than epoch second)")
    void handleWorksAsExpectedWhenExpirationTimeIsExpired() {
        given(handleContext.body()).willReturn(newSystemDeleteTxn());

        final var existingFile = writableStore.get(fileSystemEntityNum.longValue());
        assertTrue(existingFile.isPresent());
        assertFalse(existingFile.get().deleted());
        given(handleContext.writableStore(WritableFileStoreImpl.class)).willReturn(writableStore);

        lenient().when(handleContext.consensusNow()).thenReturn(instant);
        lenient().when(instant.getEpochSecond()).thenReturn(existingFile.get().expirationTime() + 100);
        subject.handle(handleContext);

        final var changedFile = writableStore.get(fileSystemEntityNum.longValue());

        assertEquals(changedFile, Optional.empty());
    }

    @Test
    @DisplayName("Handle works as expected and the system file marked as deleted")
    void handleWorksAsExpectedWhenExpirationTimeIsNotExpired() {
        given(handleContext.body()).willReturn(newSystemDeleteTxn());

        final var existingFile = writableStore.get(fileSystemEntityNum.longValue());
        assertTrue(existingFile.isPresent());
        assertFalse(existingFile.get().deleted());
        given(handleContext.writableStore(WritableFileStoreImpl.class)).willReturn(writableStore);

        lenient().when(handleContext.consensusNow()).thenReturn(instant);
        lenient().when(instant.getEpochSecond()).thenReturn(existingFile.get().expirationTime() - 100);
        subject.handle(handleContext);

        final var changedFile = writableStore.get(fileSystemEntityNum.longValue());

        assertTrue(changedFile.isPresent());
        assertTrue(changedFile.get().deleted());
    }

    private Key mockPayerLookup() throws PreCheckException {
        return FileTestUtils.mockPayerLookup(A_COMPLEX_KEY, payerId, accountStore);
    }

    private TransactionBody newSystemDeleteTxn() {
        final var txnId = TransactionID.newBuilder().accountID(payerId).build();
        final var deleteFileSystemBuilder =
                SystemDeleteTransactionBody.newBuilder().fileID(WELL_KNOWN_SYSTEM_FILE_ID);
        return TransactionBody.newBuilder()
                .transactionID(txnId)
                .systemDelete(deleteFileSystemBuilder.build())
                .build();
    }

    private TransactionBody newFileDeleteTxn() {
        final var txnId = TransactionID.newBuilder().accountID(payerId).build();
        final var deleteFileSystemBuilder =
                SystemDeleteTransactionBody.newBuilder().fileID(WELL_KNOWN_FILE_ID);
        return TransactionBody.newBuilder()
                .transactionID(txnId)
                .systemDelete(deleteFileSystemBuilder.build())
                .build();
    }
}<|MERGE_RESOLUTION|>--- conflicted
+++ resolved
@@ -48,7 +48,6 @@
 import com.hedera.node.app.spi.workflows.PreHandleContext;
 import com.hedera.node.config.testfixtures.HederaTestConfigBuilder;
 import com.hedera.pbj.runtime.io.buffer.Bytes;
-import com.swirlds.config.api.Configuration;
 import java.time.Instant;
 import java.util.Optional;
 import org.junit.jupiter.api.BeforeEach;
@@ -79,8 +78,6 @@
     @Mock
     private Instant instant;
 
-    private Configuration configuration;
-
     @BeforeEach
     void setUp() {
         mockStore = mock(ReadableFileStoreImpl.class);
@@ -89,18 +86,9 @@
         writableFileState = writableFileStateWithOneKey();
         given(writableStates.<EntityNum, File>get(FILES)).willReturn(writableFileState);
         writableStore = new WritableFileStoreImpl(writableStates);
-        configuration = new HederaTestConfigBuilder().getOrCreateConfig();
+        final var configuration = new HederaTestConfigBuilder().getOrCreateConfig();
         lenient().when(preHandleContext.configuration()).thenReturn(configuration);
-<<<<<<< HEAD
         lenient().when(handleContext.configuration()).thenReturn(configuration);
-=======
-        lenient().when(handleContext.getConfiguration()).thenReturn(configuration);
-    }
-
-    @Test
-    void returnsExpectedRecordBuilderType() {
-        assertInstanceOf(DeleteFileRecordBuilder.class, subject.newRecordBuilder());
->>>>>>> 610f33af
     }
 
     @Test
