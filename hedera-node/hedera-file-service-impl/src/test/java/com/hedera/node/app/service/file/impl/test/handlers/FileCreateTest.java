/*
 * Copyright (C) 2023-2024 Hedera Hashgraph, LLC
 *
 * Licensed under the Apache License, Version 2.0 (the "License");
 * you may not use this file except in compliance with the License.
 * You may obtain a copy of the License at
 *
 *      http://www.apache.org/licenses/LICENSE-2.0
 *
 * Unless required by applicable law or agreed to in writing, software
 * distributed under the License is distributed on an "AS IS" BASIS,
 * WITHOUT WARRANTIES OR CONDITIONS OF ANY KIND, either express or implied.
 * See the License for the specific language governing permissions and
 * limitations under the License.
 */

package com.hedera.node.app.service.file.impl.test.handlers;

import static com.hedera.hapi.node.base.ResponseCodeEnum.INVALID_EXPIRATION_TIME;
import static com.hedera.node.app.spi.fixtures.Assertions.assertThrowsPreCheck;
import static com.hedera.node.app.spi.validation.ExpiryMeta.NA;
import static org.assertj.core.api.Assertions.assertThat;
import static org.junit.jupiter.api.Assertions.assertEquals;
import static org.junit.jupiter.api.Assertions.assertFalse;
import static org.junit.jupiter.api.Assertions.assertThrows;
import static org.junit.jupiter.api.Assertions.assertTrue;
import static org.mockito.ArgumentMatchers.any;
import static org.mockito.ArgumentMatchers.anyBoolean;
import static org.mockito.BDDMockito.given;
import static org.mockito.Mockito.doThrow;
import static org.mockito.Mockito.lenient;
import static org.mockito.Mockito.mock;
import static org.mockito.Mockito.verify;

import com.hedera.hapi.node.base.AccountID;
import com.hedera.hapi.node.base.FileID;
import com.hedera.hapi.node.base.Key;
import com.hedera.hapi.node.base.KeyList;
import com.hedera.hapi.node.base.RealmID;
import com.hedera.hapi.node.base.ResponseCodeEnum;
import com.hedera.hapi.node.base.ShardID;
import com.hedera.hapi.node.base.Timestamp;
import com.hedera.hapi.node.base.TransactionID;
import com.hedera.hapi.node.file.FileCreateTransactionBody;
import com.hedera.hapi.node.state.file.File;
import com.hedera.hapi.node.state.token.Account;
import com.hedera.hapi.node.transaction.TransactionBody;
import com.hedera.node.app.hapi.fees.usage.file.FileOpsUsage;
import com.hedera.node.app.service.file.impl.WritableFileStore;
import com.hedera.node.app.service.file.impl.handlers.FileCreateHandler;
import com.hedera.node.app.service.file.impl.records.CreateFileRecordBuilder;
import com.hedera.node.app.service.file.impl.test.FileTestBase;
import com.hedera.node.app.service.token.ReadableAccountStore;
import com.hedera.node.app.spi.fixtures.workflows.FakePreHandleContext;
import com.hedera.node.app.spi.ids.EntityNumGenerator;
import com.hedera.node.app.spi.metrics.StoreMetricsService;
import com.hedera.node.app.spi.records.RecordBuilders;
import com.hedera.node.app.spi.validation.AttributeValidator;
import com.hedera.node.app.spi.validation.ExpiryMeta;
import com.hedera.node.app.spi.validation.ExpiryValidator;
import com.hedera.node.app.spi.workflows.HandleException;
import com.hedera.node.app.spi.workflows.PreCheckException;
import com.hedera.node.config.data.FilesConfig;
import com.hedera.node.config.data.HederaConfig;
import com.hedera.node.config.testfixtures.HederaTestConfigBuilder;
import com.hedera.node.config.types.LongPair;
import com.hedera.pbj.runtime.io.buffer.Bytes;
import com.swirlds.config.api.Configuration;
import org.junit.jupiter.api.BeforeEach;
import org.junit.jupiter.api.DisplayName;
import org.junit.jupiter.api.Test;
import org.junit.jupiter.api.extension.ExtendWith;
import org.mockito.Mock;
import org.mockito.junit.jupiter.MockitoExtension;

@ExtendWith(MockitoExtension.class)
class FileCreateTest extends FileTestBase {
    static final AccountID ACCOUNT_ID_3 = AccountID.newBuilder().accountNum(3L).build();
    private static final Configuration DEFAULT_CONFIG = HederaTestConfigBuilder.createConfig();

    @Mock
    private ReadableAccountStore accountStore;

    @Mock
    private AttributeValidator validator;

    @Mock
    private ExpiryValidator expiryValidator;

    @Mock
    private Configuration configuration;

    @Mock
    private CreateFileRecordBuilder recordBuilder;

    @Mock
    private RecordBuilders recordBuilders;

    @Mock
    private FileOpsUsage fileOpsUsage;

    @Mock
    private StoreMetricsService storeMetricsService;

    @Mock
    private EntityNumGenerator entityNumGenerator;

    private FilesConfig config;

    private WritableFileStore fileStore;
    private FileCreateHandler subject;

    private TransactionBody newCreateTxn(KeyList keys, long expirationTime) {
        final var txnId = TransactionID.newBuilder().accountID(ACCOUNT_ID_3).build();
        final var createFileBuilder = FileCreateTransactionBody.newBuilder();
        if (keys != null) {
            createFileBuilder.keys(keys);
        }
        createFileBuilder.memo("memo");
        createFileBuilder.contents(Bytes.wrap(contents));
        createFileBuilder.shardID(ShardID.DEFAULT);
        createFileBuilder.realmID(RealmID.DEFAULT);

        if (expirationTime > 0) {
            createFileBuilder.expirationTime(
                    Timestamp.newBuilder().seconds(expirationTime).build());
        }
        return TransactionBody.newBuilder()
                .transactionID(txnId)
                .fileCreate(createFileBuilder.build())
                .build();
    }

    @BeforeEach
    void setUp() {
        subject = new FileCreateHandler(fileOpsUsage);
        fileStore = new WritableFileStore(writableStates, DEFAULT_CONFIG, storeMetricsService);
        config = HederaTestConfigBuilder.createConfig().getConfigData(FilesConfig.class);
        lenient().when(handleContext.configuration()).thenReturn(configuration);
        lenient().when(configuration.getConfigData(FilesConfig.class)).thenReturn(config);
        lenient().when(storeFactory.writableStore(WritableFileStore.class)).thenReturn(fileStore);
        lenient().when(handleContext.entityNumGenerator()).thenReturn(entityNumGenerator);
    }

    @Test
    @DisplayName("Non-payer keys is added")
    void differentKeys() throws PreCheckException {
        // given:
        final var payerKey = mockPayerLookup();
        final var keys = anotherKeys;

        // when:
        final var context = new FakePreHandleContext(accountStore, newCreateTxn(keys, expirationTime));
        subject.preHandle(context);

        // then:
        assertThat(context.payerKey()).isEqualTo(payerKey);
        assertThat(context.body().fileCreateOrThrow().keys().keys()).isEqualTo(keys.keys());
    }

    @Test
    @DisplayName("empty keys are added")
    void createWithEmptyKeys() throws PreCheckException {
        // given:
        final var payerKey = mockPayerLookup();

        // when:
        final var context = new FakePreHandleContext(accountStore, newCreateTxn(null, expirationTime));

        // then:
        assertThat(context.payerKey()).isEqualTo(payerKey);
        assertThat(context.requiredNonPayerKeys()).isEmpty();
    }

    @Test
    @DisplayName("no expiration time is added")
    void createAddsDifferentSubmitKey() throws PreCheckException {
        // given:
        final var payerKey = mockPayerLookup();
        final var keys = anotherKeys;

        // when:
        final var txn = newCreateTxn(keys, 0);
        final var context = new FakePreHandleContext(accountStore, txn);

        // then:
        assertThat(context.payerKey()).isEqualTo(payerKey);
        assertThrowsPreCheck(() -> subject.pureChecks(txn), INVALID_EXPIRATION_TIME);
    }

    @Test
    @DisplayName("Only payer key is always required")
    void requiresPayerKey() throws PreCheckException {
        // given:
        final var payerKey = mockPayerLookup();
        final var context = new FakePreHandleContext(accountStore, newCreateTxn(null, expirationTime));

        // when:
        subject.preHandle(context);

        // then:
        assertThat(context.payerKey()).isEqualTo(payerKey);
        assertThat(context.requiredNonPayerKeys()).isEmpty();
    }

    @Test
    @DisplayName("Handle works as expected")
    void handleWorksAsExpected() {
        final var keys = anotherKeys;
        final var txBody = newCreateTxn(keys, expirationTime);

        given(handleContext.body()).willReturn(txBody);
        given(handleContext.attributeValidator()).willReturn(validator);
        given(storeFactory.writableStore(WritableFileStore.class)).willReturn(writableStore);
        given(handleContext.expiryValidator()).willReturn(expiryValidator);
        given(expiryValidator.resolveCreationAttempt(anyBoolean(), any(), any()))
                .willReturn(new ExpiryMeta(expirationTime, NA, null));
<<<<<<< HEAD
        given(entityNumGenerator.newEntityNum()).willReturn(1_234L);
        given(handleContext.recordBuilder(CreateFileRecordBuilder.class)).willReturn(recordBuilder);
=======
        given(handleContext.newEntityNum()).willReturn(1_234L);
        given(handleContext.recordBuilders()).willReturn(recordBuilders);
        given(recordBuilders.getOrCreate(CreateFileRecordBuilder.class)).willReturn(recordBuilder);
>>>>>>> 43f7b8ea

        subject.handle(handleContext);

        final FileID createdFileId = FileID.newBuilder().fileNum(1_234L).build();
        final var createdFile = fileStore.get(createdFileId);
        assertTrue(createdFile.isPresent());

        final var actualFile = createdFile.get();
        assertEquals("memo", actualFile.memo());
        assertEquals(keys, actualFile.keys());
        assertEquals(1_234_567L, actualFile.expirationSecond());
        assertEquals(contentsBytes, actualFile.contents());
        assertEquals(fileId, actualFile.fileId());
        assertFalse(actualFile.deleted());
        verify(recordBuilder).fileID(FileID.newBuilder().fileNum(1_234L).build());
        assertTrue(fileStore.get(createdFileId).isPresent());
    }

    @Test
    @DisplayName("Handle works as expected without keys")
    void handleDoesntRequireKeys() {
        final var txBody = newCreateTxn(keys, expirationTime);

        given(configuration.getConfigData(HederaConfig.class))
                .willReturn(DEFAULT_CONFIG.getConfigData(HederaConfig.class));
        given(handleContext.body()).willReturn(txBody);
        given(handleContext.attributeValidator()).willReturn(validator);
        given(storeFactory.writableStore(WritableFileStore.class)).willReturn(writableStore);
        given(handleContext.expiryValidator()).willReturn(expiryValidator);
        given(expiryValidator.resolveCreationAttempt(anyBoolean(), any(), any()))
                .willReturn(new ExpiryMeta(1_234_567L, NA, null));
<<<<<<< HEAD
        given(entityNumGenerator.newEntityNum()).willReturn(1_234L);
        given(handleContext.recordBuilder(CreateFileRecordBuilder.class)).willReturn(recordBuilder);
=======
        given(handleContext.newEntityNum()).willReturn(1_234L);
        given(handleContext.recordBuilders()).willReturn(recordBuilders);
        given(recordBuilders.getOrCreate(CreateFileRecordBuilder.class)).willReturn(recordBuilder);
>>>>>>> 43f7b8ea

        subject.handle(handleContext);

        final FileID createdFileId = FileID.newBuilder().fileNum(1_234L).build();
        final var createdFile = fileStore.get(createdFileId);
        assertTrue(createdFile.isPresent());

        final var actualFile = createdFile.get();
        assertEquals("memo", actualFile.memo());
        assertEquals(keys, actualFile.keys());
        assertEquals(1_234_567L, actualFile.expirationSecond());
        assertEquals(contentsBytes, actualFile.contents());
        assertEquals(fileId, actualFile.fileId());
        assertFalse(actualFile.deleted());
        verify(recordBuilder).fileID(FileID.newBuilder().fileNum(1_234L).build());
        assertTrue(fileStore.get(createdFileId).isPresent());
    }

    @Test
    @DisplayName("Translates INVALID_EXPIRATION_TIME to AUTO_RENEW_DURATION_NOT_IN_RANGE")
    void translatesInvalidExpiryException() {
        final var txBody = newCreateTxn(keys, expirationTime);

        given(handleContext.body()).willReturn(txBody);
        given(handleContext.expiryValidator()).willReturn(expiryValidator);
        given(storeFactory.writableStore(WritableFileStore.class)).willReturn(writableStore);
        given(expiryValidator.resolveCreationAttempt(anyBoolean(), any(), any()))
                .willThrow(new HandleException(ResponseCodeEnum.INVALID_EXPIRATION_TIME));

        final var failure = assertThrows(HandleException.class, () -> subject.handle(handleContext));
        assertEquals(ResponseCodeEnum.AUTORENEW_DURATION_NOT_IN_RANGE, failure.getStatus());
    }

    @Test
    @DisplayName("Memo Validation Failure will throw")
    void handleThrowsIfAttributeValidatorFails() {
        final var keys = anotherKeys;
        final var txBody = newCreateTxn(keys, expirationTime);

        given(handleContext.body()).willReturn(txBody);
        given(handleContext.attributeValidator()).willReturn(validator);
        given(storeFactory.writableStore(WritableFileStore.class)).willReturn(writableStore);
        given(handleContext.expiryValidator()).willReturn(expiryValidator);
        given(expiryValidator.resolveCreationAttempt(anyBoolean(), any(), any()))
                .willReturn(new ExpiryMeta(1_234_567L, NA, null));

        doThrow(new HandleException(ResponseCodeEnum.MEMO_TOO_LONG))
                .when(validator)
                .validateMemo(txBody.fileCreate().memo());

        assertThrows(HandleException.class, () -> subject.handle(handleContext));
        assertTrue(fileStore.get(FileID.newBuilder().fileNum(1234L).build()).isEmpty());
    }

    @Test
    @DisplayName("Fails when the file are already created")
    void failsWhenMaxRegimeExceeds() {
        final var keys = anotherKeys;
        final var txBody = newCreateTxn(keys, expirationTime);
        given(handleContext.body()).willReturn(txBody);
        final var writableState = writableFileStateWithOneKey();

        given(writableStates.<FileID, File>get(FILES)).willReturn(writableState);
        final var fileStore = new WritableFileStore(writableStates, DEFAULT_CONFIG, storeMetricsService);
        given(storeFactory.writableStore(WritableFileStore.class)).willReturn(fileStore);

        assertEquals(2, fileStore.sizeOfState());

        config = new FilesConfig(1L, 1L, 1L, 1L, 1L, 1L, new LongPair(150L, 159L), 1L, 1L, 1);
        given(configuration.getConfigData(any())).willReturn(config);

        final var msg = assertThrows(HandleException.class, () -> subject.handle(handleContext));
        assertEquals(ResponseCodeEnum.MAX_ENTITIES_IN_PRICE_REGIME_HAVE_BEEN_CREATED, msg.getStatus());
        assertEquals(0, this.fileStore.modifiedFiles().size());
    }

    public static void assertFailsWith(final ResponseCodeEnum status, final Runnable something) {
        final var ex = assertThrows(PreCheckException.class, something::run);
        assertEquals(status, ex.responseCode());
    }

    private Key mockPayerLookup() throws PreCheckException {
        return mockPayerLookup(A_COMPLEX_KEY);
    }

    private Key mockPayerLookup(Key key) throws PreCheckException {
        final var account = mock(Account.class);
        given(account.key()).willReturn(key);
        given(accountStore.getAccountById(ACCOUNT_ID_3)).willReturn(account);
        return key;
    }
}<|MERGE_RESOLUTION|>--- conflicted
+++ resolved
@@ -215,14 +215,9 @@
         given(handleContext.expiryValidator()).willReturn(expiryValidator);
         given(expiryValidator.resolveCreationAttempt(anyBoolean(), any(), any()))
                 .willReturn(new ExpiryMeta(expirationTime, NA, null));
-<<<<<<< HEAD
         given(entityNumGenerator.newEntityNum()).willReturn(1_234L);
-        given(handleContext.recordBuilder(CreateFileRecordBuilder.class)).willReturn(recordBuilder);
-=======
-        given(handleContext.newEntityNum()).willReturn(1_234L);
         given(handleContext.recordBuilders()).willReturn(recordBuilders);
         given(recordBuilders.getOrCreate(CreateFileRecordBuilder.class)).willReturn(recordBuilder);
->>>>>>> 43f7b8ea
 
         subject.handle(handleContext);
 
@@ -254,14 +249,9 @@
         given(handleContext.expiryValidator()).willReturn(expiryValidator);
         given(expiryValidator.resolveCreationAttempt(anyBoolean(), any(), any()))
                 .willReturn(new ExpiryMeta(1_234_567L, NA, null));
-<<<<<<< HEAD
         given(entityNumGenerator.newEntityNum()).willReturn(1_234L);
-        given(handleContext.recordBuilder(CreateFileRecordBuilder.class)).willReturn(recordBuilder);
-=======
-        given(handleContext.newEntityNum()).willReturn(1_234L);
         given(handleContext.recordBuilders()).willReturn(recordBuilders);
         given(recordBuilders.getOrCreate(CreateFileRecordBuilder.class)).willReturn(recordBuilder);
->>>>>>> 43f7b8ea
 
         subject.handle(handleContext);
 
