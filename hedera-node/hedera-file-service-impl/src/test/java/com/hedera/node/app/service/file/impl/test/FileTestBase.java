--- conflicted
+++ resolved
@@ -145,15 +145,9 @@
     @Mock(strictness = LENIENT)
     protected HandleContext handleContext;
 
-<<<<<<< HEAD
-=======
     @Mock(strictness = LENIENT)
     protected StoreFactory storeFactory;
 
-    @Mock(strictness = LENIENT)
-    protected SignatureVerification signatureVerification;
-
->>>>>>> 3f309bab
     @Mock
     private StoreMetricsService storeMetricsService;
 
