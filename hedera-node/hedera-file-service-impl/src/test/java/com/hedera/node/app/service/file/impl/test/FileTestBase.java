--- conflicted
+++ resolved
@@ -33,13 +33,10 @@
 import com.hedera.hapi.node.base.Timestamp;
 import com.hedera.hapi.node.state.file.File;
 import com.hedera.node.app.service.file.impl.ReadableFileStoreImpl;
-<<<<<<< HEAD
+import com.hedera.node.app.service.file.impl.WritableFileStore;
 import com.hedera.node.app.service.file.impl.ReadableUpgradeStoreImpl;
 import com.hedera.node.app.service.file.impl.WritableFileStoreImpl;
 import com.hedera.node.app.service.file.impl.WritableUpgradeStore;
-=======
-import com.hedera.node.app.service.file.impl.WritableFileStore;
->>>>>>> 0c5ee6fd
 import com.hedera.node.app.service.mono.legacy.core.jproto.JEd25519Key;
 import com.hedera.node.app.service.mono.legacy.core.jproto.JKeyList;
 import com.hedera.node.app.spi.fixtures.state.ListReadableQueueState;
@@ -157,16 +154,11 @@
         given(filteredReadableStates.<File>getQueue(UPGRADE_FILE)).willReturn(readableUpgradeStates);
         given(filteredWritableStates.<File>getQueue(UPGRADE_FILE)).willReturn(writableUpgradeStates);
         readableStore = new ReadableFileStoreImpl(readableStates);
-<<<<<<< HEAD
-        writableStore = new WritableFileStoreImpl(writableStates);
+        writableStore = new WritableFileStore(writableStates);
         readableUpgradeStore = new ReadableUpgradeStoreImpl(filteredReadableStates);
         writableUpgradeStore = new WritableUpgradeStore(filteredWritableStates);
-        given(handleContext.writableStore(WritableFileStoreImpl.class)).willReturn(writableStore);
+        given(handleContext.writableStore(WritableFileStore.class)).willReturn(writableStore);
         given(handleContext.writableStore(WritableUpgradeStore.class)).willReturn(writableUpgradeStore);
-=======
-        writableStore = new WritableFileStore(writableStates);
-        given(handleContext.writableStore(WritableFileStore.class)).willReturn(writableStore);
->>>>>>> 0c5ee6fd
     }
 
     protected void refreshStoresWithCurrentFileInBothReadableAndWritable() {
@@ -179,16 +171,11 @@
         given(filteredReadableStates.<File>getQueue(UPGRADE_FILE)).willReturn(readableUpgradeStates);
         given(filteredWritableStates.<File>getQueue(UPGRADE_FILE)).willReturn(writableUpgradeStates);
         readableStore = new ReadableFileStoreImpl(readableStates);
-<<<<<<< HEAD
-        writableStore = new WritableFileStoreImpl(writableStates);
+        writableStore = new WritableFileStore(writableStates);
         readableUpgradeStore = new ReadableUpgradeStoreImpl(filteredReadableStates);
         writableUpgradeStore = new WritableUpgradeStore(filteredWritableStates);
-        given(handleContext.writableStore(WritableFileStoreImpl.class)).willReturn(writableStore);
+        given(handleContext.writableStore(WritableFileStore.class)).willReturn(writableStore);
         given(handleContext.writableStore(WritableUpgradeStore.class)).willReturn(writableUpgradeStore);
-=======
-        writableStore = new WritableFileStore(writableStates);
-        given(handleContext.writableStore(WritableFileStore.class)).willReturn(writableStore);
->>>>>>> 0c5ee6fd
     }
 
     @NonNull
