/*
 * Copyright (C) 2023 Hedera Hashgraph, LLC
 *
 * Licensed under the Apache License, Version 2.0 (the "License");
 * you may not use this file except in compliance with the License.
 * You may obtain a copy of the License at
 *
 *      http://www.apache.org/licenses/LICENSE-2.0
 *
 * Unless required by applicable law or agreed to in writing, software
 * distributed under the License is distributed on an "AS IS" BASIS,
 * WITHOUT WARRANTIES OR CONDITIONS OF ANY KIND, either express or implied.
 * See the License for the specific language governing permissions and
 * limitations under the License.
 */

package com.hedera.node.app.service.file.impl.test.handlers;

import static com.hedera.hapi.node.base.ResponseCodeEnum.INVALID_FILE_ID;
import static com.hedera.hapi.node.base.ResponseCodeEnum.UNAUTHORIZED;
import static com.hedera.node.app.service.file.impl.test.handlers.FileTestUtils.mockFileLookup;
import static com.hedera.node.app.spi.fixtures.Assertions.assertThrowsPreCheck;
import static com.hedera.test.utils.KeyUtils.A_COMPLEX_KEY;
import static org.junit.jupiter.api.Assertions.assertEquals;
import static org.junit.jupiter.api.Assertions.assertFalse;
import static org.junit.jupiter.api.Assertions.assertNull;
import static org.junit.jupiter.api.Assertions.assertThrows;
import static org.junit.jupiter.api.Assertions.assertTrue;
import static org.mockito.ArgumentMatchers.notNull;
import static org.mockito.BDDMockito.given;
import static org.mockito.Mock.Strictness.LENIENT;
import static org.mockito.Mockito.lenient;
import static org.mockito.Mockito.mock;

import com.hedera.hapi.node.base.Key;
import com.hedera.hapi.node.base.ResponseCodeEnum;
import com.hedera.hapi.node.base.TransactionID;
import com.hedera.hapi.node.file.FileDeleteTransactionBody;
import com.hedera.hapi.node.state.file.File;
import com.hedera.hapi.node.transaction.TransactionBody;
import com.hedera.node.app.service.file.impl.ReadableFileStoreImpl;
import com.hedera.node.app.service.file.impl.WritableFileStoreImpl;
import com.hedera.node.app.service.file.impl.handlers.FileDeleteHandler;
import com.hedera.node.app.service.mono.utils.EntityNum;
import com.hedera.node.app.service.token.ReadableAccountStore;
import com.hedera.node.app.spi.fixtures.workflows.FakePreHandleContext;
import com.hedera.node.app.spi.workflows.HandleContext;
import com.hedera.node.app.spi.workflows.HandleException;
import com.hedera.node.app.spi.workflows.PreCheckException;
import com.hedera.node.app.spi.workflows.PreHandleContext;
import com.hedera.node.config.testfixtures.HederaTestConfigBuilder;
import com.hedera.pbj.runtime.io.buffer.Bytes;
import org.junit.jupiter.api.BeforeEach;
import org.junit.jupiter.api.DisplayName;
import org.junit.jupiter.api.Test;
import org.junit.jupiter.api.extension.ExtendWith;
import org.mockito.Mock;
import org.mockito.Mock.Strictness;
import org.mockito.junit.jupiter.MockitoExtension;

@ExtendWith(MockitoExtension.class)
class FileDeleteHandlerTest extends FileHandlerTestBase {

    @Mock
    private ReadableAccountStore accountStore;

    @Mock
    private ReadableFileStoreImpl mockStore;

    @Mock(strictness = Strictness.LENIENT)
    private HandleContext handleContext;

    @Mock
    private FileDeleteHandler subject;

    @Mock(strictness = LENIENT)
    private PreHandleContext preHandleContext;

    @BeforeEach
    void setUp() {
        mockStore = mock(ReadableFileStoreImpl.class);
        subject = new FileDeleteHandler();

        writableFileState = writableFileStateWithOneKey();
        given(writableStates.<EntityNum, File>get(FILES)).willReturn(writableFileState);
        writableStore = new WritableFileStoreImpl(writableStates);
        final var configuration = new HederaTestConfigBuilder().getOrCreateConfig();
        lenient().when(preHandleContext.configuration()).thenReturn(configuration);
<<<<<<< HEAD
=======
        given(handleContext.writableStore(WritableFileStoreImpl.class)).willReturn(writableStore);
>>>>>>> 362f57cf
    }

    @Test
    @DisplayName("File not found returns error")
    void fileIdNotFound() throws PreCheckException {
        // given:
        mockPayerLookup();
        given(mockStore.getFileMetadata(notNull())).willReturn(null);
        final var context = new FakePreHandleContext(accountStore, newDeleteTxn());
        context.registerStore(ReadableFileStoreImpl.class, mockStore);

        // when:
        assertThrowsPreCheck(() -> subject.preHandle(context), INVALID_FILE_ID);
    }

    @Test
    @DisplayName("File without keys returns error")
    void noFileKeys() throws PreCheckException {
        // given:
        mockPayerLookup();
        mockFileLookup(null, mockStore);
        lenient().when(preHandleContext.body()).thenReturn(newDeleteTxn());
        lenient()
                .when(preHandleContext.createStore(ReadableFileStoreImpl.class))
                .thenReturn(mockStore);

        // when:
        assertThrowsPreCheck(() -> subject.preHandle(preHandleContext), UNAUTHORIZED);
    }

    @Test
    @DisplayName("Fails handle if file doesn't exist")
<<<<<<< HEAD
    void fileDoesntExist(@Mock final HandleContext handleContext) {
        final var txn = newDeleteTxn().fileDeleteOrThrow();
=======
    void fileDoesntExist() {
        final var txn = newDeleteTxn();
        given(handleContext.body()).willReturn(txn);
>>>>>>> 362f57cf

        writableFileState = emptyWritableFileState();
        given(writableStates.<EntityNum, File>get(FILES)).willReturn(writableFileState);
        writableStore = new WritableFileStoreImpl(writableStates);
        given(handleContext.writableStore(WritableFileStoreImpl.class)).willReturn(writableStore);

<<<<<<< HEAD
        given(handleContext.body())
                .willReturn(TransactionBody.newBuilder().fileDelete(txn).build());
        given(handleContext.writableStore(WritableFileStoreImpl.class)).willReturn(writableStore);
=======
>>>>>>> 362f57cf
        final var msg = assertThrows(HandleException.class, () -> subject.handle(handleContext));
        assertEquals(INVALID_FILE_ID, msg.getStatus());
    }

    @Test
    @DisplayName("Fails handle if keys doesn't exist on file to be deleted")
<<<<<<< HEAD
    void keysDoesntExist(@Mock final HandleContext handleContext) {
        final var txn = newDeleteTxn().fileDeleteOrThrow();
=======
    void keysDoesntExist() {
        final var txn = newDeleteTxn();
        given(handleContext.body()).willReturn(txn);
>>>>>>> 362f57cf

        file = new File(fileId.fileNum(), expirationTime, null, Bytes.wrap(contents), memo, false);

        writableFileState = writableFileStateWithOneKey();
        given(writableStates.<EntityNum, File>get(FILES)).willReturn(writableFileState);
        writableStore = new WritableFileStoreImpl(writableStates);
        given(handleContext.writableStore(WritableFileStoreImpl.class)).willReturn(writableStore);

<<<<<<< HEAD
        given(handleContext.body())
                .willReturn(TransactionBody.newBuilder().fileDelete(txn).build());
        given(handleContext.writableStore(WritableFileStoreImpl.class)).willReturn(writableStore);
=======
>>>>>>> 362f57cf
        final var msg = assertThrows(HandleException.class, () -> subject.handle(handleContext));

        assertEquals(ResponseCodeEnum.UNAUTHORIZED, msg.getStatus());
    }

    @Test
    @DisplayName("Handle works as expected")
<<<<<<< HEAD
    void handleWorksAsExpected(@Mock final HandleContext handleContext) {
        final var txn = newDeleteTxn().fileDeleteOrThrow();
=======
    void handleWorksAsExpected() {
        final var txn = newDeleteTxn();
        given(handleContext.body()).willReturn(txn);
>>>>>>> 362f57cf

        final var existingFile = writableStore.get(fileEntityNum.longValue());
        assertTrue(existingFile.isPresent());
        assertFalse(existingFile.get().deleted());

<<<<<<< HEAD
        given(handleContext.body())
                .willReturn(TransactionBody.newBuilder().fileDelete(txn).build());
        given(handleContext.writableStore(WritableFileStoreImpl.class)).willReturn(writableStore);
=======
>>>>>>> 362f57cf
        subject.handle(handleContext);

        final var changedFile = writableStore.get(fileEntityNum.longValue());

        assertTrue(changedFile.isPresent());
        assertTrue(changedFile.get().deleted());
        assertNull(changedFile.get().contents());
    }

    private Key mockPayerLookup() throws PreCheckException {
        return FileTestUtils.mockPayerLookup(A_COMPLEX_KEY, payerId, accountStore);
    }

    private TransactionBody newDeleteTxn() {
        final var txnId = TransactionID.newBuilder().accountID(payerId).build();
        final var deleteFileBuilder = FileDeleteTransactionBody.newBuilder().fileID(WELL_KNOWN_FILE_ID);
        return TransactionBody.newBuilder()
                .transactionID(txnId)
                .fileDelete(deleteFileBuilder.build())
                .build();
    }
}<|MERGE_RESOLUTION|>--- conflicted
+++ resolved
@@ -86,10 +86,6 @@
         writableStore = new WritableFileStoreImpl(writableStates);
         final var configuration = new HederaTestConfigBuilder().getOrCreateConfig();
         lenient().when(preHandleContext.configuration()).thenReturn(configuration);
-<<<<<<< HEAD
-=======
-        given(handleContext.writableStore(WritableFileStoreImpl.class)).willReturn(writableStore);
->>>>>>> 362f57cf
     }
 
     @Test
@@ -122,40 +118,25 @@
 
     @Test
     @DisplayName("Fails handle if file doesn't exist")
-<<<<<<< HEAD
-    void fileDoesntExist(@Mock final HandleContext handleContext) {
+    void fileDoesntExist() {
         final var txn = newDeleteTxn().fileDeleteOrThrow();
-=======
-    void fileDoesntExist() {
-        final var txn = newDeleteTxn();
-        given(handleContext.body()).willReturn(txn);
->>>>>>> 362f57cf
 
         writableFileState = emptyWritableFileState();
         given(writableStates.<EntityNum, File>get(FILES)).willReturn(writableFileState);
         writableStore = new WritableFileStoreImpl(writableStates);
         given(handleContext.writableStore(WritableFileStoreImpl.class)).willReturn(writableStore);
 
-<<<<<<< HEAD
         given(handleContext.body())
                 .willReturn(TransactionBody.newBuilder().fileDelete(txn).build());
         given(handleContext.writableStore(WritableFileStoreImpl.class)).willReturn(writableStore);
-=======
->>>>>>> 362f57cf
         final var msg = assertThrows(HandleException.class, () -> subject.handle(handleContext));
         assertEquals(INVALID_FILE_ID, msg.getStatus());
     }
 
     @Test
     @DisplayName("Fails handle if keys doesn't exist on file to be deleted")
-<<<<<<< HEAD
-    void keysDoesntExist(@Mock final HandleContext handleContext) {
+    void keysDoesntExist() {
         final var txn = newDeleteTxn().fileDeleteOrThrow();
-=======
-    void keysDoesntExist() {
-        final var txn = newDeleteTxn();
-        given(handleContext.body()).willReturn(txn);
->>>>>>> 362f57cf
 
         file = new File(fileId.fileNum(), expirationTime, null, Bytes.wrap(contents), memo, false);
 
@@ -164,12 +145,9 @@
         writableStore = new WritableFileStoreImpl(writableStates);
         given(handleContext.writableStore(WritableFileStoreImpl.class)).willReturn(writableStore);
 
-<<<<<<< HEAD
         given(handleContext.body())
                 .willReturn(TransactionBody.newBuilder().fileDelete(txn).build());
         given(handleContext.writableStore(WritableFileStoreImpl.class)).willReturn(writableStore);
-=======
->>>>>>> 362f57cf
         final var msg = assertThrows(HandleException.class, () -> subject.handle(handleContext));
 
         assertEquals(ResponseCodeEnum.UNAUTHORIZED, msg.getStatus());
@@ -177,25 +155,16 @@
 
     @Test
     @DisplayName("Handle works as expected")
-<<<<<<< HEAD
-    void handleWorksAsExpected(@Mock final HandleContext handleContext) {
+    void handleWorksAsExpected() {
         final var txn = newDeleteTxn().fileDeleteOrThrow();
-=======
-    void handleWorksAsExpected() {
-        final var txn = newDeleteTxn();
-        given(handleContext.body()).willReturn(txn);
->>>>>>> 362f57cf
 
         final var existingFile = writableStore.get(fileEntityNum.longValue());
         assertTrue(existingFile.isPresent());
         assertFalse(existingFile.get().deleted());
 
-<<<<<<< HEAD
         given(handleContext.body())
                 .willReturn(TransactionBody.newBuilder().fileDelete(txn).build());
         given(handleContext.writableStore(WritableFileStoreImpl.class)).willReturn(writableStore);
-=======
->>>>>>> 362f57cf
         subject.handle(handleContext);
 
         final var changedFile = writableStore.get(fileEntityNum.longValue());
