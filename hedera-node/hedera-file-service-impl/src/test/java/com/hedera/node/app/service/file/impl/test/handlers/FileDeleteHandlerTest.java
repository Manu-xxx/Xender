--- conflicted
+++ resolved
@@ -23,11 +23,8 @@
 import static com.hedera.test.utils.KeyUtils.A_COMPLEX_KEY;
 import static org.junit.jupiter.api.Assertions.assertEquals;
 import static org.junit.jupiter.api.Assertions.assertFalse;
-<<<<<<< HEAD
-=======
 import static org.junit.jupiter.api.Assertions.assertInstanceOf;
 import static org.junit.jupiter.api.Assertions.assertNull;
->>>>>>> a6c9bfa3
 import static org.junit.jupiter.api.Assertions.assertThrows;
 import static org.junit.jupiter.api.Assertions.assertTrue;
 import static org.mockito.ArgumentMatchers.notNull;
@@ -91,17 +88,9 @@
         writableFileState = writableFileStateWithOneKey();
         given(writableStates.<EntityNum, File>get(FILES)).willReturn(writableFileState);
         writableStore = new WritableFileStoreImpl(writableStates);
-<<<<<<< HEAD
+        configuration = new HederaTestConfigBuilder().getOrCreateConfig();
+        lenient().when(preHandleContext.configuration()).thenReturn(configuration);
         given(handleContext.writableStore(WritableFileStoreImpl.class)).willReturn(writableStore);
-=======
-        configuration = new HederaTestConfigBuilder().getOrCreateConfig();
-        lenient().when(preHandleContext.getConfiguration()).thenReturn(configuration);
-    }
-
-    @Test
-    void returnsExpectedRecordBuilderType() {
-        assertInstanceOf(DeleteFileRecordBuilder.class, subject.newRecordBuilder());
->>>>>>> a6c9bfa3
     }
 
     @Test
