[
  {
    "inputs": [],
    "stateMutability": "payable",
    "type": "constructor"
  },
  {
    "inputs": [
      {
        "internalType": "address",
        "name": "token",
        "type": "address"
      }
    ],
    "name": "pauseToken",
    "outputs": [
      {
        "internalType": "int256",
        "name": "responseCode",
        "type": "int256"
      }
    ],
    "stateMutability": "nonpayable",
    "type": "function"
  },
  {
    "inputs": [
      {
        "internalType": "address payable",
        "name": "_to",
        "type": "address"
      }
    ],
    "name": "sendViaCall",
    "outputs": [],
    "stateMutability": "payable",
    "type": "function"
  },
  {
    "inputs": [
      {
        "internalType": "address payable",
        "name": "_to",
        "type": "address"
      }
    ],
    "name": "sendViaSend",
    "outputs": [],
    "stateMutability": "payable",
    "type": "function"
  },
  {
    "inputs": [
      {
        "internalType": "address payable",
        "name": "_to",
        "type": "address"
      }
    ],
    "name": "sendViaTransfer",
    "outputs": [],
    "stateMutability": "payable",
    "type": "function"
  },
  {
    "inputs": [
      {
<<<<<<< HEAD
=======
        "internalType": "address payable",
        "name": "_to",
        "type": "address"
      },
      {
        "internalType": "uint256",
        "name": "amount",
        "type": "uint256"
      }
    ],
    "name": "sendViaTransferWithAmount",
    "outputs": [],
    "stateMutability": "nonpayable",
    "type": "function"
  },
  {
    "inputs": [
      {
>>>>>>> 3b85b7e1
        "components": [
          {
            "internalType": "address",
            "name": "token",
            "type": "address"
          },
          {
            "components": [
              {
                "internalType": "address",
                "name": "accountID",
                "type": "address"
              },
              {
                "internalType": "int64",
                "name": "amount",
                "type": "int64"
              }
            ],
            "internalType": "struct IHederaTokenService.AccountAmount[]",
            "name": "transfers",
            "type": "tuple[]"
          },
          {
            "components": [
              {
                "internalType": "address",
                "name": "senderAccountID",
                "type": "address"
              },
              {
                "internalType": "address",
                "name": "receiverAccountID",
                "type": "address"
              },
              {
                "internalType": "int64",
                "name": "serialNumber",
                "type": "int64"
              }
            ],
            "internalType": "struct IHederaTokenService.NftTransfer[]",
            "name": "nftTransfers",
            "type": "tuple[]"
          }
        ],
        "internalType": "struct IHederaTokenService.TokenTransferList[]",
        "name": "tokenTransfers",
        "type": "tuple[]"
      }
    ],
    "name": "transferMultipleTokens",
    "outputs": [],
    "stateMutability": "nonpayable",
    "type": "function"
  }
]<|MERGE_RESOLUTION|>--- conflicted
+++ resolved
@@ -65,8 +65,6 @@
   {
     "inputs": [
       {
-<<<<<<< HEAD
-=======
         "internalType": "address payable",
         "name": "_to",
         "type": "address"
@@ -85,7 +83,6 @@
   {
     "inputs": [
       {
->>>>>>> 3b85b7e1
         "components": [
           {
             "internalType": "address",
