--- conflicted
+++ resolved
@@ -16,11 +16,8 @@
 
 package com.hedera.services.bdd.suites.contract.precompile;
 
-import static com.hedera.node.app.service.evm.utils.EthSigsUtils.recoverAddressFromPubKey;
 import static com.hedera.services.bdd.junit.TestTags.SMART_CONTRACT;
 import static com.hedera.services.bdd.spec.HapiSpec.defaultHapiSpec;
-import static com.hedera.services.bdd.spec.assertions.AccountInfoAsserts.accountWith;
-import static com.hedera.services.bdd.spec.assertions.ContractFnResultAsserts.resultWith;
 import static com.hedera.services.bdd.spec.assertions.TransactionRecordAsserts.recordWith;
 import static com.hedera.services.bdd.spec.queries.QueryVerbs.contractCallLocal;
 import static com.hedera.services.bdd.spec.queries.QueryVerbs.getAliasedAccountInfo;
@@ -29,16 +26,11 @@
 import static com.hedera.services.bdd.spec.transactions.TxnVerbs.cryptoCreate;
 import static com.hedera.services.bdd.spec.transactions.TxnVerbs.cryptoTransfer;
 import static com.hedera.services.bdd.spec.transactions.TxnVerbs.cryptoUpdate;
-import static com.hedera.services.bdd.spec.transactions.TxnVerbs.mintToken;
 import static com.hedera.services.bdd.spec.transactions.TxnVerbs.tokenAssociate;
 import static com.hedera.services.bdd.spec.transactions.TxnVerbs.tokenCreate;
-import static com.hedera.services.bdd.spec.transactions.TxnVerbs.tokenFreeze;
-import static com.hedera.services.bdd.spec.transactions.TxnVerbs.tokenUnfreeze;
 import static com.hedera.services.bdd.spec.transactions.TxnVerbs.uploadInitCode;
 import static com.hedera.services.bdd.spec.transactions.contract.HapiParserUtil.asHeadlongAddress;
 import static com.hedera.services.bdd.spec.transactions.crypto.HapiCryptoTransfer.tinyBarsFromAccountToAlias;
-import static com.hedera.services.bdd.spec.transactions.token.TokenMovement.moving;
-import static com.hedera.services.bdd.spec.transactions.token.TokenMovement.movingHbar;
 import static com.hedera.services.bdd.spec.utilops.CustomSpecAssert.allRunFor;
 import static com.hedera.services.bdd.spec.utilops.UtilVerbs.childRecordsCheck;
 import static com.hedera.services.bdd.spec.utilops.UtilVerbs.newKeyNamed;
@@ -51,18 +43,11 @@
 import static com.hedera.services.bdd.suites.HapiSuite.TOKEN_TREASURY;
 import static com.hedera.services.bdd.suites.contract.Utils.asAddress;
 import static com.hedera.services.bdd.suites.contract.Utils.asToken;
-import static com.hedera.services.bdd.suites.regression.factories.IdFuzzingProviderFactory.FUNGIBLE_TOKEN;
-import static com.hedera.services.bdd.suites.regression.factories.IdFuzzingProviderFactory.NON_FUNGIBLE_TOKEN;
 import static com.hedera.services.bdd.suites.token.TokenAssociationSpecs.VANILLA_TOKEN;
-import static com.hedera.services.bdd.suites.utils.contracts.precompile.HTSPrecompileResult.htsPrecompileResult;
 import static com.hederahashgraph.api.proto.java.ResponseCodeEnum.CONTRACT_REVERT_EXECUTED;
 import static com.hederahashgraph.api.proto.java.ResponseCodeEnum.INVALID_TOKEN_ID;
-import static com.hederahashgraph.api.proto.java.ResponseCodeEnum.SUCCESS;
 import static com.hederahashgraph.api.proto.java.TokenType.FUNGIBLE_COMMON;
-import static com.hederahashgraph.api.proto.java.TokenType.NON_FUNGIBLE_UNIQUE;
 
-import com.google.protobuf.ByteString;
-import com.hedera.node.app.hapi.utils.contracts.ParsingConstants.FunctionType;
 import com.hedera.services.bdd.junit.HapiTest;
 import com.hedera.services.bdd.spec.transactions.contract.HapiParserUtil;
 import com.hederahashgraph.api.proto.java.AccountID;
@@ -87,32 +72,6 @@
     public static final String PARTY = "party";
     public static final String TOKEN = "token";
 
-<<<<<<< HEAD
-=======
-    public static void main(String... args) {
-        new FreezeUnfreezeTokenPrecompileSuite().runSuiteAsync();
-    }
-
-    @Override
-    public boolean canRunConcurrent() {
-        return true;
-    }
-
-    @Override
-    protected Logger getResultsLogger() {
-        return log;
-    }
-
-    @Override
-    public List<HapiSpec> getSpecsInSuite() {
-        return List.of(
-                isFrozenHappyPathWithAliasLocalCall(),
-                noTokenIdReverts(),
-                createFungibleTokenFreezeKeyFromHollowAccountAlias(),
-                createNFTTokenFreezeKeyFromHollowAccountAlias());
-    }
-
->>>>>>> 4761f799
     @HapiTest
     final Stream<DynamicTest> noTokenIdReverts() {
         final AtomicReference<TokenID> vanillaTokenID = new AtomicReference<>();
@@ -223,183 +182,4 @@
                         //                                                                .withIsFrozen(false)))))))
                         );
     }
-
-    @HapiTest
-    public HapiSpec createFungibleTokenFreezeKeyFromHollowAccountAlias() {
-        return defaultHapiSpec("CreateFungibleTokenFreezeKeyFromHollowAccountAlias")
-                .given(
-                        // Create an ECDSA key
-                        newKeyNamed(SECP_256K1_SOURCE_KEY).shape(SECP_256K1_SHAPE),
-                        cryptoCreate(ACCOUNT).balance(ONE_MILLION_HBARS).maxAutomaticTokenAssociations(2),
-                        uploadInitCode(FREEZE_CONTRACT),
-                        contractCreate(FREEZE_CONTRACT),
-                        cryptoCreate(TREASURY).balance(ONE_MILLION_HBARS))
-                .when(withOpContext((spec, opLog) -> {
-                    final var ecdsaKey = spec.registry()
-                            .getKey(SECP_256K1_SOURCE_KEY)
-                            .getECDSASecp256K1()
-                            .toByteArray();
-                    final var evmAddress = ByteString.copyFrom(recoverAddressFromPubKey(ecdsaKey));
-                    spec.registry()
-                            .saveAccountAlias(
-                                    SECP_256K1_SOURCE_KEY,
-                                    AccountID.newBuilder().setAlias(evmAddress).build());
-
-                    allRunFor(
-                            spec,
-                            // Transfer money to the alias --> creates HOLLOW ACCOUNT
-                            cryptoTransfer(movingHbar(ONE_HUNDRED_HBARS).distributing(TREASURY, SECP_256K1_SOURCE_KEY)),
-                            // Verify that the account is created and is hollow
-                            getAliasedAccountInfo(SECP_256K1_SOURCE_KEY)
-                                    .has(accountWith().hasEmptyKey()),
-                            // Create a token with the ECDSA alias key as FREEZE key
-                            tokenCreate(FUNGIBLE_TOKEN)
-                                    .tokenType(FUNGIBLE_COMMON)
-                                    .freezeKey(SECP_256K1_SOURCE_KEY)
-                                    .initialSupply(100L)
-                                    .treasury(TREASURY),
-                            // Transfer the created token to a completed account and auto associate it
-                            cryptoTransfer(moving(1L, FUNGIBLE_TOKEN).between(TREASURY, ACCOUNT)));
-                }))
-                .then(withOpContext((spec, opLog) -> {
-                    allRunFor(
-                            spec,
-                            // Freeze the token using the ECDSA key
-                            tokenFreeze(FUNGIBLE_TOKEN, ACCOUNT)
-                                    .signedBy(ACCOUNT, SECP_256K1_SOURCE_KEY)
-                                    .payingWith(ACCOUNT),
-                            contractCall(
-                                            FREEZE_CONTRACT,
-                                            IS_FROZEN_FUNC,
-                                            asHeadlongAddress(
-                                                    asAddress(spec.registry().getTokenID(FUNGIBLE_TOKEN))),
-                                            asHeadlongAddress(
-                                                    asAddress(spec.registry().getAccountID(ACCOUNT))))
-                                    .via("isTokenFrozenTx"),
-                            childRecordsCheck(
-                                    "isTokenFrozenTx",
-                                    SUCCESS,
-                                    recordWith()
-                                            .status(SUCCESS)
-                                            .contractCallResult(resultWith()
-                                                    .contractCallResult(htsPrecompileResult()
-                                                            .forFunction(FunctionType.HAPI_IS_FROZEN)
-                                                            .withIsFrozen(true)
-                                                            .withStatus(SUCCESS)))),
-                            // Unfreeze the token using the ECDSA key
-                            tokenUnfreeze(FUNGIBLE_TOKEN, ACCOUNT)
-                                    .signedBy(ACCOUNT, SECP_256K1_SOURCE_KEY)
-                                    .payingWith(ACCOUNT),
-                            contractCall(
-                                            FREEZE_CONTRACT,
-                                            IS_FROZEN_FUNC,
-                                            asHeadlongAddress(
-                                                    asAddress(spec.registry().getTokenID(FUNGIBLE_TOKEN))),
-                                            asHeadlongAddress(
-                                                    asAddress(spec.registry().getAccountID(ACCOUNT))))
-                                    .via("isTokenUnfrozenTx"),
-                            childRecordsCheck(
-                                    "isTokenUnfrozenTx",
-                                    SUCCESS,
-                                    recordWith()
-                                            .status(SUCCESS)
-                                            .contractCallResult(resultWith()
-                                                    .contractCallResult(htsPrecompileResult()
-                                                            .forFunction(FunctionType.HAPI_IS_FROZEN)
-                                                            .withIsFrozen(false)
-                                                            .withStatus(SUCCESS)))));
-                }));
-    }
-
-    @HapiTest
-    public HapiSpec createNFTTokenFreezeKeyFromHollowAccountAlias() {
-        return defaultHapiSpec("CreateNFTTokenFreezeKeyFromHollowAccountAlias")
-                .given(
-                        // Create an ECDSA key
-                        newKeyNamed(SECP_256K1_SOURCE_KEY).shape(SECP_256K1_SHAPE),
-                        cryptoCreate(ACCOUNT).balance(ONE_MILLION_HBARS),
-                        uploadInitCode(FREEZE_CONTRACT),
-                        contractCreate(FREEZE_CONTRACT),
-                        cryptoCreate(TREASURY).balance(ONE_MILLION_HBARS))
-                .when(withOpContext((spec, opLog) -> {
-                    final var ecdsaKey = spec.registry()
-                            .getKey(SECP_256K1_SOURCE_KEY)
-                            .getECDSASecp256K1()
-                            .toByteArray();
-                    final var evmAddress = ByteString.copyFrom(recoverAddressFromPubKey(ecdsaKey));
-                    spec.registry()
-                            .saveAccountAlias(
-                                    SECP_256K1_SOURCE_KEY,
-                                    AccountID.newBuilder().setAlias(evmAddress).build());
-
-                    allRunFor(
-                            spec,
-                            // Transfer money to the alias --> creates HOLLOW ACCOUNT
-                            cryptoTransfer(movingHbar(ONE_HUNDRED_HBARS).distributing(TREASURY, SECP_256K1_SOURCE_KEY)),
-                            // Verify that the account is created and is hollow
-                            getAliasedAccountInfo(SECP_256K1_SOURCE_KEY)
-                                    .has(accountWith().hasEmptyKey()),
-                            // Create a token with the ECDSA alias key as FREEZE key
-                            tokenCreate(NON_FUNGIBLE_TOKEN)
-                                    .tokenType(NON_FUNGIBLE_UNIQUE)
-                                    .freezeKey(SECP_256K1_SOURCE_KEY)
-                                    .supplyKey(SECP_256K1_SOURCE_KEY)
-                                    .initialSupply(0L)
-                                    .treasury(TREASURY),
-                            // Mint the NFT
-                            mintToken(NON_FUNGIBLE_TOKEN, List.of(ByteString.copyFromUtf8("metadata1")))
-                                    .signedBy(ACCOUNT, SECP_256K1_SOURCE_KEY)
-                                    .payingWith(ACCOUNT),
-                            // Associate the token to the completed account
-                            tokenAssociate(ACCOUNT, NON_FUNGIBLE_TOKEN));
-                }))
-                .then(withOpContext((spec, opLog) -> {
-                    allRunFor(
-                            spec,
-                            // Freeze the token using the ECDSA key
-                            tokenFreeze(NON_FUNGIBLE_TOKEN, ACCOUNT)
-                                    .signedBy(ACCOUNT, SECP_256K1_SOURCE_KEY)
-                                    .payingWith(ACCOUNT),
-                            contractCall(
-                                            FREEZE_CONTRACT,
-                                            IS_FROZEN_FUNC,
-                                            asHeadlongAddress(
-                                                    asAddress(spec.registry().getTokenID(NON_FUNGIBLE_TOKEN))),
-                                            asHeadlongAddress(
-                                                    asAddress(spec.registry().getAccountID(ACCOUNT))))
-                                    .via("isTokenFrozenTx"),
-                            childRecordsCheck(
-                                    "isTokenFrozenTx",
-                                    SUCCESS,
-                                    recordWith()
-                                            .status(SUCCESS)
-                                            .contractCallResult(resultWith()
-                                                    .contractCallResult(htsPrecompileResult()
-                                                            .forFunction(FunctionType.HAPI_IS_FROZEN)
-                                                            .withIsFrozen(true)
-                                                            .withStatus(SUCCESS)))),
-                            // Unfreeze the token using the ECDSA key
-                            tokenUnfreeze(NON_FUNGIBLE_TOKEN, ACCOUNT)
-                                    .signedBy(ACCOUNT, SECP_256K1_SOURCE_KEY)
-                                    .payingWith(ACCOUNT),
-                            contractCall(
-                                            FREEZE_CONTRACT,
-                                            IS_FROZEN_FUNC,
-                                            asHeadlongAddress(
-                                                    asAddress(spec.registry().getTokenID(NON_FUNGIBLE_TOKEN))),
-                                            asHeadlongAddress(
-                                                    asAddress(spec.registry().getAccountID(ACCOUNT))))
-                                    .via("isTokenUnfrozenTx"),
-                            childRecordsCheck(
-                                    "isTokenUnfrozenTx",
-                                    SUCCESS,
-                                    recordWith()
-                                            .status(SUCCESS)
-                                            .contractCallResult(resultWith()
-                                                    .contractCallResult(htsPrecompileResult()
-                                                            .forFunction(FunctionType.HAPI_IS_FROZEN)
-                                                            .withIsFrozen(false)
-                                                            .withStatus(SUCCESS)))));
-                }));
-    }
 }