/*
 * Copyright (C) 2022-2024 Hedera Hashgraph, LLC
 *
 * Licensed under the Apache License, Version 2.0 (the "License");
 * you may not use this file except in compliance with the License.
 * You may obtain a copy of the License at
 *
 *      http://www.apache.org/licenses/LICENSE-2.0
 *
 * Unless required by applicable law or agreed to in writing, software
 * distributed under the License is distributed on an "AS IS" BASIS,
 * WITHOUT WARRANTIES OR CONDITIONS OF ANY KIND, either express or implied.
 * See the License for the specific language governing permissions and
 * limitations under the License.
 */

package com.hedera.services.bdd.suites.leaky;

import static com.google.protobuf.ByteString.copyFromUtf8;
import static com.hedera.node.app.service.evm.utils.EthSigsUtils.recoverAddressFromPubKey;
import static com.hedera.services.bdd.spec.HapiPropertySource.asContractString;
import static com.hedera.services.bdd.spec.HapiPropertySource.asSolidityAddress;
import static com.hedera.services.bdd.spec.HapiSpec.defaultHapiSpec;
import static com.hedera.services.bdd.spec.HapiSpec.propertyPreservingHapiSpec;
import static com.hedera.services.bdd.spec.assertions.AccountDetailsAsserts.accountDetailsWith;
import static com.hedera.services.bdd.spec.assertions.AccountInfoAsserts.accountWith;
import static com.hedera.services.bdd.spec.assertions.TransactionRecordAsserts.recordWith;
import static com.hedera.services.bdd.spec.keys.TrieSigMapGenerator.uniqueWithFullPrefixesFor;
import static com.hedera.services.bdd.spec.queries.QueryVerbs.getAccountBalance;
import static com.hedera.services.bdd.spec.queries.QueryVerbs.getAccountDetails;
import static com.hedera.services.bdd.spec.queries.QueryVerbs.getAccountInfo;
import static com.hedera.services.bdd.spec.queries.QueryVerbs.getAliasedAccountInfo;
import static com.hedera.services.bdd.spec.queries.QueryVerbs.getContractInfo;
import static com.hedera.services.bdd.spec.queries.QueryVerbs.getScheduleInfo;
import static com.hedera.services.bdd.spec.queries.QueryVerbs.getTokenNftInfo;
import static com.hedera.services.bdd.spec.queries.QueryVerbs.getTxnRecord;
import static com.hedera.services.bdd.spec.transactions.TxnVerbs.contractCall;
import static com.hedera.services.bdd.spec.transactions.TxnVerbs.contractCreate;
import static com.hedera.services.bdd.spec.transactions.TxnVerbs.contractCustomCreate;
import static com.hedera.services.bdd.spec.transactions.TxnVerbs.createWellKnownFungibleToken;
import static com.hedera.services.bdd.spec.transactions.TxnVerbs.createWellKnownNonFungibleToken;
import static com.hedera.services.bdd.spec.transactions.TxnVerbs.cryptoApproveAllowance;
import static com.hedera.services.bdd.spec.transactions.TxnVerbs.cryptoCreate;
import static com.hedera.services.bdd.spec.transactions.TxnVerbs.cryptoDelete;
import static com.hedera.services.bdd.spec.transactions.TxnVerbs.cryptoTransfer;
import static com.hedera.services.bdd.spec.transactions.TxnVerbs.cryptoUpdate;
import static com.hedera.services.bdd.spec.transactions.TxnVerbs.ethereumCallWithFunctionAbi;
import static com.hedera.services.bdd.spec.transactions.TxnVerbs.ethereumContractCreate;
import static com.hedera.services.bdd.spec.transactions.TxnVerbs.fileUpdate;
import static com.hedera.services.bdd.spec.transactions.TxnVerbs.mintToken;
import static com.hedera.services.bdd.spec.transactions.TxnVerbs.scheduleCreate;
import static com.hedera.services.bdd.spec.transactions.TxnVerbs.scheduleSign;
import static com.hedera.services.bdd.spec.transactions.TxnVerbs.tokenAssociate;
import static com.hedera.services.bdd.spec.transactions.TxnVerbs.tokenCreate;
import static com.hedera.services.bdd.spec.transactions.TxnVerbs.tokenDissociate;
import static com.hedera.services.bdd.spec.transactions.TxnVerbs.uploadInitCode;
import static com.hedera.services.bdd.spec.transactions.TxnVerbs.wellKnownTokenEntities;
import static com.hedera.services.bdd.spec.transactions.crypto.HapiCryptoTransfer.tinyBarsFromAccountToAlias;
import static com.hedera.services.bdd.spec.transactions.crypto.HapiCryptoTransfer.tinyBarsFromTo;
import static com.hedera.services.bdd.spec.transactions.token.CustomFeeSpecs.fixedHbarFeeInheritingRoyaltyCollector;
import static com.hedera.services.bdd.spec.transactions.token.CustomFeeSpecs.fixedHtsFee;
import static com.hedera.services.bdd.spec.transactions.token.CustomFeeSpecs.fixedHtsFeeInheritingRoyaltyCollector;
import static com.hedera.services.bdd.spec.transactions.token.CustomFeeSpecs.fractionalFee;
import static com.hedera.services.bdd.spec.transactions.token.CustomFeeSpecs.fractionalFeeNetOfTransfers;
import static com.hedera.services.bdd.spec.transactions.token.CustomFeeSpecs.royaltyFeeNoFallback;
import static com.hedera.services.bdd.spec.transactions.token.CustomFeeSpecs.royaltyFeeWithFallback;
import static com.hedera.services.bdd.spec.transactions.token.TokenMovement.moving;
import static com.hedera.services.bdd.spec.transactions.token.TokenMovement.movingUnique;
import static com.hedera.services.bdd.spec.utilops.CustomSpecAssert.allRunFor;
import static com.hedera.services.bdd.spec.utilops.UtilVerbs.blockingOrder;
import static com.hedera.services.bdd.spec.utilops.UtilVerbs.childRecordsCheck;
import static com.hedera.services.bdd.spec.utilops.UtilVerbs.emptyChildRecordsCheck;
import static com.hedera.services.bdd.spec.utilops.UtilVerbs.inParallel;
import static com.hedera.services.bdd.spec.utilops.UtilVerbs.newKeyNamed;
import static com.hedera.services.bdd.spec.utilops.UtilVerbs.overriding;
import static com.hedera.services.bdd.spec.utilops.UtilVerbs.overridingThree;
import static com.hedera.services.bdd.spec.utilops.UtilVerbs.overridingTwo;
import static com.hedera.services.bdd.spec.utilops.UtilVerbs.reduceFeeFor;
import static com.hedera.services.bdd.spec.utilops.UtilVerbs.sleepFor;
import static com.hedera.services.bdd.spec.utilops.UtilVerbs.sourcing;
import static com.hedera.services.bdd.spec.utilops.UtilVerbs.uploadDefaultFeeSchedules;
import static com.hedera.services.bdd.spec.utilops.UtilVerbs.validateChargedUsd;
import static com.hedera.services.bdd.spec.utilops.UtilVerbs.withOpContext;
import static com.hedera.services.bdd.suites.contract.Utils.aaWith;
import static com.hedera.services.bdd.suites.contract.Utils.getABIFor;
import static com.hedera.services.bdd.suites.contract.hapi.ContractCreateSuite.EMPTY_CONSTRUCTOR_CONTRACT;
import static com.hedera.services.bdd.suites.crypto.AutoAccountCreationSuite.CRYPTO_TRANSFER_RECEIVER;
import static com.hedera.services.bdd.suites.crypto.AutoAccountCreationSuite.FALSE;
import static com.hedera.services.bdd.suites.crypto.AutoAccountCreationSuite.LAZY_CREATE_SPONSOR;
import static com.hedera.services.bdd.suites.crypto.AutoAccountCreationSuite.LAZY_MEMO;
import static com.hedera.services.bdd.suites.crypto.AutoAccountCreationSuite.TRUE;
import static com.hedera.services.bdd.suites.crypto.AutoAccountCreationSuite.VALID_ALIAS;
import static com.hedera.services.bdd.suites.crypto.AutoAccountUpdateSuite.INITIAL_BALANCE;
import static com.hedera.services.bdd.suites.crypto.AutoAccountUpdateSuite.TRANSFER_TXN_2;
import static com.hedera.services.bdd.suites.crypto.CryptoApproveAllowanceSuite.ANOTHER_SPENDER;
import static com.hedera.services.bdd.suites.crypto.CryptoApproveAllowanceSuite.FUNGIBLE_TOKEN;
import static com.hedera.services.bdd.suites.crypto.CryptoApproveAllowanceSuite.FUNGIBLE_TOKEN_MINT_TXN;
import static com.hedera.services.bdd.suites.crypto.CryptoApproveAllowanceSuite.HEDERA_ALLOWANCES_MAX_ACCOUNT_LIMIT;
import static com.hedera.services.bdd.suites.crypto.CryptoApproveAllowanceSuite.HEDERA_ALLOWANCES_MAX_TRANSACTION_LIMIT;
import static com.hedera.services.bdd.suites.crypto.CryptoApproveAllowanceSuite.NFT_TOKEN_MINT_TXN;
import static com.hedera.services.bdd.suites.crypto.CryptoApproveAllowanceSuite.NON_FUNGIBLE_TOKEN;
import static com.hedera.services.bdd.suites.crypto.CryptoApproveAllowanceSuite.OTHER_RECEIVER;
import static com.hedera.services.bdd.suites.crypto.CryptoApproveAllowanceSuite.OWNER;
import static com.hedera.services.bdd.suites.crypto.CryptoApproveAllowanceSuite.SCHEDULED_TXN;
import static com.hedera.services.bdd.suites.crypto.CryptoApproveAllowanceSuite.SECOND_SPENDER;
import static com.hedera.services.bdd.suites.crypto.CryptoApproveAllowanceSuite.SPENDER;
import static com.hedera.services.bdd.suites.crypto.CryptoApproveAllowanceSuite.THIRD_SPENDER;
import static com.hedera.services.bdd.suites.crypto.CryptoApproveAllowanceSuite.TOKEN_WITH_CUSTOM_FEE;
import static com.hedera.services.bdd.suites.crypto.CryptoCreateSuite.ACCOUNT;
import static com.hedera.services.bdd.suites.crypto.CryptoCreateSuite.ANOTHER_ACCOUNT;
import static com.hedera.services.bdd.suites.crypto.CryptoCreateSuite.ED_25519_KEY;
import static com.hedera.services.bdd.suites.crypto.CryptoCreateSuite.LAZY_CREATION_ENABLED;
import static com.hedera.services.bdd.suites.file.FileUpdateSuite.CIVILIAN;
import static com.hedera.services.bdd.suites.token.TokenPauseSpecs.DEFAULT_MIN_AUTO_RENEW_PERIOD;
import static com.hedera.services.bdd.suites.token.TokenPauseSpecs.LEDGER_AUTO_RENEW_PERIOD_MIN_DURATION;
import static com.hedera.services.bdd.suites.token.TokenPauseSpecs.TokenIdOrderingAsserts.withOrderedTokenIds;
import static com.hedera.services.bdd.suites.token.TokenTransactSpecs.SUPPLY_KEY;
import static com.hedera.services.bdd.suites.token.TokenTransactSpecs.TRANSFER_TXN;
import static com.hedera.services.bdd.suites.token.TokenTransactSpecs.UNIQUE;
import static com.hedera.services.yahcli.commands.validation.ValidationCommand.RECEIVER;
import static com.hederahashgraph.api.proto.java.HederaFunctionality.ContractCreate;
import static com.hederahashgraph.api.proto.java.HederaFunctionality.CryptoCreate;
import static com.hederahashgraph.api.proto.java.HederaFunctionality.CryptoTransfer;
import static com.hederahashgraph.api.proto.java.HederaFunctionality.CryptoUpdate;
import static com.hederahashgraph.api.proto.java.ResponseCodeEnum.ACCOUNT_DELETED;
import static com.hederahashgraph.api.proto.java.ResponseCodeEnum.ALIAS_ALREADY_ASSIGNED;
import static com.hederahashgraph.api.proto.java.ResponseCodeEnum.INSUFFICIENT_ACCOUNT_BALANCE;
import static com.hederahashgraph.api.proto.java.ResponseCodeEnum.INSUFFICIENT_GAS;
import static com.hederahashgraph.api.proto.java.ResponseCodeEnum.INSUFFICIENT_PAYER_BALANCE;
import static com.hederahashgraph.api.proto.java.ResponseCodeEnum.INSUFFICIENT_SENDER_ACCOUNT_BALANCE_FOR_CUSTOM_FEE;
import static com.hederahashgraph.api.proto.java.ResponseCodeEnum.INVALID_ACCOUNT_ID;
import static com.hederahashgraph.api.proto.java.ResponseCodeEnum.INVALID_ALIAS_KEY;
import static com.hederahashgraph.api.proto.java.ResponseCodeEnum.INVALID_PAYER_SIGNATURE;
import static com.hederahashgraph.api.proto.java.ResponseCodeEnum.INVALID_SCHEDULE_ID;
import static com.hederahashgraph.api.proto.java.ResponseCodeEnum.INVALID_SIGNATURE;
import static com.hederahashgraph.api.proto.java.ResponseCodeEnum.MAX_ALLOWANCES_EXCEEDED;
import static com.hederahashgraph.api.proto.java.ResponseCodeEnum.NOT_SUPPORTED;
import static com.hederahashgraph.api.proto.java.ResponseCodeEnum.NO_REMAINING_AUTOMATIC_ASSOCIATIONS;
import static com.hederahashgraph.api.proto.java.ResponseCodeEnum.OK;
import static com.hederahashgraph.api.proto.java.ResponseCodeEnum.REQUESTED_NUM_AUTOMATIC_ASSOCIATIONS_EXCEEDS_ASSOCIATION_LIMIT;
import static com.hederahashgraph.api.proto.java.ResponseCodeEnum.SUCCESS;
import static com.hederahashgraph.api.proto.java.SubType.DEFAULT;
import static com.hederahashgraph.api.proto.java.TokenType.FUNGIBLE_COMMON;
import static com.hederahashgraph.api.proto.java.TokenType.NON_FUNGIBLE_UNIQUE;

import com.google.protobuf.ByteString;
import com.hedera.node.app.hapi.utils.ByteStringUtils;
import com.hedera.node.app.hapi.utils.ethereum.EthTxData;
import com.hedera.services.bdd.junit.HapiTest;
import com.hedera.services.bdd.junit.HapiTestSuite;
import com.hedera.services.bdd.spec.HapiSpec;
import com.hedera.services.bdd.spec.HapiSpecOperation;
import com.hedera.services.bdd.spec.HapiSpecSetup;
import com.hedera.services.bdd.spec.assertions.ContractFnResultAsserts;
import com.hedera.services.bdd.spec.assertions.ContractInfoAsserts;
import com.hedera.services.bdd.spec.keys.KeyShape;
import com.hedera.services.bdd.spec.queries.meta.HapiGetTxnRecord;
import com.hedera.services.bdd.spec.transactions.TxnVerbs;
import com.hedera.services.bdd.spec.transactions.crypto.HapiCryptoTransfer;
import com.hedera.services.bdd.suites.BddMethodIsNotATest;
import com.hedera.services.bdd.suites.HapiSuite;
import com.hedera.services.bdd.suites.contract.Utils;
import com.hederahashgraph.api.proto.java.AccountID;
import com.hederahashgraph.api.proto.java.ContractID;
import com.hederahashgraph.api.proto.java.HederaFunctionality;
import com.hederahashgraph.api.proto.java.ResponseCodeEnum;
import com.hederahashgraph.api.proto.java.TokenSupplyType;
import com.hederahashgraph.api.proto.java.TokenType;
import com.hederahashgraph.api.proto.java.TransferList;
import java.math.BigInteger;
import java.util.Arrays;
import java.util.HashMap;
import java.util.List;
import java.util.Map;
import java.util.OptionalLong;
import java.util.concurrent.atomic.AtomicLong;
import java.util.concurrent.atomic.AtomicReference;
import java.util.function.IntFunction;
import java.util.stream.IntStream;
import org.apache.logging.log4j.LogManager;
import org.apache.logging.log4j.Logger;

@HapiTestSuite
public class LeakyCryptoTestsSuite extends HapiSuite {
    private static final Logger log = LogManager.getLogger(LeakyCryptoTestsSuite.class);
    private static final String ASSOCIATIONS_LIMIT_PROPERTY = "entities.limitTokenAssociations";
    private static final String DEFAULT_ASSOCIATIONS_LIMIT =
            HapiSpecSetup.getDefaultNodeProps().get(ASSOCIATIONS_LIMIT_PROPERTY);
    private static final String FACTORY_MIRROR_CONTRACT = "FactoryMirror";
    public static final String LAZY_CREATE_PROPERTY_NAME = "lazyCreation.enabled";
    public static final String CONTRACTS_EVM_VERSION_PROP = "contracts.evm.version";
    public static final String ACCOUNTS_RELEASE_ALIAS_AFTER_DELETION_PROP = "accounts.releaseAliasAfterDeletion";
    public static final String AUTO_ACCOUNT = "autoAccount";
    public static final String LAZY_ACCOUNT_RECIPIENT = "lazyAccountRecipient";
    public static final String PAY_TXN = "payTxn";
    public static final String CREATE_TX = "createTX";
    public static final String V_0_34 = "v0.34";
<<<<<<< HEAD
    private static final String ERC20_ABI = "ERC20ABI";
=======
    private static final String SENDER_TXN = "senderTxn";
>>>>>>> eb12fed8

    public static void main(String... args) {
        new LeakyCryptoTestsSuite().runSuiteSync();
    }

    @Override
    public List<HapiSpec> getSpecsInSuite() {
        return List.of(
                maxAutoAssociationSpec(),
                canDissociateFromMultipleExpiredTokens(),
                cannotExceedAccountAllowanceLimit(),
                cannotExceedAllowancesTransactionLimit(),
                createAnAccountWithEVMAddressAliasAndECKey(),
                createAnAccountWithEVMAddress(),
                scheduledCryptoApproveAllowanceWaitForExpiryTrue(),
                txnsUsingHip583FunctionalitiesAreNotAcceptedWhenFlagsAreDisabled(),
                getsInsufficientPayerBalanceIfSendingAccountCanPayEverythingButServiceFee(),
                hollowAccountCompletionNotAcceptedWhenFlagIsDisabled(),
                hollowAccountCompletionWithEthereumTransaction(),
                hollowAccountCreationChargesExpectedFees(),
                lazyCreateViaEthereumCryptoTransfer(),
                hollowAccountCompletionWithSimultaneousPropertiesUpdate(),
                contractDeployAfterEthereumTransferLazyCreate(),
                contractCallAfterEthereumTransferLazyCreate(),
                autoAssociationPropertiesWorkAsExpected(),
                autoAssociationWorksForContracts(),
                // Interactions between HIP-18 and HIP-542
                customFeesHaveExpectedAutoCreateInteractions(),
                accountDeletionDoesNotReleaseAliasWithDisabledFF());
    }

    @HapiTest
    final HapiSpec autoAssociationPropertiesWorkAsExpected() {
        final var minAutoRenewPeriodPropertyName = "ledger.autoRenewPeriod.minDuration";
        final var maxAssociationsPropertyName = "ledger.maxAutoAssociations";
        final var shortLivedAutoAssocUser = "shortLivedAutoAssocUser";
        final var longLivedAutoAssocUser = "longLivedAutoAssocUser";
        final var payerBalance = 100 * ONE_HUNDRED_HBARS;
        final var updateWithExpiredAccount = "updateWithExpiredAccount";
        final var autoAssocSlotPrice = 0.0018;
        final var baseFee = 0.00022;
        double plusTenSlotsFee = baseFee + 10 * autoAssocSlotPrice;
        return propertyPreservingHapiSpec("AutoAssociationPropertiesWorkAsExpected")
                .preserving(maxAssociationsPropertyName, minAutoRenewPeriodPropertyName)
                .given(
                        overridingTwo(
                                maxAssociationsPropertyName, "100",
                                minAutoRenewPeriodPropertyName, "1"),
                        cryptoCreate(longLivedAutoAssocUser)
                                .balance(payerBalance)
                                .autoRenewSecs(THREE_MONTHS_IN_SECONDS),
                        cryptoCreate(shortLivedAutoAssocUser)
                                .balance(payerBalance)
                                .autoRenewSecs(1))
                .when()
                .then(
                        cryptoUpdate(longLivedAutoAssocUser)
                                .payingWith(longLivedAutoAssocUser)
                                .maxAutomaticAssociations(101)
                                .hasKnownStatus(REQUESTED_NUM_AUTOMATIC_ASSOCIATIONS_EXCEEDS_ASSOCIATION_LIMIT),
                        cryptoUpdate(shortLivedAutoAssocUser)
                                .payingWith(shortLivedAutoAssocUser)
                                .maxAutomaticAssociations(10)
                                .via(updateWithExpiredAccount),
                        validateChargedUsd(updateWithExpiredAccount, plusTenSlotsFee));
    }

    @HapiTest
    final HapiSpec getsInsufficientPayerBalanceIfSendingAccountCanPayEverythingButServiceFee() {
        final var civilian = "civilian";
        final var creation = "creation";
        final var gasToOffer = 128_000L;
        final var civilianStartBalance = ONE_HUNDRED_HBARS;
        final AtomicLong gasFee = new AtomicLong();
        final AtomicLong offeredGasFee = new AtomicLong();
        final AtomicLong nodeAndNetworkFee = new AtomicLong();
        final AtomicLong maxSendable = new AtomicLong();

        return defaultHapiSpec("GetsInsufficientPayerBalanceIfSendingAccountCanPayEverythingButServiceFee")
                .given(cryptoCreate(civilian).balance(civilianStartBalance), uploadInitCode(EMPTY_CONSTRUCTOR_CONTRACT))
                .when(
                        contractCreate(EMPTY_CONSTRUCTOR_CONTRACT)
                                .gas(gasToOffer)
                                .payingWith(civilian)
                                .balance(0L)
                                .via(creation),
                        withOpContext((spec, opLog) -> {
                            final var lookup = getTxnRecord(creation).logged();
                            allRunFor(spec, lookup);
                            final var creationRecord = lookup.getResponseRecord();
                            final var gasUsed =
                                    creationRecord.getContractCreateResult().getGasUsed();
                            gasFee.set(tinybarCostOfGas(spec, ContractCreate, gasUsed));
                            offeredGasFee.set(tinybarCostOfGas(spec, ContractCreate, gasToOffer));
                            nodeAndNetworkFee.set(creationRecord.getTransactionFee() - gasFee.get());
                            log.info(
                                    "Network + node fees were {}, gas fee was {} (sum to" + " {}, compare with {})",
                                    nodeAndNetworkFee::get,
                                    gasFee::get,
                                    () -> nodeAndNetworkFee.get() + gasFee.get(),
                                    creationRecord::getTransactionFee);
                            maxSendable.set(civilianStartBalance
                                    - 2 * nodeAndNetworkFee.get()
                                    - gasFee.get()
                                    - offeredGasFee.get());
                            log.info("Maximum amount send-able in precheck should be {}", maxSendable::get);
                        }))
                .then(
                        sourcing(() -> getAccountBalance(civilian)
                                .hasTinyBars(civilianStartBalance - nodeAndNetworkFee.get() - gasFee.get())),
                        // Fire-and-forget a txn that will leave the civilian payer with 1 too few
                        // tinybars at consensus
                        cryptoTransfer(tinyBarsFromTo(civilian, FUNDING, 1))
                                .payingWith(GENESIS)
                                .deferStatusResolution(),
                        sourcing(() -> contractCustomCreate(EMPTY_CONSTRUCTOR_CONTRACT, "Clone")
                                .gas(gasToOffer)
                                .payingWith(civilian)
                                .balance(maxSendable.get())
                                // because this fails depending on the previous operation reaching
                                // consensus before the current operation or after, since we have added
                                // deferStatusResolution
                                .hasPrecheckFrom(OK, INSUFFICIENT_PAYER_BALANCE, INSUFFICIENT_ACCOUNT_BALANCE)
                                .hasKnownStatusFrom(INSUFFICIENT_PAYER_BALANCE, INSUFFICIENT_ACCOUNT_BALANCE)));
    }

    @BddMethodIsNotATest
    final HapiSpec scheduledCryptoApproveAllowanceWaitForExpiryTrue() {
        return defaultHapiSpec("ScheduledCryptoApproveAllowanceWaitForExpiryTrue")
                .given(
                        newKeyNamed(SUPPLY_KEY),
                        cryptoCreate(TOKEN_TREASURY),
                        cryptoCreate(OWNER).balance(ONE_HUNDRED_HBARS),
                        cryptoCreate(SPENDER).balance(ONE_HUNDRED_HBARS).via(SENDER_TXN),
                        cryptoCreate(RECEIVER),
                        cryptoCreate(OTHER_RECEIVER).balance(ONE_HBAR).maxAutomaticTokenAssociations(1),
                        tokenCreate(FUNGIBLE_TOKEN)
                                .supplyType(TokenSupplyType.FINITE)
                                .tokenType(FUNGIBLE_COMMON)
                                .treasury(TOKEN_TREASURY)
                                .maxSupply(10000)
                                .initialSupply(5000),
                        tokenCreate(NON_FUNGIBLE_TOKEN)
                                .supplyType(TokenSupplyType.FINITE)
                                .tokenType(NON_FUNGIBLE_UNIQUE)
                                .treasury(TOKEN_TREASURY)
                                .maxSupply(12L)
                                .supplyKey(SUPPLY_KEY)
                                .initialSupply(0L),
                        tokenCreate(TOKEN_WITH_CUSTOM_FEE)
                                .treasury(TOKEN_TREASURY)
                                .supplyType(TokenSupplyType.FINITE)
                                .initialSupply(1000)
                                .maxSupply(5000)
                                .withCustom(fixedHtsFee(10, "0.0.0", TOKEN_TREASURY)),
                        mintToken(
                                NON_FUNGIBLE_TOKEN,
                                List.of(ByteString.copyFromUtf8("a"), ByteString.copyFromUtf8("b"))))
                .when(
                        tokenAssociate(OWNER, FUNGIBLE_TOKEN, NON_FUNGIBLE_TOKEN, TOKEN_WITH_CUSTOM_FEE),
                        tokenAssociate(RECEIVER, FUNGIBLE_TOKEN, NON_FUNGIBLE_TOKEN, TOKEN_WITH_CUSTOM_FEE),
                        cryptoTransfer(
                                moving(1000, FUNGIBLE_TOKEN).between(TOKEN_TREASURY, OWNER),
                                moving(15, TOKEN_WITH_CUSTOM_FEE).between(TOKEN_TREASURY, OWNER),
                                movingUnique(NON_FUNGIBLE_TOKEN, 1L, 2L).between(TOKEN_TREASURY, OWNER)),
                        scheduleCreate(
                                        SCHEDULED_TXN,
                                        cryptoApproveAllowance()
                                                .addCryptoAllowance(OWNER, SPENDER, 10 * ONE_HBAR)
                                                .addTokenAllowance(OWNER, FUNGIBLE_TOKEN, SPENDER, 1500)
                                                .addTokenAllowance(OWNER, TOKEN_WITH_CUSTOM_FEE, SPENDER, 100)
                                                .addNftAllowance(OWNER, NON_FUNGIBLE_TOKEN, SPENDER, false, List.of(2L))
                                                .fee(ONE_HUNDRED_HBARS))
                                .waitForExpiry()
                                .withRelativeExpiry(SENDER_TXN, 8)
                                .recordingScheduledTxn())
                .then(
                        scheduleSign(SCHEDULED_TXN).alsoSigningWith(OWNER),
                        getScheduleInfo(SCHEDULED_TXN)
                                .hasScheduleId(SCHEDULED_TXN)
                                .hasWaitForExpiry()
                                .isNotExecuted()
                                .isNotDeleted()
                                .hasRelativeExpiry(SENDER_TXN, 8)
                                .hasRecordedScheduledTxn(),
                        getAccountDetails(OWNER)
                                .payingWith(GENESIS)
                                .has(accountDetailsWith()
                                        .cryptoAllowancesCount(0)
                                        .tokenAllowancesCount(0)),
                        getTokenNftInfo(NON_FUNGIBLE_TOKEN, 2L).hasNoSpender(),
                        sleepFor(12_000L),
                        cryptoCreate("foo").via("TRIGGERING_TXN"),
                        getScheduleInfo(SCHEDULED_TXN).hasCostAnswerPrecheck(INVALID_SCHEDULE_ID),
                        getAccountDetails(OWNER)
                                .payingWith(GENESIS)
                                .has(accountDetailsWith()
                                        .cryptoAllowancesCount(1)
                                        .cryptoAllowancesContaining(SPENDER, 10 * ONE_HBAR)
                                        .tokenAllowancesCount(2)
                                        .tokenAllowancesContaining(FUNGIBLE_TOKEN, SPENDER, 1500L)
                                        .tokenAllowancesContaining(TOKEN_WITH_CUSTOM_FEE, SPENDER, 100L)),
                        getTokenNftInfo(NON_FUNGIBLE_TOKEN, 2L).hasSpenderID(SPENDER));
    }

    //    @HapiTest // will be enabled in next PR
    final HapiSpec txnsUsingHip583FunctionalitiesAreNotAcceptedWhenFlagsAreDisabled() {
        return propertyPreservingHapiSpec("txnsUsingHip583FunctionalitiesAreNotAcceptedWhenFlagsAreDisabled")
                .preserving(LAZY_CREATION_ENABLED, CRYPTO_CREATE_WITH_ALIAS_ENABLED)
                .given(
                        overridingTwo(
                                LAZY_CREATION_ENABLED, FALSE_VALUE,
                                CRYPTO_CREATE_WITH_ALIAS_ENABLED, FALSE_VALUE),
                        newKeyNamed(SECP_256K1_SOURCE_KEY).shape(SECP_256K1_SHAPE),
                        newKeyNamed(ED_25519_KEY).shape(KeyShape.ED25519))
                .when(withOpContext((spec, opLog) -> {
                    final var ecdsaKey = spec.registry().getKey(SECP_256K1_SOURCE_KEY);
                    // create with ECDSA alias and no key
                    final var op =
                            cryptoCreate(ACCOUNT).alias(ecdsaKey.toByteString()).hasPrecheck(NOT_SUPPORTED);
                    // create with EVM address alias and no key
                    final var tmp = ecdsaKey.getECDSASecp256K1().toByteArray();
                    final var evmAddress = ByteString.copyFrom(recoverAddressFromPubKey(tmp));
                    final var op2 = cryptoCreate(ACCOUNT).alias(evmAddress).hasPrecheck(NOT_SUPPORTED);
                    // create with ED alias and no key
                    final var ed25519Key = spec.registry().getKey(ED_25519_KEY);
                    final var op3 = cryptoCreate(ACCOUNT)
                            .alias(ed25519Key.toByteString())
                            .hasPrecheck(NOT_SUPPORTED);
                    // create with evm address alias and ECDSA key
                    final var op4 = cryptoCreate(ACCOUNT)
                            .key(SECP_256K1_SOURCE_KEY)
                            .alias(evmAddress)
                            .hasPrecheck(NOT_SUPPORTED);
                    // create with ED alias and ED key
                    final var op5 = cryptoCreate(ACCOUNT)
                            .key(ED_25519_KEY)
                            .alias(ed25519Key.toByteString())
                            .hasPrecheck(NOT_SUPPORTED);
                    // create with ECDSA alias and key
                    final var op6 = cryptoCreate(ACCOUNT)
                            .key(SECP_256K1_SOURCE_KEY)
                            .alias(ecdsaKey.toByteString())
                            .hasPrecheck(NOT_SUPPORTED);
                    // assert that an account created with ECDSA key and no alias
                    // does not automagically set alias to evm address
                    final var op7 = cryptoCreate(ACCOUNT).key(SECP_256K1_SOURCE_KEY);
                    var hapiGetAccountInfo = getAccountInfo(ACCOUNT)
                            .has(accountWith().key(SECP_256K1_SOURCE_KEY).noAlias());
                    allRunFor(spec, op, op2, op3, op4, op5, op6, op7, hapiGetAccountInfo);
                }))
                .then();
    }

    @BddMethodIsNotATest
    final HapiSpec maxAutoAssociationSpec() {
        final int MONOGAMOUS_NETWORK = 1;
        final int maxAutoAssociations = 100;
        final int ADVENTUROUS_NETWORK = 1_000;
        final String user1 = "user1";

        return defaultHapiSpec("MaxAutoAssociationSpec")
                .given(overridingTwo(
                        ASSOCIATIONS_LIMIT_PROPERTY, TRUE_VALUE, "tokens.maxPerAccount", "" + MONOGAMOUS_NETWORK))
                .when()
                .then(
                        cryptoCreate(user1)
                                .balance(ONE_HBAR)
                                .maxAutomaticTokenAssociations(maxAutoAssociations)
                                .hasPrecheck(REQUESTED_NUM_AUTOMATIC_ASSOCIATIONS_EXCEEDS_ASSOCIATION_LIMIT),
                        // Default is NOT to limit associations
                        overriding(ASSOCIATIONS_LIMIT_PROPERTY, DEFAULT_ASSOCIATIONS_LIMIT),
                        cryptoCreate(user1).balance(ONE_HBAR).maxAutomaticTokenAssociations(maxAutoAssociations),
                        getAccountInfo(user1).hasMaxAutomaticAssociations(maxAutoAssociations),
                        // Restore default
                        overriding("tokens.maxPerAccount", "" + ADVENTUROUS_NETWORK));
    }

    @BddMethodIsNotATest
    public HapiSpec canDissociateFromMultipleExpiredTokens() {
        final var civilian = "civilian";
        final long initialSupply = 100L;
        final long nonZeroXfer = 10L;
        final var dissociateTxn = "dissociateTxn";
        final var numTokens = 10;
        final IntFunction<String> tokenNameFn = i -> "fungible" + i;
        final String[] assocOrder = new String[numTokens];
        Arrays.setAll(assocOrder, tokenNameFn);
        final String[] dissocOrder = new String[numTokens];
        Arrays.setAll(dissocOrder, i -> tokenNameFn.apply(numTokens - 1 - i));

        return defaultHapiSpec("CanDissociateFromMultipleExpiredTokens")
                .given(
                        overriding(LEDGER_AUTO_RENEW_PERIOD_MIN_DURATION, "1"),
                        cryptoCreate(TOKEN_TREASURY),
                        cryptoCreate(civilian).balance(0L),
                        blockingOrder(IntStream.range(0, numTokens)
                                .mapToObj(i -> tokenCreate(tokenNameFn.apply(i))
                                        .autoRenewAccount(DEFAULT_PAYER)
                                        .autoRenewPeriod(1L)
                                        .initialSupply(initialSupply)
                                        .treasury(TOKEN_TREASURY))
                                .toArray(HapiSpecOperation[]::new)),
                        tokenAssociate(civilian, List.of(assocOrder)),
                        blockingOrder(IntStream.range(0, numTokens)
                                .mapToObj(i -> cryptoTransfer(moving(nonZeroXfer, tokenNameFn.apply(i))
                                        .between(TOKEN_TREASURY, civilian)))
                                .toArray(HapiSpecOperation[]::new)))
                .when(sleepFor(1_000L), tokenDissociate(civilian, dissocOrder).via(dissociateTxn))
                .then(
                        getTxnRecord(dissociateTxn)
                                .hasPriority(recordWith().tokenTransfers(withOrderedTokenIds(assocOrder))),
                        overriding(LEDGER_AUTO_RENEW_PERIOD_MIN_DURATION, DEFAULT_MIN_AUTO_RENEW_PERIOD));
    }

    @HapiTest
    final HapiSpec cannotExceedAccountAllowanceLimit() {
        return defaultHapiSpec("CannotExceedAccountAllowanceLimit")
                .given(
                        overridingTwo(
                                HEDERA_ALLOWANCES_MAX_ACCOUNT_LIMIT, "3",
                                HEDERA_ALLOWANCES_MAX_TRANSACTION_LIMIT, "5"),
                        newKeyNamed(SUPPLY_KEY),
                        cryptoCreate(OWNER).balance(ONE_HUNDRED_HBARS).maxAutomaticTokenAssociations(10),
                        cryptoCreate(SPENDER).balance(ONE_HUNDRED_HBARS),
                        cryptoCreate(ANOTHER_SPENDER).balance(ONE_HUNDRED_HBARS),
                        cryptoCreate(SECOND_SPENDER).balance(ONE_HUNDRED_HBARS),
                        cryptoCreate(TOKEN_TREASURY)
                                .balance(100 * ONE_HUNDRED_HBARS)
                                .maxAutomaticTokenAssociations(10),
                        tokenCreate(FUNGIBLE_TOKEN)
                                .tokenType(FUNGIBLE_COMMON)
                                .supplyType(TokenSupplyType.FINITE)
                                .supplyKey(SUPPLY_KEY)
                                .maxSupply(1000L)
                                .initialSupply(10L)
                                .treasury(TOKEN_TREASURY),
                        tokenCreate(NON_FUNGIBLE_TOKEN)
                                .maxSupply(10L)
                                .initialSupply(0)
                                .supplyType(TokenSupplyType.FINITE)
                                .tokenType(NON_FUNGIBLE_UNIQUE)
                                .supplyKey(SUPPLY_KEY)
                                .treasury(TOKEN_TREASURY),
                        tokenAssociate(OWNER, FUNGIBLE_TOKEN),
                        tokenAssociate(OWNER, NON_FUNGIBLE_TOKEN),
                        mintToken(
                                        NON_FUNGIBLE_TOKEN,
                                        List.of(
                                                ByteString.copyFromUtf8("a"),
                                                ByteString.copyFromUtf8("b"),
                                                ByteString.copyFromUtf8("c")))
                                .via(NFT_TOKEN_MINT_TXN),
                        mintToken(FUNGIBLE_TOKEN, 500L).via(FUNGIBLE_TOKEN_MINT_TXN),
                        cryptoTransfer(
                                movingUnique(NON_FUNGIBLE_TOKEN, 1L, 2L, 3L).between(TOKEN_TREASURY, OWNER)))
                .when(
                        cryptoApproveAllowance()
                                .payingWith(OWNER)
                                .addCryptoAllowance(OWNER, SPENDER, 100L)
                                .addCryptoAllowance(OWNER, SECOND_SPENDER, 100L)
                                .addTokenAllowance(OWNER, FUNGIBLE_TOKEN, SPENDER, 100L)
                                .addNftAllowance(OWNER, NON_FUNGIBLE_TOKEN, SPENDER, false, List.of(1L))
                                .fee(ONE_HBAR),
                        getAccountDetails(OWNER)
                                .payingWith(GENESIS)
                                .has(accountDetailsWith()
                                        .cryptoAllowancesCount(2)
                                        .tokenAllowancesCount(1)
                                        .nftApprovedForAllAllowancesCount(0)))
                .then(
                        cryptoCreate(THIRD_SPENDER).balance(ONE_HUNDRED_HBARS),
                        cryptoApproveAllowance()
                                .payingWith(OWNER)
                                .addCryptoAllowance(OWNER, ANOTHER_SPENDER, 100L)
                                .fee(ONE_HBAR)
                                .hasKnownStatus(MAX_ALLOWANCES_EXCEEDED),
                        // reset
                        overridingTwo(
                                HEDERA_ALLOWANCES_MAX_TRANSACTION_LIMIT, "20",
                                HEDERA_ALLOWANCES_MAX_ACCOUNT_LIMIT, "100"));
    }

    @HapiTest
    final HapiSpec createAnAccountWithEVMAddressAliasAndECKey() {
        return propertyPreservingHapiSpec("CreateAnAccountWithEVMAddressAliasAndECKey")
                .preserving(LAZY_CREATION_ENABLED, CRYPTO_CREATE_WITH_ALIAS_ENABLED)
                .given(
                        overridingTwo(LAZY_CREATION_ENABLED, TRUE_VALUE, CRYPTO_CREATE_WITH_ALIAS_ENABLED, TRUE_VALUE),
                        newKeyNamed(SECP_256K1_SOURCE_KEY).shape(SECP_256K1_SHAPE))
                .when(withOpContext((spec, opLog) -> {
                    final var ecdsaKey = spec.registry().getKey(SECP_256K1_SOURCE_KEY);
                    final var tmp = ecdsaKey.getECDSASecp256K1().toByteArray();
                    final var addressBytes = recoverAddressFromPubKey(tmp);
                    assert addressBytes.length > 0;
                    final var evmAddressBytes = ByteString.copyFrom(addressBytes);
                    final var op = cryptoCreate(ACCOUNT)
                            .key(SECP_256K1_SOURCE_KEY)
                            .alias(evmAddressBytes)
                            .balance(100 * ONE_HBAR)
                            .via("createTxn");
                    final var op2 = cryptoCreate(ACCOUNT)
                            .alias(ecdsaKey.toByteString())
                            .hasPrecheck(INVALID_ALIAS_KEY)
                            .balance(100 * ONE_HBAR);
                    final var op3 = cryptoCreate(ACCOUNT)
                            .alias(evmAddressBytes)
                            .hasPrecheck(INVALID_ALIAS_KEY)
                            .balance(100 * ONE_HBAR);
                    final var op4 = cryptoCreate(ANOTHER_ACCOUNT)
                            .key(SECP_256K1_SOURCE_KEY)
                            .balance(100 * ONE_HBAR);
                    final var op5 = cryptoCreate(ACCOUNT)
                            .key(SECP_256K1_SOURCE_KEY)
                            .alias(ByteString.copyFromUtf8("Invalid alias"))
                            .hasPrecheck(INVALID_ALIAS_KEY)
                            .balance(100 * ONE_HBAR);
                    final var op6 = cryptoCreate(ACCOUNT)
                            .key(SECP_256K1_SOURCE_KEY)
                            .alias(evmAddressBytes)
                            .balance(100 * ONE_HBAR)
                            .hasPrecheck(ALIAS_ALREADY_ASSIGNED);

                    allRunFor(spec, op, op2, op3, op4, op5, op6);
                    var hapiGetAccountInfo = getAliasedAccountInfo(evmAddressBytes)
                            .has(accountWith()
                                    .key(SECP_256K1_SOURCE_KEY)
                                    .autoRenew(THREE_MONTHS_IN_SECONDS)
                                    .receiverSigReq(false));
                    var hapiGetAnotherAccountInfo = getAccountInfo(ANOTHER_ACCOUNT)
                            .has(accountWith()
                                    .key(SECP_256K1_SOURCE_KEY)
                                    .noAlias()
                                    .autoRenew(THREE_MONTHS_IN_SECONDS)
                                    .receiverSigReq(false));
                    final var getTxnRecord =
                            getTxnRecord("createTxn").hasPriority(recordWith().hasNoAlias());
                    allRunFor(spec, hapiGetAccountInfo, hapiGetAnotherAccountInfo, getTxnRecord);
                }))
                .then();
    }

    @HapiTest
    final HapiSpec createAnAccountWithEVMAddress() {
        return propertyPreservingHapiSpec("CreateAnAccountWithEVMAddress")
                .preserving(LAZY_CREATION_ENABLED, CRYPTO_CREATE_WITH_ALIAS_ENABLED)
                .given(
                        overridingTwo(LAZY_CREATION_ENABLED, TRUE_VALUE, CRYPTO_CREATE_WITH_ALIAS_ENABLED, TRUE_VALUE),
                        newKeyNamed(SECP_256K1_SOURCE_KEY).shape(SECP_256K1_SHAPE))
                .when(withOpContext((spec, opLog) -> {
                    final var ecdsaKey = spec.registry().getKey(SECP_256K1_SOURCE_KEY);
                    final var tmp = ecdsaKey.getECDSASecp256K1().toByteArray();
                    final var addressBytes = recoverAddressFromPubKey(tmp);
                    assert addressBytes.length > 0;
                    final var evmAddressBytes = ByteString.copyFrom(addressBytes);
                    final var op = cryptoCreate(ACCOUNT)
                            .alias(evmAddressBytes)
                            .balance(100 * ONE_HBAR)
                            .hasPrecheck(INVALID_ALIAS_KEY);
                    allRunFor(spec, op);
                }))
                .then();
    }

    @HapiTest
    final HapiSpec cannotExceedAllowancesTransactionLimit() {
        return defaultHapiSpec("CannotExceedAllowancesTransactionLimit")
                .given(
                        newKeyNamed(SUPPLY_KEY),
                        overridingTwo(
                                HEDERA_ALLOWANCES_MAX_TRANSACTION_LIMIT, "4",
                                HEDERA_ALLOWANCES_MAX_ACCOUNT_LIMIT, "5"),
                        cryptoCreate(OWNER).balance(ONE_HUNDRED_HBARS).maxAutomaticTokenAssociations(10),
                        cryptoCreate(SPENDER).balance(ONE_HUNDRED_HBARS),
                        cryptoCreate(ANOTHER_SPENDER).balance(ONE_HUNDRED_HBARS),
                        cryptoCreate(SECOND_SPENDER).balance(ONE_HUNDRED_HBARS),
                        cryptoCreate(TOKEN_TREASURY)
                                .balance(100 * ONE_HUNDRED_HBARS)
                                .maxAutomaticTokenAssociations(10),
                        tokenCreate(FUNGIBLE_TOKEN)
                                .tokenType(FUNGIBLE_COMMON)
                                .supplyType(TokenSupplyType.FINITE)
                                .supplyKey(SUPPLY_KEY)
                                .maxSupply(1000L)
                                .initialSupply(10L)
                                .treasury(TOKEN_TREASURY),
                        tokenCreate(NON_FUNGIBLE_TOKEN)
                                .maxSupply(10L)
                                .initialSupply(0)
                                .supplyType(TokenSupplyType.FINITE)
                                .tokenType(NON_FUNGIBLE_UNIQUE)
                                .supplyKey(SUPPLY_KEY)
                                .treasury(TOKEN_TREASURY),
                        tokenAssociate(OWNER, FUNGIBLE_TOKEN),
                        tokenAssociate(OWNER, NON_FUNGIBLE_TOKEN),
                        mintToken(
                                        NON_FUNGIBLE_TOKEN,
                                        List.of(
                                                ByteString.copyFromUtf8("a"),
                                                ByteString.copyFromUtf8("b"),
                                                ByteString.copyFromUtf8("c")))
                                .via(NFT_TOKEN_MINT_TXN),
                        mintToken(FUNGIBLE_TOKEN, 500L).via(FUNGIBLE_TOKEN_MINT_TXN),
                        cryptoTransfer(
                                movingUnique(NON_FUNGIBLE_TOKEN, 1L, 2L, 3L).between(TOKEN_TREASURY, OWNER)))
                .when(
                        cryptoApproveAllowance()
                                .payingWith(OWNER)
                                .addCryptoAllowance(OWNER, SPENDER, 100L)
                                .addCryptoAllowance(OWNER, ANOTHER_SPENDER, 100L)
                                .addCryptoAllowance(OWNER, SECOND_SPENDER, 100L)
                                .addTokenAllowance(OWNER, FUNGIBLE_TOKEN, SPENDER, 100L)
                                .addNftAllowance(OWNER, NON_FUNGIBLE_TOKEN, SPENDER, false, List.of(1L))
                                .hasPrecheckFrom(OK, MAX_ALLOWANCES_EXCEEDED)
                                .hasKnownStatus(MAX_ALLOWANCES_EXCEEDED),
                        cryptoApproveAllowance()
                                .payingWith(OWNER)
                                .addNftAllowance(OWNER, NON_FUNGIBLE_TOKEN, SPENDER, false, List.of(1L, 1L, 1L, 1L, 1L))
                                .hasPrecheckFrom(OK, MAX_ALLOWANCES_EXCEEDED)
                                .hasKnownStatus(MAX_ALLOWANCES_EXCEEDED),
                        cryptoApproveAllowance()
                                .payingWith(OWNER)
                                .addCryptoAllowance(OWNER, SPENDER, 100L)
                                .addCryptoAllowance(OWNER, SPENDER, 200L)
                                .addCryptoAllowance(OWNER, SPENDER, 100L)
                                .addCryptoAllowance(OWNER, SPENDER, 200L)
                                .addCryptoAllowance(OWNER, SPENDER, 200L)
                                .hasPrecheckFrom(OK, MAX_ALLOWANCES_EXCEEDED)
                                .hasKnownStatus(MAX_ALLOWANCES_EXCEEDED),
                        cryptoApproveAllowance()
                                .payingWith(OWNER)
                                .addTokenAllowance(OWNER, FUNGIBLE_TOKEN, SPENDER, 100L)
                                .addTokenAllowance(OWNER, FUNGIBLE_TOKEN, SPENDER, 100L)
                                .addTokenAllowance(OWNER, FUNGIBLE_TOKEN, SPENDER, 100L)
                                .addTokenAllowance(OWNER, FUNGIBLE_TOKEN, SPENDER, 100L)
                                .addTokenAllowance(OWNER, FUNGIBLE_TOKEN, SPENDER, 100L)
                                .hasPrecheckFrom(OK, MAX_ALLOWANCES_EXCEEDED)
                                .hasKnownStatus(MAX_ALLOWANCES_EXCEEDED))
                .then(
                        // reset
                        overridingTwo(
                                HEDERA_ALLOWANCES_MAX_TRANSACTION_LIMIT, "20",
                                HEDERA_ALLOWANCES_MAX_ACCOUNT_LIMIT, "100"));
    }

    @HapiTest
    final HapiSpec hollowAccountCompletionNotAcceptedWhenFlagIsDisabled() {
        return propertyPreservingHapiSpec("HollowAccountCompletionNotAcceptedWhenFlagIsDisabled")
                .preserving(LAZY_CREATION_ENABLED)
                .given(
                        overriding(LAZY_CREATION_ENABLED, TRUE),
                        newKeyNamed(SECP_256K1_SOURCE_KEY).shape(SECP_256K1_SHAPE),
                        cryptoCreate(LAZY_CREATE_SPONSOR).balance(INITIAL_BALANCE * ONE_HBAR),
                        cryptoCreate(CRYPTO_TRANSFER_RECEIVER).balance(INITIAL_BALANCE * ONE_HBAR))
                .when(withOpContext((spec, opLog) -> {
                    final var ecdsaKey = spec.registry()
                            .getKey(SECP_256K1_SOURCE_KEY)
                            .getECDSASecp256K1()
                            .toByteArray();
                    final var evmAddress = ByteString.copyFrom(recoverAddressFromPubKey(ecdsaKey));
                    final var op = cryptoTransfer(tinyBarsFromTo(LAZY_CREATE_SPONSOR, evmAddress, ONE_HUNDRED_HBARS))
                            .hasKnownStatus(SUCCESS)
                            .via(TRANSFER_TXN);
                    final var op2 = getAliasedAccountInfo(evmAddress)
                            .has(accountWith()
                                    .hasEmptyKey()
                                    .noAlias()
                                    .expectedBalanceWithChargedUsd(ONE_HUNDRED_HBARS, 0, 0)
                                    .autoRenew(THREE_MONTHS_IN_SECONDS)
                                    .receiverSigReq(false)
                                    .memo(LAZY_MEMO));
                    final HapiGetTxnRecord hapiGetTxnRecord =
                            getTxnRecord(TRANSFER_TXN).andAllChildRecords().logged();
                    allRunFor(spec, op, op2, hapiGetTxnRecord);

                    final AccountID newAccountID =
                            hapiGetTxnRecord.getChildRecord(0).getReceipt().getAccountID();
                    spec.registry().saveAccountId(SECP_256K1_SOURCE_KEY, newAccountID);
                }))
                .then(overriding(LAZY_CREATION_ENABLED, FALSE), withOpContext((spec, opLog) -> {
                    final var op3 = cryptoTransfer(
                                    tinyBarsFromTo(LAZY_CREATE_SPONSOR, CRYPTO_TRANSFER_RECEIVER, ONE_HUNDRED_HBARS))
                            .payingWith(SECP_256K1_SOURCE_KEY)
                            .sigMapPrefixes(uniqueWithFullPrefixesFor(SECP_256K1_SOURCE_KEY))
                            .hasPrecheck(INVALID_SIGNATURE)
                            .via(TRANSFER_TXN_2);

                    allRunFor(spec, op3);
                }));
    }

    @HapiTest
    final HapiSpec hollowAccountCreationChargesExpectedFees() {
        final long REDUCED_NODE_FEE = 2L;
        final long REDUCED_NETWORK_FEE = 3L;
        final long REDUCED_SERVICE_FEE = 3L;
        final long REDUCED_TOTAL_FEE = REDUCED_NODE_FEE + REDUCED_NETWORK_FEE + REDUCED_SERVICE_FEE;
        final var payer = "payer";
        final var secondKey = "secondKey";
        return propertyPreservingHapiSpec("hollowAccountCreationChargesExpectedFees")
                .preserving(LAZY_CREATION_ENABLED, CRYPTO_CREATE_WITH_ALIAS_ENABLED)
                .given(
                        overridingTwo(LAZY_CREATION_ENABLED, "true", CRYPTO_CREATE_WITH_ALIAS_ENABLED, "true"),
                        newKeyNamed(SECP_256K1_SOURCE_KEY).shape(SECP_256K1_SHAPE),
                        newKeyNamed(secondKey).shape(SECP_256K1_SHAPE),
                        cryptoCreate(payer).balance(0L),
                        reduceFeeFor(
                                List.of(CryptoTransfer, CryptoUpdate, CryptoCreate),
                                REDUCED_NODE_FEE,
                                REDUCED_NETWORK_FEE,
                                REDUCED_SERVICE_FEE))
                .when(withOpContext((spec, opLog) -> {
                    // crypto transfer fees check
                    final HapiCryptoTransfer transferToPayerAgain =
                            cryptoTransfer(tinyBarsFromTo(GENESIS, payer, ONE_HUNDRED_HBARS + 2 * REDUCED_TOTAL_FEE));
                    final var secondEvmAddress = ByteString.copyFrom(recoverAddressFromPubKey(spec.registry()
                            .getKey(secondKey)
                            .getECDSASecp256K1()
                            .toByteArray()));
                    // try to create the hollow account without having enough
                    // balance to pay for the finalization (CryptoUpdate) fee
                    final var op5 = cryptoTransfer(tinyBarsFromTo(payer, secondEvmAddress, ONE_HUNDRED_HBARS))
                            .payingWith(payer)
                            .hasKnownStatus(INSUFFICIENT_PAYER_BALANCE)
                            .via(TRANSFER_TXN);
                    final var notExistingAccountInfo =
                            getAliasedAccountInfo(secondKey).hasCostAnswerPrecheck(INVALID_ACCOUNT_ID);
                    // transfer the needed balance for the finalization fee to the
                    // sponsor; we need + 2 * TOTAL_FEE, not 1, since we paid for
                    // the
                    // failed crypto transfer
                    final var op6 = cryptoTransfer(tinyBarsFromTo(GENESIS, payer, 2 * REDUCED_TOTAL_FEE));
                    // now the sponsor can successfully create the hollow account
                    final var op7 = cryptoTransfer(tinyBarsFromTo(payer, secondEvmAddress, ONE_HUNDRED_HBARS))
                            .payingWith(payer)
                            .hasKnownStatus(SUCCESS)
                            .via(TRANSFER_TXN);
                    final var op8 = getAliasedAccountInfo(secondKey)
                            .has(accountWith()
                                    .hasEmptyKey()
                                    .expectedBalanceWithChargedUsd(ONE_HUNDRED_HBARS, 0, 0)
                                    .autoRenew(THREE_MONTHS_IN_SECONDS)
                                    .receiverSigReq(false)
                                    .memo(LAZY_MEMO));
                    final var op9 = getAccountBalance(payer).hasTinyBars(0).logged();
                    allRunFor(
                            spec,
                            transferToPayerAgain,
                            op5,
                            notExistingAccountInfo,
                            op6,
                            op7,
                            op8,
                            op9,
                            uploadDefaultFeeSchedules(GENESIS));
                }))
                .then(uploadDefaultFeeSchedules(GENESIS));
    }
    //    @HapiTest /// will be enabled after EthereumTransaction hollow account finalization is implemented
    final HapiSpec hollowAccountCompletionWithEthereumTransaction() {
        final Map<String, String> startingProps = new HashMap<>();
        final String CONTRACT = "Fuse";
        return propertyPreservingHapiSpec("HollowAccountCompletionWithEthereumTransaction")
                .preserving(LAZY_CREATION_ENABLED, CHAIN_ID_PROP)
                .given(
                        overridingTwo(LAZY_CREATION_ENABLED, TRUE, CHAIN_ID_PROP, "298"),
                        newKeyNamed(SECP_256K1_SOURCE_KEY).shape(SECP_256K1_SHAPE),
                        cryptoCreate(RELAYER).balance(6 * ONE_MILLION_HBARS),
                        cryptoCreate(LAZY_CREATE_SPONSOR).balance(INITIAL_BALANCE * ONE_HBAR),
                        uploadInitCode(CONTRACT))
                .when()
                .then(withOpContext((spec, opLog) -> {
                    final var ecdsaKey = spec.registry()
                            .getKey(SECP_256K1_SOURCE_KEY)
                            .getECDSASecp256K1()
                            .toByteArray();
                    final var evmAddress = ByteString.copyFrom(recoverAddressFromPubKey(ecdsaKey));
                    final var op = cryptoTransfer(
                                    tinyBarsFromTo(LAZY_CREATE_SPONSOR, evmAddress, 2 * ONE_HUNDRED_HBARS))
                            .hasKnownStatus(SUCCESS)
                            .via(TRANSFER_TXN);

                    final HapiGetTxnRecord hapiGetTxnRecord =
                            getTxnRecord(TRANSFER_TXN).andAllChildRecords().logged();
                    allRunFor(spec, op, hapiGetTxnRecord);

                    final AccountID newAccountID =
                            hapiGetTxnRecord.getChildRecord(0).getReceipt().getAccountID();
                    spec.registry().saveAccountId(SECP_256K1_SOURCE_KEY, newAccountID);

                    final var op2 = ethereumContractCreate(CONTRACT)
                            .type(EthTxData.EthTransactionType.LEGACY_ETHEREUM)
                            .gasLimit(1_000_000)
                            .signingWith(SECP_256K1_SOURCE_KEY)
                            .payingWith(RELAYER)
                            .hasKnownStatus(SUCCESS)
                            .via(TRANSFER_TXN_2);

                    final var op3 = getAliasedAccountInfo(evmAddress)
                            .has(accountWith().key(SECP_256K1_SOURCE_KEY).noAlias());

                    final HapiGetTxnRecord hapiGetSecondTxnRecord =
                            getTxnRecord(TRANSFER_TXN_2).andAllChildRecords().logged();

                    allRunFor(spec, op2, op3, hapiGetSecondTxnRecord);
                }));
    }

    @HapiTest
    final HapiSpec contractDeployAfterEthereumTransferLazyCreate() {
        final var RECIPIENT_KEY = LAZY_ACCOUNT_RECIPIENT;
        final var lazyCreateTxn = PAY_TXN;
        return propertyPreservingHapiSpec("contractDeployAfterEthereumTransferLazyCreate")
                .preserving(CHAIN_ID_PROP, LAZY_CREATE_PROPERTY_NAME, CONTRACTS_EVM_VERSION_PROP)
                .given(
                        overridingThree(
                                CHAIN_ID_PROP,
                                "298",
                                LAZY_CREATE_PROPERTY_NAME,
                                "true",
                                CONTRACTS_EVM_VERSION_PROP,
                                V_0_34),
                        newKeyNamed(SECP_256K1_SOURCE_KEY).shape(SECP_256K1_SHAPE),
                        newKeyNamed(RECIPIENT_KEY).shape(SECP_256K1_SHAPE),
                        cryptoCreate(RELAYER).balance(6 * ONE_MILLION_HBARS),
                        cryptoTransfer(tinyBarsFromAccountToAlias(GENESIS, SECP_256K1_SOURCE_KEY, ONE_HUNDRED_HBARS))
                                .via(AUTO_ACCOUNT),
                        getTxnRecord(AUTO_ACCOUNT).andAllChildRecords(),
                        uploadInitCode(FACTORY_MIRROR_CONTRACT))
                .when(withOpContext((spec, opLog) -> allRunFor(
                        spec,
                        TxnVerbs.ethereumCryptoTransferToAlias(
                                        spec.registry().getKey(RECIPIENT_KEY).getECDSASecp256K1(), FIVE_HBARS)
                                .type(EthTxData.EthTransactionType.EIP1559)
                                .signingWith(SECP_256K1_SOURCE_KEY)
                                .payingWith(RELAYER)
                                .nonce(0L)
                                .maxFeePerGas(0L)
                                .maxGasAllowance(FIVE_HBARS)
                                .gasLimit(2_000_000L)
                                .via(lazyCreateTxn)
                                .hasKnownStatus(SUCCESS),
                        getTxnRecord(lazyCreateTxn).andAllChildRecords().logged())))
                .then(withOpContext((spec, opLog) -> {
                    final var contractCreateTxn = contractCreate(FACTORY_MIRROR_CONTRACT)
                            .via(CREATE_TX)
                            .balance(20);

                    final var expectedTxnRecord = getTxnRecord(CREATE_TX)
                            .hasPriority(recordWith()
                                    .contractCreateResult(
                                            ContractFnResultAsserts.resultWith().createdContractIdsCount(2)))
                            .logged();

                    allRunFor(spec, contractCreateTxn, expectedTxnRecord);
                }));
    }

    @HapiTest
    final HapiSpec contractCallAfterEthereumTransferLazyCreate() {
        final var RECIPIENT_KEY = LAZY_ACCOUNT_RECIPIENT;
        final var lazyCreateTxn = PAY_TXN;
        return propertyPreservingHapiSpec("contractCallAfterEthereumTransferLazyCreate")
                .preserving(CHAIN_ID_PROP, LAZY_CREATE_PROPERTY_NAME, CONTRACTS_EVM_VERSION_PROP)
                .given(
                        overridingThree(
                                CHAIN_ID_PROP,
                                "298",
                                LAZY_CREATE_PROPERTY_NAME,
                                "true",
                                CONTRACTS_EVM_VERSION_PROP,
                                V_0_34),
                        newKeyNamed(SECP_256K1_SOURCE_KEY).shape(SECP_256K1_SHAPE),
                        newKeyNamed(RECIPIENT_KEY).shape(SECP_256K1_SHAPE),
                        cryptoCreate(RELAYER).balance(6 * ONE_MILLION_HBARS),
                        cryptoTransfer(tinyBarsFromAccountToAlias(GENESIS, SECP_256K1_SOURCE_KEY, ONE_HUNDRED_HBARS))
                                .via(AUTO_ACCOUNT),
                        getTxnRecord(AUTO_ACCOUNT).andAllChildRecords(),
                        uploadInitCode(FACTORY_MIRROR_CONTRACT),
                        contractCreate(FACTORY_MIRROR_CONTRACT).via(CREATE_TX).balance(20))
                .when(withOpContext((spec, opLog) -> allRunFor(
                        spec,
                        TxnVerbs.ethereumCryptoTransferToAlias(
                                        spec.registry().getKey(RECIPIENT_KEY).getECDSASecp256K1(), FIVE_HBARS)
                                .type(EthTxData.EthTransactionType.EIP1559)
                                .signingWith(SECP_256K1_SOURCE_KEY)
                                .payingWith(RELAYER)
                                .nonce(0L)
                                .maxFeePerGas(0L)
                                .maxGasAllowance(FIVE_HBARS)
                                .gasLimit(2_000_000L)
                                .via(lazyCreateTxn)
                                .hasKnownStatus(SUCCESS),
                        getTxnRecord(lazyCreateTxn).logged())))
                .then(withOpContext((spec, opLog) -> {
                    final var contractCallTxn = contractCall(FACTORY_MIRROR_CONTRACT, "createChild", BigInteger.TEN)
                            .via("callTX");

                    final var expectedContractCallRecord = getTxnRecord("callTX")
                            .hasPriority(recordWith()
                                    .contractCallResult(
                                            ContractFnResultAsserts.resultWith().createdContractIdsCount(1)))
                            .logged();

                    allRunFor(spec, contractCallTxn, expectedContractCallRecord);
                }));
    }

    @HapiTest
    final HapiSpec lazyCreateViaEthereumCryptoTransfer() {
        final var RECIPIENT_KEY = LAZY_ACCOUNT_RECIPIENT;
        final var lazyCreateTxn = PAY_TXN;
        final var failedLazyCreateTxn = "failedLazyCreateTxn";
        return propertyPreservingHapiSpec("lazyCreateViaEthereumCryptoTransfer")
                .preserving(CHAIN_ID_PROP, LAZY_CREATE_PROPERTY_NAME, CONTRACTS_EVM_VERSION_PROP)
                .given(
                        overridingThree(
                                CHAIN_ID_PROP,
                                "298",
                                LAZY_CREATE_PROPERTY_NAME,
                                "true",
                                CONTRACTS_EVM_VERSION_PROP,
                                V_0_34),
                        newKeyNamed(SECP_256K1_SOURCE_KEY).shape(SECP_256K1_SHAPE),
                        newKeyNamed(RECIPIENT_KEY).shape(SECP_256K1_SHAPE),
                        cryptoCreate(RELAYER).balance(6 * ONE_MILLION_HBARS),
                        cryptoTransfer(tinyBarsFromAccountToAlias(GENESIS, SECP_256K1_SOURCE_KEY, ONE_HUNDRED_HBARS))
                                .via(AUTO_ACCOUNT),
                        getTxnRecord(AUTO_ACCOUNT).andAllChildRecords())
                .when(withOpContext((spec, opLog) -> allRunFor(
                        spec,
                        TxnVerbs.ethereumCryptoTransferToAlias(
                                        spec.registry().getKey(RECIPIENT_KEY).getECDSASecp256K1(), FIVE_HBARS)
                                .type(EthTxData.EthTransactionType.EIP1559)
                                .signingWith(SECP_256K1_SOURCE_KEY)
                                .payingWith(RELAYER)
                                .nonce(0)
                                .maxFeePerGas(0L)
                                .maxGasAllowance(FIVE_HBARS)
                                .gasLimit(200_000L)
                                .via(failedLazyCreateTxn)
                                .hasKnownStatus(INSUFFICIENT_GAS),
                        TxnVerbs.ethereumCryptoTransferToAlias(
                                        spec.registry().getKey(RECIPIENT_KEY).getECDSASecp256K1(), FIVE_HBARS)
                                .type(EthTxData.EthTransactionType.EIP1559)
                                .signingWith(SECP_256K1_SOURCE_KEY)
                                .payingWith(RELAYER)
                                .nonce(1)
                                .maxFeePerGas(0L)
                                .maxGasAllowance(FIVE_HBARS)
                                .gasLimit(2_000_000L)
                                .via(lazyCreateTxn)
                                .hasKnownStatus(SUCCESS))))
                .then(withOpContext((spec, opLog) -> {
                    final var failedLazyTxnRecord = getTxnRecord(failedLazyCreateTxn)
                            .hasPriority(recordWith()
                                    .targetedContractId(ContractID.newBuilder().getDefaultInstanceForType()))
                            .logged();
                    final var failedLazyTxnChildRecordsCheck =
                            emptyChildRecordsCheck(failedLazyCreateTxn, INSUFFICIENT_GAS);
                    allRunFor(spec, failedLazyTxnRecord, failedLazyTxnChildRecordsCheck);

                    final var ecdsaSecp256K1 =
                            spec.registry().getKey(RECIPIENT_KEY).getECDSASecp256K1();
                    final var aliasAsByteString =
                            ByteStringUtils.wrapUnsafely(recoverAddressFromPubKey(ecdsaSecp256K1.toByteArray()));
                    AtomicReference<AccountID> lazyAccountIdReference = new AtomicReference<>();
                    final var lazyAccountInfoCheck = getAliasedAccountInfo(aliasAsByteString)
                            .logged()
                            .has(accountWith().balance(FIVE_HBARS).key(EMPTY_KEY))
                            .exposingIdTo(lazyAccountIdReference::set);
                    allRunFor(spec, lazyAccountInfoCheck);
                    final var id = ContractID.newBuilder()
                            .setContractNum(lazyAccountIdReference.get().getAccountNum())
                            .setShardNum(lazyAccountIdReference.get().getShardNum())
                            .setRealmNum(lazyAccountIdReference.get().getRealmNum())
                            .build();
                    final var payTxn = getTxnRecord(lazyCreateTxn)
                            .hasPriority(recordWith()
                                    .targetedContractId(id)
                                    .contractCallResult(
                                            ContractFnResultAsserts.resultWith().contract(asContractString(id))))
                            .andAllChildRecords()
                            .logged();
                    final var childRecordsCheck = childRecordsCheck(
                            lazyCreateTxn,
                            SUCCESS,
                            recordWith().status(SUCCESS).memo(LAZY_MEMO).alias(ByteString.EMPTY));
                    allRunFor(spec, payTxn, childRecordsCheck);
                }));
    }

    @HapiTest
    final HapiSpec hollowAccountCompletionWithSimultaneousPropertiesUpdate() {
        return propertyPreservingHapiSpec("hollowAccountCompletionWithSimultaniousPropertiesUpdate")
                .preserving(LAZY_CREATION_ENABLED)
                .given(
                        overriding(LAZY_CREATION_ENABLED, TRUE),
                        newKeyNamed(SECP_256K1_SOURCE_KEY).shape(SECP_256K1_SHAPE),
                        cryptoCreate(LAZY_CREATE_SPONSOR).balance(INITIAL_BALANCE * ONE_HBAR),
                        cryptoCreate(CRYPTO_TRANSFER_RECEIVER).balance(INITIAL_BALANCE * ONE_HBAR))
                .when(withOpContext((spec, opLog) -> {
                    final var ecdsaKey = spec.registry()
                            .getKey(SECP_256K1_SOURCE_KEY)
                            .getECDSASecp256K1()
                            .toByteArray();
                    final var evmAddress = ByteString.copyFrom(recoverAddressFromPubKey(ecdsaKey));
                    final var op = cryptoTransfer(tinyBarsFromTo(LAZY_CREATE_SPONSOR, evmAddress, ONE_HUNDRED_HBARS))
                            .hasKnownStatus(SUCCESS)
                            .via(TRANSFER_TXN);

                    final HapiGetTxnRecord hapiGetTxnRecord =
                            getTxnRecord(TRANSFER_TXN).andAllChildRecords().logged();

                    allRunFor(spec, op, hapiGetTxnRecord);

                    final AccountID newAccountID =
                            hapiGetTxnRecord.getChildRecord(0).getReceipt().getAccountID();
                    spec.registry().saveAccountId(SECP_256K1_SOURCE_KEY, newAccountID);
                }))
                .then(withOpContext((spec, opLog) -> {
                    final var op2 = fileUpdate(APP_PROPERTIES)
                            .payingWith(ADDRESS_BOOK_CONTROL)
                            .overridingProps(Map.of(LAZY_CREATION_ENABLED, "" + FALSE));

                    final var op3 = cryptoTransfer(
                                    tinyBarsFromTo(LAZY_CREATE_SPONSOR, CRYPTO_TRANSFER_RECEIVER, ONE_HUNDRED_HBARS))
                            .payingWith(SECP_256K1_SOURCE_KEY)
                            .sigMapPrefixes(uniqueWithFullPrefixesFor(SECP_256K1_SOURCE_KEY))
                            .hasPrecheckFrom(OK, INVALID_SIGNATURE)
                            .hasKnownStatus(INVALID_PAYER_SIGNATURE)
                            .via(TRANSFER_TXN_2);

                    allRunFor(spec, op2, op3);
                }));
    }

    @HapiTest
    public HapiSpec autoAssociationWorksForContracts() {
        final var theContract = "CreateDonor";
        final String tokenA = "tokenA";
        final String tokenB = "tokenB";
        final String uniqueToken = UNIQUE;
        final String tokenAcreateTxn = "tokenACreate";
        final String tokenBcreateTxn = "tokenBCreate";
        final String transferToFU = "transferToFU";

        return propertyPreservingHapiSpec("autoAssociationWorksForContracts")
                .preserving("contracts.allowAutoAssociations")
                .given(
                        overriding("contracts.allowAutoAssociations", "true"),
                        newKeyNamed(SUPPLY_KEY),
                        uploadInitCode(theContract),
                        contractCreate(theContract).maxAutomaticTokenAssociations(2),
                        cryptoCreate(TOKEN_TREASURY).balance(ONE_HUNDRED_HBARS),
                        tokenCreate(tokenA)
                                .tokenType(TokenType.FUNGIBLE_COMMON)
                                .initialSupply(Long.MAX_VALUE)
                                .treasury(TOKEN_TREASURY)
                                .via(tokenAcreateTxn),
                        tokenCreate(tokenB)
                                .tokenType(TokenType.FUNGIBLE_COMMON)
                                .initialSupply(Long.MAX_VALUE)
                                .treasury(TOKEN_TREASURY)
                                .via(tokenBcreateTxn),
                        tokenCreate(uniqueToken)
                                .tokenType(NON_FUNGIBLE_UNIQUE)
                                .initialSupply(0L)
                                .supplyKey(SUPPLY_KEY)
                                .treasury(TOKEN_TREASURY),
                        mintToken(uniqueToken, List.of(copyFromUtf8("ONE"), copyFromUtf8("TWO"))),
                        getTxnRecord(tokenAcreateTxn)
                                .hasNewTokenAssociation(tokenA, TOKEN_TREASURY)
                                .logged(),
                        getTxnRecord(tokenBcreateTxn)
                                .hasNewTokenAssociation(tokenB, TOKEN_TREASURY)
                                .logged(),
                        cryptoTransfer(moving(1, tokenA).between(TOKEN_TREASURY, theContract))
                                .via(transferToFU)
                                .logged(),
                        getTxnRecord(transferToFU)
                                .hasNewTokenAssociation(tokenA, theContract)
                                .logged(),
                        getContractInfo(theContract)
                                .has(ContractInfoAsserts.contractWith()
                                        .hasAlreadyUsedAutomaticAssociations(1)
                                        .maxAutoAssociations(2)))
                .when(
                        cryptoTransfer(movingUnique(uniqueToken, 1L).between(TOKEN_TREASURY, theContract)),
                        getContractInfo(theContract)
                                .has(ContractInfoAsserts.contractWith()
                                        .hasAlreadyUsedAutomaticAssociations(2)
                                        .maxAutoAssociations(2)))
                .then(
                        cryptoTransfer(moving(1, tokenB).between(TOKEN_TREASURY, theContract))
                                .hasKnownStatus(NO_REMAINING_AUTOMATIC_ASSOCIATIONS)
                                .via("failedTransfer"),
                        getContractInfo(theContract)
                                .has(ContractInfoAsserts.contractWith()
                                        .hasAlreadyUsedAutomaticAssociations(2)
                                        .maxAutoAssociations(2))
                                .logged());
    }

    @HapiTest
    final HapiSpec customFeesHaveExpectedAutoCreateInteractions() {
        final var nftWithRoyaltyNoFallback = "nftWithRoyaltyNoFallback";
        final var nftWithRoyaltyPlusHtsFallback = "nftWithRoyaltyPlusFallback";
        final var nftWithRoyaltyPlusHbarFallback = "nftWithRoyaltyPlusHbarFallback";
        final var ftWithNetOfTransfersFractional = "ftWithNetOfTransfersFractional";
        final var ftWithNonNetOfTransfersFractional = "ftWithNonNetOfTransfersFractional";
        final var finalReceiverKey = "finalReceiverKey";
        final var otherCollector = "otherCollector";
        final var finalTxn = "finalTxn";

        return propertyPreservingHapiSpec("CustomFeesHaveExpectedAutoCreateInteractions")
                .preserving("contracts.allowAutoAssociations")
                .given(
                        overriding("contracts.allowAutoAssociations", "true"),
                        wellKnownTokenEntities(),
                        cryptoCreate(otherCollector),
                        cryptoCreate(CIVILIAN).maxAutomaticTokenAssociations(42),
                        inParallel(
                                createWellKnownFungibleToken(
                                        ftWithNetOfTransfersFractional,
                                        creation -> creation.withCustom(fractionalFeeNetOfTransfers(
                                                1L, 100L, 1L, OptionalLong.of(5L), TOKEN_TREASURY))),
                                createWellKnownFungibleToken(
                                        ftWithNonNetOfTransfersFractional,
                                        creation -> creation.withCustom(
                                                fractionalFee(1L, 100L, 1L, OptionalLong.of(5L), TOKEN_TREASURY))),
                                createWellKnownNonFungibleToken(
                                        nftWithRoyaltyNoFallback,
                                        1,
                                        creation ->
                                                creation.withCustom(royaltyFeeNoFallback(1L, 100L, TOKEN_TREASURY))),
                                createWellKnownNonFungibleToken(
                                        nftWithRoyaltyPlusHbarFallback,
                                        1,
                                        creation -> creation.withCustom(royaltyFeeWithFallback(
                                                1L,
                                                100L,
                                                fixedHbarFeeInheritingRoyaltyCollector(ONE_HBAR),
                                                TOKEN_TREASURY)))),
                        tokenAssociate(otherCollector, ftWithNonNetOfTransfersFractional),
                        createWellKnownNonFungibleToken(
                                nftWithRoyaltyPlusHtsFallback,
                                1,
                                creation -> creation.withCustom(royaltyFeeWithFallback(
                                        1L,
                                        100L,
                                        fixedHtsFeeInheritingRoyaltyCollector(666, ftWithNonNetOfTransfersFractional),
                                        otherCollector))))
                .when(
                        autoCreateWithFungible(ftWithNetOfTransfersFractional),
                        autoCreateWithFungible(ftWithNonNetOfTransfersFractional),
                        autoCreateWithNonFungible(nftWithRoyaltyNoFallback, SUCCESS),
                        autoCreateWithNonFungible(
                                nftWithRoyaltyPlusHbarFallback, INSUFFICIENT_SENDER_ACCOUNT_BALANCE_FOR_CUSTOM_FEE))
                .then(
                        newKeyNamed(finalReceiverKey),
                        cryptoTransfer(
                                moving(100_000, ftWithNonNetOfTransfersFractional)
                                        .between(TOKEN_TREASURY, CIVILIAN),
                                movingUnique(nftWithRoyaltyPlusHtsFallback, 1L).between(TOKEN_TREASURY, CIVILIAN)),
                        cryptoTransfer(
                                        moving(10_000, ftWithNonNetOfTransfersFractional)
                                                .between(CIVILIAN, finalReceiverKey),
                                        movingUnique(nftWithRoyaltyPlusHtsFallback, 1L)
                                                .between(CIVILIAN, finalReceiverKey))
                                .hasKnownStatus(INSUFFICIENT_SENDER_ACCOUNT_BALANCE_FOR_CUSTOM_FEE)
                                .via(finalTxn));
    }

    @HapiTest
    final HapiSpec accountDeletionDoesNotReleaseAliasWithDisabledFF() {

        final AtomicReference<AccountID> partyId = new AtomicReference<>();
        final AtomicReference<ByteString> partyAlias = new AtomicReference<>();
        final AtomicReference<ByteString> counterAlias = new AtomicReference<>();
        final AtomicReference<AccountID> aliasedAccountId = new AtomicReference<>();
        final AtomicReference<String> tokenNum = new AtomicReference<>();
        final var totalSupply = 50;
        final var ercUser = "ercUser";
        final var HBAR_XFER = "hbarXfer";

        return propertyPreservingHapiSpec("accountDeletionDoesNotReleaseAliasWithDisabledFF")
                .preserving(ACCOUNTS_RELEASE_ALIAS_AFTER_DELETION_PROP)
                .given(
                        overriding(ACCOUNTS_RELEASE_ALIAS_AFTER_DELETION_PROP, "false"),
                        cryptoCreate(AUTO_ACCOUNT).maxAutomaticTokenAssociations(2),
                        cryptoCreate(TOKEN_TREASURY),
                        newKeyNamed(SECP_256K1_SOURCE_KEY).shape(SECP_256K1_SHAPE),
                        withOpContext((spec, opLog) -> {
                            final var registry = spec.registry();
                            final var ecdsaKey = registry.getKey(SECP_256K1_SOURCE_KEY);
                            final var tmp = ecdsaKey.getECDSASecp256K1().toByteArray();
                            final var addressBytes = recoverAddressFromPubKey(tmp);
                            final var evmAddressBytes = ByteString.copyFrom(addressBytes);
                            partyId.set(registry.getAccountID(AUTO_ACCOUNT));
                            partyAlias.set(ByteString.copyFrom(asSolidityAddress(partyId.get())));
                            counterAlias.set(evmAddressBytes);
                        }),
                        tokenCreate("token")
                                .tokenType(TokenType.FUNGIBLE_COMMON)
                                .initialSupply(totalSupply)
                                .treasury(TOKEN_TREASURY)
                                .adminKey(SECP_256K1_SOURCE_KEY)
                                .supplyKey(SECP_256K1_SOURCE_KEY)
                                .exposingCreatedIdTo(tokenNum::set))
                .when(
                        withOpContext((spec, opLog) -> {
                            var op1 = cryptoTransfer((s, b) -> b.setTransfers(TransferList.newBuilder()
                                            .addAccountAmounts(aaWith(partyAlias.get(), -2 * ONE_HBAR))
                                            .addAccountAmounts(aaWith(counterAlias.get(), +2 * ONE_HBAR))))
                                    .signedBy(DEFAULT_PAYER, AUTO_ACCOUNT)
                                    .via(HBAR_XFER);

                            var op2 = getAliasedAccountInfo(counterAlias.get())
                                    .logged()
                                    .exposingIdTo(aliasedAccountId::set)
                                    .has(accountWith()
                                            .hasEmptyKey()
                                            .noAlias()
                                            .nonce(0)
                                            .autoRenew(THREE_MONTHS_IN_SECONDS)
                                            .receiverSigReq(false)
                                            .memo(LAZY_MEMO));

                            // send eth transaction signed by the ecdsa key
                            var op3 = ethereumCallWithFunctionAbi(
                                            true,
                                            "token",
                                            getABIFor(Utils.FunctionType.FUNCTION, "totalSupply", ERC20_ABI))
                                    .type(EthTxData.EthTransactionType.EIP1559)
                                    .signingWith(SECP_256K1_SOURCE_KEY)
                                    .payingWith(GENESIS)
                                    .nonce(0)
                                    .gasPrice(50L)
                                    .maxGasAllowance(FIVE_HBARS)
                                    .maxPriorityGas(2L)
                                    .gasLimit(1_000_000L)
                                    .hasKnownStatus(ResponseCodeEnum.SUCCESS);

                            // assert account nonce is increased to 1
                            var op4 = getAliasedAccountInfo(counterAlias.get())
                                    .logged()
                                    .has(accountWith().nonce(1));

                            allRunFor(spec, op1, op2, op3, op4);

                            spec.registry().saveAccountId(ercUser, aliasedAccountId.get());
                            spec.registry().saveKey(ercUser, spec.registry().getKey(SECP_256K1_SOURCE_KEY));
                        }),
                        // delete the account currently holding the alias
                        cryptoDelete(ercUser))
                .then(
                        // try to create a new account with the same alias
                        withOpContext((spec, opLog) -> {
                            var op1 = cryptoTransfer((s, b) -> b.setTransfers(TransferList.newBuilder()
                                            .addAccountAmounts(aaWith(partyAlias.get(), -2 * ONE_HBAR))
                                            .addAccountAmounts(aaWith(counterAlias.get(), +2 * ONE_HBAR))))
                                    .signedBy(DEFAULT_PAYER, AUTO_ACCOUNT)
                                    .hasKnownStatus(ACCOUNT_DELETED);

                            allRunFor(spec, op1);
                        }));
    }

    private long tinybarCostOfGas(final HapiSpec spec, final HederaFunctionality function, final long gasAmount) {
        final var gasThousandthsOfTinycentPrice = spec.fees()
                .getCurrentOpFeeData()
                .get(function)
                .get(DEFAULT)
                .getServicedata()
                .getGas();
        final var rates = spec.ratesProvider().rates();
        return (gasThousandthsOfTinycentPrice / 1000 * rates.getHbarEquiv()) / rates.getCentEquiv() * gasAmount;
    }

    private HapiSpecOperation autoCreateWithFungible(final String token) {
        final var keyName = VALID_ALIAS + "-" + token;
        final var txn = "autoCreationVia" + token;
        return blockingOrder(
                newKeyNamed(keyName),
                cryptoTransfer(moving(100_000, token).between(TOKEN_TREASURY, CIVILIAN)),
                cryptoTransfer(moving(10_000, token).between(CIVILIAN, keyName)).via(txn),
                getTxnRecord(txn).assertingKnownEffectivePayers());
    }

    private HapiSpecOperation autoCreateWithNonFungible(final String token, final ResponseCodeEnum expectedStatus) {
        final var keyName = VALID_ALIAS + "-" + token;
        final var txn = "autoCreationVia" + token;
        return blockingOrder(
                newKeyNamed(keyName),
                cryptoTransfer(movingUnique(token, 1L).between(TOKEN_TREASURY, CIVILIAN)),
                cryptoTransfer(movingUnique(token, 1L).between(CIVILIAN, keyName))
                        .via(txn)
                        .hasKnownStatus(expectedStatus),
                getTxnRecord(txn).assertingKnownEffectivePayers());
    }

    @Override
    protected Logger getResultsLogger() {
        return log;
    }
}<|MERGE_RESOLUTION|>--- conflicted
+++ resolved
@@ -195,11 +195,8 @@
     public static final String PAY_TXN = "payTxn";
     public static final String CREATE_TX = "createTX";
     public static final String V_0_34 = "v0.34";
-<<<<<<< HEAD
     private static final String ERC20_ABI = "ERC20ABI";
-=======
     private static final String SENDER_TXN = "senderTxn";
->>>>>>> eb12fed8
 
     public static void main(String... args) {
         new LeakyCryptoTestsSuite().runSuiteSync();
