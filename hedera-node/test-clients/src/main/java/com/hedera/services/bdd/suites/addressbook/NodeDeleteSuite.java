/*
 * Copyright (C) 2020-2024 Hedera Hashgraph, LLC
 *
 * Licensed under the Apache License, Version 2.0 (the "License");
 * you may not use this file except in compliance with the License.
 * You may obtain a copy of the License at
 *
 *      http://www.apache.org/licenses/LICENSE-2.0
 *
 * Unless required by applicable law or agreed to in writing, software
 * distributed under the License is distributed on an "AS IS" BASIS,
 * WITHOUT WARRANTIES OR CONDITIONS OF ANY KIND, either express or implied.
 * See the License for the specific language governing permissions and
 * limitations under the License.
 */

package com.hedera.services.bdd.suites.addressbook;

import static com.hedera.services.bdd.junit.TestTags.EMBEDDED;
<<<<<<< HEAD
import static com.hedera.services.bdd.junit.TestTags.TOKEN;
import static com.hedera.services.bdd.spec.HapiSpec.defaultHapiSpec;
import static com.hedera.services.bdd.spec.HapiSpec.hapiTest;
import static com.hedera.services.bdd.spec.queries.QueryVerbs.getTxnRecord;
=======
import static com.hedera.services.bdd.spec.HapiSpec.hapiTest;
>>>>>>> b5690612
import static com.hedera.services.bdd.spec.transactions.TxnVerbs.cryptoCreate;
import static com.hedera.services.bdd.spec.transactions.TxnVerbs.nodeCreate;
import static com.hedera.services.bdd.spec.transactions.TxnVerbs.nodeDelete;
import static com.hedera.services.bdd.spec.utilops.EmbeddedVerbs.viewNode;
import static com.hedera.services.bdd.spec.utilops.UtilVerbs.newKeyNamed;
<<<<<<< HEAD
import static com.hedera.services.bdd.spec.utilops.UtilVerbs.validateChargedUsdWithin;
import static com.hedera.services.bdd.suites.HapiSuite.ONE_HBAR;
import static com.hederahashgraph.api.proto.java.ResponseCodeEnum.BUSY;
import static com.hederahashgraph.api.proto.java.ResponseCodeEnum.UNAUTHORIZED;
=======
import static com.hedera.services.bdd.suites.HapiSuite.GENESIS;
import static com.hederahashgraph.api.proto.java.ResponseCodeEnum.BUSY;
import static com.hederahashgraph.api.proto.java.ResponseCodeEnum.SUCCESS;
>>>>>>> b5690612
import static org.junit.jupiter.api.Assertions.assertFalse;
import static org.junit.jupiter.api.Assertions.assertTrue;

import com.hedera.services.bdd.junit.HapiTest;
import com.hederahashgraph.api.proto.java.ResponseCodeEnum;
import java.util.stream.Stream;
import org.junit.jupiter.api.DynamicTest;
import org.junit.jupiter.api.Tag;

public class NodeDeleteSuite {
    @HapiTest
    @Tag(EMBEDDED)
    final Stream<DynamicTest> deleteNodeWorks() {
        final String nodeName = "mytestnode";

        return hapiTest(
                nodeCreate(nodeName),
                viewNode(nodeName, node -> assertFalse(node.deleted(), "Node should not be deleted")),
                nodeDelete(nodeName),
                viewNode(nodeName, node -> assertTrue(node.deleted(), "Node should be deleted")));
    }

    @HapiTest
    @Tag(EMBEDDED)
<<<<<<< HEAD
    final Stream<DynamicTest> validateFees() {
        final String description = "His vorpal blade went snicker-snack!";
        return defaultHapiSpec("validateFees")
                .given(
                        newKeyNamed("testKey"),
                        newKeyNamed("randomAccount"),
                        cryptoCreate("payer").balance(10_000_000_000L),
                        nodeCreate("node100").description(description).fee(ONE_HBAR),
                        // Submit to a different node so ingest check is skipped
                        nodeDelete("node100")
                                .setNode("0.0.5")
                                .payingWith("payer")
                                .fee(ONE_HBAR)
                                .hasKnownStatus(UNAUTHORIZED)
                                .via("failedDeletion"))
                .when()
                .then(
                        getTxnRecord("failedDeletion").logged(),
                        // The fee is charged here because the payer is not privileged
                        validateChargedUsdWithin("failedDeletion", 0.001, 3.0),

                        // Submit with several signatures and the price should increase
                        nodeDelete("node100")
                                .setNode("0.0.5")
                                .payingWith("payer")
                                .signedBy("payer", "randomAccount", "testKey")
                                .fee(ONE_HBAR)
                                .hasKnownStatus(UNAUTHORIZED)
                                .via("multipleSigsDeletion"),
                        validateChargedUsdWithin("multipleSigsDeletion", 0.0011276316, 3.0),
                        nodeDelete("node100").fee(ONE_HBAR).via("deleteNode"),
                        getTxnRecord("deleteNode").logged(),
                        // The fee is not charged here because the payer is privileged
                        validateChargedUsdWithin("deleteNode", 0.0, 3.0));
=======
    final Stream<DynamicTest> handleNodeNotExist() {
        final String nodeName = "33";

        return hapiTest(nodeDelete(nodeName).hasKnownStatus(ResponseCodeEnum.INVALID_NODE_ID));
>>>>>>> b5690612
    }

    @HapiTest
    @Tag(EMBEDDED)
<<<<<<< HEAD
    final Stream<DynamicTest> failsAtIngestForUnAuthorizedTxns() {
        final String description = "His vorpal blade went snicker-snack!";
        return defaultHapiSpec("failsAtIngestForUnAuthorizedTxns")
                .given(
                        cryptoCreate("payer").balance(10_000_000_000L),
                        nodeCreate("ntb").description(description).fee(ONE_HBAR).via("nodeCreation"),
                        nodeDelete("ntb")
                                .payingWith("payer")
                                .fee(ONE_HBAR)
                                .hasPrecheck(BUSY)
                                .via("failedDeletion"))
                .when()
                .then();
=======
    final Stream<DynamicTest> handleNodeAlreadyDeleted() {
        final String nodeName = "mytestnode";

        return hapiTest(
                nodeCreate(nodeName),
                nodeDelete(nodeName),
                nodeDelete(nodeName).signedBy(GENESIS).hasKnownStatus(ResponseCodeEnum.NODE_DELETED));
    }

    @HapiTest
    @Tag(EMBEDDED)
    final Stream<DynamicTest> handleCanBeExecutedJustWithPrivilagedAccount() {
        long PAYER_BALANCE = 1_999_999_999L;
        final String nodeName = "mytestnode";

        return hapiTest(
                newKeyNamed("adminKey"),
                newKeyNamed("wrongKey"),
                cryptoCreate("payer").balance(PAYER_BALANCE).key("wrongKey"),
                nodeCreate(nodeName),
                nodeDelete(nodeName)
                        .payingWith("payer")
                        .signedBy("payer", "wrongKey")
                        .hasPrecheck(BUSY),
                nodeDelete(nodeName).hasKnownStatus(SUCCESS));
>>>>>>> b5690612
    }
}<|MERGE_RESOLUTION|>--- conflicted
+++ resolved
@@ -17,29 +17,21 @@
 package com.hedera.services.bdd.suites.addressbook;
 
 import static com.hedera.services.bdd.junit.TestTags.EMBEDDED;
-<<<<<<< HEAD
 import static com.hedera.services.bdd.junit.TestTags.TOKEN;
 import static com.hedera.services.bdd.spec.HapiSpec.defaultHapiSpec;
 import static com.hedera.services.bdd.spec.HapiSpec.hapiTest;
 import static com.hedera.services.bdd.spec.queries.QueryVerbs.getTxnRecord;
-=======
-import static com.hedera.services.bdd.spec.HapiSpec.hapiTest;
->>>>>>> b5690612
 import static com.hedera.services.bdd.spec.transactions.TxnVerbs.cryptoCreate;
 import static com.hedera.services.bdd.spec.transactions.TxnVerbs.nodeCreate;
 import static com.hedera.services.bdd.spec.transactions.TxnVerbs.nodeDelete;
 import static com.hedera.services.bdd.spec.utilops.EmbeddedVerbs.viewNode;
 import static com.hedera.services.bdd.spec.utilops.UtilVerbs.newKeyNamed;
-<<<<<<< HEAD
 import static com.hedera.services.bdd.spec.utilops.UtilVerbs.validateChargedUsdWithin;
+import static com.hedera.services.bdd.suites.HapiSuite.GENESIS;
 import static com.hedera.services.bdd.suites.HapiSuite.ONE_HBAR;
 import static com.hederahashgraph.api.proto.java.ResponseCodeEnum.BUSY;
+import static com.hederahashgraph.api.proto.java.ResponseCodeEnum.SUCCESS;
 import static com.hederahashgraph.api.proto.java.ResponseCodeEnum.UNAUTHORIZED;
-=======
-import static com.hedera.services.bdd.suites.HapiSuite.GENESIS;
-import static com.hederahashgraph.api.proto.java.ResponseCodeEnum.BUSY;
-import static com.hederahashgraph.api.proto.java.ResponseCodeEnum.SUCCESS;
->>>>>>> b5690612
 import static org.junit.jupiter.api.Assertions.assertFalse;
 import static org.junit.jupiter.api.Assertions.assertTrue;
 
@@ -64,7 +56,6 @@
 
     @HapiTest
     @Tag(EMBEDDED)
-<<<<<<< HEAD
     final Stream<DynamicTest> validateFees() {
         final String description = "His vorpal blade went snicker-snack!";
         return defaultHapiSpec("validateFees")
@@ -99,17 +90,10 @@
                         getTxnRecord("deleteNode").logged(),
                         // The fee is not charged here because the payer is privileged
                         validateChargedUsdWithin("deleteNode", 0.0, 3.0));
-=======
-    final Stream<DynamicTest> handleNodeNotExist() {
-        final String nodeName = "33";
-
-        return hapiTest(nodeDelete(nodeName).hasKnownStatus(ResponseCodeEnum.INVALID_NODE_ID));
->>>>>>> b5690612
     }
 
     @HapiTest
     @Tag(EMBEDDED)
-<<<<<<< HEAD
     final Stream<DynamicTest> failsAtIngestForUnAuthorizedTxns() {
         final String description = "His vorpal blade went snicker-snack!";
         return defaultHapiSpec("failsAtIngestForUnAuthorizedTxns")
@@ -123,7 +107,18 @@
                                 .via("failedDeletion"))
                 .when()
                 .then();
-=======
+    }
+
+    @HapiTest
+    @Tag(EMBEDDED)
+    final Stream<DynamicTest> handleNodeNotExist() {
+        final String nodeName = "33";
+
+        return hapiTest(nodeDelete(nodeName).hasKnownStatus(ResponseCodeEnum.INVALID_NODE_ID));
+    }
+
+    @HapiTest
+    @Tag(EMBEDDED)
     final Stream<DynamicTest> handleNodeAlreadyDeleted() {
         final String nodeName = "mytestnode";
 
@@ -149,6 +144,6 @@
                         .signedBy("payer", "wrongKey")
                         .hasPrecheck(BUSY),
                 nodeDelete(nodeName).hasKnownStatus(SUCCESS));
->>>>>>> b5690612
     }
+
 }