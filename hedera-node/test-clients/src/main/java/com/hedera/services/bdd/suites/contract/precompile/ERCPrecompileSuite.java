/*
 * Copyright (C) 2022-2023 Hedera Hashgraph, LLC
 *
 * Licensed under the Apache License, Version 2.0 (the "License");
 * you may not use this file except in compliance with the License.
 * You may obtain a copy of the License at
 *
 *      http://www.apache.org/licenses/LICENSE-2.0
 *
 * Unless required by applicable law or agreed to in writing, software
 * distributed under the License is distributed on an "AS IS" BASIS,
 * WITHOUT WARRANTIES OR CONDITIONS OF ANY KIND, either express or implied.
 * See the License for the specific language governing permissions and
 * limitations under the License.
 */

package com.hedera.services.bdd.suites.contract.precompile;

import static com.hedera.services.bdd.junit.TestTags.SMART_CONTRACT;
import static com.hedera.services.bdd.spec.HapiPropertySource.asHexedSolidityAddress;
import static com.hedera.services.bdd.spec.HapiSpec.defaultHapiSpec;
import static com.hedera.services.bdd.spec.assertions.AccountDetailsAsserts.accountDetailsWith;
import static com.hedera.services.bdd.spec.assertions.AssertUtils.inOrder;
import static com.hedera.services.bdd.spec.assertions.ContractFnResultAsserts.resultWith;
import static com.hedera.services.bdd.spec.assertions.ContractLogAsserts.logWith;
import static com.hedera.services.bdd.spec.assertions.TransactionRecordAsserts.recordWith;
import static com.hedera.services.bdd.spec.keys.KeyShape.SIMPLE;
import static com.hedera.services.bdd.spec.keys.SigControl.ON;
import static com.hedera.services.bdd.spec.queries.QueryVerbs.contractCallLocal;
import static com.hedera.services.bdd.spec.queries.QueryVerbs.getAccountBalance;
import static com.hedera.services.bdd.spec.queries.QueryVerbs.getAccountDetails;
import static com.hedera.services.bdd.spec.queries.QueryVerbs.getAccountInfo;
import static com.hedera.services.bdd.spec.queries.QueryVerbs.getContractInfo;
import static com.hedera.services.bdd.spec.queries.QueryVerbs.getTokenNftInfo;
import static com.hedera.services.bdd.spec.queries.QueryVerbs.getTxnRecord;
import static com.hedera.services.bdd.spec.transactions.TxnVerbs.contractCall;
import static com.hedera.services.bdd.spec.transactions.TxnVerbs.contractCallWithFunctionAbi;
import static com.hedera.services.bdd.spec.transactions.TxnVerbs.contractCreate;
import static com.hedera.services.bdd.spec.transactions.TxnVerbs.cryptoApproveAllowance;
import static com.hedera.services.bdd.spec.transactions.TxnVerbs.cryptoCreate;
import static com.hedera.services.bdd.spec.transactions.TxnVerbs.cryptoTransfer;
import static com.hedera.services.bdd.spec.transactions.TxnVerbs.fileCreate;
import static com.hedera.services.bdd.spec.transactions.TxnVerbs.mintToken;
import static com.hedera.services.bdd.spec.transactions.TxnVerbs.tokenAssociate;
import static com.hedera.services.bdd.spec.transactions.TxnVerbs.tokenCreate;
import static com.hedera.services.bdd.spec.transactions.TxnVerbs.uploadInitCode;
import static com.hedera.services.bdd.spec.transactions.contract.HapiParserUtil.asHeadlongAddress;
import static com.hedera.services.bdd.spec.transactions.token.TokenMovement.moving;
import static com.hedera.services.bdd.spec.transactions.token.TokenMovement.movingUnique;
import static com.hedera.services.bdd.spec.transactions.token.TokenMovement.movingUniqueWithAllowance;
import static com.hedera.services.bdd.spec.utilops.CustomSpecAssert.allRunFor;
import static com.hedera.services.bdd.spec.utilops.UtilVerbs.balanceSnapshot;
import static com.hedera.services.bdd.spec.utilops.UtilVerbs.childRecordsCheck;
import static com.hedera.services.bdd.spec.utilops.UtilVerbs.newKeyNamed;
import static com.hedera.services.bdd.spec.utilops.UtilVerbs.reduceFeeFor;
import static com.hedera.services.bdd.spec.utilops.UtilVerbs.sourcing;
import static com.hedera.services.bdd.spec.utilops.UtilVerbs.withOpContext;
import static com.hedera.services.bdd.suites.contract.Utils.asAddress;
import static com.hedera.services.bdd.suites.contract.Utils.asHexedAddress;
import static com.hedera.services.bdd.suites.contract.Utils.asToken;
import static com.hedera.services.bdd.suites.contract.Utils.eventSignatureOf;
import static com.hedera.services.bdd.suites.contract.Utils.getABIFor;
import static com.hedera.services.bdd.suites.contract.Utils.parsedToByteString;
import static com.hedera.services.bdd.suites.utils.contracts.BoolResult.flag;
import static com.hedera.services.bdd.suites.utils.contracts.precompile.HTSPrecompileResult.htsPrecompileResult;
import static com.hederahashgraph.api.proto.java.ResponseCodeEnum.AMOUNT_EXCEEDS_ALLOWANCE;
import static com.hederahashgraph.api.proto.java.ResponseCodeEnum.CONTRACT_REVERT_EXECUTED;
import static com.hederahashgraph.api.proto.java.ResponseCodeEnum.INSUFFICIENT_TOKEN_BALANCE;
import static com.hederahashgraph.api.proto.java.ResponseCodeEnum.INVALID_ACCOUNT_ID;
import static com.hederahashgraph.api.proto.java.ResponseCodeEnum.INVALID_ALLOWANCE_OWNER_ID;
import static com.hederahashgraph.api.proto.java.ResponseCodeEnum.INVALID_ALLOWANCE_SPENDER_ID;
import static com.hederahashgraph.api.proto.java.ResponseCodeEnum.MAX_CHILD_RECORDS_EXCEEDED;
import static com.hederahashgraph.api.proto.java.ResponseCodeEnum.SENDER_DOES_NOT_OWN_NFT_SERIAL_NO;
import static com.hederahashgraph.api.proto.java.ResponseCodeEnum.SPENDER_ACCOUNT_SAME_AS_OWNER;
import static com.hederahashgraph.api.proto.java.ResponseCodeEnum.SPENDER_DOES_NOT_HAVE_ALLOWANCE;
import static com.hederahashgraph.api.proto.java.ResponseCodeEnum.SUCCESS;
import static com.hederahashgraph.api.proto.java.ResponseCodeEnum.TOKEN_NOT_ASSOCIATED_TO_ACCOUNT;
import static com.hederahashgraph.api.proto.java.TokenType.FUNGIBLE_COMMON;
import static com.hederahashgraph.api.proto.java.TokenType.NON_FUNGIBLE_UNIQUE;

import com.google.protobuf.ByteString;
import com.hedera.node.app.hapi.utils.contracts.ParsingConstants.FunctionType;
import com.hedera.services.bdd.junit.HapiTest;
import com.hedera.services.bdd.junit.HapiTestSuite;
import com.hedera.services.bdd.spec.HapiPropertySource;
import com.hedera.services.bdd.spec.HapiSpec;
import com.hedera.services.bdd.spec.transactions.contract.HapiParserUtil;
import com.hedera.services.bdd.spec.transactions.token.TokenMovement;
import com.hedera.services.bdd.suites.HapiSuite;
import com.hederahashgraph.api.proto.java.AccountID;
import com.hederahashgraph.api.proto.java.HederaFunctionality;
import com.hederahashgraph.api.proto.java.TokenID;
import com.hederahashgraph.api.proto.java.TokenSupplyType;
import com.hederahashgraph.api.proto.java.TokenType;
import java.math.BigInteger;
import java.nio.charset.StandardCharsets;
import java.util.List;
import java.util.concurrent.atomic.AtomicReference;
import org.apache.logging.log4j.LogManager;
import org.apache.logging.log4j.Logger;
import org.apache.tuweni.bytes.Bytes;
import org.junit.jupiter.api.Tag;

@HapiTestSuite
@Tag(SMART_CONTRACT)
public class ERCPrecompileSuite extends HapiSuite {

    private static final Logger log = LogManager.getLogger(ERCPrecompileSuite.class);
    private static final long GAS_TO_OFFER = 1_000_000L;
    private static final String FUNGIBLE_TOKEN = "fungibleToken";
    private static final String NON_FUNGIBLE_TOKEN = "nonFungibleToken";
    private static final String MULTI_KEY = "purpose";
    private static final String ERC_20_CONTRACT_NAME = "erc20Contract";
    private static final String OWNER = "owner";
    private static final String ACCOUNT = "anybody";
    public static final String RECIPIENT = "recipient";
    private static final String FIRST = "FIRST";
    private static final String TOKEN_NAME = "TokenA";
    private static final ByteString FIRST_META = ByteString.copyFrom(FIRST.getBytes(StandardCharsets.UTF_8));
    private static final ByteString SECOND_META = ByteString.copyFrom(FIRST.getBytes(StandardCharsets.UTF_8));
    public static final String TRANSFER_SIG_NAME = "transferSig";
    public static final String ERC_20_CONTRACT = "ERC20Contract";
    private static final String ERC_721_CONTRACT = "ERC721Contract";
    private static final String NAME_TXN = "nameTxn";
    private static final String SYMBOL_TXN = "symbolTxn";
    private static final String TOTAL_SUPPLY_TXN = "totalSupplyTxn";
    private static final String BALANCE_OF_TXN = "balanceOfTxn";
    private static final String ALLOWANCE_TXN = "allowanceTxn";
    private static final String TRANSFER_TXN = "transferTxn";
    public static final String TRANSFER_FROM_ACCOUNT_TXN = "transferFromAccountTxn";
    private static final String BASE_APPROVE_TXN = "baseApproveTxn";
    private static final String IS_APPROVED_FOR_ALL = "outerIsApprovedForAll";
    private static final String GET_ALLOWANCE = "getAllowance";
    private static final String ALLOWANCE = "allowance";
    private static final String SYMBOL = "symbol";
    private static final String DECIMALS = "decimals";
    private static final String TOTAL_SUPPLY = "totalSupply";
    private static final String BALANCE_OF = "balanceOf";
    public static final String TRANSFER = "transfer";
    public static final String APPROVE = "approve";
    private static final String OWNER_OF = "ownerOf";
    private static final String TOKEN_URI = "tokenURI";
    private static final String TOKEN = "token";
    private static final String SPENDER = "spender";
    private static final String NF_TOKEN = "nfToken";
    public static final String TRANSFER_FROM = "transferFrom";
    private static final String ERC_20_ABI = "ERC20ABI";
    private static final String ERC_721_ABI = "ERC721ABI";
    private static final String MULTI_KEY_NAME = "multiKey";
    private static final String A_CIVILIAN = "aCivilian";
    private static final String B_CIVILIAN = "bCivilian";
    private static final String DO_TRANSFER_FROM = "doTransferFrom";
    private static final String GET_APPROVED = "outerGetApproved";
    private static final String GET_BALANCE_OF = "getBalanceOf";
    private static final String MISSING_FROM = "MISSING_FROM";
    private static final String MISSING_TO = "MISSING_TO";
    private static final String SOME_ERC_20_SCENARIOS = "SomeERC20Scenarios";
    private static final String SOME_ERC_721_SCENARIOS = "SomeERC721Scenarios";
    private static final String GET_OWNER_OF = "getOwnerOf";
    private static final String OPERATOR_DOES_NOT_EXISTS = "OPERATOR_DOES_NOT_EXISTS";
    private static final String SET_APPROVAL_FOR_ALL = "outerSetApprovalForAll";
    private static final String REVOKE_SPECIFIC_APPROVAL = "revokeSpecificApproval";
    private static final String MSG_SENDER_IS_NOT_THE_SAME_AS_FROM = "MSG_SENDER_IS_NOT_THE_SAME_AS_FROM";
    private static final String MSG_SENDER_IS_THE_SAME_AS_FROM = "MSG_SENDER_IS_THE_SAME_AS_FROM";
    private static final String MISSING_TOKEN = "MISSING_TOKEN";
    private static final String WITH_SPENDER = "WITH_SPENDER";
    private static final String DO_SPECIFIC_APPROVAL = "doSpecificApproval";
    private static final String NFT_TOKEN_MINT = "nftTokenMint";
    public static final String TRANSFER_SIGNATURE = "Transfer(address,address,uint256)";
    private static final String NESTED_ERC_20_CONTRACT = "NestedERC20Contract";

    public static void main(String... args) {
        new ERCPrecompileSuite().runSuiteAsync();
    }

    @Override
    public boolean canRunConcurrent() {
        return true;
    }

    @Override
    public List<HapiSpec> getSpecsInSuite() {
        return allOf(erc20(), erc721());
    }

    List<HapiSpec> erc20() {
        return List.of(
                getErc20TokenName(),
                getErc20TokenSymbol(),
                getErc20TokenDecimals(),
                getErc20TotalSupply(),
                getErc20BalanceOfAccount(),
                transferErc20Token(),
                transferErc20TokenFailWithAccount(),
                erc20Allowance(),
                erc20Approve(),
                someErc20ApproveAllowanceScenariosPass(),
                someErc20NegativeTransferFromScenariosPass(),
                someErc20ApproveAllowanceScenarioInOneCall(),
                getErc20TokenDecimalsFromErc721TokenFails(),
                transferErc20TokenReceiverContract(),
                directCallsWorkForErc20(),
                erc20TransferFromAllowance(),
                erc20TransferFromSelf(),
                getErc20TokenNameExceedingLimits(),
                transferErc20TokenFromContractWithNoApproval());
    }

    List<HapiSpec> erc721() {
        return List.of(
                getErc721TokenName(),
                getErc721Symbol(),
                getErc721TokenURI(),
                getErc721OwnerOf(),
                getErc721BalanceOf(),
                getErc721TotalSupply(),
                erc721TokenApprove(),
                erc721GetApproved(),
                getErc721TokenURIFromErc20TokenFails(),
                getErc721OwnerOfFromErc20TokenFails(),
                directCallsWorkForErc721(),
                someErc721ApproveAndRemoveScenariosPass(),
                someErc721NegativeTransferFromScenariosPass(),
                erc721TransferFromWithApproval(),
                erc721TransferFromWithApproveForAll(),
                someErc721IsApprovedForAllScenariosPass(),
                getErc721IsApprovedForAll(),
                someErc721SetApprovedForAllScenariosPass());
    }

    @HapiTest
    private HapiSpec getErc20TokenName() {
        return defaultHapiSpec("getErc20TokenName")
                .given(
                        newKeyNamed(MULTI_KEY),
                        cryptoCreate(ACCOUNT).balance(100 * ONE_HUNDRED_HBARS),
                        cryptoCreate(TOKEN_TREASURY),
                        tokenCreate(FUNGIBLE_TOKEN)
                                .tokenType(TokenType.FUNGIBLE_COMMON)
                                .supplyType(TokenSupplyType.INFINITE)
                                .initialSupply(5)
                                .name(TOKEN_NAME)
                                .treasury(TOKEN_TREASURY)
                                .adminKey(MULTI_KEY)
                                .supplyKey(MULTI_KEY),
                        uploadInitCode(ERC_20_CONTRACT),
                        contractCreate(ERC_20_CONTRACT))
                .when(withOpContext((spec, opLog) -> allRunFor(
                        spec,
                        contractCall(
                                        ERC_20_CONTRACT,
                                        "name",
                                        asHeadlongAddress(
                                                asHexedAddress(spec.registry().getTokenID(FUNGIBLE_TOKEN))))
                                .payingWith(ACCOUNT)
                                .via(NAME_TXN)
                                .gas(4_000_000)
                                .hasKnownStatus(SUCCESS))))
                .then(childRecordsCheck(
                        NAME_TXN,
                        SUCCESS,
                        recordWith()
                                .status(SUCCESS)
                                .contractCallResult(resultWith()
                                        .contractCallResult(htsPrecompileResult()
                                                .forFunction(FunctionType.ERC_NAME)
                                                .withName(TOKEN_NAME)))));
    }

    @HapiTest
    private HapiSpec getErc20TokenSymbol() {
        final var tokenSymbol = "F";
        final AtomicReference<String> tokenAddr = new AtomicReference<>();

        return defaultHapiSpec("getErc20TokenSymbol")
                .given(
                        newKeyNamed(MULTI_KEY),
                        cryptoCreate(ACCOUNT).balance(100 * ONE_HUNDRED_HBARS),
                        cryptoCreate(TOKEN_TREASURY),
                        tokenCreate(FUNGIBLE_TOKEN)
                                .tokenType(TokenType.FUNGIBLE_COMMON)
                                .supplyType(TokenSupplyType.INFINITE)
                                .initialSupply(5)
                                .symbol(tokenSymbol)
                                .treasury(TOKEN_TREASURY)
                                .adminKey(MULTI_KEY)
                                .supplyKey(MULTI_KEY)
                                .exposingCreatedIdTo(
                                        id -> tokenAddr.set(asHexedSolidityAddress(HapiPropertySource.asToken(id)))),
                        uploadInitCode(ERC_20_CONTRACT),
                        contractCreate(ERC_20_CONTRACT))
                .when(withOpContext((spec, opLog) -> allRunFor(
                        spec,
                        contractCall(
                                        ERC_20_CONTRACT,
                                        SYMBOL,
                                        asHeadlongAddress(
                                                asHexedAddress(spec.registry().getTokenID(FUNGIBLE_TOKEN))))
                                .payingWith(ACCOUNT)
                                .via(SYMBOL_TXN)
                                .hasKnownStatus(SUCCESS)
                                .gas(GAS_TO_OFFER))))
                .then(
                        childRecordsCheck(
                                SYMBOL_TXN,
                                SUCCESS,
                                recordWith()
                                        .status(SUCCESS)
                                        .contractCallResult(resultWith()
                                                .contractCallResult(htsPrecompileResult()
                                                        .forFunction(FunctionType.ERC_SYMBOL)
                                                        .withSymbol(tokenSymbol)))),
                        sourcing(() -> contractCallLocal(ERC_20_CONTRACT, SYMBOL, asHeadlongAddress(tokenAddr.get()))));
    }

    @HapiTest
    private HapiSpec getErc20TokenDecimals() {
        final var decimals = 10;
        final var decimalsTxn = "decimalsTxn";
        final AtomicReference<String> tokenAddr = new AtomicReference<>();

        return defaultHapiSpec("getErc20TokenDecimals")
                .given(
                        newKeyNamed(MULTI_KEY),
                        cryptoCreate(ACCOUNT).balance(100 * ONE_HUNDRED_HBARS),
                        cryptoCreate(TOKEN_TREASURY),
                        tokenCreate(FUNGIBLE_TOKEN)
                                .tokenType(TokenType.FUNGIBLE_COMMON)
                                .supplyType(TokenSupplyType.INFINITE)
                                .initialSupply(5)
                                .decimals(decimals)
                                .treasury(TOKEN_TREASURY)
                                .adminKey(MULTI_KEY)
                                .supplyKey(MULTI_KEY)
                                .exposingCreatedIdTo(
                                        id -> tokenAddr.set(asHexedSolidityAddress(HapiPropertySource.asToken(id)))),
                        fileCreate(ERC_20_CONTRACT_NAME),
                        uploadInitCode(ERC_20_CONTRACT),
                        contractCreate(ERC_20_CONTRACT))
                .when(withOpContext((spec, opLog) -> allRunFor(
                        spec,
                        contractCall(
                                        ERC_20_CONTRACT,
                                        DECIMALS,
                                        asHeadlongAddress(
                                                asHexedAddress(spec.registry().getTokenID(FUNGIBLE_TOKEN))))
                                .payingWith(ACCOUNT)
                                .via(decimalsTxn)
                                .hasKnownStatus(SUCCESS)
                                .gas(GAS_TO_OFFER))))
                .then(
                        childRecordsCheck(
                                decimalsTxn,
                                SUCCESS,
                                recordWith()
                                        .status(SUCCESS)
                                        .contractCallResult(resultWith()
                                                .contractCallResult(htsPrecompileResult()
                                                        .forFunction(FunctionType.ERC_DECIMALS)
                                                        .withDecimals(decimals)))),
                        sourcing(() ->
                                contractCallLocal(ERC_20_CONTRACT, DECIMALS, asHeadlongAddress(tokenAddr.get()))));
    }

    @HapiTest
    private HapiSpec getErc20TotalSupply() {
        final var totalSupply = 50;
        final var supplyTxn = "supplyTxn";
        final AtomicReference<String> tokenAddr = new AtomicReference<>();

        return defaultHapiSpec("getErc20TotalSupply")
                .given(
                        newKeyNamed(MULTI_KEY),
                        cryptoCreate(ACCOUNT).balance(100 * ONE_HUNDRED_HBARS),
                        cryptoCreate(TOKEN_TREASURY),
                        tokenCreate(FUNGIBLE_TOKEN)
                                .tokenType(TokenType.FUNGIBLE_COMMON)
                                .initialSupply(totalSupply)
                                .treasury(TOKEN_TREASURY)
                                .adminKey(MULTI_KEY)
                                .supplyKey(MULTI_KEY)
                                .exposingCreatedIdTo(
                                        id -> tokenAddr.set(asHexedSolidityAddress(HapiPropertySource.asToken(id)))),
                        uploadInitCode(ERC_20_CONTRACT),
                        contractCreate(ERC_20_CONTRACT))
                .when(withOpContext((spec, opLog) -> allRunFor(
                        spec,
                        contractCall(
                                        ERC_20_CONTRACT,
                                        TOTAL_SUPPLY,
                                        HapiParserUtil.asHeadlongAddress(
                                                asAddress(spec.registry().getTokenID(FUNGIBLE_TOKEN))))
                                .payingWith(ACCOUNT)
                                .via(supplyTxn)
                                .hasKnownStatus(SUCCESS)
                                .gas(GAS_TO_OFFER))))
                .then(
                        childRecordsCheck(
                                supplyTxn,
                                SUCCESS,
                                recordWith()
                                        .status(SUCCESS)
                                        .contractCallResult(resultWith()
                                                .contractCallResult(htsPrecompileResult()
                                                        .forFunction(FunctionType.ERC_TOTAL_SUPPLY)
                                                        .withTotalSupply(totalSupply)))),
                        sourcing(() ->
                                contractCallLocal(ERC_20_CONTRACT, DECIMALS, asHeadlongAddress(tokenAddr.get()))));
    }

    @HapiTest
    private HapiSpec getErc20BalanceOfAccount() {
        final var balanceTxn = "balanceTxn";
        final var zeroBalanceTxn = "zBalanceTxn";
        final AtomicReference<String> tokenAddr = new AtomicReference<>();
        final AtomicReference<String> accountAddr = new AtomicReference<>();

        return defaultHapiSpec("getErc20BalanceOfAccount")
                .given(
                        newKeyNamed(MULTI_KEY),
                        cryptoCreate(ACCOUNT)
                                .balance(100 * ONE_HUNDRED_HBARS)
                                .exposingCreatedIdTo(id -> accountAddr.set(asHexedSolidityAddress(id))),
                        cryptoCreate(TOKEN_TREASURY),
                        tokenCreate(FUNGIBLE_TOKEN)
                                .tokenType(TokenType.FUNGIBLE_COMMON)
                                .supplyType(TokenSupplyType.INFINITE)
                                .initialSupply(5)
                                .treasury(TOKEN_TREASURY)
                                .adminKey(MULTI_KEY)
                                .supplyKey(MULTI_KEY)
                                .exposingCreatedIdTo(
                                        id -> tokenAddr.set(asHexedSolidityAddress(HapiPropertySource.asToken(id)))),
                        uploadInitCode(ERC_20_CONTRACT),
                        contractCreate(ERC_20_CONTRACT))
                .when(withOpContext((spec, opLog) -> allRunFor(
                        spec,
                        contractCall(
                                        ERC_20_CONTRACT,
                                        BALANCE_OF,
                                        HapiParserUtil.asHeadlongAddress(
                                                asAddress(spec.registry().getTokenID(FUNGIBLE_TOKEN))),
                                        HapiParserUtil.asHeadlongAddress(
                                                asAddress(spec.registry().getAccountID(ACCOUNT))))
                                .payingWith(ACCOUNT)
                                .via(zeroBalanceTxn)
                                .hasKnownStatus(SUCCESS)
                                .gas(GAS_TO_OFFER),
                        tokenAssociate(ACCOUNT, List.of(FUNGIBLE_TOKEN)),
                        cryptoTransfer(moving(3, FUNGIBLE_TOKEN).between(TOKEN_TREASURY, ACCOUNT)),
                        contractCall(
                                        ERC_20_CONTRACT,
                                        BALANCE_OF,
                                        HapiParserUtil.asHeadlongAddress(
                                                asAddress(spec.registry().getTokenID(FUNGIBLE_TOKEN))),
                                        HapiParserUtil.asHeadlongAddress(
                                                asAddress(spec.registry().getAccountID(ACCOUNT))))
                                .payingWith(ACCOUNT)
                                .via(balanceTxn)
                                .hasKnownStatus(SUCCESS)
                                .gas(GAS_TO_OFFER))))
                .then(
                        /* expect 0 returned from balanceOf() if the account and token are not associated */
                        childRecordsCheck(
                                zeroBalanceTxn,
                                SUCCESS,
                                recordWith()
                                        .status(SUCCESS)
                                        .contractCallResult(resultWith()
                                                .contractCallResult(htsPrecompileResult()
                                                        .forFunction(FunctionType.ERC_BALANCE)
                                                        .withBalance(0)))),
                        childRecordsCheck(
                                balanceTxn,
                                SUCCESS,
                                recordWith()
                                        .status(SUCCESS)
                                        .contractCallResult(resultWith()
                                                .contractCallResult(htsPrecompileResult()
                                                        .forFunction(FunctionType.ERC_BALANCE)
                                                        .withBalance(3)))),
                        sourcing(() -> contractCallLocal(
                                ERC_20_CONTRACT,
                                BALANCE_OF,
                                asHeadlongAddress(tokenAddr.get()),
                                asHeadlongAddress(accountAddr.get()))));
    }

    @HapiTest
    private HapiSpec transferErc20Token() {
        final AtomicReference<String> tokenAddr = new AtomicReference<>();
        final AtomicReference<String> accountAddr = new AtomicReference<>();

        return defaultHapiSpec("transferErc20Token")
                .given(
                        newKeyNamed(MULTI_KEY),
                        cryptoCreate(ACCOUNT)
                                .balance(100 * ONE_HUNDRED_HBARS)
                                .exposingCreatedIdTo(id -> accountAddr.set(asHexedSolidityAddress(id))),
                        cryptoCreate(RECIPIENT),
                        cryptoCreate(TOKEN_TREASURY),
                        tokenCreate(FUNGIBLE_TOKEN)
                                .tokenType(TokenType.FUNGIBLE_COMMON)
                                .initialSupply(5)
                                .treasury(TOKEN_TREASURY)
                                .adminKey(MULTI_KEY)
                                .supplyKey(MULTI_KEY)
                                .exposingCreatedIdTo(id -> tokenAddr.set(
                                        HapiPropertySource.asHexedSolidityAddress(HapiPropertySource.asToken(id)))),
                        uploadInitCode(ERC_20_CONTRACT),
                        contractCreate(ERC_20_CONTRACT),
                        tokenAssociate(ACCOUNT, List.of(FUNGIBLE_TOKEN)),
                        tokenAssociate(RECIPIENT, List.of(FUNGIBLE_TOKEN)),
                        tokenAssociate(ERC_20_CONTRACT, List.of(FUNGIBLE_TOKEN)),
                        cryptoTransfer(moving(5, FUNGIBLE_TOKEN).between(TOKEN_TREASURY, ERC_20_CONTRACT)))
                .when(withOpContext((spec, opLog) -> allRunFor(
                        spec,
                        contractCall(
                                        ERC_20_CONTRACT,
                                        TRANSFER,
                                        HapiParserUtil.asHeadlongAddress(
                                                asAddress(spec.registry().getTokenID(FUNGIBLE_TOKEN))),
                                        HapiParserUtil.asHeadlongAddress(
                                                asAddress(spec.registry().getAccountID(RECIPIENT))),
                                        BigInteger.TWO)
                                .via(TRANSFER_TXN)
                                .gas(GAS_TO_OFFER)
                                .hasKnownStatus(SUCCESS))))
                .then(
                        getContractInfo(ERC_20_CONTRACT).saveToRegistry(ERC_20_CONTRACT),
                        getAccountInfo(RECIPIENT).savingSnapshot(RECIPIENT),
                        withOpContext((spec, log) -> {
                            final var sender = spec.registry()
                                    .getContractInfo(ERC_20_CONTRACT)
                                    .getContractID();
                            final var receiver =
                                    spec.registry().getAccountInfo(RECIPIENT).getAccountID();
                            final var idOfToken = "0.0."
                                    + (spec.registry()
                                            .getTokenID(FUNGIBLE_TOKEN)
                                            .getTokenNum());
                            var txnRecord = getTxnRecord(TRANSFER_TXN)
                                    .hasPriority(recordWith()
                                            .contractCallResult(resultWith()
                                                    .logs(inOrder(logWith()
                                                            .contract(idOfToken)
                                                            .withTopicsInOrder(List.of(
                                                                    eventSignatureOf(TRANSFER_SIGNATURE),
                                                                    parsedToByteString(sender.getContractNum()),
                                                                    parsedToByteString(receiver.getAccountNum())))
                                                            .longValue(2)))))
                                    .andAllChildRecords()
                                    .logged();
                            allRunFor(spec, txnRecord);
                        }),
                        childRecordsCheck(
                                TRANSFER_TXN,
                                SUCCESS,
                                recordWith()
                                        .status(SUCCESS)
                                        .contractCallResult(resultWith()
                                                .contractCallResult(htsPrecompileResult()
                                                        .forFunction(FunctionType.ERC_TRANSFER)
                                                        .withErcFungibleTransferStatus(true)))),
                        getAccountBalance(ERC_20_CONTRACT).hasTokenBalance(FUNGIBLE_TOKEN, 3),
                        getAccountBalance(RECIPIENT).hasTokenBalance(FUNGIBLE_TOKEN, 2),
                        sourcing(() -> contractCallLocal(
                                        ERC_20_CONTRACT,
                                        TRANSFER,
                                        asHeadlongAddress(tokenAddr.get()),
                                        asHeadlongAddress(accountAddr.get()),
                                        BigInteger.ONE)
                                .hasAnswerOnlyPrecheck(CONTRACT_REVERT_EXECUTED)));
    }

    @HapiTest
    private HapiSpec transferErc20TokenFailWithAccount() {
        final AtomicReference<String> tokenAddr = new AtomicReference<>();
        final AtomicReference<String> accountAddr = new AtomicReference<>();

        return defaultHapiSpec("transferErc20TokenFailWithAccount")
                .given(
                        newKeyNamed(MULTI_KEY),
                        cryptoCreate(ACCOUNT)
                                .balance(100 * ONE_HUNDRED_HBARS)
                                .exposingCreatedIdTo(id -> accountAddr.set(asHexedSolidityAddress(id))),
                        cryptoCreate(RECIPIENT),
                        cryptoCreate(TOKEN_TREASURY),
                        tokenCreate(FUNGIBLE_TOKEN)
                                .tokenType(TokenType.FUNGIBLE_COMMON)
                                .initialSupply(5)
                                .treasury(TOKEN_TREASURY)
                                .adminKey(MULTI_KEY)
                                .supplyKey(MULTI_KEY)
                                .exposingCreatedIdTo(id -> tokenAddr.set(
                                        HapiPropertySource.asHexedSolidityAddress(HapiPropertySource.asToken(id)))),
                        uploadInitCode(ERC_20_CONTRACT),
                        contractCreate(ERC_20_CONTRACT),
                        tokenAssociate(ACCOUNT, List.of(FUNGIBLE_TOKEN)),
                        tokenAssociate(RECIPIENT, List.of(FUNGIBLE_TOKEN)),
                        tokenAssociate(ERC_20_CONTRACT, List.of(FUNGIBLE_TOKEN)),
                        cryptoTransfer(moving(5, FUNGIBLE_TOKEN).between(TOKEN_TREASURY, ACCOUNT)))
                .when(withOpContext((spec, opLog) -> allRunFor(
                        spec,
                        contractCall(
                                        ERC_20_CONTRACT,
                                        TRANSFER,
                                        HapiParserUtil.asHeadlongAddress(
                                                asAddress(spec.registry().getAccountID(ACCOUNT))),
                                        HapiParserUtil.asHeadlongAddress(
                                                asAddress(spec.registry().getAccountID(RECIPIENT))),
                                        BigInteger.TWO)
                                .via(TRANSFER_TXN)
                                .gas(GAS_TO_OFFER)
                                .hasKnownStatus(CONTRACT_REVERT_EXECUTED))))
                .then(
                        getContractInfo(ERC_20_CONTRACT).saveToRegistry(ERC_20_CONTRACT),
                        childRecordsCheck(TRANSFER_TXN, CONTRACT_REVERT_EXECUTED));
    }

    @HapiTest
    private HapiSpec transferErc20TokenReceiverContract() {
        final var nestedContract = NESTED_ERC_20_CONTRACT;

        return defaultHapiSpec("transferErc20TokenReceiverContract")
                .given(
                        newKeyNamed(MULTI_KEY),
                        cryptoCreate(ACCOUNT).balance(100 * ONE_MILLION_HBARS),
                        cryptoCreate(RECIPIENT),
                        cryptoCreate(TOKEN_TREASURY),
                        tokenCreate(FUNGIBLE_TOKEN)
                                .tokenType(TokenType.FUNGIBLE_COMMON)
                                .initialSupply(5)
                                .treasury(TOKEN_TREASURY)
                                .adminKey(MULTI_KEY)
                                .supplyKey(MULTI_KEY),
                        uploadInitCode(ERC_20_CONTRACT, nestedContract),
                        contractCreate(ERC_20_CONTRACT),
                        contractCreate(nestedContract),
                        tokenAssociate(ACCOUNT, List.of(FUNGIBLE_TOKEN)),
                        tokenAssociate(RECIPIENT, List.of(FUNGIBLE_TOKEN)),
                        tokenAssociate(ERC_20_CONTRACT, List.of(FUNGIBLE_TOKEN)),
                        tokenAssociate(nestedContract, List.of(FUNGIBLE_TOKEN)),
                        cryptoTransfer(moving(5, FUNGIBLE_TOKEN).between(TOKEN_TREASURY, ERC_20_CONTRACT)))
                .when(withOpContext((spec, opLog) -> allRunFor(
                        spec,
                        contractCall(
                                        ERC_20_CONTRACT,
                                        TRANSFER,
                                        HapiParserUtil.asHeadlongAddress(
                                                asAddress(spec.registry().getTokenID(FUNGIBLE_TOKEN))),
                                        HapiParserUtil.asHeadlongAddress(
                                                asAddress(spec.registry().getContractId(nestedContract))),
                                        BigInteger.TWO)
                                .via(TRANSFER_TXN)
                                .gas(GAS_TO_OFFER)
                                .hasKnownStatus(SUCCESS))))
                .then(
                        getContractInfo(ERC_20_CONTRACT).saveToRegistry(ERC_20_CONTRACT),
                        getContractInfo(nestedContract).saveToRegistry(nestedContract),
                        withOpContext((spec, log) -> {
                            final var sender = spec.registry()
                                    .getContractInfo(ERC_20_CONTRACT)
                                    .getContractID();
                            final var receiver = spec.registry()
                                    .getContractInfo(nestedContract)
                                    .getContractID();

                            var txnRecord = getTxnRecord(TRANSFER_TXN)
                                    .hasPriority(recordWith()
                                            .contractCallResult(resultWith()
                                                    .logs(inOrder(logWith()
                                                            .withTopicsInOrder(List.of(
                                                                    eventSignatureOf(TRANSFER_SIGNATURE),
                                                                    parsedToByteString(sender.getContractNum()),
                                                                    parsedToByteString(receiver.getContractNum())))
                                                            .longValue(2)))))
                                    .andAllChildRecords()
                                    .logged();
                            allRunFor(spec, txnRecord);
                        }),
                        childRecordsCheck(
                                TRANSFER_TXN,
                                SUCCESS,
                                recordWith()
                                        .status(SUCCESS)
                                        .contractCallResult(resultWith()
                                                .contractCallResult(htsPrecompileResult()
                                                        .forFunction(FunctionType.ERC_TRANSFER)
                                                        .withErcFungibleTransferStatus(true)))),
                        getAccountBalance(ERC_20_CONTRACT).hasTokenBalance(FUNGIBLE_TOKEN, 3),
                        getAccountBalance(nestedContract).hasTokenBalance(FUNGIBLE_TOKEN, 2));
    }

    private HapiSpec transferErc20TokenFromContractWithNoApproval() {
        final var transferFromOtherContractWithSignaturesTxn = "transferFromOtherContractWithSignaturesTxn";
        final var nestedContract = NESTED_ERC_20_CONTRACT;

        return defaultHapiSpec("transferErc20TokenFromContractWithNoApproval")
                .given(
                        newKeyNamed(MULTI_KEY),
                        cryptoCreate(ACCOUNT).balance(10 * ONE_MILLION_HBARS),
                        cryptoCreate(RECIPIENT),
                        cryptoCreate(TOKEN_TREASURY),
                        tokenCreate(FUNGIBLE_TOKEN)
                                .tokenType(TokenType.FUNGIBLE_COMMON)
                                .initialSupply(35)
                                .treasury(TOKEN_TREASURY)
                                .adminKey(MULTI_KEY)
                                .supplyKey(MULTI_KEY),
                        uploadInitCode(ERC_20_CONTRACT, nestedContract),
                        newKeyNamed(TRANSFER_SIG_NAME).shape(SIMPLE.signedWith(ON)),
                        contractCreate(ERC_20_CONTRACT).adminKey(TRANSFER_SIG_NAME),
                        contractCreate(nestedContract).adminKey(TRANSFER_SIG_NAME))
                .when(withOpContext((spec, opLog) -> allRunFor(
                        spec,
                        tokenAssociate(ACCOUNT, List.of(FUNGIBLE_TOKEN)),
                        tokenAssociate(RECIPIENT, List.of(FUNGIBLE_TOKEN)),
                        tokenAssociate(ERC_20_CONTRACT, List.of(FUNGIBLE_TOKEN)),
                        tokenAssociate(nestedContract, List.of(FUNGIBLE_TOKEN)),
                        cryptoTransfer(TokenMovement.moving(20, FUNGIBLE_TOKEN)
                                        .between(TOKEN_TREASURY, ERC_20_CONTRACT))
                                .payingWith(ACCOUNT),
                        contractCall(
                                        ERC_20_CONTRACT,
                                        TRANSFER_FROM,
                                        HapiParserUtil.asHeadlongAddress(
                                                asAddress(spec.registry().getTokenID(FUNGIBLE_TOKEN))),
                                        HapiParserUtil.asHeadlongAddress(
                                                asAddress(spec.registry().getContractId(ERC_20_CONTRACT))),
                                        HapiParserUtil.asHeadlongAddress(
                                                asAddress(spec.registry().getContractId(nestedContract))),
                                        BigInteger.valueOf(5))
                                .via(TRANSFER_TXN)
                                .hasKnownStatus(CONTRACT_REVERT_EXECUTED),
                        contractCall(
                                        ERC_20_CONTRACT,
                                        TRANSFER_FROM,
                                        HapiParserUtil.asHeadlongAddress(
                                                asAddress(spec.registry().getTokenID(FUNGIBLE_TOKEN))),
                                        HapiParserUtil.asHeadlongAddress(
                                                asAddress(spec.registry().getContractId(ERC_20_CONTRACT))),
                                        HapiParserUtil.asHeadlongAddress(
                                                asAddress(spec.registry().getContractId(nestedContract))),
                                        BigInteger.valueOf(5))
                                .payingWith(GENESIS)
                                .alsoSigningWithFullPrefix(TRANSFER_SIG_NAME)
                                .hasKnownStatus(CONTRACT_REVERT_EXECUTED)
                                .via(transferFromOtherContractWithSignaturesTxn))))
                .then(
                        getContractInfo(ERC_20_CONTRACT).saveToRegistry(ERC_20_CONTRACT),
                        getContractInfo(nestedContract).saveToRegistry(nestedContract),
                        childRecordsCheck(
                                TRANSFER_TXN,
                                CONTRACT_REVERT_EXECUTED,
                                recordWith().status(SPENDER_DOES_NOT_HAVE_ALLOWANCE)),
                        childRecordsCheck(
                                transferFromOtherContractWithSignaturesTxn,
                                CONTRACT_REVERT_EXECUTED,
                                recordWith().status(SPENDER_DOES_NOT_HAVE_ALLOWANCE)));
    }

    @HapiTest
    private HapiSpec erc20Allowance() {
        return defaultHapiSpec("erc20Allowance")
                .given(
                        newKeyNamed(MULTI_KEY),
                        cryptoCreate(OWNER).balance(100 * ONE_HUNDRED_HBARS),
                        cryptoCreate(SPENDER),
                        cryptoCreate(TOKEN_TREASURY),
                        tokenCreate(FUNGIBLE_TOKEN)
                                .tokenType(TokenType.FUNGIBLE_COMMON)
                                .supplyType(TokenSupplyType.FINITE)
                                .initialSupply(10L)
                                .maxSupply(1000L)
                                .treasury(TOKEN_TREASURY)
                                .adminKey(MULTI_KEY)
                                .supplyKey(MULTI_KEY),
                        uploadInitCode(ERC_20_CONTRACT),
                        contractCreate(ERC_20_CONTRACT),
                        tokenAssociate(OWNER, FUNGIBLE_TOKEN),
                        cryptoTransfer(moving(10, FUNGIBLE_TOKEN).between(TOKEN_TREASURY, OWNER)),
                        cryptoApproveAllowance()
                                .payingWith(DEFAULT_PAYER)
                                .addTokenAllowance(OWNER, FUNGIBLE_TOKEN, SPENDER, 2L)
                                .via(BASE_APPROVE_TXN)
                                .logged()
                                .signedBy(DEFAULT_PAYER, OWNER)
                                .fee(ONE_HBAR))
                .when(withOpContext((spec, opLog) -> allRunFor(
                        spec,
                        contractCall(
                                        ERC_20_CONTRACT,
                                        ALLOWANCE,
                                        HapiParserUtil.asHeadlongAddress(
                                                asAddress(spec.registry().getTokenID(FUNGIBLE_TOKEN))),
                                        HapiParserUtil.asHeadlongAddress(
                                                asAddress(spec.registry().getAccountID(OWNER))),
                                        HapiParserUtil.asHeadlongAddress(
                                                asAddress(spec.registry().getAccountID(SPENDER))))
                                .payingWith(OWNER)
                                .via(ALLOWANCE_TXN)
                                .hasKnownStatus(SUCCESS))))
                .then(
                        getTxnRecord(ALLOWANCE_TXN).andAllChildRecords().logged(),
                        childRecordsCheck(
                                ALLOWANCE_TXN,
                                SUCCESS,
                                recordWith()
                                        .status(SUCCESS)
                                        .contractCallResult(resultWith()
                                                .contractCallResult(htsPrecompileResult()
                                                        .forFunction(FunctionType.ERC_ALLOWANCE)
                                                        .withAllowance(2)))));
    }

    @HapiTest
    private HapiSpec erc20Approve() {
        final var approveTxn = "approveTxn";

        return defaultHapiSpec("erc20Approve")
                .given(
                        newKeyNamed(MULTI_KEY),
                        cryptoCreate(OWNER).balance(100 * ONE_HUNDRED_HBARS),
                        cryptoCreate(SPENDER),
                        cryptoCreate(TOKEN_TREASURY),
                        tokenCreate(FUNGIBLE_TOKEN)
                                .tokenType(TokenType.FUNGIBLE_COMMON)
                                .supplyType(TokenSupplyType.FINITE)
                                .initialSupply(10L)
                                .maxSupply(1000L)
                                .treasury(TOKEN_TREASURY)
                                .adminKey(MULTI_KEY)
                                .supplyKey(MULTI_KEY),
                        uploadInitCode(ERC_20_CONTRACT),
                        contractCreate(ERC_20_CONTRACT),
                        tokenAssociate(OWNER, FUNGIBLE_TOKEN),
                        tokenAssociate(ERC_20_CONTRACT, FUNGIBLE_TOKEN))
                .when(withOpContext((spec, opLog) -> allRunFor(
                        spec,
                        contractCall(
                                        ERC_20_CONTRACT,
                                        APPROVE,
                                        HapiParserUtil.asHeadlongAddress(
                                                asAddress(spec.registry().getTokenID(FUNGIBLE_TOKEN))),
                                        HapiParserUtil.asHeadlongAddress(
                                                asAddress(spec.registry().getAccountID(SPENDER))),
                                        BigInteger.valueOf(10))
                                .payingWith(OWNER)
                                .gas(4_000_000L)
                                .via(approveTxn)
                                .hasKnownStatus(SUCCESS))))
                .then(
                        childRecordsCheck(approveTxn, SUCCESS, recordWith().status(SUCCESS)),
                        getTxnRecord(approveTxn).andAllChildRecords().logged());
    }

    @HapiTest
    private HapiSpec getErc20TokenDecimalsFromErc721TokenFails() {
        final var invalidDecimalsTxn = "decimalsFromErc721Txn";

        return defaultHapiSpec("getErc20TokenDecimalsFromErc721TokenFails")
                .given(
                        newKeyNamed(MULTI_KEY),
                        cryptoCreate(ACCOUNT).balance(100 * ONE_HUNDRED_HBARS),
                        cryptoCreate(TOKEN_TREASURY),
                        tokenCreate(NON_FUNGIBLE_TOKEN)
                                .tokenType(TokenType.NON_FUNGIBLE_UNIQUE)
                                .initialSupply(0)
                                .treasury(TOKEN_TREASURY)
                                .adminKey(MULTI_KEY)
                                .supplyKey(MULTI_KEY),
                        mintToken(NON_FUNGIBLE_TOKEN, List.of(FIRST_META)),
                        fileCreate(ERC_20_CONTRACT_NAME),
                        uploadInitCode(ERC_20_CONTRACT),
                        contractCreate(ERC_20_CONTRACT))
                .when(withOpContext((spec, opLog) -> allRunFor(
                        spec,
                        contractCall(
                                        ERC_20_CONTRACT,
                                        DECIMALS,
                                        asHeadlongAddress(
                                                asHexedAddress(spec.registry().getTokenID(NON_FUNGIBLE_TOKEN))))
                                .payingWith(ACCOUNT)
                                .via(invalidDecimalsTxn)
                                .hasKnownStatus(CONTRACT_REVERT_EXECUTED)
                                .gas(GAS_TO_OFFER))))
                .then(getTxnRecord(invalidDecimalsTxn).andAllChildRecords().logged());
    }

    @HapiTest
    private HapiSpec getErc721TokenName() {
        return defaultHapiSpec("getErc721TokenName")
                .given(
                        newKeyNamed(MULTI_KEY),
                        cryptoCreate(ACCOUNT).balance(100 * ONE_HUNDRED_HBARS),
                        cryptoCreate(TOKEN_TREASURY),
                        tokenCreate(NON_FUNGIBLE_TOKEN)
                                .tokenType(TokenType.NON_FUNGIBLE_UNIQUE)
                                .name(TOKEN_NAME)
                                .initialSupply(0)
                                .treasury(TOKEN_TREASURY)
                                .adminKey(MULTI_KEY)
                                .supplyKey(MULTI_KEY),
                        mintToken(NON_FUNGIBLE_TOKEN, List.of(FIRST_META)),
                        uploadInitCode(ERC_721_CONTRACT),
                        contractCreate(ERC_721_CONTRACT))
                .when(withOpContext((spec, opLog) -> allRunFor(
                        spec,
                        contractCall(
                                        ERC_721_CONTRACT,
                                        "name",
                                        asHeadlongAddress(
                                                asHexedAddress(spec.registry().getTokenID(NON_FUNGIBLE_TOKEN))))
                                .payingWith(ACCOUNT)
                                .via(NAME_TXN)
                                .hasKnownStatus(SUCCESS)
                                .gas(GAS_TO_OFFER))))
                .then(childRecordsCheck(
                        NAME_TXN,
                        SUCCESS,
                        recordWith()
                                .status(SUCCESS)
                                .contractCallResult(resultWith()
                                        .contractCallResult(htsPrecompileResult()
                                                .forFunction(FunctionType.ERC_NAME)
                                                .withName(TOKEN_NAME)))));
    }

    private HapiSpec getErc20TokenNameExceedingLimits() {
        final var REDUCED_NETWORK_FEE = 1L;
        final var REDUCED_NODE_FEE = 1L;
        final var REDUCED_SERVICE_FEE = 1L;
        final var INIT_ACCOUNT_BALANCE = 100 * ONE_HUNDRED_HBARS;
        return defaultHapiSpec("getErc20TokenNameExceedingLimits")
                .given(
                        newKeyNamed(MULTI_KEY),
                        cryptoCreate(ACCOUNT).balance(INIT_ACCOUNT_BALANCE),
                        cryptoCreate(TOKEN_TREASURY),
                        tokenCreate(FUNGIBLE_TOKEN)
                                .tokenType(TokenType.FUNGIBLE_COMMON)
                                .supplyType(TokenSupplyType.INFINITE)
                                .initialSupply(5)
                                .name(TOKEN_NAME)
                                .treasury(TOKEN_TREASURY)
                                .adminKey(MULTI_KEY)
                                .supplyKey(MULTI_KEY),
                        uploadInitCode(ERC_20_CONTRACT),
                        contractCreate(ERC_20_CONTRACT))
                .when(
                        balanceSnapshot("accountSnapshot", ACCOUNT),
                        reduceFeeFor(
                                HederaFunctionality.ContractCall,
                                REDUCED_NODE_FEE,
                                REDUCED_NETWORK_FEE,
                                REDUCED_SERVICE_FEE),
                        withOpContext((spec, opLog) -> allRunFor(
                                spec,
                                contractCall(
                                                ERC_20_CONTRACT,
                                                "nameNTimes",
                                                asHeadlongAddress(asHexedAddress(
                                                        spec.registry().getTokenID(FUNGIBLE_TOKEN))),
                                                BigInteger.valueOf(51))
                                        .payingWith(ACCOUNT)
                                        .via(NAME_TXN)
                                        .gas(4_000_000)
                                        .hasKnownStatus(MAX_CHILD_RECORDS_EXCEEDED))))
                .then(
                        getTxnRecord(NAME_TXN)
                                .andAllChildRecords()
                                .logged()
                                .hasPriority(recordWith()
                                        .contractCallResult(resultWith()
                                                .error(Bytes.of(MAX_CHILD_RECORDS_EXCEEDED
                                                                .name()
                                                                .getBytes())
                                                        .toHexString())
                                                .gasUsed(4_000_000))),
                        getAccountDetails(ACCOUNT)
                                .has(accountDetailsWith()
                                        .balanceLessThan(
                                                INIT_ACCOUNT_BALANCE - REDUCED_NETWORK_FEE - REDUCED_NODE_FEE)));
    }

    @HapiTest
    private HapiSpec getErc721Symbol() {
        final var tokenSymbol = "N";

        return defaultHapiSpec("getErc721Symbol")
                .given(
                        newKeyNamed(MULTI_KEY),
                        cryptoCreate(ACCOUNT).balance(100 * ONE_HUNDRED_HBARS),
                        cryptoCreate(TOKEN_TREASURY),
                        tokenCreate(NON_FUNGIBLE_TOKEN)
                                .tokenType(TokenType.NON_FUNGIBLE_UNIQUE)
                                .symbol(tokenSymbol)
                                .initialSupply(0)
                                .treasury(TOKEN_TREASURY)
                                .adminKey(MULTI_KEY)
                                .supplyKey(MULTI_KEY),
                        mintToken(NON_FUNGIBLE_TOKEN, List.of(FIRST_META)),
                        uploadInitCode(ERC_721_CONTRACT),
                        contractCreate(ERC_721_CONTRACT))
                .when(withOpContext((spec, opLog) -> allRunFor(
                        spec,
                        contractCall(
                                        ERC_721_CONTRACT,
                                        SYMBOL,
                                        HapiParserUtil.asHeadlongAddress(
                                                asAddress(spec.registry().getTokenID(NON_FUNGIBLE_TOKEN))))
                                .payingWith(ACCOUNT)
                                .via(SYMBOL_TXN)
                                .hasKnownStatus(SUCCESS)
                                .gas(GAS_TO_OFFER))))
                .then(childRecordsCheck(
                        SYMBOL_TXN,
                        SUCCESS,
                        recordWith()
                                .status(SUCCESS)
                                .contractCallResult(resultWith()
                                        .contractCallResult(htsPrecompileResult()
                                                .forFunction(FunctionType.ERC_SYMBOL)
                                                .withSymbol(tokenSymbol)))));
    }

    @HapiTest
    private HapiSpec getErc721TokenURI() {
        final var tokenURITxn = "tokenURITxn";
        final var nonExistingTokenURITxn = "nonExistingTokenURITxn";
        final var ERC721MetadataNonExistingToken = "ERC721Metadata: URI query for nonexistent token";

        return defaultHapiSpec("getErc721TokenURI")
                .given(
                        newKeyNamed(MULTI_KEY),
                        cryptoCreate(ACCOUNT).balance(100 * ONE_HUNDRED_HBARS),
                        cryptoCreate(TOKEN_TREASURY),
                        tokenCreate(NON_FUNGIBLE_TOKEN)
                                .tokenType(TokenType.NON_FUNGIBLE_UNIQUE)
                                .initialSupply(0)
                                .treasury(TOKEN_TREASURY)
                                .adminKey(MULTI_KEY)
                                .supplyKey(MULTI_KEY),
                        mintToken(NON_FUNGIBLE_TOKEN, List.of(FIRST_META)),
                        uploadInitCode(ERC_721_CONTRACT),
                        contractCreate(ERC_721_CONTRACT))
                .when(withOpContext((spec, opLog) -> allRunFor(
                        spec,
                        contractCall(
                                        ERC_721_CONTRACT,
                                        TOKEN_URI,
                                        HapiParserUtil.asHeadlongAddress(
                                                asAddress(spec.registry().getTokenID(NON_FUNGIBLE_TOKEN))),
                                        BigInteger.ONE)
                                .payingWith(ACCOUNT)
                                .via(tokenURITxn)
                                .hasKnownStatus(SUCCESS)
                                .gas(GAS_TO_OFFER),
                        contractCall(
                                        ERC_721_CONTRACT,
                                        TOKEN_URI,
                                        HapiParserUtil.asHeadlongAddress(
                                                asAddress(spec.registry().getTokenID(NON_FUNGIBLE_TOKEN))),
                                        BigInteger.TWO)
                                .payingWith(ACCOUNT)
                                .via(nonExistingTokenURITxn)
                                .hasKnownStatus(SUCCESS)
                                .gas(GAS_TO_OFFER))))
                .then(
                        childRecordsCheck(
                                tokenURITxn,
                                SUCCESS,
                                recordWith()
                                        .status(SUCCESS)
                                        .contractCallResult(resultWith()
                                                .contractCallResult(htsPrecompileResult()
                                                        .forFunction(FunctionType.ERC_TOKEN_URI)
                                                        .withTokenUri(FIRST)))),
                        childRecordsCheck(
                                nonExistingTokenURITxn,
                                SUCCESS,
                                recordWith()
                                        .status(SUCCESS)
                                        .contractCallResult(resultWith()
                                                .contractCallResult(htsPrecompileResult()
                                                        .forFunction(FunctionType.ERC_TOKEN_URI)
                                                        .withTokenUri(ERC721MetadataNonExistingToken)))));
    }

    @HapiTest
    private HapiSpec getErc721TotalSupply() {
        return defaultHapiSpec("getErc721TotalSupply")
                .given(
                        newKeyNamed(MULTI_KEY),
                        cryptoCreate(ACCOUNT).balance(100 * ONE_HUNDRED_HBARS),
                        cryptoCreate(TOKEN_TREASURY),
                        tokenCreate(NON_FUNGIBLE_TOKEN)
                                .tokenType(TokenType.NON_FUNGIBLE_UNIQUE)
                                .initialSupply(0)
                                .treasury(TOKEN_TREASURY)
                                .adminKey(MULTI_KEY)
                                .supplyKey(MULTI_KEY),
                        mintToken(NON_FUNGIBLE_TOKEN, List.of(FIRST_META)),
                        uploadInitCode(ERC_721_CONTRACT),
                        contractCreate(ERC_721_CONTRACT))
                .when(withOpContext((spec, opLog) -> allRunFor(
                        spec,
                        contractCall(
                                        ERC_721_CONTRACT,
                                        TOTAL_SUPPLY,
                                        asHeadlongAddress(
                                                asHexedAddress(spec.registry().getTokenID(NON_FUNGIBLE_TOKEN))))
                                .payingWith(ACCOUNT)
                                .via(TOTAL_SUPPLY_TXN)
                                .hasKnownStatus(SUCCESS)
                                .gas(GAS_TO_OFFER))))
                .then(childRecordsCheck(
                        TOTAL_SUPPLY_TXN,
                        SUCCESS,
                        recordWith()
                                .status(SUCCESS)
                                .contractCallResult(resultWith()
                                        .contractCallResult(htsPrecompileResult()
                                                .forFunction(FunctionType.ERC_TOTAL_SUPPLY)
                                                .withTotalSupply(1)))));
    }

    @HapiTest
    private HapiSpec getErc721BalanceOf() {
        final var zeroBalanceOfTxn = "zbalanceOfTxn";

        return defaultHapiSpec("getErc721BalanceOf")
                .given(
                        newKeyNamed(MULTI_KEY),
                        cryptoCreate(OWNER).balance(100 * ONE_HUNDRED_HBARS),
                        cryptoCreate(TOKEN_TREASURY),
                        tokenCreate(NON_FUNGIBLE_TOKEN)
                                .tokenType(TokenType.NON_FUNGIBLE_UNIQUE)
                                .initialSupply(0)
                                .treasury(TOKEN_TREASURY)
                                .adminKey(MULTI_KEY)
                                .supplyKey(MULTI_KEY),
                        mintToken(NON_FUNGIBLE_TOKEN, List.of(FIRST_META)),
                        uploadInitCode(ERC_721_CONTRACT),
                        contractCreate(ERC_721_CONTRACT))
                .when(withOpContext((spec, opLog) -> allRunFor(
                        spec,
                        contractCall(
                                        ERC_721_CONTRACT,
                                        BALANCE_OF,
                                        HapiParserUtil.asHeadlongAddress(
                                                asAddress(spec.registry().getTokenID(NON_FUNGIBLE_TOKEN))),
                                        HapiParserUtil.asHeadlongAddress(
                                                asAddress(spec.registry().getAccountID(OWNER))))
                                .payingWith(OWNER)
                                .via(zeroBalanceOfTxn)
                                .hasKnownStatus(SUCCESS)
                                .gas(GAS_TO_OFFER),
                        tokenAssociate(OWNER, List.of(NON_FUNGIBLE_TOKEN)),
                        cryptoTransfer(movingUnique(NON_FUNGIBLE_TOKEN, 1).between(TOKEN_TREASURY, OWNER)),
                        contractCall(
                                        ERC_721_CONTRACT,
                                        BALANCE_OF,
                                        HapiParserUtil.asHeadlongAddress(
                                                asAddress(spec.registry().getTokenID(NON_FUNGIBLE_TOKEN))),
                                        HapiParserUtil.asHeadlongAddress(
                                                asAddress(spec.registry().getAccountID(OWNER))))
                                .payingWith(OWNER)
                                .via(BALANCE_OF_TXN)
                                .hasKnownStatus(SUCCESS)
                                .gas(GAS_TO_OFFER))))
                .then(
                        /* expect 0 returned from balanceOf() if the account and token are not associated */
                        childRecordsCheck(
                                zeroBalanceOfTxn,
                                SUCCESS,
                                recordWith()
                                        .status(SUCCESS)
                                        .contractCallResult(resultWith()
                                                .contractCallResult(htsPrecompileResult()
                                                        .forFunction(FunctionType.ERC_BALANCE)
                                                        .withBalance(0)))),
                        childRecordsCheck(
                                BALANCE_OF_TXN,
                                SUCCESS,
                                recordWith()
                                        .status(SUCCESS)
                                        .contractCallResult(resultWith()
                                                .contractCallResult(htsPrecompileResult()
                                                        .forFunction(FunctionType.ERC_BALANCE)
                                                        .withBalance(1)))));
    }

    @HapiTest
    private HapiSpec getErc721OwnerOf() {
        final var ownerOfTxn = "ownerOfTxn";
        final AtomicReference<byte[]> ownerAddr = new AtomicReference<>();
        final AtomicReference<String> tokenAddr = new AtomicReference<>();

        return defaultHapiSpec("getErc721OwnerOf")
                .given(
                        newKeyNamed(MULTI_KEY),
                        cryptoCreate(OWNER).balance(100 * ONE_HUNDRED_HBARS),
                        cryptoCreate(TOKEN_TREASURY),
                        tokenCreate(NON_FUNGIBLE_TOKEN)
                                .tokenType(TokenType.NON_FUNGIBLE_UNIQUE)
                                .initialSupply(0)
                                .treasury(TOKEN_TREASURY)
                                .adminKey(MULTI_KEY)
                                .supplyKey(MULTI_KEY)
                                .exposingCreatedIdTo(
                                        id -> tokenAddr.set(asHexedSolidityAddress(HapiPropertySource.asToken(id)))),
                        mintToken(NON_FUNGIBLE_TOKEN, List.of(FIRST_META)),
                        tokenAssociate(OWNER, List.of(NON_FUNGIBLE_TOKEN)),
                        cryptoTransfer(movingUnique(NON_FUNGIBLE_TOKEN, 1).between(TOKEN_TREASURY, OWNER)),
                        uploadInitCode(ERC_721_CONTRACT),
                        contractCreate(ERC_721_CONTRACT))
                .when(withOpContext((spec, opLog) -> allRunFor(
                        spec,
                        contractCall(
                                        ERC_721_CONTRACT,
                                        OWNER_OF,
                                        HapiParserUtil.asHeadlongAddress(
                                                asAddress(spec.registry().getTokenID(NON_FUNGIBLE_TOKEN))),
                                        BigInteger.ONE)
                                .payingWith(OWNER)
                                .via(ownerOfTxn)
                                .hasKnownStatus(SUCCESS)
                                .gas(GAS_TO_OFFER))))
                .then(
                        withOpContext((spec, opLog) -> {
                            ownerAddr.set(asAddress(spec.registry().getAccountID(OWNER)));
                            allRunFor(
                                    spec,
                                    childRecordsCheck(
                                            ownerOfTxn,
                                            SUCCESS,
                                            recordWith()
                                                    .status(SUCCESS)
                                                    .contractCallResult(resultWith()
                                                            .contractCallResult(htsPrecompileResult()
                                                                    .forFunction(FunctionType.ERC_OWNER)
                                                                    .withOwner(ownerAddr.get())))));
                        }),
                        sourcing(() -> contractCallLocal(
                                        ERC_721_CONTRACT, OWNER_OF, asHeadlongAddress(tokenAddr.get()), BigInteger.ONE)
                                .payingWith(OWNER)
                                .gas(GAS_TO_OFFER)));
    }

    // Expects revert
    private HapiSpec getErc721TokenURIFromErc20TokenFails() {
        final var invalidTokenURITxn = "tokenURITxnFromErc20";

        return defaultHapiSpec("getErc721TokenURIFromErc20TokenFails")
                .given(
                        newKeyNamed(MULTI_KEY),
                        cryptoCreate(ACCOUNT).balance(100 * ONE_HUNDRED_HBARS),
                        cryptoCreate(TOKEN_TREASURY),
                        tokenCreate(FUNGIBLE_TOKEN)
                                .tokenType(TokenType.FUNGIBLE_COMMON)
                                .initialSupply(10)
                                .treasury(TOKEN_TREASURY)
                                .adminKey(MULTI_KEY)
                                .supplyKey(MULTI_KEY),
                        uploadInitCode(ERC_721_CONTRACT),
                        contractCreate(ERC_721_CONTRACT))
                .when(withOpContext((spec, opLog) -> allRunFor(
                        spec,
                        contractCall(
                                        ERC_721_CONTRACT,
                                        TOKEN_URI,
                                        HapiParserUtil.asHeadlongAddress(
                                                asAddress(spec.registry().getTokenID(FUNGIBLE_TOKEN))),
                                        BigInteger.ONE)
                                .payingWith(ACCOUNT)
                                .via(invalidTokenURITxn)
                                .hasKnownStatus(CONTRACT_REVERT_EXECUTED)
                                .gas(GAS_TO_OFFER))))
                .then(getTxnRecord(invalidTokenURITxn).andAllChildRecords().logged());
    }

    @HapiTest
    private HapiSpec getErc721OwnerOfFromErc20TokenFails() {
        final var invalidOwnerOfTxn = "ownerOfTxnFromErc20Token";

        return defaultHapiSpec("getErc721OwnerOfFromErc20TokenFails")
                .given(
                        newKeyNamed(MULTI_KEY),
                        cryptoCreate(OWNER).balance(100 * ONE_HUNDRED_HBARS),
                        cryptoCreate(TOKEN_TREASURY),
                        tokenCreate(FUNGIBLE_TOKEN)
                                .tokenType(TokenType.FUNGIBLE_COMMON)
                                .initialSupply(10)
                                .treasury(TOKEN_TREASURY)
                                .adminKey(MULTI_KEY)
                                .supplyKey(MULTI_KEY),
                        tokenAssociate(OWNER, List.of(FUNGIBLE_TOKEN)),
                        cryptoTransfer(moving(3, FUNGIBLE_TOKEN).between(TOKEN_TREASURY, OWNER)),
                        uploadInitCode(ERC_721_CONTRACT),
                        contractCreate(ERC_721_CONTRACT))
                .when(withOpContext((spec, opLog) -> allRunFor(
                        spec,
                        contractCall(
                                        ERC_721_CONTRACT,
                                        OWNER_OF,
                                        HapiParserUtil.asHeadlongAddress(
                                                asAddress(spec.registry().getTokenID(FUNGIBLE_TOKEN))),
                                        BigInteger.ONE)
                                .payingWith(OWNER)
                                .via(invalidOwnerOfTxn)
                                .hasKnownStatus(CONTRACT_REVERT_EXECUTED)
                                .gas(GAS_TO_OFFER))))
                .then(getTxnRecord(invalidOwnerOfTxn).andAllChildRecords().logged());
    }

    @HapiTest
    private HapiSpec directCallsWorkForErc20() {
        final AtomicReference<String> tokenNum = new AtomicReference<>();

        final var tokenSymbol = "FDFGF";
        final var tokenDecimals = 10;
        final var tokenTotalSupply = 5;
        final var tokenTransferAmount = 3;

        final var decimalsTxn = "decimalsTxn";

        return defaultHapiSpec("directCallsWorkForErc20")
                .given(
                        newKeyNamed(MULTI_KEY),
                        cryptoCreate(ACCOUNT).balance(100 * ONE_HUNDRED_HBARS),
                        cryptoCreate(RECIPIENT).balance(100 * ONE_HUNDRED_HBARS),
                        cryptoCreate(TOKEN_TREASURY),
                        tokenCreate(FUNGIBLE_TOKEN)
                                .tokenType(TokenType.FUNGIBLE_COMMON)
                                .supplyType(TokenSupplyType.INFINITE)
                                .initialSupply(tokenTotalSupply)
                                .name(TOKEN_NAME)
                                .symbol(tokenSymbol)
                                .decimals(tokenDecimals)
                                .treasury(TOKEN_TREASURY)
                                .adminKey(MULTI_KEY)
                                .supplyKey(MULTI_KEY)
                                .exposingCreatedIdTo(tokenNum::set),
                        tokenAssociate(ACCOUNT, FUNGIBLE_TOKEN),
                        tokenAssociate(RECIPIENT, FUNGIBLE_TOKEN),
                        cryptoTransfer(
                                moving(tokenTransferAmount, FUNGIBLE_TOKEN).between(TOKEN_TREASURY, ACCOUNT)))
                .when(withOpContext((spec, ignore) -> {
                    var tokenAddress = asHexedSolidityAddress(asToken(tokenNum.get()));
                    allRunFor(
                            spec,
                            contractCallWithFunctionAbi(
                                            tokenAddress,
                                            getABIFor(
                                                    com.hedera.services.bdd.suites.contract.Utils.FunctionType.FUNCTION,
                                                    "name",
                                                    ERC_20_ABI))
                                    .via(NAME_TXN),
                            contractCallWithFunctionAbi(
                                            tokenAddress,
                                            getABIFor(
                                                    com.hedera.services.bdd.suites.contract.Utils.FunctionType.FUNCTION,
                                                    SYMBOL,
                                                    ERC_20_ABI))
                                    .via(SYMBOL_TXN),
                            contractCallWithFunctionAbi(
                                            tokenAddress,
                                            getABIFor(
                                                    com.hedera.services.bdd.suites.contract.Utils.FunctionType.FUNCTION,
                                                    DECIMALS,
                                                    ERC_20_ABI))
                                    .via(decimalsTxn),
                            contractCallWithFunctionAbi(
                                            tokenAddress,
                                            getABIFor(
                                                    com.hedera.services.bdd.suites.contract.Utils.FunctionType.FUNCTION,
                                                    TOTAL_SUPPLY,
                                                    ERC_20_ABI))
                                    .via(TOTAL_SUPPLY_TXN),
                            contractCallWithFunctionAbi(
                                            tokenAddress,
                                            getABIFor(
                                                    com.hedera.services.bdd.suites.contract.Utils.FunctionType.FUNCTION,
                                                    BALANCE_OF,
                                                    ERC_20_ABI),
                                            asHeadlongAddress(asHexedSolidityAddress(
                                                    spec.registry().getAccountID(ACCOUNT))))
                                    .via(BALANCE_OF_TXN),
                            contractCallWithFunctionAbi(
                                            tokenAddress,
                                            getABIFor(
                                                    com.hedera.services.bdd.suites.contract.Utils.FunctionType.FUNCTION,
                                                    TRANSFER,
                                                    ERC_20_ABI),
                                            asHeadlongAddress(asHexedSolidityAddress(
                                                    spec.registry().getAccountID(RECIPIENT))),
                                            BigInteger.valueOf(tokenTransferAmount))
                                    .via(TRANSFER_TXN)
                                    /* Don't run with Ethereum calls, since txn payer
                                     * keys are revoked in Ethereum transactions and sender is the wrapped
                                     * ethereum txn sender . Analogous test with appropriate setup is present in EthereumSuite  */
                                    .refusingEthConversion()
                                    .payingWith(ACCOUNT));
                }))
                .then(withOpContext((spec, ignore) -> allRunFor(
                        spec,
                        childRecordsCheck(
                                NAME_TXN,
                                SUCCESS,
                                recordWith()
                                        .status(SUCCESS)
                                        .contractCallResult(resultWith()
                                                .contractCallResult(htsPrecompileResult()
                                                        .forFunction(FunctionType.ERC_NAME)
                                                        .withName(TOKEN_NAME)))),
                        childRecordsCheck(
                                SYMBOL_TXN,
                                SUCCESS,
                                recordWith()
                                        .status(SUCCESS)
                                        .contractCallResult(resultWith()
                                                .contractCallResult(htsPrecompileResult()
                                                        .forFunction(FunctionType.ERC_SYMBOL)
                                                        .withSymbol(tokenSymbol)))),
                        childRecordsCheck(
                                decimalsTxn,
                                SUCCESS,
                                recordWith()
                                        .status(SUCCESS)
                                        .contractCallResult(resultWith()
                                                .contractCallResult(htsPrecompileResult()
                                                        .forFunction(FunctionType.ERC_DECIMALS)
                                                        .withDecimals(tokenDecimals)))),
                        childRecordsCheck(
                                TOTAL_SUPPLY_TXN,
                                SUCCESS,
                                recordWith()
                                        .status(SUCCESS)
                                        .contractCallResult(resultWith()
                                                .contractCallResult(htsPrecompileResult()
                                                        .forFunction(FunctionType.ERC_TOTAL_SUPPLY)
                                                        .withTotalSupply(tokenTotalSupply)))),
                        childRecordsCheck(
                                BALANCE_OF_TXN,
                                SUCCESS,
                                recordWith()
                                        .status(SUCCESS)
                                        .contractCallResult(resultWith()
                                                .contractCallResult(htsPrecompileResult()
                                                        .forFunction(FunctionType.ERC_BALANCE)
                                                        .withBalance(tokenTransferAmount)))),
                        childRecordsCheck(
                                TRANSFER_TXN,
                                SUCCESS,
                                recordWith()
                                        .status(SUCCESS)
                                        .contractCallResult(resultWith()
                                                .contractCallResult(htsPrecompileResult()
                                                        .forFunction(FunctionType.ERC_TRANSFER)
                                                        .withErcFungibleTransferStatus(true)))))));
    }

    private HapiSpec someErc721NegativeTransferFromScenariosPass() {
        final AtomicReference<String> tokenMirrorAddr = new AtomicReference<>();
        final AtomicReference<String> contractMirrorAddr = new AtomicReference<>();
        final AtomicReference<String> aCivilianMirrorAddr = new AtomicReference<>();
        final AtomicReference<String> bCivilianMirrorAddr = new AtomicReference<>();
        final AtomicReference<String> zCivilianMirrorAddr = new AtomicReference<>();

        return defaultHapiSpec("someErc721NegativeTransferFromScenariosPass")
                .given(
                        newKeyNamed(MULTI_KEY_NAME),
                        cryptoCreate(A_CIVILIAN)
                                .exposingCreatedIdTo(id -> aCivilianMirrorAddr.set(asHexedSolidityAddress(id))),
                        cryptoCreate(B_CIVILIAN)
                                .exposingCreatedIdTo(id -> bCivilianMirrorAddr.set(asHexedSolidityAddress(id))),
                        uploadInitCode(SOME_ERC_721_SCENARIOS),
                        contractCreate(SOME_ERC_721_SCENARIOS).adminKey(MULTI_KEY_NAME),
                        tokenCreate(NF_TOKEN)
                                .supplyKey(MULTI_KEY_NAME)
                                .tokenType(NON_FUNGIBLE_UNIQUE)
                                .treasury(SOME_ERC_721_SCENARIOS)
                                .initialSupply(0)
                                .exposingCreatedIdTo(idLit ->
                                        tokenMirrorAddr.set(asHexedSolidityAddress(HapiPropertySource.asToken(idLit)))),
                        mintToken(NF_TOKEN, List.of(ByteString.copyFromUtf8("I"))),
                        tokenAssociate(A_CIVILIAN, NF_TOKEN),
                        tokenAssociate(B_CIVILIAN, NF_TOKEN))
                .when(
                        withOpContext((spec, opLog) -> {
                            zCivilianMirrorAddr.set(asHexedSolidityAddress(AccountID.newBuilder()
                                    .setAccountNum(666_666_666L)
                                    .build()));
                            contractMirrorAddr.set(
                                    asHexedSolidityAddress(spec.registry().getAccountID(SOME_ERC_721_SCENARIOS)));
                        }),
                        // --- Negative cases for transfer ---
                        // * Can't transfer a non-existent serial number
                        sourcing(() -> contractCall(
                                        SOME_ERC_721_SCENARIOS,
                                        "iMustOwnAfterReceiving",
                                        asHeadlongAddress(tokenMirrorAddr.get()),
                                        BigInteger.valueOf(5))
                                .payingWith(B_CIVILIAN)
                                .via("D")
                                .hasKnownStatus(CONTRACT_REVERT_EXECUTED)),
                        // * Can't transfer with missing "from"
                        sourcing(() -> contractCall(
                                        SOME_ERC_721_SCENARIOS,
                                        TRANSFER_FROM,
                                        asHeadlongAddress(tokenMirrorAddr.get()),
                                        asHeadlongAddress(zCivilianMirrorAddr.get()),
                                        asHeadlongAddress(bCivilianMirrorAddr.get()),
                                        BigInteger.ONE)
                                .payingWith(GENESIS)
                                .via(MISSING_FROM)
                                .hasKnownStatus(CONTRACT_REVERT_EXECUTED)),
                        sourcing(() -> contractCall(
                                        SOME_ERC_721_SCENARIOS,
                                        TRANSFER_FROM,
                                        asHeadlongAddress(tokenMirrorAddr.get()),
                                        asHeadlongAddress(contractMirrorAddr.get()),
                                        asHeadlongAddress(bCivilianMirrorAddr.get()),
                                        BigInteger.ONE)
                                .payingWith(GENESIS)
                                .via(MSG_SENDER_IS_THE_SAME_AS_FROM)),
                        cryptoTransfer(movingUnique(NF_TOKEN, 1L).between(B_CIVILIAN, A_CIVILIAN)),
                        sourcing(() -> contractCall(
                                        SOME_ERC_721_SCENARIOS,
                                        TRANSFER_FROM,
                                        asHeadlongAddress(tokenMirrorAddr.get()),
                                        asHeadlongAddress(aCivilianMirrorAddr.get()),
                                        asHeadlongAddress(bCivilianMirrorAddr.get()),
                                        BigInteger.ONE)
                                .payingWith(GENESIS)
                                .via(MSG_SENDER_IS_NOT_THE_SAME_AS_FROM)
                                .hasKnownStatus(CONTRACT_REVERT_EXECUTED)),
                        cryptoApproveAllowance()
                                .payingWith(A_CIVILIAN)
                                .addNftAllowance(A_CIVILIAN, NF_TOKEN, SOME_ERC_721_SCENARIOS, false, List.of(1L))
                                .signedBy(DEFAULT_PAYER, A_CIVILIAN)
                                .fee(ONE_HBAR),
                        sourcing(() -> contractCall(
                                        SOME_ERC_721_SCENARIOS,
                                        TRANSFER_FROM,
                                        asHeadlongAddress(tokenMirrorAddr.get()),
                                        asHeadlongAddress(contractMirrorAddr.get()),
                                        asHeadlongAddress(bCivilianMirrorAddr.get()),
                                        BigInteger.ONE)
                                .payingWith(GENESIS)
                                .via("SERIAL_NOT_OWNED_BY_FROM")
                                .hasKnownStatus(CONTRACT_REVERT_EXECUTED)))
                .then(
                        childRecordsCheck(
                                MISSING_FROM,
                                CONTRACT_REVERT_EXECUTED,
                                recordWith().status(INVALID_ACCOUNT_ID)),
                        childRecordsCheck(
                                "SERIAL_NOT_OWNED_BY_FROM",
                                CONTRACT_REVERT_EXECUTED,
                                recordWith().status(SENDER_DOES_NOT_OWN_NFT_SERIAL_NO)),
                        childRecordsCheck(
                                MSG_SENDER_IS_THE_SAME_AS_FROM,
                                SUCCESS,
                                recordWith().status(SUCCESS)),
                        childRecordsCheck(
                                MSG_SENDER_IS_NOT_THE_SAME_AS_FROM,
                                CONTRACT_REVERT_EXECUTED,
                                recordWith().status(SPENDER_DOES_NOT_HAVE_ALLOWANCE)));
    }

    private HapiSpec someErc721ApproveAndRemoveScenariosPass() {
        final AtomicReference<String> tokenMirrorAddr = new AtomicReference<>();
        final AtomicReference<String> aCivilianMirrorAddr = new AtomicReference<>();
        final AtomicReference<String> bCivilianMirrorAddr = new AtomicReference<>();
        final AtomicReference<String> zCivilianMirrorAddr = new AtomicReference<>();

        return defaultHapiSpec("someErc721ApproveAndRemoveScenariosPass")
                .given(
                        newKeyNamed(MULTI_KEY_NAME),
                        cryptoCreate(A_CIVILIAN)
                                .exposingCreatedIdTo(id -> aCivilianMirrorAddr.set(asHexedSolidityAddress(id))),
                        cryptoCreate(B_CIVILIAN)
                                .exposingCreatedIdTo(id -> bCivilianMirrorAddr.set(asHexedSolidityAddress(id))),
                        uploadInitCode(SOME_ERC_721_SCENARIOS),
                        contractCreate(SOME_ERC_721_SCENARIOS).adminKey(MULTI_KEY_NAME),
                        tokenCreate(NF_TOKEN)
                                .supplyKey(MULTI_KEY_NAME)
                                .tokenType(NON_FUNGIBLE_UNIQUE)
                                .treasury(SOME_ERC_721_SCENARIOS)
                                .initialSupply(0)
                                .exposingCreatedIdTo(idLit ->
                                        tokenMirrorAddr.set(asHexedSolidityAddress(HapiPropertySource.asToken(idLit)))),
                        mintToken(
                                NF_TOKEN,
                                List.of(
                                        // 1
                                        ByteString.copyFromUtf8("I"),
                                        // 2
                                        ByteString.copyFromUtf8("turn"),
                                        // 3
                                        ByteString.copyFromUtf8("the"),
                                        // 4
                                        ByteString.copyFromUtf8("page"),
                                        // 5
                                        ByteString.copyFromUtf8("and"),
                                        // 6
                                        ByteString.copyFromUtf8("read"),
                                        // 7
                                        ByteString.copyFromUtf8("I dream of silent verses"))),
                        tokenAssociate(A_CIVILIAN, NF_TOKEN),
                        tokenAssociate(B_CIVILIAN, NF_TOKEN))
                .when(
                        withOpContext(
                                (spec, opLog) -> zCivilianMirrorAddr.set(asHexedSolidityAddress(AccountID.newBuilder()
                                        .setAccountNum(666_666_666L)
                                        .build()))),
                        // --- Negative cases for approve ---
                        // * Can't approve a non-existent serial number
                        sourcing(() -> contractCall(
                                        SOME_ERC_721_SCENARIOS,
                                        DO_SPECIFIC_APPROVAL,
                                        asHeadlongAddress(tokenMirrorAddr.get()),
                                        asHeadlongAddress(aCivilianMirrorAddr.get()),
                                        BigInteger.valueOf(666))
                                .via("MISSING_SERIAL_NO")
                                .gas(1_000_000)
                                .hasKnownStatus(CONTRACT_REVERT_EXECUTED)),
                        // * Can't approve a non-existent spender
                        sourcing(() -> contractCall(
                                        SOME_ERC_721_SCENARIOS,
                                        DO_SPECIFIC_APPROVAL,
                                        asHeadlongAddress(tokenMirrorAddr.get()),
                                        asHeadlongAddress(zCivilianMirrorAddr.get()),
                                        BigInteger.valueOf(5))
                                .via(MISSING_TO)
                                .gas(1_000_000)
                                .hasKnownStatus(CONTRACT_REVERT_EXECUTED)),
                        getTokenNftInfo(NF_TOKEN, 5L).logged(),
                        childRecordsCheck(
                                MISSING_TO,
                                CONTRACT_REVERT_EXECUTED,
                                recordWith()
                                        .status(INVALID_ALLOWANCE_SPENDER_ID)
                                        .contractCallResult(resultWith()
                                                .contractCallResult(htsPrecompileResult()
                                                        .withStatus(INVALID_ALLOWANCE_SPENDER_ID)))),
                        // * Can't approve if msg.sender != owner and not an operator
                        cryptoTransfer(movingUnique(NF_TOKEN, 1L, 2L).between(SOME_ERC_721_SCENARIOS, A_CIVILIAN)),
                        cryptoTransfer(movingUnique(NF_TOKEN, 3L, 4L).between(SOME_ERC_721_SCENARIOS, B_CIVILIAN)),
                        getTokenNftInfo(NF_TOKEN, 1L).hasAccountID(A_CIVILIAN),
                        getTokenNftInfo(NF_TOKEN, 2L).hasAccountID(A_CIVILIAN),
                        sourcing(() -> contractCall(
                                        SOME_ERC_721_SCENARIOS,
                                        DO_SPECIFIC_APPROVAL,
                                        asHeadlongAddress(tokenMirrorAddr.get()),
                                        asHeadlongAddress(aCivilianMirrorAddr.get()),
                                        BigInteger.valueOf(3))
                                .via("NOT_AN_OPERATOR")
                                .gas(1_000_000)
                                .hasKnownStatus(CONTRACT_REVERT_EXECUTED)),
                        // * Can't revoke if not owner or approvedForAll
                        sourcing(() -> contractCall(
                                        SOME_ERC_721_SCENARIOS,
                                        REVOKE_SPECIFIC_APPROVAL,
                                        asHeadlongAddress(tokenMirrorAddr.get()),
                                        BigInteger.ONE)
                                .via("MISSING_REVOKE")
                                .gas(1_000_000)
                                .hasKnownStatus(CONTRACT_REVERT_EXECUTED)),
                        cryptoApproveAllowance()
                                .payingWith(B_CIVILIAN)
                                .addNftAllowance(B_CIVILIAN, NF_TOKEN, SOME_ERC_721_SCENARIOS, false, List.of(3L))
                                .signedBy(DEFAULT_PAYER, B_CIVILIAN)
                                .fee(ONE_HBAR),
                        // * Still can't approve if msg.sender != owner and not an operator
                        sourcing(() -> contractCall(
                                        SOME_ERC_721_SCENARIOS,
                                        DO_SPECIFIC_APPROVAL,
                                        asHeadlongAddress(tokenMirrorAddr.get()),
                                        asHeadlongAddress(aCivilianMirrorAddr.get()),
                                        BigInteger.valueOf(3))
                                .via("E")
                                .gas(1_000_000)
                                .hasKnownStatus(CONTRACT_REVERT_EXECUTED)),
                        // --- Positive cases for approve ---
                        // * owner == msg.sender can approve
                        sourcing(() -> contractCall(
                                        SOME_ERC_721_SCENARIOS,
                                        DO_SPECIFIC_APPROVAL,
                                        asHeadlongAddress(tokenMirrorAddr.get()),
                                        asHeadlongAddress(bCivilianMirrorAddr.get()),
                                        BigInteger.valueOf(6))
                                .via("EXTANT_TO")
                                .gas(1_000_000)),
                        getTokenNftInfo(NF_TOKEN, 6L).hasSpenderID(B_CIVILIAN),
                        // Approve the contract as an operator of aCivilian's NFTs
                        cryptoApproveAllowance()
                                .payingWith(A_CIVILIAN)
                                .addNftAllowance(A_CIVILIAN, NF_TOKEN, SOME_ERC_721_SCENARIOS, true, List.of())
                                .signedBy(DEFAULT_PAYER, A_CIVILIAN)
                                .fee(ONE_HBAR),
                        sourcing(() -> contractCall(
                                        SOME_ERC_721_SCENARIOS,
                                        REVOKE_SPECIFIC_APPROVAL,
                                        asHeadlongAddress(tokenMirrorAddr.get()),
                                        BigInteger.ONE)
                                .via("B")
                                .gas(1_000_000)),
                        // These should work because the contract is an operator for aCivilian
                        sourcing(() -> contractCall(
                                        SOME_ERC_721_SCENARIOS,
                                        DO_SPECIFIC_APPROVAL,
                                        asHeadlongAddress(tokenMirrorAddr.get()),
                                        asHeadlongAddress(bCivilianMirrorAddr.get()),
                                        BigInteger.TWO)
                                .via("C")
                                .gas(1_000_000)),
                        sourcing(() -> contractCall(
                                        SOME_ERC_721_SCENARIOS,
                                        "iMustOwnAfterReceiving",
                                        asHeadlongAddress(tokenMirrorAddr.get()),
                                        BigInteger.valueOf(5))
                                .payingWith(B_CIVILIAN)
                                /* Don't run with Ethereum calls, since txn payer
                                 * keys are revoked in Ethereum transactions and sender is the wrapped
                                 * ethereum txn sender . Analogous test with appropriate setup is present in EthereumSuite  */
                                .refusingEthConversion()
                                .via("D")),
                        getTxnRecord("D").andAllChildRecords().logged())
                .then(
                        // Now make contract operator for bCivilian, approve aCivilian, have it grab
                        // serial number 3
                        cryptoApproveAllowance()
                                .payingWith(B_CIVILIAN)
                                .addNftAllowance(B_CIVILIAN, NF_TOKEN, SOME_ERC_721_SCENARIOS, true, List.of())
                                .signedBy(DEFAULT_PAYER, B_CIVILIAN)
                                .fee(ONE_HBAR),
                        sourcing(() -> contractCall(
                                        SOME_ERC_721_SCENARIOS,
                                        DO_SPECIFIC_APPROVAL,
                                        asHeadlongAddress(tokenMirrorAddr.get()),
                                        asHeadlongAddress(aCivilianMirrorAddr.get()),
                                        BigInteger.valueOf(3))
                                .gas(1_000_000)),
                        cryptoTransfer(movingUniqueWithAllowance(NF_TOKEN, 3L).between(B_CIVILIAN, A_CIVILIAN))
                                .payingWith(A_CIVILIAN)
                                .fee(ONE_HBAR),
                        getTokenNftInfo(NF_TOKEN, 3L).hasAccountID(A_CIVILIAN),
                        cryptoApproveAllowance()
                                .payingWith(B_CIVILIAN)
                                .addNftAllowance(B_CIVILIAN, NF_TOKEN, A_CIVILIAN, false, List.of(5L))
                                .signedBy(DEFAULT_PAYER, B_CIVILIAN)
                                .fee(ONE_HBAR),
                        getTokenNftInfo(NF_TOKEN, 5L).hasAccountID(B_CIVILIAN).hasSpenderID(A_CIVILIAN),
                        // * Because contract is operator for bCivilian, it can revoke aCivilian as
                        // spender for 5L
                        sourcing(() -> contractCall(
                                        SOME_ERC_721_SCENARIOS,
                                        REVOKE_SPECIFIC_APPROVAL,
                                        asHeadlongAddress(tokenMirrorAddr.get()),
                                        BigInteger.valueOf(5))
                                .gas(1_000_000)),
                        getTokenNftInfo(NF_TOKEN, 5L).hasAccountID(B_CIVILIAN).hasNoSpender());
    }

    private HapiSpec someErc20ApproveAllowanceScenariosPass() {
        final AtomicReference<String> tokenMirrorAddr = new AtomicReference<>();
        final AtomicReference<String> contractMirrorAddr = new AtomicReference<>();
        final AtomicReference<String> aCivilianMirrorAddr = new AtomicReference<>();
        final AtomicReference<String> bCivilianMirrorAddr = new AtomicReference<>();
        final AtomicReference<String> zCivilianMirrorAddr = new AtomicReference<>();

        return defaultHapiSpec("someErc20ApproveAllowanceScenariosPass")
                .given(
                        newKeyNamed(MULTI_KEY_NAME),
                        cryptoCreate(A_CIVILIAN)
                                .exposingCreatedIdTo(id -> aCivilianMirrorAddr.set(asHexedSolidityAddress(id))),
                        cryptoCreate(B_CIVILIAN)
                                .exposingCreatedIdTo(id -> bCivilianMirrorAddr.set(asHexedSolidityAddress(id))),
                        uploadInitCode(SOME_ERC_20_SCENARIOS),
                        contractCreate(SOME_ERC_20_SCENARIOS).adminKey(MULTI_KEY_NAME),
                        tokenCreate(TOKEN)
                                .supplyKey(MULTI_KEY_NAME)
                                .tokenType(FUNGIBLE_COMMON)
                                .treasury(B_CIVILIAN)
                                .initialSupply(10)
                                .exposingCreatedIdTo(idLit ->
                                        tokenMirrorAddr.set(asHexedSolidityAddress(HapiPropertySource.asToken(idLit)))))
                .when(
                        withOpContext((spec, opLog) -> {
                            zCivilianMirrorAddr.set(asHexedSolidityAddress(AccountID.newBuilder()
                                    .setAccountNum(666_666_666L)
                                    .build()));
                            contractMirrorAddr.set(
                                    asHexedSolidityAddress(spec.registry().getAccountID(SOME_ERC_20_SCENARIOS)));
                        }),
                        sourcing(() -> contractCall(
                                        SOME_ERC_20_SCENARIOS,
                                        DO_SPECIFIC_APPROVAL,
                                        asHeadlongAddress(tokenMirrorAddr.get()),
                                        asHeadlongAddress(aCivilianMirrorAddr.get()),
                                        BigInteger.ZERO)
                                .via("ACCOUNT_NOT_ASSOCIATED_TXN")
                                .gas(1_000_000)
                                .hasKnownStatus(CONTRACT_REVERT_EXECUTED)),
                        tokenAssociate(SOME_ERC_20_SCENARIOS, TOKEN),
                        sourcing(() -> contractCall(
                                        SOME_ERC_20_SCENARIOS,
                                        DO_SPECIFIC_APPROVAL,
                                        asHeadlongAddress(tokenMirrorAddr.get()),
                                        asHeadlongAddress(zCivilianMirrorAddr.get()),
                                        BigInteger.valueOf(5))
                                .via(MISSING_TO)
                                .gas(1_000_000)
                                .hasKnownStatus(CONTRACT_REVERT_EXECUTED)),
                        sourcing(() -> contractCall(
                                        SOME_ERC_20_SCENARIOS,
                                        DO_SPECIFIC_APPROVAL,
                                        asHeadlongAddress(tokenMirrorAddr.get()),
                                        asHeadlongAddress(contractMirrorAddr.get()),
                                        BigInteger.valueOf(5))
                                .via("SPENDER_SAME_AS_OWNER_TXN")
                                .gas(1_000_000)
                                .hasKnownStatus(SUCCESS)),
                        sourcing(() -> contractCall(
                                        SOME_ERC_20_SCENARIOS,
                                        DO_SPECIFIC_APPROVAL,
                                        asHeadlongAddress(tokenMirrorAddr.get()),
                                        asHeadlongAddress(aCivilianMirrorAddr.get()),
                                        BigInteger.valueOf(5))
                                .via("SUCCESSFUL_APPROVE_TXN")
                                .gas(1_000_000)
                                .hasKnownStatus(SUCCESS)),
                        sourcing(() -> contractCall(
                                        SOME_ERC_20_SCENARIOS,
                                        GET_ALLOWANCE,
                                        asHeadlongAddress(tokenMirrorAddr.get()),
                                        asHeadlongAddress(contractMirrorAddr.get()),
                                        asHeadlongAddress(aCivilianMirrorAddr.get()))
                                .via("ALLOWANCE_TXN")
                                .gas(1_000_000)
                                .hasKnownStatus(SUCCESS)),
                        sourcing(() -> contractCallLocal(
                                SOME_ERC_20_SCENARIOS,
                                GET_ALLOWANCE,
                                asHeadlongAddress(tokenMirrorAddr.get()),
                                asHeadlongAddress(contractMirrorAddr.get()),
                                asHeadlongAddress(aCivilianMirrorAddr.get()))),
                        sourcing(() -> contractCall(
                                        SOME_ERC_20_SCENARIOS,
                                        DO_SPECIFIC_APPROVAL,
                                        asHeadlongAddress(tokenMirrorAddr.get()),
                                        asHeadlongAddress(aCivilianMirrorAddr.get()),
                                        BigInteger.ZERO)
                                .via("SUCCESSFUL_REVOKE_TXN")
                                .gas(1_000_000)
                                .hasKnownStatus(SUCCESS)),
                        sourcing(() -> contractCall(
                                        SOME_ERC_20_SCENARIOS,
                                        GET_ALLOWANCE,
                                        asHeadlongAddress(tokenMirrorAddr.get()),
                                        asHeadlongAddress(contractMirrorAddr.get()),
                                        asHeadlongAddress(aCivilianMirrorAddr.get()))
                                .via("ALLOWANCE_AFTER_REVOKE_TXN")
                                .gas(1_000_000)
                                .hasKnownStatus(SUCCESS)),
                        sourcing(() -> contractCall(
                                        SOME_ERC_20_SCENARIOS,
                                        GET_ALLOWANCE,
                                        asHeadlongAddress(tokenMirrorAddr.get()),
                                        asHeadlongAddress(zCivilianMirrorAddr.get()),
                                        asHeadlongAddress(aCivilianMirrorAddr.get()))
                                .via("MISSING_OWNER_ID")
                                .gas(1_000_000)
                                .hasKnownStatus(CONTRACT_REVERT_EXECUTED)))
                .then(
                        childRecordsCheck(
                                "ACCOUNT_NOT_ASSOCIATED_TXN",
                                CONTRACT_REVERT_EXECUTED,
                                recordWith().status(TOKEN_NOT_ASSOCIATED_TO_ACCOUNT)),
                        childRecordsCheck(
                                MISSING_TO,
                                CONTRACT_REVERT_EXECUTED,
                                recordWith().status(INVALID_ALLOWANCE_SPENDER_ID)),
                        childRecordsCheck(
                                "SPENDER_SAME_AS_OWNER_TXN",
                                SUCCESS,
                                recordWith().status(SUCCESS)),
                        childRecordsCheck(
                                "SUCCESSFUL_APPROVE_TXN", SUCCESS, recordWith().status(SUCCESS)),
                        childRecordsCheck(
                                "SUCCESSFUL_REVOKE_TXN", SUCCESS, recordWith().status(SUCCESS)),
                        childRecordsCheck(
                                "MISSING_OWNER_ID",
                                CONTRACT_REVERT_EXECUTED,
                                recordWith().status(INVALID_ALLOWANCE_OWNER_ID)),
                        childRecordsCheck(
                                "ALLOWANCE_TXN",
                                SUCCESS,
                                recordWith()
                                        .status(SUCCESS)
                                        .contractCallResult(resultWith()
                                                .contractCallResult(htsPrecompileResult()
                                                        .forFunction(FunctionType.ERC_ALLOWANCE)
                                                        .withAllowance(5L)))),
                        childRecordsCheck(
                                "ALLOWANCE_AFTER_REVOKE_TXN",
                                SUCCESS,
                                recordWith()
                                        .status(SUCCESS)
                                        .contractCallResult(resultWith()
                                                .contractCallResult(htsPrecompileResult()
                                                        .forFunction(FunctionType.ERC_ALLOWANCE)
                                                        .withAllowance(0L)))));
    }

    private HapiSpec someErc20NegativeTransferFromScenariosPass() {
        final AtomicReference<String> tokenMirrorAddr = new AtomicReference<>();
        final AtomicReference<String> contractMirrorAddr = new AtomicReference<>();
        final AtomicReference<String> aCivilianMirrorAddr = new AtomicReference<>();
        final AtomicReference<String> bCivilianMirrorAddr = new AtomicReference<>();
        final AtomicReference<String> zCivilianMirrorAddr = new AtomicReference<>();

        return defaultHapiSpec("someErc20NegativeTransferFromScenariosPass")
                .given(
                        newKeyNamed(MULTI_KEY_NAME),
                        cryptoCreate(A_CIVILIAN)
                                .exposingCreatedIdTo(id -> aCivilianMirrorAddr.set(asHexedSolidityAddress(id))),
                        cryptoCreate(B_CIVILIAN)
                                .exposingCreatedIdTo(id -> bCivilianMirrorAddr.set(asHexedSolidityAddress(id))),
                        uploadInitCode(SOME_ERC_20_SCENARIOS),
                        contractCreate(SOME_ERC_20_SCENARIOS).adminKey(MULTI_KEY_NAME),
                        tokenCreate(TOKEN)
                                .supplyKey(MULTI_KEY_NAME)
                                .tokenType(FUNGIBLE_COMMON)
                                .treasury(SOME_ERC_20_SCENARIOS)
                                .initialSupply(10)
                                .exposingCreatedIdTo(idLit ->
                                        tokenMirrorAddr.set(asHexedSolidityAddress(HapiPropertySource.asToken(idLit)))))
                .when(
                        withOpContext((spec, opLog) -> {
                            zCivilianMirrorAddr.set(asHexedSolidityAddress(AccountID.newBuilder()
                                    .setAccountNum(666_666_666L)
                                    .build()));
                            contractMirrorAddr.set(
                                    asHexedSolidityAddress(spec.registry().getAccountID(SOME_ERC_20_SCENARIOS)));
                        }),
                        sourcing(() -> contractCall(
                                        SOME_ERC_20_SCENARIOS,
                                        DO_TRANSFER_FROM,
                                        asHeadlongAddress(tokenMirrorAddr.get()),
                                        asHeadlongAddress(contractMirrorAddr.get()),
                                        asHeadlongAddress(bCivilianMirrorAddr.get()),
                                        BigInteger.ONE)
                                .payingWith(GENESIS)
                                .via("TOKEN_NOT_ASSOCIATED_TO_ACCOUNT_TXN")
                                .hasKnownStatus(CONTRACT_REVERT_EXECUTED)),
                        tokenAssociate(B_CIVILIAN, TOKEN),
                        sourcing(() -> contractCall(
                                        SOME_ERC_20_SCENARIOS,
                                        DO_TRANSFER_FROM,
                                        asHeadlongAddress(tokenMirrorAddr.get()),
                                        asHeadlongAddress(zCivilianMirrorAddr.get()),
                                        asHeadlongAddress(bCivilianMirrorAddr.get()),
                                        BigInteger.ONE)
                                .payingWith(GENESIS)
                                .via(MISSING_FROM)
                                .hasKnownStatus(CONTRACT_REVERT_EXECUTED)),
                        sourcing(() -> contractCall(
                                        SOME_ERC_20_SCENARIOS,
                                        DO_TRANSFER_FROM,
                                        asHeadlongAddress(tokenMirrorAddr.get()),
                                        asHeadlongAddress(contractMirrorAddr.get()),
                                        asHeadlongAddress(bCivilianMirrorAddr.get()),
                                        BigInteger.ONE)
                                .payingWith(GENESIS)
                                .via(MSG_SENDER_IS_THE_SAME_AS_FROM)
                                .hasKnownStatus(CONTRACT_REVERT_EXECUTED)),
                        cryptoTransfer(moving(9L, TOKEN).between(SOME_ERC_20_SCENARIOS, B_CIVILIAN)),
                        tokenAssociate(A_CIVILIAN, TOKEN),
                        sourcing(() -> contractCall(
                                        SOME_ERC_20_SCENARIOS,
                                        DO_TRANSFER_FROM,
                                        asHeadlongAddress(tokenMirrorAddr.get()),
                                        asHeadlongAddress(bCivilianMirrorAddr.get()),
                                        asHeadlongAddress(aCivilianMirrorAddr.get()),
                                        BigInteger.ONE)
                                .payingWith(GENESIS)
                                .via(MSG_SENDER_IS_NOT_THE_SAME_AS_FROM)
                                .hasKnownStatus(CONTRACT_REVERT_EXECUTED)),
                        cryptoApproveAllowance()
                                .payingWith(B_CIVILIAN)
                                .addTokenAllowance(B_CIVILIAN, TOKEN, SOME_ERC_20_SCENARIOS, 1L)
                                .signedBy(DEFAULT_PAYER, B_CIVILIAN)
                                .fee(ONE_HBAR),
                        sourcing(() -> contractCall(
                                        SOME_ERC_20_SCENARIOS,
                                        DO_TRANSFER_FROM,
                                        asHeadlongAddress(tokenMirrorAddr.get()),
                                        asHeadlongAddress(bCivilianMirrorAddr.get()),
                                        asHeadlongAddress(aCivilianMirrorAddr.get()),
                                        BigInteger.valueOf(5))
                                .payingWith(GENESIS)
                                .via("TRY_TO_TRANSFER_MORE_THAN_APPROVED_AMOUNT_TXN")
                                .hasKnownStatus(CONTRACT_REVERT_EXECUTED)),
                        cryptoApproveAllowance()
                                .payingWith(B_CIVILIAN)
                                .addTokenAllowance(B_CIVILIAN, TOKEN, SOME_ERC_20_SCENARIOS, 20L)
                                .signedBy(DEFAULT_PAYER, B_CIVILIAN)
                                .fee(ONE_HBAR),
                        sourcing(() -> contractCall(
                                        SOME_ERC_20_SCENARIOS,
                                        DO_TRANSFER_FROM,
                                        asHeadlongAddress(tokenMirrorAddr.get()),
                                        asHeadlongAddress(bCivilianMirrorAddr.get()),
                                        asHeadlongAddress(aCivilianMirrorAddr.get()),
                                        BigInteger.valueOf(20))
                                .payingWith(GENESIS)
                                .via("TRY_TO_TRANSFER_MORE_THAN_OWNERS_BALANCE_TXN")
                                .hasKnownStatus(CONTRACT_REVERT_EXECUTED)))
                .then(
                        childRecordsCheck(
                                "TOKEN_NOT_ASSOCIATED_TO_ACCOUNT_TXN",
                                CONTRACT_REVERT_EXECUTED,
                                recordWith().status(TOKEN_NOT_ASSOCIATED_TO_ACCOUNT)),
                        childRecordsCheck(
                                MISSING_FROM,
                                CONTRACT_REVERT_EXECUTED,
                                recordWith().status(INVALID_ACCOUNT_ID)),
                        childRecordsCheck(
                                MSG_SENDER_IS_THE_SAME_AS_FROM,
                                CONTRACT_REVERT_EXECUTED,
                                recordWith().status(SPENDER_DOES_NOT_HAVE_ALLOWANCE)),
                        childRecordsCheck(
                                MSG_SENDER_IS_NOT_THE_SAME_AS_FROM,
                                CONTRACT_REVERT_EXECUTED,
                                recordWith().status(SPENDER_DOES_NOT_HAVE_ALLOWANCE)),
                        childRecordsCheck(
                                "TRY_TO_TRANSFER_MORE_THAN_APPROVED_AMOUNT_TXN",
                                CONTRACT_REVERT_EXECUTED,
                                recordWith().status(AMOUNT_EXCEEDS_ALLOWANCE)),
                        childRecordsCheck(
                                "TRY_TO_TRANSFER_MORE_THAN_OWNERS_BALANCE_TXN",
                                CONTRACT_REVERT_EXECUTED,
                                recordWith().status(INSUFFICIENT_TOKEN_BALANCE)));
    }

    @HapiTest
    private HapiSpec someErc20ApproveAllowanceScenarioInOneCall() {
        final AtomicReference<String> tokenMirrorAddr = new AtomicReference<>();
        final AtomicReference<String> contractMirrorAddr = new AtomicReference<>();
        final AtomicReference<String> aCivilianMirrorAddr = new AtomicReference<>();
        final AtomicReference<String> bCivilianMirrorAddr = new AtomicReference<>();
        final AtomicReference<String> zCivilianMirrorAddr = new AtomicReference<>();

        return defaultHapiSpec("someErc20ApproveAllowanceScenarioInOneCall")
                .given(
                        newKeyNamed(MULTI_KEY_NAME),
                        cryptoCreate(A_CIVILIAN)
                                .exposingCreatedIdTo(id -> aCivilianMirrorAddr.set(asHexedSolidityAddress(id))),
                        cryptoCreate(B_CIVILIAN)
                                .exposingCreatedIdTo(id -> bCivilianMirrorAddr.set(asHexedSolidityAddress(id))),
                        uploadInitCode(SOME_ERC_20_SCENARIOS),
                        contractCreate(SOME_ERC_20_SCENARIOS).adminKey(MULTI_KEY_NAME),
                        tokenCreate(TOKEN)
                                .supplyKey(MULTI_KEY_NAME)
                                .tokenType(FUNGIBLE_COMMON)
                                .treasury(B_CIVILIAN)
                                .initialSupply(10)
                                .exposingCreatedIdTo(idLit ->
                                        tokenMirrorAddr.set(asHexedSolidityAddress(HapiPropertySource.asToken(idLit)))),
                        tokenAssociate(SOME_ERC_20_SCENARIOS, TOKEN))
                .when(
                        withOpContext((spec, opLog) -> {
                            zCivilianMirrorAddr.set(asHexedSolidityAddress(AccountID.newBuilder()
                                    .setAccountNum(666_666_666L)
                                    .build()));
                            contractMirrorAddr.set(
                                    asHexedSolidityAddress(spec.registry().getAccountID(SOME_ERC_20_SCENARIOS)));
                        }),
                        sourcing(() -> contractCall(
                                        SOME_ERC_20_SCENARIOS,
                                        "approveAndGetAllowanceAmount",
                                        asHeadlongAddress(tokenMirrorAddr.get()),
                                        asHeadlongAddress(aCivilianMirrorAddr.get()),
                                        BigInteger.valueOf(5))
                                .via("APPROVE_AND_GET_ALLOWANCE_TXN")
                                .gas(1_000_000)
                                .hasKnownStatus(SUCCESS)
                                .logged()))
                .then(childRecordsCheck(
                        "APPROVE_AND_GET_ALLOWANCE_TXN",
                        SUCCESS,
                        recordWith().status(SUCCESS),
                        recordWith()
                                .status(SUCCESS)
                                .contractCallResult(resultWith()
                                        .contractCallResult(htsPrecompileResult()
                                                .forFunction(FunctionType.ERC_ALLOWANCE)
                                                .withAllowance(5L)))));
    }

    @HapiTest
    private HapiSpec directCallsWorkForErc721() {

        final AtomicReference<String> tokenNum = new AtomicReference<>();

        final var tokenSymbol = "FDFDFD";
        final var tokenTotalSupply = 1;

        final var tokenURITxn = "tokenURITxn";
        final var ownerOfTxn = "ownerOfTxn";

        return defaultHapiSpec("directCallsWorkForErc721")
                .given(
                        newKeyNamed(MULTI_KEY),
                        cryptoCreate(ACCOUNT).balance(100 * ONE_HUNDRED_HBARS),
                        cryptoCreate(RECIPIENT).balance(100 * ONE_HUNDRED_HBARS),
                        cryptoCreate(TOKEN_TREASURY),
                        tokenCreate(NON_FUNGIBLE_TOKEN)
                                .tokenType(TokenType.NON_FUNGIBLE_UNIQUE)
                                .name(TOKEN_NAME)
                                .symbol(tokenSymbol)
                                .initialSupply(0)
                                .treasury(TOKEN_TREASURY)
                                .adminKey(MULTI_KEY)
                                .supplyKey(MULTI_KEY)
                                .exposingCreatedIdTo(tokenNum::set),
                        mintToken(NON_FUNGIBLE_TOKEN, List.of(FIRST_META)),
                        tokenAssociate(ACCOUNT, NON_FUNGIBLE_TOKEN),
                        tokenAssociate(RECIPIENT, NON_FUNGIBLE_TOKEN),
                        cryptoTransfer(movingUnique(NON_FUNGIBLE_TOKEN, 1).between(TOKEN_TREASURY, ACCOUNT)))
                .when(withOpContext((spec, ignore) -> {
                    var tokenAddress = asHexedSolidityAddress(asToken(tokenNum.get()));
                    allRunFor(
                            spec,
                            contractCallWithFunctionAbi(
                                            tokenAddress,
                                            getABIFor(
                                                    com.hedera.services.bdd.suites.contract.Utils.FunctionType.FUNCTION,
                                                    "name",
                                                    ERC_721_ABI))
                                    .via(NAME_TXN),
                            contractCallWithFunctionAbi(
                                            tokenAddress,
                                            getABIFor(
                                                    com.hedera.services.bdd.suites.contract.Utils.FunctionType.FUNCTION,
                                                    SYMBOL,
                                                    ERC_721_ABI))
                                    .via(SYMBOL_TXN),
                            contractCallWithFunctionAbi(
                                            tokenAddress,
                                            getABIFor(
                                                    com.hedera.services.bdd.suites.contract.Utils.FunctionType.FUNCTION,
                                                    TOKEN_URI,
                                                    ERC_721_ABI),
                                            BigInteger.ONE)
                                    .via(tokenURITxn),
                            contractCallWithFunctionAbi(
                                            tokenAddress,
                                            getABIFor(
                                                    com.hedera.services.bdd.suites.contract.Utils.FunctionType.FUNCTION,
                                                    TOTAL_SUPPLY,
                                                    ERC_721_ABI))
                                    .via(TOTAL_SUPPLY_TXN),
                            contractCallWithFunctionAbi(
                                            tokenAddress,
                                            getABIFor(
                                                    com.hedera.services.bdd.suites.contract.Utils.FunctionType.FUNCTION,
                                                    BALANCE_OF,
                                                    ERC_721_ABI),
                                            asHeadlongAddress(asHexedSolidityAddress(
                                                    spec.registry().getAccountID(ACCOUNT))))
                                    .via(BALANCE_OF_TXN),
                            contractCallWithFunctionAbi(
                                            tokenAddress,
                                            getABIFor(
                                                    com.hedera.services.bdd.suites.contract.Utils.FunctionType.FUNCTION,
                                                    OWNER_OF,
                                                    ERC_721_ABI),
                                            BigInteger.ONE)
                                    .via(ownerOfTxn));
                }))
                .then(withOpContext((spec, ignore) -> allRunFor(
                        spec,
                        childRecordsCheck(
                                NAME_TXN,
                                SUCCESS,
                                recordWith()
                                        .status(SUCCESS)
                                        .contractCallResult(resultWith()
                                                .contractCallResult(htsPrecompileResult()
                                                        .forFunction(FunctionType.ERC_NAME)
                                                        .withName(TOKEN_NAME)))),
                        childRecordsCheck(
                                SYMBOL_TXN,
                                SUCCESS,
                                recordWith()
                                        .status(SUCCESS)
                                        .contractCallResult(resultWith()
                                                .contractCallResult(htsPrecompileResult()
                                                        .forFunction(FunctionType.ERC_SYMBOL)
                                                        .withSymbol(tokenSymbol)))),
                        childRecordsCheck(
                                tokenURITxn,
                                SUCCESS,
                                recordWith()
                                        .status(SUCCESS)
                                        .contractCallResult(resultWith()
                                                .contractCallResult(htsPrecompileResult()
                                                        .forFunction(FunctionType.ERC_TOKEN_URI)
                                                        .withTokenUri(FIRST)))),
                        childRecordsCheck(
                                TOTAL_SUPPLY_TXN,
                                SUCCESS,
                                recordWith()
                                        .status(SUCCESS)
                                        .contractCallResult(resultWith()
                                                .contractCallResult(htsPrecompileResult()
                                                        .forFunction(FunctionType.ERC_TOTAL_SUPPLY)
                                                        .withTotalSupply(tokenTotalSupply)))),
                        childRecordsCheck(
                                BALANCE_OF_TXN,
                                SUCCESS,
                                recordWith()
                                        .status(SUCCESS)
                                        .contractCallResult(resultWith()
                                                .contractCallResult(htsPrecompileResult()
                                                        .forFunction(FunctionType.ERC_BALANCE)
                                                        .withBalance(1)))),
                        childRecordsCheck(
                                ownerOfTxn,
                                SUCCESS,
                                recordWith()
                                        .status(SUCCESS)
                                        .contractCallResult(resultWith()
                                                .contractCallResult(htsPrecompileResult()
                                                        .forFunction(FunctionType.ERC_OWNER)
                                                        .withOwner(asAddress(
                                                                spec.registry().getAccountID(ACCOUNT)))))))));
    }

    @HapiTest
<<<<<<< HEAD
    private HapiSpec someErc721GetApprovedScenariosPass() {
        final AtomicReference<String> tokenMirrorAddr = new AtomicReference<>();
        final AtomicReference<String> aCivilianMirrorAddr = new AtomicReference<>();
        final AtomicReference<String> zCivilianMirrorAddr = new AtomicReference<>();
        final AtomicReference<String> zTokenMirrorAddr = new AtomicReference<>();

        return defaultHapiSpec("someErc721GetApprovedScenariosPass")
                .given(
                        newKeyNamed(MULTI_KEY_NAME),
                        cryptoCreate(A_CIVILIAN)
                                .exposingCreatedIdTo(id -> aCivilianMirrorAddr.set(asHexedSolidityAddress(id))),
                        uploadInitCode(SOME_ERC_721_SCENARIOS),
                        contractCreate(SOME_ERC_721_SCENARIOS).adminKey(MULTI_KEY_NAME),
                        tokenCreate(NF_TOKEN)
                                .supplyKey(MULTI_KEY_NAME)
                                .tokenType(NON_FUNGIBLE_UNIQUE)
                                .treasury(SOME_ERC_721_SCENARIOS)
                                .initialSupply(0)
                                .exposingCreatedIdTo(idLit ->
                                        tokenMirrorAddr.set(asHexedSolidityAddress(HapiPropertySource.asToken(idLit)))),
                        mintToken(
                                NF_TOKEN,
                                List.of(
                                        // 1
                                        ByteString.copyFromUtf8("A"),
                                        // 2
                                        ByteString.copyFromUtf8("B"))),
                        tokenAssociate(A_CIVILIAN, NF_TOKEN))
                .when(
                        withOpContext((spec, opLog) -> {
                            zCivilianMirrorAddr.set(asHexedSolidityAddress(AccountID.newBuilder()
                                    .setAccountNum(666_666_666L)
                                    .build()));
                            zTokenMirrorAddr.set(asHexedSolidityAddress(
                                    TokenID.newBuilder().setTokenNum(666_666L).build()));
                        }),
                        sourcing(() -> contractCall(
                                        SOME_ERC_721_SCENARIOS,
                                        GET_APPROVED,
                                        asHeadlongAddress(zTokenMirrorAddr.get()),
                                        BigInteger.ONE)
                                .via(MISSING_TOKEN)
                                .gas(1_000_000)
                                .hasKnownStatus(CONTRACT_REVERT_EXECUTED)),
                        sourcing(() -> contractCall(
                                        SOME_ERC_721_SCENARIOS,
                                        DO_SPECIFIC_APPROVAL,
                                        asHeadlongAddress(tokenMirrorAddr.get()),
                                        asHeadlongAddress(aCivilianMirrorAddr.get()),
                                        BigInteger.ONE)
                                .gas(1_000_000)),
                        sourcing(() -> contractCall(
                                        SOME_ERC_721_SCENARIOS,
                                        GET_APPROVED,
                                        asHeadlongAddress(tokenMirrorAddr.get()),
                                        BigInteger.valueOf(55))
                                .via("MISSING_SERIAL")
                                .gas(1_000_000)
                                .hasKnownStatus(CONTRACT_REVERT_EXECUTED)),
                        getTokenNftInfo(NF_TOKEN, 1L).logged(),
                        sourcing(() -> contractCall(
                                        SOME_ERC_721_SCENARIOS,
                                        GET_APPROVED,
                                        asHeadlongAddress(tokenMirrorAddr.get()),
                                        BigInteger.TWO)
                                .via("MISSING_SPENDER")
                                .gas(1_000_000)
                                .hasKnownStatus(SUCCESS)),
                        sourcing(() -> contractCall(
                                        SOME_ERC_721_SCENARIOS,
                                        GET_APPROVED,
                                        asHeadlongAddress(tokenMirrorAddr.get()),
                                        BigInteger.ONE)
                                .via(WITH_SPENDER)
                                .gas(1_000_000)
                                .hasKnownStatus(SUCCESS)),
                        getTxnRecord(WITH_SPENDER).andAllChildRecords().logged(),
                        sourcing(() -> contractCallLocal(
                                        SOME_ERC_721_SCENARIOS,
                                        GET_APPROVED,
                                        asHeadlongAddress(tokenMirrorAddr.get()),
                                        BigInteger.ONE)
                                .logged()
                                .gas(1_000_000)
                                .has(resultWith().contractCallResult(hexedAddress(aCivilianMirrorAddr.get())))))
                .then(withOpContext((spec, opLog) -> allRunFor(
                        spec,
                        childRecordsCheck(
                                "MISSING_SPENDER",
                                SUCCESS,
                                recordWith()
                                        .status(SUCCESS)
                                        .contractCallResult(resultWith()
                                                .contractCallResult(htsPrecompileResult()
                                                        .forFunction(FunctionType.ERC_GET_APPROVED)
                                                        .withSpender(new byte[0])))),
                        childRecordsCheck(
                                WITH_SPENDER,
                                SUCCESS,
                                recordWith()
                                        .status(SUCCESS)
                                        .contractCallResult(resultWith()
                                                .contractCallResult(htsPrecompileResult()
                                                        .forFunction(FunctionType.ERC_GET_APPROVED)
                                                        .withSpender(asAddress(
                                                                spec.registry().getAccountID(A_CIVILIAN)))))))));
    }

    @HapiTest
    private HapiSpec someErc721BalanceOfScenariosPass() {
        final AtomicReference<String> tokenMirrorAddr = new AtomicReference<>();
        final AtomicReference<String> aCivilianMirrorAddr = new AtomicReference<>();
        final AtomicReference<String> bCivilianMirrorAddr = new AtomicReference<>();
        final AtomicReference<String> zTokenMirrorAddr = new AtomicReference<>();

        return defaultHapiSpec("someErc721BalanceOfScenariosPass")
                .given(
                        newKeyNamed(MULTI_KEY_NAME),
                        cryptoCreate(A_CIVILIAN)
                                .exposingCreatedIdTo(id -> aCivilianMirrorAddr.set(asHexedSolidityAddress(id))),
                        cryptoCreate(B_CIVILIAN)
                                .exposingCreatedIdTo(id -> bCivilianMirrorAddr.set(asHexedSolidityAddress(id))),
                        uploadInitCode(SOME_ERC_721_SCENARIOS),
                        contractCreate(SOME_ERC_721_SCENARIOS).adminKey(MULTI_KEY_NAME),
                        tokenCreate(NF_TOKEN)
                                .supplyKey(MULTI_KEY_NAME)
                                .tokenType(NON_FUNGIBLE_UNIQUE)
                                .treasury(SOME_ERC_721_SCENARIOS)
                                .initialSupply(0)
                                .exposingCreatedIdTo(idLit ->
                                        tokenMirrorAddr.set(asHexedSolidityAddress(HapiPropertySource.asToken(idLit)))),
                        mintToken(
                                NF_TOKEN,
                                List.of(
                                        // 1
                                        ByteString.copyFromUtf8("A"),
                                        // 2
                                        ByteString.copyFromUtf8("B"))),
                        tokenAssociate(A_CIVILIAN, NF_TOKEN),
                        cryptoTransfer(movingUnique(NF_TOKEN, 1L, 2L).between(SOME_ERC_721_SCENARIOS, A_CIVILIAN)))
                .when(
                        withOpContext((spec, opLog) -> zTokenMirrorAddr.set(asHexedSolidityAddress(
                                TokenID.newBuilder().setTokenNum(666_666L).build()))),
                        sourcing(() -> contractCall(
                                        SOME_ERC_721_SCENARIOS,
                                        GET_BALANCE_OF,
                                        asHeadlongAddress(tokenMirrorAddr.get()),
                                        asHeadlongAddress(aCivilianMirrorAddr.get()))
                                .via("BALANCE_OF")
                                .gas(1_000_000)
                                .hasKnownStatus(SUCCESS)),
                        sourcing(() -> contractCall(
                                        SOME_ERC_721_SCENARIOS,
                                        GET_BALANCE_OF,
                                        asHeadlongAddress(zTokenMirrorAddr.get()),
                                        asHeadlongAddress(aCivilianMirrorAddr.get()))
                                .via(MISSING_TOKEN)
                                .gas(1_000_000)
                                .hasKnownStatus(CONTRACT_REVERT_EXECUTED)),
                        sourcing(() -> contractCall(
                                        SOME_ERC_721_SCENARIOS,
                                        GET_BALANCE_OF,
                                        asHeadlongAddress(tokenMirrorAddr.get()),
                                        asHeadlongAddress(bCivilianMirrorAddr.get()))
                                .via("NOT_ASSOCIATED")
                                .gas(1_000_000)
                                .hasKnownStatus(SUCCESS)))
                .then(
                        childRecordsCheck(
                                "BALANCE_OF",
                                SUCCESS,
                                recordWith()
                                        .status(SUCCESS)
                                        .contractCallResult(resultWith()
                                                .contractCallResult(htsPrecompileResult()
                                                        .forFunction(FunctionType.ERC_BALANCE)
                                                        .withBalance(2)))),
                        childRecordsCheck(
                                "NOT_ASSOCIATED",
                                SUCCESS,
                                recordWith()
                                        .status(SUCCESS)
                                        .contractCallResult(resultWith()
                                                .contractCallResult(htsPrecompileResult()
                                                        .forFunction(FunctionType.ERC_BALANCE)
                                                        .withBalance(0)))));
    }

    @HapiTest
    private HapiSpec someErc721OwnerOfScenariosPass() {
        final AtomicReference<String> tokenMirrorAddr = new AtomicReference<>();
        final AtomicReference<String> aCivilianMirrorAddr = new AtomicReference<>();
        final AtomicReference<String> zCivilianMirrorAddr = new AtomicReference<>();
        final AtomicReference<String> zTokenMirrorAddr = new AtomicReference<>();

        return defaultHapiSpec("someErc721OwnerOfScenariosPass")
                .given(
                        newKeyNamed(MULTI_KEY_NAME),
                        cryptoCreate(A_CIVILIAN)
                                .exposingCreatedIdTo(id -> aCivilianMirrorAddr.set(asHexedSolidityAddress(id))),
                        uploadInitCode(SOME_ERC_721_SCENARIOS),
                        contractCreate(SOME_ERC_721_SCENARIOS).adminKey(MULTI_KEY_NAME),
                        tokenCreate(NF_TOKEN)
                                .supplyKey(MULTI_KEY_NAME)
                                .tokenType(NON_FUNGIBLE_UNIQUE)
                                .treasury(SOME_ERC_721_SCENARIOS)
                                .initialSupply(0)
                                .exposingCreatedIdTo(idLit ->
                                        tokenMirrorAddr.set(asHexedSolidityAddress(HapiPropertySource.asToken(idLit)))),
                        mintToken(
                                NF_TOKEN,
                                List.of(
                                        // 1
                                        ByteString.copyFromUtf8("A"),
                                        // 2
                                        ByteString.copyFromUtf8("B"))),
                        tokenAssociate(A_CIVILIAN, NF_TOKEN))
                .when(
                        withOpContext((spec, opLog) -> {
                            zCivilianMirrorAddr.set(asHexedSolidityAddress(AccountID.newBuilder()
                                    .setAccountNum(666_666_666L)
                                    .build()));
                            zTokenMirrorAddr.set(asHexedSolidityAddress(
                                    TokenID.newBuilder().setTokenNum(666_666L).build()));
                        }),
                        sourcing(() -> contractCall(
                                        SOME_ERC_721_SCENARIOS,
                                        GET_OWNER_OF,
                                        asHeadlongAddress(zTokenMirrorAddr.get()),
                                        BigInteger.ONE)
                                .via(MISSING_TOKEN)
                                .gas(1_000_000)
                                .hasKnownStatus(CONTRACT_REVERT_EXECUTED)),
                        sourcing(() -> contractCall(
                                        SOME_ERC_721_SCENARIOS,
                                        GET_OWNER_OF,
                                        asHeadlongAddress(tokenMirrorAddr.get()),
                                        BigInteger.valueOf(55))
                                .gas(1_000_000)
                                .hasKnownStatus(CONTRACT_REVERT_EXECUTED)),
                        sourcing(() -> contractCall(
                                        SOME_ERC_721_SCENARIOS,
                                        GET_OWNER_OF,
                                        asHeadlongAddress(tokenMirrorAddr.get()),
                                        BigInteger.TWO)
                                .via("TREASURY_OWNER")
                                .gas(1_000_000)
                                .hasKnownStatus(SUCCESS)),
                        cryptoTransfer(movingUnique(NF_TOKEN, 1L).between(SOME_ERC_721_SCENARIOS, A_CIVILIAN)),
                        sourcing(() -> contractCall(
                                        SOME_ERC_721_SCENARIOS,
                                        GET_OWNER_OF,
                                        asHeadlongAddress(tokenMirrorAddr.get()),
                                        BigInteger.ONE)
                                .via("CIVILIAN_OWNER")
                                .gas(1_000_000)
                                .hasKnownStatus(SUCCESS)))
                .then(withOpContext((spec, opLog) -> allRunFor(
                        spec,
                        childRecordsCheck(
                                "TREASURY_OWNER",
                                SUCCESS,
                                recordWith()
                                        .status(SUCCESS)
                                        .contractCallResult(resultWith()
                                                .contractCallResult(htsPrecompileResult()
                                                        .forFunction(FunctionType.ERC_OWNER)
                                                        .withOwner(asAddress(spec.registry()
                                                                .getAccountID(SOME_ERC_721_SCENARIOS)))))),
                        childRecordsCheck(
                                "CIVILIAN_OWNER",
                                SUCCESS,
                                recordWith()
                                        .status(SUCCESS)
                                        .contractCallResult(resultWith()
                                                .contractCallResult(htsPrecompileResult()
                                                        .forFunction(FunctionType.ERC_GET_APPROVED)
                                                        .withSpender(asAddress(
                                                                spec.registry().getAccountID(A_CIVILIAN)))))))));
    }

    @HapiTest
=======
>>>>>>> 3c5873dd
    private HapiSpec someErc721IsApprovedForAllScenariosPass() {
        final AtomicReference<String> tokenMirrorAddr = new AtomicReference<>();
        final AtomicReference<String> contractMirrorAddr = new AtomicReference<>();
        final AtomicReference<String> aCivilianMirrorAddr = new AtomicReference<>();
        final AtomicReference<String> zCivilianMirrorAddr = new AtomicReference<>();
        final AtomicReference<String> zTokenMirrorAddr = new AtomicReference<>();

        return defaultHapiSpec("someErc721IsApprovedForAllScenariosPass")
                .given(
                        newKeyNamed(MULTI_KEY_NAME),
                        cryptoCreate(A_CIVILIAN)
                                .exposingCreatedIdTo(id -> aCivilianMirrorAddr.set(asHexedSolidityAddress(id))),
                        uploadInitCode(SOME_ERC_721_SCENARIOS),
                        contractCreate(SOME_ERC_721_SCENARIOS).adminKey(MULTI_KEY_NAME),
                        tokenCreate(NF_TOKEN)
                                .supplyKey(MULTI_KEY_NAME)
                                .tokenType(NON_FUNGIBLE_UNIQUE)
                                .treasury(SOME_ERC_721_SCENARIOS)
                                .initialSupply(0)
                                .exposingCreatedIdTo(idLit ->
                                        tokenMirrorAddr.set(asHexedSolidityAddress(HapiPropertySource.asToken(idLit)))),
                        mintToken(
                                NF_TOKEN,
                                List.of(
                                        // 1
                                        ByteString.copyFromUtf8("A"),
                                        // 2
                                        ByteString.copyFromUtf8("B"))),
                        tokenAssociate(A_CIVILIAN, NF_TOKEN),
                        cryptoTransfer(movingUnique(NF_TOKEN, 1L, 2L).between(SOME_ERC_721_SCENARIOS, A_CIVILIAN)))
                .when(
                        withOpContext((spec, opLog) -> {
                            zCivilianMirrorAddr.set(asHexedSolidityAddress(AccountID.newBuilder()
                                    .setAccountNum(666_666_666L)
                                    .build()));
                            zTokenMirrorAddr.set(asHexedSolidityAddress(
                                    TokenID.newBuilder().setTokenNum(666_666L).build()));
                            contractMirrorAddr.set(
                                    asHexedSolidityAddress(spec.registry().getAccountID(SOME_ERC_721_SCENARIOS)));
                        }),
                        sourcing(() -> contractCall(
                                        SOME_ERC_721_SCENARIOS,
                                        IS_APPROVED_FOR_ALL,
                                        asHeadlongAddress(tokenMirrorAddr.get()),
                                        asHeadlongAddress(zCivilianMirrorAddr.get()),
                                        asHeadlongAddress(contractMirrorAddr.get()))
                                .via("OWNER_DOES_NOT_EXISTS")
                                .gas(1_000_000)),
                        sourcing(() -> contractCall(
                                        SOME_ERC_721_SCENARIOS,
                                        IS_APPROVED_FOR_ALL,
                                        asHeadlongAddress(tokenMirrorAddr.get()),
                                        asHeadlongAddress(aCivilianMirrorAddr.get()),
                                        asHeadlongAddress(zCivilianMirrorAddr.get()))
                                .via(OPERATOR_DOES_NOT_EXISTS)
                                .gas(1_000_000)
                                .hasKnownStatus(SUCCESS)),
                        sourcing(() -> contractCall(
                                        SOME_ERC_721_SCENARIOS,
                                        IS_APPROVED_FOR_ALL,
                                        asHeadlongAddress(tokenMirrorAddr.get()),
                                        asHeadlongAddress(aCivilianMirrorAddr.get()),
                                        asHeadlongAddress(contractMirrorAddr.get()))
                                .via("OPERATOR_IS_NOT_APPROVED")
                                .gas(1_000_000)
                                .hasKnownStatus(SUCCESS)),
                        cryptoApproveAllowance()
                                .payingWith(A_CIVILIAN)
                                .addNftAllowance(A_CIVILIAN, NF_TOKEN, SOME_ERC_721_SCENARIOS, true, List.of())
                                .signedBy(DEFAULT_PAYER, A_CIVILIAN)
                                .fee(ONE_HBAR),
                        getAccountDetails(A_CIVILIAN)
                                .payingWith(GENESIS)
                                .has(accountDetailsWith()
                                        .cryptoAllowancesCount(0)
                                        .nftApprovedForAllAllowancesCount(1)
                                        .tokenAllowancesCount(0)
                                        .nftApprovedAllowancesContaining(NF_TOKEN, SOME_ERC_721_SCENARIOS)),
                        sourcing(() -> contractCall(
                                        SOME_ERC_721_SCENARIOS,
                                        IS_APPROVED_FOR_ALL,
                                        asHeadlongAddress(tokenMirrorAddr.get()),
                                        asHeadlongAddress(aCivilianMirrorAddr.get()),
                                        asHeadlongAddress(contractMirrorAddr.get()))
                                .via("OPERATOR_IS_APPROVED_FOR_ALL")
                                .gas(1_000_000)
                                .hasKnownStatus(SUCCESS)),
                        sourcing(() -> contractCallLocal(
                                        SOME_ERC_721_SCENARIOS,
                                        IS_APPROVED_FOR_ALL,
                                        asHeadlongAddress(tokenMirrorAddr.get()),
                                        asHeadlongAddress(aCivilianMirrorAddr.get()),
                                        asHeadlongAddress(contractMirrorAddr.get()))
                                .gas(1_000_000)
                                .has(resultWith().contractCallResult(flag(true)))))
                .then(withOpContext((spec, opLog) -> allRunFor(
                        spec,
                        childRecordsCheck(
                                OPERATOR_DOES_NOT_EXISTS,
                                SUCCESS,
                                recordWith()
                                        .status(SUCCESS)
                                        .contractCallResult(resultWith()
                                                .contractCallResult(htsPrecompileResult()
                                                        .forFunction(FunctionType.ERC_IS_APPROVED_FOR_ALL)
                                                        .withIsApprovedForAll(false)))),
                        childRecordsCheck(
                                "OPERATOR_IS_NOT_APPROVED",
                                SUCCESS,
                                recordWith()
                                        .status(SUCCESS)
                                        .contractCallResult(resultWith()
                                                .contractCallResult(htsPrecompileResult()
                                                        .forFunction(FunctionType.ERC_IS_APPROVED_FOR_ALL)
                                                        .withIsApprovedForAll(false)))),
                        childRecordsCheck(
                                "OPERATOR_IS_APPROVED_FOR_ALL",
                                SUCCESS,
                                recordWith()
                                        .status(SUCCESS)
                                        .contractCallResult(resultWith()
                                                .contractCallResult(htsPrecompileResult()
                                                        .forFunction(FunctionType.ERC_IS_APPROVED_FOR_ALL)
                                                        .withIsApprovedForAll(true)))))));
    }

    private HapiSpec someErc721SetApprovedForAllScenariosPass() {
        final AtomicReference<String> tokenMirrorAddr = new AtomicReference<>();
        final AtomicReference<String> contractMirrorAddr = new AtomicReference<>();
        final AtomicReference<String> aCivilianMirrorAddr = new AtomicReference<>();
        final AtomicReference<String> zCivilianMirrorAddr = new AtomicReference<>();
        final AtomicReference<String> zTokenMirrorAddr = new AtomicReference<>();

        return defaultHapiSpec("someErc721SetApprovedForAllScenariosPass")
                .given(
                        newKeyNamed(MULTI_KEY_NAME),
                        cryptoCreate(A_CIVILIAN)
                                .exposingCreatedIdTo(id -> aCivilianMirrorAddr.set(asHexedSolidityAddress(id))),
                        uploadInitCode(SOME_ERC_721_SCENARIOS),
                        contractCreate(SOME_ERC_721_SCENARIOS).adminKey(MULTI_KEY_NAME),
                        tokenCreate(NF_TOKEN)
                                .supplyKey(MULTI_KEY_NAME)
                                .tokenType(NON_FUNGIBLE_UNIQUE)
                                .treasury(SOME_ERC_721_SCENARIOS)
                                .initialSupply(0)
                                .exposingCreatedIdTo(idLit ->
                                        tokenMirrorAddr.set(asHexedSolidityAddress(HapiPropertySource.asToken(idLit)))),
                        mintToken(
                                NF_TOKEN,
                                List.of(
                                        // 1
                                        ByteString.copyFromUtf8("A"),
                                        // 2
                                        ByteString.copyFromUtf8("B"))),
                        tokenAssociate(A_CIVILIAN, NF_TOKEN))
                .when(
                        withOpContext((spec, opLog) -> {
                            zCivilianMirrorAddr.set(asHexedSolidityAddress(AccountID.newBuilder()
                                    .setAccountNum(666_666_666L)
                                    .build()));
                            zTokenMirrorAddr.set(asHexedSolidityAddress(
                                    TokenID.newBuilder().setTokenNum(666_666L).build()));
                            contractMirrorAddr.set(
                                    asHexedSolidityAddress(spec.registry().getAccountID(SOME_ERC_721_SCENARIOS)));
                        }),
                        sourcing(() -> contractCall(
                                        SOME_ERC_721_SCENARIOS,
                                        SET_APPROVAL_FOR_ALL,
                                        asHeadlongAddress(tokenMirrorAddr.get()),
                                        asHeadlongAddress(contractMirrorAddr.get()),
                                        true)
                                .via("OPERATOR_SAME_AS_MSG_SENDER")
                                .gas(1_000_000)
                                .hasKnownStatus(CONTRACT_REVERT_EXECUTED)),
                        sourcing(() -> contractCall(
                                        SOME_ERC_721_SCENARIOS,
                                        SET_APPROVAL_FOR_ALL,
                                        asHeadlongAddress(tokenMirrorAddr.get()),
                                        asHeadlongAddress(zCivilianMirrorAddr.get()),
                                        true)
                                .via(OPERATOR_DOES_NOT_EXISTS)
                                .gas(1_000_000)
                                .hasKnownStatus(SUCCESS)),
                        sourcing(() -> contractCall(
                                        SOME_ERC_721_SCENARIOS,
                                        SET_APPROVAL_FOR_ALL,
                                        asHeadlongAddress(tokenMirrorAddr.get()),
                                        asHeadlongAddress(aCivilianMirrorAddr.get()),
                                        true)
                                .via("OPERATOR_EXISTS")
                                .gas(1_000_000)
                                .hasKnownStatus(SUCCESS)),
                        sourcing(() -> contractCall(
                                        SOME_ERC_721_SCENARIOS,
                                        IS_APPROVED_FOR_ALL,
                                        asHeadlongAddress(tokenMirrorAddr.get()),
                                        asHeadlongAddress(contractMirrorAddr.get()),
                                        asHeadlongAddress(aCivilianMirrorAddr.get()))
                                .via("SUCCESSFULLY_APPROVED_CHECK_TXN")
                                .gas(1_000_000)
                                .hasKnownStatus(SUCCESS)),
                        sourcing(() -> contractCall(
                                        SOME_ERC_721_SCENARIOS,
                                        SET_APPROVAL_FOR_ALL,
                                        asHeadlongAddress(tokenMirrorAddr.get()),
                                        asHeadlongAddress(aCivilianMirrorAddr.get()),
                                        false)
                                .via("OPERATOR_EXISTS_REVOKE_APPROVE_FOR_ALL")
                                .gas(1_000_000)
                                .hasKnownStatus(SUCCESS)),
                        sourcing(() -> contractCall(
                                        SOME_ERC_721_SCENARIOS,
                                        IS_APPROVED_FOR_ALL,
                                        asHeadlongAddress(tokenMirrorAddr.get()),
                                        asHeadlongAddress(contractMirrorAddr.get()),
                                        asHeadlongAddress(aCivilianMirrorAddr.get()))
                                .via("SUCCESSFULLY_REVOKED_CHECK_TXN")
                                .gas(1_000_000)
                                .hasKnownStatus(SUCCESS)))
                .then(
                        childRecordsCheck(
                                "OPERATOR_SAME_AS_MSG_SENDER",
                                CONTRACT_REVERT_EXECUTED,
                                recordWith().status(SPENDER_ACCOUNT_SAME_AS_OWNER)),
                        childRecordsCheck(
                                OPERATOR_DOES_NOT_EXISTS, SUCCESS, recordWith().status(INVALID_ALLOWANCE_SPENDER_ID)),
                        childRecordsCheck(
                                "OPERATOR_EXISTS", SUCCESS, recordWith().status(SUCCESS)),
                        childRecordsCheck(
                                "OPERATOR_EXISTS_REVOKE_APPROVE_FOR_ALL",
                                SUCCESS,
                                recordWith().status(SUCCESS)),
                        withOpContext((spec, opLog) -> allRunFor(
                                spec,
                                childRecordsCheck(
                                        "SUCCESSFULLY_APPROVED_CHECK_TXN",
                                        SUCCESS,
                                        recordWith()
                                                .status(SUCCESS)
                                                .contractCallResult(resultWith()
                                                        .contractCallResult(htsPrecompileResult()
                                                                .forFunction(FunctionType.ERC_IS_APPROVED_FOR_ALL)
                                                                .withIsApprovedForAll(true)))),
                                childRecordsCheck(
                                        "SUCCESSFULLY_REVOKED_CHECK_TXN",
                                        SUCCESS,
                                        recordWith()
                                                .status(SUCCESS)
                                                .contractCallResult(resultWith()
                                                        .contractCallResult(htsPrecompileResult()
                                                                .forFunction(FunctionType.ERC_IS_APPROVED_FOR_ALL)
                                                                .withIsApprovedForAll(false)))))));
    }

    @HapiTest
    private HapiSpec getErc721IsApprovedForAll() {
        final var notApprovedTxn = "notApprovedTxn";
        final var approvedForAllTxn = "approvedForAllTxn";

        return defaultHapiSpec("getErc721IsApprovedForAll")
                .given(
                        newKeyNamed(MULTI_KEY),
                        cryptoCreate(OWNER).balance(100 * ONE_HUNDRED_HBARS),
                        cryptoCreate(RECIPIENT).balance(100 * ONE_HUNDRED_HBARS),
                        cryptoCreate(ACCOUNT).balance(100 * ONE_HUNDRED_HBARS),
                        cryptoCreate(TOKEN_TREASURY),
                        tokenCreate(NON_FUNGIBLE_TOKEN)
                                .tokenType(TokenType.NON_FUNGIBLE_UNIQUE)
                                .initialSupply(0)
                                .treasury(TOKEN_TREASURY)
                                .adminKey(MULTI_KEY)
                                .supplyKey(MULTI_KEY),
                        mintToken(
                                NON_FUNGIBLE_TOKEN,
                                List.of(ByteString.copyFromUtf8("A"), ByteString.copyFromUtf8("B"))),
                        uploadInitCode(ERC_721_CONTRACT),
                        contractCreate(ERC_721_CONTRACT),
                        tokenAssociate(OWNER, NON_FUNGIBLE_TOKEN),
                        cryptoTransfer(movingUnique(NON_FUNGIBLE_TOKEN, 1L, 2L).between(TOKEN_TREASURY, OWNER)),
                        cryptoApproveAllowance()
                                .payingWith(OWNER)
                                .addNftAllowance(OWNER, NON_FUNGIBLE_TOKEN, RECIPIENT, true, List.of(1L, 2L))
                                .signedBy(DEFAULT_PAYER, OWNER)
                                .fee(ONE_HBAR),
                        getAccountDetails(OWNER)
                                .payingWith(GENESIS)
                                .has(accountDetailsWith()
                                        .cryptoAllowancesCount(0)
                                        .nftApprovedForAllAllowancesCount(1)
                                        .tokenAllowancesCount(0)
                                        .nftApprovedAllowancesContaining(NON_FUNGIBLE_TOKEN, RECIPIENT)),
                        getTokenNftInfo(NON_FUNGIBLE_TOKEN, 1L).hasSpenderID(RECIPIENT),
                        getTokenNftInfo(NON_FUNGIBLE_TOKEN, 2L).hasSpenderID(RECIPIENT))
                .when(withOpContext((spec, opLog) -> allRunFor(
                        spec,
                        contractCall(
                                        ERC_721_CONTRACT,
                                        "isApprovedForAll",
                                        HapiParserUtil.asHeadlongAddress(
                                                asAddress(spec.registry().getTokenID(NON_FUNGIBLE_TOKEN))),
                                        HapiParserUtil.asHeadlongAddress(
                                                asAddress(spec.registry().getAccountID(OWNER))),
                                        HapiParserUtil.asHeadlongAddress(
                                                asAddress(spec.registry().getAccountID(RECIPIENT))))
                                .payingWith(OWNER)
                                .via(approvedForAllTxn)
                                .hasKnownStatus(SUCCESS)
                                .gas(GAS_TO_OFFER),
                        contractCall(
                                        ERC_721_CONTRACT,
                                        "isApprovedForAll",
                                        HapiParserUtil.asHeadlongAddress(
                                                asAddress(spec.registry().getTokenID(NON_FUNGIBLE_TOKEN))),
                                        HapiParserUtil.asHeadlongAddress(
                                                asAddress(spec.registry().getAccountID(OWNER))),
                                        HapiParserUtil.asHeadlongAddress(
                                                asAddress(spec.registry().getAccountID(ACCOUNT))))
                                .payingWith(OWNER)
                                .via(notApprovedTxn)
                                .hasKnownStatus(SUCCESS)
                                .gas(GAS_TO_OFFER))))
                .then(
                        childRecordsCheck(
                                approvedForAllTxn,
                                SUCCESS,
                                recordWith()
                                        .status(SUCCESS)
                                        .contractCallResult(resultWith()
                                                .contractCallResult(htsPrecompileResult()
                                                        .forFunction(FunctionType.ERC_IS_APPROVED_FOR_ALL)
                                                        .withIsApprovedForAll(true)))),
                        childRecordsCheck(
                                notApprovedTxn,
                                SUCCESS,
                                recordWith()
                                        .status(SUCCESS)
                                        .contractCallResult(resultWith()
                                                .contractCallResult(htsPrecompileResult()
                                                        .forFunction(FunctionType.ERC_IS_APPROVED_FOR_ALL)
                                                        .withIsApprovedForAll(false)))));
    }

    @HapiTest
    private HapiSpec erc721TokenApprove() {
        return defaultHapiSpec("erc721TokenApprove")
                .given(
                        newKeyNamed(MULTI_KEY),
                        cryptoCreate(ACCOUNT).balance(100 * ONE_HUNDRED_HBARS),
                        cryptoCreate(RECIPIENT).balance(100 * ONE_HUNDRED_HBARS),
                        cryptoCreate(TOKEN_TREASURY),
                        tokenCreate(NON_FUNGIBLE_TOKEN)
                                .tokenType(TokenType.NON_FUNGIBLE_UNIQUE)
                                .initialSupply(0)
                                .treasury(TOKEN_TREASURY)
                                .adminKey(MULTI_KEY)
                                .supplyKey(MULTI_KEY),
                        uploadInitCode(ERC_721_CONTRACT),
                        contractCreate(ERC_721_CONTRACT),
                        mintToken(NON_FUNGIBLE_TOKEN, List.of(FIRST_META)),
                        tokenAssociate(ACCOUNT, List.of(NON_FUNGIBLE_TOKEN)),
                        tokenAssociate(RECIPIENT, List.of(NON_FUNGIBLE_TOKEN)),
                        tokenAssociate(ERC_721_CONTRACT, List.of(NON_FUNGIBLE_TOKEN)),
                        cryptoTransfer(movingUnique(NON_FUNGIBLE_TOKEN, 1L).between(TOKEN_TREASURY, ERC_721_CONTRACT)))
                .when(withOpContext((spec, opLog) -> allRunFor(
                        spec,
                        contractCall(
                                        ERC_721_CONTRACT,
                                        APPROVE,
                                        HapiParserUtil.asHeadlongAddress(
                                                asAddress(spec.registry().getTokenID(NON_FUNGIBLE_TOKEN))),
                                        HapiParserUtil.asHeadlongAddress(
                                                asAddress(spec.registry().getAccountID(RECIPIENT))),
                                        BigInteger.ONE)
                                .payingWith(ACCOUNT)
                                .via(NAME_TXN)
                                .hasKnownStatus(SUCCESS)
                                .gas(GAS_TO_OFFER))))
                .then(getTxnRecord(NAME_TXN).andAllChildRecords().logged());
    }

    @HapiTest
    private HapiSpec erc721GetApproved() {
        final var theSpender2 = "spender2";

        return defaultHapiSpec("erc721GetApproved")
                .given(
                        newKeyNamed(MULTI_KEY),
                        cryptoCreate(OWNER).balance(100 * ONE_HUNDRED_HBARS).maxAutomaticTokenAssociations(10),
                        cryptoCreate(SPENDER),
                        cryptoCreate(theSpender2),
                        cryptoCreate(TOKEN_TREASURY),
                        tokenCreate(NON_FUNGIBLE_TOKEN)
                                .initialSupply(0)
                                .tokenType(NON_FUNGIBLE_UNIQUE)
                                .supplyKey(MULTI_KEY)
                                .adminKey(MULTI_KEY)
                                .treasury(TOKEN_TREASURY),
                        uploadInitCode(ERC_721_CONTRACT),
                        contractCreate(ERC_721_CONTRACT),
                        tokenAssociate(OWNER, NON_FUNGIBLE_TOKEN),
                        mintToken(NON_FUNGIBLE_TOKEN, List.of(ByteString.copyFromUtf8("a")))
                                .via(NFT_TOKEN_MINT),
                        cryptoTransfer(movingUnique(NON_FUNGIBLE_TOKEN, 1L).between(TOKEN_TREASURY, OWNER)),
                        cryptoApproveAllowance()
                                .payingWith(DEFAULT_PAYER)
                                .addNftAllowance(OWNER, NON_FUNGIBLE_TOKEN, SPENDER, false, List.of(1L))
                                .via(BASE_APPROVE_TXN)
                                .logged()
                                .signedBy(DEFAULT_PAYER, OWNER)
                                .fee(ONE_HBAR))
                .when(withOpContext((spec, opLog) -> allRunFor(
                        spec,
                        contractCall(
                                        ERC_721_CONTRACT,
                                        "getApproved",
                                        HapiParserUtil.asHeadlongAddress(
                                                asAddress(spec.registry().getTokenID(NON_FUNGIBLE_TOKEN))),
                                        BigInteger.ONE)
                                .payingWith(OWNER)
                                .via(ALLOWANCE_TXN)
                                .hasKnownStatus(SUCCESS))))
                .then(
                        withOpContext((spec, opLog) -> allRunFor(
                                spec,
                                childRecordsCheck(
                                        ALLOWANCE_TXN,
                                        SUCCESS,
                                        recordWith()
                                                .status(SUCCESS)
                                                .contractCallResult(resultWith()
                                                        .contractCallResult(htsPrecompileResult()
                                                                .forFunction(FunctionType.ERC_GET_APPROVED)
                                                                .withSpender(asAddress(
                                                                        spec.registry()
                                                                                .getAccountID(SPENDER)))))))),
                        getTxnRecord(ALLOWANCE_TXN).andAllChildRecords().logged());
    }

    @HapiTest
    private HapiSpec erc20TransferFromAllowance() {
        final var allowanceTxn2 = "allowanceTxn2";

        return defaultHapiSpec("erc20TransferFromAllowance")
                .given(
                        newKeyNamed(MULTI_KEY),
                        cryptoCreate(OWNER).balance(100 * ONE_HUNDRED_HBARS),
                        cryptoCreate(RECIPIENT),
                        cryptoCreate(TOKEN_TREASURY),
                        tokenCreate(FUNGIBLE_TOKEN)
                                .tokenType(TokenType.FUNGIBLE_COMMON)
                                .supplyType(TokenSupplyType.FINITE)
                                .initialSupply(10L)
                                .maxSupply(1000L)
                                .treasury(TOKEN_TREASURY)
                                .adminKey(MULTI_KEY)
                                .supplyKey(MULTI_KEY),
                        uploadInitCode(ERC_20_CONTRACT),
                        contractCreate(ERC_20_CONTRACT),
                        tokenAssociate(OWNER, FUNGIBLE_TOKEN),
                        tokenAssociate(RECIPIENT, FUNGIBLE_TOKEN),
                        tokenAssociate(ERC_20_CONTRACT, FUNGIBLE_TOKEN),
                        cryptoTransfer(moving(10, FUNGIBLE_TOKEN).between(TOKEN_TREASURY, OWNER)))
                .when(withOpContext((spec, opLog) -> allRunFor(
                        spec,
                        // ERC_20_CONTRACT is approved as spender of
                        // fungible tokens for OWNER
                        cryptoApproveAllowance()
                                .payingWith(DEFAULT_PAYER)
                                .addTokenAllowance(OWNER, FUNGIBLE_TOKEN, ERC_20_CONTRACT, 2L)
                                .via(BASE_APPROVE_TXN)
                                .logged()
                                .signedBy(DEFAULT_PAYER, OWNER)
                                .fee(ONE_HBAR),
                        // Check that ERC_20_CONTRACT has allowance of 2
                        contractCall(
                                        ERC_20_CONTRACT,
                                        ALLOWANCE,
                                        HapiParserUtil.asHeadlongAddress(
                                                asAddress(spec.registry().getTokenID(FUNGIBLE_TOKEN))),
                                        HapiParserUtil.asHeadlongAddress(
                                                asAddress(spec.registry().getAccountID(OWNER))),
                                        HapiParserUtil.asHeadlongAddress(
                                                asAddress(spec.registry().getAccountID(ERC_20_CONTRACT))))
                                .gas(500_000L)
                                .via(ALLOWANCE_TXN)
                                .hasKnownStatus(SUCCESS),
                        // ERC_20_CONTRACT calls the precompile transferFrom
                        // as the spender
                        contractCall(
                                        ERC_20_CONTRACT,
                                        TRANSFER_FROM,
                                        HapiParserUtil.asHeadlongAddress(
                                                asAddress(spec.registry().getTokenID(FUNGIBLE_TOKEN))),
                                        HapiParserUtil.asHeadlongAddress(
                                                asAddress(spec.registry().getAccountID(OWNER))),
                                        HapiParserUtil.asHeadlongAddress(
                                                asAddress(spec.registry().getAccountID(RECIPIENT))),
                                        BigInteger.TWO)
                                .gas(500_000L)
                                .via(TRANSFER_FROM_ACCOUNT_TXN)
                                .hasKnownStatus(SUCCESS),
                        // ERC_20_CONTRACT should have spent its allowance
                        contractCall(
                                        ERC_20_CONTRACT,
                                        ALLOWANCE,
                                        HapiParserUtil.asHeadlongAddress(
                                                asAddress(spec.registry().getTokenID(FUNGIBLE_TOKEN))),
                                        HapiParserUtil.asHeadlongAddress(
                                                asAddress(spec.registry().getAccountID(OWNER))),
                                        HapiParserUtil.asHeadlongAddress(
                                                asAddress(spec.registry().getAccountID(ERC_20_CONTRACT))))
                                .gas(500_000L)
                                .via(allowanceTxn2)
                                .hasKnownStatus(SUCCESS))))
                .then(
                        childRecordsCheck(
                                ALLOWANCE_TXN,
                                SUCCESS,
                                recordWith()
                                        .status(SUCCESS)
                                        .contractCallResult(resultWith()
                                                .contractCallResult(htsPrecompileResult()
                                                        .forFunction(FunctionType.ERC_ALLOWANCE)
                                                        .withAllowance(2)))),
                        childRecordsCheck(
                                allowanceTxn2,
                                SUCCESS,
                                recordWith()
                                        .status(SUCCESS)
                                        .contractCallResult(resultWith()
                                                .contractCallResult(htsPrecompileResult()
                                                        .forFunction(FunctionType.ERC_ALLOWANCE)
                                                        .withAllowance(0)))));
    }

    private HapiSpec erc20TransferFromSelf() {
        return defaultHapiSpec("erc20TransferFromSelf")
                .given(
                        newKeyNamed(MULTI_KEY),
                        cryptoCreate(RECIPIENT),
                        cryptoCreate(TOKEN_TREASURY),
                        tokenCreate(FUNGIBLE_TOKEN)
                                .tokenType(TokenType.FUNGIBLE_COMMON)
                                .supplyType(TokenSupplyType.FINITE)
                                .initialSupply(10L)
                                .maxSupply(1000L)
                                .treasury(TOKEN_TREASURY)
                                .adminKey(MULTI_KEY)
                                .supplyKey(MULTI_KEY),
                        uploadInitCode(ERC_20_CONTRACT),
                        contractCreate(ERC_20_CONTRACT),
                        tokenAssociate(RECIPIENT, FUNGIBLE_TOKEN),
                        tokenAssociate(ERC_20_CONTRACT, FUNGIBLE_TOKEN),
                        cryptoTransfer(moving(10, FUNGIBLE_TOKEN).between(TOKEN_TREASURY, ERC_20_CONTRACT)))
                .when(withOpContext((spec, opLog) -> allRunFor(
                        spec,
                        // ERC_20_CONTRACT should be able to transfer its
                        // own tokens
                        contractCall(
                                        ERC_20_CONTRACT,
                                        TRANSFER_FROM,
                                        HapiParserUtil.asHeadlongAddress(
                                                asAddress(spec.registry().getTokenID(FUNGIBLE_TOKEN))),
                                        HapiParserUtil.asHeadlongAddress(
                                                asAddress(spec.registry().getAccountID(ERC_20_CONTRACT))),
                                        HapiParserUtil.asHeadlongAddress(
                                                asAddress(spec.registry().getAccountID(RECIPIENT))),
                                        BigInteger.TWO)
                                .gas(500_000L)
                                .via(TRANSFER_FROM_ACCOUNT_TXN)
                                // No longer works unless you have allowance
                                .hasKnownStatus(CONTRACT_REVERT_EXECUTED))))
                .then(
                        getAccountBalance(RECIPIENT).hasTokenBalance(FUNGIBLE_TOKEN, 0),
                        childRecordsCheck(
                                TRANSFER_FROM_ACCOUNT_TXN,
                                CONTRACT_REVERT_EXECUTED,
                                recordWith().status(SPENDER_DOES_NOT_HAVE_ALLOWANCE)));
    }

    @HapiTest
    private HapiSpec erc721TransferFromWithApproval() {
        return defaultHapiSpec("erc721TransferFromWithApproval")
                .given(
                        newKeyNamed(MULTI_KEY),
                        cryptoCreate(OWNER).balance(100 * ONE_HUNDRED_HBARS),
                        cryptoCreate(SPENDER),
                        cryptoCreate(RECIPIENT),
                        cryptoCreate(TOKEN_TREASURY),
                        tokenCreate(NON_FUNGIBLE_TOKEN)
                                .tokenType(TokenType.NON_FUNGIBLE_UNIQUE)
                                .initialSupply(0)
                                .treasury(TOKEN_TREASURY)
                                .adminKey(MULTI_KEY)
                                .supplyKey(MULTI_KEY),
                        uploadInitCode(ERC_721_CONTRACT),
                        contractCreate(ERC_721_CONTRACT),
                        tokenAssociate(OWNER, NON_FUNGIBLE_TOKEN),
                        tokenAssociate(SPENDER, NON_FUNGIBLE_TOKEN),
                        tokenAssociate(RECIPIENT, NON_FUNGIBLE_TOKEN),
                        tokenAssociate(ERC_721_CONTRACT, NON_FUNGIBLE_TOKEN),
                        mintToken(NON_FUNGIBLE_TOKEN, List.of(FIRST_META, SECOND_META)),
                        cryptoTransfer(movingUnique(NON_FUNGIBLE_TOKEN, 1L).between(TOKEN_TREASURY, OWNER)))
                .when(withOpContext((spec, opLog) -> allRunFor(
                        spec,
                        cryptoApproveAllowance()
                                .payingWith(DEFAULT_PAYER)
                                .addNftAllowance(OWNER, NON_FUNGIBLE_TOKEN, ERC_721_CONTRACT, false, List.of(1L))
                                .via(BASE_APPROVE_TXN)
                                .logged()
                                .signedBy(DEFAULT_PAYER, OWNER)
                                .fee(ONE_HBAR),
                        getTokenNftInfo(NON_FUNGIBLE_TOKEN, 1L).hasSpenderID(ERC_721_CONTRACT),
                        contractCall(
                                        ERC_721_CONTRACT,
                                        TRANSFER_FROM,
                                        HapiParserUtil.asHeadlongAddress(
                                                asAddress(spec.registry().getTokenID(NON_FUNGIBLE_TOKEN))),
                                        HapiParserUtil.asHeadlongAddress(
                                                asAddress(spec.registry().getAccountID(OWNER))),
                                        HapiParserUtil.asHeadlongAddress(
                                                asAddress(spec.registry().getAccountID(RECIPIENT))),
                                        BigInteger.ONE)
                                .via(TRANSFER_FROM_ACCOUNT_TXN)
                                .hasKnownStatus(SUCCESS),
                        getTxnRecord(TRANSFER_FROM_ACCOUNT_TXN)
                                .andAllChildRecords()
                                .logged(),
                        getAccountDetails(RECIPIENT).logged(),
                        getAccountDetails(OWNER).logged(),
                        getTokenNftInfo(NON_FUNGIBLE_TOKEN, 1L).hasNoSpender())))
                .then(
                        getAccountInfo(OWNER).savingSnapshot(OWNER),
                        getAccountInfo(RECIPIENT).savingSnapshot(RECIPIENT),
                        withOpContext((spec, log) -> {
                            final var sender =
                                    spec.registry().getAccountInfo(OWNER).getAccountID();
                            final var receiver =
                                    spec.registry().getAccountInfo(RECIPIENT).getAccountID();
                            final var idOfToken = "0.0."
                                    + (spec.registry()
                                            .getTokenID(NON_FUNGIBLE_TOKEN)
                                            .getTokenNum());
                            var txnRecord = getTxnRecord(TRANSFER_FROM_ACCOUNT_TXN)
                                    .hasPriority(recordWith()
                                            .contractCallResult(resultWith()
                                                    .logs(inOrder(logWith()
                                                            .contract(idOfToken)
                                                            .withTopicsInOrder(List.of(
                                                                    eventSignatureOf(TRANSFER_SIGNATURE),
                                                                    parsedToByteString(sender.getAccountNum()),
                                                                    parsedToByteString(receiver.getAccountNum()),
                                                                    parsedToByteString(1L)))))))
                                    .andAllChildRecords()
                                    .logged();
                            allRunFor(spec, txnRecord);
                        }));
    }

    @HapiTest
    private HapiSpec erc721TransferFromWithApproveForAll() {
        return defaultHapiSpec("erc721TransferFromWithApproveForAll")
                .given(
                        newKeyNamed(MULTI_KEY),
                        cryptoCreate(OWNER).balance(100 * ONE_HUNDRED_HBARS),
                        cryptoCreate(SPENDER),
                        cryptoCreate(RECIPIENT),
                        cryptoCreate(TOKEN_TREASURY),
                        tokenCreate(NON_FUNGIBLE_TOKEN)
                                .tokenType(TokenType.NON_FUNGIBLE_UNIQUE)
                                .initialSupply(0)
                                .treasury(TOKEN_TREASURY)
                                .adminKey(MULTI_KEY)
                                .supplyKey(MULTI_KEY),
                        uploadInitCode(ERC_721_CONTRACT),
                        contractCreate(ERC_721_CONTRACT),
                        tokenAssociate(OWNER, NON_FUNGIBLE_TOKEN),
                        tokenAssociate(SPENDER, NON_FUNGIBLE_TOKEN),
                        tokenAssociate(RECIPIENT, NON_FUNGIBLE_TOKEN),
                        tokenAssociate(ERC_721_CONTRACT, NON_FUNGIBLE_TOKEN),
                        mintToken(NON_FUNGIBLE_TOKEN, List.of(FIRST_META, SECOND_META)),
                        cryptoTransfer(movingUnique(NON_FUNGIBLE_TOKEN, 1L, 2L).between(TOKEN_TREASURY, OWNER)))
                .when(withOpContext((spec, opLog) -> allRunFor(
                        spec,
                        cryptoApproveAllowance()
                                .payingWith(DEFAULT_PAYER)
                                .addNftAllowance(OWNER, NON_FUNGIBLE_TOKEN, ERC_721_CONTRACT, true, List.of(1L, 2L))
                                .via(BASE_APPROVE_TXN)
                                .logged()
                                .signedBy(DEFAULT_PAYER, OWNER)
                                .fee(ONE_HBAR),
                        getTokenNftInfo(NON_FUNGIBLE_TOKEN, 1L).hasSpenderID(ERC_721_CONTRACT),
                        getTokenNftInfo(NON_FUNGIBLE_TOKEN, 2L).hasSpenderID(ERC_721_CONTRACT),
                        getAccountDetails(OWNER).logged(),
                        getAccountDetails(OWNER)
                                .payingWith(GENESIS)
                                .has(accountDetailsWith().nftApprovedForAllAllowancesCount(1)),
                        contractCall(
                                        ERC_721_CONTRACT,
                                        TRANSFER_FROM,
                                        HapiParserUtil.asHeadlongAddress(
                                                asAddress(spec.registry().getTokenID(NON_FUNGIBLE_TOKEN))),
                                        HapiParserUtil.asHeadlongAddress(
                                                asAddress(spec.registry().getAccountID(OWNER))),
                                        HapiParserUtil.asHeadlongAddress(
                                                asAddress(spec.registry().getAccountID(RECIPIENT))),
                                        BigInteger.ONE)
                                .via(TRANSFER_FROM_ACCOUNT_TXN)
                                .hasKnownStatus(SUCCESS),
                        getAccountDetails(RECIPIENT).logged(),
                        getAccountDetails(OWNER).logged())))
                .then();
    }

    @Override
    protected Logger getResultsLogger() {
        return log;
    }
}<|MERGE_RESOLUTION|>--- conflicted
+++ resolved
@@ -61,6 +61,7 @@
 import static com.hedera.services.bdd.suites.contract.Utils.eventSignatureOf;
 import static com.hedera.services.bdd.suites.contract.Utils.getABIFor;
 import static com.hedera.services.bdd.suites.contract.Utils.parsedToByteString;
+import static com.hedera.services.bdd.suites.utils.contracts.AddressResult.hexedAddress;
 import static com.hedera.services.bdd.suites.utils.contracts.BoolResult.flag;
 import static com.hedera.services.bdd.suites.utils.contracts.precompile.HTSPrecompileResult.htsPrecompileResult;
 import static com.hederahashgraph.api.proto.java.ResponseCodeEnum.AMOUNT_EXCEEDS_ALLOWANCE;
@@ -2243,7 +2244,6 @@
     }
 
     @HapiTest
-<<<<<<< HEAD
     private HapiSpec someErc721GetApprovedScenariosPass() {
         final AtomicReference<String> tokenMirrorAddr = new AtomicReference<>();
         final AtomicReference<String> aCivilianMirrorAddr = new AtomicReference<>();
@@ -2526,8 +2526,6 @@
     }
 
     @HapiTest
-=======
->>>>>>> 3c5873dd
     private HapiSpec someErc721IsApprovedForAllScenariosPass() {
         final AtomicReference<String> tokenMirrorAddr = new AtomicReference<>();
         final AtomicReference<String> contractMirrorAddr = new AtomicReference<>();
