--- conflicted
+++ resolved
@@ -52,10 +52,7 @@
 import static com.hedera.services.bdd.spec.utilops.UtilVerbs.writeToNodeWorkingDirs;
 import static com.hedera.services.bdd.spec.utilops.grouping.GroupingVerbs.getSystemFiles;
 import static com.hedera.services.bdd.spec.utilops.streams.assertions.SelectedItemsAssertion.SELECTED_ITEMS_KEY;
-<<<<<<< HEAD
-=======
 import static com.hedera.services.bdd.suites.HapiSuite.APP_PROPERTIES;
->>>>>>> 964616d6
 import static com.hedera.services.bdd.suites.HapiSuite.DEFAULT_PAYER;
 import static com.hedera.services.bdd.suites.HapiSuite.ONE_HBAR;
 import static com.hedera.services.bdd.suites.utils.sysfiles.serdes.StandardSerdes.SYS_FILE_SERDES;
@@ -268,8 +265,6 @@
     }
 
     @GenesisHapiTest
-<<<<<<< HEAD
-=======
     final Stream<DynamicTest> syntheticPropertyOverridesUpdateCanBeEmptyFile() {
         return hapiTest(
                 streamMustIncludePassFrom(selectedItems(
@@ -307,7 +302,6 @@
     }
 
     @GenesisHapiTest
->>>>>>> 964616d6
     final Stream<DynamicTest> syntheticPermissionOverridesUpdateHappensAtUpgradeBoundary()
             throws InvalidProtocolBufferException {
         final var overridePermissions = "tokenMint=0-1";
