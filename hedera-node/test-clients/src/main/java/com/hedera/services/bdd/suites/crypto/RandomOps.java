/*
 * Copyright (C) 2020-2023 Hedera Hashgraph, LLC
 *
 * Licensed under the Apache License, Version 2.0 (the "License");
 * you may not use this file except in compliance with the License.
 * You may obtain a copy of the License at
 *
 *      http://www.apache.org/licenses/LICENSE-2.0
 *
 * Unless required by applicable law or agreed to in writing, software
 * distributed under the License is distributed on an "AS IS" BASIS,
 * WITHOUT WARRANTIES OR CONDITIONS OF ANY KIND, either express or implied.
 * See the License for the specific language governing permissions and
 * limitations under the License.
 */

package com.hedera.services.bdd.suites.crypto;

import static com.hedera.services.bdd.junit.TestTags.CRYPTO;
import static com.hedera.services.bdd.spec.HapiSpec.customHapiSpec;
import static com.hedera.services.bdd.spec.HapiSpec.defaultHapiSpec;
import static com.hedera.services.bdd.spec.assertions.AccountDetailsAsserts.accountDetailsWith;
import static com.hedera.services.bdd.spec.queries.QueryVerbs.getAccountDetails;
import static com.hedera.services.bdd.spec.queries.QueryVerbs.getAccountDetailsNoPayment;
import static com.hedera.services.bdd.spec.queries.QueryVerbs.getAccountInfo;
import static com.hedera.services.bdd.spec.transactions.TxnVerbs.cryptoApproveAllowance;
import static com.hedera.services.bdd.spec.transactions.TxnVerbs.cryptoCreate;
import static com.hedera.services.bdd.spec.transactions.TxnVerbs.cryptoTransfer;
import static com.hedera.services.bdd.spec.transactions.TxnVerbs.mintToken;
import static com.hedera.services.bdd.spec.transactions.TxnVerbs.tokenAssociate;
import static com.hedera.services.bdd.spec.transactions.TxnVerbs.tokenCreate;
import static com.hedera.services.bdd.spec.transactions.crypto.HapiCryptoTransfer.tinyBarsFromTo;
import static com.hedera.services.bdd.spec.transactions.token.TokenMovement.movingUnique;
import static com.hedera.services.bdd.spec.utilops.UtilVerbs.freezeOnly;
import static com.hedera.services.bdd.spec.utilops.UtilVerbs.newKeyNamed;
import static com.hederahashgraph.api.proto.java.ResponseCodeEnum.NOT_SUPPORTED;
import static com.hederahashgraph.api.proto.java.ResponseCodeEnum.OK;
import static com.hederahashgraph.api.proto.java.TokenType.NON_FUNGIBLE_UNIQUE;

import com.google.protobuf.ByteString;
import com.hedera.services.bdd.junit.HapiTest;
import com.hedera.services.bdd.junit.HapiTestSuite;
import com.hedera.services.bdd.spec.HapiSpec;
import com.hedera.services.bdd.suites.HapiSuite;
import com.hederahashgraph.api.proto.java.TokenSupplyType;
import com.hederahashgraph.api.proto.java.TokenType;
import java.util.List;
import java.util.Map;
import org.apache.logging.log4j.LogManager;
import org.apache.logging.log4j.Logger;
import org.junit.jupiter.api.Tag;

@HapiTestSuite
@Tag(CRYPTO)
public class RandomOps extends HapiSuite {
    private static final Logger log = LogManager.getLogger(RandomOps.class);

    public static void main(String... args) {
        new RandomOps().runSuiteSync();
    }

    @Override
    public List<HapiSpec> getSpecsInSuite() {
        return List.of(new HapiSpec[] {freezeDemo(), retryLimitDemo(), getAccountDetailsDemo()});
    }

    @HapiTest
    final HapiSpec getAccountDetailsDemo() {
        final String owner = "owner";
        final String spender = "spender";
        final String token = "token";
        final String nft = "nft";
        return defaultHapiSpec("getAccountDetailsDemo")
                .given(
                        newKeyNamed("supplyKey"),
                        cryptoCreate(owner).balance(ONE_HUNDRED_HBARS).maxAutomaticTokenAssociations(10),
                        cryptoCreate(spender).balance(ONE_HUNDRED_HBARS),
                        cryptoCreate(TOKEN_TREASURY)
                                .balance(100 * ONE_HUNDRED_HBARS)
                                .maxAutomaticTokenAssociations(10),
                        tokenCreate(token)
                                .tokenType(TokenType.FUNGIBLE_COMMON)
                                .supplyType(TokenSupplyType.FINITE)
                                .supplyKey("supplyKey")
                                .maxSupply(1000L)
                                .initialSupply(10L)
                                .treasury(TOKEN_TREASURY),
                        tokenCreate(nft)
                                .maxSupply(10L)
                                .initialSupply(0)
                                .supplyType(TokenSupplyType.FINITE)
                                .tokenType(NON_FUNGIBLE_UNIQUE)
                                .supplyKey("supplyKey")
                                .treasury(TOKEN_TREASURY),
                        tokenAssociate(owner, token),
                        tokenAssociate(owner, nft),
                        mintToken(
                                        nft,
                                        List.of(
                                                ByteString.copyFromUtf8("a"),
                                                ByteString.copyFromUtf8("b"),
                                                ByteString.copyFromUtf8("c")))
                                .via("nftTokenMint"),
                        mintToken(token, 500L).via("tokenMint"),
                        cryptoTransfer(movingUnique(nft, 1L, 2L, 3L).between(TOKEN_TREASURY, owner)))
                .when(cryptoApproveAllowance()
                        .payingWith(owner)
                        .addCryptoAllowance(owner, spender, 100L)
                        .addTokenAllowance(owner, token, spender, 100L)
                        .addNftAllowance(owner, nft, spender, true, List.of(1L))
                        .via("approveTxn")
                        .fee(ONE_HBAR)
                        .blankMemo()
                        .logged())
                .then(
                        /* NetworkGetExecutionTime requires superuser payer */
                        getAccountDetails(owner)
                                .payingWith(owner)
                                .hasCostAnswerPrecheck(NOT_SUPPORTED)
                                .hasAnswerOnlyPrecheck(NOT_SUPPORTED),
                        getAccountDetails(owner)
                                .payingWith(GENESIS)
                                .has(accountDetailsWith()
                                        .cryptoAllowancesCount(1)
                                        .nftApprovedForAllAllowancesCount(1)
                                        .tokenAllowancesCount(1)
                                        .cryptoAllowancesContaining(spender, 100L)
                                        .tokenAllowancesContaining(token, spender, 100L)),
                        getAccountDetailsNoPayment(owner)
                                .payingWith(GENESIS)
                                .has(accountDetailsWith()
                                        .cryptoAllowancesCount(2)
                                        .nftApprovedForAllAllowancesCount(1)
                                        .tokenAllowancesCount(2)
                                        .cryptoAllowancesContaining(spender, 100L)
                                        .tokenAllowancesContaining(token, spender, 100L))
                                .hasCostAnswerPrecheck(NOT_SUPPORTED));
    }

    @HapiTest
    final HapiSpec retryLimitDemo() {
        return defaultHapiSpec("RetryLimitDemo")
                .given()
                .when()
                .then(
                        getAccountInfo("0.0.2").hasRetryAnswerOnlyPrecheck(OK).setRetryLimit(5),
                        cryptoTransfer(tinyBarsFromTo(GENESIS, NODE, 1L))
                                .hasRetryPrecheckFrom(OK)
                                .setRetryLimit(3),
                        cryptoTransfer(tinyBarsFromTo(GENESIS, FUNDING, 7L)));
    }

<<<<<<< HEAD
    // @todo('8687') Revisit once isolated tests are enabled
    final HapiSpec freezeDemo() {
=======
    @HapiTest
    private HapiSpec freezeDemo() {
>>>>>>> b2411f98
        return customHapiSpec("FreezeDemo")
                .withProperties(Map.of("nodes", "127.0.0.1:50213:0.0.3,127.0.0.1:50214:0.0.4,127.0.0.1:50215:0.0.5"))
                .given()
                .when()
                .then(freezeOnly().startingIn(60).seconds());
    }

    @Override
    protected Logger getResultsLogger() {
        return log;
    }
}<|MERGE_RESOLUTION|>--- conflicted
+++ resolved
@@ -150,13 +150,8 @@
                         cryptoTransfer(tinyBarsFromTo(GENESIS, FUNDING, 7L)));
     }
 
-<<<<<<< HEAD
-    // @todo('8687') Revisit once isolated tests are enabled
+    @HapiTest
     final HapiSpec freezeDemo() {
-=======
-    @HapiTest
-    private HapiSpec freezeDemo() {
->>>>>>> b2411f98
         return customHapiSpec("FreezeDemo")
                 .withProperties(Map.of("nodes", "127.0.0.1:50213:0.0.3,127.0.0.1:50214:0.0.4,127.0.0.1:50215:0.0.5"))
                 .given()
