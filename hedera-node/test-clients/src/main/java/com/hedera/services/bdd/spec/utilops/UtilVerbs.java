--- conflicted
+++ resolved
@@ -1680,15 +1680,11 @@
     }
 
     public static List<HapiSpecOperation> convertHapiCallsToEthereumCalls(
-<<<<<<< HEAD
             final List<HapiSpecOperation> ops,
             final String privateKeyRef,
             final Key adminKey,
             final long defaultGas,
             final HapiSpec spec) {
-=======
-            final List<HapiSpecOperation> ops, final String privateKeyRef, final Key adminKey, final long defaultGas) {
->>>>>>> 4f8f9818
         final var convertedOps = new ArrayList<HapiSpecOperation>(ops.size());
         for (final var op : ops) {
             if (op instanceof HapiContractCall callOp && callOp.isConvertableToEthCall(spec)) {
@@ -1698,7 +1694,6 @@
                     callOp.setParams(convertedParams);
                 }
                 convertedOps.add(new HapiEthereumCall(callOp));
-<<<<<<< HEAD
 
             } else if (op instanceof HapiContractCreate callOp && callOp.isConvertableToEthCreate()) {
                 // if we have constructor args, update the bytecode file with one containing the args
@@ -1724,10 +1719,6 @@
                 });
                 convertedOps.add(createEthereum);
 
-=======
-            } else if (op instanceof HapiContractCreate callOp && callOp.isConvertableToEthCreate()) {
-                convertedOps.add(new HapiEthereumContractCreate(callOp, privateKeyRef, adminKey, defaultGas));
->>>>>>> 4f8f9818
             } else {
                 convertedOps.add(op);
             }
