/*
 * Copyright (C) 2020-2023 Hedera Hashgraph, LLC
 *
 * Licensed under the Apache License, Version 2.0 (the "License");
 * you may not use this file except in compliance with the License.
 * You may obtain a copy of the License at
 *
 *      http://www.apache.org/licenses/LICENSE-2.0
 *
 * Unless required by applicable law or agreed to in writing, software
 * distributed under the License is distributed on an "AS IS" BASIS,
 * WITHOUT WARRANTIES OR CONDITIONS OF ANY KIND, either express or implied.
 * See the License for the specific language governing permissions and
 * limitations under the License.
 */

package com.hedera.services.bdd.suites.token;

import static com.hedera.services.bdd.spec.HapiSpec.defaultHapiSpec;
import static com.hedera.services.bdd.spec.assertions.NoTokenTransfers.emptyTokenTransfers;
import static com.hedera.services.bdd.spec.assertions.SomeFungibleTransfers.changingFungibleBalances;
import static com.hedera.services.bdd.spec.assertions.TransactionRecordAsserts.recordWith;
import static com.hedera.services.bdd.spec.queries.QueryVerbs.*;
import static com.hedera.services.bdd.spec.queries.crypto.ExpectedTokenRel.relationshipWith;
import static com.hedera.services.bdd.spec.transactions.TxnVerbs.contractCreate;
import static com.hedera.services.bdd.spec.transactions.TxnVerbs.createDefaultContract;
import static com.hedera.services.bdd.spec.transactions.TxnVerbs.cryptoCreate;
import static com.hedera.services.bdd.spec.transactions.TxnVerbs.cryptoTransfer;
import static com.hedera.services.bdd.spec.transactions.TxnVerbs.mintToken;
import static com.hedera.services.bdd.spec.transactions.TxnVerbs.tokenAssociate;
import static com.hedera.services.bdd.spec.transactions.TxnVerbs.tokenCreate;
import static com.hedera.services.bdd.spec.transactions.TxnVerbs.tokenDelete;
import static com.hedera.services.bdd.spec.transactions.TxnVerbs.tokenDissociate;
import static com.hedera.services.bdd.spec.transactions.TxnVerbs.tokenFreeze;
import static com.hedera.services.bdd.spec.transactions.TxnVerbs.tokenUnfreeze;
import static com.hedera.services.bdd.spec.transactions.TxnVerbs.uploadInitCode;
import static com.hedera.services.bdd.spec.transactions.token.TokenMovement.moving;
import static com.hedera.services.bdd.spec.utilops.CustomSpecAssert.allRunFor;
import static com.hedera.services.bdd.spec.utilops.UtilVerbs.*;
import static com.hederahashgraph.api.proto.java.ResponseCodeEnum.*;
import static com.hederahashgraph.api.proto.java.TokenFreezeStatus.*;
import static com.hederahashgraph.api.proto.java.TokenKycStatus.Granted;
import static com.hederahashgraph.api.proto.java.TokenKycStatus.KycNotApplicable;
import static com.hederahashgraph.api.proto.java.TokenType.NON_FUNGIBLE_UNIQUE;
import static org.junit.jupiter.api.Assertions.assertEquals;

import com.google.protobuf.ByteString;
import com.hedera.services.bdd.junit.HapiTest;
import com.hedera.services.bdd.junit.HapiTestSuite;
import com.hedera.services.bdd.spec.HapiSpec;
import com.hedera.services.bdd.spec.HapiSpecOperation;
import com.hedera.services.bdd.spec.assertions.BaseErroringAssertsProvider;
import com.hedera.services.bdd.spec.assertions.ErroringAsserts;
import com.hedera.services.bdd.spec.transactions.token.TokenMovement;
import com.hedera.services.bdd.suites.HapiSuite;
import com.hederahashgraph.api.proto.java.AccountAmount;
import com.hederahashgraph.api.proto.java.TokenTransferList;
import java.nio.charset.StandardCharsets;
import java.util.Collections;
import java.util.List;
import java.util.concurrent.atomic.AtomicLong;
import org.apache.logging.log4j.LogManager;
import org.apache.logging.log4j.Logger;

@HapiTestSuite
public class TokenAssociationSpecs extends HapiSuite {

    private static final Logger log = LogManager.getLogger(TokenAssociationSpecs.class);

    public static final String FREEZABLE_TOKEN_ON_BY_DEFAULT = "TokenA";
    public static final String FREEZABLE_TOKEN_OFF_BY_DEFAULT = "TokenB";
    public static final String KNOWABLE_TOKEN = "TokenC";
    public static final String VANILLA_TOKEN = "TokenD";
    public static final String MULTI_KEY = "multiKey";
    public static final String TBD_TOKEN = "ToBeDeleted";
    public static final String TOKENS = " tokens";
    public static final String CREATION = "creation";
    public static final String SIMPLE = "simple";
    public static final String FREEZE_KEY = "freezeKey";
    public static final String KYC_KEY = "kycKey";

    public static void main(String... args) {
        final var spec = new TokenAssociationSpecs();

        spec.deferResultsSummary();
        spec.runSuiteAsync();
        spec.summarizeDeferredResults();
    }

    @Override
    public List<HapiSpec> getSpecsInSuite() {
        return List.of(
                treasuryAssociationIsAutomatic(),
                dissociateHasExpectedSemantics(),
                associatedContractsMustHaveAdminKeys(),
                expiredAndDeletedTokensStillAppearInContractInfo(),
                dissociationFromExpiredTokensAsExpected(),
                accountInfoQueriesAsExpected(),
                handlesUseOfDefaultTokenId(),
                contractInfoQueriesAsExpected(),
                dissociateHasExpectedSemanticsForDeletedTokens(),
                dissociateHasExpectedSemanticsForDissociatedContracts(),
                canDissociateFromDeletedTokenWithAlreadyDissociatedTreasury());
    }

    @Override
    public boolean canRunConcurrent() {
        return true;
    }

    @HapiTest
    public HapiSpec handlesUseOfDefaultTokenId() {
        return defaultHapiSpec("HandlesUseOfDefaultTokenId")
                .given()
                .when()
                .then(tokenAssociate(DEFAULT_PAYER, "0.0.0").hasKnownStatus(INVALID_TOKEN_ID));
    }

    @HapiTest
    public HapiSpec associatedContractsMustHaveAdminKeys() {
        String misc = "someToken";
        String contract = "defaultContract";

        return defaultHapiSpec("AssociatedContractsMustHaveAdminKeys")
                .given(tokenCreate(misc))
                .when(createDefaultContract(contract).omitAdminKey())
                .then(tokenAssociate(contract, misc).hasKnownStatus(INVALID_SIGNATURE));
    }

    @HapiTest
    public HapiSpec contractInfoQueriesAsExpected() {
        final var contract = "contract";
        return defaultHapiSpec("ContractInfoQueriesAsExpected")
                .given(
                        newKeyNamed(SIMPLE),
                        tokenCreate("a"),
                        tokenCreate("b"),
                        tokenCreate("c"),
                        tokenCreate("tbd").adminKey(SIMPLE),
                        createDefaultContract(contract))
                .when(
                        tokenAssociate(contract, "a", "b", "c", "tbd"),
                        getContractInfo(contract)
                                .hasToken(relationshipWith("a"))
                                .hasToken(relationshipWith("b"))
                                .hasToken(relationshipWith("c"))
                                .hasToken(relationshipWith("tbd")),
                        tokenDissociate(contract, "b"),
                        tokenDelete("tbd"))
                .then(getContractInfo(contract)
                        .hasToken(relationshipWith("a"))
                        .hasNoTokenRelationship("b")
                        .hasToken(relationshipWith("c"))
                        .hasToken(relationshipWith("tbd"))
                        .logged());
    }

    @HapiTest
    public HapiSpec accountInfoQueriesAsExpected() {
        final var account = "account";
        return defaultHapiSpec("accountInfoQueriesAsExpected")
                .given(
                        newKeyNamed(SIMPLE),
                        tokenCreate("a").decimals(1),
                        tokenCreate("b").decimals(2),
                        tokenCreate("c").decimals(3),
                        tokenCreate("tbd").adminKey(SIMPLE).decimals(4),
                        cryptoCreate(account).balance(0L))
                .when(
                        tokenAssociate(account, "a", "b", "c", "tbd"),
                        getAccountInfo(account)
                                .hasToken(relationshipWith("a").decimals(1))
                                .hasToken(relationshipWith("b").decimals(2))
                                .hasToken(relationshipWith("c").decimals(3))
                                .hasToken(relationshipWith("tbd").decimals(4)),
                        tokenDissociate(account, "b"),
                        tokenDelete("tbd"))
                .then(getAccountInfo(account)
                        .hasToken(relationshipWith("a").decimals(1))
                        .hasNoTokenRelationship("b")
                        .hasToken(relationshipWith("c").decimals(3))
                        .hasToken(relationshipWith("tbd").decimals(4))
                        .logged());
    }

    @HapiTest
    public HapiSpec expiredAndDeletedTokensStillAppearInContractInfo() {
        final String contract = "Fuse";
        final String treasury = "something";
        final String expiringToken = "expiringToken";
        final long lifetimeSecs = 10;
        final long xfer = 123L;
        AtomicLong now = new AtomicLong();
        return defaultHapiSpec("ExpiredAndDeletedTokensStillAppearInContractInfo")
                .given(
                        newKeyNamed("admin"),
                        cryptoCreate(treasury),
                        uploadInitCode(contract),
                        contractCreate(contract).gas(300_000).via(CREATION),
                        withOpContext((spec, opLog) -> {
                            var subOp = getTxnRecord(CREATION);
                            allRunFor(spec, subOp);
                            var record = subOp.getResponseRecord();
                            now.set(record.getConsensusTimestamp().getSeconds());
                        }),
                        sourcing(() -> tokenCreate(expiringToken)
                                .decimals(666)
                                .adminKey("admin")
                                .treasury(treasury)
                                .expiry(now.get() + lifetimeSecs)))
                .when(
                        tokenAssociate(contract, expiringToken),
                        cryptoTransfer(moving(xfer, expiringToken).between(treasury, contract)))
                .then(
                        getAccountBalance(contract).hasTokenBalance(expiringToken, xfer),
                        getContractInfo(contract)
                                .hasToken(relationshipWith(expiringToken).freeze(FreezeNotApplicable)),
                        sleepFor(lifetimeSecs * 1_000L),
                        getAccountBalance(contract).hasTokenBalance(expiringToken, xfer, 666),
                        getContractInfo(contract)
                                .hasToken(relationshipWith(expiringToken).freeze(FreezeNotApplicable)),
                        tokenDelete(expiringToken),
                        getAccountBalance(contract).hasTokenBalance(expiringToken, xfer),
                        getContractInfo(contract)
                                .hasToken(relationshipWith(expiringToken)
                                        .decimals(666)
                                        .freeze(FreezeNotApplicable)));
    }

<<<<<<< HEAD
    // enable when token expiry is implemented
=======
    @HapiTest
>>>>>>> 39cc9110
    public HapiSpec dissociationFromExpiredTokensAsExpected() {
        final String treasury = "accountA";
        final String frozenAccount = "frozen";
        final String unfrozenAccount = "unfrozen";
        final String expiringToken = "expiringToken";
        long lifetimeSecs = 10;

        AtomicLong now = new AtomicLong();
        return defaultHapiSpec("DissociationFromExpiredTokensAsExpected")
                .given(
                        newKeyNamed(FREEZE_KEY),
                        cryptoCreate(treasury),
                        cryptoCreate(frozenAccount).via(CREATION),
                        cryptoCreate(unfrozenAccount).via(CREATION),
                        withOpContext((spec, opLog) -> {
                            var subOp = getTxnRecord(CREATION);
                            allRunFor(spec, subOp);
                            var record = subOp.getResponseRecord();
                            now.set(record.getConsensusTimestamp().getSeconds());
                        }),
                        sourcing(() -> tokenCreate(expiringToken)
                                .freezeKey(FREEZE_KEY)
                                .freezeDefault(true)
                                .treasury(treasury)
                                .initialSupply(1000L)
                                .expiry(now.get() + lifetimeSecs)))
                .when(
                        tokenAssociate(unfrozenAccount, expiringToken),
                        tokenAssociate(frozenAccount, expiringToken),
                        tokenUnfreeze(expiringToken, unfrozenAccount),
                        cryptoTransfer(moving(100L, expiringToken).between(treasury, unfrozenAccount)))
                .then(
                        getAccountBalance(treasury).hasTokenBalance(expiringToken, 900L),
                        sleepFor(lifetimeSecs * 1_000L),
                        tokenDissociate(treasury, expiringToken).hasKnownStatus(ACCOUNT_IS_TREASURY),
                        tokenDissociate(unfrozenAccount, expiringToken).via("dissociateTxn"),
                        getTxnRecord("dissociateTxn")
                                .hasPriority(recordWith().tokenTransfers(new BaseErroringAssertsProvider<>() {
                                    @Override
                                    public ErroringAsserts<List<TokenTransferList>> assertsFor(HapiSpec spec) {
                                        return tokenXfers -> {
                                            try {
                                                assertEquals(
                                                        1,
                                                        tokenXfers.size(),
                                                        "Wrong number of" + TOKENS + " transferred!");
                                                TokenTransferList xfers = tokenXfers.get(0);
                                                assertEquals(
                                                        spec.registry().getTokenID(expiringToken),
                                                        xfers.getToken(),
                                                        "Wrong token" + " transferred!");
                                                AccountAmount toTreasury = xfers.getTransfers(0);
                                                assertEquals(
                                                        spec.registry().getAccountID(treasury),
                                                        toTreasury.getAccountID(),
                                                        "Treasury should" + " come" + " first!");
                                                assertEquals(
                                                        100L,
                                                        toTreasury.getAmount(),
                                                        "Treasury should" + " get 100" + TOKENS + " back!");
                                                AccountAmount fromAccount = xfers.getTransfers(1);
                                                assertEquals(
                                                        spec.registry().getAccountID(unfrozenAccount),
                                                        fromAccount.getAccountID(),
                                                        "Account should" + " come" + " second!");
                                                assertEquals(
                                                        -100L,
                                                        fromAccount.getAmount(),
                                                        "Account should" + " send 100" + TOKENS + " back!");
                                            } catch (Exception error) {
                                                return List.of(error);
                                            }
                                            return Collections.emptyList();
                                        };
                                    }
                                })),
                        getAccountBalance(treasury).hasTokenBalance(expiringToken, 1000L),
                        getAccountInfo(frozenAccount)
                                .hasToken(relationshipWith(expiringToken).freeze(Frozen)),
                        tokenDissociate(frozenAccount, expiringToken).hasKnownStatus(ACCOUNT_FROZEN_FOR_TOKEN));
    }

    @HapiTest
    public HapiSpec canDissociateFromDeletedTokenWithAlreadyDissociatedTreasury() {
        final String aNonTreasuryAcquaintance = "aNonTreasuryAcquaintance";
        final String bNonTreasuryAcquaintance = "bNonTreasuryAcquaintance";
        final long initialSupply = 100L;
        final long nonZeroXfer = 10L;
        final var treasuryDissoc = "treasuryDissoc";
        final var aNonTreasuryDissoc = "aNonTreasuryDissoc";
        final var bNonTreasuryDissoc = "bNonTreasuryDissoc";

        return defaultHapiSpec("CanDissociateFromDeletedTokenWithAlreadyDissociatedTreasury")
                .given(
                        newKeyNamed(MULTI_KEY),
                        cryptoCreate(TOKEN_TREASURY).balance(0L),
                        tokenCreate(TBD_TOKEN)
                                .freezeKey(MULTI_KEY)
                                .freezeDefault(false)
                                .adminKey(MULTI_KEY)
                                .initialSupply(initialSupply)
                                .treasury(TOKEN_TREASURY),
                        cryptoCreate(aNonTreasuryAcquaintance).balance(0L),
                        cryptoCreate(bNonTreasuryAcquaintance).maxAutomaticTokenAssociations(1))
                .when(
                        tokenAssociate(aNonTreasuryAcquaintance, TBD_TOKEN),
                        cryptoTransfer(moving(nonZeroXfer, TBD_TOKEN)
                                .distributing(TOKEN_TREASURY, aNonTreasuryAcquaintance, bNonTreasuryAcquaintance)),
                        tokenFreeze(TBD_TOKEN, aNonTreasuryAcquaintance),
                        tokenDelete(TBD_TOKEN),
                        tokenDissociate(bNonTreasuryAcquaintance, TBD_TOKEN).via(bNonTreasuryDissoc),
                        tokenDissociate(TOKEN_TREASURY, TBD_TOKEN).via(treasuryDissoc),
                        tokenDissociate(aNonTreasuryAcquaintance, TBD_TOKEN).via(aNonTreasuryDissoc))
                .then(
                        getTxnRecord(bNonTreasuryDissoc)
                                .hasPriority(recordWith()
                                        .tokenTransfers(changingFungibleBalances()
                                                .including(TBD_TOKEN, bNonTreasuryAcquaintance, -nonZeroXfer / 2))),
                        getTxnRecord(treasuryDissoc)
                                .hasPriority(recordWith()
                                        .tokenTransfers(changingFungibleBalances()
                                                .including(TBD_TOKEN, TOKEN_TREASURY, nonZeroXfer - initialSupply))),
                        getTxnRecord(aNonTreasuryDissoc)
                                .hasPriority(recordWith()
                                        .tokenTransfers(changingFungibleBalances()
                                                .including(TBD_TOKEN, aNonTreasuryAcquaintance, -nonZeroXfer / 2))));
    }

    @HapiTest
    public HapiSpec dissociateHasExpectedSemanticsForDeletedTokens() {
        final String tbdUniqToken = "UniqToBeDeleted";
        final String zeroBalanceFrozen = "0bFrozen";
        final String zeroBalanceUnfrozen = "0bUnfrozen";
        final String nonZeroBalanceFrozen = "1bFrozen";
        final String nonZeroBalanceUnfrozen = "1bUnfrozen";
        final long initialSupply = 100L;
        final long nonZeroXfer = 10L;
        final var zeroBalanceDissoc = "zeroBalanceDissoc";
        final var nonZeroBalanceDissoc = "nonZeroBalanceDissoc";
        final var uniqDissoc = "uniqDissoc";
        final var firstMeta = ByteString.copyFrom("FIRST".getBytes(StandardCharsets.UTF_8));
        final var secondMeta = ByteString.copyFrom("SECOND".getBytes(StandardCharsets.UTF_8));
        final var thirdMeta = ByteString.copyFrom("THIRD".getBytes(StandardCharsets.UTF_8));

        return defaultHapiSpec("DissociateHasExpectedSemanticsForDeletedTokens")
                .given(
                        newKeyNamed(MULTI_KEY),
                        cryptoCreate(TOKEN_TREASURY).balance(0L),
                        tokenCreate(TBD_TOKEN)
                                .adminKey(MULTI_KEY)
                                .initialSupply(initialSupply)
                                .treasury(TOKEN_TREASURY)
                                .freezeKey(MULTI_KEY)
                                .freezeDefault(true),
                        tokenCreate(tbdUniqToken)
                                .tokenType(NON_FUNGIBLE_UNIQUE)
                                .treasury(TOKEN_TREASURY)
                                .adminKey(MULTI_KEY)
                                .supplyKey(MULTI_KEY)
                                .initialSupply(0),
                        cryptoCreate(zeroBalanceFrozen).balance(0L),
                        cryptoCreate(zeroBalanceUnfrozen).balance(0L),
                        cryptoCreate(nonZeroBalanceFrozen).balance(0L),
                        cryptoCreate(nonZeroBalanceUnfrozen).balance(0L))
                .when(
                        tokenAssociate(zeroBalanceFrozen, TBD_TOKEN),
                        tokenAssociate(zeroBalanceUnfrozen, TBD_TOKEN),
                        tokenAssociate(nonZeroBalanceFrozen, TBD_TOKEN),
                        tokenAssociate(nonZeroBalanceUnfrozen, TBD_TOKEN),
                        mintToken(tbdUniqToken, List.of(firstMeta, secondMeta, thirdMeta)),
                        getAccountInfo(TOKEN_TREASURY).hasOwnedNfts(3),
                        tokenUnfreeze(TBD_TOKEN, zeroBalanceUnfrozen),
                        tokenUnfreeze(TBD_TOKEN, nonZeroBalanceUnfrozen),
                        tokenUnfreeze(TBD_TOKEN, nonZeroBalanceFrozen),
                        cryptoTransfer(moving(nonZeroXfer, TBD_TOKEN).between(TOKEN_TREASURY, nonZeroBalanceFrozen)),
                        cryptoTransfer(moving(nonZeroXfer, TBD_TOKEN).between(TOKEN_TREASURY, nonZeroBalanceUnfrozen)),
                        tokenFreeze(TBD_TOKEN, nonZeroBalanceFrozen),
                        getAccountBalance(TOKEN_TREASURY).hasTokenBalance(TBD_TOKEN, initialSupply - 2 * nonZeroXfer),
                        tokenDelete(TBD_TOKEN),
                        tokenDelete(tbdUniqToken))
                .then(
                        tokenDissociate(zeroBalanceFrozen, TBD_TOKEN).via(zeroBalanceDissoc),
                        tokenDissociate(zeroBalanceUnfrozen, TBD_TOKEN),
                        tokenDissociate(nonZeroBalanceFrozen, TBD_TOKEN).via(nonZeroBalanceDissoc),
                        tokenDissociate(nonZeroBalanceUnfrozen, TBD_TOKEN),
                        tokenDissociate(TOKEN_TREASURY, tbdUniqToken).via(uniqDissoc),
                        getAccountBalance(TOKEN_TREASURY).hasTokenBalance(TBD_TOKEN, initialSupply - 2 * nonZeroXfer),
                        getTxnRecord(zeroBalanceDissoc).hasPriority(recordWith().tokenTransfers(emptyTokenTransfers())),
                        getTxnRecord(nonZeroBalanceDissoc)
                                .hasPriority(recordWith()
                                        .tokenTransfers(changingFungibleBalances()
                                                .including(TBD_TOKEN, nonZeroBalanceFrozen, -nonZeroXfer))),
                        getTxnRecord(uniqDissoc)
                                .hasPriority(recordWith()
                                        .tokenTransfers(changingFungibleBalances()
                                                .including(tbdUniqToken, TOKEN_TREASURY, -3))),
                        getAccountInfo(TOKEN_TREASURY).hasOwnedNfts(0));
    }

<<<<<<< HEAD
    // enable when token expiry is implemented
=======
    //    @HapiTest
>>>>>>> 39cc9110
    public HapiSpec dissociateHasExpectedSemantics() {
        return defaultHapiSpec("DissociateHasExpectedSemantics")
                .given(basicKeysAndTokens())
                .when(
                        tokenCreate("tkn1").treasury(TOKEN_TREASURY),
                        tokenDissociate(TOKEN_TREASURY, "tkn1").hasKnownStatus(ACCOUNT_IS_TREASURY),
                        cryptoCreate("misc"),
                        tokenDissociate("misc", FREEZABLE_TOKEN_ON_BY_DEFAULT)
                                .hasKnownStatus(TOKEN_NOT_ASSOCIATED_TO_ACCOUNT),
                        tokenAssociate("misc", FREEZABLE_TOKEN_ON_BY_DEFAULT, KNOWABLE_TOKEN),
                        tokenDissociate("misc", FREEZABLE_TOKEN_ON_BY_DEFAULT).hasKnownStatus(ACCOUNT_FROZEN_FOR_TOKEN),
                        tokenUnfreeze(FREEZABLE_TOKEN_ON_BY_DEFAULT, "misc"),
                        cryptoTransfer(moving(1, FREEZABLE_TOKEN_ON_BY_DEFAULT).between(TOKEN_TREASURY, "misc")),
                        tokenDissociate("misc", FREEZABLE_TOKEN_ON_BY_DEFAULT)
                                .hasKnownStatus(TRANSACTION_REQUIRES_ZERO_TOKEN_BALANCES),
                        cryptoTransfer(moving(1, FREEZABLE_TOKEN_ON_BY_DEFAULT).between("misc", TOKEN_TREASURY)),
                        tokenDissociate("misc", FREEZABLE_TOKEN_ON_BY_DEFAULT))
                .then(getAccountInfo("misc")
                        .hasToken(relationshipWith(KNOWABLE_TOKEN))
                        .hasNoTokenRelationship(FREEZABLE_TOKEN_ON_BY_DEFAULT)
                        .logged());
    }

    @HapiTest
    public HapiSpec dissociateHasExpectedSemanticsForDissociatedContracts() {
        final var uniqToken = "UniqToken";
        final var contract = "Fuse";
        final var firstMeta = ByteString.copyFrom("FIRST".getBytes(StandardCharsets.UTF_8));
        final var secondMeta = ByteString.copyFrom("SECOND".getBytes(StandardCharsets.UTF_8));
        final var thirdMeta = ByteString.copyFrom("THIRD".getBytes(StandardCharsets.UTF_8));

        return defaultHapiSpec("DissociateHasExpectedSemanticsForDissociatedContracts")
                .given(
                        newKeyNamed(MULTI_KEY),
                        cryptoCreate(TOKEN_TREASURY).balance(0L).maxAutomaticTokenAssociations(542),
                        uploadInitCode(contract),
                        contractCreate(contract).gas(300_000),
                        tokenCreate(uniqToken)
                                .tokenType(NON_FUNGIBLE_UNIQUE)
                                .initialSupply(0)
                                .supplyKey(MULTI_KEY)
                                .treasury(TOKEN_TREASURY),
                        mintToken(uniqToken, List.of(firstMeta, secondMeta, thirdMeta)),
                        getAccountInfo(TOKEN_TREASURY).logged())
                .when(tokenAssociate(contract, uniqToken), tokenDissociate(contract, uniqToken))
                .then(cryptoTransfer(TokenMovement.movingUnique(uniqToken, 1L).between(TOKEN_TREASURY, contract))
                        .hasKnownStatus(TOKEN_NOT_ASSOCIATED_TO_ACCOUNT));
    }

<<<<<<< HEAD
    @HapiTest
=======
    //    @HapiTest
>>>>>>> 39cc9110
    public HapiSpec treasuryAssociationIsAutomatic() {
        return defaultHapiSpec("TreasuryAssociationIsAutomatic")
                .given(basicKeysAndTokens())
                .when()
                .then(
                        getAccountInfo(TOKEN_TREASURY)
                                .hasToken(relationshipWith(FREEZABLE_TOKEN_ON_BY_DEFAULT)
                                        .kyc(Granted)
                                        .freeze(Frozen))
                                .hasToken(relationshipWith(FREEZABLE_TOKEN_OFF_BY_DEFAULT)
                                        .kyc(Granted)
                                        .freeze(Unfrozen))
                                .hasToken(relationshipWith(KNOWABLE_TOKEN)
                                        .kyc(KycNotApplicable)
                                        .freeze(FreezeNotApplicable))
                                .hasToken(relationshipWith(VANILLA_TOKEN)
                                        .kyc(Granted)
                                        .freeze(FreezeNotApplicable))
                                .logged(),
                        cryptoCreate("test"),
                        tokenAssociate("test", KNOWABLE_TOKEN),
                        tokenAssociate("test", FREEZABLE_TOKEN_OFF_BY_DEFAULT),
                        tokenAssociate("test", FREEZABLE_TOKEN_ON_BY_DEFAULT),
                        tokenAssociate("test", VANILLA_TOKEN),
                        getAccountInfo("test").logged(),
                        tokenDissociate("test", VANILLA_TOKEN),
                        getAccountInfo("test").logged(),
                        tokenDissociate("test", FREEZABLE_TOKEN_OFF_BY_DEFAULT).logged(),
                        getAccountInfo("test").logged());
    }

    public static HapiSpecOperation[] basicKeysAndTokens() {
        return new HapiSpecOperation[] {
            newKeyNamed(KYC_KEY),
            newKeyNamed(FREEZE_KEY),
            cryptoCreate(TOKEN_TREASURY).balance(0L),
            tokenCreate(FREEZABLE_TOKEN_ON_BY_DEFAULT)
                    .treasury(TOKEN_TREASURY)
                    .freezeKey(FREEZE_KEY)
                    .freezeDefault(true),
            tokenCreate(FREEZABLE_TOKEN_OFF_BY_DEFAULT)
                    .treasury(TOKEN_TREASURY)
                    .freezeKey(FREEZE_KEY)
                    .freezeDefault(false),
            tokenCreate(KNOWABLE_TOKEN).treasury(TOKEN_TREASURY).kycKey(KYC_KEY),
            tokenCreate(VANILLA_TOKEN).treasury(TOKEN_TREASURY)
        };
    }

    @Override
    protected Logger getResultsLogger() {
        return log;
    }
}<|MERGE_RESOLUTION|>--- conflicted
+++ resolved
@@ -77,7 +77,6 @@
     public static final String CREATION = "creation";
     public static final String SIMPLE = "simple";
     public static final String FREEZE_KEY = "freezeKey";
-    public static final String KYC_KEY = "kycKey";
 
     public static void main(String... args) {
         final var spec = new TokenAssociationSpecs();
@@ -227,11 +226,7 @@
                                         .freeze(FreezeNotApplicable)));
     }
 
-<<<<<<< HEAD
-    // enable when token expiry is implemented
-=======
-    @HapiTest
->>>>>>> 39cc9110
+    @HapiTest
     public HapiSpec dissociationFromExpiredTokensAsExpected() {
         final String treasury = "accountA";
         final String frozenAccount = "frozen";
@@ -431,11 +426,7 @@
                         getAccountInfo(TOKEN_TREASURY).hasOwnedNfts(0));
     }
 
-<<<<<<< HEAD
-    // enable when token expiry is implemented
-=======
     //    @HapiTest
->>>>>>> 39cc9110
     public HapiSpec dissociateHasExpectedSemantics() {
         return defaultHapiSpec("DissociateHasExpectedSemantics")
                 .given(basicKeysAndTokens())
@@ -485,11 +476,7 @@
                         .hasKnownStatus(TOKEN_NOT_ASSOCIATED_TO_ACCOUNT));
     }
 
-<<<<<<< HEAD
-    @HapiTest
-=======
     //    @HapiTest
->>>>>>> 39cc9110
     public HapiSpec treasuryAssociationIsAutomatic() {
         return defaultHapiSpec("TreasuryAssociationIsAutomatic")
                 .given(basicKeysAndTokens())
@@ -497,16 +484,16 @@
                 .then(
                         getAccountInfo(TOKEN_TREASURY)
                                 .hasToken(relationshipWith(FREEZABLE_TOKEN_ON_BY_DEFAULT)
-                                        .kyc(Granted)
-                                        .freeze(Frozen))
+                                        .kyc(KycNotApplicable)
+                                        .freeze(Unfrozen))
                                 .hasToken(relationshipWith(FREEZABLE_TOKEN_OFF_BY_DEFAULT)
-                                        .kyc(Granted)
+                                        .kyc(KycNotApplicable)
                                         .freeze(Unfrozen))
                                 .hasToken(relationshipWith(KNOWABLE_TOKEN)
-                                        .kyc(KycNotApplicable)
+                                        .kyc(Granted)
                                         .freeze(FreezeNotApplicable))
                                 .hasToken(relationshipWith(VANILLA_TOKEN)
-                                        .kyc(Granted)
+                                        .kyc(KycNotApplicable)
                                         .freeze(FreezeNotApplicable))
                                 .logged(),
                         cryptoCreate("test"),
@@ -523,7 +510,7 @@
 
     public static HapiSpecOperation[] basicKeysAndTokens() {
         return new HapiSpecOperation[] {
-            newKeyNamed(KYC_KEY),
+            newKeyNamed("kycKey"),
             newKeyNamed(FREEZE_KEY),
             cryptoCreate(TOKEN_TREASURY).balance(0L),
             tokenCreate(FREEZABLE_TOKEN_ON_BY_DEFAULT)
@@ -534,7 +521,7 @@
                     .treasury(TOKEN_TREASURY)
                     .freezeKey(FREEZE_KEY)
                     .freezeDefault(false),
-            tokenCreate(KNOWABLE_TOKEN).treasury(TOKEN_TREASURY).kycKey(KYC_KEY),
+            tokenCreate(KNOWABLE_TOKEN).treasury(TOKEN_TREASURY).kycKey("kycKey"),
             tokenCreate(VANILLA_TOKEN).treasury(TOKEN_TREASURY)
         };
     }
