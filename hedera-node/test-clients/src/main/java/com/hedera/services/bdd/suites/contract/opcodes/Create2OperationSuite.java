/*
 * Copyright (C) 2022-2023 Hedera Hashgraph, LLC
 *
 * Licensed under the Apache License, Version 2.0 (the "License");
 * you may not use this file except in compliance with the License.
 * You may obtain a copy of the License at
 *
 *      http://www.apache.org/licenses/LICENSE-2.0
 *
 * Unless required by applicable law or agreed to in writing, software
 * distributed under the License is distributed on an "AS IS" BASIS,
 * WITHOUT WARRANTIES OR CONDITIONS OF ANY KIND, either express or implied.
 * See the License for the specific language governing permissions and
 * limitations under the License.
 */

package com.hedera.services.bdd.suites.contract.opcodes;

import static com.hedera.services.bdd.junit.TestTags.SMART_CONTRACT;
import static com.hedera.services.bdd.spec.HapiPropertySource.accountIdFromHexedMirrorAddress;
import static com.hedera.services.bdd.spec.HapiPropertySource.asContractString;
import static com.hedera.services.bdd.spec.HapiPropertySource.asHexedSolidityAddress;
import static com.hedera.services.bdd.spec.HapiPropertySource.asSolidityAddress;
import static com.hedera.services.bdd.spec.HapiPropertySource.contractIdFromHexedMirrorAddress;
import static com.hedera.services.bdd.spec.HapiPropertySource.explicitBytesOf;
import static com.hedera.services.bdd.spec.HapiPropertySource.literalIdFromHexedMirrorAddress;
import static com.hedera.services.bdd.spec.HapiSpec.defaultHapiSpec;
import static com.hedera.services.bdd.spec.assertions.AccountInfoAsserts.accountWith;
import static com.hedera.services.bdd.spec.assertions.AssertUtils.inOrder;
import static com.hedera.services.bdd.spec.assertions.ContractFnResultAsserts.isLiteralResult;
import static com.hedera.services.bdd.spec.assertions.ContractFnResultAsserts.resultWith;
import static com.hedera.services.bdd.spec.assertions.ContractInfoAsserts.contractWith;
import static com.hedera.services.bdd.spec.assertions.ContractLogAsserts.logWith;
import static com.hedera.services.bdd.spec.assertions.TransactionRecordAsserts.recordWith;
import static com.hedera.services.bdd.spec.queries.QueryVerbs.contractCallLocal;
import static com.hedera.services.bdd.spec.queries.QueryVerbs.contractCallLocalWithFunctionAbi;
import static com.hedera.services.bdd.spec.queries.QueryVerbs.getAccountBalance;
import static com.hedera.services.bdd.spec.queries.QueryVerbs.getAccountInfo;
import static com.hedera.services.bdd.spec.queries.QueryVerbs.getAliasedAccountInfo;
import static com.hedera.services.bdd.spec.queries.QueryVerbs.getAliasedContractBalance;
import static com.hedera.services.bdd.spec.queries.QueryVerbs.getContractBytecode;
import static com.hedera.services.bdd.spec.queries.QueryVerbs.getContractInfo;
import static com.hedera.services.bdd.spec.queries.QueryVerbs.getLiteralAliasContractInfo;
import static com.hedera.services.bdd.spec.queries.QueryVerbs.getTxnRecord;
import static com.hedera.services.bdd.spec.queries.crypto.ExpectedTokenRel.relationshipWith;
import static com.hedera.services.bdd.spec.transactions.TxnVerbs.contractCall;
import static com.hedera.services.bdd.spec.transactions.TxnVerbs.contractCallWithFunctionAbi;
import static com.hedera.services.bdd.spec.transactions.TxnVerbs.contractCreate;
import static com.hedera.services.bdd.spec.transactions.TxnVerbs.contractDelete;
import static com.hedera.services.bdd.spec.transactions.TxnVerbs.contractUpdate;
import static com.hedera.services.bdd.spec.transactions.TxnVerbs.cryptoCreate;
import static com.hedera.services.bdd.spec.transactions.TxnVerbs.cryptoTransfer;
import static com.hedera.services.bdd.spec.transactions.TxnVerbs.ethereumCryptoTransferToAddress;
import static com.hedera.services.bdd.spec.transactions.TxnVerbs.mintToken;
import static com.hedera.services.bdd.spec.transactions.TxnVerbs.tokenCreate;
import static com.hedera.services.bdd.spec.transactions.TxnVerbs.tokenUpdate;
import static com.hedera.services.bdd.spec.transactions.TxnVerbs.uploadInitCode;
import static com.hedera.services.bdd.spec.transactions.contract.HapiParserUtil.asHeadlongAddress;
import static com.hedera.services.bdd.spec.transactions.crypto.HapiCryptoTransfer.tinyBarsFromAccountToAlias;
import static com.hedera.services.bdd.spec.transactions.token.TokenMovement.moving;
import static com.hedera.services.bdd.spec.transactions.token.TokenMovement.movingUnique;
import static com.hedera.services.bdd.spec.utilops.CustomSpecAssert.allRunFor;
import static com.hedera.services.bdd.spec.utilops.UtilVerbs.childRecordsCheck;
import static com.hedera.services.bdd.spec.utilops.UtilVerbs.inParallel;
import static com.hedera.services.bdd.spec.utilops.UtilVerbs.logIt;
import static com.hedera.services.bdd.spec.utilops.UtilVerbs.newKeyNamed;
import static com.hedera.services.bdd.spec.utilops.UtilVerbs.sourcing;
import static com.hedera.services.bdd.spec.utilops.UtilVerbs.withOpContext;
import static com.hedera.services.bdd.spec.utilops.records.SnapshotMatchMode.ACCEPTED_MONO_GAS_CALCULATION_DIFFERENCE;
import static com.hedera.services.bdd.spec.utilops.records.SnapshotMatchMode.ALLOW_SKIPPED_ENTITY_IDS;
import static com.hedera.services.bdd.spec.utilops.records.SnapshotMatchMode.FULLY_NONDETERMINISTIC;
import static com.hedera.services.bdd.spec.utilops.records.SnapshotMatchMode.NONDETERMINISTIC_CONSTRUCTOR_PARAMETERS;
import static com.hedera.services.bdd.spec.utilops.records.SnapshotMatchMode.NONDETERMINISTIC_CONTRACT_CALL_RESULTS;
import static com.hedera.services.bdd.spec.utilops.records.SnapshotMatchMode.NONDETERMINISTIC_ETHEREUM_DATA;
import static com.hedera.services.bdd.spec.utilops.records.SnapshotMatchMode.NONDETERMINISTIC_FUNCTION_PARAMETERS;
import static com.hedera.services.bdd.spec.utilops.records.SnapshotMatchMode.NONDETERMINISTIC_LOG_DATA;
import static com.hedera.services.bdd.spec.utilops.records.SnapshotMatchMode.NONDETERMINISTIC_TRANSACTION_FEES;
import static com.hedera.services.bdd.suites.contract.Utils.FunctionType.FUNCTION;
import static com.hedera.services.bdd.suites.contract.Utils.aaWith;
import static com.hedera.services.bdd.suites.contract.Utils.accountId;
import static com.hedera.services.bdd.suites.contract.Utils.aliasContractIdKey;
import static com.hedera.services.bdd.suites.contract.Utils.aliasDelegateContractKey;
import static com.hedera.services.bdd.suites.contract.Utils.asAddress;
import static com.hedera.services.bdd.suites.contract.Utils.captureChildCreate2MetaFor;
import static com.hedera.services.bdd.suites.contract.Utils.captureOneChildCreate2MetaFor;
import static com.hedera.services.bdd.suites.contract.Utils.getABIFor;
import static com.hedera.services.bdd.suites.contract.Utils.ocWith;
import static com.hedera.services.bdd.suites.crypto.AutoAccountCreationSuite.A_TOKEN;
import static com.hedera.services.bdd.suites.crypto.AutoAccountCreationSuite.LAZY_MEMO;
import static com.hedera.services.bdd.suites.crypto.AutoAccountCreationSuite.NFT_CREATE;
import static com.hedera.services.bdd.suites.crypto.AutoAccountCreationSuite.NFT_INFINITE_SUPPLY_TOKEN;
import static com.hedera.services.bdd.suites.crypto.AutoAccountCreationSuite.PARTY;
import static com.hedera.services.bdd.suites.crypto.AutoAccountCreationSuite.TOKEN_A_CREATE;
import static com.hedera.services.bdd.suites.token.TokenAssociationSpecs.MULTI_KEY;
import static com.hedera.services.bdd.suites.utils.contracts.precompile.HTSPrecompileResult.htsPrecompileResult;
import static com.hederahashgraph.api.proto.java.ResponseCodeEnum.ACCOUNT_STILL_OWNS_NFTS;
import static com.hederahashgraph.api.proto.java.ResponseCodeEnum.CONTRACT_DELETED;
import static com.hederahashgraph.api.proto.java.ResponseCodeEnum.CONTRACT_REVERT_EXECUTED;
import static com.hederahashgraph.api.proto.java.ResponseCodeEnum.INVALID_CONTRACT_ID;
import static com.hederahashgraph.api.proto.java.ResponseCodeEnum.INVALID_FULL_PREFIX_SIGNATURE_FOR_PRECOMPILE;
import static com.hederahashgraph.api.proto.java.ResponseCodeEnum.INVALID_SOLIDITY_ADDRESS;
import static com.hederahashgraph.api.proto.java.ResponseCodeEnum.OBTAINER_SAME_CONTRACT_ID;
import static com.hederahashgraph.api.proto.java.ResponseCodeEnum.REVERTED_SUCCESS;
import static com.hederahashgraph.api.proto.java.ResponseCodeEnum.SUCCESS;
import static com.hederahashgraph.api.proto.java.ResponseCodeEnum.TRANSACTION_REQUIRES_ZERO_TOKEN_BALANCES;
import static com.hederahashgraph.api.proto.java.TokenSupplyType.FINITE;
import static com.hederahashgraph.api.proto.java.TokenType.FUNGIBLE_COMMON;
import static com.hederahashgraph.api.proto.java.TokenType.NON_FUNGIBLE_UNIQUE;
import static com.swirlds.common.utility.CommonUtils.hex;
import static com.swirlds.common.utility.CommonUtils.unhex;
import static org.junit.jupiter.api.Assertions.assertArrayEquals;
import static org.junit.jupiter.api.Assertions.assertEquals;
import static org.junit.jupiter.api.Assertions.assertNotEquals;
import static org.junit.jupiter.api.Assertions.assertTrue;

import com.esaulpaugh.headlong.abi.Address;
import com.google.protobuf.ByteString;
import com.hedera.node.app.hapi.utils.contracts.ParsingConstants.FunctionType;
import com.hedera.services.bdd.junit.HapiTest;
import com.hedera.services.bdd.junit.HapiTestSuite;
import com.hedera.services.bdd.spec.HapiPropertySource;
import com.hedera.services.bdd.spec.HapiSpec;
import com.hedera.services.bdd.spec.HapiSpecOperation;
import com.hedera.services.bdd.spec.queries.contract.HapiContractCallLocal;
import com.hedera.services.bdd.spec.transactions.contract.HapiParserUtil;
import com.hedera.services.bdd.spec.transactions.crypto.HapiCryptoTransfer;
import com.hedera.services.bdd.spec.utilops.CustomSpecAssert;
import com.hedera.services.bdd.suites.HapiSuite;
import com.hederahashgraph.api.proto.java.AccountID;
import com.hederahashgraph.api.proto.java.ContractID;
import com.hederahashgraph.api.proto.java.NftTransfer;
import com.hederahashgraph.api.proto.java.TokenID;
import com.hederahashgraph.api.proto.java.TokenSupplyType;
import com.hederahashgraph.api.proto.java.TokenTransferList;
import com.hederahashgraph.api.proto.java.TokenType;
import com.hederahashgraph.api.proto.java.TransferList;
import com.swirlds.common.utility.CommonUtils;
import java.math.BigInteger;
import java.util.List;
import java.util.concurrent.atomic.AtomicLong;
import java.util.concurrent.atomic.AtomicReference;
import java.util.stream.IntStream;
import org.apache.logging.log4j.LogManager;
import org.apache.logging.log4j.Logger;
import org.apache.tuweni.bytes.Bytes;
import org.junit.jupiter.api.Tag;

@HapiTestSuite
@Tag(SMART_CONTRACT)
public class Create2OperationSuite extends HapiSuite {

    public static final String GET_BYTECODE = "getBytecode";
    public static final String DEPLOY = "deploy";
    public static final String SALT = "aabbccddeeff0011aabbccddeeff0011aabbccddeeff0011aabbccddeeff0011";
    public static final String RETURNER_REPORTED_LOG_MESSAGE = "Returner reported {} when called with mirror address";
    public static final String CONTRACT_REPORTED_LOG_MESSAGE = "Contract reported TestContract initcode is {} bytes";
    public static final String CONTRACT_REPORTED_ADDRESS_MESSAGE = "Contract reported address results {}";
    public static final String EXPECTED_CREATE2_ADDRESS_MESSAGE = "  --> Expected CREATE2 address is {}";
    public static final String GET_ADDRESS = "getAddress";
    private static final Logger LOG = LogManager.getLogger(Create2OperationSuite.class);
    private static final String CREATION = "creation";
    private static final String CREATE_2_TXN = "create2Txn";
    private static final String SWISS = "swiss";
    private static final String RETURNER = "Returner";
    private static final String CALL_RETURNER = "callReturner";
    private static final String ADMIN_KEY = "adminKey";
    private static final String ENTITY_MEMO = "JUST DO IT";
    private static final String DELETED_CREATE_2_LOG = "Deleted the deployed CREATE2 contract using HAPI";

    public static void main(String... args) {
        new Create2OperationSuite().runSuiteSync();
    }

    @Override
    protected Logger getResultsLogger() {
        return LOG;
    }

    @Override
    public boolean canRunConcurrent() {
        return false;
    }

    @Override
    public List<HapiSpec> getSpecsInSuite() {
        return List.of(
                create2FactoryWorksAsExpected(),
                payableCreate2WorksAsExpected(),
                canDeleteViaAlias(),
                cannotSelfDestructToMirrorAddress(),
                priorityAddressIsCreate2ForStaticHapiCalls(),
                create2InputAddressIsStableWithTopLevelCallWhetherMirrorOrAliasIsUsed(),
                canUseAliasesInPrecompilesAndContractKeys(),
                inlineCreateCanFailSafely(),
                inlineCreate2CanFailSafely(),
                allLogOpcodesResolveExpectedContractId(),
                eip1014AliasIsPriorityInErcOwnerPrecompile(),
                canAssociateInConstructor(),
                /* --- HIP 583 --- */
                canMergeCreate2ChildWithHollowAccount(),
                canMergeCreate2MultipleCreatesWithHollowAccount(),
                canCallFinalizedContractViaHapi());
    }

    @SuppressWarnings("java:S5669")
    @HapiTest
    final HapiSpec allLogOpcodesResolveExpectedContractId() {
        final var contract = "OuterCreator";

        final AtomicLong outerCreatorNum = new AtomicLong();
        final var msg = new byte[] {(byte) 0xAB};
        final var noisyTxn = "noisyTxn";

        return defaultHapiSpec("AllLogOpcodesResolveExpectedContractId", FULLY_NONDETERMINISTIC)
                .given(
                        uploadInitCode(contract),
                        contractCreate(contract)
                                .payingWith(GENESIS)
                                .via(CREATION)
                                .exposingNumTo(outerCreatorNum::set))
                .when(contractCall(contract, "startChain", msg).gas(4_000_000).via(noisyTxn))
                .then(sourcing(() -> {
                    final var idOfFirstThreeLogs = "0.0." + (outerCreatorNum.get() + 1);
                    final var idOfLastTwoLogs = "0.0." + (outerCreatorNum.get() + 2);
                    return getTxnRecord(noisyTxn)
                            .andAllChildRecords()
                            .hasPriority(recordWith()
                                    .contractCallResult(resultWith()
                                            .logs(inOrder(
                                                    logWith().contract(idOfFirstThreeLogs),
                                                    logWith().contract(idOfFirstThreeLogs),
                                                    logWith().contract(idOfFirstThreeLogs),
                                                    logWith().contract(idOfLastTwoLogs),
                                                    logWith().contract(idOfLastTwoLogs)))))
                            .logged();
                }));
    }

    // https://github.com/hashgraph/hedera-services/issues/2868
    @HapiTest
    final HapiSpec inlineCreate2CanFailSafely() {
        final var tcValue = 1_234L;
        final var contract = "RevertingCreateFactory";
        final var foo = BigInteger.valueOf(22);
        final var salt = BigInteger.valueOf(23);
        final var timesToFail = 7;
        final AtomicLong factoryEntityNum = new AtomicLong();
        final AtomicReference<String> factoryEvmAddress = new AtomicReference<>();
        final AtomicReference<byte[]> testContractInitcode = new AtomicReference<>();

        return defaultHapiSpec(
                        "InlineCreate2CanFailSafely", NONDETERMINISTIC_FUNCTION_PARAMETERS, ALLOW_SKIPPED_ENTITY_IDS)
                .given(
                        uploadInitCode(contract),
                        contractCreate(contract)
                                .payingWith(GENESIS)
                                .via(CREATION)
                                .exposingNumTo(num -> {
                                    factoryEntityNum.set(num);
                                    factoryEvmAddress.set(asHexedSolidityAddress(0, 0, num));
                                }))
                .when(sourcing(
                        () -> contractCallLocal(contract, GET_BYTECODE, asHeadlongAddress(factoryEvmAddress.get()), foo)
                                .exposingTypedResultsTo(results -> {
                                    final var tcInitcode = (byte[]) results[0];
                                    testContractInitcode.set(tcInitcode);
                                    LOG.info(CONTRACT_REPORTED_LOG_MESSAGE, tcInitcode.length);
                                })
                                .payingWith(GENESIS)
                                .nodePayment(ONE_HBAR)))
                .then(
                        inParallel(IntStream.range(0, timesToFail)
                                .mapToObj(i ->
                                        sourcing(() -> contractCall(contract, DEPLOY, testContractInitcode.get(), salt)
                                                .payingWith(GENESIS)
                                                .gas(4_000_000L)
                                                .sending(tcValue)
                                                .via(CREATION)))
                                .toArray(HapiSpecOperation[]::new)),
                        sourcing(() -> cryptoCreate("nextUp")
                                .exposingCreatedIdTo(id -> LOG.info(
                                        "Next entity num was {}" + " instead of expected" + " {}",
                                        id.getAccountNum(),
                                        factoryEntityNum.get() + 1))));
    }

    @SuppressWarnings("java:S5669")
    @HapiTest
    final HapiSpec inlineCreateCanFailSafely() {
        final var tcValue = 1_234L;
        final var creation = CREATION;
        final var contract = "RevertingCreateFactory";

        final var foo = BigInteger.valueOf(22);
        final var timesToFail = 7;
        final AtomicLong factoryEntityNum = new AtomicLong();
        final AtomicReference<String> factoryEvmAddress = new AtomicReference<>();
        final AtomicReference<byte[]> testContractInitcode = new AtomicReference<>();

        return defaultHapiSpec(
                        "InlineCreateCanFailSafely", NONDETERMINISTIC_FUNCTION_PARAMETERS, ALLOW_SKIPPED_ENTITY_IDS)
                .given(
                        uploadInitCode(contract),
                        contractCreate(contract)
                                .payingWith(GENESIS)
                                .via(creation)
                                .exposingNumTo(num -> {
                                    factoryEntityNum.set(num);
                                    factoryEvmAddress.set(asHexedSolidityAddress(0, 0, num));
                                }))
                .when(sourcing(
                        () -> contractCallLocal(contract, GET_BYTECODE, asHeadlongAddress(factoryEvmAddress.get()), foo)
                                .exposingTypedResultsTo(results -> {
                                    final var tcInitcode = (byte[]) results[0];
                                    testContractInitcode.set(tcInitcode);
                                    LOG.info(CONTRACT_REPORTED_LOG_MESSAGE, tcInitcode.length);
                                })
                                .payingWith(GENESIS)
                                .nodePayment(ONE_HBAR)))
                .then(
                        inParallel(IntStream.range(0, timesToFail)
                                .mapToObj(i -> sourcing(
                                        () -> contractCall(contract, DEPLOY, testContractInitcode.get(), BigInteger.ONE)
                                                .payingWith(GENESIS)
                                                .gas(4_000_000L)
                                                .sending(tcValue)
                                                .via(creation)))
                                .toArray(HapiSpecOperation[]::new)),
                        sourcing(() -> cryptoCreate("nextUp")
                                .exposingCreatedIdTo(id -> LOG.info(
                                        "Next entity num was {}" + " instead of expected" + " {}",
                                        id.getAccountNum(),
                                        factoryEntityNum.get() + 1))));
    }

    @HapiTest
    final HapiSpec canAssociateInConstructor() {
        final var token = "token";
        final var contract = "SelfAssociating";
        final AtomicReference<String> tokenMirrorAddr = new AtomicReference<>();

        return defaultHapiSpec(
                        "CanAssociateInConstructor",
                        NONDETERMINISTIC_CONSTRUCTOR_PARAMETERS,
                        NONDETERMINISTIC_CONTRACT_CALL_RESULTS)
                .given(
                        uploadInitCode(contract),
                        tokenCreate(token)
                                .exposingCreatedIdTo(
                                        id -> tokenMirrorAddr.set(hex(asAddress(HapiPropertySource.asToken(id))))))
                .when(sourcing(() -> contractCreate(contract, asHeadlongAddress(tokenMirrorAddr.get()))
                        .payingWith(GENESIS)
                        .omitAdminKey()
                        .gas(4_000_000)
                        .via(CREATION)))
                .then(
                        //						tokenDissociate(contract, token)
                        getContractInfo(contract).logged());
    }

    @HapiTest
    final HapiSpec payableCreate2WorksAsExpected() {
        final var contract = "PayableCreate2Deploy";
        AtomicReference<String> tcMirrorAddr2 = new AtomicReference<>();
        AtomicReference<String> tcAliasAddr2 = new AtomicReference<>();

        return defaultHapiSpec("PayableCreate2WorksAsExpected", NONDETERMINISTIC_TRANSACTION_FEES)
                .given(
                        uploadInitCode(contract),
                        contractCreate(contract).payingWith(GENESIS).gas(1_000_000))
                .when(
                        contractCall(contract, "testPayableCreate")
                                .sending(100L)
                                .via("testCreate2"),
                        captureOneChildCreate2MetaFor(
                                "Test contract create2", "testCreate2", tcMirrorAddr2, tcAliasAddr2))
                .then(sourcing(() ->
                        getContractInfo(tcMirrorAddr2.get()).has(contractWith().balance(100))));
    }

    // https://github.com/hashgraph/hedera-services/issues/2867
    // https://github.com/hashgraph/hedera-services/issues/2868
    @SuppressWarnings("java:S5960")
    @HapiTest
    final HapiSpec create2FactoryWorksAsExpected() {
        final var tcValue = 1_234L;
        final var contract = "Create2Factory";
        final var testContract = "TestContract";
        final var salt = BigInteger.valueOf(42);
        final var adminKey = ADMIN_KEY;
        final var replAdminKey = "replAdminKey";
        final var customAutoRenew = 7776001L;
        final var autoRenewAccountID = "autoRenewAccount";
        final AtomicReference<String> factoryEvmAddress = new AtomicReference<>();
        final AtomicReference<String> expectedCreate2Address = new AtomicReference<>();
        final AtomicReference<String> expectedMirrorAddress = new AtomicReference<>();
        final AtomicReference<byte[]> testContractInitcode = new AtomicReference<>();
        final AtomicReference<byte[]> bytecodeFromMirror = new AtomicReference<>();
        final AtomicReference<byte[]> bytecodeFromAlias = new AtomicReference<>();
        final AtomicReference<String> mirrorLiteralId = new AtomicReference<>();

        return defaultHapiSpec(
                        "Create2FactoryWorksAsExpected",
                        NONDETERMINISTIC_FUNCTION_PARAMETERS,
                        NONDETERMINISTIC_CONTRACT_CALL_RESULTS,
                        NONDETERMINISTIC_TRANSACTION_FEES,
                        NONDETERMINISTIC_LOG_DATA)
                .given(
                        newKeyNamed(adminKey),
                        newKeyNamed(replAdminKey),
                        uploadInitCode(contract),
                        cryptoCreate(autoRenewAccountID).balance(ONE_HUNDRED_HBARS),
                        contractCreate(contract)
                                .payingWith(GENESIS)
                                .adminKey(adminKey)
                                .entityMemo(ENTITY_MEMO)
                                .autoRenewSecs(customAutoRenew)
                                .autoRenewAccountId(autoRenewAccountID)
                                .via(CREATE_2_TXN)
                                .exposingNumTo(num -> factoryEvmAddress.set(asHexedSolidityAddress(0, 0, num))),
                        getContractInfo(contract)
                                .has(contractWith().autoRenewAccountId(autoRenewAccountID))
                                .logged())
                .when(
                        sourcing(() -> contractCallLocal(
                                        contract, GET_BYTECODE, asHeadlongAddress(factoryEvmAddress.get()), salt)
                                .exposingTypedResultsTo(results -> {
                                    final var tcInitcode = (byte[]) results[0];
                                    testContractInitcode.set(tcInitcode);
                                    LOG.info(CONTRACT_REPORTED_LOG_MESSAGE, tcInitcode.length);
                                })
                                .payingWith(GENESIS)
                                .nodePayment(ONE_HBAR)),
                        sourcing(() -> setExpectedCreate2Address(
                                contract, salt, expectedCreate2Address, testContractInitcode)),
                        // https://github.com/hashgraph/hedera-services/issues/2867 - cannot
                        // re-create same address
                        sourcing(() -> contractCall(contract, "wronglyDeployTwice", testContractInitcode.get(), salt)
                                .payingWith(GENESIS)
                                .gas(4_000_000L)
                                .sending(tcValue)
                                .hasKnownStatusFrom(INVALID_SOLIDITY_ADDRESS, CONTRACT_REVERT_EXECUTED)),
                        sourcing(() -> getContractInfo(expectedCreate2Address.get())
                                .hasCostAnswerPrecheck(INVALID_CONTRACT_ID)),
                        sourcing(() -> contractCall(contract, DEPLOY, testContractInitcode.get(), salt)
                                .payingWith(GENESIS)
                                .gas(4_000_000L)
                                .sending(tcValue)),
                        sourcing(() ->
                                contractDelete(expectedCreate2Address.get()).signedBy(DEFAULT_PAYER, adminKey)),
                        logIt(DELETED_CREATE_2_LOG),
                        sourcing(() -> contractCall(contract, DEPLOY, testContractInitcode.get(), salt)
                                .payingWith(GENESIS)
                                .gas(4_000_000L)
                                .sending(tcValue)
                                .via(CREATE_2_TXN)),
                        logIt("Re-deployed the CREATE2 contract"),
                        sourcing(() -> childRecordsCheck(
                                CREATE_2_TXN,
                                SUCCESS,
                                recordWith()
                                        .contractCreateResult(
                                                resultWith().hexedEvmAddress(expectedCreate2Address.get()))
                                        .status(SUCCESS))),
                        withOpContext((spec, opLog) -> {
                            final var parentId = spec.registry().getContractId(contract);
                            final var childId = ContractID.newBuilder()
                                    .setContractNum(parentId.getContractNum() + 2L)
                                    .build();
                            mirrorLiteralId.set("0.0." + childId.getContractNum());
                            expectedMirrorAddress.set(hex(asSolidityAddress(childId)));
                        }),
                        sourcing(() ->
                                getContractBytecode(mirrorLiteralId.get()).exposingBytecodeTo(bytecodeFromMirror::set)),
                        // https://github.com/hashgraph/hedera-services/issues/2874
                        sourcing(() -> getContractBytecode(expectedCreate2Address.get())
                                .exposingBytecodeTo(bytecodeFromAlias::set)),
                        withOpContext((spec, opLog) -> assertArrayEquals(
                                bytecodeFromAlias.get(),
                                bytecodeFromMirror.get(),
                                "Bytecode should be get-able using alias")),
                        sourcing(() -> contractUpdate(expectedCreate2Address.get())
                                .signedBy(DEFAULT_PAYER, adminKey, replAdminKey)
                                .newKey(replAdminKey)))
                .then(
                        sourcing(() -> contractCall(contract, DEPLOY, testContractInitcode.get(), salt)
                                .payingWith(GENESIS)
                                .gas(4_000_000L)
                                /* Cannot repeat CREATE2 with same args without destroying the existing contract */
                                .hasKnownStatusFrom(INVALID_SOLIDITY_ADDRESS, CONTRACT_REVERT_EXECUTED)),
                        // https://github.com/hashgraph/hedera-services/issues/2874
                        // autoRenewAccountID is inherited from the sender
                        sourcing(() -> getContractInfo(expectedCreate2Address.get())
                                .has(contractWith()
                                        .addressOrAlias(expectedCreate2Address.get())
                                        .autoRenewAccountId(autoRenewAccountID))
                                .logged()),
                        sourcing(() -> contractCallLocalWithFunctionAbi(
                                        expectedCreate2Address.get(), getABIFor(FUNCTION, "getBalance", testContract))
                                .payingWith(GENESIS)
                                .has(resultWith()
                                        .resultThruAbi(
                                                getABIFor(FUNCTION, "getBalance", testContract),
                                                isLiteralResult(new Object[] {BigInteger.valueOf(tcValue)})))),
                        // autoRenewAccountID is inherited from the sender
                        sourcing(() -> getContractInfo(expectedMirrorAddress.get())
                                .has(contractWith()
                                        .adminKey(replAdminKey)
                                        .addressOrAlias(expectedCreate2Address.get())
                                        .autoRenewAccountId(autoRenewAccountID))
                                .logged()),
                        sourcing(() -> contractCallWithFunctionAbi(
                                        expectedCreate2Address.get(),
                                        getABIFor(FUNCTION, "vacateAddress", testContract))
                                .payingWith(GENESIS)),
                        sourcing(() -> getContractInfo(expectedCreate2Address.get())
                                .hasCostAnswerPrecheck(INVALID_CONTRACT_ID)));
    }

    @SuppressWarnings("java:S5960")
    @HapiTest
    final HapiSpec canMergeCreate2ChildWithHollowAccount() {
        final var tcValue = 1_234L;
        final var contract = "Create2Factory";
        final var creation = CREATION;
        final var salt = BigInteger.valueOf(42);
        final var adminKey = ADMIN_KEY;
        final AtomicReference<String> factoryEvmAddress = new AtomicReference<>();
        final AtomicReference<String> expectedCreate2Address = new AtomicReference<>();
        final AtomicReference<String> hollowCreationAddress = new AtomicReference<>();
        final AtomicReference<String> mergedAliasAddr = new AtomicReference<>();
        final AtomicReference<String> mergedMirrorAddr = new AtomicReference<>();
        final AtomicReference<byte[]> testContractInitcode = new AtomicReference<>();

        final var initialTokenSupply = 1000;
        final AtomicReference<TokenID> ftId = new AtomicReference<>();
        final AtomicReference<TokenID> nftId = new AtomicReference<>();
        final AtomicReference<AccountID> partyId = new AtomicReference<>();
        final AtomicReference<ByteString> partyAlias = new AtomicReference<>();

        return defaultHapiSpec(
                        "CanMergeCreate2ChildWithHollowAccount",
                        NONDETERMINISTIC_FUNCTION_PARAMETERS,
                        NONDETERMINISTIC_CONTRACT_CALL_RESULTS,
                        NONDETERMINISTIC_TRANSACTION_FEES,
                        NONDETERMINISTIC_LOG_DATA)
                .given(
                        newKeyNamed(adminKey),
                        newKeyNamed(MULTI_KEY),
                        uploadInitCode(contract),
                        contractCreate(contract)
                                .payingWith(GENESIS)
                                .adminKey(adminKey)
                                .entityMemo(ENTITY_MEMO)
                                .via(CREATE_2_TXN)
                                .exposingNumTo(num -> factoryEvmAddress.set(asHexedSolidityAddress(0, 0, num))),
                        cryptoCreate(PARTY).maxAutomaticTokenAssociations(2),
                        tokenCreate(A_TOKEN)
                                .tokenType(FUNGIBLE_COMMON)
                                .supplyType(FINITE)
                                .initialSupply(initialTokenSupply)
                                .maxSupply(10L * initialTokenSupply)
                                .treasury(PARTY)
                                .via(TOKEN_A_CREATE),
                        tokenCreate(NFT_INFINITE_SUPPLY_TOKEN)
                                .tokenType(TokenType.NON_FUNGIBLE_UNIQUE)
                                .adminKey(MULTI_KEY)
                                .supplyKey(MULTI_KEY)
                                .supplyType(TokenSupplyType.INFINITE)
                                .initialSupply(0)
                                .treasury(PARTY)
                                .via(NFT_CREATE),
                        mintToken(
                                NFT_INFINITE_SUPPLY_TOKEN,
                                List.of(ByteString.copyFromUtf8("a"), ByteString.copyFromUtf8("b"))),
                        setIdentifiers(ftId, nftId, partyId, partyAlias))
                .when(
                        sourcing(() -> contractCallLocal(
                                        contract, GET_BYTECODE, asHeadlongAddress(factoryEvmAddress.get()), salt)
                                .exposingTypedResultsTo(results -> {
                                    final var tcInitcode = (byte[]) results[0];
                                    testContractInitcode.set(tcInitcode);
                                    LOG.info(CONTRACT_REPORTED_LOG_MESSAGE, tcInitcode.length);
                                })
                                .payingWith(GENESIS)
                                .nodePayment(ONE_HBAR)),
                        sourcing(() -> setExpectedCreate2Address(
                                contract, salt, expectedCreate2Address, testContractInitcode)),
                        // Now create a hollow account at the desired address
                        lazyCreateAccount(creation, expectedCreate2Address, ftId, nftId, partyAlias),
                        getTxnRecord(creation)
                                .andAllChildRecords()
                                .logged()
                                .exposingCreationsTo(l -> hollowCreationAddress.set(l.get(0))),
                        sourcing(() ->
                                getAccountInfo(hollowCreationAddress.get()).logged()))
                .then(
                        sourcing(() -> contractCall(contract, "wronglyDeployTwice", testContractInitcode.get(), salt)
                                .payingWith(GENESIS)
                                .gas(4_000_000L)
                                .sending(tcValue)
                                .hasKnownStatusFrom(INVALID_SOLIDITY_ADDRESS, CONTRACT_REVERT_EXECUTED)),
                        sourcing(() -> contractCall(contract, DEPLOY, testContractInitcode.get(), salt)
                                .payingWith(GENESIS)
                                .gas(4_000_000L)
                                .sending(tcValue)
                                .via("TEST2")),
                        getTxnRecord("TEST2").andAllChildRecords().logged(),
                        captureOneChildCreate2MetaFor(
                                "Merged deployed contract with hollow account",
                                "TEST2",
                                mergedMirrorAddr,
                                mergedAliasAddr),
                        sourcing(() -> contractCall(contract, DEPLOY, testContractInitcode.get(), salt)
                                .payingWith(GENESIS)
                                .gas(4_000_000L)
                                /* Cannot repeat CREATE2
                                with same args without destroying the existing contract */

                                .hasKnownStatusFrom(INVALID_SOLIDITY_ADDRESS, CONTRACT_REVERT_EXECUTED)),
                        sourcing(() -> getContractInfo(mergedAliasAddr.get())
                                .has(contractWith()
                                        .numKvPairs(2)
                                        .hasStandinContractKey()
                                        .maxAutoAssociations(2)
                                        .hasAlreadyUsedAutomaticAssociations(2)
                                        .memo(LAZY_MEMO)
                                        .balance(ONE_HBAR + tcValue))
                                .hasToken(relationshipWith(A_TOKEN).balance(500))
                                .hasToken(relationshipWith(NFT_INFINITE_SUPPLY_TOKEN)
                                        .balance(1))
                                .logged()),
                        sourcing(
                                () -> getContractBytecode(mergedAliasAddr.get()).isNonEmpty()),
                        sourcing(() ->
                                assertCreate2Address(contract, salt, expectedCreate2Address, testContractInitcode)));
    }

    @SuppressWarnings("java:S5960")
    @HapiTest
    final HapiSpec canMergeCreate2MultipleCreatesWithHollowAccount() {
        final var tcValue = 1_234L;
        final var contract = "Create2MultipleCreates";
        final var creation = CREATION;
        final var salt = BigInteger.valueOf(42);
        final var adminKey = ADMIN_KEY;
        final AtomicReference<String> factoryEvmAddress = new AtomicReference<>();
        final AtomicReference<String> expectedCreate2Address = new AtomicReference<>();
        final AtomicReference<String> hollowCreationAddress = new AtomicReference<>();
        final AtomicReference<String> mergedAliasAddr = new AtomicReference<>();
        final AtomicReference<String> mergedMirrorAddr = new AtomicReference<>();
        final AtomicReference<byte[]> testContractInitcode = new AtomicReference<>();

        final var initialTokenSupply = 1000;
        final AtomicReference<TokenID> ftId = new AtomicReference<>();
        final AtomicReference<TokenID> nftId = new AtomicReference<>();
        final AtomicReference<AccountID> partyId = new AtomicReference<>();
        final AtomicReference<ByteString> partyAlias = new AtomicReference<>();

        return defaultHapiSpec("CanMergeCreate2MultipleCreatesWithHollowAccount", FULLY_NONDETERMINISTIC)
                .given(
                        newKeyNamed(adminKey),
                        newKeyNamed(MULTI_KEY),
                        uploadInitCode(contract),
                        contractCreate(contract)
                                .payingWith(GENESIS)
                                .adminKey(adminKey)
                                .entityMemo(ENTITY_MEMO)
                                .gas(10_000_000L)
                                .via(CREATE_2_TXN)
                                .exposingNumTo(num -> factoryEvmAddress.set(asHexedSolidityAddress(0, 0, num))),
                        cryptoCreate(PARTY).maxAutomaticTokenAssociations(2),
                        tokenCreate(A_TOKEN)
                                .tokenType(FUNGIBLE_COMMON)
                                .supplyType(FINITE)
                                .initialSupply(initialTokenSupply)
                                .maxSupply(10L * initialTokenSupply)
                                .treasury(PARTY)
                                .via(TOKEN_A_CREATE),
                        tokenCreate(NFT_INFINITE_SUPPLY_TOKEN)
                                .tokenType(TokenType.NON_FUNGIBLE_UNIQUE)
                                .adminKey(MULTI_KEY)
                                .supplyKey(MULTI_KEY)
                                .supplyType(TokenSupplyType.INFINITE)
                                .initialSupply(0)
                                .treasury(PARTY)
                                .via(NFT_CREATE),
                        mintToken(
                                NFT_INFINITE_SUPPLY_TOKEN,
                                List.of(ByteString.copyFromUtf8("a"), ByteString.copyFromUtf8("b"))),
                        setIdentifiers(ftId, nftId, partyId, partyAlias))
                .when(
                        sourcing(() -> contractCallLocal(
                                        contract, GET_BYTECODE, asHeadlongAddress(factoryEvmAddress.get()), salt)
                                .exposingTypedResultsTo(results -> {
                                    final var tcInitcode = (byte[]) results[0];
                                    testContractInitcode.set(tcInitcode);
                                    LOG.info(CONTRACT_REPORTED_LOG_MESSAGE, tcInitcode.length);
                                })
                                .payingWith(GENESIS)
                                .nodePayment(ONE_HBAR)),
                        sourcing(() -> setExpectedCreate2Address(
                                contract, salt, expectedCreate2Address, testContractInitcode)),
                        // Now create a hollow account at the desired address
                        lazyCreateAccount(creation, expectedCreate2Address, ftId, nftId, partyAlias),
                        getTxnRecord(creation)
                                .andAllChildRecords()
                                .exposingCreationsTo(l -> hollowCreationAddress.set(l.get(0))),
                        sourcing(() ->
                                getAccountInfo(hollowCreationAddress.get()).logged()))
                .then(
                        sourcing(() -> contractCall(contract, DEPLOY, testContractInitcode.get(), salt)
                                .payingWith(GENESIS)
                                .gas(10_000_000L)
                                .sending(tcValue)
                                .via(CREATE_2_TXN)),
                        captureChildCreate2MetaFor(
                                3,
                                2,
                                "Merged deployed contract with hollow account",
                                CREATE_2_TXN,
                                mergedMirrorAddr,
                                mergedAliasAddr),
                        withOpContext((spec, opLog) -> {
                            final var opExpectedMergedNonce = getTxnRecord(CREATE_2_TXN)
                                    .andAllChildRecords()
                                    .hasPriority(recordWith()
                                            .contractCallResult(resultWith()
                                                    .contractWithNonce(
                                                            contractIdFromHexedMirrorAddress(mergedMirrorAddr.get()),
                                                            3L)));
                            allRunFor(spec, opExpectedMergedNonce);
                        }),
                        sourcing(() -> getContractInfo(mergedAliasAddr.get())
                                .has(contractWith()
                                        .numKvPairs(4)
                                        .hasStandinContractKey()
                                        .maxAutoAssociations(2)
                                        .hasAlreadyUsedAutomaticAssociations(2)
                                        .memo(LAZY_MEMO)
                                        .balance(ONE_HBAR + tcValue))
                                .hasToken(relationshipWith(A_TOKEN).balance(500))
                                .hasToken(relationshipWith(NFT_INFINITE_SUPPLY_TOKEN)
                                        .balance(1))
                                .logged()),
                        sourcing(
                                () -> getContractBytecode(mergedAliasAddr.get()).isNonEmpty()),
                        sourcing(() ->
                                assertCreate2Address(contract, salt, expectedCreate2Address, testContractInitcode)),
                        cryptoCreate("confirmingNoEntityIdCollision"));
    }

    @HapiTest
    final HapiSpec canCallFinalizedContractViaHapi() {
        final var contract = "FinalizedDestructible";
        final var salt = BigInteger.valueOf(1_234_567_890L);
        final AtomicReference<Address> childAddress = new AtomicReference<>();
        final AtomicReference<ContractID> childId = new AtomicReference<>();
        final var vacateAddressAbi =
                "{\"inputs\":[],\"name\":\"vacateAddress\",\"outputs\":[],\"stateMutability\":\"nonpayable\",\"type\":\"function\"}";

        return defaultHapiSpec(
                        "CanCallFinalizedContractViaHapi",
                        NONDETERMINISTIC_ETHEREUM_DATA,
                        NONDETERMINISTIC_TRANSACTION_FEES)
                .given(
                        cryptoCreate(RELAYER).balance(ONE_HUNDRED_HBARS),
                        newKeyNamed(SECP_256K1_SOURCE_KEY).shape(SECP_256K1_SHAPE),
                        cryptoTransfer(tinyBarsFromAccountToAlias(GENESIS, SECP_256K1_SOURCE_KEY, ONE_HUNDRED_HBARS)),
                        uploadInitCode(contract),
                        contractCreate(contract).payingWith(GENESIS).gas(500_000L),
                        contractCallLocal(contract, "computeChildAddress", salt)
                                .exposingTypedResultsTo(results -> childAddress.set((Address) results[0])),
                        sourcing(() -> ethereumCryptoTransferToAddress(childAddress.get(), ONE_HBAR)
                                .gasLimit(2_000_000)))
                .when(
                        sourcing(() -> getAliasedAccountInfo(ByteString.copyFrom(explicitBytesOf(childAddress.get())))
                                .has(accountWith().balance(ONE_HBAR))),
                        contractCall(contract, "deployDeterministicChild", salt)
                                .sending(ONE_HBAR)
                                .gas(2_000_000),
                        sourcing(() -> getLiteralAliasContractInfo(asLiteralHexed(childAddress.get()))
                                .exposingContractId(childId::set)
                                .has(contractWith().balance(2 * ONE_HBAR))),
                        sourcing(() ->
                                contractCallWithFunctionAbi(asLiteralHexed(childAddress.get()), vacateAddressAbi)))
                .then(sourcing(() -> getContractInfo("0.0." + childId.get().getContractNum())
                        .has(contractWith().isDeleted())));
    }

    @SuppressWarnings("java:S5669")
    @HapiTest
    final HapiSpec eip1014AliasIsPriorityInErcOwnerPrecompile() {
        final var ercContract = "ERC721Contract";
        final var pc2User = "Create2PrecompileUser";
        final var nft = "nonFungibleToken";
        final var lookup = "ownerOfPrecompile";

        final AtomicReference<String> userAliasAddr = new AtomicReference<>();
        final AtomicReference<String> userMirrorAddr = new AtomicReference<>();
        final AtomicReference<String> userLiteralId = new AtomicReference<>();
        final AtomicReference<byte[]> nftAddress = new AtomicReference<>();

        final byte[] salt = unhex(SALT);

        return defaultHapiSpec(
                        "Eip1014AliasIsPriorityInErcOwnerPrecompile",
                        NONDETERMINISTIC_FUNCTION_PARAMETERS,
                        NONDETERMINISTIC_TRANSACTION_FEES,
                        NONDETERMINISTIC_CONTRACT_CALL_RESULTS)
                .given(
                        newKeyNamed(SWISS),
                        cryptoCreate(TOKEN_TREASURY),
                        uploadInitCode(ercContract, pc2User),
                        contractCreate(ercContract).omitAdminKey(),
                        contractCreate(pc2User).adminKey(SWISS).payingWith(GENESIS),
                        contractCall(pc2User, "createUser", salt)
                                .payingWith(GENESIS)
                                .gas(4_000_000L)
                                .via(CREATE_2_TXN),
                        captureOneChildCreate2MetaFor("Precompile user", CREATE_2_TXN, userMirrorAddr, userAliasAddr),
                        sourcing(() -> getAliasedContractBalance(userAliasAddr.get())
                                .hasId(accountIdFromHexedMirrorAddress(userMirrorAddr.get()))),
                        withOpContext((spec, opLog) -> userLiteralId.set(
                                asContractString(contractIdFromHexedMirrorAddress(userMirrorAddr.get())))),
                        sourcing(() -> tokenCreate(nft)
                                .tokenType(NON_FUNGIBLE_UNIQUE)
                                .treasury(userLiteralId.get())
                                .initialSupply(0L)
                                .supplyKey(SWISS)
                                .fee(ONE_HUNDRED_HBARS)
                                .signedBy(DEFAULT_PAYER, SWISS)),
                        mintToken(nft, List.of(ByteString.copyFromUtf8("PRICELESS"))))
                .when(
                        withOpContext((spec, opLog) -> {
                            final var nftType = spec.registry().getTokenID(nft);
                            nftAddress.set(asSolidityAddress(nftType));
                        }),
                        sourcing(() -> getContractInfo(userLiteralId.get()).logged()),
                        sourcing(() -> contractCall(
                                        ercContract,
                                        "ownerOf",
                                        HapiParserUtil.asHeadlongAddress(nftAddress.get()),
                                        BigInteger.valueOf(1))
                                .via(lookup)
                                .gas(4_000_000)))
                .then(sourcing(() -> childRecordsCheck(
                        lookup,
                        SUCCESS,
                        recordWith()
                                .status(SUCCESS)
                                .contractCallResult(resultWith()
                                        .contractCallResult(htsPrecompileResult()
                                                .forFunction(FunctionType.ERC_OWNER)
                                                .withOwner(unhex(userAliasAddr.get())))))));
    }

    @SuppressWarnings("java:S5669")
    @HapiTest
    final HapiSpec canUseAliasesInPrecompilesAndContractKeys() {
        final var creation2 = CREATE_2_TXN;
        final var contract = "Create2PrecompileUser";
        final var userContract = "Create2User";
        final var ft = "fungibleToken";
        final var nft = "nonFungibleToken";
        final var multiKey = SWISS;
        final var ftFail = "ofInterest";
        final var nftFail = "alsoOfInterest";
        final var helperMintFail = "alsoOfExtremeInterest";
        final var helperMintSuccess = "quotidian";

        final AtomicReference<String> userAliasAddr = new AtomicReference<>();
        final AtomicReference<String> userMirrorAddr = new AtomicReference<>();
        final AtomicReference<String> userLiteralId = new AtomicReference<>();
        final AtomicReference<String> hexedNftType = new AtomicReference<>();

        final var salt = unhex(SALT);

        return defaultHapiSpec(
                        "canUseAliasesInPrecompilesAndContractKeys",
                        NONDETERMINISTIC_FUNCTION_PARAMETERS,
                        NONDETERMINISTIC_TRANSACTION_FEES,
                        ACCEPTED_MONO_GAS_CALCULATION_DIFFERENCE)
                .given(
                        newKeyNamed(multiKey),
                        cryptoCreate(TOKEN_TREASURY),
                        uploadInitCode(contract),
                        contractCreate(contract).omitAdminKey().payingWith(GENESIS),
                        contractCall(contract, "createUser", salt)
                                .payingWith(GENESIS)
                                .gas(4_000_000L)
                                .via(creation2),
                        captureOneChildCreate2MetaFor("Precompile user", creation2, userMirrorAddr, userAliasAddr),
                        withOpContext((spec, opLog) -> userLiteralId.set(
                                asContractString(contractIdFromHexedMirrorAddress(userMirrorAddr.get())))),
                        tokenCreate(ft)
                                .tokenType(FUNGIBLE_COMMON)
                                .treasury(TOKEN_TREASURY)
                                .initialSupply(1_000),
                        tokenCreate(nft)
                                .tokenType(NON_FUNGIBLE_UNIQUE)
                                .treasury(TOKEN_TREASURY)
                                .adminKey(multiKey)
                                .initialSupply(0L)
                                .supplyKey(multiKey),
                        mintToken(nft, List.of(ByteString.copyFromUtf8("PRICELESS"))),
                        tokenUpdate(nft).supplyKey(() -> aliasContractIdKey(userAliasAddr.get())))
                .when(withOpContext((spec, opLog) -> {
                    final var registry = spec.registry();
                    final var ftType = registry.getTokenID(ft);
                    final var nftType = registry.getTokenID(nft);

                    final var ftAssoc = contractCall(
                                    contract, "associateBothTo", asHeadlongAddress(hex(asSolidityAddress(ftType))))
                            .gas(4_000_000L);
                    final var nftAssoc = contractCall(
                                    contract, "associateBothTo", asHeadlongAddress(hex(asSolidityAddress(nftType))))
                            .gas(4_000_000L);

                    final var fundingXfer = cryptoTransfer(
                            moving(100, ft).between(TOKEN_TREASURY, contract),
                            movingUnique(nft, 1L).between(TOKEN_TREASURY, contract));

                    // https://github.com/hashgraph/hedera-services/issues/2874
                    // (alias in transfer precompile)
                    final var sendFt = contractCall(
                                    contract, "sendFtToUser", asHeadlongAddress(hex(asSolidityAddress(ftType))), 100L)
                            .gas(4_000_000L);
                    final var sendNft = contractCall(
                                    contract, "sendNftToUser", asHeadlongAddress(hex(asSolidityAddress(nftType))), 1L)
                            .via(ftFail)
                            .gas(4_000_000L);
                    final var failFtDissoc = contractCall(
                                    contract, "dissociateBothFrom", asHeadlongAddress(hex(asSolidityAddress(ftType))))
                            .via(ftFail)
                            .hasKnownStatus(CONTRACT_REVERT_EXECUTED)
                            .gas(4_000_000L);
                    final var failNftDissoc = contractCall(
                                    contract, "dissociateBothFrom", asHeadlongAddress(hex(asSolidityAddress(nftType))))
                            .via(nftFail)
                            .hasKnownStatus(CONTRACT_REVERT_EXECUTED)
                            .gas(4_000_000L);
                    // https://github.com/hashgraph/hedera-services/issues/2876
                    // (mint via ContractID key)
                    final var mint = contractCallWithFunctionAbi(
                                    userAliasAddr.get(),
                                    getABIFor(FUNCTION, "mintNft", userContract),
                                    asHeadlongAddress(hex(asSolidityAddress(nftType))),
                                    new byte[][] {"WoRtHlEsS".getBytes()})
                            .gas(4_000_000L);
                    /* Can't succeed yet because supply key isn't delegatable */
                    hexedNftType.set(hex(asSolidityAddress(nftType)));
                    final var helperMint = contractCallWithFunctionAbi(
                                    userAliasAddr.get(),
                                    getABIFor(FUNCTION, "mintNftViaDelegate", userContract),
                                    asHeadlongAddress(hexedNftType.get()),
                                    new byte[][] {"WoRtHlEsS".getBytes()})
                            .via(helperMintFail)
                            .gas(4_000_000L);

                    allRunFor(
                            spec,
                            ftAssoc,
                            nftAssoc,
                            fundingXfer,
                            sendFt,
                            sendNft,
                            failFtDissoc,
                            failNftDissoc,
                            mint,
                            helperMint);
                }))
                .then(
                        childRecordsCheck(
                                helperMintFail,
                                SUCCESS,
                                /* First record is of helper creation */
                                recordWith().status(SUCCESS),
                                recordWith()
                                        .status(INVALID_FULL_PREFIX_SIGNATURE_FOR_PRECOMPILE)
                                        .contractCallResult(resultWith()
                                                .contractCallResult(htsPrecompileResult()
                                                        .forFunction(FunctionType.HAPI_MINT)
                                                        .withTotalSupply(0)
                                                        .withSerialNumbers()
                                                        .withStatus(INVALID_FULL_PREFIX_SIGNATURE_FOR_PRECOMPILE)))),
                        childRecordsCheck(
                                ftFail,
                                CONTRACT_REVERT_EXECUTED,
                                recordWith().status(REVERTED_SUCCESS),
                                recordWith()
                                        .status(TRANSACTION_REQUIRES_ZERO_TOKEN_BALANCES)
                                        .contractCallResult(resultWith()
                                                .contractCallResult(htsPrecompileResult()
                                                        .withStatus(TRANSACTION_REQUIRES_ZERO_TOKEN_BALANCES)))),
                        childRecordsCheck(
                                nftFail,
                                CONTRACT_REVERT_EXECUTED,
                                recordWith().status(REVERTED_SUCCESS),
                                recordWith()
                                        .status(ACCOUNT_STILL_OWNS_NFTS)
                                        .contractCallResult(resultWith()
                                                .contractCallResult(
                                                        htsPrecompileResult().withStatus(ACCOUNT_STILL_OWNS_NFTS)))),
                        getAccountBalance(TOKEN_TREASURY).hasTokenBalance(nft, 1),

                        // https://github.com/hashgraph/hedera-services/issues/2876 (mint via
                        // delegatable_contract_id)
                        tokenUpdate(nft).supplyKey(() -> aliasDelegateContractKey(userAliasAddr.get())),
                        sourcing(() -> contractCallWithFunctionAbi(
                                        userAliasAddr.get(),
                                        getABIFor(FUNCTION, "mintNftViaDelegate", userContract),
                                        asHeadlongAddress(hexedNftType.get()),
                                        new byte[][] {"WoRtHlEsS...NOT".getBytes()})
                                .via(helperMintSuccess)
                                .gas(4_000_000L)),
                        getTxnRecord(helperMintSuccess).andAllChildRecords().logged(),
                        getAccountBalance(TOKEN_TREASURY).hasTokenBalance(nft, 2),
                        cryptoTransfer((spec, b) -> {
                                    final var registry = spec.registry();
                                    final var tt = registry.getAccountID(TOKEN_TREASURY);
                                    final var ftId = registry.getTokenID(ft);
                                    final var nftId = registry.getTokenID(nft);
                                    b.setTransfers(TransferList.newBuilder()
                                            .addAccountAmounts(aaWith(tt, -666))
                                            .addAccountAmounts(aaWith(userMirrorAddr.get(), +666)));
                                    b.addTokenTransfers(TokenTransferList.newBuilder()
                                                    .setToken(ftId)
                                                    .addTransfers(aaWith(tt, -6))
                                                    .addTransfers(aaWith(userMirrorAddr.get(), +6)))
                                            .addTokenTransfers(TokenTransferList.newBuilder()
                                                    .setToken(nftId)
                                                    .addNftTransfers(NftTransfer.newBuilder()
                                                            .setSerialNumber(2L)
                                                            .setSenderAccountID(tt)
                                                            .setReceiverAccountID(accountId(userMirrorAddr.get()))));
                                })
                                .signedBy(DEFAULT_PAYER, TOKEN_TREASURY),
                        sourcing(() -> getContractInfo(userLiteralId.get()).logged()));
    }

    // https://github.com/hashgraph/hedera-services/issues/2874
    // https://github.com/hashgraph/hedera-services/issues/2925
    @SuppressWarnings("java:S5669")
    @HapiTest
    final HapiSpec cannotSelfDestructToMirrorAddress() {
        final var creation2 = CREATE_2_TXN;
        final var messyCreation2 = "messyCreate2Txn";
        final var contract = "CreateDonor";
        final var donorContract = "Donor";

        final AtomicReference<String> donorAliasAddr = new AtomicReference<>();
        final AtomicReference<String> donorMirrorAddr = new AtomicReference<>();
        final AtomicReference<String> mDonorAliasAddr = new AtomicReference<>();
        final AtomicReference<String> mDonorMirrorAddr = new AtomicReference<>();

        final var salt = unhex(SALT);
        final var otherSalt = unhex("aabbccddee880011aabbccddee880011aabbccddee880011aabbccddee880011");

        return defaultHapiSpec(
                        "CannotSelfDestructToMirrorAddress",
                        NONDETERMINISTIC_TRANSACTION_FEES,
                        NONDETERMINISTIC_FUNCTION_PARAMETERS)
                .given(
                        uploadInitCode(contract),
                        contractCreate(contract).payingWith(GENESIS),
                        contractCall(contract, "buildDonor", salt)
                                .sending(1_000)
                                .payingWith(GENESIS)
                                .gas(4_000_000L)
                                .via(creation2),
                        captureOneChildCreate2MetaFor("donor", creation2, donorMirrorAddr, donorAliasAddr))
                .when(
                        sourcing(() -> contractCallWithFunctionAbi(
                                        donorAliasAddr.get(),
                                        getABIFor(FUNCTION, "relinquishFundsTo", donorContract),
                                        asHeadlongAddress(donorAliasAddr.get()))
                                .hasKnownStatus(OBTAINER_SAME_CONTRACT_ID)),
                        sourcing(() -> contractCallWithFunctionAbi(
                                        donorAliasAddr.get(),
                                        getABIFor(FUNCTION, "relinquishFundsTo", donorContract),
                                        asHeadlongAddress(donorMirrorAddr.get()))
                                .hasKnownStatus(INVALID_SOLIDITY_ADDRESS)))
                .then(
                        contractCall(contract, "buildThenRevertThenBuild", otherSalt)
                                .sending(1_000)
                                .payingWith(GENESIS)
                                .gas(4_000_000L)
                                .via(messyCreation2),
                        captureOneChildCreate2MetaFor(
                                "questionableDonor", messyCreation2, mDonorMirrorAddr, mDonorAliasAddr),
                        sourcing(() -> getContractInfo(mDonorAliasAddr.get())
                                .has(contractWith().balance(100))
                                .logged()));
    }

    // https://github.com/hashgraph/hedera-services/issues/2874
    @SuppressWarnings("java:S5669")
    @HapiTest
    final HapiSpec canDeleteViaAlias() {
        final var adminKey = ADMIN_KEY;
        final var creation2 = CREATE_2_TXN;
        final var deletion = "deletion";
        final var contract = "SaltingCreatorFactory";
        final var saltingCreator = "SaltingCreator";

        final AtomicReference<String> saltingCreatorAliasAddr = new AtomicReference<>();
        final AtomicReference<String> saltingCreatorMirrorAddr = new AtomicReference<>();
        final AtomicReference<String> saltingCreatorLiteralId = new AtomicReference<>();

        final var salt = unhex(SALT);
        final var otherSalt = unhex("aabbccddee330011aabbccddee330011aabbccddee330011aabbccddee330011");

        return defaultHapiSpec("CanDeleteViaAlias")
                .given(
                        newKeyNamed(adminKey),
                        uploadInitCode(contract),
                        contractCreate(contract).adminKey(adminKey).payingWith(GENESIS),
                        contractCall(contract, "buildCreator", salt)
                                .payingWith(GENESIS)
                                .gas(4_000_000L)
                                .via(creation2),
                        captureOneChildCreate2MetaFor(
                                "Salting creator", creation2, saltingCreatorMirrorAddr, saltingCreatorAliasAddr),
                        withOpContext((spec, opLog) -> saltingCreatorLiteralId.set(
                                asContractString(contractIdFromHexedMirrorAddress(saltingCreatorMirrorAddr.get())))),
                        // https://github.com/hashgraph/hedera-services/issues/2867 (can't
                        // re-create2 after selfdestruct)
                        sourcing(() -> contractCallWithFunctionAbi(
                                        saltingCreatorAliasAddr.get(),
                                        getABIFor(FUNCTION, "createAndRecreateTest", saltingCreator),
                                        otherSalt)
                                .payingWith(GENESIS)
                                .gas(2_000_000L)
                                .hasKnownStatus(CONTRACT_REVERT_EXECUTED)))
                .when(
                        sourcing(() -> contractUpdate(saltingCreatorAliasAddr.get())
                                .signedBy(DEFAULT_PAYER, adminKey)
                                .memo("That's why you always leave a note")),
                        sourcing(() -> contractCallLocalWithFunctionAbi(
                                        saltingCreatorAliasAddr.get(),
                                        getABIFor(FUNCTION, "whatTheFoo", saltingCreator))
                                .has(resultWith()
                                        .resultThruAbi(
                                                getABIFor(FUNCTION, "whatTheFoo", saltingCreator),
                                                isLiteralResult(new Object[] {BigInteger.valueOf(42)})))),
                        sourcing(() -> contractDelete(saltingCreatorAliasAddr.get())
                                .signedBy(DEFAULT_PAYER, adminKey)
                                .transferContract(saltingCreatorMirrorAddr.get())
                                .hasKnownStatus(OBTAINER_SAME_CONTRACT_ID)),
                        sourcing(() -> contractDelete(saltingCreatorMirrorAddr.get())
                                .signedBy(DEFAULT_PAYER, adminKey)
                                .transferContract(saltingCreatorAliasAddr.get())
                                .hasKnownStatus(OBTAINER_SAME_CONTRACT_ID)))
                .then(
                        sourcing(() -> getContractInfo(saltingCreatorMirrorAddr.get())
                                .has(contractWith().addressOrAlias(saltingCreatorAliasAddr.get()))),
                        sourcing(() -> contractDelete(saltingCreatorAliasAddr.get())
                                .signedBy(DEFAULT_PAYER, adminKey)
                                .transferAccount(FUNDING)
                                .via(deletion)),
                        sourcing(() -> getTxnRecord(deletion)
                                .hasPriority(recordWith().targetedContractId(saltingCreatorLiteralId.get()))),
                        sourcing(() -> contractDelete(saltingCreatorMirrorAddr.get())
                                .signedBy(DEFAULT_PAYER, adminKey)
                                .transferAccount(FUNDING)
                                .hasPrecheck(CONTRACT_DELETED)),
                        sourcing(() -> getContractInfo(saltingCreatorMirrorAddr.get())
                                .has(contractWith().addressOrAlias(saltingCreatorMirrorAddr.get()))));
    }

    @SuppressWarnings("java:S5669")
    @HapiTest
    final HapiSpec create2InputAddressIsStableWithTopLevelCallWhetherMirrorOrAliasIsUsed() {
        final var creation2 = CREATE_2_TXN;
        final var innerCreation2 = "innerCreate2Txn";
        final var delegateCreation2 = "delegateCreate2Txn";
        final var contract = "SaltingCreatorFactory";
        final var saltingCreator = "SaltingCreator";

        final AtomicReference<String> saltingCreatorAliasAddr = new AtomicReference<>();
        final AtomicReference<String> saltingCreatorMirrorAddr = new AtomicReference<>();
        final AtomicReference<String> tcAliasAddr1 = new AtomicReference<>();
        final AtomicReference<String> tcMirrorAddr1 = new AtomicReference<>();
        final AtomicReference<String> tcAliasAddr2 = new AtomicReference<>();
        final AtomicReference<String> tcMirrorAddr2 = new AtomicReference<>();

        final var salt = unhex(SALT);

        return defaultHapiSpec(
                        "Create2InputAddressIsStableWithTopLevelCallWhetherMirrorOrAliasIsUsed",
                        NONDETERMINISTIC_TRANSACTION_FEES,
                        NONDETERMINISTIC_FUNCTION_PARAMETERS)
                .given(
                        uploadInitCode(contract),
                        contractCreate(contract).payingWith(GENESIS),
                        contractCall(contract, "buildCreator", salt)
                                .payingWith(GENESIS)
                                .gas(4_000_000L)
                                .via(creation2),
                        captureOneChildCreate2MetaFor(
                                "Salting creator", creation2, saltingCreatorMirrorAddr, saltingCreatorAliasAddr))
                .when(
                        sourcing(() -> contractCallWithFunctionAbi(
                                        saltingCreatorAliasAddr.get(),
                                        getABIFor(FUNCTION, "createSaltedTestContract", saltingCreator),
                                        salt)
                                .payingWith(GENESIS)
                                .gas(4_000_000L)
                                .via(innerCreation2)),
                        sourcing(() -> {
                            final var emitterId = literalIdFromHexedMirrorAddress(saltingCreatorMirrorAddr.get());
                            return getTxnRecord(innerCreation2)
                                    .hasPriority(recordWith()
                                            .contractCallResult(resultWith()
                                                    .contract(emitterId)
                                                    .logs(inOrder(logWith().contract(emitterId)))))
                                    .andAllChildRecords()
                                    .logged();
                        }),
                        captureOneChildCreate2MetaFor(
                                "Test contract create2'd via mirror address",
                                innerCreation2,
                                tcMirrorAddr1,
                                tcAliasAddr1),
                        sourcing(() -> contractCallWithFunctionAbi(
                                        tcAliasAddr1.get(), getABIFor(FUNCTION, "vacateAddress", "TestContract"))
                                .payingWith(GENESIS)),
                        sourcing(() -> getContractInfo(tcMirrorAddr1.get())
                                .has(contractWith().isDeleted())))
                .then(
                        sourcing(() -> contractCall(
                                        contract, "callCreator", asHeadlongAddress(saltingCreatorAliasAddr.get()), salt)
                                .payingWith(GENESIS)
                                .gas(4_000_000L)
                                .via(delegateCreation2)),
                        captureOneChildCreate2MetaFor(
                                "Test contract create2'd via alias address",
                                delegateCreation2,
                                tcMirrorAddr2,
                                tcAliasAddr2),
                        withOpContext((spec, opLog) -> {
                            assertNotEquals(
                                    tcMirrorAddr1.get(), tcMirrorAddr2.get(), "Mirror addresses must be different");
                            assertEquals(tcAliasAddr1.get(), tcAliasAddr2.get(), "Alias addresses must be stable");
                        }));
    }

    @SuppressWarnings("java:S5669")
    @HapiTest
    final HapiSpec priorityAddressIsCreate2ForStaticHapiCalls() {
        final var contract = "AddressValueRet";

        final AtomicReference<String> aliasAddr = new AtomicReference<>();
        final AtomicReference<String> mirrorAddr = new AtomicReference<>();
        final AtomicReference<BigInteger> staticCallAliasAns = new AtomicReference<>();
        final AtomicReference<BigInteger> staticCallMirrorAns = new AtomicReference<>();

        final var salt = unhex(SALT);

        return defaultHapiSpec("PriorityAddressIsCreate2ForStaticHapiCalls")
                .given(
                        uploadInitCode(contract),
                        contractCreate(contract).payingWith(GENESIS),
                        contractCall(contract, "createReturner", salt)
                                .payingWith(GENESIS)
                                .gas(4_000_000L)
                                .via(CREATE_2_TXN),
                        captureOneChildCreate2MetaFor(RETURNER, CREATE_2_TXN, mirrorAddr, aliasAddr))
                .when(
                        sourcing(() -> contractCallLocalWithFunctionAbi(
                                        mirrorAddr.get(), getABIFor(FUNCTION, "returnThis", RETURNER))
                                .payingWith(GENESIS)
                                .exposingTypedResultsTo(results -> {
                                    LOG.info(RETURNER_REPORTED_LOG_MESSAGE, results);
                                    staticCallMirrorAns.set((BigInteger) results[0]);
                                })),
                        sourcing(() -> contractCallLocalWithFunctionAbi(
                                        aliasAddr.get(), getABIFor(FUNCTION, "returnThis", RETURNER))
                                .payingWith(GENESIS)
                                .exposingTypedResultsTo(results -> {
                                    LOG.info("Returner reported {} when" + " called with alias" + " address", results);
                                    staticCallAliasAns.set((BigInteger) results[0]);
                                })))
                .then(
                        withOpContext((spec, opLog) -> {
                            assertEquals(
                                    staticCallAliasAns.get(),
                                    staticCallMirrorAns.get(),
                                    "Static call with mirror address should be same as call" + " with alias");
                            assertTrue(
                                    aliasAddr
                                            .get()
                                            .endsWith(staticCallAliasAns.get().toString(16)),
                                    "Alias should get priority over mirror address");
                        }),
                        sourcing(() -> contractCallWithFunctionAbi(
                                        aliasAddr.get(), getABIFor(FUNCTION, "createPlaceholder", RETURNER))
                                .gas(4_000_000L)
                                .payingWith(GENESIS)
                                .via(CREATION)));
    }

<<<<<<< HEAD
    private HapiContractCallLocal setExpectedCreate2Address(
=======
    @SuppressWarnings("java:S5669")
    @HapiTest
    final HapiSpec canInternallyCallAliasedAddressesOnlyViaCreate2Address() {
        final var contract = "AddressValueRet";
        final var aliasCall = "aliasCall";
        final var mirrorCall = "mirrorCall";

        final AtomicReference<String> aliasAddr = new AtomicReference<>();
        final AtomicReference<String> mirrorAddr = new AtomicReference<>();
        final AtomicReference<BigInteger> staticCallAliasAns = new AtomicReference<>();
        final AtomicReference<BigInteger> staticCallMirrorAns = new AtomicReference<>();

        final var salt = unhex(SALT);

        return defaultHapiSpec(
                        "CanInternallyCallAliasedAddressesOnlyViaCreate2Address",
                        NONDETERMINISTIC_FUNCTION_PARAMETERS,
                        NONDETERMINISTIC_CONTRACT_CALL_RESULTS)
                .given(
                        uploadInitCode(contract),
                        contractCreate(contract).payingWith(GENESIS),
                        contractCall(contract, "createReturner", salt)
                                .payingWith(GENESIS)
                                .gas(4_000_000L)
                                .via(CREATE_2_TXN),
                        captureOneChildCreate2MetaFor(RETURNER, CREATE_2_TXN, mirrorAddr, aliasAddr))
                .when(
                        sourcing(() -> contractCallLocal(contract, CALL_RETURNER, asHeadlongAddress(mirrorAddr.get()))
                                .hasAnswerOnlyPrecheck(INVALID_SOLIDITY_ADDRESS)
                                .payingWith(GENESIS)
                                .exposingTypedResultsTo(results -> {
                                    LOG.info(RETURNER_REPORTED_LOG_MESSAGE, results);
                                    staticCallMirrorAns.set((BigInteger) results[0]);
                                })),
                        sourcing(() -> contractCallLocal(contract, CALL_RETURNER, asHeadlongAddress(aliasAddr.get()))
                                .payingWith(GENESIS)
                                .exposingTypedResultsTo(results -> {
                                    LOG.info("Returner reported {} when" + " called with alias" + " address", results);
                                    staticCallAliasAns.set((BigInteger) results[0]);
                                })),
                        sourcing(() -> contractCall(contract, CALL_RETURNER, asHeadlongAddress(aliasAddr.get()))
                                .payingWith(GENESIS)
                                .via(aliasCall)),
                        sourcing(() -> contractCall(contract, CALL_RETURNER, asHeadlongAddress(mirrorAddr.get()))
                                .hasKnownStatus(INVALID_SOLIDITY_ADDRESS)
                                .payingWith(GENESIS)
                                .via(mirrorCall)))
                .then(withOpContext((spec, opLog) -> {
                    final var mirrorLookup = getTxnRecord(mirrorCall);
                    allRunFor(spec, mirrorLookup);
                    final var mirrorResult = mirrorLookup
                            .getResponseRecord()
                            .getContractCallResult()
                            .getContractCallResult();
                    assertEquals(
                            ByteString.EMPTY,
                            mirrorResult,
                            "Internal calls with mirror address should not be" + " possible for aliased contracts");
                }));
    }

    public static HapiContractCallLocal setExpectedCreate2Address(
>>>>>>> f26302ce
            String contract,
            BigInteger salt,
            AtomicReference<String> expectedCreate2Address,
            AtomicReference<byte[]> testContractInitcode) {
        return contractCallLocal(contract, GET_ADDRESS, testContractInitcode.get(), salt)
                .exposingTypedResultsTo(results -> {
                    LOG.info(CONTRACT_REPORTED_ADDRESS_MESSAGE, results);
                    final var expectedAddrBytes = (Address) results[0];
                    final var hexedAddress = hex(
                            Bytes.fromHexString(expectedAddrBytes.toString()).toArray());
                    LOG.info(EXPECTED_CREATE2_ADDRESS_MESSAGE, hexedAddress);
                    expectedCreate2Address.set(hexedAddress);
                })
                .payingWith(GENESIS);
    }

    private HapiCryptoTransfer lazyCreateAccount(
            String creation,
            AtomicReference<String> expectedCreate2Address,
            AtomicReference<TokenID> ftId,
            AtomicReference<TokenID> nftId,
            AtomicReference<ByteString> partyAlias) {
        return cryptoTransfer((spec, b) -> {
                    final var defaultPayerId = spec.registry().getAccountID(DEFAULT_PAYER);
                    b.setTransfers(TransferList.newBuilder()
                                    .addAccountAmounts(aaWith(
                                            ByteString.copyFrom(CommonUtils.unhex(expectedCreate2Address.get())),
                                            +ONE_HBAR))
                                    .addAccountAmounts(aaWith(defaultPayerId, -ONE_HBAR)))
                            .addTokenTransfers(TokenTransferList.newBuilder()
                                    .setToken(ftId.get())
                                    .addTransfers(aaWith(partyAlias.get(), -500))
                                    .addTransfers(aaWith(
                                            ByteString.copyFrom(CommonUtils.unhex(expectedCreate2Address.get())),
                                            +500)))
                            .addTokenTransfers(TokenTransferList.newBuilder()
                                    .setToken(nftId.get())
                                    .addNftTransfers(ocWith(
                                            accountId(partyAlias.get()),
                                            accountId(ByteString.copyFrom(
                                                    CommonUtils.unhex(expectedCreate2Address.get()))),
                                            1L)));
                })
                .signedBy(DEFAULT_PAYER, PARTY)
                .fee(ONE_HBAR)
                .via(creation);
    }

    private HapiContractCallLocal assertCreate2Address(
            String contract,
            BigInteger salt,
            AtomicReference<String> expectedCreate2Address,
            AtomicReference<byte[]> testContractInitcode) {
        return contractCallLocal(contract, GET_ADDRESS, testContractInitcode.get(), salt)
                .exposingTypedResultsTo(results -> {
                    LOG.info(CONTRACT_REPORTED_ADDRESS_MESSAGE, results);
                    final var addrBytes = (Address) results[0];
                    final var hexedAddress =
                            hex(Bytes.fromHexString(addrBytes.toString()).toArray());
                    LOG.info(EXPECTED_CREATE2_ADDRESS_MESSAGE, hexedAddress);

                    assertEquals(expectedCreate2Address.get(), hexedAddress);
                })
                .payingWith(GENESIS);
    }

    private CustomSpecAssert setIdentifiers(
            AtomicReference<TokenID> ftId,
            AtomicReference<TokenID> nftId,
            AtomicReference<AccountID> partyId,
            AtomicReference<ByteString> partyAlias) {
        return withOpContext((spec, opLog) -> {
            final var registry = spec.registry();
            ftId.set(registry.getTokenID(A_TOKEN));
            nftId.set(registry.getTokenID(NFT_INFINITE_SUPPLY_TOKEN));
            partyId.set(registry.getAccountID(PARTY));
            partyAlias.set(ByteString.copyFrom(asSolidityAddress(partyId.get())));
        });
    }

    private String asLiteralHexed(final Address address) {
        return address.toString().substring(2);
    }
}<|MERGE_RESOLUTION|>--- conflicted
+++ resolved
@@ -1301,9 +1301,6 @@
                                 .via(CREATION)));
     }
 
-<<<<<<< HEAD
-    private HapiContractCallLocal setExpectedCreate2Address(
-=======
     @SuppressWarnings("java:S5669")
     @HapiTest
     final HapiSpec canInternallyCallAliasedAddressesOnlyViaCreate2Address() {
@@ -1366,7 +1363,6 @@
     }
 
     public static HapiContractCallLocal setExpectedCreate2Address(
->>>>>>> f26302ce
             String contract,
             BigInteger salt,
             AtomicReference<String> expectedCreate2Address,
