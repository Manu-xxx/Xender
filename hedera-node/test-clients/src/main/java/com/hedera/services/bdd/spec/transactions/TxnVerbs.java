/*
 * Copyright (C) 2020-2024 Hedera Hashgraph, LLC
 *
 * Licensed under the Apache License, Version 2.0 (the "License");
 * you may not use this file except in compliance with the License.
 * You may obtain a copy of the License at
 *
 *      http://www.apache.org/licenses/LICENSE-2.0
 *
 * Unless required by applicable law or agreed to in writing, software
 * distributed under the License is distributed on an "AS IS" BASIS,
 * WITHOUT WARRANTIES OR CONDITIONS OF ANY KIND, either express or implied.
 * See the License for the specific language governing permissions and
 * limitations under the License.
 */

package com.hedera.services.bdd.spec.transactions;

import static com.hedera.services.bdd.spec.HapiPropertySource.explicitBytesOf;
import static com.hedera.services.bdd.spec.queries.QueryVerbs.getTxnRecord;
import static com.hedera.services.bdd.spec.transactions.TxnUtils.randomUppercase;
import static com.hedera.services.bdd.spec.transactions.crypto.HapiCryptoTransfer.tinyBarsFromAccountToAlias;
import static com.hedera.services.bdd.spec.transactions.token.HapiTokenCreate.WELL_KNOWN_INITIAL_SUPPLY;
import static com.hedera.services.bdd.spec.transactions.token.HapiTokenCreate.WELL_KNOWN_NFT_SUPPLY_KEY;
import static com.hedera.services.bdd.spec.utilops.CustomSpecAssert.allRunFor;
import static com.hedera.services.bdd.spec.utilops.UtilVerbs.blockingOrder;
import static com.hedera.services.bdd.spec.utilops.UtilVerbs.newKeyNamed;
import static com.hedera.services.bdd.spec.utilops.UtilVerbs.sourcing;
import static com.hedera.services.bdd.spec.utilops.UtilVerbs.updateLargeFile;
import static com.hedera.services.bdd.spec.utilops.UtilVerbs.withOpContext;
import static com.hedera.services.bdd.suites.HapiSuite.DEFAULT_PAYER;
import static com.hedera.services.bdd.suites.HapiSuite.GENESIS;
import static com.hedera.services.bdd.suites.HapiSuite.ONE_HUNDRED_HBARS;
import static com.hedera.services.bdd.suites.HapiSuite.TOKEN_TREASURY;
import static com.hedera.services.bdd.suites.contract.Utils.FunctionType.CONSTRUCTOR;
import static com.hedera.services.bdd.suites.contract.Utils.FunctionType.FUNCTION;
import static com.hedera.services.bdd.suites.contract.Utils.extractByteCode;
import static com.hedera.services.bdd.suites.contract.Utils.getABIFor;
import static com.hedera.services.bdd.suites.contract.Utils.getResourcePath;
import static org.apache.commons.lang3.StringUtils.EMPTY;

import com.esaulpaugh.headlong.abi.Address;
import com.esaulpaugh.headlong.abi.Tuple;
import com.google.protobuf.ByteString;
import com.hedera.services.bdd.spec.HapiPropertySource;
import com.hedera.services.bdd.spec.HapiSpec;
import com.hedera.services.bdd.spec.HapiSpecOperation;
import com.hedera.services.bdd.spec.SpecOperation;
import com.hedera.services.bdd.spec.queries.crypto.ReferenceType;
import com.hedera.services.bdd.spec.transactions.consensus.HapiMessageSubmit;
import com.hedera.services.bdd.spec.transactions.consensus.HapiTopicCreate;
import com.hedera.services.bdd.spec.transactions.consensus.HapiTopicDelete;
import com.hedera.services.bdd.spec.transactions.consensus.HapiTopicUpdate;
import com.hedera.services.bdd.spec.transactions.contract.HapiContractCall;
import com.hedera.services.bdd.spec.transactions.contract.HapiContractCreate;
import com.hedera.services.bdd.spec.transactions.contract.HapiContractDelete;
import com.hedera.services.bdd.spec.transactions.contract.HapiContractUpdate;
import com.hedera.services.bdd.spec.transactions.contract.HapiEthereumCall;
import com.hedera.services.bdd.spec.transactions.contract.HapiEthereumContractCreate;
import com.hedera.services.bdd.spec.transactions.crypto.HapiCryptoApproveAllowance;
import com.hedera.services.bdd.spec.transactions.crypto.HapiCryptoCreate;
import com.hedera.services.bdd.spec.transactions.crypto.HapiCryptoDelete;
import com.hedera.services.bdd.spec.transactions.crypto.HapiCryptoDeleteAllowance;
import com.hedera.services.bdd.spec.transactions.crypto.HapiCryptoTransfer;
import com.hedera.services.bdd.spec.transactions.crypto.HapiCryptoUpdate;
import com.hedera.services.bdd.spec.transactions.file.HapiFileAppend;
import com.hedera.services.bdd.spec.transactions.file.HapiFileCreate;
import com.hedera.services.bdd.spec.transactions.file.HapiFileDelete;
import com.hedera.services.bdd.spec.transactions.file.HapiFileUpdate;
import com.hedera.services.bdd.spec.transactions.network.HapiUncheckedSubmit;
import com.hedera.services.bdd.spec.transactions.node.HapiNodeCreate;
import com.hedera.services.bdd.spec.transactions.node.HapiNodeDelete;
import com.hedera.services.bdd.spec.transactions.node.HapiNodeUpdate;
import com.hedera.services.bdd.spec.transactions.schedule.HapiScheduleCreate;
import com.hedera.services.bdd.spec.transactions.schedule.HapiScheduleDelete;
import com.hedera.services.bdd.spec.transactions.schedule.HapiScheduleSign;
import com.hedera.services.bdd.spec.transactions.system.HapiFreeze;
import com.hedera.services.bdd.spec.transactions.system.HapiSysDelete;
import com.hedera.services.bdd.spec.transactions.system.HapiSysUndelete;
import com.hedera.services.bdd.spec.transactions.token.HapiTokenAssociate;
import com.hedera.services.bdd.spec.transactions.token.HapiTokenBurn;
<<<<<<< HEAD
=======
import com.hedera.services.bdd.spec.transactions.token.HapiTokenCancelAirdrop;
>>>>>>> 56de3d16
import com.hedera.services.bdd.spec.transactions.token.HapiTokenClaimAirdrop;
import com.hedera.services.bdd.spec.transactions.token.HapiTokenCreate;
import com.hedera.services.bdd.spec.transactions.token.HapiTokenDelete;
import com.hedera.services.bdd.spec.transactions.token.HapiTokenDissociate;
import com.hedera.services.bdd.spec.transactions.token.HapiTokenFeeScheduleUpdate;
import com.hedera.services.bdd.spec.transactions.token.HapiTokenFreeze;
import com.hedera.services.bdd.spec.transactions.token.HapiTokenKycGrant;
import com.hedera.services.bdd.spec.transactions.token.HapiTokenKycRevoke;
import com.hedera.services.bdd.spec.transactions.token.HapiTokenMint;
import com.hedera.services.bdd.spec.transactions.token.HapiTokenPause;
import com.hedera.services.bdd.spec.transactions.token.HapiTokenReject;
import com.hedera.services.bdd.spec.transactions.token.HapiTokenUnfreeze;
import com.hedera.services.bdd.spec.transactions.token.HapiTokenUnpause;
import com.hedera.services.bdd.spec.transactions.token.HapiTokenUpdate;
import com.hedera.services.bdd.spec.transactions.token.HapiTokenUpdateNfts;
import com.hedera.services.bdd.spec.transactions.token.HapiTokenWipe;
import com.hedera.services.bdd.spec.transactions.token.TokenMovement;
import com.hedera.services.bdd.spec.transactions.util.HapiUtilPrng;
import com.hedera.services.bdd.spec.utilops.CustomSpecAssert;
import com.hederahashgraph.api.proto.java.ContractCreateTransactionBody;
import com.hederahashgraph.api.proto.java.CryptoTransferTransactionBody;
import com.hederahashgraph.api.proto.java.EthereumTransactionBody;
import com.hederahashgraph.api.proto.java.PendingAirdropId;
import com.hederahashgraph.api.proto.java.ResponseCodeEnum;
import com.hederahashgraph.api.proto.java.TokenReference;
import com.hederahashgraph.api.proto.java.TokenType;
import com.hederahashgraph.api.proto.java.TopicID;
import com.hederahashgraph.api.proto.java.TransferList;
import edu.umd.cs.findbugs.annotations.NonNull;
import java.time.Instant;
import java.util.ArrayList;
import java.util.List;
import java.util.Optional;
import java.util.function.BiConsumer;
import java.util.function.Consumer;
import java.util.function.Function;
import java.util.function.LongConsumer;
import java.util.function.Supplier;
import java.util.stream.IntStream;

public class TxnVerbs {
    /* CRYPTO */
    public static HapiCryptoCreate cryptoCreate(String account) {
        return new HapiCryptoCreate(account);
    }

    public static HapiCryptoDelete cryptoDelete(String account) {
        return new HapiCryptoDelete(account);
    }

    public static HapiCryptoDelete cryptoDeleteAliased(final String alias) {
        return new HapiCryptoDelete(alias, ReferenceType.ALIAS_KEY_NAME);
    }

    @SafeVarargs
    public static HapiCryptoTransfer sortedCryptoTransfer(Function<HapiSpec, TransferList>... providers) {
        return new HapiCryptoTransfer(true, providers);
    }

    @SafeVarargs
    public static HapiCryptoTransfer cryptoTransfer(Function<HapiSpec, TransferList>... providers) {
        return new HapiCryptoTransfer(providers);
    }

    public static HapiSpecOperation newAliasedAccount(@NonNull final String account) {
        final var creationTxn = "transfer" + randomUppercase(5);
        final var aliasKey = "receiverKey" + randomUppercase(5);
        return withOpContext((spec, opLog) -> {
            CustomSpecAssert.allRunFor(
                    spec,
                    newKeyNamed(aliasKey),
                    cryptoTransfer(tinyBarsFromAccountToAlias(DEFAULT_PAYER, aliasKey, ONE_HUNDRED_HBARS))
                            .via(creationTxn),
                    getTxnRecord(creationTxn).andAllChildRecords().exposingCreationsTo(creations -> {
                        final var createdId = HapiPropertySource.asAccount(creations.getFirst());
                        spec.registry().saveAccountId(account, createdId);
                        spec.registry().saveKey(account, spec.registry().getKey(aliasKey));
                    }));
        });
    }

    public static HapiCryptoTransfer cryptoTransfer(BiConsumer<HapiSpec, CryptoTransferTransactionBody.Builder> def) {
        return new HapiCryptoTransfer(def);
    }

    public static HapiCryptoTransfer cryptoTransfer(TokenMovement... sources) {
        return new HapiCryptoTransfer(sources);
    }

    @SafeVarargs
<<<<<<< HEAD
=======
    public static HapiTokenCancelAirdrop tokenCancelAirdrop(
            final Function<HapiSpec, PendingAirdropId>... pendingAirdropIds) {
        return new HapiTokenCancelAirdrop(pendingAirdropIds);
    }

    @SafeVarargs
>>>>>>> 56de3d16
    public static HapiTokenClaimAirdrop tokenClaimAirdrop(Function<HapiSpec, PendingAirdropId>... pendingAirdropIds) {
        return new HapiTokenClaimAirdrop(pendingAirdropIds);
    }

    public static HapiCryptoUpdate cryptoUpdate(String account) {
        return new HapiCryptoUpdate(account);
    }

    public static HapiCryptoUpdate cryptoUpdateAliased(final String alias) {
        return new HapiCryptoUpdate(alias, ReferenceType.ALIAS_KEY_NAME);
    }

    public static HapiCryptoApproveAllowance cryptoApproveAllowance() {
        return new HapiCryptoApproveAllowance();
    }

    public static HapiCryptoDeleteAllowance cryptoDeleteAllowance() {
        return new HapiCryptoDeleteAllowance();
    }

    /* CONSENSUS */
    public static HapiTopicCreate createTopic(String topic) {
        return new HapiTopicCreate(topic);
    }

    public static HapiTopicDelete deleteTopic(String topic) {
        return new HapiTopicDelete(topic);
    }

    public static HapiTopicDelete deleteTopic(Function<HapiSpec, TopicID> topicFn) {
        return new HapiTopicDelete(topicFn);
    }

    public static HapiTopicUpdate updateTopic(String topic) {
        return new HapiTopicUpdate(topic);
    }

    public static HapiMessageSubmit submitMessageTo(String topic) {
        return new HapiMessageSubmit(topic);
    }

    public static HapiMessageSubmit submitMessageTo(Function<HapiSpec, TopicID> topicFn) {
        return new HapiMessageSubmit(topicFn);
    }

    /* FILE */
    public static HapiFileCreate fileCreate(String fileName) {
        return new HapiFileCreate(fileName);
    }

    public static HapiFileAppend fileAppend(String fileName) {
        return new HapiFileAppend(fileName);
    }

    public static HapiFileUpdate fileUpdate(String fileName) {
        return new HapiFileUpdate(fileName);
    }

    public static HapiFileDelete fileDelete(String fileName) {
        return new HapiFileDelete(fileName);
    }

    public static HapiFileDelete fileDelete(Supplier<String> fileNameSupplier) {
        return new HapiFileDelete(fileNameSupplier);
    }

    /* NODE */
    public static HapiNodeCreate nodeCreate(String node) {
        return new HapiNodeCreate(node);
    }

    public static HapiNodeUpdate nodeUpdate(String node) {
        return new HapiNodeUpdate(node);
    }

    public static HapiNodeDelete nodeDelete(String node) {
        return new HapiNodeDelete(node);
    }

    /* TOKEN */
    public static HapiTokenDissociate tokenDissociate(String account, String... tokens) {
        return new HapiTokenDissociate(account, tokens);
    }

    public static HapiTokenDissociate tokenDissociateWithAlias(String alias, String... tokens) {
        return new HapiTokenDissociate(alias, ReferenceType.ALIAS_KEY_NAME, tokens);
    }

    public static HapiTokenAssociate tokenAssociate(String account, String... tokens) {
        return new HapiTokenAssociate(account, tokens);
    }

    public static HapiTokenAssociate tokenAssociateWithAlias(String alias, String... tokens) {
        return new HapiTokenAssociate(alias, ReferenceType.ALIAS_KEY_NAME, tokens);
    }

    public static HapiTokenAssociate tokenAssociate(String account, List<String> tokens) {
        return new HapiTokenAssociate(account, tokens);
    }

    public static HapiTokenCreate tokenCreate(String token) {
        return new HapiTokenCreate(token).name(token);
    }

    public static HapiSpecOperation wellKnownTokenEntities() {
        return blockingOrder(newKeyNamed(WELL_KNOWN_NFT_SUPPLY_KEY), cryptoCreate(TOKEN_TREASURY));
    }

    public static HapiSpecOperation createWellKnownNonFungibleToken(
            final String token, final int initialMint, final Consumer<HapiTokenCreate> tokenCustomizer) {
        if (initialMint > 10) {
            throw new IllegalArgumentException("Cannot mint more than 10 NFTs at a time");
        }
        return blockingOrder(
                sourcing(() -> {
                    final var creation = new HapiTokenCreate(token)
                            .tokenType(TokenType.NON_FUNGIBLE_UNIQUE)
                            .initialSupply(0L)
                            .treasury(TOKEN_TREASURY)
                            .supplyKey(WELL_KNOWN_NFT_SUPPLY_KEY)
                            .name(token);
                    tokenCustomizer.accept(creation);
                    return creation;
                }),
                mintToken(
                        token,
                        IntStream.range(0, initialMint)
                                .mapToObj(i -> ByteString.copyFromUtf8(randomUppercase(i + 1)))
                                .toList()));
    }

    public static HapiSpecOperation createWellKnownFungibleToken(
            final String token, final Consumer<HapiTokenCreate> tokenCustomizer) {
        return blockingOrder(sourcing(() -> {
            final var creation = new HapiTokenCreate(token)
                    .tokenType(TokenType.FUNGIBLE_COMMON)
                    .initialSupply(WELL_KNOWN_INITIAL_SUPPLY)
                    .treasury(TOKEN_TREASURY)
                    .name(token);
            tokenCustomizer.accept(creation);
            return creation;
        }));
    }

    public static HapiTokenUpdate tokenUpdate(String token) {
        return new HapiTokenUpdate(token);
    }

    public static HapiTokenUpdateNfts tokenUpdateNfts(String token, String metadata, List<Long> serialNumbers) {
        return new HapiTokenUpdateNfts(token, metadata, serialNumbers);
    }

    @SafeVarargs
    public static HapiTokenReject tokenReject(String account, Function<HapiSpec, TokenReference>... referencesSources) {
        return new HapiTokenReject(account, referencesSources);
    }

    @SafeVarargs
    public static HapiTokenReject tokenReject(Function<HapiSpec, TokenReference>... referencesSources) {
        return new HapiTokenReject(referencesSources);
    }

    public static HapiTokenFeeScheduleUpdate tokenFeeScheduleUpdate(String token) {
        return new HapiTokenFeeScheduleUpdate(token);
    }

    public static HapiTokenPause tokenPause(String token) {
        return new HapiTokenPause(token);
    }

    public static HapiTokenUnpause tokenUnpause(String token) {
        return new HapiTokenUnpause(token);
    }

    public static HapiTokenDelete tokenDelete(String token) {
        return new HapiTokenDelete(token);
    }

    public static HapiTokenFreeze tokenFreeze(String token, String account) {
        return new HapiTokenFreeze(token, account);
    }

    public static HapiTokenFreeze tokenFreezeWithAlias(String token, String alias) {
        return new HapiTokenFreeze(token, alias, ReferenceType.ALIAS_KEY_NAME);
    }

    public static HapiTokenUnfreeze tokenUnfreeze(String token, String account) {
        return new HapiTokenUnfreeze(token, account);
    }

    public static HapiTokenUnfreeze tokenUnfreezeWithAlias(String token, String alias) {
        return new HapiTokenUnfreeze(token, alias, ReferenceType.ALIAS_KEY_NAME);
    }

    public static HapiTokenKycGrant grantTokenKyc(String token, String account) {
        return new HapiTokenKycGrant(token, account);
    }

    public static HapiTokenKycGrant grantTokenKycWithAlias(String token, String alias) {
        return new HapiTokenKycGrant(token, alias, ReferenceType.ALIAS_KEY_NAME);
    }

    public static HapiTokenKycRevoke revokeTokenKyc(String token, String account) {
        return new HapiTokenKycRevoke(token, account);
    }

    public static HapiTokenKycRevoke revokeTokenKycWithAlias(String token, String alias) {
        return new HapiTokenKycRevoke(token, alias, ReferenceType.ALIAS_KEY_NAME);
    }

    public static HapiTokenWipe wipeTokenAccount(String token, String account, long amount) {
        return new HapiTokenWipe(token, account, amount);
    }

    public static HapiTokenWipe wipeTokenAccountWithAlias(String token, String alias, long amount) {
        return new HapiTokenWipe(token, alias, amount, ReferenceType.ALIAS_KEY_NAME);
    }

    public static HapiTokenWipe wipeTokenAccount(String token, String account, List<Long> serialNumbers) {
        return new HapiTokenWipe(token, account, serialNumbers);
    }

    public static HapiTokenMint mintToken(String token, long amount) {
        return new HapiTokenMint(token, amount);
    }

    public static HapiTokenMint mintToken(String token, List<ByteString> meta, String txName) {
        return new HapiTokenMint(token, meta, txName);
    }

    public static HapiTokenMint mintToken(String token, List<ByteString> metadata) {
        return new HapiTokenMint(token, metadata);
    }

    public static HapiTokenMint invalidMintToken(String token, List<ByteString> metadata, long amount) {
        return new HapiTokenMint(token, metadata, amount);
    }

    public static HapiTokenBurn burnToken(String token, long amount) {
        return new HapiTokenBurn(token, amount);
    }

    public static HapiTokenBurn burnToken(String token, List<Long> serialNumbers) {
        return new HapiTokenBurn(token, serialNumbers);
    }

    public static HapiTokenBurn invalidBurnToken(String token, List<Long> serialNumbers, long amount) {
        return new HapiTokenBurn(token, serialNumbers, amount);
    }

    /* SCHEDULE */
    public static <T extends HapiTxnOp<T>> HapiScheduleCreate<T> scheduleCreate(String scheduled, HapiTxnOp<T> txn) {
        return new HapiScheduleCreate<>(scheduled, txn);
    }

    public static HapiScheduleSign scheduleSign(String schedule) {
        return new HapiScheduleSign(schedule);
    }

    public static HapiScheduleCreate<HapiCryptoCreate> scheduleCreateFunctionless(String scheduled) {
        return new HapiScheduleCreate<>(scheduled, cryptoCreate("doomed")).functionless();
    }

    public static HapiScheduleDelete scheduleDelete(String schedule) {
        return new HapiScheduleDelete(schedule);
    }

    /* SYSTEM */
    public static HapiSysDelete systemFileDelete(String target) {
        return new HapiSysDelete().file(target);
    }

    public static HapiSysUndelete systemFileUndelete(String target) {
        return new HapiSysUndelete().file(target);
    }

    public static HapiSysDelete systemContractDelete(String target) {
        return new HapiSysDelete().contract(target);
    }

    public static HapiSysUndelete systemContractUndelete(String target) {
        return new HapiSysUndelete().contract(target);
    }

    /* NETWORK */
    public static <T extends HapiTxnOp<T>> HapiUncheckedSubmit<T> uncheckedSubmit(HapiTxnOp<T> subOp) {
        return new HapiUncheckedSubmit<>(subOp);
    }

    /* SMART CONTRACT */
    public static HapiContractCall contractCallFrom(String details) {
        return HapiContractCall.fromDetails(details);
    }

    public static HapiContractCall contractCall(String contract) {
        return new HapiContractCall(contract);
    }

    /**
     * This method allows the developer to invoke a contract function by the name of the called
     * contract and the name of the desired function
     *
     * @param contract the name of the contract
     * @param functionName the name of the function
     * @param params the arguments (if any) passed to the contract's function
     */
    public static HapiContractCall contractCall(String contract, String functionName, Object... params) {
        final var abi = getABIFor(FUNCTION, functionName, contract);
        return new HapiContractCall(abi, contract, params);
    }

    /**
     * This method allows the developer to invoke a contract function by the name of the called
     * contract and the name of the desired function and make an ethereum call
     *
     * @param contract the name of the contract
     * @param functionName the name of the function
     * @param params the arguments (if any) passed to the contract's function
     */
    public static HapiEthereumCall ethereumCall(String contract, String functionName, Object... params) {
        final var abi = getABIFor(FUNCTION, functionName, contract);
        return new HapiEthereumCall(abi, contract, params);
    }

    public static HapiEthereumCall ethereumCallWithFunctionAbi(
            boolean isTokenFlow, String contract, String abi, Object... params) {
        return new HapiEthereumCall(isTokenFlow, abi, contract, params);
    }

    /**
     * This method allows the developer to transfer hbars to an <b>account that's not a smart
     * contract</b> through an Ethereum transaction.
     *
     * @param account the name of the account in the registry
     * @param amount the amount of tinybars to be transferred from the Ethereum transaction sender
     *     to the specified account
     */
    public static HapiEthereumCall ethereumCryptoTransfer(String account, long amount) {
        return new HapiEthereumCall(account, amount);
    }

    public static HapiEthereumCall ethereumCryptoTransferToAlias(ByteString alias, long amount) {
        return new HapiEthereumCall(alias, amount);
    }

    public static HapiEthereumCall ethereumCryptoTransferToExplicit(@NonNull final byte[] to, final long amount) {
        return HapiEthereumCall.explicitlyTo(to, amount);
    }

    public static HapiEthereumCall ethereumCryptoTransferToAddress(@NonNull final Address address, final long amount) {
        return HapiEthereumCall.explicitlyTo(explicitBytesOf(address), amount);
    }

    /**
     * This method provides for the proper execution of specs, which execute contract calls with a
     * function ABI instead of function name
     *
     * @param contract the name of the contract
     * @param abi the contract's function ABI
     * @param params the arguments (if any) passed to the contract's function
     */
    public static HapiContractCall contractCallWithFunctionAbi(String contract, String abi, Object... params) {
        return new HapiContractCall(abi, contract, params);
    }

    public static HapiContractCall contractCall(String contract, String abi, Function<HapiSpec, Object[]> fn) {
        return new HapiContractCall(abi, contract, fn);
    }

    public static HapiContractCall contractCallWithTuple(String contract, String abi, Function<HapiSpec, Tuple> fn) {
        return new HapiContractCall(abi, fn, contract);
    }

    public static HapiContractCall explicitContractCall(String contract, String abi, Object... params) {
        return new HapiContractCall(abi, contract, params);
    }

    public static HapiEthereumContractCreate ethereumContractCreate(final String contractName) {
        return new HapiEthereumContractCreate(contractName).bytecode(contractName);
    }

    public static HapiContractCreate contractCreate(final String contractName, final Object... constructorParams) {
        if (constructorParams.length > 0) {
            final var constructorABI = getABIFor(CONSTRUCTOR, EMPTY, contractName);
            return new HapiContractCreate(contractName, constructorABI, constructorParams).bytecode(contractName);
        } else {
            return new HapiContractCreate(contractName).bytecode(contractName);
        }
    }

    /**
     * Constructs a {@link HapiContractCreate} by letting the client code explicitly customize the {@link ContractCreateTransactionBody}.
     *
     * @param contractName the name the contract should register in this {@link HapiSpec}
     * @param spec the spec to use to customize the {@link ContractCreateTransactionBody}
     * @return a {@link HapiContractCreate} that can be used to create a contract
     */
    public static HapiContractCreate explicitContractCreate(
            final String contractName, final BiConsumer<HapiSpec, ContractCreateTransactionBody.Builder> spec) {
        return new HapiContractCreate(contractName, spec);
    }

    /**
     * Constructs a {@link HapiEthereumContractCreate} by letting the client code explicitly customize the {@link EthereumTransactionBody}.
     *
     * @param contractName the name the contract should register in this {@link HapiSpec}
     * @param spec the spec to use to customize the {@link EthereumTransactionBody}
     * @return a {@link HapiEthereumContractCreate} that can be used to create a contract
     */
    public static HapiEthereumContractCreate explicitEthereumTransaction(
            final String contractName, final BiConsumer<HapiSpec, EthereumTransactionBody.Builder> spec) {
        return new HapiEthereumContractCreate(contractName, spec);
    }

    public static HapiContractCreate createDefaultContract(final String name) {
        return new HapiContractCreate(name);
    }

    /**
     * Previously - when creating contracts we were passing a name, chosen by the developer, which
     * can differentiate from the name of the contract. The new implementation of the contract
     * creation depends on the exact name of the contract, which means, that we can not create
     * multiple instances of the contract with the same name. Therefore - in order to provide each
     * contract with a unique name - the developer must attach a suffix to happily create multiple
     * instances of the same contract, but with different names.
     *
     * <p><b>Example</b>:
     *
     * <p>final var contract = "TransferringContract";
     *
     * <p>contractCreate(contract).balance(10_000L).payingWith(ACCOUNT),
     *
     * <p>contractCustomCreate(contract, to).balance(10_000L).payingWith(ACCOUNT)
     *
     * @param contractName the name of the contract
     * @param suffix an additional String literal, which provides the instance of the contract with
     *     a unique identifier
     * @param constructorParams the arguments (if any) passed to the contract's constructor
     */
    public static HapiContractCreate contractCustomCreate(
            final String contractName, final String suffix, final Object... constructorParams) {
        if (constructorParams.length > 0) {
            final var constructorABI = getABIFor(CONSTRUCTOR, EMPTY, contractName);
            return new HapiContractCreate(contractName + suffix, constructorABI, constructorParams)
                    .bytecode(contractName);
        } else {
            return new HapiContractCreate(contractName + suffix).bytecode(contractName);
        }
    }

    public static HapiContractDelete contractDelete(String contract) {
        return new HapiContractDelete(contract);
    }

    public static HapiContractUpdate contractUpdate(String contract) {
        return new HapiContractUpdate(contract);
    }

    /**
     * This method enables the developer to upload one or many contract(s) bytecode(s)
     *
     * @param contractsNames the name(s) of the contract(s), which are to be deployed
     */
    public static HapiSpecOperation uploadInitCode(final String... contractsNames) {
        return uploadInitCode(Optional.empty(), contractsNames);
    }

    public static HapiSpecOperation uploadInitCode(final Optional<String> payer, final String... contractsNames) {
        return withOpContext((spec, ctxLog) -> {
            final List<SpecOperation> ops = new ArrayList<>();
            for (String contractName : contractsNames) {
                final var path = getResourcePath(contractName, ".bin");
                final var file = new HapiFileCreate(contractName);
                final var updatedFile = updateLargeFile(payer.orElse(GENESIS), contractName, extractByteCode(path));
                ops.add(file);
                ops.add(updatedFile);
            }
            allRunFor(spec, ops);
        });
    }

    /**
     *  This method enables uploading a contract bytecode with the constructor parameters (if present) appended at the end of the file
     *  Used for ethereum create conversion when we need to pass constructor arguments
     * @param contractName the name of the contract, which is to be deployed
     * @param abi the abi of the contract
     * @param args the constructor arguments
     * @return HapiSpecOperation
     */
    public static SpecOperation updateInitCodeWithConstructorArgs(
            final Optional<String> payer, final String contractName, final String abi, final Object... args) {
        return withOpContext((spec, ctxLog) -> {
            List<SpecOperation> ops = new ArrayList<>();

            final var path = getResourcePath(contractName, ".bin");

            // concatenate bytecode with params
            final var bytecode = extractByteCode(path).concat(TxnUtils.constructorArgsToByteString(abi, args));
            final var updatedFile = updateLargeFile(payer.orElse(GENESIS), contractName, bytecode);
            ops.add(updatedFile);

            allRunFor(spec, ops);
        });
    }

    public static HapiSpecOperation uploadSingleInitCode(
            final String contractName, final long expiry, final String payingWith, final LongConsumer exposingTo) {
        return withOpContext((spec, ctxLog) -> {
            final List<SpecOperation> ops = new ArrayList<>();
            final var path = getResourcePath(contractName, ".bin");
            final var file = new HapiFileCreate(contractName)
                    .payingWith(payingWith)
                    .exposingNumTo(exposingTo)
                    .expiry(expiry);
            final var updatedFile = updateLargeFile(GENESIS, contractName, extractByteCode(path));
            ops.add(file);
            ops.add(updatedFile);
            allRunFor(spec, ops);
        });
    }

    public static HapiSpecOperation uploadSingleInitCode(
            final String contractName, final ResponseCodeEnum... statuses) {
        return withOpContext((spec, ctxLog) -> {
            final List<SpecOperation> ops = new ArrayList<>();
            final var path = getResourcePath(contractName, ".bin");
            final var file = new HapiFileCreate(contractName).hasRetryPrecheckFrom(statuses);
            final var updatedFile = updateLargeFile(GENESIS, contractName, extractByteCode(path));
            ops.add(file);
            ops.add(updatedFile);
            allRunFor(spec, ops);
        });
    }

    /**
     * This method enables uploading a contract bytecode with the constructor parameters (if
     * present) appended at the end of the file
     *
     * @param contractName the name of the contract, which is to be deployed
     * @param abi the abi of the contract
     * @param args the constructor arguments
     */
    public static HapiSpecOperation uploadInitCodeWithConstructorArguments(
            final String contractName, final String abi, final Object... args) {
        return withOpContext((spec, ctxLog) -> {
            final List<SpecOperation> ops = new ArrayList<>();

            final var path = getResourcePath(contractName, ".bin");
            final var file = new HapiFileCreate(contractName);
            final var fileByteCode = extractByteCode(path);
            final byte[] params = args.length == 0
                    ? new byte[] {}
                    : com.esaulpaugh.headlong.abi.Function.fromJson(abi)
                            .encodeCall(Tuple.of(args))
                            .array();
            final var updatedFile = updateLargeFile(
                    GENESIS,
                    contractName,
                    params.length == 0 ? fileByteCode : fileByteCode.concat(ByteString.copyFrom(params)));
            ops.add(file);
            ops.add(updatedFile);
            allRunFor(spec, ops);
        });
    }

    /* SYSTEM */
    public static HapiFreeze hapiFreeze(final Instant freezeStartTime) {
        return new HapiFreeze().startingAt(freezeStartTime);
    }

    /* UTIL */
    public static HapiUtilPrng hapiPrng() {
        return new HapiUtilPrng();
    }

    public static HapiUtilPrng hapiPrng(int range) {
        return new HapiUtilPrng(range);
    }
}<|MERGE_RESOLUTION|>--- conflicted
+++ resolved
@@ -79,10 +79,7 @@
 import com.hedera.services.bdd.spec.transactions.system.HapiSysUndelete;
 import com.hedera.services.bdd.spec.transactions.token.HapiTokenAssociate;
 import com.hedera.services.bdd.spec.transactions.token.HapiTokenBurn;
-<<<<<<< HEAD
-=======
 import com.hedera.services.bdd.spec.transactions.token.HapiTokenCancelAirdrop;
->>>>>>> 56de3d16
 import com.hedera.services.bdd.spec.transactions.token.HapiTokenClaimAirdrop;
 import com.hedera.services.bdd.spec.transactions.token.HapiTokenCreate;
 import com.hedera.services.bdd.spec.transactions.token.HapiTokenDelete;
@@ -173,15 +170,12 @@
     }
 
     @SafeVarargs
-<<<<<<< HEAD
-=======
     public static HapiTokenCancelAirdrop tokenCancelAirdrop(
             final Function<HapiSpec, PendingAirdropId>... pendingAirdropIds) {
         return new HapiTokenCancelAirdrop(pendingAirdropIds);
     }
 
     @SafeVarargs
->>>>>>> 56de3d16
     public static HapiTokenClaimAirdrop tokenClaimAirdrop(Function<HapiSpec, PendingAirdropId>... pendingAirdropIds) {
         return new HapiTokenClaimAirdrop(pendingAirdropIds);
     }
