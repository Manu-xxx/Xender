--- conflicted
+++ resolved
@@ -19,6 +19,7 @@
 import static com.hedera.node.app.hapi.utils.CommonUtils.asEvmAddress;
 import static com.hedera.node.app.service.evm.utils.EthSigsUtils.recoverAddressFromPubKey;
 import static com.hedera.services.bdd.junit.TestTags.SMART_CONTRACT;
+import static com.hedera.services.bdd.spec.HapiPropertySource.asContract;
 import static com.hedera.services.bdd.spec.HapiPropertySource.asHexedSolidityAddress;
 import static com.hedera.services.bdd.spec.HapiSpec.defaultHapiSpec;
 import static com.hedera.services.bdd.spec.assertions.AccountInfoAsserts.accountWith;
@@ -69,6 +70,7 @@
 import static com.hedera.services.bdd.suites.utils.contracts.precompile.HTSPrecompileResult.htsPrecompileResult;
 import static com.hederahashgraph.api.proto.java.ResponseCodeEnum.CONTRACT_REVERT_EXECUTED;
 import static com.hederahashgraph.api.proto.java.ResponseCodeEnum.INSUFFICIENT_PAYER_BALANCE;
+import static com.hederahashgraph.api.proto.java.ResponseCodeEnum.INVALID_CONTRACT_ID;
 import static com.hederahashgraph.api.proto.java.ResponseCodeEnum.INVALID_ETHEREUM_TRANSACTION;
 import static com.hederahashgraph.api.proto.java.ResponseCodeEnum.INVALID_FULL_PREFIX_SIGNATURE_FOR_PRECOMPILE;
 import static com.hederahashgraph.api.proto.java.ResponseCodeEnum.SUCCESS;
@@ -104,6 +106,7 @@
 import java.util.stream.Stream;
 import org.apache.logging.log4j.LogManager;
 import org.apache.logging.log4j.Logger;
+import org.apache.tuweni.bytes.Bytes;
 import org.bouncycastle.util.encoders.Hex;
 import org.junit.jupiter.api.Assertions;
 import org.junit.jupiter.api.Tag;
@@ -975,8 +978,6 @@
                                                         .withErcFungibleTransferStatus(true)))))));
     }
 
-<<<<<<< HEAD
-=======
     @HapiTest
     HapiSpec callToNonExistingContractFailsGracefully() {
 
@@ -1018,7 +1019,6 @@
                                                                 .toStringUtf8())))))));
     }
 
->>>>>>> 85d1006f
     @Override
     protected Logger getResultsLogger() {
         return log;
