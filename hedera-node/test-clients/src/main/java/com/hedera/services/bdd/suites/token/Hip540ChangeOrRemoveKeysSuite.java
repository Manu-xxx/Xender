/*
 * Copyright (C) 2021-2024 Hedera Hashgraph, LLC
 *
 * Licensed under the Apache License, Version 2.0 (the "License");
 * you may not use this file except in compliance with the License.
 * You may obtain a copy of the License at
 *
 *      http://www.apache.org/licenses/LICENSE-2.0
 *
 * Unless required by applicable law or agreed to in writing, software
 * distributed under the License is distributed on an "AS IS" BASIS,
 * WITHOUT WARRANTIES OR CONDITIONS OF ANY KIND, either express or implied.
 * See the License for the specific language governing permissions and
 * limitations under the License.
 */

package com.hedera.services.bdd.suites.token;

import static com.hedera.services.bdd.junit.TestTags.TOKEN;
import static com.hedera.services.bdd.spec.HapiSpec.defaultHapiSpec;
import static com.hedera.services.bdd.spec.queries.QueryVerbs.getTokenInfo;
import static com.hedera.services.bdd.spec.transactions.TxnVerbs.cryptoCreate;
import static com.hedera.services.bdd.spec.transactions.TxnVerbs.tokenCreate;
import static com.hedera.services.bdd.spec.transactions.TxnVerbs.tokenUpdate;
import static com.hedera.services.bdd.spec.utilops.UtilVerbs.newKeyNamed;
import static com.hederahashgraph.api.proto.java.ResponseCodeEnum.TOKEN_HAS_NO_FREEZE_KEY;
import static com.hederahashgraph.api.proto.java.ResponseCodeEnum.TOKEN_HAS_NO_KYC_KEY;
import static com.hederahashgraph.api.proto.java.ResponseCodeEnum.TOKEN_HAS_NO_PAUSE_KEY;
import static com.hederahashgraph.api.proto.java.ResponseCodeEnum.TOKEN_HAS_NO_SUPPLY_KEY;
import static com.hederahashgraph.api.proto.java.ResponseCodeEnum.TOKEN_HAS_NO_WIPE_KEY;
import static com.hederahashgraph.api.proto.java.ResponseCodeEnum.TOKEN_IS_IMMUTABLE;

import com.hedera.services.bdd.junit.HapiTest;
import com.hedera.services.bdd.junit.HapiTestSuite;
import com.hedera.services.bdd.spec.HapiSpec;
import com.hedera.services.bdd.suites.HapiSuite;
import java.util.List;
import org.apache.logging.log4j.LogManager;
import org.apache.logging.log4j.Logger;
import org.junit.jupiter.api.Tag;

@HapiTestSuite
@Tag(TOKEN)
public class Hip540ChangeOrRemoveKeysSuite extends HapiSuite {
    private static final Logger log = LogManager.getLogger(Hip540ChangeOrRemoveKeysSuite.class);

    public static void main(String... args) {
        new Hip540ChangeOrRemoveKeysSuite().runSuiteSync();
    }

    @Override
    public List<HapiSpec> getSpecsInSuite() {
        return allOf(positiveTests(), negativeTests());
    }

    private List<HapiSpec> positiveTests() {
        return List.of(validateThatTheAdminKeyCanRemoveOtherKeys(), validateThatTheAdminKeyCanRemoveItself());
    }

    private List<HapiSpec> negativeTests() {
        return List.of(updateFailsIfTokenIsImmutable(), updateFailsIfKeyIsMissing());
    }

<<<<<<< HEAD
    @HapiTest
    public final HapiSpec tokenUpdateFreezeKeyNFT() {
        final var origHbarFee = 1_234L;
        final var HBAR_COLLECTOR = "hbarFee";
        final var admin = "admin";
        final var freeze = "freeze";
        final var freezeKey2 = "freezeKey2";

        return defaultHapiSpec("tokenUpdateFreezeKeyNFT")
                .given(
                        newKeyNamed(adminKey),
                        newKeyNamed(supplyKey),
                        newKeyNamed(freezeKey),
                        newKeyNamed(freezeKey2),
                        cryptoCreate(HBAR_COLLECTOR),
                        cryptoCreate(TOKEN_TREASURY),
                        cryptoCreate(admin).key(adminKey).balance(ONE_MILLION_HBARS),
                        cryptoCreate(freeze).key(freezeKey).balance(ONE_MILLION_HBARS),
                        tokenCreate(tokenName)
                                .tokenType(NON_FUNGIBLE_UNIQUE)
                                .treasury(TOKEN_TREASURY)
                                .initialSupply(0)
                                .adminKey(adminKey)
                                .supplyKey(supplyKey)
                                .freezeKey(freezeKey)
                                .withCustom(fixedHbarFee(origHbarFee, HBAR_COLLECTOR))
                                .payingWith(admin))
                .when(tokenUpdate(tokenName)
                        .freezeKey(freezeKey2)
                        .signedBy(freezeKey)
                        .payingWith(freeze))
                .then(getTokenInfo(tokenName)
                        .searchKeysGlobally()
                        .hasAdminKey(adminKey)
                        .hasSupplyKey(supplyKey)
                        .hasFreezeKey(freezeKey2));
    }

    @HapiTest
    final HapiSpec tokenUpdateFreezeKey() {
        final var admin = "admin";
        final var freeze = "freeze";
        final var freezeKey2 = "freezeKey2";

        return defaultHapiSpec("tokenUpdateFreezeKey")
                .given(
                        newKeyNamed(adminKey),
                        newKeyNamed(freezeKey),
                        newKeyNamed(freezeKey2),
                        cryptoCreate(TOKEN_TREASURY),
                        cryptoCreate(admin).key(adminKey).balance(ONE_MILLION_HBARS),
                        cryptoCreate(freeze).key(freezeKey).balance(ONE_MILLION_HBARS),
                        tokenCreate(tokenName)
                                .treasury(TOKEN_TREASURY)
                                .initialSupply(10)
                                .adminKey(adminKey)
                                .freezeKey(freezeKey)
                                .payingWith(admin))
                .when(tokenUpdate(tokenName)
                        .freezeKey(freezeKey2)
                        .signedBy(freezeKey)
                        .payingWith(freeze))
                .then(getTokenInfo(tokenName).searchKeysGlobally().hasFreezeKey(freezeKey2));
    }

    @HapiTest
    final HapiSpec tokenUpdateSupplyKey() {
        final var supply = "supply";
        final var supplyKey2 = "supplyKey2";

        return defaultHapiSpec("tokenUpdateSupplyKey")
                .given(
                        newKeyNamed(adminKey),
                        newKeyNamed(supplyKey),
                        newKeyNamed(supplyKey2),
                        newKeyNamed(supplyKey),
                        newKeyNamed(freezeKey),
                        newKeyNamed(feeScheduleKey),
                        cryptoCreate(TOKEN_TREASURY),
                        cryptoCreate(supply).key(supplyKey).balance(ONE_MILLION_HBARS),
                        tokenCreate(tokenName)
                                .treasury(TOKEN_TREASURY)
                                .initialSupply(10)
                                .adminKey(adminKey)
                                .supplyKey(supplyKey)
                                .freezeKey(freezeKey)
                                .payingWith(supply))
                .when(tokenUpdate(tokenName)
                        .supplyKey(supplyKey2)
                        .signedBy(supplyKey)
                        .payingWith(supply))
                .then(getTokenInfo(tokenName).searchKeysGlobally().hasSupplyKey(supplyKey2));
    }

    @HapiTest
    final HapiSpec tokenUpdateFeeScheduleKey() {
        final var admin = "admin";
        final var feeSchedule = "feeSchedule";
        final var feeScheduleKey2 = "feeScheduleKey2";

        return defaultHapiSpec("tokenUpdateFeeScheduleKey")
                .given(
                        newKeyNamed(adminKey),
                        newKeyNamed(supplyKey),
                        newKeyNamed(freezeKey),
                        newKeyNamed(feeScheduleKey),
                        newKeyNamed(feeScheduleKey2),
                        cryptoCreate(TOKEN_TREASURY),
                        cryptoCreate(admin).key(adminKey).balance(ONE_MILLION_HBARS),
                        cryptoCreate(feeSchedule).key(feeScheduleKey).balance(ONE_MILLION_HBARS),
                        tokenCreate(tokenName)
                                .treasury(TOKEN_TREASURY)
                                .initialSupply(10)
                                .adminKey(adminKey)
                                .supplyKey(supplyKey)
                                .feeScheduleKey(feeScheduleKey)
                                .payingWith(admin))
                .when(tokenUpdate(tokenName)
                        .feeScheduleKey(feeScheduleKey2)
                        .signedBy(feeScheduleKey)
                        .payingWith(feeSchedule))
                .then(getTokenInfo(tokenName)
                        .searchKeysGlobally()
                        .hasAdminKey(adminKey)
                        .hasSupplyKey(supplyKey)
                        .hasFeeScheduleKey(feeScheduleKey2));
    }

    @HapiTest
    final HapiSpec tokenUpdateKycKey() {
        final var admin = "admin";
        final var kyc = "kyc";
        final var kycKey2 = "kycKey2";

        return defaultHapiSpec("tokenUpdateKycKey")
                .given(
                        newKeyNamed(adminKey),
                        newKeyNamed(supplyKey),
                        newKeyNamed(freezeKey),
                        newKeyNamed(kycKey),
                        newKeyNamed(kycKey2),
                        cryptoCreate(TOKEN_TREASURY),
                        cryptoCreate(admin).key(adminKey).balance(ONE_MILLION_HBARS),
                        cryptoCreate(kyc).key(kycKey).balance(ONE_MILLION_HBARS),
                        tokenCreate(tokenName)
                                .treasury(TOKEN_TREASURY)
                                .initialSupply(10)
                                .adminKey(adminKey)
                                .supplyKey(supplyKey)
                                .kycKey(kycKey)
                                .payingWith(admin))
                .when(tokenUpdate(tokenName).kycKey(kycKey2).signedBy(kycKey).payingWith(kyc))
                .then(getTokenInfo(tokenName)
                        .searchKeysGlobally()
                        .hasAdminKey(adminKey)
                        .hasSupplyKey(supplyKey)
                        .hasKycKey(kycKey2));
    }

    @HapiTest
    final HapiSpec tokenUpdateWipeKey() {
        final var admin = "admin";
        final var wipe = "wipe";
        final var wipeKey2 = "wipeKey2";

        return defaultHapiSpec("tokenUpdateWipeKey")
                .given(
                        newKeyNamed(adminKey),
                        newKeyNamed(supplyKey),
                        newKeyNamed(wipeKey),
                        newKeyNamed(wipeKey2),
                        cryptoCreate(TOKEN_TREASURY),
                        cryptoCreate(admin).key(adminKey).balance(ONE_MILLION_HBARS),
                        cryptoCreate(wipe).key(wipeKey).balance(ONE_MILLION_HBARS),
                        tokenCreate(tokenName)
                                .treasury(TOKEN_TREASURY)
                                .initialSupply(10)
                                .adminKey(adminKey)
                                .supplyKey(supplyKey)
                                .wipeKey(wipeKey)
                                .payingWith(admin))
                .when(tokenUpdate(tokenName).wipeKey(wipeKey2).signedBy(wipeKey).payingWith(wipe))
                .then(getTokenInfo(tokenName)
                        .searchKeysGlobally()
                        .hasAdminKey(adminKey)
                        .hasSupplyKey(supplyKey)
                        .hasWipeKey(wipeKey2));
    }

    @HapiTest
    final HapiSpec tokenUpdatePauseKey() {
        final var admin = "admin";
        final var pause = "pause";
        final var pauseKey2 = "pauseKey2";

        return defaultHapiSpec("tokenUpdatePauseKey")
                .given(
                        newKeyNamed(adminKey),
                        newKeyNamed(supplyKey),
                        newKeyNamed(pauseKey),
                        newKeyNamed(pauseKey2),
                        cryptoCreate(TOKEN_TREASURY),
                        cryptoCreate(admin).key(adminKey).balance(ONE_MILLION_HBARS),
                        cryptoCreate(pause).key(pauseKey).balance(ONE_MILLION_HBARS),
                        tokenCreate(tokenName)
                                .treasury(TOKEN_TREASURY)
                                .initialSupply(10)
                                .adminKey(adminKey)
                                .supplyKey(supplyKey)
                                .pauseKey(pauseKey)
                                .payingWith(admin))
                .when(tokenUpdate(tokenName)
                        .pauseKey(pauseKey2)
                        .signedBy(pauseKey)
                        .payingWith(pause))
                .then(getTokenInfo(tokenName)
                        .searchKeysGlobally()
                        .hasAdminKey(adminKey)
                        .hasSupplyKey(supplyKey)
                        .hasPauseKey(pauseKey2));
    }

    @HapiTest
    final HapiSpec tokenUpdateMetadataKey() {
        final var admin = "admin";
        final var metadata = "metadata";
        final var metadataKey2 = "metadataKey2";

        return defaultHapiSpec("tokenUpdateMetadataKey")
                .given(
                        newKeyNamed(adminKey),
                        newKeyNamed(supplyKey),
                        newKeyNamed(metadataKey),
                        newKeyNamed(metadataKey2),
                        cryptoCreate(TOKEN_TREASURY),
                        cryptoCreate(admin).key(adminKey).balance(ONE_MILLION_HBARS),
                        cryptoCreate(metadata).key(metadataKey).balance(ONE_MILLION_HBARS),
                        tokenCreate(tokenName)
                                .treasury(TOKEN_TREASURY)
                                .initialSupply(10)
                                .adminKey(adminKey)
                                .supplyKey(supplyKey)
                                .metadataKey(metadataKey)
                                .payingWith(admin))
                .when(tokenUpdate(tokenName)
                        .metadataKey(metadataKey2)
                        .signedBy(metadataKey)
                        .payingWith(metadata))
                .then(getTokenInfo(tokenName)
                        .searchKeysGlobally()
                        .hasAdminKey(adminKey)
                        .hasSupplyKey(supplyKey)
                        .hasMetadataKey(metadataKey2));
    }

    @HapiTest
    public HapiSpec updateAllKeysToInvalidAdminKeySigns() {
        return defaultHapiSpec("updateAllKeysToInvalidAdminKeySigns")
                .given(
                        cryptoCreate(civilian).balance(ONE_HUNDRED_HBARS),
                        newKeyNamed(adminKey),
                        newKeyNamed(wipeKey),
                        newKeyNamed(kycKey),
                        newKeyNamed(freezeKey),
                        newKeyNamed(pauseKey),
                        newKeyNamed(supplyKey),
                        newKeyNamed(feeScheduleKey),
                        newKeyNamed(metadataKey),
                        tokenCreate(tokenName)
                                .name(saltedName)
                                .initialSupply(500)
                                .adminKey(adminKey)
                                .wipeKey(wipeKey)
                                .kycKey(kycKey)
                                .freezeKey(freezeKey)
                                .pauseKey(pauseKey)
                                .supplyKey(supplyKey)
                                .feeScheduleKey(feeScheduleKey)
                                .metadataKey(metadataKey)
                                .payingWith(civilian))
                .when(tokenUpdate(tokenName)
                        .applyNoValidationToKeys()
                        .usingInvalidAdminKey()
                        .usingInvalidWipeKey()
                        .usingInvalidKycKey()
                        .usingInvalidFreezeKey()
                        .usingInvalidPauseKey()
                        .usingInvalidSupplyKey()
                        .usingInvalidFeeScheduleKey()
                        .usingInvalidMetadataKey()
                        .signedBy(civilian, adminKey)
                        .payingWith(civilian))
                .then(getTokenInfo(tokenName)
                        .hasInvalidAdminKey()
                        .hasInvalidWipeKey()
                        .hasInvalidKycKey()
                        .hasInvalidFreezeKey()
                        .hasInvalidPauseKey()
                        .hasInvalidSupplyKey()
                        .hasInvalidFeeScheduleKey()
                        .hasInvalidMetadataKey()
                        .logged());
=======
    @Override
    protected Logger getResultsLogger() {
        return log;
>>>>>>> 8a6eccfa
    }

    @HapiTest
    public HapiSpec validateThatTheAdminKeyCanRemoveOtherKeys() {
        final var civilian = "civilian";
        return defaultHapiSpec("validateThatTheAdminKeyCanRemoveOtherKeys")
                .given(
                        cryptoCreate(civilian).balance(ONE_HUNDRED_HBARS),
                        newKeyNamed("adminKey"),
                        newKeyNamed("freezeKey"),
                        newKeyNamed("kycKey"),
                        newKeyNamed("supplyKey"),
                        newKeyNamed("wipeKey"),
                        newKeyNamed("pauseKey"),
                        tokenCreate("primary")
                                .adminKey("adminKey")
                                .freezeKey("freezeKey")
                                .kycKey("kycKey")
                                .supplyKey("supplyKey")
                                .wipeKey("wipeKey")
                                .pauseKey("pauseKey")
                                .payingWith(civilian))
                .when(tokenUpdate("primary")
                        .properlyEmptyingFreezeKey()
                        .properlyEmptyingKycKey()
                        .properlyEmptyingSupplyKey()
                        .properlyEmptyingWipeKey()
                        .properlyEmptyingPauseKey()
                        .signedBy(civilian, "adminKey")
                        .payingWith(civilian))
                .then(getTokenInfo("primary")
                        .logged()
                        .hasEmptyFreezeKey()
                        .hasEmptyKycKey()
                        .hasEmptySupplyKey()
                        .hasEmptyWipeKey()
                        .hasEmptyPauseKey());
    }

    @HapiTest
    public HapiSpec validateThatTheAdminKeyCanRemoveItself() {
        final var civilian = "civilian";
        return defaultHapiSpec("validateThatTheAdminKeyCanRemoveItself")
                .given(
                        cryptoCreate(civilian).balance(ONE_HUNDRED_HBARS),
                        newKeyNamed("adminKey"),
                        tokenCreate("primary").adminKey("adminKey").payingWith(civilian))
                .when(tokenUpdate("primary")
                        .properlyEmptyingAdminKey()
                        .signedBy(civilian, "adminKey")
                        .payingWith(civilian))
                .then(getTokenInfo("primary").logged().hasEmptyAdminKey());
    }

    @HapiTest
    public HapiSpec updateFailsIfTokenIsImmutable() {
        final var civilian = "civilian";
        return defaultHapiSpec("updateFailsIfTokenIsImmutable")
                .given(
                        cryptoCreate(civilian).balance(ONE_HUNDRED_HBARS),
                        newKeyNamed("adminKey"),
                        tokenCreate("primary").payingWith(civilian))
                .when()
                .then(tokenUpdate("primary")
                        .properlyEmptyingAdminKey()
                        .signedBy(civilian, "adminKey")
                        .payingWith(civilian)
                        .hasKnownStatus(TOKEN_IS_IMMUTABLE));
    }

    @HapiTest
    public HapiSpec updateFailsIfKeyIsMissing() {
        final var civilian = "civilian";
        return defaultHapiSpec("updateFailsIfKeyIsMissing")
                .given(
                        cryptoCreate(civilian).balance(ONE_HUNDRED_HBARS),
                        newKeyNamed("adminKey"),
                        tokenCreate("primary").adminKey("adminKey").payingWith(civilian))
                .when()
                .then(
                        tokenUpdate("primary")
                                .properlyEmptyingFreezeKey()
                                .signedBy(civilian, "adminKey")
                                .payingWith(civilian)
                                .hasKnownStatus(TOKEN_HAS_NO_FREEZE_KEY),
                        tokenUpdate("primary")
                                .properlyEmptyingKycKey()
                                .signedBy(civilian, "adminKey")
                                .payingWith(civilian)
                                .hasKnownStatus(TOKEN_HAS_NO_KYC_KEY),
                        tokenUpdate("primary")
                                .properlyEmptyingSupplyKey()
                                .signedBy(civilian, "adminKey")
                                .payingWith(civilian)
                                .hasKnownStatus(TOKEN_HAS_NO_SUPPLY_KEY),
                        tokenUpdate("primary")
                                .properlyEmptyingWipeKey()
                                .signedBy(civilian, "adminKey")
                                .payingWith(civilian)
                                .hasKnownStatus(TOKEN_HAS_NO_WIPE_KEY),
                        tokenUpdate("primary")
                                .properlyEmptyingPauseKey()
                                .signedBy(civilian, "adminKey")
                                .payingWith(civilian)
                                .hasKnownStatus(TOKEN_HAS_NO_PAUSE_KEY));
    }
}<|MERGE_RESOLUTION|>--- conflicted
+++ resolved
@@ -22,7 +22,11 @@
 import static com.hedera.services.bdd.spec.transactions.TxnVerbs.cryptoCreate;
 import static com.hedera.services.bdd.spec.transactions.TxnVerbs.tokenCreate;
 import static com.hedera.services.bdd.spec.transactions.TxnVerbs.tokenUpdate;
+import static com.hedera.services.bdd.spec.transactions.token.CustomFeeSpecs.fixedHbarFee;
 import static com.hedera.services.bdd.spec.utilops.UtilVerbs.newKeyNamed;
+import static com.hederahashgraph.api.proto.java.ResponseCodeEnum.INVALID_ADMIN_KEY;
+import static com.hederahashgraph.api.proto.java.ResponseCodeEnum.INVALID_SIGNATURE;
+import static com.hederahashgraph.api.proto.java.TokenType.NON_FUNGIBLE_UNIQUE;
 import static com.hederahashgraph.api.proto.java.ResponseCodeEnum.TOKEN_HAS_NO_FREEZE_KEY;
 import static com.hederahashgraph.api.proto.java.ResponseCodeEnum.TOKEN_HAS_NO_KYC_KEY;
 import static com.hederahashgraph.api.proto.java.ResponseCodeEnum.TOKEN_HAS_NO_PAUSE_KEY;
@@ -43,6 +47,17 @@
 @Tag(TOKEN)
 public class Hip540ChangeOrRemoveKeysSuite extends HapiSuite {
     private static final Logger log = LogManager.getLogger(Hip540ChangeOrRemoveKeysSuite.class);
+    private static final String tokenName = "token";
+    private static final String adminKey = "adminKey";
+    private static final String wipeKey = "wipeKey";
+    private static final String kycKey = "kycKey";
+    private static final String freezeKey = "freezeKey";
+    private static final String pauseKey = "pauseKey";
+    private static final String supplyKey = "supplyKey";
+    private static final String feeScheduleKey = "feeScheduleKey";
+    private static final String metadataKey = "metadataKey";
+    private static final String saltedName = salted(tokenName);
+    private static final String civilian = "civilian";
 
     public static void main(String... args) {
         new Hip540ChangeOrRemoveKeysSuite().runSuiteSync();
@@ -54,14 +69,31 @@
     }
 
     private List<HapiSpec> positiveTests() {
-        return List.of(validateThatTheAdminKeyCanRemoveOtherKeys(), validateThatTheAdminKeyCanRemoveItself());
+        return List.of(
+                tokenUpdateFreezeKeyNFT(),
+                tokenUpdateFreezeKey(),
+                tokenUpdateSupplyKey(),
+                tokenUpdateFeeScheduleKey(),
+                tokenUpdateKycKey(),
+                tokenUpdateWipeKey(),
+                tokenUpdatePauseKey(),
+                tokenUpdateMetadataKey(),
+                updateAllKeysToInvalidAdminKeySigns(),
+                updateAllKeysToInvalidAllKeysSign(),
+                updateAllLowPriorityKeysToInvalidAllOfThemSign(),
+                validateThatTheAdminKeyCanRemoveOtherKeys(),
+                validateThatTheAdminKeyCanRemoveItself());
     }
 
     private List<HapiSpec> negativeTests() {
-        return List.of(updateFailsIfTokenIsImmutable(), updateFailsIfKeyIsMissing());
-    }
-
-<<<<<<< HEAD
+        return List.of(
+                failUpdateAllKeysOnlyLowPriorityKeysSign(),
+                failUpdateAllKeysOneLowPriorityKeyDoesNotSign(),
+                failUpdateIfKeyIsInvalidAndWeValidateForKeys(),
+                updateFailsIfTokenIsImmutable(),
+                updateFailsIfKeyIsMissing());
+    }
+
     @HapiTest
     public final HapiSpec tokenUpdateFreezeKeyNFT() {
         final var origHbarFee = 1_234L;
@@ -364,11 +396,224 @@
                         .hasInvalidFeeScheduleKey()
                         .hasInvalidMetadataKey()
                         .logged());
-=======
-    @Override
-    protected Logger getResultsLogger() {
-        return log;
->>>>>>> 8a6eccfa
+    }
+
+    @HapiTest
+    public HapiSpec updateAllKeysToInvalidAllKeysSign() {
+        return defaultHapiSpec("updateAllKeysToInvalidAllKeysSign")
+                .given(
+                        cryptoCreate(civilian).balance(ONE_HUNDRED_HBARS),
+                        newKeyNamed(adminKey),
+                        newKeyNamed(wipeKey),
+                        newKeyNamed(kycKey),
+                        newKeyNamed(freezeKey),
+                        newKeyNamed(pauseKey),
+                        newKeyNamed(supplyKey),
+                        newKeyNamed(feeScheduleKey),
+                        newKeyNamed(metadataKey),
+                        tokenCreate(tokenName)
+                                .name(saltedName)
+                                .initialSupply(500)
+                                .adminKey(adminKey)
+                                .wipeKey(wipeKey)
+                                .kycKey(kycKey)
+                                .freezeKey(freezeKey)
+                                .pauseKey(pauseKey)
+                                .supplyKey(supplyKey)
+                                .feeScheduleKey(feeScheduleKey)
+                                .metadataKey(metadataKey)
+                                .payingWith(civilian))
+                .when(tokenUpdate(tokenName)
+                        .applyNoValidationToKeys()
+                        .usingInvalidAdminKey()
+                        .usingInvalidWipeKey()
+                        .usingInvalidKycKey()
+                        .usingInvalidFreezeKey()
+                        .usingInvalidPauseKey()
+                        .usingInvalidSupplyKey()
+                        .usingInvalidFeeScheduleKey()
+                        .usingInvalidMetadataKey()
+                        .signedBy(
+                                civilian,
+                                adminKey,
+                                wipeKey,
+                                kycKey,
+                                freezeKey,
+                                pauseKey,
+                                supplyKey,
+                                feeScheduleKey,
+                                metadataKey)
+                        .payingWith(civilian))
+                .then(getTokenInfo(tokenName)
+                        .hasInvalidAdminKey()
+                        .hasInvalidWipeKey()
+                        .hasInvalidKycKey()
+                        .hasInvalidFreezeKey()
+                        .hasInvalidPauseKey()
+                        .hasInvalidSupplyKey()
+                        .hasInvalidFeeScheduleKey()
+                        .hasInvalidMetadataKey()
+                        .logged());
+    }
+
+    @HapiTest
+    public HapiSpec updateAllLowPriorityKeysToInvalidAllOfThemSign() {
+        return defaultHapiSpec("updateAllLowPriorityKeysToInvalidAllOfThemSign")
+                .given(
+                        cryptoCreate(civilian).balance(ONE_HUNDRED_HBARS),
+                        newKeyNamed(adminKey),
+                        newKeyNamed(wipeKey),
+                        newKeyNamed(kycKey),
+                        newKeyNamed(freezeKey),
+                        newKeyNamed(pauseKey),
+                        newKeyNamed(supplyKey),
+                        newKeyNamed(feeScheduleKey),
+                        newKeyNamed(metadataKey),
+                        tokenCreate(tokenName)
+                                .name(saltedName)
+                                .initialSupply(500)
+                                .adminKey(adminKey)
+                                .wipeKey(wipeKey)
+                                .kycKey(kycKey)
+                                .freezeKey(freezeKey)
+                                .pauseKey(pauseKey)
+                                .supplyKey(supplyKey)
+                                .feeScheduleKey(feeScheduleKey)
+                                .metadataKey(metadataKey)
+                                .payingWith(civilian))
+                .when(tokenUpdate(tokenName)
+                        .applyNoValidationToKeys()
+                        .usingInvalidWipeKey()
+                        .usingInvalidKycKey()
+                        .usingInvalidFreezeKey()
+                        .usingInvalidPauseKey()
+                        .usingInvalidSupplyKey()
+                        .usingInvalidFeeScheduleKey()
+                        .usingInvalidMetadataKey()
+                        .signedBy(
+                                civilian, wipeKey, kycKey, freezeKey, pauseKey, supplyKey, feeScheduleKey, metadataKey)
+                        .payingWith(civilian))
+                .then(getTokenInfo(tokenName)
+                        .hasInvalidWipeKey()
+                        .hasInvalidKycKey()
+                        .hasInvalidFreezeKey()
+                        .hasInvalidPauseKey()
+                        .hasInvalidSupplyKey()
+                        .hasInvalidFeeScheduleKey()
+                        .hasInvalidMetadataKey()
+                        .logged());
+    }
+
+    // here the admin key signature is missing when we try to update low priority keys plus the admin key
+    // all low priority key signatures are present, but we should require old admin key signature as well
+    @HapiTest
+    public HapiSpec failUpdateAllKeysOnlyLowPriorityKeysSign() {
+        return defaultHapiSpec("failUpdateAllKeysOnlyLowPriorityKeysSign")
+                .given(
+                        cryptoCreate(civilian).balance(ONE_HUNDRED_HBARS),
+                        newKeyNamed(adminKey),
+                        newKeyNamed(wipeKey),
+                        newKeyNamed(kycKey),
+                        newKeyNamed(freezeKey),
+                        newKeyNamed(pauseKey),
+                        newKeyNamed(supplyKey),
+                        newKeyNamed(feeScheduleKey),
+                        newKeyNamed(metadataKey),
+                        tokenCreate(tokenName)
+                                .name(saltedName)
+                                .initialSupply(500)
+                                .adminKey(adminKey)
+                                .wipeKey(wipeKey)
+                                .kycKey(kycKey)
+                                .freezeKey(freezeKey)
+                                .pauseKey(pauseKey)
+                                .supplyKey(supplyKey)
+                                .feeScheduleKey(feeScheduleKey)
+                                .metadataKey(metadataKey)
+                                .payingWith(civilian))
+                .when(tokenUpdate(tokenName)
+                        .applyNoValidationToKeys()
+                        .usingInvalidAdminKey()
+                        .usingInvalidWipeKey()
+                        .usingInvalidKycKey()
+                        .usingInvalidFreezeKey()
+                        .usingInvalidPauseKey()
+                        .usingInvalidSupplyKey()
+                        .usingInvalidFeeScheduleKey()
+                        .usingInvalidMetadataKey()
+                        .signedBy(
+                                civilian, wipeKey, kycKey, freezeKey, pauseKey, supplyKey, feeScheduleKey, metadataKey)
+                        .payingWith(civilian)
+                        .hasKnownStatus(INVALID_SIGNATURE))
+                .then(getTokenInfo(tokenName).logged());
+    }
+
+    // we try to update all low priority keys but the supply key signature is missing
+    @HapiTest
+    public HapiSpec failUpdateAllKeysOneLowPriorityKeyDoesNotSign() {
+        return defaultHapiSpec("failUpdateAllKeysOneLowPriorityKeyDoesNotSign")
+                .given(
+                        cryptoCreate(civilian).balance(ONE_HUNDRED_HBARS),
+                        newKeyNamed(adminKey),
+                        newKeyNamed(wipeKey),
+                        newKeyNamed(kycKey),
+                        newKeyNamed(freezeKey),
+                        newKeyNamed(pauseKey),
+                        newKeyNamed(supplyKey),
+                        newKeyNamed(feeScheduleKey),
+                        newKeyNamed(metadataKey),
+                        tokenCreate(tokenName)
+                                .name(saltedName)
+                                .initialSupply(500)
+                                .adminKey(adminKey)
+                                .wipeKey(wipeKey)
+                                .kycKey(kycKey)
+                                .freezeKey(freezeKey)
+                                .pauseKey(pauseKey)
+                                .supplyKey(supplyKey)
+                                .feeScheduleKey(feeScheduleKey)
+                                .metadataKey(metadataKey)
+                                .payingWith(civilian))
+                .when(tokenUpdate(tokenName)
+                        .applyNoValidationToKeys()
+                        .usingInvalidWipeKey()
+                        .usingInvalidKycKey()
+                        .usingInvalidFreezeKey()
+                        .usingInvalidPauseKey()
+                        .usingInvalidSupplyKey()
+                        .usingInvalidFeeScheduleKey()
+                        .usingInvalidMetadataKey()
+                        // supplyKey does not sign the update
+                        .signedBy(civilian, wipeKey, kycKey, freezeKey, pauseKey, feeScheduleKey, metadataKey)
+                        .payingWith(civilian)
+                        .hasKnownStatus(INVALID_SIGNATURE))
+                .then(getTokenInfo(tokenName).logged());
+    }
+
+    @HapiTest
+    public HapiSpec failUpdateIfKeyIsInvalidAndWeValidateForKeys() {
+        return defaultHapiSpec("failUpdateIfKeyIsInvalidAndWeValidateForKeys")
+                .given(
+                        cryptoCreate(civilian).balance(ONE_HUNDRED_HBARS),
+                        newKeyNamed(adminKey),
+                        newKeyNamed(wipeKey),
+                        newKeyNamed(kycKey),
+                        newKeyNamed(freezeKey),
+                        newKeyNamed(pauseKey),
+                        newKeyNamed(supplyKey),
+                        newKeyNamed(feeScheduleKey),
+                        newKeyNamed(metadataKey),
+                        tokenCreate(tokenName)
+                                .name(saltedName)
+                                .initialSupply(500)
+                                .adminKey(adminKey)
+                                .payingWith(civilian))
+                .when(tokenUpdate(tokenName)
+                        .usingInvalidAdminKey()
+                        .signedBy(civilian, "adminKey")
+                        .payingWith(civilian)
+                        .hasKnownStatus(INVALID_ADMIN_KEY))
+                .then(getTokenInfo(tokenName).logged());
     }
 
     @HapiTest
@@ -475,4 +720,9 @@
                                 .payingWith(civilian)
                                 .hasKnownStatus(TOKEN_HAS_NO_PAUSE_KEY));
     }
+
+    @Override
+    protected Logger getResultsLogger() {
+        return log;
+    }
 }