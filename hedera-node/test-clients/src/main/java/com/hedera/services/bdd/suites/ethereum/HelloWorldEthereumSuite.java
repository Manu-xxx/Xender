/*
 * Copyright (C) 2022-2024 Hedera Hashgraph, LLC
 *
 * Licensed under the Apache License, Version 2.0 (the "License");
 * you may not use this file except in compliance with the License.
 * You may obtain a copy of the License at
 *
 *      http://www.apache.org/licenses/LICENSE-2.0
 *
 * Unless required by applicable law or agreed to in writing, software
 * distributed under the License is distributed on an "AS IS" BASIS,
 * WITHOUT WARRANTIES OR CONDITIONS OF ANY KIND, either express or implied.
 * See the License for the specific language governing permissions and
 * limitations under the License.
 */

package com.hedera.services.bdd.suites.ethereum;

import static com.hedera.services.bdd.junit.TestTags.SMART_CONTRACT;
import static com.hedera.services.bdd.spec.HapiPropertySource.asAccountString;
import static com.hedera.services.bdd.spec.HapiPropertySource.asHexedSolidityAddress;
import static com.hedera.services.bdd.spec.HapiPropertySource.asSolidityAddress;
import static com.hedera.services.bdd.spec.HapiPropertySource.asToken;
import static com.hedera.services.bdd.spec.HapiSpec.defaultHapiSpec;
import static com.hedera.services.bdd.spec.assertions.AccountInfoAsserts.accountWith;
import static com.hedera.services.bdd.spec.assertions.AccountInfoAsserts.changeFromSnapshot;
import static com.hedera.services.bdd.spec.assertions.AssertUtils.inOrder;
import static com.hedera.services.bdd.spec.assertions.ContractFnResultAsserts.resultWith;
import static com.hedera.services.bdd.spec.assertions.ContractLogAsserts.logWith;
import static com.hedera.services.bdd.spec.assertions.TransactionRecordAsserts.recordWith;
import static com.hedera.services.bdd.spec.keys.KeyFactory.KeyType.THRESHOLD;
import static com.hedera.services.bdd.spec.keys.KeyShape.CONTRACT;
import static com.hedera.services.bdd.spec.keys.KeyShape.PREDEFINED_SHAPE;
import static com.hedera.services.bdd.spec.keys.KeyShape.sigs;
import static com.hedera.services.bdd.spec.keys.KeyShape.threshOf;
import static com.hedera.services.bdd.spec.keys.SigControl.SECP256K1_ON;
import static com.hedera.services.bdd.spec.queries.QueryVerbs.getAccountBalance;
import static com.hedera.services.bdd.spec.queries.QueryVerbs.getAliasedAccountInfo;
import static com.hedera.services.bdd.spec.queries.QueryVerbs.getTxnRecord;
import static com.hedera.services.bdd.spec.transactions.TxnVerbs.contractCall;
import static com.hedera.services.bdd.spec.transactions.TxnVerbs.contractCreate;
import static com.hedera.services.bdd.spec.transactions.TxnVerbs.cryptoCreate;
import static com.hedera.services.bdd.spec.transactions.TxnVerbs.cryptoTransfer;
import static com.hedera.services.bdd.spec.transactions.TxnVerbs.cryptoUpdate;
import static com.hedera.services.bdd.spec.transactions.TxnVerbs.ethereumCall;
import static com.hedera.services.bdd.spec.transactions.TxnVerbs.ethereumContractCreate;
import static com.hedera.services.bdd.spec.transactions.TxnVerbs.ethereumCryptoTransferToExplicit;
import static com.hedera.services.bdd.spec.transactions.TxnVerbs.tokenCreate;
import static com.hedera.services.bdd.spec.transactions.TxnVerbs.uploadInitCode;
import static com.hedera.services.bdd.spec.transactions.TxnVerbs.uploadInitCodeWithConstructorArguments;
import static com.hedera.services.bdd.spec.transactions.contract.HapiParserUtil.asHeadlongAddress;
import static com.hedera.services.bdd.spec.transactions.crypto.HapiCryptoTransfer.tinyBarsFromAccountToAlias;
import static com.hedera.services.bdd.spec.transactions.crypto.HapiCryptoTransfer.tinyBarsFromToWithAlias;
import static com.hedera.services.bdd.spec.transactions.token.CustomFeeSpecs.fixedHbarFee;
import static com.hedera.services.bdd.spec.utilops.CustomSpecAssert.allRunFor;
import static com.hedera.services.bdd.spec.utilops.UtilVerbs.balanceSnapshot;
import static com.hedera.services.bdd.spec.utilops.UtilVerbs.childRecordsCheck;
import static com.hedera.services.bdd.spec.utilops.UtilVerbs.newKeyNamed;
import static com.hedera.services.bdd.spec.utilops.UtilVerbs.sourcing;
import static com.hedera.services.bdd.spec.utilops.UtilVerbs.submitModified;
import static com.hedera.services.bdd.spec.utilops.UtilVerbs.withOpContext;
import static com.hedera.services.bdd.spec.utilops.mod.ModificationUtils.withSuccessivelyVariedBodyIds;
import static com.hedera.services.bdd.spec.utilops.records.SnapshotMatchMode.FULLY_NONDETERMINISTIC;
import static com.hedera.services.bdd.spec.utilops.records.SnapshotMatchMode.NONDETERMINISTIC_CONTRACT_CALL_RESULTS;
import static com.hedera.services.bdd.spec.utilops.records.SnapshotMatchMode.NONDETERMINISTIC_ETHEREUM_DATA;
import static com.hedera.services.bdd.spec.utilops.records.SnapshotMatchMode.NONDETERMINISTIC_FUNCTION_PARAMETERS;
import static com.hedera.services.bdd.spec.utilops.records.SnapshotMatchMode.NONDETERMINISTIC_TRANSACTION_FEES;
import static com.hedera.services.bdd.suites.contract.Utils.FunctionType.CONSTRUCTOR;
import static com.hedera.services.bdd.suites.contract.Utils.eventSignatureOf;
import static com.hedera.services.bdd.suites.contract.Utils.getABIFor;
import static com.hedera.services.bdd.suites.crypto.AutoCreateUtils.updateSpecFor;
import static com.hederahashgraph.api.proto.java.ResponseCodeEnum.CONTRACT_REVERT_EXECUTED;
import static com.hederahashgraph.api.proto.java.ResponseCodeEnum.INSUFFICIENT_TX_FEE;
import static com.hederahashgraph.api.proto.java.ResponseCodeEnum.INVALID_ALIAS_KEY;
import static com.hederahashgraph.api.proto.java.ResponseCodeEnum.INVALID_FEE_SUBMITTED;
import static com.hederahashgraph.api.proto.java.ResponseCodeEnum.INVALID_FULL_PREFIX_SIGNATURE_FOR_PRECOMPILE;
import static com.hederahashgraph.api.proto.java.ResponseCodeEnum.INVALID_SIGNATURE;
import static com.hederahashgraph.api.proto.java.ResponseCodeEnum.INVALID_SOLIDITY_ADDRESS;
import static com.hederahashgraph.api.proto.java.ResponseCodeEnum.SUCCESS;
import static org.apache.commons.lang3.StringUtils.EMPTY;
import static org.junit.jupiter.api.Assertions.assertFalse;

import com.google.protobuf.ByteString;
import com.hedera.node.app.hapi.utils.ethereum.EthTxData;
import com.hedera.services.bdd.junit.HapiTest;
import com.hedera.services.bdd.junit.HapiTestSuite;
import com.hedera.services.bdd.spec.queries.meta.AccountCreationDetails;
import com.hedera.services.bdd.suites.HapiSuite;
import com.hedera.services.bdd.suites.contract.Utils;
import com.hederahashgraph.api.proto.java.ResponseCodeEnum;
import java.math.BigInteger;
import java.util.List;
import java.util.Optional;
import java.util.concurrent.atomic.AtomicReference;
import java.util.stream.Stream;
import org.apache.logging.log4j.LogManager;
import org.apache.logging.log4j.Logger;
import org.junit.jupiter.api.DynamicTest;
import org.junit.jupiter.api.Tag;

@HapiTestSuite(fuzzyMatch = true)
@Tag(SMART_CONTRACT)
public class HelloWorldEthereumSuite extends HapiSuite {
    private static final Logger log = LogManager.getLogger(HelloWorldEthereumSuite.class);
    public static final long depositAmount = 20_000L;

    private static final String PAY_RECEIVABLE_CONTRACT = "PayReceivable";
    private static final String TOKEN_CREATE_CONTRACT = "TokenCreateContract";
    private static final String OC_TOKEN_CONTRACT = "OcToken";
    private static final String CALLDATA_SIZE_CONTRACT = "CalldataSize";
    private static final String DEPOSIT = "deposit";

    public static void main(String... args) {
        new HelloWorldEthereumSuite().runSuiteAsync();
    }

    @Override
    public List<Stream<DynamicTest>> getSpecsInSuite() {
        return allOf(ethereumCalls(), ethereumCreates());
    }

    @Override
    public boolean canRunConcurrent() {
        return true;
    }

    List<Stream<DynamicTest>> ethereumCalls() {
        return List.of(
                depositSuccess(),
                badRelayClient(),
                topLevelBurnToZeroAddressReverts(),
                topLevelLazyCreateOfMirrorAddressReverts(),
                topLevelSendToReceiverSigRequiredAccountReverts(),
                internalBurnToZeroAddressReverts(),
                ethereumCallWithCalldataBiggerThanMaxSucceeds(),
                createWithSelfDestructInConstructorHasSaneRecord(),
                canCreateTokenWithCryptoAdminKeyOnlyIfHasTopLevelSig());
    }

    List<Stream<DynamicTest>> ethereumCreates() {
        return List.of(
                smallContractCreate(),
                contractCreateWithConstructorArgs(),
                bigContractCreate(),
                doesNotCreateChildRecordIfEthereumContractCreateFails());
    }

    @HapiTest
    final Stream<DynamicTest> canCreateTokenWithCryptoAdminKeyOnlyIfHasTopLevelSig() {
        final var cryptoKey = "cryptoKey";
        final var thresholdKey = "thresholdKey";
        final String contract = "TestTokenCreateContract";
        final AtomicReference<byte[]> adminKey = new AtomicReference<>();
        final AtomicReference<AccountCreationDetails> creationDetails = new AtomicReference<>();

        return defaultHapiSpec("canCreateTokenWithCryptoAdminKeyOnlyIfHasTopLevelSig")
                .given(
                        // Deploy our test contract
                        uploadInitCode(contract),
                        contractCreate(contract).gas(5_000_000L),

                        // Create an ECDSA key
                        newKeyNamed(cryptoKey)
                                .shape(SECP256K1_ON)
                                .exposingKeyTo(
                                        k -> adminKey.set(k.getECDSASecp256K1().toByteArray())),
                        // Create an account with an EVM address derived from this key
                        cryptoTransfer(tinyBarsFromToWithAlias(DEFAULT_PAYER, cryptoKey, 2 * ONE_HUNDRED_HBARS))
                                .via("creation"),
                        // Get its EVM address for later use in the contract call
                        getTxnRecord("creation")
                                .exposingCreationDetailsTo(allDetails -> creationDetails.set(allDetails.getFirst())),
                        // Update key to a threshold key authorizing our contract use this account as a token treasury
                        newKeyNamed(thresholdKey)
                                .shape(threshOf(1, PREDEFINED_SHAPE, CONTRACT).signedWith(sigs(cryptoKey, contract))),
                        sourcing(() -> cryptoUpdate(
                                        asAccountString(creationDetails.get().createdId()))
                                .key(thresholdKey)
                                .signedBy(DEFAULT_PAYER, cryptoKey)))
                .when(
                        // First verify we fail to create without the admin key's top-level signature
                        sourcing(() -> contractCall(
                                        contract,
                                        "createFungibleTokenWithSECP256K1AdminKeyPublic",
                                        // Treasury is the EVM address
                                        creationDetails.get().evmAddress(),
                                        // Admin key is the ECDSA key
                                        adminKey.get())
                                .via("creationWithoutTopLevelSig")
                                .gas(5_000_000L)
                                .sending(100 * ONE_HBAR)
                                .hasKnownStatus(CONTRACT_REVERT_EXECUTED)),
                        // Next verify we succeed when using the top-level SignatureMap to
                        // sign with the admin key
                        sourcing(() -> contractCall(
                                        contract,
                                        "createFungibleTokenWithSECP256K1AdminKeyPublic",
                                        creationDetails.get().evmAddress(),
                                        adminKey.get())
                                .via("creationActivatingAdminKeyViaSigMap")
                                .gas(5_000_000L)
                                .sending(100 * ONE_HBAR)
                                // This is the important change, include a top-level signature with the admin key
                                .alsoSigningWithFullPrefix(cryptoKey)),
                        // Finally confirm we ALSO succeed when providing the admin key's
                        // signature via an EthereumTransaction signature
                        cryptoCreate(RELAYER).balance(10 * THOUSAND_HBAR),
                        sourcing(() -> ethereumCall(
                                        contract,
                                        "createFungibleTokenWithSECP256K1AdminKeyPublic",
                                        creationDetails.get().evmAddress(),
                                        adminKey.get())
                                .type(EthTxData.EthTransactionType.EIP1559)
                                .nonce(0)
                                .signingWith(cryptoKey)
                                .payingWith(RELAYER)
                                .sending(50 * ONE_HBAR)
                                .maxGasAllowance(ONE_HBAR * 10)
                                .gasLimit(5_000_000L)
                                .via("creationActivatingAdminKeyViaEthTxSig")))
                .then(
                        childRecordsCheck(
                                "creationWithoutTopLevelSig",
                                CONTRACT_REVERT_EXECUTED,
                                recordWith().status(INVALID_FULL_PREFIX_SIGNATURE_FOR_PRECOMPILE)),
                        getTxnRecord("creationActivatingAdminKeyViaSigMap")
                                .exposingTokenCreationsTo(createdIds ->
                                        assertFalse(createdIds.isEmpty(), "Top-level sig map creation failed")),
                        getTxnRecord("creationActivatingAdminKeyViaEthTxSig")
                                .exposingTokenCreationsTo(
                                        createdIds -> assertFalse(createdIds.isEmpty(), "EthTx sig creation failed")));
    }

    @HapiTest
    final Stream<DynamicTest> badRelayClient() {
        final var adminKey = "adminKey";
        final var exploitToken = "exploitToken";
        final var exploitContract = "BadRelayClient";
        final var maliciousTxn = "theft";
        final var maliciousEOA = "maliciousEOA";
        final var maliciousAutoCreation = "maliciousAutoCreation";
        final var maliciousStartBalance = ONE_HUNDRED_HBARS;
        final AtomicReference<String> maliciousEOAId = new AtomicReference<>();
        final AtomicReference<String> relayerEvmAddress = new AtomicReference<>();
        final AtomicReference<String> exploitTokenEvmAddress = new AtomicReference<>();

        return defaultHapiSpec(
                        "badRelayClient",
                        NONDETERMINISTIC_ETHEREUM_DATA,
                        NONDETERMINISTIC_FUNCTION_PARAMETERS,
                        NONDETERMINISTIC_TRANSACTION_FEES)
                .given(
                        newKeyNamed(adminKey),
                        newKeyNamed(maliciousEOA).shape(SECP_256K1_SHAPE),
                        cryptoCreate(RELAYER)
                                .balance(10 * ONE_MILLION_HBARS)
                                .exposingCreatedIdTo(
                                        id -> relayerEvmAddress.set(asHexedSolidityAddress(0, 0, id.getAccountNum()))),
                        cryptoTransfer(tinyBarsFromAccountToAlias(GENESIS, maliciousEOA, maliciousStartBalance))
                                .via(maliciousAutoCreation),
                        withOpContext((spec, opLog) -> {
                            final var lookup = getTxnRecord(maliciousAutoCreation)
                                    .andAllChildRecords()
                                    .logged();
                            allRunFor(spec, lookup);
                            final var childCreation = lookup.getFirstNonStakingChildRecord();
                            maliciousEOAId.set(
                                    asAccountString(childCreation.getReceipt().getAccountID()));
                        }),
                        uploadInitCode(exploitContract),
                        contractCreate(exploitContract).adminKey(adminKey),
                        sourcing(() -> tokenCreate(exploitToken)
                                .treasury(maliciousEOAId.get())
                                .symbol("IDYM")
                                .symbol("I DRINK YOUR MILKSHAKE")
                                .initialSupply(Long.MAX_VALUE)
                                .decimals(0)
                                .withCustom(fixedHbarFee(ONE_MILLION_HBARS, maliciousEOAId.get()))
                                .signedBy(DEFAULT_PAYER, maliciousEOA)
                                .exposingCreatedIdTo(id -> exploitTokenEvmAddress.set(
                                        asHexedSolidityAddress(0, 0, asToken(id).getTokenNum())))))
                .when(sourcing(() -> ethereumCall(
                                exploitContract,
                                "stealFrom",
                                asHeadlongAddress(relayerEvmAddress.get()),
                                asHeadlongAddress(exploitTokenEvmAddress.get()))
                        .type(EthTxData.EthTransactionType.EIP1559)
                        .signingWith(maliciousEOA)
                        .payingWith(RELAYER)
                        .via(maliciousTxn)
                        .nonce(0)
                        .gasLimit(1_000_000L)
                        .hasKnownStatus(CONTRACT_REVERT_EXECUTED)))
                .then(
                        getTxnRecord(maliciousTxn).andAllChildRecords().logged(),
                        childRecordsCheck(
                                maliciousTxn,
                                CONTRACT_REVERT_EXECUTED,
                                recordWith().status(INVALID_FULL_PREFIX_SIGNATURE_FOR_PRECOMPILE)),
                        sourcing(() -> getAccountBalance(maliciousEOAId.get())
                                .hasTinyBars(spec -> amount -> (amount > maliciousStartBalance)
                                        ? Optional.of("Malicious" + " EOA balance" + " increased")
                                        : Optional.empty())),
                        getAliasedAccountInfo(maliciousEOA).has(accountWith().nonce(1L)));
    }

    @HapiTest
    final Stream<DynamicTest> depositSuccess() {
        return defaultHapiSpec("depositSuccess", NONDETERMINISTIC_ETHEREUM_DATA, NONDETERMINISTIC_TRANSACTION_FEES)
                .given(
                        newKeyNamed(SECP_256K1_SOURCE_KEY).shape(SECP_256K1_SHAPE),
                        cryptoCreate(RELAYER).balance(6 * ONE_MILLION_HBARS),
                        cryptoTransfer(tinyBarsFromAccountToAlias(GENESIS, SECP_256K1_SOURCE_KEY, ONE_HUNDRED_HBARS))
                                .via("autoAccount"),
                        getTxnRecord("autoAccount").andAllChildRecords(),
                        uploadInitCode(PAY_RECEIVABLE_CONTRACT),
                        contractCreate(PAY_RECEIVABLE_CONTRACT).adminKey(THRESHOLD))
                .when(
                        // EIP1559 Ethereum Calls Work
                        ethereumCall(PAY_RECEIVABLE_CONTRACT, DEPOSIT, BigInteger.valueOf(depositAmount))
                                .type(EthTxData.EthTransactionType.EIP1559)
                                .signingWith(SECP_256K1_SOURCE_KEY)
                                .payingWith(RELAYER)
                                .via("payTxn")
                                .nonce(0)
                                .maxFeePerGas(50L)
                                .maxPriorityGas(2L)
                                .gasLimit(1_000_000L)
                                .sending(depositAmount)
                                .hasKnownStatus(ResponseCodeEnum.SUCCESS),
                        // Legacy Ethereum Calls Work
                        ethereumCall(PAY_RECEIVABLE_CONTRACT, DEPOSIT, BigInteger.valueOf(depositAmount))
                                .type(EthTxData.EthTransactionType.LEGACY_ETHEREUM)
                                .signingWith(SECP_256K1_SOURCE_KEY)
                                .payingWith(RELAYER)
                                .via("payTxn")
                                .nonce(1)
                                .gasPrice(50L)
                                .maxPriorityGas(2L)
                                .gasLimit(1_000_000L)
                                .sending(depositAmount)
                                .hasKnownStatus(ResponseCodeEnum.SUCCESS),
                        // Ethereum Call with FileID callData works
                        ethereumCall(PAY_RECEIVABLE_CONTRACT, DEPOSIT, BigInteger.valueOf(depositAmount))
                                .type(EthTxData.EthTransactionType.EIP1559)
                                .signingWith(SECP_256K1_SOURCE_KEY)
                                .payingWith(RELAYER)
                                .via("payTxn")
                                .nonce(2)
                                .maxFeePerGas(50L)
                                .maxPriorityGas(2L)
                                .gasLimit(1_000_000L)
                                .sending(depositAmount)
                                .createCallDataFile()
                                .hasKnownStatus(ResponseCodeEnum.SUCCESS),
                        withOpContext((spec, opLog) -> updateSpecFor(spec, SECP_256K1_SOURCE_KEY)))
                .then(
                        withOpContext((spec, opLog) -> allRunFor(
                                spec,
                                getTxnRecord("payTxn")
                                        .logged()
                                        .hasPriority(recordWith()
                                                .contractCallResult(resultWith()
                                                        .logs(inOrder())
                                                        .senderId(spec.registry()
                                                                .getAccountID(spec.registry()
                                                                        .keyAliasIdFor(SECP_256K1_SOURCE_KEY)
                                                                        .getAlias()
                                                                        .toStringUtf8())))
                                                .ethereumHash(ByteString.copyFrom(
                                                        spec.registry().getBytes(ETH_HASH_KEY)))))),
                        getAliasedAccountInfo(SECP_256K1_SOURCE_KEY)
                                .has(accountWith().nonce(3L)));
    }

    @HapiTest
    final Stream<DynamicTest> ethereumCallWithCalldataBiggerThanMaxSucceeds() {
        final var largerThanMaxCalldata = new byte[MAX_CALL_DATA_SIZE + 1];
        return defaultHapiSpec(
                        "ethereumCallWithCalldataBiggerThanMaxSucceeds",
                        NONDETERMINISTIC_ETHEREUM_DATA,
                        NONDETERMINISTIC_TRANSACTION_FEES)
                .given(
                        newKeyNamed(SECP_256K1_SOURCE_KEY).shape(SECP_256K1_SHAPE),
                        cryptoCreate(RELAYER).balance(6 * ONE_MILLION_HBARS),
                        cryptoTransfer(tinyBarsFromAccountToAlias(GENESIS, SECP_256K1_SOURCE_KEY, ONE_HUNDRED_HBARS))
                                .via("autoAccount"),
                        getTxnRecord("autoAccount").andAllChildRecords(),
                        uploadInitCode(CALLDATA_SIZE_CONTRACT),
                        contractCreate(CALLDATA_SIZE_CONTRACT).adminKey(THRESHOLD))
                .when(
                        ethereumCall(CALLDATA_SIZE_CONTRACT, "callme", largerThanMaxCalldata)
                                .via("payTxn")
                                .hasKnownStatus(ResponseCodeEnum.SUCCESS),
                        withOpContext((spec, opLog) -> updateSpecFor(spec, SECP_256K1_SOURCE_KEY)))
                .then(
                        withOpContext((spec, opLog) -> allRunFor(
                                spec,
                                getTxnRecord("payTxn")
                                        .logged()
                                        .hasPriority(recordWith()
                                                .contractCallResult(resultWith()
                                                        .logs(inOrder(logWith()
                                                                .longAtBytes(largerThanMaxCalldata.length, 24)
                                                                .withTopicsInOrder(
                                                                        List.of(eventSignatureOf("Info(uint256)")))))
                                                        .senderId(spec.registry()
                                                                .getAccountID(spec.registry()
                                                                        .keyAliasIdFor(SECP_256K1_SOURCE_KEY)
                                                                        .getAlias()
                                                                        .toStringUtf8())))
                                                .ethereumHash(ByteString.copyFrom(
                                                        spec.registry().getBytes(ETH_HASH_KEY)))))),
                        getAliasedAccountInfo(SECP_256K1_SOURCE_KEY)
                                .has(accountWith().nonce(1L)));
    }

    @HapiTest
    final Stream<DynamicTest> createWithSelfDestructInConstructorHasSaneRecord() {
        final var txn = "txn";
        final var selfDestructingContract = "FactorySelfDestructConstructor";
        // Does nested creates, which appear in reversed order from mono-service
        return defaultHapiSpec("createWithSelfDestructInConstructorHasSaneRecord", FULLY_NONDETERMINISTIC)
                .given(
                        newKeyNamed(SECP_256K1_SOURCE_KEY).shape(SECP_256K1_SHAPE),
                        cryptoCreate(RELAYER).balance(6 * ONE_MILLION_HBARS),
                        cryptoTransfer(tinyBarsFromAccountToAlias(GENESIS, SECP_256K1_SOURCE_KEY, ONE_HUNDRED_HBARS))
                                .via("autoAccount"),
                        uploadInitCode(selfDestructingContract))
                .when(ethereumContractCreate(selfDestructingContract)
                        .type(EthTxData.EthTransactionType.EIP1559)
                        .signingWith(SECP_256K1_SOURCE_KEY)
                        .payingWith(RELAYER)
                        .nonce(0)
                        .maxGasAllowance(ONE_HUNDRED_HBARS)
                        .gasLimit(5_000_000L)
                        .via(txn))
                .then(childRecordsCheck(
                        txn,
                        SUCCESS,
                        recordWith().hasMirrorIdInReceipt(),
                        recordWith().hasMirrorIdInReceipt()));
    }

    @HapiTest
    final Stream<DynamicTest> smallContractCreate() {
        return defaultHapiSpec("smallContractCreate", NONDETERMINISTIC_ETHEREUM_DATA, NONDETERMINISTIC_TRANSACTION_FEES)
                .given(
                        newKeyNamed(SECP_256K1_SOURCE_KEY).shape(SECP_256K1_SHAPE),
                        cryptoCreate(RELAYER).balance(6 * ONE_MILLION_HBARS),
                        cryptoTransfer(tinyBarsFromAccountToAlias(GENESIS, SECP_256K1_SOURCE_KEY, ONE_HUNDRED_HBARS))
                                .via("autoAccount"),
                        getTxnRecord("autoAccount").andAllChildRecords(),
                        uploadInitCode(PAY_RECEIVABLE_CONTRACT))
                .when(
                        ethereumContractCreate(PAY_RECEIVABLE_CONTRACT)
                                .type(EthTxData.EthTransactionType.EIP1559)
                                .signingWith(SECP_256K1_SOURCE_KEY)
                                .payingWith(RELAYER)
                                .nonce(0)
                                .maxGasAllowance(ONE_HUNDRED_HBARS)
                                .gasLimit(1_000_000L)
                                .hasKnownStatus(SUCCESS)
                                .via("payTxn"),
                        withOpContext((spec, opLog) -> updateSpecFor(spec, SECP_256K1_SOURCE_KEY)))
                .then(
                        withOpContext((spec, opLog) -> allRunFor(
                                spec,
                                getTxnRecord("payTxn")
                                        .logged()
                                        .hasPriority(recordWith()
                                                .contractCreateResult(resultWith()
                                                        .logs(inOrder())
                                                        .senderId(spec.registry()
                                                                .getAccountID(spec.registry()
                                                                        .keyAliasIdFor(SECP_256K1_SOURCE_KEY)
                                                                        .getAlias()
                                                                        .toStringUtf8()))
                                                        .create1EvmAddress(
                                                                ByteString.copyFrom(spec.registry()
                                                                        .getBytes(ETH_SENDER_ADDRESS)),
                                                                0L))
                                                .ethereumHash(ByteString.copyFrom(
                                                        spec.registry().getBytes(ETH_HASH_KEY)))))),
                        getAliasedAccountInfo(SECP_256K1_SOURCE_KEY)
                                .has(accountWith().nonce(1L)));
    }

    @HapiTest
    final Stream<DynamicTest> doesNotCreateChildRecordIfEthereumContractCreateFails() {
        final Long insufficientGasAllowance = 1L;
        return defaultHapiSpec(
                        "doesNotCreateChildRecordIfEthereumContractCreateFails", NONDETERMINISTIC_FUNCTION_PARAMETERS)
                .given(
                        newKeyNamed(SECP_256K1_SOURCE_KEY).shape(SECP_256K1_SHAPE),
                        cryptoCreate(RELAYER).balance(6 * ONE_MILLION_HBARS),
                        cryptoTransfer(tinyBarsFromAccountToAlias(GENESIS, SECP_256K1_SOURCE_KEY, ONE_HUNDRED_HBARS))
                                .via("autoAccount"),
                        getTxnRecord("autoAccount").andAllChildRecords(),
                        uploadInitCode(PAY_RECEIVABLE_CONTRACT))
                .when(ethereumContractCreate(PAY_RECEIVABLE_CONTRACT)
                        .type(EthTxData.EthTransactionType.EIP1559)
                        .signingWith(SECP_256K1_SOURCE_KEY)
                        .payingWith(RELAYER)
                        .nonce(0)
                        .maxGasAllowance(insufficientGasAllowance)
                        .gasLimit(1_000_000L)
                        .hasKnownStatus(INSUFFICIENT_TX_FEE)
                        .via("insufficientTxFeeTxn"))
                .then(getTxnRecord("insufficientTxFeeTxn").andAllChildRecords().hasNonStakingChildRecordCount(0));
    }

    @HapiTest
    final Stream<DynamicTest> idVariantsTreatedAsExpected() {
        final var contractAdminKey = "contractAdminKey";
        return defaultHapiSpec(
                        "idVariantsTreatedAsExpected",
                        NONDETERMINISTIC_ETHEREUM_DATA,
                        NONDETERMINISTIC_TRANSACTION_FEES)
                .given(
                        newKeyNamed(SECP_256K1_SOURCE_KEY).shape(SECP_256K1_SHAPE),
                        cryptoCreate(RELAYER).balance(6 * ONE_MILLION_HBARS),
                        cryptoTransfer(tinyBarsFromAccountToAlias(GENESIS, SECP_256K1_SOURCE_KEY, ONE_HUNDRED_HBARS))
                                .via("autoAccount"),
                        newKeyNamed(contractAdminKey),
                        uploadInitCode(TOKEN_CREATE_CONTRACT))
                .when()
                .then(submitModified(
                        withSuccessivelyVariedBodyIds(), () -> ethereumContractCreate(TOKEN_CREATE_CONTRACT)
                                .type(EthTxData.EthTransactionType.EIP1559)
                                .signingWith(SECP_256K1_SOURCE_KEY)
                                .payingWith(RELAYER)
                                .nonce(0)
                                .maxGasAllowance(ONE_HUNDRED_HBARS)
                                .gasLimit(1_000_000L)));
    }

    @HapiTest
    final Stream<DynamicTest> bigContractCreate() {
        final var contractAdminKey = "contractAdminKey";
        return defaultHapiSpec("bigContractCreate", NONDETERMINISTIC_ETHEREUM_DATA, NONDETERMINISTIC_TRANSACTION_FEES)
                .given(
                        newKeyNamed(SECP_256K1_SOURCE_KEY).shape(SECP_256K1_SHAPE),
                        cryptoCreate(RELAYER).balance(6 * ONE_MILLION_HBARS),
                        cryptoTransfer(tinyBarsFromAccountToAlias(GENESIS, SECP_256K1_SOURCE_KEY, ONE_HUNDRED_HBARS))
                                .via("autoAccount"),
                        getTxnRecord("autoAccount").andAllChildRecords(),
                        newKeyNamed(contractAdminKey),
                        uploadInitCode(TOKEN_CREATE_CONTRACT))
                .when(
                        ethereumContractCreate(TOKEN_CREATE_CONTRACT)
                                .type(EthTxData.EthTransactionType.EIP1559)
                                .signingWith(SECP_256K1_SOURCE_KEY)
                                .payingWith(RELAYER)
                                .nonce(0)
                                .maxGasAllowance(ONE_HUNDRED_HBARS)
                                .gasLimit(1_000_000L)
                                .via("payTxn")
                                .hasKnownStatus(SUCCESS),
                        withOpContext((spec, opLog) -> updateSpecFor(spec, SECP_256K1_SOURCE_KEY)))
                .then(
                        withOpContext((spec, opLog) -> allRunFor(
                                spec,
                                getTxnRecord("payTxn")
                                        .logged()
                                        .hasPriority(recordWith()
                                                .contractCreateResult(resultWith()
                                                        .logs(inOrder())
                                                        .senderId(spec.registry()
                                                                .getAccountID(spec.registry()
                                                                        .keyAliasIdFor(SECP_256K1_SOURCE_KEY)
                                                                        .getAlias()
                                                                        .toStringUtf8()))
                                                        .create1EvmAddress(
                                                                ByteString.copyFrom(spec.registry()
                                                                        .getBytes(ETH_SENDER_ADDRESS)),
                                                                0L))
                                                .ethereumHash(ByteString.copyFrom(
                                                        spec.registry().getBytes(ETH_HASH_KEY)))))),
                        getAliasedAccountInfo(SECP_256K1_SOURCE_KEY)
                                .has(accountWith().nonce(1L)));
    }

    @HapiTest
    final Stream<DynamicTest> contractCreateWithConstructorArgs() {
        final var contractAdminKey = "contractAdminKey";
        return defaultHapiSpec(
                        "contractCreateWithConstructorArgs",
                        NONDETERMINISTIC_ETHEREUM_DATA,
                        NONDETERMINISTIC_TRANSACTION_FEES)
                .given(
                        newKeyNamed(SECP_256K1_SOURCE_KEY).shape(SECP_256K1_SHAPE),
                        cryptoCreate(RELAYER).balance(6 * ONE_MILLION_HBARS),
                        cryptoTransfer(tinyBarsFromAccountToAlias(GENESIS, SECP_256K1_SOURCE_KEY, ONE_HUNDRED_HBARS))
                                .via("autoAccount"),
                        getTxnRecord("autoAccount").andAllChildRecords(),
                        newKeyNamed(contractAdminKey),
                        uploadInitCodeWithConstructorArguments(
                                OC_TOKEN_CONTRACT,
                                getABIFor(CONSTRUCTOR, EMPTY, OC_TOKEN_CONTRACT),
                                BigInteger.valueOf(1_000_000L),
                                "OpenCrowd Token",
                                "OCT"))
                .when(
                        ethereumContractCreate(OC_TOKEN_CONTRACT)
                                .type(EthTxData.EthTransactionType.EIP1559)
                                .signingWith(SECP_256K1_SOURCE_KEY)
                                .payingWith(RELAYER)
                                .nonce(0)
                                .gasPrice(10L)
                                .maxGasAllowance(ONE_HUNDRED_HBARS)
                                .gasLimit(1_000_000L)
                                .via("payTxn")
                                .hasKnownStatus(SUCCESS),
                        withOpContext((spec, opLog) -> updateSpecFor(spec, SECP_256K1_SOURCE_KEY)))
                .then(
                        withOpContext((spec, opLog) -> allRunFor(
                                spec,
                                getTxnRecord("payTxn")
                                        .logged()
                                        .hasPriority(recordWith()
                                                .contractCreateResult(resultWith()
                                                        .logs(inOrder())
                                                        .senderId(spec.registry()
                                                                .getAccountID(spec.registry()
                                                                        .keyAliasIdFor(SECP_256K1_SOURCE_KEY)
                                                                        .getAlias()
                                                                        .toStringUtf8()))
                                                        .create1EvmAddress(
                                                                ByteString.copyFrom(spec.registry()
                                                                        .getBytes(ETH_SENDER_ADDRESS)),
                                                                0L))
                                                .ethereumHash(ByteString.copyFrom(
                                                        spec.registry().getBytes(ETH_HASH_KEY)))))),
                        getAliasedAccountInfo(SECP_256K1_SOURCE_KEY)
                                .has(accountWith().nonce(1L)));
    }

    private static final String JUST_SEND_CONTRACT = "JustSend";

    private static final String SEND_TO = "sendTo";

    @HapiTest
    final Stream<DynamicTest> topLevelBurnToZeroAddressReverts() {
        final var ethBurnAddress = new byte[20];
        return defaultHapiSpec("topLevelBurnToZeroAddressReverts", NONDETERMINISTIC_ETHEREUM_DATA)
                .given(
                        newKeyNamed(SECP_256K1_SOURCE_KEY).shape(SECP_256K1_SHAPE),
                        cryptoCreate(RELAYER).balance(123 * ONE_HUNDRED_HBARS))
                .when(cryptoTransfer(tinyBarsFromAccountToAlias(GENESIS, SECP_256K1_SOURCE_KEY, ONE_HUNDRED_HBARS)))
                .then(ethereumCryptoTransferToExplicit(ethBurnAddress, 123)
                        .type(EthTxData.EthTransactionType.EIP1559)
                        .signingWith(SECP_256K1_SOURCE_KEY)
                        .payingWith(RELAYER)
                        .nonce(0)
                        .maxFeePerGas(50L)
                        .maxPriorityGas(2L)
                        .gasLimit(1_000_000L)
                        .hasPrecheck(INVALID_SOLIDITY_ADDRESS));
    }

    @HapiTest
    final Stream<DynamicTest> topLevelLazyCreateOfMirrorAddressReverts() {
        final var nonExistentMirrorAddress = Utils.asSolidityAddress(0, 0, 666_666);
        return defaultHapiSpec(
                        "topLevelLazyCreateOfMirrorAddressReverts",
                        NONDETERMINISTIC_ETHEREUM_DATA,
                        NONDETERMINISTIC_CONTRACT_CALL_RESULTS,
                        NONDETERMINISTIC_TRANSACTION_FEES)
                .given(
                        newKeyNamed(SECP_256K1_SOURCE_KEY).shape(SECP_256K1_SHAPE),
                        cryptoCreate(RELAYER).balance(123 * ONE_HUNDRED_HBARS))
                .when(cryptoTransfer(tinyBarsFromAccountToAlias(GENESIS, SECP_256K1_SOURCE_KEY, ONE_HUNDRED_HBARS)))
                .then(ethereumCryptoTransferToExplicit(nonExistentMirrorAddress, 123)
                        .type(EthTxData.EthTransactionType.EIP1559)
                        .signingWith(SECP_256K1_SOURCE_KEY)
                        .payingWith(RELAYER)
                        .nonce(0)
                        .maxFeePerGas(50L)
                        .maxPriorityGas(2L)
                        .gasLimit(1_000_000L)
                        .hasPrecheck(INVALID_ALIAS_KEY));
    }

    @HapiTest
    final Stream<DynamicTest> topLevelSendToReceiverSigRequiredAccountReverts() {
        final var receiverSigAccount = "receiverSigAccount";
        final AtomicReference<byte[]> receiverMirrorAddr = new AtomicReference<>();
        final var preCallBalance = "preCallBalance";
        return defaultHapiSpec("topLevelSendToReceiverSigRequiredAccountReverts", NONDETERMINISTIC_TRANSACTION_FEES)
                .given(
                        newKeyNamed(SECP_256K1_SOURCE_KEY).shape(SECP_256K1_SHAPE),
                        cryptoCreate(RELAYER).balance(123 * ONE_HUNDRED_HBARS),
                        cryptoTransfer(tinyBarsFromAccountToAlias(GENESIS, SECP_256K1_SOURCE_KEY, ONE_HUNDRED_HBARS)),
                        cryptoCreate(receiverSigAccount)
                                .receiverSigRequired(true)
                                .exposingCreatedIdTo(id -> receiverMirrorAddr.set(asSolidityAddress(id))),
                        uploadInitCode(JUST_SEND_CONTRACT),
                        contractCreate(JUST_SEND_CONTRACT))
                .when(
                        balanceSnapshot(preCallBalance, receiverSigAccount),
                        sourcing(() -> ethereumCryptoTransferToExplicit(receiverMirrorAddr.get(), 123)
                                .type(EthTxData.EthTransactionType.EIP1559)
                                .signingWith(SECP_256K1_SOURCE_KEY)
                                .payingWith(RELAYER)
                                .nonce(0)
                                .maxFeePerGas(50L)
                                .maxPriorityGas(2L)
                                .gasLimit(1_000_000L)
                                .hasPrecheck(INVALID_SIGNATURE)))
                .then(getAccountBalance(receiverSigAccount).hasTinyBars(changeFromSnapshot(preCallBalance, 0L)));
    }

    @HapiTest
<<<<<<< HEAD
    final Stream<DynamicTest> internalBurnToZeroAddressReverts() {
        return defaultHapiSpec(
                        "internalBurnToZeroAddressReverts",
                        NONDETERMINISTIC_ETHEREUM_DATA,
                        NONDETERMINISTIC_TRANSACTION_FEES)
=======
    HapiSpec internalBurnToZeroAddressReverts() {
        return defaultHapiSpec("internalBurnToZeroAddressReverts", FULLY_NONDETERMINISTIC)
>>>>>>> ea0b8751
                .given(
                        newKeyNamed(SECP_256K1_SOURCE_KEY).shape(SECP_256K1_SHAPE),
                        cryptoCreate(RELAYER).balance(123 * ONE_HUNDRED_HBARS),
                        cryptoTransfer(tinyBarsFromAccountToAlias(GENESIS, SECP_256K1_SOURCE_KEY, ONE_HUNDRED_HBARS)))
                .when(uploadInitCode(JUST_SEND_CONTRACT), contractCreate(JUST_SEND_CONTRACT))
                .then(ethereumCall(JUST_SEND_CONTRACT, SEND_TO, BigInteger.ZERO, BigInteger.valueOf(123))
                        .type(EthTxData.EthTransactionType.EIP1559)
                        .signingWith(SECP_256K1_SOURCE_KEY)
                        .payingWith(RELAYER)
                        .nonce(0)
                        .maxFeePerGas(50L)
                        .maxPriorityGas(2L)
                        .gasLimit(1_000_000L)
                        .sending(depositAmount)
                        .hasKnownStatus(INVALID_FEE_SUBMITTED));
    }

    @Override
    protected Logger getResultsLogger() {
        return log;
    }
}<|MERGE_RESOLUTION|>--- conflicted
+++ resolved
@@ -712,16 +712,8 @@
     }
 
     @HapiTest
-<<<<<<< HEAD
     final Stream<DynamicTest> internalBurnToZeroAddressReverts() {
-        return defaultHapiSpec(
-                        "internalBurnToZeroAddressReverts",
-                        NONDETERMINISTIC_ETHEREUM_DATA,
-                        NONDETERMINISTIC_TRANSACTION_FEES)
-=======
-    HapiSpec internalBurnToZeroAddressReverts() {
         return defaultHapiSpec("internalBurnToZeroAddressReverts", FULLY_NONDETERMINISTIC)
->>>>>>> ea0b8751
                 .given(
                         newKeyNamed(SECP_256K1_SOURCE_KEY).shape(SECP_256K1_SHAPE),
                         cryptoCreate(RELAYER).balance(123 * ONE_HUNDRED_HBARS),
