--- conflicted
+++ resolved
@@ -168,11 +168,7 @@
                             // to suspend at startup and the first "n" to "y".
                             "-agentlib:jdwp=transport=dt_socket,server=y,suspend=" + (nodeId == 0 ? "n" : "n")
                                     + ",address=*:" + (5005 + nodeId),
-<<<<<<< HEAD
-=======
-                            "-Dhedera.workflows.enabled=true",
                             "-Dhedera.recordStream.logDir=data/recordStreams",
->>>>>>> d639f8f1
                             "-classpath",
                             classPath,
                             "-Dfile.encoding=UTF-8",
