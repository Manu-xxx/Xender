--- conflicted
+++ resolved
@@ -30,11 +30,8 @@
 import com.hedera.hapi.block.stream.output.TransactionOutput;
 import com.hedera.hapi.block.stream.output.TransactionResult;
 import com.hedera.hapi.node.base.Transaction;
-<<<<<<< HEAD
 import com.hedera.node.app.hapi.utils.CommonUtils;
 import com.hedera.node.app.hapi.utils.exception.UnknownHederaFunctionality;
-=======
->>>>>>> f6abbdcb
 import com.hedera.node.app.hapi.utils.forensics.TransactionParts;
 import com.hedera.node.app.state.SingleTransactionRecord;
 import com.hedera.pbj.runtime.io.buffer.Bytes;
@@ -42,10 +39,7 @@
 import com.hederahashgraph.api.proto.java.AssessedCustomFee;
 import com.hederahashgraph.api.proto.java.ContractFunctionResult;
 import com.hederahashgraph.api.proto.java.ExchangeRateSet;
-<<<<<<< HEAD
 import com.hederahashgraph.api.proto.java.HederaFunctionality;
-=======
->>>>>>> f6abbdcb
 import com.hederahashgraph.api.proto.java.ResponseCodeEnum;
 import com.hederahashgraph.api.proto.java.ScheduleID;
 import com.hederahashgraph.api.proto.java.TokenAssociation;
@@ -79,7 +73,6 @@
             @NonNull final SingleTransactionBlockItems txnWrapper, @Nullable final StateChanges stateChanges) {
         Objects.requireNonNull(txnWrapper, "transaction must not be null");
 
-<<<<<<< HEAD
         final HederaFunctionality txnType;
         try {
             txnType = CommonUtils.functionOf(CommonUtils.extractTransactionBodyUnchecked(pbjToProto(
@@ -108,21 +101,13 @@
         final var recordBuilder = txnRecord.toBuilder();
         final var receiptBuilder =
                 txnRecord.hasReceipt() ? txnRecord.getReceipt().toBuilder() : TransactionReceipt.newBuilder();
-=======
-        final var recordBuilder = TransactionRecord.newBuilder();
-        final var receiptBuilder = TransactionReceipt.newBuilder();
->>>>>>> f6abbdcb
 
         Objects.requireNonNull(txnWrapper.txn(), "transaction must not be null");
         Objects.requireNonNull(txnWrapper.result(), "transaction result must not be null");
         // We don't require txnWrapper.output() to be non-null since not all txns have an output
 
         try {
-<<<<<<< HEAD
             parseTransaction(txnWrapper.txn(), recordBuilder, receiptBuilder);
-=======
-            parseTransaction(txnWrapper.txn(), recordBuilder);
->>>>>>> f6abbdcb
             parseTransactionResult(txnWrapper.result(), recordBuilder, receiptBuilder);
             parseTransactionOutput(txnWrapper.output(), recordBuilder, receiptBuilder);
         } catch (NoSuchAlgorithmException | InvalidProtocolBufferException e) {
@@ -174,8 +159,7 @@
                 .toList();
     }
 
-    private TransactionRecord.Builder parseTransaction(
-<<<<<<< HEAD
+    private void parseTransaction(
             final Transaction txn,
             final TransactionRecord.Builder recordBuilder,
             final TransactionReceipt.Builder receiptBuilder)
@@ -183,20 +167,11 @@
         TransactionID transactionID;
         if (txn.body() != null) {
             transactionID = pbjToProto(
-=======
-            final Transaction txn, final TransactionRecord.Builder recordBuilder) throws NoSuchAlgorithmException {
-        if (txn.body() != null) {
-            final var transactionID = pbjToProto(
->>>>>>> f6abbdcb
                     txn.body().transactionID(), com.hedera.hapi.node.base.TransactionID.class, TransactionID.class);
             recordBuilder.setTransactionID(transactionID).setMemo(txn.body().memo());
         } else {
             final var parts = TransactionParts.from(fromPbj(txn));
-<<<<<<< HEAD
             transactionID = parts.body().getTransactionID();
-=======
-            final var transactionID = parts.body().getTransactionID();
->>>>>>> f6abbdcb
             recordBuilder.setTransactionID(transactionID);
 
             String memo = parts.body().getMemo();
@@ -212,13 +187,6 @@
         final var txnBytes = toBytesForHash(txn);
         final var hash = txnBytes != Bytes.EMPTY ? hashTxn(txnBytes) : Bytes.EMPTY;
         recordBuilder.setTransactionHash(toByteString(hash));
-
-<<<<<<< HEAD
-        receiptBuilder.setAccountID(transactionID.getAccountID());
-
-=======
->>>>>>> f6abbdcb
-        return recordBuilder;
     }
 
     /**
@@ -334,27 +302,6 @@
         //                rb.fileID(txnOutput.fileCreate().fileID());
         //            }
 
-<<<<<<< HEAD
-=======
-        if (txnOutput.hasContractCreate()) {
-            Optional.ofNullable(txnOutput.contractCreate().contractCreateResult())
-                    .map(com.hedera.hapi.node.contract.ContractFunctionResult::contractID)
-                    .ifPresent(id -> rb.setContractID(fromPbj(id)));
-
-            Optional.ofNullable(txnOutput.contractCreate().contractCreateResult())
-                    .ifPresent(id -> {
-                        try {
-                            trb.setContractCreateResult(ContractFunctionResult.parseFrom(
-                                    com.hedera.hapi.node.contract.ContractFunctionResult.PROTOBUF
-                                            .toBytes(txnOutput.contractCreate().contractCreateResult())
-                                            .toByteArray()));
-                        } catch (InvalidProtocolBufferException e) {
-                            throw new RuntimeException(e);
-                        }
-                    });
-        }
-
->>>>>>> f6abbdcb
         if (txnOutput.hasContractCall()) {
             final var callResult =
                     ContractFunctionResult.parseFrom(com.hedera.hapi.node.contract.ContractFunctionResult.PROTOBUF
