/*
 * Copyright (C) 2024 Hedera Hashgraph, LLC
 *
 * Licensed under the Apache License, Version 2.0 (the "License");
 * you may not use this file except in compliance with the License.
 * You may obtain a copy of the License at
 *
 *      http://www.apache.org/licenses/LICENSE-2.0
 *
 * Unless required by applicable law or agreed to in writing, software
 * distributed under the License is distributed on an "AS IS" BASIS,
 * WITHOUT WARRANTIES OR CONDITIONS OF ANY KIND, either express or implied.
 * See the License for the specific language governing permissions and
 * limitations under the License.
 */

package com.hedera.services.bdd.junit.support.translators;

import static com.hedera.node.app.hapi.utils.CommonPbjConverters.fromPbj;
import static com.hedera.node.app.hapi.utils.CommonPbjConverters.pbjToProto;
import static com.hedera.node.app.hapi.utils.CommonPbjConverters.protoToPbj;

import com.google.protobuf.ByteString;
import com.google.protobuf.InvalidProtocolBufferException;
import com.hedera.hapi.block.stream.BlockItem;
import com.hedera.hapi.block.stream.output.EthereumOutput;
import com.hedera.hapi.block.stream.output.StateChanges;
import com.hedera.hapi.block.stream.output.TransactionOutput;
import com.hedera.hapi.block.stream.output.TransactionResult;
import com.hedera.hapi.node.base.Transaction;
import com.hedera.node.app.hapi.utils.CommonUtils;
import com.hedera.node.app.hapi.utils.exception.UnknownHederaFunctionality;
import com.hedera.node.app.hapi.utils.forensics.TransactionParts;
import com.hedera.node.app.state.SingleTransactionRecord;
import com.hedera.pbj.runtime.io.buffer.Bytes;
import com.hederahashgraph.api.proto.java.AccountAmount;
import com.hederahashgraph.api.proto.java.AssessedCustomFee;
import com.hederahashgraph.api.proto.java.ContractFunctionResult;
import com.hederahashgraph.api.proto.java.ExchangeRateSet;
import com.hederahashgraph.api.proto.java.HederaFunctionality;
import com.hederahashgraph.api.proto.java.ResponseCodeEnum;
import com.hederahashgraph.api.proto.java.ScheduleID;
import com.hederahashgraph.api.proto.java.TokenAssociation;
import com.hederahashgraph.api.proto.java.TokenTransferList;
import com.hederahashgraph.api.proto.java.TransactionID;
import com.hederahashgraph.api.proto.java.TransactionReceipt;
import com.hederahashgraph.api.proto.java.TransactionRecord;
import com.hederahashgraph.api.proto.java.TransferList;
import edu.umd.cs.findbugs.annotations.NonNull;
import edu.umd.cs.findbugs.annotations.Nullable;
import java.security.NoSuchAlgorithmException;
import java.util.List;
import java.util.Objects;
import java.util.Optional;
import org.bouncycastle.jcajce.provider.digest.SHA384;

/**
 * Converts a block stream transaction into a {@link TransactionRecord}. We can then use the converted
 * records to compare block stream outputs with the current/expected outputs.
 */
public class BlockStreamTransactionTranslator implements TransactionRecordTranslator<SingleTransactionBlockItems> {

    /**
     * Translates a {@link SingleTransactionBlockItems} into a {@link SingleTransactionRecord}.
     *
     * @param txnWrapper A wrapper for block items representing a single transaction input
     * @return the translated txnInput record
     */
    @Override
    public SingleTransactionRecord translate(
            @NonNull final SingleTransactionBlockItems txnWrapper, @Nullable final StateChanges stateChanges) {
        Objects.requireNonNull(txnWrapper, "transaction must not be null");

        final HederaFunctionality txnType;
        try {
            txnType = CommonUtils.functionOf(CommonUtils.extractTransactionBodyUnchecked(pbjToProto(
                    txnWrapper.txn(),
                    com.hedera.hapi.node.base.Transaction.class,
                    com.hederahashgraph.api.proto.java.Transaction.class)));
        } catch (UnknownHederaFunctionality e) {
            throw new RuntimeException(e);
        }

        final var singleTxnRecord =
                switch (txnType) {
<<<<<<< HEAD
                    case ContractCreate -> new ContractCreateTranslator().translate(txnWrapper, stateChanges);
=======
                    case UtilPrng -> new UtilPrngTranslator().translate(txnWrapper, stateChanges);
>>>>>>> 75c8f00a
                    default -> new SingleTransactionRecord(
                            txnWrapper.txn(),
                            com.hedera.hapi.node.transaction.TransactionRecord.newBuilder()
                                    .build(),
                            List.of(),
                            new SingleTransactionRecord.TransactionOutputs(null));
                };

        final var txnRecord = pbjToProto(
                singleTxnRecord.transactionRecord(),
                com.hedera.hapi.node.transaction.TransactionRecord.class,
                com.hederahashgraph.api.proto.java.TransactionRecord.class);
        final var recordBuilder = txnRecord.toBuilder();
        final var receiptBuilder =
                txnRecord.hasReceipt() ? txnRecord.getReceipt().toBuilder() : TransactionReceipt.newBuilder();

        Objects.requireNonNull(txnWrapper.txn(), "transaction must not be null");
        Objects.requireNonNull(txnWrapper.result(), "transaction result must not be null");
        // We don't require txnWrapper.output() to be non-null since not all txns have an output

        try {
            parseTransaction(txnWrapper.txn(), recordBuilder);
            parseTransactionResult(txnWrapper.result(), recordBuilder, receiptBuilder);
            parseTransactionOutput(txnWrapper.output(), recordBuilder, receiptBuilder);
        } catch (NoSuchAlgorithmException | InvalidProtocolBufferException e) {
            throw new IllegalArgumentException("Unparseable transaction given", e);
        }

        // (Near) FUTURE: parse state changes via specific transaction type parser classes

        recordBuilder.setReceipt(receiptBuilder.build());
        return new SingleTransactionRecord(
                txnWrapper.txn(),
                protoToPbj(recordBuilder.build(), com.hedera.hapi.node.transaction.TransactionRecord.class),
                // TODO: how do we construct correct sidecar records?
                List.of(),
                // TODO: construct TransactionOutputs correctly when we have access to token-related transaction types
                new SingleTransactionRecord.TransactionOutputs(null));
    }

    /**
     * Computes the {@link SingleTransactionRecord}(s) for an ordered collection of transactions,
     * represented as groups of {@link BlockItem}s and summary {@link StateChanges}. Note that
     * {@link Transaction}s in the input collection will be associated based on having the same
     * {@code accountID} and {@code transactionValidStart} (from their {@link TransactionID}s). In
     * other words, this code will assume that transactions with the same payer account and valid
     * start time are part of the same user transaction, sharing some sort of parent-children
     * relationship.
     *
     * @param transactions a collection of transactions to translate
     * @param stateChanges any state changes that occurred during transaction processing
     * @return the equivalent transaction record outputs
     */
    @Override
    public List<SingleTransactionRecord> translateAll(
            @NonNull final List<SingleTransactionBlockItems> transactions,
            @NonNull final List<StateChanges> stateChanges) {
        return transactions.stream()
                // Filter out any objects that weren't parsed correctly (if t.txn() is null, that transaction definitely
                // wasn't parsed correctly)
                .filter(t -> t.txn() != null)
                .map(txn -> {
                    final var consensusTimestamp = txn.result().consensusTimestamp();
                    final var matchingTimestampChanges = stateChanges.stream()
                            .filter(stateChange -> Objects.equals(consensusTimestamp, stateChange.consensusTimestamp()))
                            .toList();
                    final var matchingChanges =
                            matchingTimestampChanges.isEmpty() ? null : matchingTimestampChanges.getFirst();
                    return translate(txn, matchingChanges);
                })
                .toList();
    }

    private void parseTransaction(final Transaction txn, final TransactionRecord.Builder recordBuilder)
            throws NoSuchAlgorithmException {
        if (txn.body() != null) {
            final var transactionID = pbjToProto(
                    txn.body().transactionID(), com.hedera.hapi.node.base.TransactionID.class, TransactionID.class);
            recordBuilder.setTransactionID(transactionID).setMemo(txn.body().memo());
        } else {
            final var parts = TransactionParts.from(fromPbj(txn));
            final var transactionID = parts.body().getTransactionID();
            recordBuilder.setTransactionID(transactionID);

            String memo = parts.body().getMemo();
            if (memo == null || memo.isEmpty()) {
                final var memoBytes = parts.body().getMemoBytes();
                if (memoBytes != null && !memoBytes.isEmpty()) {
                    memo = parts.body().getMemoBytes().toString();
                }
            }
            recordBuilder.setMemo(memo);
        }

        final var txnBytes = toBytesForHash(txn);
        final var hash = txnBytes != Bytes.EMPTY ? hashTxn(txnBytes) : Bytes.EMPTY;
        recordBuilder.setTransactionHash(toByteString(hash));
    }

    /**
     * Converts a {@link Transaction} into a sequence of bytes, specifically for the
     * transaction hash that appears in the {@link TransactionRecord}.
     * @param txn the transaction to convert
     * @return the bytes of the transaction
     */
    private Bytes toBytesForHash(final Transaction txn) {
        return txn.signedTransactionBytes().length() > 0
                ? txn.signedTransactionBytes()
                : Transaction.PROTOBUF.toBytes(txn);
    }

    /**
     * Hashes the bytes of a transaction using SHA-384.
     * @param bytes the bytes to hash
     * @return the hashed bytes
     * @throws NoSuchAlgorithmException if the SHA-384 algorithm is not available
     */
    private Bytes hashTxn(final Bytes bytes) throws NoSuchAlgorithmException {
        return Bytes.wrap(SHA384.Digest.getInstance("SHA-384").digest(bytes.toByteArray()));
    }

    private TransactionRecord.Builder parseTransactionResult(
            final TransactionResult txnResult,
            final TransactionRecord.Builder recordBuilder,
            final TransactionReceipt.Builder receiptBuilder)
            throws InvalidProtocolBufferException {
        final var autoTokenAssocs = txnResult.automaticTokenAssociations();
        autoTokenAssocs.forEach(tokenAssociation -> {
            final var autoAssocs = pbjToProto(
                    tokenAssociation, com.hedera.hapi.node.base.TokenAssociation.class, TokenAssociation.class);
            recordBuilder.addAutomaticTokenAssociations(autoAssocs);
        });

        final var paidStakingRewards = txnResult.paidStakingRewards();
        for (com.hedera.hapi.node.base.AccountAmount paidStakingReward : paidStakingRewards) {
            final var proto =
                    pbjToProto(paidStakingReward, com.hedera.hapi.node.base.AccountAmount.class, AccountAmount.class);
            recordBuilder.addPaidStakingRewards(proto);
        }

        final var transferList = txnResult.transferList();
        if (transferList != null) {
            final var translatedTransferList = TransferList.parseFrom(com.hedera.hapi.node.base.TransferList.PROTOBUF
                    .toBytes(txnResult.transferList())
                    .toByteArray());
            recordBuilder.setTransferList(translatedTransferList);
        } else {
            recordBuilder.setTransferList(TransferList.getDefaultInstance());
        }

        final var tokenTransferLists = txnResult.tokenTransferLists();
        tokenTransferLists.forEach(tokenTransferList -> {
            final var proto = pbjToProto(
                    tokenTransferList, com.hedera.hapi.node.base.TokenTransferList.class, TokenTransferList.class);
            recordBuilder.addTokenTransferLists(proto);
        });

        if (txnResult.parentConsensusTimestamp() != null) {
            recordBuilder.setParentConsensusTimestamp(fromPbj(txnResult.parentConsensusTimestamp()));
        }
        if (txnResult.consensusTimestamp() != null) {
            recordBuilder.setConsensusTimestamp(fromPbj(txnResult.consensusTimestamp()));
        }

        if (txnResult.scheduleRef() != null) {
            recordBuilder.setScheduleRef(
                    pbjToProto(txnResult.scheduleRef(), com.hedera.hapi.node.base.ScheduleID.class, ScheduleID.class));
        }

        recordBuilder.setTransactionFee(txnResult.transactionFeeCharged());

        if (txnResult.exchangeRate() != null) {
            receiptBuilder.setExchangeRate(
                    ExchangeRateSet.parseFrom(com.hedera.hapi.node.transaction.ExchangeRateSet.PROTOBUF
                            .toBytes(txnResult.exchangeRate())
                            .toByteArray()));
        }

        final var responseCode = ResponseCodeEnum.valueOf(txnResult.status().name());
        receiptBuilder.setStatus(responseCode);

        return recordBuilder;
    }

    private TransactionRecord.Builder parseTransactionOutput(
            final TransactionOutput txnOutput, final TransactionRecord.Builder trb, final TransactionReceipt.Builder rb)
            throws InvalidProtocolBufferException {
        if (txnOutput == null) {
            return trb;
        }

        // TODO: why are so many of these methods missing?
        //            if (txnOutput.hasCryptoCreate()) {
        //                rb.accountID(txnOutput.cryptoCreate().accountID());
        //                trb.alias(txnOutput.cryptoCreate().alias());
        //            }

        if (txnOutput.hasCryptoTransfer()) {
            final var assessedCustomFees = txnOutput.cryptoTransfer().assessedCustomFees();
            for (int i = 0; i < assessedCustomFees.size(); i++) {
                final var assessedCustomFee =
                        AssessedCustomFee.parseFrom(com.hedera.hapi.node.transaction.AssessedCustomFee.PROTOBUF
                                .toBytes(assessedCustomFees.get(i))
                                .toByteArray());
                trb.addAssessedCustomFees(i, assessedCustomFee);
            }
        }

        //            if (txnOutput.hasFileCreate()) {
        //                rb.fileID(txnOutput.fileCreate().fileID());
        //            }

        if (txnOutput.hasContractCall()) {
            final var callResult =
                    ContractFunctionResult.parseFrom(com.hedera.hapi.node.contract.ContractFunctionResult.PROTOBUF
                            .toBytes(txnOutput.contractCall().contractCallResult())
                            .toByteArray());
            trb.setContractCallResult(callResult);
        }

        if (txnOutput.hasEthereumCall()) {
            Optional.ofNullable(txnOutput.ethereumCall())
                    .map(EthereumOutput::ethereumHash)
                    .ifPresent(ethHash -> trb.setEthereumHash(toByteString(ethHash)));
        }

        //            if (txnOutput.hasTopicCreate()) {
        //                rb.topicID(txnOutput.topicCreate().topicID());
        //            }

        //        if (txnOutput.hasSubmitMessage()) {
        //            rb.topicSequenceNumber(txnOutput.submitMessage().topicSequenceNumber());
        //
        //            Optional.ofNullable(txnOutput.submitMessage().topicRunningHashVersion())
        //                    .map(RunningHashVersion::protoOrdinal)
        //                    .ifPresent(rb::setTopicRunningHashVersion);
        //        }

        //            if (txnOutput.hasCreateToken()) {
        //                rb.tokenID(txnOutput.createToken().tokenID());
        //            }

        //            if (txnOutput.hasTokenMint()) {
        //
        //            }
        //            if (txnOutput.hasTokenBurn()) {
        //
        //            }
        //            if (txnOutput.hasTokenWipe()) {
        //
        //            }

        if (txnOutput.hasCreateSchedule()) {
            //                rb.scheduleID(txnOutput.createSchedule().scheduledTransactionId());
        }

        if (txnOutput.hasCreateSchedule()) {
            Optional.ofNullable(txnOutput.createSchedule().scheduledTransactionId())
                    .ifPresent(id -> rb.setScheduledTransactionID(
                            pbjToProto(id, com.hedera.hapi.node.base.TransactionID.class, TransactionID.class)));
        }
        if (txnOutput.hasSignSchedule()) {
            Optional.ofNullable(txnOutput.signSchedule().scheduledTransactionId())
                    .ifPresent(id -> rb.setScheduledTransactionID(
                            pbjToProto(id, com.hedera.hapi.node.base.TransactionID.class, TransactionID.class)));
        }

        //            if (txnOutput.hasMintToken()) {
        //                rb.serialNumbers(txnOutput.mintToken().serialNumbers());
        //            }

        //            if (txnOutput.hasNodeCreate()) {
        //                rb.nodeId(txnOutput.nodeCreate().nodeID());
        //            }
        //            if (txnOutput.hasNodeUpdate()) {
        //                rb.nodeId(txnOutput.nodeUpdate().nodeID());
        //            }
        //            if (txnOutput.hasNodeDelete()) {
        //                rb.nodeId(txnOutput.nodeDelete().nodeID());
        //            }

        maybeAssignEvmAddressAlias(txnOutput, trb);

        // TODO: assign `newPendingAirdrops` (if applicable)

        trb.setReceipt(rb.build());

        return trb;
    }

    private void maybeAssignEvmAddressAlias(final TransactionOutput txnOutput, final TransactionRecord.Builder trb) {
        // Are these the only places where default EVM address aliases are assigned?
        if (txnOutput.hasContractCreate()) {
            final var maybeEvmAddress = Optional.ofNullable(
                            txnOutput.contractCreate().contractCreateResult())
                    .map(com.hedera.hapi.node.contract.ContractFunctionResult::evmAddress);
            maybeEvmAddress.ifPresent(bytes -> trb.setEvmAddress(toByteString(bytes)));
        }
        if (txnOutput.hasContractCall()) {
            final var maybeEvmAddress = Optional.ofNullable(
                            txnOutput.contractCall().contractCallResult())
                    .map(com.hedera.hapi.node.contract.ContractFunctionResult::evmAddress);
            maybeEvmAddress.ifPresent(bytes -> trb.setEvmAddress(toByteString(bytes)));
        }
        if (txnOutput.hasCryptoTransfer()) {
            //            trb.evmAddress(txnOutput.cryptoTransfer().evmAddress());
        }
        if (txnOutput.hasEthereumCall()) {
            //            trb.evmAddress(txnOutput.ethereumCall().evmAddress());
        }
    }

    private static @NonNull ByteString toByteString(final Bytes bytes) {
        return ByteString.copyFrom(bytes.toByteArray());
    }
}<|MERGE_RESOLUTION|>--- conflicted
+++ resolved
@@ -83,11 +83,8 @@
 
         final var singleTxnRecord =
                 switch (txnType) {
-<<<<<<< HEAD
                     case ContractCreate -> new ContractCreateTranslator().translate(txnWrapper, stateChanges);
-=======
                     case UtilPrng -> new UtilPrngTranslator().translate(txnWrapper, stateChanges);
->>>>>>> 75c8f00a
                     default -> new SingleTransactionRecord(
                             txnWrapper.txn(),
                             com.hedera.hapi.node.transaction.TransactionRecord.newBuilder()
