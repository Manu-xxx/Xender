/*
 * Copyright (C) 2024 Hedera Hashgraph, LLC
 *
 * Licensed under the Apache License, Version 2.0 (the "License");
 * you may not use this file except in compliance with the License.
 * You may obtain a copy of the License at
 *
 *      http://www.apache.org/licenses/LICENSE-2.0
 *
 * Unless required by applicable law or agreed to in writing, software
 * distributed under the License is distributed on an "AS IS" BASIS,
 * WITHOUT WARRANTIES OR CONDITIONS OF ANY KIND, either express or implied.
 * See the License for the specific language governing permissions and
 * limitations under the License.
 */

package com.hedera.services.bdd.junit.support.translators;

import static com.hedera.node.app.hapi.utils.CommonPbjConverters.fromPbj;
import static com.hedera.node.app.hapi.utils.CommonPbjConverters.pbjToProto;
import static com.hedera.node.app.hapi.utils.CommonPbjConverters.protoToPbj;

import com.google.protobuf.ByteString;
import com.google.protobuf.InvalidProtocolBufferException;
import com.hedera.hapi.block.stream.BlockItem;
import com.hedera.hapi.block.stream.output.EthereumOutput;
import com.hedera.hapi.block.stream.output.StateChanges;
import com.hedera.hapi.block.stream.output.TransactionOutput;
import com.hedera.hapi.block.stream.output.TransactionResult;
import com.hedera.hapi.node.base.Transaction;
import com.hedera.node.app.hapi.utils.CommonUtils;
import com.hedera.node.app.hapi.utils.exception.UnknownHederaFunctionality;
import com.hedera.node.app.hapi.utils.forensics.TransactionParts;
import com.hedera.node.app.state.SingleTransactionRecord;
import com.hedera.pbj.runtime.io.buffer.Bytes;
import com.hederahashgraph.api.proto.java.AccountAmount;
import com.hederahashgraph.api.proto.java.AssessedCustomFee;
import com.hederahashgraph.api.proto.java.ContractFunctionResult;
import com.hederahashgraph.api.proto.java.ExchangeRateSet;
import com.hederahashgraph.api.proto.java.HederaFunctionality;
import com.hederahashgraph.api.proto.java.ResponseCodeEnum;
import com.hederahashgraph.api.proto.java.ScheduleID;
import com.hederahashgraph.api.proto.java.TokenAssociation;
import com.hederahashgraph.api.proto.java.TokenTransferList;
import com.hederahashgraph.api.proto.java.TransactionID;
import com.hederahashgraph.api.proto.java.TransactionReceipt;
import com.hederahashgraph.api.proto.java.TransactionRecord;
import com.hederahashgraph.api.proto.java.TransferList;
import edu.umd.cs.findbugs.annotations.NonNull;
import edu.umd.cs.findbugs.annotations.Nullable;
import java.security.NoSuchAlgorithmException;
import java.util.List;
import java.util.Objects;
import java.util.Optional;
import org.bouncycastle.jcajce.provider.digest.SHA384;

/**
 * Converts a block stream transaction into a {@link TransactionRecord}. We can then use the converted
 * records to compare block stream outputs with the current/expected outputs.
 */
public class BlockStreamTransactionTranslator implements TransactionRecordTranslator<SingleTransactionBlockItems> {

    /**
     * Translates a {@link SingleTransactionBlockItems} into a {@link SingleTransactionRecord}.
     *
     * @param txnWrapper A wrapper for block items representing a single transaction input
     * @return the translated txnInput record
     */
    @Override
    public SingleTransactionRecord translate(
            @NonNull final SingleTransactionBlockItems txnWrapper, @Nullable final StateChanges stateChanges) {
        Objects.requireNonNull(txnWrapper, "transaction must not be null");

        final HederaFunctionality txnType;
        try {
            txnType = CommonUtils.functionOf(CommonUtils.extractTransactionBodyUnchecked(pbjToProto(
                    txnWrapper.txn(),
                    com.hedera.hapi.node.base.Transaction.class,
                    com.hederahashgraph.api.proto.java.Transaction.class)));
        } catch (UnknownHederaFunctionality e) {
            throw new RuntimeException(e);
        }

        final var singleTxnRecord =
                switch (txnType) {
<<<<<<< HEAD
                    case ConsensusSubmitMessage -> new ConsensusSubmitMessageTranslator()
                            .translate(txnWrapper, stateChanges);
=======
                    case UtilPrng -> new UtilPrngTranslator().translate(txnWrapper, stateChanges);
>>>>>>> 75c8f00a
                    default -> new SingleTransactionRecord(
                            txnWrapper.txn(),
                            com.hedera.hapi.node.transaction.TransactionRecord.newBuilder()
                                    .build(),
                            List.of(),
                            new SingleTransactionRecord.TransactionOutputs(null));
                };

<<<<<<< HEAD
        final var singleTxnRecordProto = pbjToProto(
                singleTxnRecord.transactionRecord(),
                com.hedera.hapi.node.transaction.TransactionRecord.class,
                com.hederahashgraph.api.proto.java.TransactionRecord.class);

        final var recordBuilder = singleTxnRecordProto.toBuilder();
        final var receiptBuilder = singleTxnRecordProto.getReceipt().toBuilder();
=======
        final var txnRecord = pbjToProto(
                singleTxnRecord.transactionRecord(),
                com.hedera.hapi.node.transaction.TransactionRecord.class,
                com.hederahashgraph.api.proto.java.TransactionRecord.class);
        final var recordBuilder = txnRecord.toBuilder();
        final var receiptBuilder =
                txnRecord.hasReceipt() ? txnRecord.getReceipt().toBuilder() : TransactionReceipt.newBuilder();
>>>>>>> 75c8f00a

        Objects.requireNonNull(txnWrapper.txn(), "transaction must not be null");
        Objects.requireNonNull(txnWrapper.result(), "transaction result must not be null");
        // We don't require txnWrapper.output() to be non-null since not all txns have an output

        try {
            parseTransaction(txnWrapper.txn(), recordBuilder);
            parseTransactionResult(txnWrapper.result(), recordBuilder, receiptBuilder);
            parseTransactionOutput(txnWrapper.output(), recordBuilder, receiptBuilder);
        } catch (NoSuchAlgorithmException | InvalidProtocolBufferException e) {
            throw new IllegalArgumentException("Unparseable transaction given", e);
        }

        // (Near) FUTURE: parse state changes via specific transaction type parser classes

        recordBuilder.setReceipt(receiptBuilder.build());
        return new SingleTransactionRecord(
                txnWrapper.txn(),
                protoToPbj(recordBuilder.build(), com.hedera.hapi.node.transaction.TransactionRecord.class),
                // TODO: how do we construct correct sidecar records?
                List.of(),
                // TODO: construct TransactionOutputs correctly when we have access to token-related transaction types
                new SingleTransactionRecord.TransactionOutputs(null));
    }

    /**
     * Computes the {@link SingleTransactionRecord}(s) for an ordered collection of transactions,
     * represented as groups of {@link BlockItem}s and summary {@link StateChanges}. Note that
     * {@link Transaction}s in the input collection will be associated based on having the same
     * {@code accountID} and {@code transactionValidStart} (from their {@link TransactionID}s). In
     * other words, this code will assume that transactions with the same payer account and valid
     * start time are part of the same user transaction, sharing some sort of parent-children
     * relationship.
     *
     * @param transactions a collection of transactions to translate
     * @param stateChanges any state changes that occurred during transaction processing
     * @return the equivalent transaction record outputs
     */
    @Override
    public List<SingleTransactionRecord> translateAll(
            @NonNull final List<SingleTransactionBlockItems> transactions,
            @NonNull final List<StateChanges> stateChanges) {
        return transactions.stream()
                // Filter out any objects that weren't parsed correctly (if t.txn() is null, that transaction definitely
                // wasn't parsed correctly)
                .filter(t -> t.txn() != null)
                .map(txn -> {
                    final var consensusTimestamp = txn.result().consensusTimestamp();
                    final var matchingTimestampChanges = stateChanges.stream()
                            .filter(stateChange -> Objects.equals(consensusTimestamp, stateChange.consensusTimestamp()))
                            .toList();
                    final var matchingChanges =
                            matchingTimestampChanges.isEmpty() ? null : matchingTimestampChanges.getFirst();
                    return translate(txn, matchingChanges);
                })
                .toList();
    }

    private TransactionRecord.Builder parseTransaction(
            final Transaction txn, final TransactionRecord.Builder recordBuilder) throws NoSuchAlgorithmException {
        if (txn.body() != null) {
            final var transactionID = pbjToProto(
                    txn.body().transactionID(), com.hedera.hapi.node.base.TransactionID.class, TransactionID.class);
            recordBuilder.setTransactionID(transactionID).setMemo(txn.body().memo());
        } else {
            final var parts = TransactionParts.from(fromPbj(txn));
            final var transactionID = parts.body().getTransactionID();
            recordBuilder.setTransactionID(transactionID);

            String memo = parts.body().getMemo();
            if (memo == null || memo.isEmpty()) {
                final var memoBytes = parts.body().getMemoBytes();
                if (memoBytes != null && !memoBytes.isEmpty()) {
                    memo = parts.body().getMemoBytes().toString();
                }
            }
            recordBuilder.setMemo(memo);
        }

        final var txnBytes = toBytesForHash(txn);
        final var hash = txnBytes != Bytes.EMPTY ? hashTxn(txnBytes) : Bytes.EMPTY;
        recordBuilder.setTransactionHash(toByteString(hash));

        return recordBuilder;
    }

    /**
     * Converts a {@link Transaction} into a sequence of bytes, specifically for the
     * transaction hash that appears in the {@link TransactionRecord}.
     * @param txn the transaction to convert
     * @return the bytes of the transaction
     */
    private Bytes toBytesForHash(final Transaction txn) {
        return txn.signedTransactionBytes().length() > 0
                ? txn.signedTransactionBytes()
                : Transaction.PROTOBUF.toBytes(txn);
    }

    /**
     * Hashes the bytes of a transaction using SHA-384.
     * @param bytes the bytes to hash
     * @return the hashed bytes
     * @throws NoSuchAlgorithmException if the SHA-384 algorithm is not available
     */
    private Bytes hashTxn(final Bytes bytes) throws NoSuchAlgorithmException {
        return Bytes.wrap(SHA384.Digest.getInstance("SHA-384").digest(bytes.toByteArray()));
    }

    private TransactionRecord.Builder parseTransactionResult(
            final TransactionResult txnResult,
            final TransactionRecord.Builder recordBuilder,
            final TransactionReceipt.Builder receiptBuilder)
            throws InvalidProtocolBufferException {
        final var autoTokenAssocs = txnResult.automaticTokenAssociations();
        autoTokenAssocs.forEach(tokenAssociation -> {
            final var autoAssocs = pbjToProto(
                    tokenAssociation, com.hedera.hapi.node.base.TokenAssociation.class, TokenAssociation.class);
            recordBuilder.addAutomaticTokenAssociations(autoAssocs);
        });

        final var paidStakingRewards = txnResult.paidStakingRewards();
        for (com.hedera.hapi.node.base.AccountAmount paidStakingReward : paidStakingRewards) {
            final var proto =
                    pbjToProto(paidStakingReward, com.hedera.hapi.node.base.AccountAmount.class, AccountAmount.class);
            recordBuilder.addPaidStakingRewards(proto);
        }

        final var transferList = txnResult.transferList();
        if (transferList != null) {
            final var translatedTransferList = TransferList.parseFrom(com.hedera.hapi.node.base.TransferList.PROTOBUF
                    .toBytes(txnResult.transferList())
                    .toByteArray());
            recordBuilder.setTransferList(translatedTransferList);
        } else {
            recordBuilder.setTransferList(TransferList.getDefaultInstance());
        }

        final var tokenTransferLists = txnResult.tokenTransferLists();
        tokenTransferLists.forEach(tokenTransferList -> {
            final var proto = pbjToProto(
                    tokenTransferList, com.hedera.hapi.node.base.TokenTransferList.class, TokenTransferList.class);
            recordBuilder.addTokenTransferLists(proto);
        });

        if (txnResult.parentConsensusTimestamp() != null) {
            recordBuilder.setParentConsensusTimestamp(fromPbj(txnResult.parentConsensusTimestamp()));
        }
        if (txnResult.consensusTimestamp() != null) {
            recordBuilder.setConsensusTimestamp(fromPbj(txnResult.consensusTimestamp()));
        }

        if (txnResult.scheduleRef() != null) {
            recordBuilder.setScheduleRef(
                    pbjToProto(txnResult.scheduleRef(), com.hedera.hapi.node.base.ScheduleID.class, ScheduleID.class));
        }

        recordBuilder.setTransactionFee(txnResult.transactionFeeCharged());

        if (txnResult.exchangeRate() != null) {
            receiptBuilder.setExchangeRate(
                    ExchangeRateSet.parseFrom(com.hedera.hapi.node.transaction.ExchangeRateSet.PROTOBUF
                            .toBytes(txnResult.exchangeRate())
                            .toByteArray()));
        }

        final var responseCode = ResponseCodeEnum.valueOf(txnResult.status().name());
        receiptBuilder.setStatus(responseCode);

        return recordBuilder;
    }

    private TransactionRecord.Builder parseTransactionOutput(
            final TransactionOutput txnOutput, final TransactionRecord.Builder trb, final TransactionReceipt.Builder rb)
            throws InvalidProtocolBufferException {
        if (txnOutput == null) {
            return trb;
        }

        // TODO: why are so many of these methods missing?
        //            if (txnOutput.hasCryptoCreate()) {
        //                rb.accountID(txnOutput.cryptoCreate().accountID());
        //                trb.alias(txnOutput.cryptoCreate().alias());
        //            }

        if (txnOutput.hasCryptoTransfer()) {
            final var assessedCustomFees = txnOutput.cryptoTransfer().assessedCustomFees();
            for (int i = 0; i < assessedCustomFees.size(); i++) {
                final var assessedCustomFee =
                        AssessedCustomFee.parseFrom(com.hedera.hapi.node.transaction.AssessedCustomFee.PROTOBUF
                                .toBytes(assessedCustomFees.get(i))
                                .toByteArray());
                trb.addAssessedCustomFees(i, assessedCustomFee);
            }
        }

        //            if (txnOutput.hasFileCreate()) {
        //                rb.fileID(txnOutput.fileCreate().fileID());
        //            }

        if (txnOutput.hasContractCreate()) {
            Optional.ofNullable(txnOutput.contractCreate().contractCreateResult())
                    .map(com.hedera.hapi.node.contract.ContractFunctionResult::contractID)
                    .ifPresent(id -> rb.setContractID(fromPbj(id)));

            Optional.ofNullable(txnOutput.contractCreate().contractCreateResult())
                    .ifPresent(id -> {
                        try {
                            trb.setContractCreateResult(ContractFunctionResult.parseFrom(
                                    com.hedera.hapi.node.contract.ContractFunctionResult.PROTOBUF
                                            .toBytes(txnOutput.contractCreate().contractCreateResult())
                                            .toByteArray()));
                        } catch (InvalidProtocolBufferException e) {
                            throw new RuntimeException(e);
                        }
                    });
        }

        if (txnOutput.hasContractCall()) {
            final var callResult =
                    ContractFunctionResult.parseFrom(com.hedera.hapi.node.contract.ContractFunctionResult.PROTOBUF
                            .toBytes(txnOutput.contractCall().contractCallResult())
                            .toByteArray());
            trb.setContractCallResult(callResult);
        }

        if (txnOutput.hasEthereumCall()) {
            Optional.ofNullable(txnOutput.ethereumCall())
                    .map(EthereumOutput::ethereumHash)
                    .ifPresent(ethHash -> trb.setEthereumHash(toByteString(ethHash)));
        }

        //            if (txnOutput.hasTopicCreate()) {
        //                rb.topicID(txnOutput.topicCreate().topicID());
        //            }

        //        if (txnOutput.hasSubmitMessage()) {
        //            rb.topicSequenceNumber(txnOutput.submitMessage().topicSequenceNumber());
        //
        //            Optional.ofNullable(txnOutput.submitMessage().topicRunningHashVersion())
        //                    .map(RunningHashVersion::protoOrdinal)
        //                    .ifPresent(rb::setTopicRunningHashVersion);
        //        }

        //            if (txnOutput.hasCreateToken()) {
        //                rb.tokenID(txnOutput.createToken().tokenID());
        //            }

        //            if (txnOutput.hasTokenMint()) {
        //
        //            }
        //            if (txnOutput.hasTokenBurn()) {
        //
        //            }
        //            if (txnOutput.hasTokenWipe()) {
        //
        //            }

        if (txnOutput.hasCreateSchedule()) {
            //                rb.scheduleID(txnOutput.createSchedule().scheduledTransactionId());
        }

        if (txnOutput.hasCreateSchedule()) {
            Optional.ofNullable(txnOutput.createSchedule().scheduledTransactionId())
                    .ifPresent(id -> rb.setScheduledTransactionID(
                            pbjToProto(id, com.hedera.hapi.node.base.TransactionID.class, TransactionID.class)));
        }
        if (txnOutput.hasSignSchedule()) {
            Optional.ofNullable(txnOutput.signSchedule().scheduledTransactionId())
                    .ifPresent(id -> rb.setScheduledTransactionID(
                            pbjToProto(id, com.hedera.hapi.node.base.TransactionID.class, TransactionID.class)));
        }

        //            if (txnOutput.hasMintToken()) {
        //                rb.serialNumbers(txnOutput.mintToken().serialNumbers());
        //            }

        //            if (txnOutput.hasNodeCreate()) {
        //                rb.nodeId(txnOutput.nodeCreate().nodeID());
        //            }
        //            if (txnOutput.hasNodeUpdate()) {
        //                rb.nodeId(txnOutput.nodeUpdate().nodeID());
        //            }
        //            if (txnOutput.hasNodeDelete()) {
        //                rb.nodeId(txnOutput.nodeDelete().nodeID());
        //            }

        maybeAssignEvmAddressAlias(txnOutput, trb);

        // TODO: assign `newPendingAirdrops` (if applicable)

        trb.setReceipt(rb.build());

        return trb;
    }

    private void maybeAssignEvmAddressAlias(final TransactionOutput txnOutput, final TransactionRecord.Builder trb) {
        // Are these the only places where default EVM address aliases are assigned?
        if (txnOutput.hasContractCreate()) {
            final var maybeEvmAddress = Optional.ofNullable(
                            txnOutput.contractCreate().contractCreateResult())
                    .map(com.hedera.hapi.node.contract.ContractFunctionResult::evmAddress);
            maybeEvmAddress.ifPresent(bytes -> trb.setEvmAddress(toByteString(bytes)));
        }
        if (txnOutput.hasContractCall()) {
            final var maybeEvmAddress = Optional.ofNullable(
                            txnOutput.contractCall().contractCallResult())
                    .map(com.hedera.hapi.node.contract.ContractFunctionResult::evmAddress);
            maybeEvmAddress.ifPresent(bytes -> trb.setEvmAddress(toByteString(bytes)));
        }
        if (txnOutput.hasCryptoTransfer()) {
            //            trb.evmAddress(txnOutput.cryptoTransfer().evmAddress());
        }
        if (txnOutput.hasEthereumCall()) {
            //            trb.evmAddress(txnOutput.ethereumCall().evmAddress());
        }
    }

    private static @NonNull ByteString toByteString(final Bytes bytes) {
        return ByteString.copyFrom(bytes.toByteArray());
    }
}<|MERGE_RESOLUTION|>--- conflicted
+++ resolved
@@ -83,12 +83,9 @@
 
         final var singleTxnRecord =
                 switch (txnType) {
-<<<<<<< HEAD
                     case ConsensusSubmitMessage -> new ConsensusSubmitMessageTranslator()
                             .translate(txnWrapper, stateChanges);
-=======
                     case UtilPrng -> new UtilPrngTranslator().translate(txnWrapper, stateChanges);
->>>>>>> 75c8f00a
                     default -> new SingleTransactionRecord(
                             txnWrapper.txn(),
                             com.hedera.hapi.node.transaction.TransactionRecord.newBuilder()
@@ -97,15 +94,6 @@
                             new SingleTransactionRecord.TransactionOutputs(null));
                 };
 
-<<<<<<< HEAD
-        final var singleTxnRecordProto = pbjToProto(
-                singleTxnRecord.transactionRecord(),
-                com.hedera.hapi.node.transaction.TransactionRecord.class,
-                com.hederahashgraph.api.proto.java.TransactionRecord.class);
-
-        final var recordBuilder = singleTxnRecordProto.toBuilder();
-        final var receiptBuilder = singleTxnRecordProto.getReceipt().toBuilder();
-=======
         final var txnRecord = pbjToProto(
                 singleTxnRecord.transactionRecord(),
                 com.hedera.hapi.node.transaction.TransactionRecord.class,
@@ -113,7 +101,6 @@
         final var recordBuilder = txnRecord.toBuilder();
         final var receiptBuilder =
                 txnRecord.hasReceipt() ? txnRecord.getReceipt().toBuilder() : TransactionReceipt.newBuilder();
->>>>>>> 75c8f00a
 
         Objects.requireNonNull(txnWrapper.txn(), "transaction must not be null");
         Objects.requireNonNull(txnWrapper.result(), "transaction result must not be null");
