/*
 * Copyright (C) 2022-2024 Hedera Hashgraph, LLC
 *
 * Licensed under the Apache License, Version 2.0 (the "License");
 * you may not use this file except in compliance with the License.
 * You may obtain a copy of the License at
 *
 *      http://www.apache.org/licenses/LICENSE-2.0
 *
 * Unless required by applicable law or agreed to in writing, software
 * distributed under the License is distributed on an "AS IS" BASIS,
 * WITHOUT WARRANTIES OR CONDITIONS OF ANY KIND, either express or implied.
 * See the License for the specific language governing permissions and
 * limitations under the License.
 */

package com.hedera.services.bdd.suites.contract.precompile;

import static com.hedera.services.bdd.junit.TestTags.SMART_CONTRACT;
import static com.hedera.services.bdd.junit.TestTags.TOKEN;
import static com.hedera.services.bdd.spec.HapiSpec.defaultHapiSpec;
import static com.hedera.services.bdd.spec.assertions.TransactionRecordAsserts.recordWith;
import static com.hedera.services.bdd.spec.keys.KeyShape.CONTRACT;
import static com.hedera.services.bdd.spec.keys.KeyShape.DELEGATE_CONTRACT;
import static com.hedera.services.bdd.spec.keys.KeyShape.ED25519;
import static com.hedera.services.bdd.spec.keys.KeyShape.SECP256K1;
import static com.hedera.services.bdd.spec.keys.KeyShape.sigs;
import static com.hedera.services.bdd.spec.keys.SigControl.ED25519_ON;
import static com.hedera.services.bdd.spec.keys.SigControl.ON;
import static com.hedera.services.bdd.spec.queries.QueryVerbs.contractCallLocal;
import static com.hedera.services.bdd.spec.queries.QueryVerbs.getTokenInfo;
import static com.hedera.services.bdd.spec.transactions.TxnVerbs.contractCall;
import static com.hedera.services.bdd.spec.transactions.TxnVerbs.contractCreate;
import static com.hedera.services.bdd.spec.transactions.TxnVerbs.cryptoCreate;
import static com.hedera.services.bdd.spec.transactions.TxnVerbs.cryptoTransfer;
import static com.hedera.services.bdd.spec.transactions.TxnVerbs.grantTokenKyc;
import static com.hedera.services.bdd.spec.transactions.TxnVerbs.mintToken;
import static com.hedera.services.bdd.spec.transactions.TxnVerbs.tokenAssociate;
import static com.hedera.services.bdd.spec.transactions.TxnVerbs.tokenCreate;
import static com.hedera.services.bdd.spec.transactions.TxnVerbs.uploadInitCode;
import static com.hedera.services.bdd.spec.transactions.token.TokenMovement.moving;
import static com.hedera.services.bdd.spec.utilops.CustomSpecAssert.allRunFor;
import static com.hedera.services.bdd.spec.utilops.UtilVerbs.childRecordsCheck;
import static com.hedera.services.bdd.spec.utilops.UtilVerbs.emptyChildRecordsCheck;
import static com.hedera.services.bdd.spec.utilops.UtilVerbs.newKeyNamed;
import static com.hedera.services.bdd.spec.utilops.UtilVerbs.sourcing;
import static com.hedera.services.bdd.spec.utilops.UtilVerbs.withOpContext;
import static com.hedera.services.bdd.suites.contract.Utils.asAddress;
import static com.hedera.services.bdd.suites.contract.Utils.asToken;
import static com.hederahashgraph.api.proto.java.ResponseCodeEnum.BUSY;
import static com.hederahashgraph.api.proto.java.ResponseCodeEnum.CONTRACT_REVERT_EXECUTED;
import static com.hederahashgraph.api.proto.java.ResponseCodeEnum.INVALID_SIGNATURE;
import static com.hederahashgraph.api.proto.java.ResponseCodeEnum.INVALID_TOKEN_ID;
import static com.hederahashgraph.api.proto.java.ResponseCodeEnum.KEY_NOT_PROVIDED;
import static com.hederahashgraph.api.proto.java.ResponseCodeEnum.SUCCESS;
import static com.hederahashgraph.api.proto.java.ResponseCodeEnum.TOKEN_IS_IMMUTABLE;
import static com.hederahashgraph.api.proto.java.TokenType.FUNGIBLE_COMMON;

import com.google.protobuf.ByteString;
import com.hedera.services.bdd.junit.HapiTest;
import com.hedera.services.bdd.junit.HapiTestSuite;
<<<<<<< HEAD
=======
import com.hedera.services.bdd.spec.HapiSpec;
import com.hedera.services.bdd.spec.keys.KeyShape;
>>>>>>> ea0b8751
import com.hedera.services.bdd.spec.transactions.contract.HapiParserUtil;
import com.hedera.services.bdd.suites.HapiSuite;
import com.hederahashgraph.api.proto.java.AccountID;
import com.hederahashgraph.api.proto.java.TokenID;
import com.hederahashgraph.api.proto.java.TokenSupplyType;
import com.hederahashgraph.api.proto.java.TokenType;
import java.math.BigInteger;
import java.util.List;
import java.util.concurrent.atomic.AtomicReference;
import java.util.stream.Stream;
import org.apache.logging.log4j.LogManager;
import org.apache.logging.log4j.Logger;
import org.junit.jupiter.api.DynamicTest;
import org.junit.jupiter.api.Tag;

@HapiTestSuite
@Tag(SMART_CONTRACT)
public class TokenUpdatePrecompileSuite extends HapiSuite {

    private static final Logger log = LogManager.getLogger(TokenUpdatePrecompileSuite.class);

    private static final long GAS_TO_OFFER = 4_000_000L;
    private static final long AUTO_RENEW_PERIOD = 8_000_000L;
    private static final String ACCOUNT = "account";
    private static final String VANILLA_TOKEN = "TokenD";
    private static final String NFT_TOKEN = "TokenD";
    private static final String MULTI_KEY = "multiKey";
    private static final String UPDATE_KEY_FUNC = "tokenUpdateKeys";
    private static final String GET_KEY_FUNC = "getKeyFromToken";
    public static final String TOKEN_UPDATE_CONTRACT = "UpdateTokenInfoContract";
    private static final String UPDATE_TXN = "updateTxn";
    private static final String NO_ADMIN_KEY = "noAdminKeyTxn";
    private static final long DEFAULT_AMOUNT_TO_SEND = 20 * ONE_HBAR;
    private static final String ED25519KEY = "ed25519key";
    private static final String ECDSA_KEY = "ecdsa";
    public static final String TOKEN_UPDATE_AS_KEY = "tokenCreateContractAsKey";
    private static final String DELEGATE_KEY = "tokenUpdateAsKeyDelegate";
    private static final String ACCOUNT_TO_ASSOCIATE = "account3";
    private static final String ACCOUNT_TO_ASSOCIATE_KEY = "associateKey";
    private static final String AUTO_RENEW_ACCOUNT = "autoRenewAccount";
    public static final String CUSTOM_NAME = "customName";
    public static final String CUSTOM_SYMBOL = "Ω";
    public static final String CUSTOM_MEMO = "Omega";
    private static final long ADMIN_KEY_TYPE = 1L;
    private static final long SUPPLY_KEY_TYPE = 16L;
    private static final KeyShape KEY_SHAPE = KeyShape.threshOf(1, ED25519, CONTRACT);

    public static void main(String... args) {
        new TokenUpdatePrecompileSuite().runSuiteAsync();
    }

    @Override
    public boolean canRunConcurrent() {
        return true;
    }

    @Override
    protected Logger getResultsLogger() {
        return log;
    }

    @Override
<<<<<<< HEAD
    public List<Stream<DynamicTest>> getSpecsInSuite() {
        return allOf(negativeCases());
=======
    public List<HapiSpec> getSpecsInSuite() {
        return allOf(negativeCases(), positiveCases());
>>>>>>> ea0b8751
    }

    List<Stream<DynamicTest>> negativeCases() {
        return List.of(
                updateTokenWithInvalidKeyValues(),
                updateNftTokenKeysWithWrongTokenIdAndMissingAdminKey(),
                getTokenKeyForNonFungibleNegative());
    }

    List<HapiSpec> positiveCases() {
        return List.of(tokenUpdateSingleFieldCases());
    }

    @HapiTest
    final Stream<DynamicTest> updateTokenWithInvalidKeyValues() {
        final AtomicReference<TokenID> vanillaTokenID = new AtomicReference<>();
        return defaultHapiSpec("updateTokenWithInvalidKeyValues")
                .given(
                        newKeyNamed(ED25519KEY).shape(ED25519),
                        newKeyNamed(ECDSA_KEY).shape(SECP256K1),
                        newKeyNamed(ACCOUNT_TO_ASSOCIATE_KEY),
                        newKeyNamed(MULTI_KEY).shape(ED25519_ON),
                        cryptoCreate(TOKEN_TREASURY),
                        cryptoCreate(ACCOUNT).balance(ONE_MILLION_HBARS).key(MULTI_KEY),
                        cryptoCreate(ACCOUNT_TO_ASSOCIATE).key(ACCOUNT_TO_ASSOCIATE_KEY),
                        uploadInitCode(TOKEN_UPDATE_CONTRACT),
                        contractCreate(TOKEN_UPDATE_CONTRACT).gas(GAS_TO_OFFER),
                        tokenCreate(VANILLA_TOKEN)
                                .tokenType(FUNGIBLE_COMMON)
                                .treasury(TOKEN_TREASURY)
                                .adminKey(MULTI_KEY)
                                .supplyKey(MULTI_KEY)
                                .feeScheduleKey(MULTI_KEY)
                                .pauseKey(MULTI_KEY)
                                .wipeKey(MULTI_KEY)
                                .freezeKey(MULTI_KEY)
                                .kycKey(MULTI_KEY)
                                .initialSupply(1_000)
                                .exposingCreatedIdTo(id -> vanillaTokenID.set(asToken(id))),
                        tokenAssociate(ACCOUNT, VANILLA_TOKEN),
                        grantTokenKyc(VANILLA_TOKEN, ACCOUNT),
                        cryptoTransfer(moving(500, VANILLA_TOKEN).between(TOKEN_TREASURY, ACCOUNT)))
                .when(withOpContext((spec, opLog) -> allRunFor(
                        spec,
                        contractCall(
                                        TOKEN_UPDATE_CONTRACT,
                                        "updateTokenWithInvalidKeyValues",
                                        HapiParserUtil.asHeadlongAddress(asAddress(vanillaTokenID.get())),
                                        HapiParserUtil.asHeadlongAddress(
                                                asAddress(spec.registry().getAccountID(ACCOUNT))),
                                        AUTO_RENEW_PERIOD)
                                .via(UPDATE_TXN)
                                .gas(GAS_TO_OFFER)
                                .sending(DEFAULT_AMOUNT_TO_SEND)
                                .hasRetryPrecheckFrom(BUSY)
                                .payingWith(ACCOUNT)
                                .hasKnownStatus(CONTRACT_REVERT_EXECUTED),
                        newKeyNamed(DELEGATE_KEY).shape(DELEGATE_CONTRACT.signedWith(TOKEN_UPDATE_CONTRACT)),
                        newKeyNamed(TOKEN_UPDATE_AS_KEY).shape(CONTRACT.signedWith(TOKEN_UPDATE_CONTRACT)))))
                .then(sourcing(() -> emptyChildRecordsCheck(UPDATE_TXN, CONTRACT_REVERT_EXECUTED)));
    }

    @HapiTest
    final Stream<DynamicTest> updateNftTokenKeysWithWrongTokenIdAndMissingAdminKey() {
        final AtomicReference<TokenID> nftToken = new AtomicReference<>();
        return defaultHapiSpec("updateNftTokenKeysWithWrongTokenIdAndMissingAdminKey")
                .given(
                        cryptoCreate(TOKEN_TREASURY),
                        newKeyNamed(ED25519KEY).shape(ED25519),
                        newKeyNamed(ECDSA_KEY).shape(SECP256K1),
                        newKeyNamed(ACCOUNT_TO_ASSOCIATE_KEY),
                        newKeyNamed(MULTI_KEY).shape(ED25519_ON),
                        cryptoCreate(ACCOUNT).key(MULTI_KEY).balance(ONE_MILLION_HBARS),
                        cryptoCreate(ACCOUNT_TO_ASSOCIATE).key(ACCOUNT_TO_ASSOCIATE_KEY),
                        uploadInitCode(TOKEN_UPDATE_CONTRACT),
                        contractCreate(TOKEN_UPDATE_CONTRACT).gas(GAS_TO_OFFER),
                        tokenCreate(NFT_TOKEN)
                                .tokenType(TokenType.NON_FUNGIBLE_UNIQUE)
                                .treasury(TOKEN_TREASURY)
                                .initialSupply(0)
                                .supplyKey(MULTI_KEY)
                                .feeScheduleKey(MULTI_KEY)
                                .pauseKey(MULTI_KEY)
                                .wipeKey(MULTI_KEY)
                                .freezeKey(MULTI_KEY)
                                .kycKey(MULTI_KEY)
                                .exposingCreatedIdTo(id -> nftToken.set(asToken(id))),
                        mintToken(NFT_TOKEN, List.of(ByteString.copyFromUtf8("nft4"))),
                        tokenAssociate(ACCOUNT, NFT_TOKEN))
                .when(withOpContext((spec, opLog) -> allRunFor(
                        spec,
                        contractCall(
                                        TOKEN_UPDATE_CONTRACT,
                                        UPDATE_KEY_FUNC,
                                        HapiParserUtil.asHeadlongAddress(new byte[20]),
                                        spec.registry()
                                                .getKey(ED25519KEY)
                                                .getEd25519()
                                                .toByteArray(),
                                        spec.registry()
                                                .getKey(ECDSA_KEY)
                                                .getECDSASecp256K1()
                                                .toByteArray(),
                                        HapiParserUtil.asHeadlongAddress(
                                                asAddress(spec.registry().getContractId(TOKEN_UPDATE_CONTRACT))))
                                .via(UPDATE_TXN)
                                .gas(GAS_TO_OFFER)
                                .sending(DEFAULT_AMOUNT_TO_SEND)
                                .hasRetryPrecheckFrom(BUSY)
                                .payingWith(ACCOUNT)
                                .hasKnownStatus(CONTRACT_REVERT_EXECUTED),
                        contractCall(
                                        TOKEN_UPDATE_CONTRACT,
                                        UPDATE_KEY_FUNC,
                                        HapiParserUtil.asHeadlongAddress(asAddress(nftToken.get())),
                                        spec.registry()
                                                .getKey(ED25519KEY)
                                                .getEd25519()
                                                .toByteArray(),
                                        spec.registry()
                                                .getKey(ECDSA_KEY)
                                                .getECDSASecp256K1()
                                                .toByteArray(),
                                        HapiParserUtil.asHeadlongAddress(
                                                asAddress(spec.registry().getContractId(TOKEN_UPDATE_CONTRACT))))
                                .via(NO_ADMIN_KEY)
                                .gas(GAS_TO_OFFER)
                                .sending(DEFAULT_AMOUNT_TO_SEND)
                                .hasRetryPrecheckFrom(BUSY)
                                .payingWith(ACCOUNT)
                                .hasKnownStatus(CONTRACT_REVERT_EXECUTED))))
                .then(withOpContext((spec, opLog) -> allRunFor(
                        spec,
                        childRecordsCheck(
                                UPDATE_TXN,
                                CONTRACT_REVERT_EXECUTED,
                                recordWith().status(INVALID_TOKEN_ID)),
                        childRecordsCheck(
                                NO_ADMIN_KEY,
                                CONTRACT_REVERT_EXECUTED,
                                recordWith().status(TOKEN_IS_IMMUTABLE)))));
    }

    @HapiTest
    final Stream<DynamicTest> getTokenKeyForNonFungibleNegative() {
        final AtomicReference<TokenID> nftToken = new AtomicReference<>();
        return defaultHapiSpec("getTokenKeyForNonFungibleNegative")
                .given(
                        cryptoCreate(TOKEN_TREASURY),
                        newKeyNamed(MULTI_KEY).shape(ED25519_ON),
                        cryptoCreate(ACCOUNT).key(MULTI_KEY).balance(ONE_MILLION_HBARS),
                        uploadInitCode(TOKEN_UPDATE_CONTRACT),
                        contractCreate(TOKEN_UPDATE_CONTRACT).gas(GAS_TO_OFFER),
                        tokenCreate(NFT_TOKEN)
                                .tokenType(TokenType.NON_FUNGIBLE_UNIQUE)
                                .treasury(TOKEN_TREASURY)
                                .initialSupply(0)
                                .supplyKey(MULTI_KEY)
                                .exposingCreatedIdTo(id -> nftToken.set(asToken(id))),
                        mintToken(NFT_TOKEN, List.of(ByteString.copyFromUtf8("nft5"))),
                        tokenAssociate(ACCOUNT, VANILLA_TOKEN))
                .when(withOpContext((spec, opLog) -> allRunFor(
                        spec,
                        contractCallLocal(
                                TOKEN_UPDATE_CONTRACT,
                                GET_KEY_FUNC,
                                HapiParserUtil.asHeadlongAddress(asAddress(nftToken.get())),
                                BigInteger.valueOf(SUPPLY_KEY_TYPE)),
                        contractCall(
                                        TOKEN_UPDATE_CONTRACT,
                                        GET_KEY_FUNC,
                                        HapiParserUtil.asHeadlongAddress(asAddress(nftToken.get())),
                                        BigInteger.valueOf(89L))
                                .via("Invalid_Key_Type")
                                .hasKnownStatus(CONTRACT_REVERT_EXECUTED),
                        contractCall(
                                        TOKEN_UPDATE_CONTRACT,
                                        GET_KEY_FUNC,
                                        HapiParserUtil.asHeadlongAddress(new byte[20]),
                                        BigInteger.valueOf(SUPPLY_KEY_TYPE))
                                .via("InvalidTokenId")
                                .hasKnownStatus(CONTRACT_REVERT_EXECUTED),
                        contractCall(
                                        TOKEN_UPDATE_CONTRACT,
                                        GET_KEY_FUNC,
                                        HapiParserUtil.asHeadlongAddress(asAddress(nftToken.get())),
                                        BigInteger.valueOf(ADMIN_KEY_TYPE))
                                .via(NO_ADMIN_KEY)
                                .hasKnownStatus(CONTRACT_REVERT_EXECUTED))))
                .then(withOpContext((spec, opLog) -> allRunFor(
                        spec,
                        childRecordsCheck(
                                "InvalidTokenId",
                                CONTRACT_REVERT_EXECUTED,
                                recordWith().status(INVALID_TOKEN_ID)),
                        childRecordsCheck(
                                NO_ADMIN_KEY,
                                CONTRACT_REVERT_EXECUTED,
                                recordWith().status(KEY_NOT_PROVIDED)
                                // .contractCallResult(ContractFnResultAsserts.resultWith()
                                //
                                // .contractCallResult(htsPrecompileResult()
                                //
                                // .forFunction(FunctionType.HAPI_GET_TOKEN_KEY)
                                //                                                        .withStatus(KEY_NOT_PROVIDED)
                                //
                                // .withTokenKeyValue(Key.newBuilder().build()))))
                                ))));
    }

    @HapiTest
    final HapiSpec tokenUpdateSingleFieldCases() {
        final var tokenInfoUpdateContract = "TokenInfoSingularUpdate";
        final var newTokenTreasury = "new treasury";
        final var oldName = "Old Name";
        final var sym = "SYM";
        final var memo = "Memo";
        final var newName = "New Name";
        final var sym1 = "SYM1";
        final var newMemo = "New Memo";
        final var updateToEdKey = "updateTokenKeyEd";
        final var updateToContractId = "updateTokenKeyContractId";
        final var contractIdKey = "contractIdKey";
        final AtomicReference<TokenID> token = new AtomicReference<>();
        final AtomicReference<AccountID> newTreasury = new AtomicReference<>();
        final AtomicReference<AccountID> autoRenewAccount = new AtomicReference<>();
        return defaultHapiSpec("tokenUpdateNegativeCases")
                .given(
                        cryptoCreate(TOKEN_TREASURY),
                        uploadInitCode(tokenInfoUpdateContract),
                        contractCreate(tokenInfoUpdateContract).gas(GAS_TO_OFFER),
                        newKeyNamed(MULTI_KEY).shape(KEY_SHAPE.signedWith(sigs(ON, tokenInfoUpdateContract))),
                        newKeyNamed(ED25519KEY).shape(ED25519),
                        newKeyNamed(contractIdKey).shape(CONTRACT.signedWith(tokenInfoUpdateContract)),
                        cryptoCreate(ACCOUNT).balance(ONE_MILLION_HBARS).key(MULTI_KEY),
                        cryptoCreate(newTokenTreasury).key(MULTI_KEY).exposingCreatedIdTo(newTreasury::set),
                        cryptoCreate(AUTO_RENEW_ACCOUNT)
                                .balance(ONE_MILLION_HBARS)
                                .key(MULTI_KEY)
                                .exposingCreatedIdTo(autoRenewAccount::set),
                        tokenCreate(TOKEN)
                                .tokenType(FUNGIBLE_COMMON)
                                .name(oldName)
                                .symbol(sym)
                                .entityMemo(memo)
                                .autoRenewAccount(ACCOUNT)
                                .autoRenewPeriod(AUTO_RENEW_PERIOD)
                                .supplyType(TokenSupplyType.INFINITE)
                                .treasury(TOKEN_TREASURY)
                                .adminKey(MULTI_KEY)
                                .supplyKey(MULTI_KEY)
                                .feeScheduleKey(MULTI_KEY)
                                .pauseKey(MULTI_KEY)
                                .wipeKey(MULTI_KEY)
                                .freezeKey(MULTI_KEY)
                                .kycKey(MULTI_KEY)
                                .initialSupply(1_000)
                                .exposingCreatedIdTo(id -> token.set(asToken(id))),
                        tokenAssociate(ACCOUNT, TOKEN),
                        tokenAssociate(AUTO_RENEW_ACCOUNT, TOKEN),
                        tokenAssociate(newTokenTreasury, TOKEN),
                        grantTokenKyc(TOKEN, ACCOUNT),
                        cryptoTransfer(moving(500, TOKEN).between(TOKEN_TREASURY, ACCOUNT)))
                .when(withOpContext((spec, opLog) -> allRunFor(
                        spec,

                        // Try updating token name
                        contractCall(
                                        tokenInfoUpdateContract,
                                        "updateTokenName",
                                        HapiParserUtil.asHeadlongAddress(asAddress(token.get())),
                                        newName)
                                .via("updateOnlyName")
                                .logged()
                                .signingWith(MULTI_KEY)
                                .payingWith(ACCOUNT)
                                .gas(GAS_TO_OFFER)
                                .hasKnownStatus(SUCCESS),
                        getTokenInfo(TOKEN)
                                .logged()
                                .hasTokenType(TokenType.FUNGIBLE_COMMON)
                                .hasSymbol(sym)
                                .hasName(newName)
                                .hasEntityMemo(memo)
                                .hasTreasury(TOKEN_TREASURY)
                                .hasAutoRenewAccount(ACCOUNT)
                                .hasAutoRenewPeriod(AUTO_RENEW_PERIOD)
                                .hasSupplyType(TokenSupplyType.INFINITE)
                                .searchKeysGlobally()
                                .hasAdminKey(MULTI_KEY)
                                .hasKycKey(MULTI_KEY)
                                .hasFreezeKey(MULTI_KEY)
                                .hasWipeKey(MULTI_KEY)
                                .hasFeeScheduleKey(MULTI_KEY)
                                .hasSupplyKey(MULTI_KEY)
                                .hasPauseKey(MULTI_KEY),

                        // Try updating token symbol
                        contractCall(
                                        tokenInfoUpdateContract,
                                        "updateTokenSymbol",
                                        HapiParserUtil.asHeadlongAddress(asAddress(token.get())),
                                        sym1)
                                .via("updateOnlySym")
                                .logged()
                                .signingWith(MULTI_KEY)
                                .payingWith(ACCOUNT)
                                .gas(GAS_TO_OFFER)
                                .hasKnownStatus(SUCCESS),
                        getTokenInfo(TOKEN)
                                .logged()
                                .hasTokenType(TokenType.FUNGIBLE_COMMON)
                                .hasSymbol(sym1)
                                .hasName(newName)
                                .hasEntityMemo(memo)
                                .hasTreasury(TOKEN_TREASURY)
                                .hasAutoRenewAccount(ACCOUNT)
                                .hasAutoRenewPeriod(AUTO_RENEW_PERIOD)
                                .hasSupplyType(TokenSupplyType.INFINITE)
                                .searchKeysGlobally()
                                .hasAdminKey(MULTI_KEY)
                                .hasKycKey(MULTI_KEY)
                                .hasFreezeKey(MULTI_KEY)
                                .hasWipeKey(MULTI_KEY)
                                .hasFeeScheduleKey(MULTI_KEY)
                                .hasSupplyKey(MULTI_KEY)
                                .hasPauseKey(MULTI_KEY),

                        // Try updating token memo
                        contractCall(
                                        tokenInfoUpdateContract,
                                        "updateTokenMemo",
                                        HapiParserUtil.asHeadlongAddress(asAddress(token.get())),
                                        newMemo)
                                .via("updateOnlyMemo")
                                .logged()
                                .signingWith(MULTI_KEY)
                                .payingWith(ACCOUNT)
                                .gas(GAS_TO_OFFER)
                                .hasKnownStatus(SUCCESS),
                        getTokenInfo(TOKEN)
                                .logged()
                                .hasTokenType(TokenType.FUNGIBLE_COMMON)
                                .hasSymbol(sym1)
                                .hasName(newName)
                                .hasEntityMemo(newMemo)
                                .hasTreasury(TOKEN_TREASURY)
                                .hasAutoRenewAccount(ACCOUNT)
                                .hasAutoRenewPeriod(AUTO_RENEW_PERIOD)
                                .hasSupplyType(TokenSupplyType.INFINITE)
                                .searchKeysGlobally()
                                .hasAdminKey(MULTI_KEY)
                                .hasKycKey(MULTI_KEY)
                                .hasFreezeKey(MULTI_KEY)
                                .hasWipeKey(MULTI_KEY)
                                .hasFeeScheduleKey(MULTI_KEY)
                                .hasSupplyKey(MULTI_KEY)
                                .hasPauseKey(MULTI_KEY),

                        // Try updating token treasury
                        contractCall(
                                        tokenInfoUpdateContract,
                                        "updateTokenTreasury",
                                        HapiParserUtil.asHeadlongAddress(asAddress(token.get())),
                                        HapiParserUtil.asHeadlongAddress(asAddress(newTreasury.get())))
                                .via("updateOnlyTreasury")
                                .logged()
                                .signingWith(MULTI_KEY)
                                .payingWith(ACCOUNT)
                                .gas(GAS_TO_OFFER)
                                .hasKnownStatus(SUCCESS),
                        getTokenInfo(TOKEN)
                                .logged()
                                .hasTokenType(TokenType.FUNGIBLE_COMMON)
                                .hasSymbol(sym1)
                                .hasName(newName)
                                .hasEntityMemo(newMemo)
                                .hasTreasury(newTokenTreasury)
                                .hasAutoRenewAccount(ACCOUNT)
                                .hasAutoRenewPeriod(AUTO_RENEW_PERIOD)
                                .hasSupplyType(TokenSupplyType.INFINITE)
                                .searchKeysGlobally()
                                .hasAdminKey(MULTI_KEY)
                                .hasKycKey(MULTI_KEY)
                                .hasFreezeKey(MULTI_KEY)
                                .hasWipeKey(MULTI_KEY)
                                .hasFeeScheduleKey(MULTI_KEY)
                                .hasSupplyKey(MULTI_KEY)
                                .hasPauseKey(MULTI_KEY),

                        // Try updating auto-renew account
                        contractCall(
                                        tokenInfoUpdateContract,
                                        "updateTokenAutoRenewAccount",
                                        HapiParserUtil.asHeadlongAddress(asAddress(token.get())),
                                        HapiParserUtil.asHeadlongAddress(asAddress(autoRenewAccount.get())))
                                .via("updateOnlyAutoRenewAccount")
                                .logged()
                                .signingWith(MULTI_KEY)
                                .payingWith(ACCOUNT)
                                .gas(GAS_TO_OFFER)
                                .hasKnownStatus(SUCCESS),
                        getTokenInfo(TOKEN)
                                .logged()
                                .hasTokenType(TokenType.FUNGIBLE_COMMON)
                                .hasSymbol(sym1)
                                .hasName(newName)
                                .hasEntityMemo(newMemo)
                                .hasTreasury(newTokenTreasury)
                                .hasAutoRenewAccount(AUTO_RENEW_ACCOUNT)
                                .hasAutoRenewPeriod(AUTO_RENEW_PERIOD)
                                .hasSupplyType(TokenSupplyType.INFINITE)
                                .searchKeysGlobally()
                                .hasAdminKey(MULTI_KEY)
                                .hasKycKey(MULTI_KEY)
                                .hasFreezeKey(MULTI_KEY)
                                .hasWipeKey(MULTI_KEY)
                                .hasFeeScheduleKey(MULTI_KEY)
                                .hasSupplyKey(MULTI_KEY)
                                .hasPauseKey(MULTI_KEY),

                        // Try updating auto-renew period
                        contractCall(
                                        tokenInfoUpdateContract,
                                        "updateTokenAutoRenewPeriod",
                                        HapiParserUtil.asHeadlongAddress(asAddress(token.get())),
                                        AUTO_RENEW_PERIOD - 1000L)
                                .via("updateOnlyAutoRenewPeriod")
                                .logged()
                                .signingWith(MULTI_KEY)
                                .payingWith(ACCOUNT)
                                .gas(GAS_TO_OFFER)
                                .hasKnownStatus(SUCCESS),
                        getTokenInfo(TOKEN)
                                .logged()
                                .hasTokenType(TokenType.FUNGIBLE_COMMON)
                                .hasSymbol(sym1)
                                .hasName(newName)
                                .hasEntityMemo(newMemo)
                                .hasTreasury(newTokenTreasury)
                                .hasAutoRenewAccount(AUTO_RENEW_ACCOUNT)
                                .hasAutoRenewPeriod(AUTO_RENEW_PERIOD - 1000L)
                                .hasSupplyType(TokenSupplyType.INFINITE)
                                .searchKeysGlobally()
                                .hasAdminKey(MULTI_KEY)
                                .hasKycKey(MULTI_KEY)
                                .hasFreezeKey(MULTI_KEY)
                                .hasWipeKey(MULTI_KEY)
                                .hasFeeScheduleKey(MULTI_KEY)
                                .hasSupplyKey(MULTI_KEY)
                                .hasPauseKey(MULTI_KEY),

                        // Try update token admin key
                        contractCall(
                                        tokenInfoUpdateContract,
                                        updateToEdKey,
                                        HapiParserUtil.asHeadlongAddress(asAddress(token.get())),
                                        spec.registry()
                                                .getKey(ED25519KEY)
                                                .getEd25519()
                                                .toByteArray(),
                                        0)
                                .via("updateOnlyAdminKeyWithEd")
                                .logged()
                                .signedBy(ED25519KEY, MULTI_KEY)
                                .payingWith(ACCOUNT)
                                .gas(GAS_TO_OFFER)
                                .hasKnownStatus(CONTRACT_REVERT_EXECUTED),
                        getTokenInfo(TOKEN)
                                .logged()
                                .hasTokenType(TokenType.FUNGIBLE_COMMON)
                                .hasSymbol(sym1)
                                .hasName(newName)
                                .hasEntityMemo(newMemo)
                                .hasTreasury(newTokenTreasury)
                                .hasAutoRenewAccount(AUTO_RENEW_ACCOUNT)
                                .hasAutoRenewPeriod(AUTO_RENEW_PERIOD - 1000L)
                                .hasSupplyType(TokenSupplyType.INFINITE)
                                .searchKeysGlobally()
                                .hasAdminKey(MULTI_KEY)
                                .hasKycKey(MULTI_KEY)
                                .hasFreezeKey(MULTI_KEY)
                                .hasWipeKey(MULTI_KEY)
                                .hasFeeScheduleKey(MULTI_KEY)
                                .hasSupplyKey(MULTI_KEY)
                                .hasPauseKey(MULTI_KEY),
                        contractCall(
                                        tokenInfoUpdateContract,
                                        updateToContractId,
                                        HapiParserUtil.asHeadlongAddress(asAddress(token.get())),
                                        HapiParserUtil.asHeadlongAddress(asAddress(spec.registry()
                                                .getKey(contractIdKey)
                                                .getContractID())),
                                        0)
                                .via("updateOnlyAdminKey")
                                .logged()
                                .signedBy(ED25519KEY, MULTI_KEY)
                                .payingWith(ACCOUNT)
                                .gas(GAS_TO_OFFER)
                                .hasKnownStatus(SUCCESS),
                        getTokenInfo(TOKEN)
                                .logged()
                                .hasTokenType(TokenType.FUNGIBLE_COMMON)
                                .hasSymbol(sym1)
                                .hasName(newName)
                                .hasEntityMemo(newMemo)
                                .hasTreasury(newTokenTreasury)
                                .hasAutoRenewAccount(AUTO_RENEW_ACCOUNT)
                                .hasAutoRenewPeriod(AUTO_RENEW_PERIOD - 1000L)
                                .hasSupplyType(TokenSupplyType.INFINITE)
                                .searchKeysGlobally()
                                .hasAdminKey(contractIdKey)
                                .hasKycKey(MULTI_KEY)
                                .hasFreezeKey(MULTI_KEY)
                                .hasWipeKey(MULTI_KEY)
                                .hasFeeScheduleKey(MULTI_KEY)
                                .hasSupplyKey(MULTI_KEY)
                                .hasPauseKey(MULTI_KEY),

                        // Try update token kyc key
                        contractCall(
                                        tokenInfoUpdateContract,
                                        updateToEdKey,
                                        HapiParserUtil.asHeadlongAddress(asAddress(token.get())),
                                        spec.registry()
                                                .getKey(ED25519KEY)
                                                .getEd25519()
                                                .toByteArray(),
                                        1)
                                .via("updateOnlyKycKeyWithEd")
                                .logged()
                                .signedBy(ED25519KEY, MULTI_KEY)
                                .payingWith(ACCOUNT)
                                .gas(GAS_TO_OFFER)
                                .hasKnownStatus(SUCCESS),
                        getTokenInfo(TOKEN)
                                .logged()
                                .hasTokenType(TokenType.FUNGIBLE_COMMON)
                                .hasSymbol(sym1)
                                .hasName(newName)
                                .hasEntityMemo(newMemo)
                                .hasTreasury(newTokenTreasury)
                                .hasAutoRenewAccount(AUTO_RENEW_ACCOUNT)
                                .hasAutoRenewPeriod(AUTO_RENEW_PERIOD - 1000L)
                                .hasSupplyType(TokenSupplyType.INFINITE)
                                .searchKeysGlobally()
                                .hasAdminKey(contractIdKey)
                                .hasKycKey(ED25519KEY)
                                .hasFreezeKey(MULTI_KEY)
                                .hasWipeKey(MULTI_KEY)
                                .hasFeeScheduleKey(MULTI_KEY)
                                .hasSupplyKey(MULTI_KEY)
                                .hasPauseKey(MULTI_KEY),
                        contractCall(
                                        tokenInfoUpdateContract,
                                        updateToContractId,
                                        HapiParserUtil.asHeadlongAddress(asAddress(token.get())),
                                        HapiParserUtil.asHeadlongAddress(asAddress(spec.registry()
                                                .getKey(contractIdKey)
                                                .getContractID())),
                                        1)
                                .via("updateOnlyKycKey")
                                .logged()
                                .signedBy(MULTI_KEY)
                                .payingWith(ACCOUNT)
                                .gas(GAS_TO_OFFER)
                                .hasKnownStatus(SUCCESS),
                        getTokenInfo(TOKEN)
                                .logged()
                                .hasTokenType(TokenType.FUNGIBLE_COMMON)
                                .hasSymbol(sym1)
                                .hasName(newName)
                                .hasEntityMemo(newMemo)
                                .hasTreasury(newTokenTreasury)
                                .hasAutoRenewAccount(AUTO_RENEW_ACCOUNT)
                                .hasAutoRenewPeriod(AUTO_RENEW_PERIOD - 1000L)
                                .hasSupplyType(TokenSupplyType.INFINITE)
                                .searchKeysGlobally()
                                .hasAdminKey(contractIdKey)
                                .hasKycKey(contractIdKey)
                                .hasFreezeKey(MULTI_KEY)
                                .hasWipeKey(MULTI_KEY)
                                .hasFeeScheduleKey(MULTI_KEY)
                                .hasSupplyKey(MULTI_KEY)
                                .hasPauseKey(MULTI_KEY),

                        // Try update token freeze key
                        contractCall(
                                        tokenInfoUpdateContract,
                                        updateToEdKey,
                                        HapiParserUtil.asHeadlongAddress(asAddress(token.get())),
                                        spec.registry()
                                                .getKey(ED25519KEY)
                                                .getEd25519()
                                                .toByteArray(),
                                        2)
                                .via("updateOnlyFreezeKeyWithEd")
                                .logged()
                                .signedBy(contractIdKey, MULTI_KEY)
                                .payingWith(ACCOUNT)
                                .gas(GAS_TO_OFFER)
                                .hasKnownStatus(SUCCESS),
                        getTokenInfo(TOKEN)
                                .logged()
                                .hasTokenType(TokenType.FUNGIBLE_COMMON)
                                .hasSymbol(sym1)
                                .hasName(newName)
                                .hasEntityMemo(newMemo)
                                .hasTreasury(newTokenTreasury)
                                .hasAutoRenewAccount(AUTO_RENEW_ACCOUNT)
                                .hasAutoRenewPeriod(AUTO_RENEW_PERIOD - 1000L)
                                .hasSupplyType(TokenSupplyType.INFINITE)
                                .searchKeysGlobally()
                                .hasAdminKey(contractIdKey)
                                .hasKycKey(contractIdKey)
                                .hasFreezeKey(ED25519KEY)
                                .hasWipeKey(MULTI_KEY)
                                .hasFeeScheduleKey(MULTI_KEY)
                                .hasSupplyKey(MULTI_KEY)
                                .hasPauseKey(MULTI_KEY),
                        contractCall(
                                        tokenInfoUpdateContract,
                                        updateToContractId,
                                        HapiParserUtil.asHeadlongAddress(asAddress(token.get())),
                                        HapiParserUtil.asHeadlongAddress(asAddress(spec.registry()
                                                .getKey(contractIdKey)
                                                .getContractID())),
                                        2)
                                .via("updateOnlyFreezeKey")
                                .logged()
                                .signedBy(ED25519KEY, MULTI_KEY)
                                .payingWith(ACCOUNT)
                                .gas(GAS_TO_OFFER)
                                .hasKnownStatus(SUCCESS),
                        getTokenInfo(TOKEN)
                                .logged()
                                .hasTokenType(TokenType.FUNGIBLE_COMMON)
                                .hasSymbol(sym1)
                                .hasName(newName)
                                .hasEntityMemo(newMemo)
                                .hasTreasury(newTokenTreasury)
                                .hasAutoRenewAccount(AUTO_RENEW_ACCOUNT)
                                .hasAutoRenewPeriod(AUTO_RENEW_PERIOD - 1000L)
                                .hasSupplyType(TokenSupplyType.INFINITE)
                                .searchKeysGlobally()
                                .hasAdminKey(contractIdKey)
                                .hasKycKey(contractIdKey)
                                .hasFreezeKey(contractIdKey)
                                .hasWipeKey(MULTI_KEY)
                                .hasFeeScheduleKey(MULTI_KEY)
                                .hasSupplyKey(MULTI_KEY)
                                .hasPauseKey(MULTI_KEY),

                        // Try update token wipe key
                        contractCall(
                                        tokenInfoUpdateContract,
                                        updateToEdKey,
                                        HapiParserUtil.asHeadlongAddress(asAddress(token.get())),
                                        spec.registry()
                                                .getKey(ED25519KEY)
                                                .getEd25519()
                                                .toByteArray(),
                                        3)
                                .via("updateOnlyWipeKeyWithEd")
                                .logged()
                                .signedBy(contractIdKey, MULTI_KEY)
                                .payingWith(ACCOUNT)
                                .gas(GAS_TO_OFFER)
                                .hasKnownStatus(SUCCESS),
                        getTokenInfo(TOKEN)
                                .logged()
                                .hasTokenType(TokenType.FUNGIBLE_COMMON)
                                .hasSymbol(sym1)
                                .hasName(newName)
                                .hasEntityMemo(newMemo)
                                .hasTreasury(newTokenTreasury)
                                .hasAutoRenewAccount(AUTO_RENEW_ACCOUNT)
                                .hasAutoRenewPeriod(AUTO_RENEW_PERIOD - 1000L)
                                .hasSupplyType(TokenSupplyType.INFINITE)
                                .searchKeysGlobally()
                                .hasAdminKey(contractIdKey)
                                .hasKycKey(contractIdKey)
                                .hasFreezeKey(contractIdKey)
                                .hasWipeKey(ED25519KEY)
                                .hasFeeScheduleKey(MULTI_KEY)
                                .hasSupplyKey(MULTI_KEY)
                                .hasPauseKey(MULTI_KEY),
                        contractCall(
                                        tokenInfoUpdateContract,
                                        updateToContractId,
                                        HapiParserUtil.asHeadlongAddress(asAddress(token.get())),
                                        HapiParserUtil.asHeadlongAddress(asAddress(spec.registry()
                                                .getKey(contractIdKey)
                                                .getContractID())),
                                        3)
                                .via("updateOnlyWipeKey")
                                .logged()
                                .signedBy(contractIdKey, MULTI_KEY)
                                .payingWith(ACCOUNT)
                                .gas(GAS_TO_OFFER)
                                .hasKnownStatus(SUCCESS),
                        getTokenInfo(TOKEN)
                                .logged()
                                .hasTokenType(TokenType.FUNGIBLE_COMMON)
                                .hasSymbol(sym1)
                                .hasName(newName)
                                .hasEntityMemo(newMemo)
                                .hasTreasury(newTokenTreasury)
                                .hasAutoRenewAccount(AUTO_RENEW_ACCOUNT)
                                .hasAutoRenewPeriod(AUTO_RENEW_PERIOD - 1000L)
                                .hasSupplyType(TokenSupplyType.INFINITE)
                                .searchKeysGlobally()
                                .hasAdminKey(contractIdKey)
                                .hasKycKey(contractIdKey)
                                .hasFreezeKey(contractIdKey)
                                .hasWipeKey(contractIdKey)
                                .hasFeeScheduleKey(MULTI_KEY)
                                .hasSupplyKey(MULTI_KEY)
                                .hasPauseKey(MULTI_KEY),

                        // Try update token supply key
                        contractCall(
                                        tokenInfoUpdateContract,
                                        updateToEdKey,
                                        HapiParserUtil.asHeadlongAddress(asAddress(token.get())),
                                        spec.registry()
                                                .getKey(ED25519KEY)
                                                .getEd25519()
                                                .toByteArray(),
                                        4)
                                .via("updateOnlySupplyKeyWithEd")
                                .logged()
                                .signedBy(contractIdKey, MULTI_KEY)
                                .payingWith(ACCOUNT)
                                .gas(GAS_TO_OFFER)
                                .hasKnownStatus(SUCCESS),
                        getTokenInfo(TOKEN)
                                .logged()
                                .hasTokenType(TokenType.FUNGIBLE_COMMON)
                                .hasSymbol(sym1)
                                .hasName(newName)
                                .hasEntityMemo(newMemo)
                                .hasTreasury(newTokenTreasury)
                                .hasAutoRenewAccount(AUTO_RENEW_ACCOUNT)
                                .hasAutoRenewPeriod(AUTO_RENEW_PERIOD - 1000L)
                                .hasSupplyType(TokenSupplyType.INFINITE)
                                .searchKeysGlobally()
                                .hasAdminKey(contractIdKey)
                                .hasKycKey(contractIdKey)
                                .hasFreezeKey(contractIdKey)
                                .hasWipeKey(contractIdKey)
                                .hasSupplyKey(ED25519KEY)
                                .hasFeeScheduleKey(MULTI_KEY)
                                .hasPauseKey(MULTI_KEY),
                        contractCall(
                                        tokenInfoUpdateContract,
                                        updateToContractId,
                                        HapiParserUtil.asHeadlongAddress(asAddress(token.get())),
                                        HapiParserUtil.asHeadlongAddress(asAddress(spec.registry()
                                                .getKey(contractIdKey)
                                                .getContractID())),
                                        4)
                                .via("updateOnlySupplyKey")
                                .logged()
                                .signedBy(contractIdKey, MULTI_KEY)
                                .payingWith(ACCOUNT)
                                .gas(GAS_TO_OFFER)
                                .hasKnownStatus(SUCCESS),
                        getTokenInfo(TOKEN)
                                .logged()
                                .hasTokenType(TokenType.FUNGIBLE_COMMON)
                                .hasSymbol(sym1)
                                .hasName(newName)
                                .hasEntityMemo(newMemo)
                                .hasTreasury(newTokenTreasury)
                                .hasAutoRenewAccount(AUTO_RENEW_ACCOUNT)
                                .hasAutoRenewPeriod(AUTO_RENEW_PERIOD - 1000L)
                                .hasSupplyType(TokenSupplyType.INFINITE)
                                .searchKeysGlobally()
                                .hasAdminKey(contractIdKey)
                                .hasKycKey(contractIdKey)
                                .hasFreezeKey(contractIdKey)
                                .hasWipeKey(contractIdKey)
                                .hasSupplyKey(contractIdKey)
                                .hasPauseKey(MULTI_KEY)
                                .hasFeeScheduleKey(MULTI_KEY)
                                .hasPauseKey(MULTI_KEY),

                        // Try update token fee schedule key
                        contractCall(
                                        tokenInfoUpdateContract,
                                        updateToEdKey,
                                        HapiParserUtil.asHeadlongAddress(asAddress(token.get())),
                                        spec.registry()
                                                .getKey(ED25519KEY)
                                                .getEd25519()
                                                .toByteArray(),
                                        5)
                                .via("updateOnlyFeeKeyWithEd")
                                .logged()
                                .signedBy(contractIdKey, MULTI_KEY)
                                .payingWith(ACCOUNT)
                                .gas(GAS_TO_OFFER)
                                .hasKnownStatus(SUCCESS),
                        getTokenInfo(TOKEN)
                                .logged()
                                .hasTokenType(TokenType.FUNGIBLE_COMMON)
                                .hasSymbol(sym1)
                                .hasName(newName)
                                .hasEntityMemo(newMemo)
                                .hasTreasury(newTokenTreasury)
                                .hasAutoRenewAccount(AUTO_RENEW_ACCOUNT)
                                .hasAutoRenewPeriod(AUTO_RENEW_PERIOD - 1000L)
                                .hasSupplyType(TokenSupplyType.INFINITE)
                                .searchKeysGlobally()
                                .hasAdminKey(contractIdKey)
                                .hasKycKey(contractIdKey)
                                .hasFreezeKey(contractIdKey)
                                .hasWipeKey(contractIdKey)
                                .hasSupplyKey(contractIdKey)
                                .hasFeeScheduleKey(ED25519KEY)
                                .hasPauseKey(MULTI_KEY),
                        contractCall(
                                        tokenInfoUpdateContract,
                                        updateToContractId,
                                        HapiParserUtil.asHeadlongAddress(asAddress(token.get())),
                                        HapiParserUtil.asHeadlongAddress(asAddress(spec.registry()
                                                .getKey(contractIdKey)
                                                .getContractID())),
                                        5)
                                .via("updateOnlyFeeKey")
                                .logged()
                                .signedBy(contractIdKey, MULTI_KEY)
                                .payingWith(ACCOUNT)
                                .gas(GAS_TO_OFFER)
                                .hasKnownStatus(SUCCESS),
                        getTokenInfo(TOKEN)
                                .logged()
                                .hasTokenType(TokenType.FUNGIBLE_COMMON)
                                .hasSymbol(sym1)
                                .hasName(newName)
                                .hasEntityMemo(newMemo)
                                .hasTreasury(newTokenTreasury)
                                .hasAutoRenewAccount(AUTO_RENEW_ACCOUNT)
                                .hasAutoRenewPeriod(AUTO_RENEW_PERIOD - 1000L)
                                .hasSupplyType(TokenSupplyType.INFINITE)
                                .searchKeysGlobally()
                                .hasAdminKey(contractIdKey)
                                .hasKycKey(contractIdKey)
                                .hasFreezeKey(contractIdKey)
                                .hasWipeKey(contractIdKey)
                                .hasSupplyKey(contractIdKey)
                                .hasFeeScheduleKey(contractIdKey)
                                .hasPauseKey(MULTI_KEY),

                        // Try update token pause key
                        contractCall(
                                        tokenInfoUpdateContract,
                                        updateToEdKey,
                                        HapiParserUtil.asHeadlongAddress(asAddress(token.get())),
                                        spec.registry()
                                                .getKey(ED25519KEY)
                                                .getEd25519()
                                                .toByteArray(),
                                        6)
                                .via("updateOnlyPauseKeyWithEd")
                                .logged()
                                .signedBy(contractIdKey, MULTI_KEY)
                                .payingWith(ACCOUNT)
                                .gas(GAS_TO_OFFER)
                                .hasKnownStatus(SUCCESS),
                        getTokenInfo(TOKEN)
                                .logged()
                                .hasTokenType(TokenType.FUNGIBLE_COMMON)
                                .hasSymbol(sym1)
                                .hasName(newName)
                                .hasEntityMemo(newMemo)
                                .hasTreasury(newTokenTreasury)
                                .hasAutoRenewAccount(AUTO_RENEW_ACCOUNT)
                                .hasAutoRenewPeriod(AUTO_RENEW_PERIOD - 1000L)
                                .hasSupplyType(TokenSupplyType.INFINITE)
                                .searchKeysGlobally()
                                .hasAdminKey(contractIdKey)
                                .hasKycKey(contractIdKey)
                                .hasFreezeKey(contractIdKey)
                                .hasWipeKey(contractIdKey)
                                .hasSupplyKey(contractIdKey)
                                .hasFeeScheduleKey(contractIdKey)
                                .hasPauseKey(ED25519KEY),
                        contractCall(
                                        tokenInfoUpdateContract,
                                        updateToContractId,
                                        HapiParserUtil.asHeadlongAddress(asAddress(token.get())),
                                        HapiParserUtil.asHeadlongAddress(asAddress(spec.registry()
                                                .getKey(contractIdKey)
                                                .getContractID())),
                                        6)
                                .via("updateOnlyPauseKey")
                                .logged()
                                .signedBy(contractIdKey, MULTI_KEY)
                                .payingWith(ACCOUNT)
                                .gas(GAS_TO_OFFER)
                                .hasKnownStatus(SUCCESS),
                        getTokenInfo(TOKEN)
                                .logged()
                                .hasTokenType(TokenType.FUNGIBLE_COMMON)
                                .hasSymbol(sym1)
                                .hasName(newName)
                                .hasEntityMemo(newMemo)
                                .hasTreasury(newTokenTreasury)
                                .hasAutoRenewAccount(AUTO_RENEW_ACCOUNT)
                                .hasAutoRenewPeriod(AUTO_RENEW_PERIOD - 1000L)
                                .hasSupplyType(TokenSupplyType.INFINITE)
                                .searchKeysGlobally()
                                .hasAdminKey(contractIdKey)
                                .hasKycKey(contractIdKey)
                                .hasFreezeKey(contractIdKey)
                                .hasWipeKey(contractIdKey)
                                .hasSupplyKey(contractIdKey)
                                .hasFeeScheduleKey(contractIdKey)
                                .hasPauseKey(contractIdKey))))
                .then(
                        childRecordsCheck(
                                "updateOnlyName", SUCCESS, recordWith().status(SUCCESS)),
                        childRecordsCheck("updateOnlySym", SUCCESS, recordWith().status(SUCCESS)),
                        childRecordsCheck(
                                "updateOnlyMemo", SUCCESS, recordWith().status(SUCCESS)),
                        childRecordsCheck(
                                "updateOnlyTreasury", SUCCESS, recordWith().status(SUCCESS)),
                        childRecordsCheck(
                                "updateOnlyAutoRenewAccount",
                                SUCCESS,
                                recordWith().status(SUCCESS)),
                        childRecordsCheck(
                                "updateOnlyAutoRenewPeriod",
                                SUCCESS,
                                recordWith().status(SUCCESS)),
                        childRecordsCheck(
                                "updateOnlyAdminKeyWithEd",
                                CONTRACT_REVERT_EXECUTED,
                                recordWith().status(INVALID_SIGNATURE)),
                        childRecordsCheck(
                                "updateOnlyAdminKey", SUCCESS, recordWith().status(SUCCESS)),
                        childRecordsCheck(
                                "updateOnlyKycKeyWithEd", SUCCESS, recordWith().status(SUCCESS)),
                        childRecordsCheck(
                                "updateOnlyKycKey", SUCCESS, recordWith().status(SUCCESS)),
                        childRecordsCheck(
                                "updateOnlyFreezeKeyWithEd",
                                SUCCESS,
                                recordWith().status(SUCCESS)),
                        childRecordsCheck(
                                "updateOnlyFreezeKey", SUCCESS, recordWith().status(SUCCESS)),
                        childRecordsCheck(
                                "updateOnlyWipeKeyWithEd", SUCCESS, recordWith().status(SUCCESS)),
                        childRecordsCheck(
                                "updateOnlyWipeKey", SUCCESS, recordWith().status(SUCCESS)),
                        childRecordsCheck(
                                "updateOnlySupplyKeyWithEd",
                                SUCCESS,
                                recordWith().status(SUCCESS)),
                        childRecordsCheck(
                                "updateOnlySupplyKey", SUCCESS, recordWith().status(SUCCESS)),
                        childRecordsCheck(
                                "updateOnlyFeeKeyWithEd", SUCCESS, recordWith().status(SUCCESS)),
                        childRecordsCheck(
                                "updateOnlyFeeKey", SUCCESS, recordWith().status(SUCCESS)),
                        childRecordsCheck(
                                "updateOnlyPauseKeyWithEd",
                                SUCCESS,
                                recordWith().status(SUCCESS)),
                        childRecordsCheck(
                                "updateOnlyPauseKey", SUCCESS, recordWith().status(SUCCESS)));
    }
}<|MERGE_RESOLUTION|>--- conflicted
+++ resolved
@@ -59,11 +59,8 @@
 import com.google.protobuf.ByteString;
 import com.hedera.services.bdd.junit.HapiTest;
 import com.hedera.services.bdd.junit.HapiTestSuite;
-<<<<<<< HEAD
-=======
 import com.hedera.services.bdd.spec.HapiSpec;
 import com.hedera.services.bdd.spec.keys.KeyShape;
->>>>>>> ea0b8751
 import com.hedera.services.bdd.spec.transactions.contract.HapiParserUtil;
 import com.hedera.services.bdd.suites.HapiSuite;
 import com.hederahashgraph.api.proto.java.AccountID;
@@ -126,13 +123,8 @@
     }
 
     @Override
-<<<<<<< HEAD
     public List<Stream<DynamicTest>> getSpecsInSuite() {
-        return allOf(negativeCases());
-=======
-    public List<HapiSpec> getSpecsInSuite() {
         return allOf(negativeCases(), positiveCases());
->>>>>>> ea0b8751
     }
 
     List<Stream<DynamicTest>> negativeCases() {
@@ -142,7 +134,7 @@
                 getTokenKeyForNonFungibleNegative());
     }
 
-    List<HapiSpec> positiveCases() {
+    List<Stream<DynamicTest>> positiveCases() {
         return List.of(tokenUpdateSingleFieldCases());
     }
 
@@ -344,7 +336,7 @@
     }
 
     @HapiTest
-    final HapiSpec tokenUpdateSingleFieldCases() {
+    final Stream<DynamicTest> tokenUpdateSingleFieldCases() {
         final var tokenInfoUpdateContract = "TokenInfoSingularUpdate";
         final var newTokenTreasury = "new treasury";
         final var oldName = "Old Name";
