/*
 * Copyright (C) 2022-2024 Hedera Hashgraph, LLC
 *
 * Licensed under the Apache License, Version 2.0 (the "License");
 * you may not use this file except in compliance with the License.
 * You may obtain a copy of the License at
 *
 *      http://www.apache.org/licenses/LICENSE-2.0
 *
 * Unless required by applicable law or agreed to in writing, software
 * distributed under the License is distributed on an "AS IS" BASIS,
 * WITHOUT WARRANTIES OR CONDITIONS OF ANY KIND, either express or implied.
 * See the License for the specific language governing permissions and
 * limitations under the License.
 */

package com.hedera.services.bdd.suites.contract.precompile;

import static com.hedera.services.bdd.junit.TestTags.SMART_CONTRACT;
import static com.hedera.services.bdd.junit.TestTags.TOKEN;
import static com.hedera.services.bdd.spec.HapiSpec.defaultHapiSpec;
<<<<<<< HEAD
import static com.hedera.services.bdd.spec.assertions.AccountInfoAsserts.accountWith;
import static com.hedera.services.bdd.spec.assertions.ContractFnResultAsserts.resultWith;
=======
>>>>>>> 3f322bda
import static com.hedera.services.bdd.spec.assertions.TransactionRecordAsserts.recordWith;
import static com.hedera.services.bdd.spec.keys.KeyShape.CONTRACT;
import static com.hedera.services.bdd.spec.keys.KeyShape.DELEGATE_CONTRACT;
import static com.hedera.services.bdd.spec.keys.KeyShape.ED25519;
import static com.hedera.services.bdd.spec.keys.KeyShape.SECP256K1;
import static com.hedera.services.bdd.spec.keys.KeyShape.sigs;
import static com.hedera.services.bdd.spec.keys.SigControl.ED25519_OFF;
import static com.hedera.services.bdd.spec.keys.SigControl.ED25519_ON;
import static com.hedera.services.bdd.spec.keys.SigControl.OFF;
import static com.hedera.services.bdd.spec.keys.SigControl.ON;
import static com.hedera.services.bdd.spec.queries.QueryVerbs.contractCallLocal;
<<<<<<< HEAD
import static com.hedera.services.bdd.spec.queries.QueryVerbs.getAccountBalance;
import static com.hedera.services.bdd.spec.queries.QueryVerbs.getAliasedAccountInfo;
=======
>>>>>>> 3f322bda
import static com.hedera.services.bdd.spec.queries.QueryVerbs.getTokenInfo;
import static com.hedera.services.bdd.spec.queries.QueryVerbs.getTokenNftInfo;
import static com.hedera.services.bdd.spec.queries.QueryVerbs.getTxnRecord;
import static com.hedera.services.bdd.spec.transactions.TxnVerbs.contractCall;
import static com.hedera.services.bdd.spec.transactions.TxnVerbs.contractCreate;
import static com.hedera.services.bdd.spec.transactions.TxnVerbs.cryptoCreate;
import static com.hedera.services.bdd.spec.transactions.TxnVerbs.cryptoTransfer;
import static com.hedera.services.bdd.spec.transactions.TxnVerbs.cryptoUpdate;
import static com.hedera.services.bdd.spec.transactions.TxnVerbs.grantTokenKyc;
import static com.hedera.services.bdd.spec.transactions.TxnVerbs.mintToken;
import static com.hedera.services.bdd.spec.transactions.TxnVerbs.tokenAssociate;
import static com.hedera.services.bdd.spec.transactions.TxnVerbs.tokenCreate;
import static com.hedera.services.bdd.spec.transactions.TxnVerbs.uploadInitCode;
import static com.hedera.services.bdd.spec.transactions.token.TokenMovement.moving;
import static com.hedera.services.bdd.spec.utilops.CustomSpecAssert.allRunFor;
import static com.hedera.services.bdd.spec.utilops.UtilVerbs.childRecordsCheck;
import static com.hedera.services.bdd.spec.utilops.UtilVerbs.emptyChildRecordsCheck;
import static com.hedera.services.bdd.spec.utilops.UtilVerbs.newKeyNamed;
import static com.hedera.services.bdd.spec.utilops.UtilVerbs.sourcing;
import static com.hedera.services.bdd.spec.utilops.UtilVerbs.withOpContext;
import static com.hedera.services.bdd.suites.HapiSuite.ONE_HBAR;
import static com.hedera.services.bdd.suites.HapiSuite.ONE_MILLION_HBARS;
import static com.hedera.services.bdd.suites.HapiSuite.TOKEN_TREASURY;
import static com.hedera.services.bdd.suites.contract.Utils.asAddress;
import static com.hedera.services.bdd.suites.contract.Utils.asToken;
import static com.hedera.services.bdd.suites.utils.contracts.precompile.HTSPrecompileResult.htsPrecompileResult;
import static com.hederahashgraph.api.proto.java.ResponseCodeEnum.BUSY;
import static com.hederahashgraph.api.proto.java.ResponseCodeEnum.CONTRACT_REVERT_EXECUTED;
import static com.hederahashgraph.api.proto.java.ResponseCodeEnum.INVALID_SIGNATURE;
import static com.hederahashgraph.api.proto.java.ResponseCodeEnum.INVALID_TOKEN_ID;
import static com.hederahashgraph.api.proto.java.ResponseCodeEnum.KEY_NOT_PROVIDED;
import static com.hederahashgraph.api.proto.java.ResponseCodeEnum.SUCCESS;
import static com.hederahashgraph.api.proto.java.ResponseCodeEnum.TOKEN_HAS_NO_FEE_SCHEDULE_KEY;
import static com.hederahashgraph.api.proto.java.ResponseCodeEnum.TOKEN_HAS_NO_FREEZE_KEY;
import static com.hederahashgraph.api.proto.java.ResponseCodeEnum.TOKEN_HAS_NO_KYC_KEY;
import static com.hederahashgraph.api.proto.java.ResponseCodeEnum.TOKEN_HAS_NO_PAUSE_KEY;
import static com.hederahashgraph.api.proto.java.ResponseCodeEnum.TOKEN_HAS_NO_SUPPLY_KEY;
import static com.hederahashgraph.api.proto.java.ResponseCodeEnum.TOKEN_HAS_NO_WIPE_KEY;
import static com.hederahashgraph.api.proto.java.ResponseCodeEnum.TOKEN_IS_IMMUTABLE;
import static com.hederahashgraph.api.proto.java.ResponseCodeEnum.TOKEN_NAME_TOO_LONG;
import static com.hederahashgraph.api.proto.java.ResponseCodeEnum.TOKEN_SYMBOL_TOO_LONG;
import static com.hederahashgraph.api.proto.java.TokenType.FUNGIBLE_COMMON;

import com.google.protobuf.ByteString;
import com.hedera.node.app.hapi.utils.contracts.ParsingConstants;
import com.hedera.services.bdd.junit.HapiTest;
<<<<<<< HEAD
import com.hedera.services.bdd.junit.HapiTestSuite;
import com.hedera.services.bdd.spec.HapiSpec;
import com.hedera.services.bdd.spec.assertions.TransactionRecordAsserts;
=======
>>>>>>> 3f322bda
import com.hedera.services.bdd.spec.keys.KeyShape;
import com.hedera.services.bdd.spec.transactions.TxnUtils;
import com.hedera.services.bdd.spec.transactions.contract.HapiParserUtil;
import com.hederahashgraph.api.proto.java.AccountID;
import com.hederahashgraph.api.proto.java.Key;
import com.hederahashgraph.api.proto.java.TokenID;
import com.hederahashgraph.api.proto.java.TokenPauseStatus;
import com.hederahashgraph.api.proto.java.TokenSupplyType;
import com.hederahashgraph.api.proto.java.TokenType;
import java.math.BigInteger;
import java.util.ArrayList;
import java.util.List;
import java.util.concurrent.atomic.AtomicReference;
import java.util.stream.Stream;
import org.junit.jupiter.api.DynamicTest;
import org.junit.jupiter.api.Tag;

@Tag(SMART_CONTRACT)
public class TokenUpdatePrecompileSuite {
    private static final long GAS_TO_OFFER = 4_000_000L;
    private static final long AUTO_RENEW_PERIOD = 8_000_000L;
    private static final String ACCOUNT = "account";
    private static final String ACCOUNT_TO_ASSOCIATE = "account3";
    private static final String ACCOUNT_TO_ASSOCIATE_KEY = "associateKey";
    private static final String AUTO_RENEW_ACCOUNT = "autoRenewAccount";
    private static final String NEW_TREASURY_ACCOUNT = "newTreasuryAccount";
    private static final String VANILLA_TOKEN = "TokenD";
    private static final String NFT_TOKEN = "TokenD";
    private static final String MULTI_KEY = "multiKey";
    private static final String NEW_KEY = "newKey";
    private static final String CONTRACT_KEY = "contractKey";
    private static final KeyShape THRESHOLD_ED_AND_CONTRACT = KeyShape.threshOf(1, ED25519, CONTRACT);
    private static final KeyShape THRESHOLD_ED2_AND_CONTRACT = KeyShape.threshOf(1, ED25519, ED25519, CONTRACT);
    private static final String UPDATE_KEY_FUNC = "tokenUpdateKeys";
    private static final String GET_KEY_FUNC = "getKeyFromToken";
    public static final String TOKEN_UPDATE_CONTRACT = "UpdateTokenInfoContract";
    private static final String UPDATE_TXN = "updateTxn";
    private static final String GET_KYC_KEY_TXN = "getKycTokenKeyTxn";
    private static final String GET_ADMIN_KEY_TXN = "getAdminTokenKeyTxn";
    private static final String GET_PAUSE_KEY_TXN = "getPauseTokenKeyTxn";
    private static final String GET_FREEZE_KEY_TXN = "getFreezeTokenKeyTxn";
    private static final String GET_WIPE_KEY_TXN = "getWipeTokenKeyTxn";
    private static final String GET_FEE_KEY_TXN = "getFeeTokenKeyTxn";
    private static final String GET_SUPPLY_KEY_TXN = "getSupplyTokenKeyTxn";
    private static final String NO_ADMIN_KEY = "noAdminKeyTxn";
    private static final long DEFAULT_AMOUNT_TO_SEND = 20 * ONE_HBAR;
    private static final String ED25519KEY = "ed25519key";
    private static final String ECDSA_KEY = "ecdsa";
    public static final String TOKEN_UPDATE_AS_KEY = "tokenCreateContractAsKey";
    private static final String DELEGATE_KEY = "tokenUpdateAsKeyDelegate";
<<<<<<< HEAD
    public static final String CUSTOM_NAME = "customName";
    public static final String CUSTOM_SYMBOL = "Ω";
    public static final String CUSTOM_MEMO = "Omega";
=======
    private static final String ACCOUNT_TO_ASSOCIATE = "account3";
    private static final String ACCOUNT_TO_ASSOCIATE_KEY = "associateKey";
    private static final String AUTO_RENEW_ACCOUNT = "autoRenewAccount";
>>>>>>> 3f322bda
    private static final long ADMIN_KEY_TYPE = 1L;
    private static final long KYC_KEY_TYPE = 2L;
    private static final long FREEZE_KEY_TYPE = 4L;
    private static final long WIPE_KEY_TYPE = 8L;
    private static final long SUPPLY_KEY_TYPE = 16L;
    private static final long FEE_SCHEDULE_KEY_TYPE = 32L;
    private static final long PAUSE_KEY_TYPE = 64L;

<<<<<<< HEAD
    public static void main(String... args) {
        new TokenUpdatePrecompileSuite().runSuiteAsync();
    }

    @Override
    public boolean canRunConcurrent() {
        return true;
    }

    @Override
    protected Logger getResultsLogger() {
        return log;
    }

    @Override
    public List<HapiSpec> getSpecsInSuite() {
        return allOf(positiveCases(), negativeCases());
    }

    List<HapiSpec> positiveCases() {
        return List.of(
                updateNftTreasuryWithAndWithoutAdminKey(),
                tokenUpdateSingleFieldCases(),
                tokenUpdateSingleFieldCases(),
                createFungibleTokenAdminKeyFromHollowAccountAlias(),
                createNFTTokenAdminKeyFromHollowAccountAlias());
    }

    List<HapiSpec> negativeCases() {
        return List.of(
                updateTokenWithInvalidKeyValues(),
                updateNftTokenKeysWithWrongTokenIdAndMissingAdminKey(),
                updateWithTooLongNameAndSymbol(),
                getTokenKeyForNonFungibleNegative(),
                updateTokenWithKeysNegative());
    }

    @HapiTest
    public HapiSpec updateNftTreasuryWithAndWithoutAdminKey() {
        final var newTokenTreasury = "newTokenTreasury";
        final var NO_ADMIN_TOKEN = "noAdminKeyToken";
        final AtomicReference<TokenID> noAdminKeyToken = new AtomicReference<>();
        final AtomicReference<TokenID> nftToken = new AtomicReference<>();
        return defaultHapiSpec("updateNftTreasuryWithAndWithoutAdminKey")
                .given(
                        cryptoCreate(TOKEN_TREASURY),
                        cryptoCreate(newTokenTreasury).keyShape(ED25519_ON).maxAutomaticTokenAssociations(6),
                        newKeyNamed(MULTI_KEY).shape(ED25519_ON),
                        cryptoCreate(ACCOUNT).key(MULTI_KEY).balance(ONE_MILLION_HBARS),
                        uploadInitCode(TOKEN_UPDATE_CONTRACT),
                        contractCreate(TOKEN_UPDATE_CONTRACT)
                                .autoRenewAccountId(ACCOUNT)
                                .gas(GAS_TO_OFFER),
                        tokenCreate(NO_ADMIN_TOKEN)
                                .tokenType(TokenType.NON_FUNGIBLE_UNIQUE)
                                .treasury(TOKEN_TREASURY)
                                .initialSupply(0)
                                .supplyKey(MULTI_KEY)
                                .exposingCreatedIdTo(id -> noAdminKeyToken.set(asToken(id))),
                        tokenCreate(VANILLA_TOKEN)
                                .tokenType(TokenType.NON_FUNGIBLE_UNIQUE)
                                .treasury(TOKEN_TREASURY)
                                .initialSupply(0)
                                .adminKey(MULTI_KEY)
                                .supplyKey(MULTI_KEY)
                                .pauseKey(MULTI_KEY)
                                .exposingCreatedIdTo(id -> nftToken.set(asToken(id))),
                        mintToken(VANILLA_TOKEN, List.of(ByteString.copyFromUtf8("nft0"))),
                        tokenAssociate(newTokenTreasury, VANILLA_TOKEN),
                        mintToken(NO_ADMIN_TOKEN, List.of(ByteString.copyFromUtf8("nft1"))))
                .when(withOpContext((spec, opLog) -> allRunFor(
                        spec,
                        newKeyNamed(CONTRACT_KEY)
                                .shape(THRESHOLD_ED_AND_CONTRACT.signedWith(sigs(ED25519_ON, TOKEN_UPDATE_CONTRACT))),
                        tokenUpdate(VANILLA_TOKEN).adminKey(CONTRACT_KEY).signedByPayerAnd(MULTI_KEY, CONTRACT_KEY),
                        cryptoUpdate(ACCOUNT).key(CONTRACT_KEY),
                        cryptoUpdate(newTokenTreasury).key(CONTRACT_KEY),
                        contractCall(
                                        TOKEN_UPDATE_CONTRACT,
                                        "updateTokenTreasury",
                                        HapiParserUtil.asHeadlongAddress(asAddress(noAdminKeyToken.get())),
                                        HapiParserUtil.asHeadlongAddress(
                                                asAddress(spec.registry().getAccountID(newTokenTreasury))))
                                .via("noAdminKey")
                                .gas(GAS_TO_OFFER)
                                .sending(DEFAULT_AMOUNT_TO_SEND)
                                .signedBy(ACCOUNT, newTokenTreasury)
                                .payingWith(ACCOUNT)
                                .alsoSigningWithFullPrefix(ACCOUNT, newTokenTreasury)
                                .hasKnownStatus(CONTRACT_REVERT_EXECUTED),
                        contractCall(
                                        TOKEN_UPDATE_CONTRACT,
                                        "updateTokenTreasury",
                                        HapiParserUtil.asHeadlongAddress(asAddress(nftToken.get())),
                                        HapiParserUtil.asHeadlongAddress(
                                                asAddress(spec.registry().getAccountID(newTokenTreasury))))
                                .via("tokenUpdateTxn")
                                .gas(GAS_TO_OFFER)
                                .sending(DEFAULT_AMOUNT_TO_SEND)
                                .signedBy(CONTRACT_KEY)
                                .payingWith(ACCOUNT)
                                .alsoSigningWithFullPrefix(CONTRACT_KEY))))
                .then(
                        childRecordsCheck(
                                "noAdminKey",
                                CONTRACT_REVERT_EXECUTED,
                                TransactionRecordAsserts.recordWith().status(TOKEN_IS_IMMUTABLE)),
                        getTokenNftInfo(VANILLA_TOKEN, 1)
                                .hasAccountID(newTokenTreasury)
                                .logged(),
                        getAccountBalance(TOKEN_TREASURY).hasTokenBalance(VANILLA_TOKEN, 0),
                        getAccountBalance(newTokenTreasury).hasTokenBalance(VANILLA_TOKEN, 1),
                        getTokenInfo(VANILLA_TOKEN)
                                .hasTreasury(newTokenTreasury)
                                .hasPauseStatus(TokenPauseStatus.Unpaused)
                                .logged(),
                        getTokenNftInfo(VANILLA_TOKEN, 1)
                                .hasAccountID(newTokenTreasury)
                                .logged());
    }

    @HapiTest
    public HapiSpec updateWithTooLongNameAndSymbol() {
        final var tooLongString = "ORIGINAL" + TxnUtils.randomUppercase(101);
        final var tooLongSymbolTxn = "tooLongSymbolTxn";
        final AtomicReference<TokenID> vanillaTokenID = new AtomicReference<>();
        return defaultHapiSpec("updateWithTooLongNameAndSymbol")
                .given(
                        cryptoCreate(TOKEN_TREASURY),
                        newKeyNamed(MULTI_KEY).shape(ED25519_ON),
                        cryptoCreate(ACCOUNT).key(MULTI_KEY).balance(ONE_MILLION_HBARS),
                        uploadInitCode(TOKEN_UPDATE_CONTRACT),
                        contractCreate(TOKEN_UPDATE_CONTRACT).gas(GAS_TO_OFFER),
                        tokenCreate(VANILLA_TOKEN)
                                .tokenType(FUNGIBLE_COMMON)
                                .treasury(TOKEN_TREASURY)
                                .initialSupply(1000)
                                .adminKey(MULTI_KEY)
                                .supplyKey(MULTI_KEY)
                                .pauseKey(MULTI_KEY)
                                .exposingCreatedIdTo(id -> vanillaTokenID.set(asToken(id))),
                        tokenAssociate(ACCOUNT, VANILLA_TOKEN))
                .when(withOpContext((spec, opLog) -> allRunFor(
                        spec,
                        newKeyNamed(CONTRACT_KEY)
                                .shape(THRESHOLD_ED_AND_CONTRACT.signedWith(sigs(ON, TOKEN_UPDATE_CONTRACT))),
                        tokenUpdate(VANILLA_TOKEN).adminKey(CONTRACT_KEY).signedByPayerAnd(MULTI_KEY, CONTRACT_KEY),
                        cryptoUpdate(ACCOUNT).key(CONTRACT_KEY),
                        contractCall(
                                        TOKEN_UPDATE_CONTRACT,
                                        "checkNameAndSymbolLength",
                                        HapiParserUtil.asHeadlongAddress(asAddress(vanillaTokenID.get())),
                                        HapiParserUtil.asHeadlongAddress(
                                                asAddress(spec.registry().getAccountID(ACCOUNT))),
                                        tooLongString,
                                        CUSTOM_SYMBOL)
                                .via(UPDATE_TXN)
                                .gas(GAS_TO_OFFER)
                                .sending(DEFAULT_AMOUNT_TO_SEND)
                                .signedBy(ACCOUNT)
                                .payingWith(ACCOUNT)
                                .alsoSigningWithFullPrefix(ACCOUNT)
                                .hasKnownStatus(CONTRACT_REVERT_EXECUTED),
                        contractCall(
                                        TOKEN_UPDATE_CONTRACT,
                                        "checkNameAndSymbolLength",
                                        HapiParserUtil.asHeadlongAddress(asAddress(vanillaTokenID.get())),
                                        HapiParserUtil.asHeadlongAddress(
                                                asAddress(spec.registry().getAccountID(ACCOUNT))),
                                        CUSTOM_NAME,
                                        tooLongString)
                                .via(tooLongSymbolTxn)
                                .gas(GAS_TO_OFFER)
                                .sending(DEFAULT_AMOUNT_TO_SEND)
                                .signedBy(ACCOUNT)
                                .alsoSigningWithFullPrefix(ACCOUNT)
                                .payingWith(ACCOUNT)
                                .hasKnownStatus(CONTRACT_REVERT_EXECUTED))))
                .then(withOpContext((spec, opLog) -> allRunFor(
                        spec,
                        childRecordsCheck(
                                UPDATE_TXN,
                                CONTRACT_REVERT_EXECUTED,
                                TransactionRecordAsserts.recordWith().status(TOKEN_NAME_TOO_LONG)),
                        childRecordsCheck(
                                tooLongSymbolTxn,
                                CONTRACT_REVERT_EXECUTED,
                                TransactionRecordAsserts.recordWith().status(TOKEN_SYMBOL_TOO_LONG)))));
    }

    @HapiTest
    final HapiSpec updateTokenWithKeysNegative() {
        final var updateTokenWithKeysFunc = "updateTokenWithKeys";
        final var NO_FEE_SCHEDULE_KEY_TXN = "NO_FEE_SCHEDULE_KEY_TXN";
        final var NO_PAUSE_KEY_TXN = "NO_PAUSE_KEY_TXN";
        final var NO_KYC_KEY_TXN = "NO_KYC_KEY_TXN";
        final var NO_WIPE_KEY_TXN = "NO_WIPE_KEY_TXN";
        final var NO_FREEZE_KEY_TXN = "NO_FREEZE_KEY_TXN";
        final var NO_SUPPLY_KEY_TXN = "NO_SUPPLY_KEY_TXN";
        final List<AtomicReference<TokenID>> tokenList = new ArrayList<>();
        final AtomicReference<TokenID> vanillaTokenID = new AtomicReference<>();
        final AtomicReference<byte[]> ed25519 = new AtomicReference<>();
        return defaultHapiSpec("updateTokenWithKeysNegative")
                .given(
                        newKeyNamed(ED25519KEY).shape(ED25519),
                        newKeyNamed(ECDSA_KEY).shape(SECP256K1),
                        newKeyNamed(ACCOUNT_TO_ASSOCIATE_KEY),
                        newKeyNamed(MULTI_KEY).shape(ED25519_ON),
                        cryptoCreate(TOKEN_TREASURY),
                        cryptoCreate(ACCOUNT)
                                .balance(ONE_MILLION_HBARS)
                                .key(MULTI_KEY)
                                .maxAutomaticTokenAssociations(100),
                        cryptoCreate(ACCOUNT_TO_ASSOCIATE).key(ACCOUNT_TO_ASSOCIATE_KEY),
                        uploadInitCode(TOKEN_UPDATE_CONTRACT),
                        contractCreate(TOKEN_UPDATE_CONTRACT).gas(GAS_TO_OFFER),
                        tokenCreate(VANILLA_TOKEN)
                                .tokenType(FUNGIBLE_COMMON)
                                .treasury(TOKEN_TREASURY)
                                .adminKey(MULTI_KEY)
                                .exposingCreatedIdTo(id -> vanillaTokenID.set(asToken(id))),
                        tokenCreate(VANILLA_TOKEN)
                                .tokenType(FUNGIBLE_COMMON)
                                .treasury(TOKEN_TREASURY)
                                .adminKey(MULTI_KEY)
                                .feeScheduleKey(MULTI_KEY)
                                .exposingCreatedIdTo(id -> tokenList.add(new AtomicReference<>(asToken(id)))),
                        tokenCreate(VANILLA_TOKEN)
                                .tokenType(FUNGIBLE_COMMON)
                                .treasury(TOKEN_TREASURY)
                                .adminKey(MULTI_KEY)
                                .feeScheduleKey(MULTI_KEY)
                                .supplyKey(MULTI_KEY)
                                .exposingCreatedIdTo(id -> tokenList.add(new AtomicReference<>(asToken(id)))),
                        tokenCreate(VANILLA_TOKEN)
                                .tokenType(FUNGIBLE_COMMON)
                                .treasury(TOKEN_TREASURY)
                                .adminKey(MULTI_KEY)
                                .feeScheduleKey(MULTI_KEY)
                                .supplyKey(MULTI_KEY)
                                .wipeKey(MULTI_KEY)
                                .exposingCreatedIdTo(id -> tokenList.add(new AtomicReference<>(asToken(id)))),
                        tokenCreate(VANILLA_TOKEN)
                                .tokenType(FUNGIBLE_COMMON)
                                .treasury(TOKEN_TREASURY)
                                .adminKey(MULTI_KEY)
                                .pauseKey(MULTI_KEY)
                                .feeScheduleKey(MULTI_KEY)
                                .supplyKey(MULTI_KEY)
                                .wipeKey(MULTI_KEY)
                                .exposingCreatedIdTo(id -> tokenList.add(new AtomicReference<>(asToken(id)))),
                        tokenCreate(VANILLA_TOKEN)
                                .tokenType(FUNGIBLE_COMMON)
                                .treasury(TOKEN_TREASURY)
                                .freezeKey(MULTI_KEY)
                                .adminKey(MULTI_KEY)
                                .pauseKey(MULTI_KEY)
                                .feeScheduleKey(MULTI_KEY)
                                .supplyKey(MULTI_KEY)
                                .wipeKey(MULTI_KEY)
                                .exposingCreatedIdTo(id -> tokenList.add(new AtomicReference<>(asToken(id)))),
                        newKeyNamed(CONTRACT_KEY)
                                .shape(THRESHOLD_ED2_AND_CONTRACT.signedWith(sigs(ON, OFF, TOKEN_UPDATE_CONTRACT)))
                                .exposingKeyTo(key -> {
                                    ed25519.set(key.getThresholdKey().getKeys().getKeys(0).getEd25519().toByteArray());
                                }))
                .when(withOpContext((spec, opLog) -> allRunFor(
                        spec,
                        tokenUpdate(VANILLA_TOKEN).adminKey(CONTRACT_KEY).signedByPayerAnd(MULTI_KEY, CONTRACT_KEY),
                        cryptoUpdate(ACCOUNT).key(CONTRACT_KEY),
                        contractCall(
                                        TOKEN_UPDATE_CONTRACT,
                                        updateTokenWithKeysFunc,
                                        HapiParserUtil.asHeadlongAddress(asAddress(vanillaTokenID.get())),
                                        HapiParserUtil.asHeadlongAddress(
                                                asAddress(spec.registry().getAccountID(ACCOUNT))),
                                        ed25519.get(),
                                        spec.registry()
                                                .getKey(ECDSA_KEY)
                                                .getECDSASecp256K1()
                                                .toByteArray(),
                                        HapiParserUtil.asHeadlongAddress(
                                                asAddress(spec.registry().getContractId(TOKEN_UPDATE_CONTRACT))))
                                .via(NO_FEE_SCHEDULE_KEY_TXN)
                                .gas(GAS_TO_OFFER)
                                .sending(DEFAULT_AMOUNT_TO_SEND)
                                .signedBy(ACCOUNT)
                                .alsoSigningWithFullPrefix(ACCOUNT)
                                .payingWith(ACCOUNT)
                                .hasKnownStatus(CONTRACT_REVERT_EXECUTED),
                        contractCall(
                                        TOKEN_UPDATE_CONTRACT,
                                        updateTokenWithKeysFunc,
                                        HapiParserUtil.asHeadlongAddress(
                                                asAddress(tokenList.get(0).get())),
                                        HapiParserUtil.asHeadlongAddress(
                                                asAddress(spec.registry().getAccountID(ACCOUNT))),
                                        ed25519.get(),
                                        spec.registry()
                                                .getKey(ECDSA_KEY)
                                                .getECDSASecp256K1()
                                                .toByteArray(),
                                        HapiParserUtil.asHeadlongAddress(
                                                asAddress(spec.registry().getContractId(TOKEN_UPDATE_CONTRACT))))
                                .via(NO_SUPPLY_KEY_TXN)
                                .gas(GAS_TO_OFFER)
                                .sending(DEFAULT_AMOUNT_TO_SEND)
                                .signedBy(ACCOUNT)
                                .alsoSigningWithFullPrefix(ACCOUNT)
                                .payingWith(ACCOUNT)
                                .hasKnownStatus(CONTRACT_REVERT_EXECUTED),
                        contractCall(
                                        TOKEN_UPDATE_CONTRACT,
                                        updateTokenWithKeysFunc,
                                        HapiParserUtil.asHeadlongAddress(
                                                asAddress(tokenList.get(1).get())),
                                        HapiParserUtil.asHeadlongAddress(
                                                asAddress(spec.registry().getAccountID(ACCOUNT))),
                                        ed25519.get(),
                                        spec.registry()
                                                .getKey(ECDSA_KEY)
                                                .getECDSASecp256K1()
                                                .toByteArray(),
                                        HapiParserUtil.asHeadlongAddress(
                                                asAddress(spec.registry().getContractId(TOKEN_UPDATE_CONTRACT))))
                                .via(NO_WIPE_KEY_TXN)
                                .gas(GAS_TO_OFFER)
                                .sending(DEFAULT_AMOUNT_TO_SEND)
                                .signedBy(ACCOUNT)
                                .alsoSigningWithFullPrefix(ACCOUNT)
                                .payingWith(ACCOUNT)
                                .hasKnownStatus(CONTRACT_REVERT_EXECUTED),
                        contractCall(
                                        TOKEN_UPDATE_CONTRACT,
                                        updateTokenWithKeysFunc,
                                        HapiParserUtil.asHeadlongAddress(
                                                asAddress(tokenList.get(2).get())),
                                        HapiParserUtil.asHeadlongAddress(
                                                asAddress(spec.registry().getAccountID(ACCOUNT))),
                                        ed25519.get(),
                                        spec.registry()
                                                .getKey(ECDSA_KEY)
                                                .getECDSASecp256K1()
                                                .toByteArray(),
                                        HapiParserUtil.asHeadlongAddress(
                                                asAddress(spec.registry().getContractId(TOKEN_UPDATE_CONTRACT))))
                                .via(NO_PAUSE_KEY_TXN)
                                .gas(GAS_TO_OFFER)
                                .sending(DEFAULT_AMOUNT_TO_SEND)
                                .signedBy(ACCOUNT)
                                .alsoSigningWithFullPrefix(ACCOUNT)
                                .payingWith(ACCOUNT)
                                .hasKnownStatus(CONTRACT_REVERT_EXECUTED),
                        contractCall(
                                        TOKEN_UPDATE_CONTRACT,
                                        updateTokenWithKeysFunc,
                                        HapiParserUtil.asHeadlongAddress(
                                                asAddress(tokenList.get(3).get())),
                                        HapiParserUtil.asHeadlongAddress(
                                                asAddress(spec.registry().getAccountID(ACCOUNT))),
                                        ed25519.get(),
                                        spec.registry()
                                                .getKey(ECDSA_KEY)
                                                .getECDSASecp256K1()
                                                .toByteArray(),
                                        HapiParserUtil.asHeadlongAddress(
                                                asAddress(spec.registry().getContractId(TOKEN_UPDATE_CONTRACT))))
                                .via(NO_FREEZE_KEY_TXN)
                                .gas(GAS_TO_OFFER)
                                .sending(DEFAULT_AMOUNT_TO_SEND)
                                .signedBy(ACCOUNT)
                                .alsoSigningWithFullPrefix(ACCOUNT)
                                .payingWith(ACCOUNT)
                                .hasKnownStatus(CONTRACT_REVERT_EXECUTED),
                        contractCall(
                                        TOKEN_UPDATE_CONTRACT,
                                        updateTokenWithKeysFunc,
                                        HapiParserUtil.asHeadlongAddress(
                                                asAddress(tokenList.get(4).get())),
                                        HapiParserUtil.asHeadlongAddress(
                                                asAddress(spec.registry().getAccountID(ACCOUNT))),
                                        ed25519.get(),
                                        spec.registry()
                                                .getKey(ECDSA_KEY)
                                                .getECDSASecp256K1()
                                                .toByteArray(),
                                        HapiParserUtil.asHeadlongAddress(
                                                asAddress(spec.registry().getContractId(TOKEN_UPDATE_CONTRACT))))
                                .via(NO_KYC_KEY_TXN)
                                .gas(GAS_TO_OFFER)
                                .sending(DEFAULT_AMOUNT_TO_SEND)
                                .signedBy(ACCOUNT)
                                .alsoSigningWithFullPrefix(ACCOUNT)
                                .payingWith(ACCOUNT)
                                .hasKnownStatus(CONTRACT_REVERT_EXECUTED))))
                .then(withOpContext((spec, ignore) -> allRunFor(
                        spec,
                        childRecordsCheck(
                                NO_FEE_SCHEDULE_KEY_TXN,
                                CONTRACT_REVERT_EXECUTED,
                                TransactionRecordAsserts.recordWith().status(TOKEN_HAS_NO_FEE_SCHEDULE_KEY)),
                        childRecordsCheck(
                                NO_SUPPLY_KEY_TXN,
                                CONTRACT_REVERT_EXECUTED,
                                TransactionRecordAsserts.recordWith().status(TOKEN_HAS_NO_SUPPLY_KEY)),
                        childRecordsCheck(
                                NO_WIPE_KEY_TXN,
                                CONTRACT_REVERT_EXECUTED,
                                TransactionRecordAsserts.recordWith().status(TOKEN_HAS_NO_WIPE_KEY)),
                        childRecordsCheck(
                                NO_PAUSE_KEY_TXN,
                                CONTRACT_REVERT_EXECUTED,
                                TransactionRecordAsserts.recordWith().status(TOKEN_HAS_NO_PAUSE_KEY)),
                        childRecordsCheck(
                                NO_FREEZE_KEY_TXN,
                                CONTRACT_REVERT_EXECUTED,
                                TransactionRecordAsserts.recordWith().status(TOKEN_HAS_NO_FREEZE_KEY)),
                        childRecordsCheck(
                                NO_KYC_KEY_TXN,
                                CONTRACT_REVERT_EXECUTED,
                                TransactionRecordAsserts.recordWith().status(TOKEN_HAS_NO_KYC_KEY)))));
    }

=======
>>>>>>> 3f322bda
    @HapiTest
    final Stream<DynamicTest> updateTokenWithInvalidKeyValues() {
        final AtomicReference<TokenID> vanillaTokenID = new AtomicReference<>();
        return defaultHapiSpec("updateTokenWithInvalidKeyValues")
                .given(
                        newKeyNamed(ED25519KEY).shape(ED25519),
                        newKeyNamed(ECDSA_KEY).shape(SECP256K1),
                        newKeyNamed(ACCOUNT_TO_ASSOCIATE_KEY),
                        newKeyNamed(MULTI_KEY).shape(ED25519_ON),
                        cryptoCreate(TOKEN_TREASURY),
                        cryptoCreate(ACCOUNT).balance(ONE_MILLION_HBARS).key(MULTI_KEY),
                        cryptoCreate(ACCOUNT_TO_ASSOCIATE).key(ACCOUNT_TO_ASSOCIATE_KEY),
                        uploadInitCode(TOKEN_UPDATE_CONTRACT),
                        contractCreate(TOKEN_UPDATE_CONTRACT).gas(GAS_TO_OFFER),
                        tokenCreate(VANILLA_TOKEN)
                                .tokenType(FUNGIBLE_COMMON)
                                .treasury(TOKEN_TREASURY)
                                .adminKey(MULTI_KEY)
                                .supplyKey(MULTI_KEY)
                                .feeScheduleKey(MULTI_KEY)
                                .pauseKey(MULTI_KEY)
                                .wipeKey(MULTI_KEY)
                                .freezeKey(MULTI_KEY)
                                .kycKey(MULTI_KEY)
                                .initialSupply(1_000)
                                .exposingCreatedIdTo(id -> vanillaTokenID.set(asToken(id))),
                        tokenAssociate(ACCOUNT, VANILLA_TOKEN),
                        grantTokenKyc(VANILLA_TOKEN, ACCOUNT),
                        cryptoTransfer(moving(500, VANILLA_TOKEN).between(TOKEN_TREASURY, ACCOUNT)))
                .when(withOpContext((spec, opLog) -> allRunFor(
                        spec,
                        contractCall(
                                        TOKEN_UPDATE_CONTRACT,
                                        "updateTokenWithInvalidKeyValues",
                                        HapiParserUtil.asHeadlongAddress(asAddress(vanillaTokenID.get())),
                                        HapiParserUtil.asHeadlongAddress(
                                                asAddress(spec.registry().getAccountID(ACCOUNT))),
                                        AUTO_RENEW_PERIOD)
                                .via(UPDATE_TXN)
                                .gas(GAS_TO_OFFER)
                                .sending(DEFAULT_AMOUNT_TO_SEND)
                                .hasRetryPrecheckFrom(BUSY)
                                .payingWith(ACCOUNT)
                                .hasKnownStatus(CONTRACT_REVERT_EXECUTED),
                        newKeyNamed(DELEGATE_KEY).shape(DELEGATE_CONTRACT.signedWith(TOKEN_UPDATE_CONTRACT)),
                        newKeyNamed(TOKEN_UPDATE_AS_KEY).shape(CONTRACT.signedWith(TOKEN_UPDATE_CONTRACT)))))
                .then(sourcing(() -> emptyChildRecordsCheck(UPDATE_TXN, CONTRACT_REVERT_EXECUTED)));
    }

    @HapiTest
    final Stream<DynamicTest> updateNftTokenKeysWithWrongTokenIdAndMissingAdminKey() {
        final AtomicReference<TokenID> nftToken = new AtomicReference<>();
        return defaultHapiSpec("updateNftTokenKeysWithWrongTokenIdAndMissingAdminKey")
                .given(
                        cryptoCreate(TOKEN_TREASURY),
                        newKeyNamed(ED25519KEY).shape(ED25519),
                        newKeyNamed(ECDSA_KEY).shape(SECP256K1),
                        newKeyNamed(ACCOUNT_TO_ASSOCIATE_KEY),
                        newKeyNamed(MULTI_KEY).shape(ED25519_ON),
                        cryptoCreate(ACCOUNT).key(MULTI_KEY).balance(ONE_MILLION_HBARS),
                        cryptoCreate(ACCOUNT_TO_ASSOCIATE).key(ACCOUNT_TO_ASSOCIATE_KEY),
                        uploadInitCode(TOKEN_UPDATE_CONTRACT),
                        contractCreate(TOKEN_UPDATE_CONTRACT).gas(GAS_TO_OFFER),
                        tokenCreate(NFT_TOKEN)
                                .tokenType(TokenType.NON_FUNGIBLE_UNIQUE)
                                .treasury(TOKEN_TREASURY)
                                .initialSupply(0)
                                .supplyKey(MULTI_KEY)
                                .feeScheduleKey(MULTI_KEY)
                                .pauseKey(MULTI_KEY)
                                .wipeKey(MULTI_KEY)
                                .freezeKey(MULTI_KEY)
                                .kycKey(MULTI_KEY)
                                .exposingCreatedIdTo(id -> nftToken.set(asToken(id))),
                        mintToken(NFT_TOKEN, List.of(ByteString.copyFromUtf8("nft4"))),
                        tokenAssociate(ACCOUNT, NFT_TOKEN))
                .when(withOpContext((spec, opLog) -> allRunFor(
                        spec,
                        contractCall(
                                        TOKEN_UPDATE_CONTRACT,
                                        UPDATE_KEY_FUNC,
                                        HapiParserUtil.asHeadlongAddress(new byte[20]),
                                        spec.registry()
                                                .getKey(ED25519KEY)
                                                .getEd25519()
                                                .toByteArray(),
                                        spec.registry()
                                                .getKey(ECDSA_KEY)
                                                .getECDSASecp256K1()
                                                .toByteArray(),
                                        HapiParserUtil.asHeadlongAddress(
                                                asAddress(spec.registry().getContractId(TOKEN_UPDATE_CONTRACT))))
                                .via(UPDATE_TXN)
                                .gas(GAS_TO_OFFER)
                                .sending(DEFAULT_AMOUNT_TO_SEND)
                                .hasRetryPrecheckFrom(BUSY)
                                .payingWith(ACCOUNT)
                                .hasKnownStatus(CONTRACT_REVERT_EXECUTED),
                        contractCall(
                                        TOKEN_UPDATE_CONTRACT,
                                        UPDATE_KEY_FUNC,
                                        HapiParserUtil.asHeadlongAddress(asAddress(nftToken.get())),
                                        spec.registry()
                                                .getKey(ED25519KEY)
                                                .getEd25519()
                                                .toByteArray(),
                                        spec.registry()
                                                .getKey(ECDSA_KEY)
                                                .getECDSASecp256K1()
                                                .toByteArray(),
                                        HapiParserUtil.asHeadlongAddress(
                                                asAddress(spec.registry().getContractId(TOKEN_UPDATE_CONTRACT))))
                                .via(NO_ADMIN_KEY)
                                .gas(GAS_TO_OFFER)
                                .sending(DEFAULT_AMOUNT_TO_SEND)
                                .hasRetryPrecheckFrom(BUSY)
                                .payingWith(ACCOUNT)
                                .hasKnownStatus(CONTRACT_REVERT_EXECUTED))))
                .then(withOpContext((spec, opLog) -> allRunFor(
                        spec,
                        childRecordsCheck(
                                UPDATE_TXN,
                                CONTRACT_REVERT_EXECUTED,
                                recordWith().status(INVALID_TOKEN_ID)),
                        childRecordsCheck(
                                NO_ADMIN_KEY,
                                CONTRACT_REVERT_EXECUTED,
                                recordWith().status(TOKEN_IS_IMMUTABLE)))));
    }

    @HapiTest
    final Stream<DynamicTest> getTokenKeyForNonFungibleNegative() {
        final AtomicReference<TokenID> nftToken = new AtomicReference<>();
        return defaultHapiSpec("getTokenKeyForNonFungibleNegative")
                .given(
                        cryptoCreate(TOKEN_TREASURY),
                        newKeyNamed(MULTI_KEY).shape(ED25519_ON),
                        cryptoCreate(ACCOUNT).key(MULTI_KEY).balance(ONE_MILLION_HBARS),
                        uploadInitCode(TOKEN_UPDATE_CONTRACT),
                        contractCreate(TOKEN_UPDATE_CONTRACT).gas(GAS_TO_OFFER),
                        tokenCreate(NFT_TOKEN)
                                .tokenType(TokenType.NON_FUNGIBLE_UNIQUE)
                                .treasury(TOKEN_TREASURY)
                                .initialSupply(0)
                                .supplyKey(MULTI_KEY)
                                .exposingCreatedIdTo(id -> nftToken.set(asToken(id))),
                        mintToken(NFT_TOKEN, List.of(ByteString.copyFromUtf8("nft5"))),
                        tokenAssociate(ACCOUNT, VANILLA_TOKEN))
                .when(withOpContext((spec, opLog) -> allRunFor(
                        spec,
                        contractCallLocal(
                                TOKEN_UPDATE_CONTRACT,
                                GET_KEY_FUNC,
                                HapiParserUtil.asHeadlongAddress(asAddress(nftToken.get())),
                                BigInteger.valueOf(SUPPLY_KEY_TYPE)),
                        contractCall(
                                        TOKEN_UPDATE_CONTRACT,
                                        GET_KEY_FUNC,
                                        HapiParserUtil.asHeadlongAddress(asAddress(nftToken.get())),
                                        BigInteger.valueOf(89L))
                                .via("Invalid_Key_Type")
                                .hasKnownStatus(CONTRACT_REVERT_EXECUTED),
                        contractCall(
                                        TOKEN_UPDATE_CONTRACT,
                                        GET_KEY_FUNC,
                                        HapiParserUtil.asHeadlongAddress(new byte[20]),
                                        BigInteger.valueOf(SUPPLY_KEY_TYPE))
                                .via("InvalidTokenId")
                                .hasKnownStatus(CONTRACT_REVERT_EXECUTED),
                        contractCall(
                                        TOKEN_UPDATE_CONTRACT,
                                        GET_KEY_FUNC,
                                        HapiParserUtil.asHeadlongAddress(asAddress(nftToken.get())),
                                        BigInteger.valueOf(ADMIN_KEY_TYPE))
                                .via(NO_ADMIN_KEY)
                                .hasKnownStatus(CONTRACT_REVERT_EXECUTED))))
                .then(withOpContext((spec, opLog) -> allRunFor(
                        spec,
                        childRecordsCheck(
                                "InvalidTokenId",
                                CONTRACT_REVERT_EXECUTED,
                                recordWith().status(INVALID_TOKEN_ID)),
                        childRecordsCheck(
                                NO_ADMIN_KEY,
                                CONTRACT_REVERT_EXECUTED,
                                recordWith().status(KEY_NOT_PROVIDED)
                                // .contractCallResult(ContractFnResultAsserts.resultWith()
                                //
                                // .contractCallResult(htsPrecompileResult()
                                //
                                // .forFunction(FunctionType.HAPI_GET_TOKEN_KEY)
                                //                                                        .withStatus(KEY_NOT_PROVIDED)
                                //
                                // .withTokenKeyValue(Key.newBuilder().build()))))
                                ))));
    }

    @HapiTest
    final Stream<DynamicTest> tokenUpdateSingleFieldCases() {
        final var tokenInfoUpdateContract = "TokenInfoSingularUpdate";
        final var newTokenTreasury = "new treasury";
        final var oldName = "Old Name";
        final var sym = "SYM";
        final var memo = "Memo";
        final var newName = "New Name";
        final var sym1 = "SYM1";
        final var newMemo = "New Memo";
        final var updateToEdKey = "updateTokenKeyEd";
        final var updateToContractId = "updateTokenKeyContractId";
        final var contractIdKey = "contractIdKey";
        final AtomicReference<TokenID> token = new AtomicReference<>();
        final AtomicReference<AccountID> newTreasury = new AtomicReference<>();
        final AtomicReference<AccountID> autoRenewAccount = new AtomicReference<>();
        return defaultHapiSpec("tokenUpdateNegativeCases")
                .given(
                        cryptoCreate(TOKEN_TREASURY),
                        uploadInitCode(tokenInfoUpdateContract),
                        contractCreate(tokenInfoUpdateContract).gas(GAS_TO_OFFER),
                        newKeyNamed(MULTI_KEY)
                                .shape(THRESHOLD_ED_AND_CONTRACT.signedWith(sigs(ON, tokenInfoUpdateContract))),
                        newKeyNamed(ED25519KEY).shape(ED25519),
                        newKeyNamed(contractIdKey).shape(CONTRACT.signedWith(tokenInfoUpdateContract)),
                        cryptoCreate(ACCOUNT).balance(ONE_MILLION_HBARS).key(MULTI_KEY),
                        cryptoCreate(newTokenTreasury).key(MULTI_KEY).exposingCreatedIdTo(newTreasury::set),
                        cryptoCreate(AUTO_RENEW_ACCOUNT)
                                .balance(ONE_MILLION_HBARS)
                                .key(MULTI_KEY)
                                .exposingCreatedIdTo(autoRenewAccount::set),
                        tokenCreate(TOKEN)
                                .tokenType(FUNGIBLE_COMMON)
                                .name(oldName)
                                .symbol(sym)
                                .entityMemo(memo)
                                .autoRenewAccount(ACCOUNT)
                                .autoRenewPeriod(AUTO_RENEW_PERIOD)
                                .supplyType(TokenSupplyType.INFINITE)
                                .treasury(TOKEN_TREASURY)
                                .adminKey(MULTI_KEY)
                                .supplyKey(MULTI_KEY)
                                .feeScheduleKey(MULTI_KEY)
                                .pauseKey(MULTI_KEY)
                                .wipeKey(MULTI_KEY)
                                .freezeKey(MULTI_KEY)
                                .kycKey(MULTI_KEY)
                                .initialSupply(1_000)
                                .exposingCreatedIdTo(id -> token.set(asToken(id))),
                        tokenAssociate(ACCOUNT, TOKEN),
                        tokenAssociate(AUTO_RENEW_ACCOUNT, TOKEN),
                        tokenAssociate(newTokenTreasury, TOKEN),
                        grantTokenKyc(TOKEN, ACCOUNT),
                        cryptoTransfer(moving(500, TOKEN).between(TOKEN_TREASURY, ACCOUNT)))
                .when(withOpContext((spec, opLog) -> allRunFor(
                        spec,

                        // Try updating token name
                        contractCall(
                                        tokenInfoUpdateContract,
                                        "updateTokenName",
                                        HapiParserUtil.asHeadlongAddress(asAddress(token.get())),
                                        newName)
                                .via("updateOnlyName")
                                .logged()
                                .signingWith(MULTI_KEY)
                                .payingWith(ACCOUNT)
                                .gas(GAS_TO_OFFER)
                                .hasKnownStatus(SUCCESS),
                        getTokenInfo(TOKEN)
                                .logged()
                                .hasTokenType(TokenType.FUNGIBLE_COMMON)
                                .hasSymbol(sym)
                                .hasName(newName)
                                .hasEntityMemo(memo)
                                .hasTreasury(TOKEN_TREASURY)
                                .hasAutoRenewAccount(ACCOUNT)
                                .hasAutoRenewPeriod(AUTO_RENEW_PERIOD)
                                .hasSupplyType(TokenSupplyType.INFINITE)
                                .searchKeysGlobally()
                                .hasAdminKey(MULTI_KEY)
                                .hasKycKey(MULTI_KEY)
                                .hasFreezeKey(MULTI_KEY)
                                .hasWipeKey(MULTI_KEY)
                                .hasFeeScheduleKey(MULTI_KEY)
                                .hasSupplyKey(MULTI_KEY)
                                .hasPauseKey(MULTI_KEY),

                        // Try updating token symbol
                        contractCall(
                                        tokenInfoUpdateContract,
                                        "updateTokenSymbol",
                                        HapiParserUtil.asHeadlongAddress(asAddress(token.get())),
                                        sym1)
                                .via("updateOnlySym")
                                .logged()
                                .signingWith(MULTI_KEY)
                                .payingWith(ACCOUNT)
                                .gas(GAS_TO_OFFER)
                                .hasKnownStatus(SUCCESS),
                        getTokenInfo(TOKEN)
                                .logged()
                                .hasTokenType(TokenType.FUNGIBLE_COMMON)
                                .hasSymbol(sym1)
                                .hasName(newName)
                                .hasEntityMemo(memo)
                                .hasTreasury(TOKEN_TREASURY)
                                .hasAutoRenewAccount(ACCOUNT)
                                .hasAutoRenewPeriod(AUTO_RENEW_PERIOD)
                                .hasSupplyType(TokenSupplyType.INFINITE)
                                .searchKeysGlobally()
                                .hasAdminKey(MULTI_KEY)
                                .hasKycKey(MULTI_KEY)
                                .hasFreezeKey(MULTI_KEY)
                                .hasWipeKey(MULTI_KEY)
                                .hasFeeScheduleKey(MULTI_KEY)
                                .hasSupplyKey(MULTI_KEY)
                                .hasPauseKey(MULTI_KEY),

                        // Try updating token memo
                        contractCall(
                                        tokenInfoUpdateContract,
                                        "updateTokenMemo",
                                        HapiParserUtil.asHeadlongAddress(asAddress(token.get())),
                                        newMemo)
                                .via("updateOnlyMemo")
                                .logged()
                                .signingWith(MULTI_KEY)
                                .payingWith(ACCOUNT)
                                .gas(GAS_TO_OFFER)
                                .hasKnownStatus(SUCCESS),
                        getTokenInfo(TOKEN)
                                .logged()
                                .hasTokenType(TokenType.FUNGIBLE_COMMON)
                                .hasSymbol(sym1)
                                .hasName(newName)
                                .hasEntityMemo(newMemo)
                                .hasTreasury(TOKEN_TREASURY)
                                .hasAutoRenewAccount(ACCOUNT)
                                .hasAutoRenewPeriod(AUTO_RENEW_PERIOD)
                                .hasSupplyType(TokenSupplyType.INFINITE)
                                .searchKeysGlobally()
                                .hasAdminKey(MULTI_KEY)
                                .hasKycKey(MULTI_KEY)
                                .hasFreezeKey(MULTI_KEY)
                                .hasWipeKey(MULTI_KEY)
                                .hasFeeScheduleKey(MULTI_KEY)
                                .hasSupplyKey(MULTI_KEY)
                                .hasPauseKey(MULTI_KEY),

                        // Try updating token treasury
                        contractCall(
                                        tokenInfoUpdateContract,
                                        "updateTokenTreasury",
                                        HapiParserUtil.asHeadlongAddress(asAddress(token.get())),
                                        HapiParserUtil.asHeadlongAddress(asAddress(newTreasury.get())))
                                .via("updateOnlyTreasury")
                                .logged()
                                .signingWith(MULTI_KEY)
                                .payingWith(ACCOUNT)
                                .gas(GAS_TO_OFFER)
                                .hasKnownStatus(SUCCESS),
                        getTokenInfo(TOKEN)
                                .logged()
                                .hasTokenType(TokenType.FUNGIBLE_COMMON)
                                .hasSymbol(sym1)
                                .hasName(newName)
                                .hasEntityMemo(newMemo)
                                .hasTreasury(newTokenTreasury)
                                .hasAutoRenewAccount(ACCOUNT)
                                .hasAutoRenewPeriod(AUTO_RENEW_PERIOD)
                                .hasSupplyType(TokenSupplyType.INFINITE)
                                .searchKeysGlobally()
                                .hasAdminKey(MULTI_KEY)
                                .hasKycKey(MULTI_KEY)
                                .hasFreezeKey(MULTI_KEY)
                                .hasWipeKey(MULTI_KEY)
                                .hasFeeScheduleKey(MULTI_KEY)
                                .hasSupplyKey(MULTI_KEY)
                                .hasPauseKey(MULTI_KEY),

                        // Try updating auto-renew account
                        contractCall(
                                        tokenInfoUpdateContract,
                                        "updateTokenAutoRenewAccount",
                                        HapiParserUtil.asHeadlongAddress(asAddress(token.get())),
                                        HapiParserUtil.asHeadlongAddress(asAddress(autoRenewAccount.get())))
                                .via("updateOnlyAutoRenewAccount")
                                .logged()
                                .signingWith(MULTI_KEY)
                                .payingWith(ACCOUNT)
                                .gas(GAS_TO_OFFER)
                                .hasKnownStatus(SUCCESS),
                        getTokenInfo(TOKEN)
                                .logged()
                                .hasTokenType(TokenType.FUNGIBLE_COMMON)
                                .hasSymbol(sym1)
                                .hasName(newName)
                                .hasEntityMemo(newMemo)
                                .hasTreasury(newTokenTreasury)
                                .hasAutoRenewAccount(AUTO_RENEW_ACCOUNT)
                                .hasAutoRenewPeriod(AUTO_RENEW_PERIOD)
                                .hasSupplyType(TokenSupplyType.INFINITE)
                                .searchKeysGlobally()
                                .hasAdminKey(MULTI_KEY)
                                .hasKycKey(MULTI_KEY)
                                .hasFreezeKey(MULTI_KEY)
                                .hasWipeKey(MULTI_KEY)
                                .hasFeeScheduleKey(MULTI_KEY)
                                .hasSupplyKey(MULTI_KEY)
                                .hasPauseKey(MULTI_KEY),

                        // Try updating auto-renew period
                        contractCall(
                                        tokenInfoUpdateContract,
                                        "updateTokenAutoRenewPeriod",
                                        HapiParserUtil.asHeadlongAddress(asAddress(token.get())),
                                        AUTO_RENEW_PERIOD - 1000L)
                                .via("updateOnlyAutoRenewPeriod")
                                .logged()
                                .signingWith(MULTI_KEY)
                                .payingWith(ACCOUNT)
                                .gas(GAS_TO_OFFER)
                                .hasKnownStatus(SUCCESS),
                        getTokenInfo(TOKEN)
                                .logged()
                                .hasTokenType(TokenType.FUNGIBLE_COMMON)
                                .hasSymbol(sym1)
                                .hasName(newName)
                                .hasEntityMemo(newMemo)
                                .hasTreasury(newTokenTreasury)
                                .hasAutoRenewAccount(AUTO_RENEW_ACCOUNT)
                                .hasAutoRenewPeriod(AUTO_RENEW_PERIOD - 1000L)
                                .hasSupplyType(TokenSupplyType.INFINITE)
                                .searchKeysGlobally()
                                .hasAdminKey(MULTI_KEY)
                                .hasKycKey(MULTI_KEY)
                                .hasFreezeKey(MULTI_KEY)
                                .hasWipeKey(MULTI_KEY)
                                .hasFeeScheduleKey(MULTI_KEY)
                                .hasSupplyKey(MULTI_KEY)
                                .hasPauseKey(MULTI_KEY),

                        // Try update token admin key
                        contractCall(
                                        tokenInfoUpdateContract,
                                        updateToEdKey,
                                        HapiParserUtil.asHeadlongAddress(asAddress(token.get())),
                                        spec.registry()
                                                .getKey(ED25519KEY)
                                                .getEd25519()
                                                .toByteArray(),
                                        0)
                                .via("updateOnlyAdminKeyWithEd")
                                .logged()
                                .signedBy(ED25519KEY, MULTI_KEY)
                                .payingWith(ACCOUNT)
                                .gas(GAS_TO_OFFER)
                                .hasKnownStatus(CONTRACT_REVERT_EXECUTED),
                        getTokenInfo(TOKEN)
                                .logged()
                                .hasTokenType(TokenType.FUNGIBLE_COMMON)
                                .hasSymbol(sym1)
                                .hasName(newName)
                                .hasEntityMemo(newMemo)
                                .hasTreasury(newTokenTreasury)
                                .hasAutoRenewAccount(AUTO_RENEW_ACCOUNT)
                                .hasAutoRenewPeriod(AUTO_RENEW_PERIOD - 1000L)
                                .hasSupplyType(TokenSupplyType.INFINITE)
                                .searchKeysGlobally()
                                .hasAdminKey(MULTI_KEY)
                                .hasKycKey(MULTI_KEY)
                                .hasFreezeKey(MULTI_KEY)
                                .hasWipeKey(MULTI_KEY)
                                .hasFeeScheduleKey(MULTI_KEY)
                                .hasSupplyKey(MULTI_KEY)
                                .hasPauseKey(MULTI_KEY),
                        contractCall(
                                        tokenInfoUpdateContract,
                                        updateToContractId,
                                        HapiParserUtil.asHeadlongAddress(asAddress(token.get())),
                                        HapiParserUtil.asHeadlongAddress(asAddress(spec.registry()
                                                .getKey(contractIdKey)
                                                .getContractID())),
                                        0)
                                .via("updateOnlyAdminKey")
                                .logged()
                                .signedBy(ED25519KEY, MULTI_KEY)
                                .payingWith(ACCOUNT)
                                .gas(GAS_TO_OFFER)
                                .hasKnownStatus(SUCCESS),
                        getTokenInfo(TOKEN)
                                .logged()
                                .hasTokenType(TokenType.FUNGIBLE_COMMON)
                                .hasSymbol(sym1)
                                .hasName(newName)
                                .hasEntityMemo(newMemo)
                                .hasTreasury(newTokenTreasury)
                                .hasAutoRenewAccount(AUTO_RENEW_ACCOUNT)
                                .hasAutoRenewPeriod(AUTO_RENEW_PERIOD - 1000L)
                                .hasSupplyType(TokenSupplyType.INFINITE)
                                .searchKeysGlobally()
                                .hasAdminKey(contractIdKey)
                                .hasKycKey(MULTI_KEY)
                                .hasFreezeKey(MULTI_KEY)
                                .hasWipeKey(MULTI_KEY)
                                .hasFeeScheduleKey(MULTI_KEY)
                                .hasSupplyKey(MULTI_KEY)
                                .hasPauseKey(MULTI_KEY),

                        // Try update token kyc key
                        contractCall(
                                        tokenInfoUpdateContract,
                                        updateToEdKey,
                                        HapiParserUtil.asHeadlongAddress(asAddress(token.get())),
                                        spec.registry()
                                                .getKey(ED25519KEY)
                                                .getEd25519()
                                                .toByteArray(),
                                        1)
                                .via("updateOnlyKycKeyWithEd")
                                .logged()
                                .signedBy(ED25519KEY, MULTI_KEY)
                                .payingWith(ACCOUNT)
                                .gas(GAS_TO_OFFER)
                                .hasKnownStatus(SUCCESS),
                        getTokenInfo(TOKEN)
                                .logged()
                                .hasTokenType(TokenType.FUNGIBLE_COMMON)
                                .hasSymbol(sym1)
                                .hasName(newName)
                                .hasEntityMemo(newMemo)
                                .hasTreasury(newTokenTreasury)
                                .hasAutoRenewAccount(AUTO_RENEW_ACCOUNT)
                                .hasAutoRenewPeriod(AUTO_RENEW_PERIOD - 1000L)
                                .hasSupplyType(TokenSupplyType.INFINITE)
                                .searchKeysGlobally()
                                .hasAdminKey(contractIdKey)
                                .hasKycKey(ED25519KEY)
                                .hasFreezeKey(MULTI_KEY)
                                .hasWipeKey(MULTI_KEY)
                                .hasFeeScheduleKey(MULTI_KEY)
                                .hasSupplyKey(MULTI_KEY)
                                .hasPauseKey(MULTI_KEY),
                        contractCall(
                                        tokenInfoUpdateContract,
                                        updateToContractId,
                                        HapiParserUtil.asHeadlongAddress(asAddress(token.get())),
                                        HapiParserUtil.asHeadlongAddress(asAddress(spec.registry()
                                                .getKey(contractIdKey)
                                                .getContractID())),
                                        1)
                                .via("updateOnlyKycKey")
                                .logged()
                                .signedBy(MULTI_KEY)
                                .payingWith(ACCOUNT)
                                .gas(GAS_TO_OFFER)
                                .hasKnownStatus(SUCCESS),
                        getTokenInfo(TOKEN)
                                .logged()
                                .hasTokenType(TokenType.FUNGIBLE_COMMON)
                                .hasSymbol(sym1)
                                .hasName(newName)
                                .hasEntityMemo(newMemo)
                                .hasTreasury(newTokenTreasury)
                                .hasAutoRenewAccount(AUTO_RENEW_ACCOUNT)
                                .hasAutoRenewPeriod(AUTO_RENEW_PERIOD - 1000L)
                                .hasSupplyType(TokenSupplyType.INFINITE)
                                .searchKeysGlobally()
                                .hasAdminKey(contractIdKey)
                                .hasKycKey(contractIdKey)
                                .hasFreezeKey(MULTI_KEY)
                                .hasWipeKey(MULTI_KEY)
                                .hasFeeScheduleKey(MULTI_KEY)
                                .hasSupplyKey(MULTI_KEY)
                                .hasPauseKey(MULTI_KEY),

                        // Try update token freeze key
                        contractCall(
                                        tokenInfoUpdateContract,
                                        updateToEdKey,
                                        HapiParserUtil.asHeadlongAddress(asAddress(token.get())),
                                        spec.registry()
                                                .getKey(ED25519KEY)
                                                .getEd25519()
                                                .toByteArray(),
                                        2)
                                .via("updateOnlyFreezeKeyWithEd")
                                .logged()
                                .signedBy(contractIdKey, MULTI_KEY)
                                .payingWith(ACCOUNT)
                                .gas(GAS_TO_OFFER)
                                .hasKnownStatus(SUCCESS),
                        getTokenInfo(TOKEN)
                                .logged()
                                .hasTokenType(TokenType.FUNGIBLE_COMMON)
                                .hasSymbol(sym1)
                                .hasName(newName)
                                .hasEntityMemo(newMemo)
                                .hasTreasury(newTokenTreasury)
                                .hasAutoRenewAccount(AUTO_RENEW_ACCOUNT)
                                .hasAutoRenewPeriod(AUTO_RENEW_PERIOD - 1000L)
                                .hasSupplyType(TokenSupplyType.INFINITE)
                                .searchKeysGlobally()
                                .hasAdminKey(contractIdKey)
                                .hasKycKey(contractIdKey)
                                .hasFreezeKey(ED25519KEY)
                                .hasWipeKey(MULTI_KEY)
                                .hasFeeScheduleKey(MULTI_KEY)
                                .hasSupplyKey(MULTI_KEY)
                                .hasPauseKey(MULTI_KEY),
                        contractCall(
                                        tokenInfoUpdateContract,
                                        updateToContractId,
                                        HapiParserUtil.asHeadlongAddress(asAddress(token.get())),
                                        HapiParserUtil.asHeadlongAddress(asAddress(spec.registry()
                                                .getKey(contractIdKey)
                                                .getContractID())),
                                        2)
                                .via("updateOnlyFreezeKey")
                                .logged()
                                .signedBy(ED25519KEY, MULTI_KEY)
                                .payingWith(ACCOUNT)
                                .gas(GAS_TO_OFFER)
                                .hasKnownStatus(SUCCESS),
                        getTokenInfo(TOKEN)
                                .logged()
                                .hasTokenType(TokenType.FUNGIBLE_COMMON)
                                .hasSymbol(sym1)
                                .hasName(newName)
                                .hasEntityMemo(newMemo)
                                .hasTreasury(newTokenTreasury)
                                .hasAutoRenewAccount(AUTO_RENEW_ACCOUNT)
                                .hasAutoRenewPeriod(AUTO_RENEW_PERIOD - 1000L)
                                .hasSupplyType(TokenSupplyType.INFINITE)
                                .searchKeysGlobally()
                                .hasAdminKey(contractIdKey)
                                .hasKycKey(contractIdKey)
                                .hasFreezeKey(contractIdKey)
                                .hasWipeKey(MULTI_KEY)
                                .hasFeeScheduleKey(MULTI_KEY)
                                .hasSupplyKey(MULTI_KEY)
                                .hasPauseKey(MULTI_KEY),

                        // Try update token wipe key
                        contractCall(
                                        tokenInfoUpdateContract,
                                        updateToEdKey,
                                        HapiParserUtil.asHeadlongAddress(asAddress(token.get())),
                                        spec.registry()
                                                .getKey(ED25519KEY)
                                                .getEd25519()
                                                .toByteArray(),
                                        3)
                                .via("updateOnlyWipeKeyWithEd")
                                .logged()
                                .signedBy(contractIdKey, MULTI_KEY)
                                .payingWith(ACCOUNT)
                                .gas(GAS_TO_OFFER)
                                .hasKnownStatus(SUCCESS),
                        getTokenInfo(TOKEN)
                                .logged()
                                .hasTokenType(TokenType.FUNGIBLE_COMMON)
                                .hasSymbol(sym1)
                                .hasName(newName)
                                .hasEntityMemo(newMemo)
                                .hasTreasury(newTokenTreasury)
                                .hasAutoRenewAccount(AUTO_RENEW_ACCOUNT)
                                .hasAutoRenewPeriod(AUTO_RENEW_PERIOD - 1000L)
                                .hasSupplyType(TokenSupplyType.INFINITE)
                                .searchKeysGlobally()
                                .hasAdminKey(contractIdKey)
                                .hasKycKey(contractIdKey)
                                .hasFreezeKey(contractIdKey)
                                .hasWipeKey(ED25519KEY)
                                .hasFeeScheduleKey(MULTI_KEY)
                                .hasSupplyKey(MULTI_KEY)
                                .hasPauseKey(MULTI_KEY),
                        contractCall(
                                        tokenInfoUpdateContract,
                                        updateToContractId,
                                        HapiParserUtil.asHeadlongAddress(asAddress(token.get())),
                                        HapiParserUtil.asHeadlongAddress(asAddress(spec.registry()
                                                .getKey(contractIdKey)
                                                .getContractID())),
                                        3)
                                .via("updateOnlyWipeKey")
                                .logged()
                                .signedBy(contractIdKey, MULTI_KEY)
                                .payingWith(ACCOUNT)
                                .gas(GAS_TO_OFFER)
                                .hasKnownStatus(SUCCESS),
                        getTokenInfo(TOKEN)
                                .logged()
                                .hasTokenType(TokenType.FUNGIBLE_COMMON)
                                .hasSymbol(sym1)
                                .hasName(newName)
                                .hasEntityMemo(newMemo)
                                .hasTreasury(newTokenTreasury)
                                .hasAutoRenewAccount(AUTO_RENEW_ACCOUNT)
                                .hasAutoRenewPeriod(AUTO_RENEW_PERIOD - 1000L)
                                .hasSupplyType(TokenSupplyType.INFINITE)
                                .searchKeysGlobally()
                                .hasAdminKey(contractIdKey)
                                .hasKycKey(contractIdKey)
                                .hasFreezeKey(contractIdKey)
                                .hasWipeKey(contractIdKey)
                                .hasFeeScheduleKey(MULTI_KEY)
                                .hasSupplyKey(MULTI_KEY)
                                .hasPauseKey(MULTI_KEY),

                        // Try update token supply key
                        contractCall(
                                        tokenInfoUpdateContract,
                                        updateToEdKey,
                                        HapiParserUtil.asHeadlongAddress(asAddress(token.get())),
                                        spec.registry()
                                                .getKey(ED25519KEY)
                                                .getEd25519()
                                                .toByteArray(),
                                        4)
                                .via("updateOnlySupplyKeyWithEd")
                                .logged()
                                .signedBy(contractIdKey, MULTI_KEY)
                                .payingWith(ACCOUNT)
                                .gas(GAS_TO_OFFER)
                                .hasKnownStatus(SUCCESS),
                        getTokenInfo(TOKEN)
                                .logged()
                                .hasTokenType(TokenType.FUNGIBLE_COMMON)
                                .hasSymbol(sym1)
                                .hasName(newName)
                                .hasEntityMemo(newMemo)
                                .hasTreasury(newTokenTreasury)
                                .hasAutoRenewAccount(AUTO_RENEW_ACCOUNT)
                                .hasAutoRenewPeriod(AUTO_RENEW_PERIOD - 1000L)
                                .hasSupplyType(TokenSupplyType.INFINITE)
                                .searchKeysGlobally()
                                .hasAdminKey(contractIdKey)
                                .hasKycKey(contractIdKey)
                                .hasFreezeKey(contractIdKey)
                                .hasWipeKey(contractIdKey)
                                .hasSupplyKey(ED25519KEY)
                                .hasFeeScheduleKey(MULTI_KEY)
                                .hasPauseKey(MULTI_KEY),
                        contractCall(
                                        tokenInfoUpdateContract,
                                        updateToContractId,
                                        HapiParserUtil.asHeadlongAddress(asAddress(token.get())),
                                        HapiParserUtil.asHeadlongAddress(asAddress(spec.registry()
                                                .getKey(contractIdKey)
                                                .getContractID())),
                                        4)
                                .via("updateOnlySupplyKey")
                                .logged()
                                .signedBy(contractIdKey, MULTI_KEY)
                                .payingWith(ACCOUNT)
                                .gas(GAS_TO_OFFER)
                                .hasKnownStatus(SUCCESS),
                        getTokenInfo(TOKEN)
                                .logged()
                                .hasTokenType(TokenType.FUNGIBLE_COMMON)
                                .hasSymbol(sym1)
                                .hasName(newName)
                                .hasEntityMemo(newMemo)
                                .hasTreasury(newTokenTreasury)
                                .hasAutoRenewAccount(AUTO_RENEW_ACCOUNT)
                                .hasAutoRenewPeriod(AUTO_RENEW_PERIOD - 1000L)
                                .hasSupplyType(TokenSupplyType.INFINITE)
                                .searchKeysGlobally()
                                .hasAdminKey(contractIdKey)
                                .hasKycKey(contractIdKey)
                                .hasFreezeKey(contractIdKey)
                                .hasWipeKey(contractIdKey)
                                .hasSupplyKey(contractIdKey)
                                .hasPauseKey(MULTI_KEY)
                                .hasFeeScheduleKey(MULTI_KEY)
                                .hasPauseKey(MULTI_KEY),

                        // Try update token fee schedule key
                        contractCall(
                                        tokenInfoUpdateContract,
                                        updateToEdKey,
                                        HapiParserUtil.asHeadlongAddress(asAddress(token.get())),
                                        spec.registry()
                                                .getKey(ED25519KEY)
                                                .getEd25519()
                                                .toByteArray(),
                                        5)
                                .via("updateOnlyFeeKeyWithEd")
                                .logged()
                                .signedBy(contractIdKey, MULTI_KEY)
                                .payingWith(ACCOUNT)
                                .gas(GAS_TO_OFFER)
                                .hasKnownStatus(SUCCESS),
                        getTokenInfo(TOKEN)
                                .logged()
                                .hasTokenType(TokenType.FUNGIBLE_COMMON)
                                .hasSymbol(sym1)
                                .hasName(newName)
                                .hasEntityMemo(newMemo)
                                .hasTreasury(newTokenTreasury)
                                .hasAutoRenewAccount(AUTO_RENEW_ACCOUNT)
                                .hasAutoRenewPeriod(AUTO_RENEW_PERIOD - 1000L)
                                .hasSupplyType(TokenSupplyType.INFINITE)
                                .searchKeysGlobally()
                                .hasAdminKey(contractIdKey)
                                .hasKycKey(contractIdKey)
                                .hasFreezeKey(contractIdKey)
                                .hasWipeKey(contractIdKey)
                                .hasSupplyKey(contractIdKey)
                                .hasFeeScheduleKey(ED25519KEY)
                                .hasPauseKey(MULTI_KEY),
                        contractCall(
                                        tokenInfoUpdateContract,
                                        updateToContractId,
                                        HapiParserUtil.asHeadlongAddress(asAddress(token.get())),
                                        HapiParserUtil.asHeadlongAddress(asAddress(spec.registry()
                                                .getKey(contractIdKey)
                                                .getContractID())),
                                        5)
                                .via("updateOnlyFeeKey")
                                .logged()
                                .signedBy(contractIdKey, MULTI_KEY)
                                .payingWith(ACCOUNT)
                                .gas(GAS_TO_OFFER)
                                .hasKnownStatus(SUCCESS),
                        getTokenInfo(TOKEN)
                                .logged()
                                .hasTokenType(TokenType.FUNGIBLE_COMMON)
                                .hasSymbol(sym1)
                                .hasName(newName)
                                .hasEntityMemo(newMemo)
                                .hasTreasury(newTokenTreasury)
                                .hasAutoRenewAccount(AUTO_RENEW_ACCOUNT)
                                .hasAutoRenewPeriod(AUTO_RENEW_PERIOD - 1000L)
                                .hasSupplyType(TokenSupplyType.INFINITE)
                                .searchKeysGlobally()
                                .hasAdminKey(contractIdKey)
                                .hasKycKey(contractIdKey)
                                .hasFreezeKey(contractIdKey)
                                .hasWipeKey(contractIdKey)
                                .hasSupplyKey(contractIdKey)
                                .hasFeeScheduleKey(contractIdKey)
                                .hasPauseKey(MULTI_KEY),

                        // Try update token pause key
                        contractCall(
                                        tokenInfoUpdateContract,
                                        updateToEdKey,
                                        HapiParserUtil.asHeadlongAddress(asAddress(token.get())),
                                        spec.registry()
                                                .getKey(ED25519KEY)
                                                .getEd25519()
                                                .toByteArray(),
                                        6)
                                .via("updateOnlyPauseKeyWithEd")
                                .logged()
                                .signedBy(contractIdKey, MULTI_KEY)
                                .payingWith(ACCOUNT)
                                .gas(GAS_TO_OFFER)
                                .hasKnownStatus(SUCCESS),
                        getTokenInfo(TOKEN)
                                .logged()
                                .hasTokenType(TokenType.FUNGIBLE_COMMON)
                                .hasSymbol(sym1)
                                .hasName(newName)
                                .hasEntityMemo(newMemo)
                                .hasTreasury(newTokenTreasury)
                                .hasAutoRenewAccount(AUTO_RENEW_ACCOUNT)
                                .hasAutoRenewPeriod(AUTO_RENEW_PERIOD - 1000L)
                                .hasSupplyType(TokenSupplyType.INFINITE)
                                .searchKeysGlobally()
                                .hasAdminKey(contractIdKey)
                                .hasKycKey(contractIdKey)
                                .hasFreezeKey(contractIdKey)
                                .hasWipeKey(contractIdKey)
                                .hasSupplyKey(contractIdKey)
                                .hasFeeScheduleKey(contractIdKey)
                                .hasPauseKey(ED25519KEY),
                        contractCall(
                                        tokenInfoUpdateContract,
                                        updateToContractId,
                                        HapiParserUtil.asHeadlongAddress(asAddress(token.get())),
                                        HapiParserUtil.asHeadlongAddress(asAddress(spec.registry()
                                                .getKey(contractIdKey)
                                                .getContractID())),
                                        6)
                                .via("updateOnlyPauseKey")
                                .logged()
                                .signedBy(contractIdKey, MULTI_KEY)
                                .payingWith(ACCOUNT)
                                .gas(GAS_TO_OFFER)
                                .hasKnownStatus(SUCCESS),
                        getTokenInfo(TOKEN)
                                .logged()
                                .hasTokenType(TokenType.FUNGIBLE_COMMON)
                                .hasSymbol(sym1)
                                .hasName(newName)
                                .hasEntityMemo(newMemo)
                                .hasTreasury(newTokenTreasury)
                                .hasAutoRenewAccount(AUTO_RENEW_ACCOUNT)
                                .hasAutoRenewPeriod(AUTO_RENEW_PERIOD - 1000L)
                                .hasSupplyType(TokenSupplyType.INFINITE)
                                .searchKeysGlobally()
                                .hasAdminKey(contractIdKey)
                                .hasKycKey(contractIdKey)
                                .hasFreezeKey(contractIdKey)
                                .hasWipeKey(contractIdKey)
                                .hasSupplyKey(contractIdKey)
                                .hasFeeScheduleKey(contractIdKey)
                                .hasPauseKey(contractIdKey))))
                .then(
                        childRecordsCheck(
                                "updateOnlyName", SUCCESS, recordWith().status(SUCCESS)),
                        childRecordsCheck("updateOnlySym", SUCCESS, recordWith().status(SUCCESS)),
                        childRecordsCheck(
                                "updateOnlyMemo", SUCCESS, recordWith().status(SUCCESS)),
                        childRecordsCheck(
                                "updateOnlyTreasury", SUCCESS, recordWith().status(SUCCESS)),
                        childRecordsCheck(
                                "updateOnlyAutoRenewAccount",
                                SUCCESS,
                                recordWith().status(SUCCESS)),
                        childRecordsCheck(
                                "updateOnlyAutoRenewPeriod",
                                SUCCESS,
                                recordWith().status(SUCCESS)),
                        childRecordsCheck(
                                "updateOnlyAdminKeyWithEd",
                                CONTRACT_REVERT_EXECUTED,
                                recordWith().status(INVALID_SIGNATURE)),
                        childRecordsCheck(
                                "updateOnlyAdminKey", SUCCESS, recordWith().status(SUCCESS)),
                        childRecordsCheck(
                                "updateOnlyKycKeyWithEd", SUCCESS, recordWith().status(SUCCESS)),
                        childRecordsCheck(
                                "updateOnlyKycKey", SUCCESS, recordWith().status(SUCCESS)),
                        childRecordsCheck(
                                "updateOnlyFreezeKeyWithEd",
                                SUCCESS,
                                recordWith().status(SUCCESS)),
                        childRecordsCheck(
                                "updateOnlyFreezeKey", SUCCESS, recordWith().status(SUCCESS)),
                        childRecordsCheck(
                                "updateOnlyWipeKeyWithEd", SUCCESS, recordWith().status(SUCCESS)),
                        childRecordsCheck(
                                "updateOnlyWipeKey", SUCCESS, recordWith().status(SUCCESS)),
                        childRecordsCheck(
                                "updateOnlySupplyKeyWithEd",
                                SUCCESS,
                                recordWith().status(SUCCESS)),
                        childRecordsCheck(
                                "updateOnlySupplyKey", SUCCESS, recordWith().status(SUCCESS)),
                        childRecordsCheck(
                                "updateOnlyFeeKeyWithEd", SUCCESS, recordWith().status(SUCCESS)),
                        childRecordsCheck(
                                "updateOnlyFeeKey", SUCCESS, recordWith().status(SUCCESS)),
                        childRecordsCheck(
                                "updateOnlyPauseKeyWithEd",
                                SUCCESS,
                                recordWith().status(SUCCESS)),
                        childRecordsCheck(
                                "updateOnlyPauseKey", SUCCESS, recordWith().status(SUCCESS)));
    }
}<|MERGE_RESOLUTION|>--- conflicted
+++ resolved
@@ -19,30 +19,21 @@
 import static com.hedera.services.bdd.junit.TestTags.SMART_CONTRACT;
 import static com.hedera.services.bdd.junit.TestTags.TOKEN;
 import static com.hedera.services.bdd.spec.HapiSpec.defaultHapiSpec;
-<<<<<<< HEAD
 import static com.hedera.services.bdd.spec.assertions.AccountInfoAsserts.accountWith;
-import static com.hedera.services.bdd.spec.assertions.ContractFnResultAsserts.resultWith;
-=======
->>>>>>> 3f322bda
 import static com.hedera.services.bdd.spec.assertions.TransactionRecordAsserts.recordWith;
 import static com.hedera.services.bdd.spec.keys.KeyShape.CONTRACT;
 import static com.hedera.services.bdd.spec.keys.KeyShape.DELEGATE_CONTRACT;
 import static com.hedera.services.bdd.spec.keys.KeyShape.ED25519;
 import static com.hedera.services.bdd.spec.keys.KeyShape.SECP256K1;
 import static com.hedera.services.bdd.spec.keys.KeyShape.sigs;
-import static com.hedera.services.bdd.spec.keys.SigControl.ED25519_OFF;
 import static com.hedera.services.bdd.spec.keys.SigControl.ED25519_ON;
 import static com.hedera.services.bdd.spec.keys.SigControl.OFF;
 import static com.hedera.services.bdd.spec.keys.SigControl.ON;
 import static com.hedera.services.bdd.spec.queries.QueryVerbs.contractCallLocal;
-<<<<<<< HEAD
 import static com.hedera.services.bdd.spec.queries.QueryVerbs.getAccountBalance;
 import static com.hedera.services.bdd.spec.queries.QueryVerbs.getAliasedAccountInfo;
-=======
->>>>>>> 3f322bda
 import static com.hedera.services.bdd.spec.queries.QueryVerbs.getTokenInfo;
 import static com.hedera.services.bdd.spec.queries.QueryVerbs.getTokenNftInfo;
-import static com.hedera.services.bdd.spec.queries.QueryVerbs.getTxnRecord;
 import static com.hedera.services.bdd.spec.transactions.TxnVerbs.contractCall;
 import static com.hedera.services.bdd.spec.transactions.TxnVerbs.contractCreate;
 import static com.hedera.services.bdd.spec.transactions.TxnVerbs.cryptoCreate;
@@ -52,6 +43,7 @@
 import static com.hedera.services.bdd.spec.transactions.TxnVerbs.mintToken;
 import static com.hedera.services.bdd.spec.transactions.TxnVerbs.tokenAssociate;
 import static com.hedera.services.bdd.spec.transactions.TxnVerbs.tokenCreate;
+import static com.hedera.services.bdd.spec.transactions.TxnVerbs.tokenUpdate;
 import static com.hedera.services.bdd.spec.transactions.TxnVerbs.uploadInitCode;
 import static com.hedera.services.bdd.spec.transactions.token.TokenMovement.moving;
 import static com.hedera.services.bdd.spec.utilops.CustomSpecAssert.allRunFor;
@@ -65,7 +57,6 @@
 import static com.hedera.services.bdd.suites.HapiSuite.TOKEN_TREASURY;
 import static com.hedera.services.bdd.suites.contract.Utils.asAddress;
 import static com.hedera.services.bdd.suites.contract.Utils.asToken;
-import static com.hedera.services.bdd.suites.utils.contracts.precompile.HTSPrecompileResult.htsPrecompileResult;
 import static com.hederahashgraph.api.proto.java.ResponseCodeEnum.BUSY;
 import static com.hederahashgraph.api.proto.java.ResponseCodeEnum.CONTRACT_REVERT_EXECUTED;
 import static com.hederahashgraph.api.proto.java.ResponseCodeEnum.INVALID_SIGNATURE;
@@ -82,21 +73,15 @@
 import static com.hederahashgraph.api.proto.java.ResponseCodeEnum.TOKEN_NAME_TOO_LONG;
 import static com.hederahashgraph.api.proto.java.ResponseCodeEnum.TOKEN_SYMBOL_TOO_LONG;
 import static com.hederahashgraph.api.proto.java.TokenType.FUNGIBLE_COMMON;
+import static com.hederahashgraph.api.proto.java.TokenType.NON_FUNGIBLE_UNIQUE;
 
 import com.google.protobuf.ByteString;
-import com.hedera.node.app.hapi.utils.contracts.ParsingConstants;
 import com.hedera.services.bdd.junit.HapiTest;
-<<<<<<< HEAD
-import com.hedera.services.bdd.junit.HapiTestSuite;
-import com.hedera.services.bdd.spec.HapiSpec;
 import com.hedera.services.bdd.spec.assertions.TransactionRecordAsserts;
-=======
->>>>>>> 3f322bda
 import com.hedera.services.bdd.spec.keys.KeyShape;
 import com.hedera.services.bdd.spec.transactions.TxnUtils;
 import com.hedera.services.bdd.spec.transactions.contract.HapiParserUtil;
 import com.hederahashgraph.api.proto.java.AccountID;
-import com.hederahashgraph.api.proto.java.Key;
 import com.hederahashgraph.api.proto.java.TokenID;
 import com.hederahashgraph.api.proto.java.TokenPauseStatus;
 import com.hederahashgraph.api.proto.java.TokenSupplyType;
@@ -117,7 +102,6 @@
     private static final String ACCOUNT_TO_ASSOCIATE = "account3";
     private static final String ACCOUNT_TO_ASSOCIATE_KEY = "associateKey";
     private static final String AUTO_RENEW_ACCOUNT = "autoRenewAccount";
-    private static final String NEW_TREASURY_ACCOUNT = "newTreasuryAccount";
     private static final String VANILLA_TOKEN = "TokenD";
     private static final String NFT_TOKEN = "TokenD";
     private static final String MULTI_KEY = "multiKey";
@@ -129,76 +113,21 @@
     private static final String GET_KEY_FUNC = "getKeyFromToken";
     public static final String TOKEN_UPDATE_CONTRACT = "UpdateTokenInfoContract";
     private static final String UPDATE_TXN = "updateTxn";
-    private static final String GET_KYC_KEY_TXN = "getKycTokenKeyTxn";
-    private static final String GET_ADMIN_KEY_TXN = "getAdminTokenKeyTxn";
-    private static final String GET_PAUSE_KEY_TXN = "getPauseTokenKeyTxn";
-    private static final String GET_FREEZE_KEY_TXN = "getFreezeTokenKeyTxn";
-    private static final String GET_WIPE_KEY_TXN = "getWipeTokenKeyTxn";
-    private static final String GET_FEE_KEY_TXN = "getFeeTokenKeyTxn";
-    private static final String GET_SUPPLY_KEY_TXN = "getSupplyTokenKeyTxn";
     private static final String NO_ADMIN_KEY = "noAdminKeyTxn";
     private static final long DEFAULT_AMOUNT_TO_SEND = 20 * ONE_HBAR;
     private static final String ED25519KEY = "ed25519key";
     private static final String ECDSA_KEY = "ecdsa";
     public static final String TOKEN_UPDATE_AS_KEY = "tokenCreateContractAsKey";
     private static final String DELEGATE_KEY = "tokenUpdateAsKeyDelegate";
-<<<<<<< HEAD
     public static final String CUSTOM_NAME = "customName";
     public static final String CUSTOM_SYMBOL = "Ω";
     public static final String CUSTOM_MEMO = "Omega";
-=======
-    private static final String ACCOUNT_TO_ASSOCIATE = "account3";
-    private static final String ACCOUNT_TO_ASSOCIATE_KEY = "associateKey";
-    private static final String AUTO_RENEW_ACCOUNT = "autoRenewAccount";
->>>>>>> 3f322bda
     private static final long ADMIN_KEY_TYPE = 1L;
-    private static final long KYC_KEY_TYPE = 2L;
-    private static final long FREEZE_KEY_TYPE = 4L;
-    private static final long WIPE_KEY_TYPE = 8L;
     private static final long SUPPLY_KEY_TYPE = 16L;
-    private static final long FEE_SCHEDULE_KEY_TYPE = 32L;
-    private static final long PAUSE_KEY_TYPE = 64L;
-
-<<<<<<< HEAD
-    public static void main(String... args) {
-        new TokenUpdatePrecompileSuite().runSuiteAsync();
-    }
-
-    @Override
-    public boolean canRunConcurrent() {
-        return true;
-    }
-
-    @Override
-    protected Logger getResultsLogger() {
-        return log;
-    }
-
-    @Override
-    public List<HapiSpec> getSpecsInSuite() {
-        return allOf(positiveCases(), negativeCases());
-    }
-
-    List<HapiSpec> positiveCases() {
-        return List.of(
-                updateNftTreasuryWithAndWithoutAdminKey(),
-                tokenUpdateSingleFieldCases(),
-                tokenUpdateSingleFieldCases(),
-                createFungibleTokenAdminKeyFromHollowAccountAlias(),
-                createNFTTokenAdminKeyFromHollowAccountAlias());
-    }
-
-    List<HapiSpec> negativeCases() {
-        return List.of(
-                updateTokenWithInvalidKeyValues(),
-                updateNftTokenKeysWithWrongTokenIdAndMissingAdminKey(),
-                updateWithTooLongNameAndSymbol(),
-                getTokenKeyForNonFungibleNegative(),
-                updateTokenWithKeysNegative());
-    }
+    private static final KeyShape KEY_SHAPE = KeyShape.threshOf(1, ED25519, CONTRACT);
 
     @HapiTest
-    public HapiSpec updateNftTreasuryWithAndWithoutAdminKey() {
+    public Stream<DynamicTest> updateNftTreasuryWithAndWithoutAdminKey() {
         final var newTokenTreasury = "newTokenTreasury";
         final var NO_ADMIN_TOKEN = "noAdminKeyToken";
         final AtomicReference<TokenID> noAdminKeyToken = new AtomicReference<>();
@@ -238,11 +167,11 @@
                         cryptoUpdate(ACCOUNT).key(CONTRACT_KEY),
                         cryptoUpdate(newTokenTreasury).key(CONTRACT_KEY),
                         contractCall(
-                                        TOKEN_UPDATE_CONTRACT,
-                                        "updateTokenTreasury",
-                                        HapiParserUtil.asHeadlongAddress(asAddress(noAdminKeyToken.get())),
-                                        HapiParserUtil.asHeadlongAddress(
-                                                asAddress(spec.registry().getAccountID(newTokenTreasury))))
+                                TOKEN_UPDATE_CONTRACT,
+                                "updateTokenTreasury",
+                                HapiParserUtil.asHeadlongAddress(asAddress(noAdminKeyToken.get())),
+                                HapiParserUtil.asHeadlongAddress(
+                                        asAddress(spec.registry().getAccountID(newTokenTreasury))))
                                 .via("noAdminKey")
                                 .gas(GAS_TO_OFFER)
                                 .sending(DEFAULT_AMOUNT_TO_SEND)
@@ -251,11 +180,11 @@
                                 .alsoSigningWithFullPrefix(ACCOUNT, newTokenTreasury)
                                 .hasKnownStatus(CONTRACT_REVERT_EXECUTED),
                         contractCall(
-                                        TOKEN_UPDATE_CONTRACT,
-                                        "updateTokenTreasury",
-                                        HapiParserUtil.asHeadlongAddress(asAddress(nftToken.get())),
-                                        HapiParserUtil.asHeadlongAddress(
-                                                asAddress(spec.registry().getAccountID(newTokenTreasury))))
+                                TOKEN_UPDATE_CONTRACT,
+                                "updateTokenTreasury",
+                                HapiParserUtil.asHeadlongAddress(asAddress(nftToken.get())),
+                                HapiParserUtil.asHeadlongAddress(
+                                        asAddress(spec.registry().getAccountID(newTokenTreasury))))
                                 .via("tokenUpdateTxn")
                                 .gas(GAS_TO_OFFER)
                                 .sending(DEFAULT_AMOUNT_TO_SEND)
@@ -282,7 +211,7 @@
     }
 
     @HapiTest
-    public HapiSpec updateWithTooLongNameAndSymbol() {
+    public Stream<DynamicTest> updateWithTooLongNameAndSymbol() {
         final var tooLongString = "ORIGINAL" + TxnUtils.randomUppercase(101);
         final var tooLongSymbolTxn = "tooLongSymbolTxn";
         final AtomicReference<TokenID> vanillaTokenID = new AtomicReference<>();
@@ -309,13 +238,13 @@
                         tokenUpdate(VANILLA_TOKEN).adminKey(CONTRACT_KEY).signedByPayerAnd(MULTI_KEY, CONTRACT_KEY),
                         cryptoUpdate(ACCOUNT).key(CONTRACT_KEY),
                         contractCall(
-                                        TOKEN_UPDATE_CONTRACT,
-                                        "checkNameAndSymbolLength",
-                                        HapiParserUtil.asHeadlongAddress(asAddress(vanillaTokenID.get())),
-                                        HapiParserUtil.asHeadlongAddress(
-                                                asAddress(spec.registry().getAccountID(ACCOUNT))),
-                                        tooLongString,
-                                        CUSTOM_SYMBOL)
+                                TOKEN_UPDATE_CONTRACT,
+                                "checkNameAndSymbolLength",
+                                HapiParserUtil.asHeadlongAddress(asAddress(vanillaTokenID.get())),
+                                HapiParserUtil.asHeadlongAddress(
+                                        asAddress(spec.registry().getAccountID(ACCOUNT))),
+                                tooLongString,
+                                CUSTOM_SYMBOL)
                                 .via(UPDATE_TXN)
                                 .gas(GAS_TO_OFFER)
                                 .sending(DEFAULT_AMOUNT_TO_SEND)
@@ -324,13 +253,13 @@
                                 .alsoSigningWithFullPrefix(ACCOUNT)
                                 .hasKnownStatus(CONTRACT_REVERT_EXECUTED),
                         contractCall(
-                                        TOKEN_UPDATE_CONTRACT,
-                                        "checkNameAndSymbolLength",
-                                        HapiParserUtil.asHeadlongAddress(asAddress(vanillaTokenID.get())),
-                                        HapiParserUtil.asHeadlongAddress(
-                                                asAddress(spec.registry().getAccountID(ACCOUNT))),
-                                        CUSTOM_NAME,
-                                        tooLongString)
+                                TOKEN_UPDATE_CONTRACT,
+                                "checkNameAndSymbolLength",
+                                HapiParserUtil.asHeadlongAddress(asAddress(vanillaTokenID.get())),
+                                HapiParserUtil.asHeadlongAddress(
+                                        asAddress(spec.registry().getAccountID(ACCOUNT))),
+                                CUSTOM_NAME,
+                                tooLongString)
                                 .via(tooLongSymbolTxn)
                                 .gas(GAS_TO_OFFER)
                                 .sending(DEFAULT_AMOUNT_TO_SEND)
@@ -351,7 +280,7 @@
     }
 
     @HapiTest
-    final HapiSpec updateTokenWithKeysNegative() {
+    final Stream<DynamicTest> updateTokenWithKeysNegative() {
         final var updateTokenWithKeysFunc = "updateTokenWithKeys";
         final var NO_FEE_SCHEDULE_KEY_TXN = "NO_FEE_SCHEDULE_KEY_TXN";
         final var NO_PAUSE_KEY_TXN = "NO_PAUSE_KEY_TXN";
@@ -431,18 +360,18 @@
                         tokenUpdate(VANILLA_TOKEN).adminKey(CONTRACT_KEY).signedByPayerAnd(MULTI_KEY, CONTRACT_KEY),
                         cryptoUpdate(ACCOUNT).key(CONTRACT_KEY),
                         contractCall(
-                                        TOKEN_UPDATE_CONTRACT,
-                                        updateTokenWithKeysFunc,
-                                        HapiParserUtil.asHeadlongAddress(asAddress(vanillaTokenID.get())),
-                                        HapiParserUtil.asHeadlongAddress(
-                                                asAddress(spec.registry().getAccountID(ACCOUNT))),
-                                        ed25519.get(),
-                                        spec.registry()
-                                                .getKey(ECDSA_KEY)
-                                                .getECDSASecp256K1()
-                                                .toByteArray(),
-                                        HapiParserUtil.asHeadlongAddress(
-                                                asAddress(spec.registry().getContractId(TOKEN_UPDATE_CONTRACT))))
+                                TOKEN_UPDATE_CONTRACT,
+                                updateTokenWithKeysFunc,
+                                HapiParserUtil.asHeadlongAddress(asAddress(vanillaTokenID.get())),
+                                HapiParserUtil.asHeadlongAddress(
+                                        asAddress(spec.registry().getAccountID(ACCOUNT))),
+                                ed25519.get(),
+                                spec.registry()
+                                        .getKey(ECDSA_KEY)
+                                        .getECDSASecp256K1()
+                                        .toByteArray(),
+                                HapiParserUtil.asHeadlongAddress(
+                                        asAddress(spec.registry().getContractId(TOKEN_UPDATE_CONTRACT))))
                                 .via(NO_FEE_SCHEDULE_KEY_TXN)
                                 .gas(GAS_TO_OFFER)
                                 .sending(DEFAULT_AMOUNT_TO_SEND)
@@ -451,19 +380,19 @@
                                 .payingWith(ACCOUNT)
                                 .hasKnownStatus(CONTRACT_REVERT_EXECUTED),
                         contractCall(
-                                        TOKEN_UPDATE_CONTRACT,
-                                        updateTokenWithKeysFunc,
-                                        HapiParserUtil.asHeadlongAddress(
-                                                asAddress(tokenList.get(0).get())),
-                                        HapiParserUtil.asHeadlongAddress(
-                                                asAddress(spec.registry().getAccountID(ACCOUNT))),
-                                        ed25519.get(),
-                                        spec.registry()
-                                                .getKey(ECDSA_KEY)
-                                                .getECDSASecp256K1()
-                                                .toByteArray(),
-                                        HapiParserUtil.asHeadlongAddress(
-                                                asAddress(spec.registry().getContractId(TOKEN_UPDATE_CONTRACT))))
+                                TOKEN_UPDATE_CONTRACT,
+                                updateTokenWithKeysFunc,
+                                HapiParserUtil.asHeadlongAddress(
+                                        asAddress(tokenList.get(0).get())),
+                                HapiParserUtil.asHeadlongAddress(
+                                        asAddress(spec.registry().getAccountID(ACCOUNT))),
+                                ed25519.get(),
+                                spec.registry()
+                                        .getKey(ECDSA_KEY)
+                                        .getECDSASecp256K1()
+                                        .toByteArray(),
+                                HapiParserUtil.asHeadlongAddress(
+                                        asAddress(spec.registry().getContractId(TOKEN_UPDATE_CONTRACT))))
                                 .via(NO_SUPPLY_KEY_TXN)
                                 .gas(GAS_TO_OFFER)
                                 .sending(DEFAULT_AMOUNT_TO_SEND)
@@ -472,19 +401,19 @@
                                 .payingWith(ACCOUNT)
                                 .hasKnownStatus(CONTRACT_REVERT_EXECUTED),
                         contractCall(
-                                        TOKEN_UPDATE_CONTRACT,
-                                        updateTokenWithKeysFunc,
-                                        HapiParserUtil.asHeadlongAddress(
-                                                asAddress(tokenList.get(1).get())),
-                                        HapiParserUtil.asHeadlongAddress(
-                                                asAddress(spec.registry().getAccountID(ACCOUNT))),
-                                        ed25519.get(),
-                                        spec.registry()
-                                                .getKey(ECDSA_KEY)
-                                                .getECDSASecp256K1()
-                                                .toByteArray(),
-                                        HapiParserUtil.asHeadlongAddress(
-                                                asAddress(spec.registry().getContractId(TOKEN_UPDATE_CONTRACT))))
+                                TOKEN_UPDATE_CONTRACT,
+                                updateTokenWithKeysFunc,
+                                HapiParserUtil.asHeadlongAddress(
+                                        asAddress(tokenList.get(1).get())),
+                                HapiParserUtil.asHeadlongAddress(
+                                        asAddress(spec.registry().getAccountID(ACCOUNT))),
+                                ed25519.get(),
+                                spec.registry()
+                                        .getKey(ECDSA_KEY)
+                                        .getECDSASecp256K1()
+                                        .toByteArray(),
+                                HapiParserUtil.asHeadlongAddress(
+                                        asAddress(spec.registry().getContractId(TOKEN_UPDATE_CONTRACT))))
                                 .via(NO_WIPE_KEY_TXN)
                                 .gas(GAS_TO_OFFER)
                                 .sending(DEFAULT_AMOUNT_TO_SEND)
@@ -493,19 +422,19 @@
                                 .payingWith(ACCOUNT)
                                 .hasKnownStatus(CONTRACT_REVERT_EXECUTED),
                         contractCall(
-                                        TOKEN_UPDATE_CONTRACT,
-                                        updateTokenWithKeysFunc,
-                                        HapiParserUtil.asHeadlongAddress(
-                                                asAddress(tokenList.get(2).get())),
-                                        HapiParserUtil.asHeadlongAddress(
-                                                asAddress(spec.registry().getAccountID(ACCOUNT))),
-                                        ed25519.get(),
-                                        spec.registry()
-                                                .getKey(ECDSA_KEY)
-                                                .getECDSASecp256K1()
-                                                .toByteArray(),
-                                        HapiParserUtil.asHeadlongAddress(
-                                                asAddress(spec.registry().getContractId(TOKEN_UPDATE_CONTRACT))))
+                                TOKEN_UPDATE_CONTRACT,
+                                updateTokenWithKeysFunc,
+                                HapiParserUtil.asHeadlongAddress(
+                                        asAddress(tokenList.get(2).get())),
+                                HapiParserUtil.asHeadlongAddress(
+                                        asAddress(spec.registry().getAccountID(ACCOUNT))),
+                                ed25519.get(),
+                                spec.registry()
+                                        .getKey(ECDSA_KEY)
+                                        .getECDSASecp256K1()
+                                        .toByteArray(),
+                                HapiParserUtil.asHeadlongAddress(
+                                        asAddress(spec.registry().getContractId(TOKEN_UPDATE_CONTRACT))))
                                 .via(NO_PAUSE_KEY_TXN)
                                 .gas(GAS_TO_OFFER)
                                 .sending(DEFAULT_AMOUNT_TO_SEND)
@@ -514,19 +443,19 @@
                                 .payingWith(ACCOUNT)
                                 .hasKnownStatus(CONTRACT_REVERT_EXECUTED),
                         contractCall(
-                                        TOKEN_UPDATE_CONTRACT,
-                                        updateTokenWithKeysFunc,
-                                        HapiParserUtil.asHeadlongAddress(
-                                                asAddress(tokenList.get(3).get())),
-                                        HapiParserUtil.asHeadlongAddress(
-                                                asAddress(spec.registry().getAccountID(ACCOUNT))),
-                                        ed25519.get(),
-                                        spec.registry()
-                                                .getKey(ECDSA_KEY)
-                                                .getECDSASecp256K1()
-                                                .toByteArray(),
-                                        HapiParserUtil.asHeadlongAddress(
-                                                asAddress(spec.registry().getContractId(TOKEN_UPDATE_CONTRACT))))
+                                TOKEN_UPDATE_CONTRACT,
+                                updateTokenWithKeysFunc,
+                                HapiParserUtil.asHeadlongAddress(
+                                        asAddress(tokenList.get(3).get())),
+                                HapiParserUtil.asHeadlongAddress(
+                                        asAddress(spec.registry().getAccountID(ACCOUNT))),
+                                ed25519.get(),
+                                spec.registry()
+                                        .getKey(ECDSA_KEY)
+                                        .getECDSASecp256K1()
+                                        .toByteArray(),
+                                HapiParserUtil.asHeadlongAddress(
+                                        asAddress(spec.registry().getContractId(TOKEN_UPDATE_CONTRACT))))
                                 .via(NO_FREEZE_KEY_TXN)
                                 .gas(GAS_TO_OFFER)
                                 .sending(DEFAULT_AMOUNT_TO_SEND)
@@ -535,19 +464,19 @@
                                 .payingWith(ACCOUNT)
                                 .hasKnownStatus(CONTRACT_REVERT_EXECUTED),
                         contractCall(
-                                        TOKEN_UPDATE_CONTRACT,
-                                        updateTokenWithKeysFunc,
-                                        HapiParserUtil.asHeadlongAddress(
-                                                asAddress(tokenList.get(4).get())),
-                                        HapiParserUtil.asHeadlongAddress(
-                                                asAddress(spec.registry().getAccountID(ACCOUNT))),
-                                        ed25519.get(),
-                                        spec.registry()
-                                                .getKey(ECDSA_KEY)
-                                                .getECDSASecp256K1()
-                                                .toByteArray(),
-                                        HapiParserUtil.asHeadlongAddress(
-                                                asAddress(spec.registry().getContractId(TOKEN_UPDATE_CONTRACT))))
+                                TOKEN_UPDATE_CONTRACT,
+                                updateTokenWithKeysFunc,
+                                HapiParserUtil.asHeadlongAddress(
+                                        asAddress(tokenList.get(4).get())),
+                                HapiParserUtil.asHeadlongAddress(
+                                        asAddress(spec.registry().getAccountID(ACCOUNT))),
+                                ed25519.get(),
+                                spec.registry()
+                                        .getKey(ECDSA_KEY)
+                                        .getECDSASecp256K1()
+                                        .toByteArray(),
+                                HapiParserUtil.asHeadlongAddress(
+                                        asAddress(spec.registry().getContractId(TOKEN_UPDATE_CONTRACT))))
                                 .via(NO_KYC_KEY_TXN)
                                 .gas(GAS_TO_OFFER)
                                 .sending(DEFAULT_AMOUNT_TO_SEND)
@@ -583,8 +512,6 @@
                                 TransactionRecordAsserts.recordWith().status(TOKEN_HAS_NO_KYC_KEY)))));
     }
 
-=======
->>>>>>> 3f322bda
     @HapiTest
     final Stream<DynamicTest> updateTokenWithInvalidKeyValues() {
         final AtomicReference<TokenID> vanillaTokenID = new AtomicReference<>();
@@ -1547,4 +1474,105 @@
                         childRecordsCheck(
                                 "updateOnlyPauseKey", SUCCESS, recordWith().status(SUCCESS)));
     }
+
+    @HapiTest
+    public Stream<DynamicTest> createFungibleTokenAdminKeyFromHollowAccountAlias() {
+        final var freezeKey = "freezeKey";
+        final var newFreezeKey = "newFreezeKey";
+        return defaultHapiSpec("CreateFungibleTokenAdminKeyFromHollowAccountAlias")
+                .given(
+                        // Create an ECDSA key
+                        newKeyNamed(SECP_256K1_SOURCE_KEY).shape(SECP_256K1_SHAPE),
+                        newKeyNamed(freezeKey),
+                        newKeyNamed(newFreezeKey),
+                        cryptoCreate(ACCOUNT).balance(ONE_MILLION_HBARS),
+                        cryptoCreate(TOKEN_TREASURY).balance(ONE_MILLION_HBARS))
+                .when(withOpContext((spec, opLog) -> {
+                    final var ecdsaKey = spec.registry()
+                            .getKey(SECP_256K1_SOURCE_KEY)
+                            .getECDSASecp256K1()
+                            .toByteArray();
+                    final var evmAddress = ByteString.copyFrom(recoverAddressFromPubKey(ecdsaKey));
+                    spec.registry()
+                            .saveAccountAlias(
+                                    SECP_256K1_SOURCE_KEY,
+                                    AccountID.newBuilder().setAlias(evmAddress).build());
+
+                    allRunFor(
+                            spec,
+                            // Transfer money to the alias --> creates HOLLOW ACCOUNT
+                            cryptoTransfer(
+                                    movingHbar(ONE_HUNDRED_HBARS).distributing(TOKEN_TREASURY, SECP_256K1_SOURCE_KEY)),
+                            // Verify that the account is created and is hollow
+                            getAliasedAccountInfo(SECP_256K1_SOURCE_KEY)
+                                    .has(accountWith().hasEmptyKey()),
+                            // Create a token with the ECDSA alias key as ADMIN key
+                            tokenCreate(VANILLA_TOKEN)
+                                    .tokenType(FUNGIBLE_COMMON)
+                                    .adminKey(SECP_256K1_SOURCE_KEY)
+                                    .freezeKey(freezeKey)
+                                    .initialSupply(100L)
+                                    .treasury(TOKEN_TREASURY));
+                }))
+                .then(withOpContext((spec, opLog) -> {
+                    allRunFor(
+                            spec,
+                            tokenUpdate(VANILLA_TOKEN)
+                                    .freezeKey(newFreezeKey)
+                                    .signedBy(ACCOUNT, SECP_256K1_SOURCE_KEY)
+                                    .payingWith(ACCOUNT),
+                            getTokenInfo(VANILLA_TOKEN).searchKeysGlobally().hasFreezeKey(newFreezeKey));
+                }));
+    }
+
+    @HapiTest
+    public Stream<DynamicTest> createNFTTokenAdminKeyFromHollowAccountAlias() {
+        final var freezeKey = "freezeKey";
+        final var newFreezeKey = "newFreezeKey";
+        return defaultHapiSpec("CreateNFTTokenAdminKeyFromHollowAccountAlias")
+                .given(
+                        // Create an ECDSA key
+                        newKeyNamed(SECP_256K1_SOURCE_KEY).shape(SECP_256K1_SHAPE),
+                        newKeyNamed(freezeKey),
+                        newKeyNamed(newFreezeKey),
+                        cryptoCreate(ACCOUNT).balance(ONE_MILLION_HBARS),
+                        cryptoCreate(TOKEN_TREASURY).balance(ONE_MILLION_HBARS))
+                .when(withOpContext((spec, opLog) -> {
+                    final var ecdsaKey = spec.registry()
+                            .getKey(SECP_256K1_SOURCE_KEY)
+                            .getECDSASecp256K1()
+                            .toByteArray();
+                    final var evmAddress = ByteString.copyFrom(recoverAddressFromPubKey(ecdsaKey));
+                    spec.registry()
+                            .saveAccountAlias(
+                                    SECP_256K1_SOURCE_KEY,
+                                    AccountID.newBuilder().setAlias(evmAddress).build());
+
+                    allRunFor(
+                            spec,
+                            // Transfer money to the alias --> creates HOLLOW ACCOUNT
+                            cryptoTransfer(
+                                    movingHbar(ONE_HUNDRED_HBARS).distributing(TOKEN_TREASURY, SECP_256K1_SOURCE_KEY)),
+                            // Verify that the account is created and is hollow
+                            getAliasedAccountInfo(SECP_256K1_SOURCE_KEY)
+                                    .has(accountWith().hasEmptyKey()),
+                            // Create a token with the ECDSA alias key as ADMIN key
+                            tokenCreate(NFT_TOKEN)
+                                    .tokenType(NON_FUNGIBLE_UNIQUE)
+                                    .adminKey(SECP_256K1_SOURCE_KEY)
+                                    .supplyKey(SECP_256K1_SOURCE_KEY)
+                                    .freezeKey(freezeKey)
+                                    .initialSupply(0L)
+                                    .treasury(TOKEN_TREASURY));
+                }))
+                .then(withOpContext((spec, opLog) -> {
+                    allRunFor(
+                            spec,
+                            tokenUpdate(NFT_TOKEN)
+                                    .freezeKey(newFreezeKey)
+                                    .signedBy(ACCOUNT, SECP_256K1_SOURCE_KEY)
+                                    .payingWith(ACCOUNT),
+                            getTokenInfo(NFT_TOKEN).searchKeysGlobally().hasFreezeKey(newFreezeKey));
+                }));
+    }
 }