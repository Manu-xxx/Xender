--- conflicted
+++ resolved
@@ -21,7 +21,6 @@
 import static com.hedera.services.bdd.spec.queries.QueryVerbs.getAccountBalance;
 import static com.hedera.services.bdd.spec.transactions.TxnVerbs.contractCall;
 import static com.hedera.services.bdd.spec.transactions.TxnVerbs.contractCreate;
-import static com.hedera.services.bdd.spec.transactions.TxnVerbs.cryptoApproveAllowance;
 import static com.hedera.services.bdd.spec.transactions.TxnVerbs.cryptoCreate;
 import static com.hedera.services.bdd.spec.transactions.TxnVerbs.mintToken;
 import static com.hedera.services.bdd.spec.transactions.TxnVerbs.tokenCreate;
@@ -32,18 +31,14 @@
 import static com.hederahashgraph.api.proto.java.ResponseCodeEnum.SUCCESS;
 
 import com.esaulpaugh.headlong.abi.Address;
-import com.hedera.services.bdd.spec.HapiPropertySource;
 import com.hedera.services.bdd.spec.HapiSpec;
 import com.hedera.services.bdd.suites.HapiSuite;
-import com.hedera.services.bdd.suites.utils.contracts.precompile.TokenKeyType;
 import com.hederahashgraph.api.proto.java.TokenType;
 import java.math.BigInteger;
 import java.util.List;
-import java.util.Set;
 import java.util.concurrent.atomic.AtomicReference;
 import org.apache.logging.log4j.LogManager;
 import org.apache.logging.log4j.Logger;
-import org.jetbrains.annotations.NotNull;
 
 public class ContractBurnHTSSuite extends HapiSuite {
     private static final Logger log = LogManager.getLogger(ContractBurnHTSSuite.class);
@@ -82,301 +77,7 @@
     }
 
     List<HapiSpec> positiveSpecs() {
-<<<<<<< HEAD
-        return List.of(
-                hscsPrec004TokenBurnOfFungibleTokenUnits(),
-                hscsPrec005TokenBurnOfNft(),
-                hscsPrec011BurnAfterNestedMint());
-    }
-
-    private HapiSpec hscsPrec004TokenBurnOfFungibleTokenUnits() {
-        final var gasUsed = 14085L;
-        return defaultHapiSpec("hscsPrec004TokenBurnOfFungibleTokenUnits")
-                .given(
-                        newKeyNamed(MULTI_KEY),
-                        cryptoCreate(ALICE).balance(10 * ONE_HUNDRED_HBARS),
-                        cryptoCreate(TOKEN_TREASURY),
-                        tokenCreate(TOKEN)
-                                .tokenType(TokenType.FUNGIBLE_COMMON)
-                                .initialSupply(50L)
-                                .supplyKey(MULTI_KEY)
-                                .adminKey(MULTI_KEY)
-                                .treasury(TOKEN_TREASURY),
-                        uploadInitCode(THE_BURN_CONTRACT),
-                        withOpContext((spec, opLog) -> allRunFor(
-                                spec,
-                                contractCreate(
-                                                THE_BURN_CONTRACT,
-                                                asHeadlongAddress(asHexedAddress(
-                                                        spec.registry().getTokenID(TOKEN))))
-                                        .payingWith(ALICE)
-                                        .via(CREATION_TX)
-                                        .gas(GAS_TO_OFFER))),
-                        tokenUpdate(TOKEN).contractKey(Set.of(TokenKeyType.SUPPLY_KEY), THE_BURN_CONTRACT),
-                        getTxnRecord(CREATION_TX).logged())
-                .when(
-                        contractCall(THE_BURN_CONTRACT, BURN_TOKEN_WITH_EVENT, BigInteger.ZERO, new long[0])
-                                .payingWith(ALICE)
-                                .alsoSigningWithFullPrefix(MULTI_KEY, THE_BURN_CONTRACT)
-                                .gas(GAS_TO_OFFER)
-                                .via("burnZero"),
-                        getAccountBalance(TOKEN_TREASURY).hasTokenBalance(TOKEN, 50),
-                        contractCall(THE_BURN_CONTRACT, BURN_TOKEN_WITH_EVENT, BigInteger.ONE, new long[0])
-                                .payingWith(ALICE)
-                                .alsoSigningWithFullPrefix(MULTI_KEY)
-                                .gas(GAS_TO_OFFER)
-                                .via("burn"),
-                        getTxnRecord("burn")
-                                .hasPriority(recordWith()
-                                        .contractCallResult(resultWith()
-                                                .logs(inOrder(logWith()
-                                                        .noData()
-                                                        .withTopicsInOrder(List.of(parsedToByteString(49))))))),
-                        getAccountBalance(TOKEN_TREASURY).hasTokenBalance(TOKEN, 49),
-                        childRecordsCheck(
-                                "burn",
-                                SUCCESS,
-                                recordWith()
-                                        .status(SUCCESS)
-                                        .contractCallResult(resultWith()
-                                                .contractCallResult(htsPrecompileResult()
-                                                        .forFunction(FunctionType.HAPI_BURN)
-                                                        .withStatus(SUCCESS)
-                                                        .withTotalSupply(49))
-                                                .gasUsed(gasUsed))
-                                        .newTotalSupply(49)
-                                        .tokenTransfers(
-                                                changingFungibleBalances().including(TOKEN, TOKEN_TREASURY, -1))
-                                        .newTotalSupply(49)),
-                        newKeyNamed(CONTRACT_KEY).shape(DELEGATE_CONTRACT.signedWith(THE_BURN_CONTRACT)),
-                        tokenUpdate(TOKEN).supplyKey(CONTRACT_KEY),
-                        contractCall(THE_BURN_CONTRACT, "burnToken", BigInteger.ONE, new long[0])
-                                .via("burn with contract key")
-                                .gas(GAS_TO_OFFER),
-                        childRecordsCheck(
-                                "burn with contract key",
-                                SUCCESS,
-                                recordWith()
-                                        .status(SUCCESS)
-                                        .contractCallResult(resultWith()
-                                                .contractCallResult(htsPrecompileResult()
-                                                        .forFunction(FunctionType.HAPI_BURN)
-                                                        .withStatus(SUCCESS)
-                                                        .withTotalSupply(48)))
-                                        .newTotalSupply(48)
-                                        .tokenTransfers(
-                                                changingFungibleBalances().including(TOKEN, TOKEN_TREASURY, -1))))
-                .then(getAccountBalance(TOKEN_TREASURY).hasTokenBalance(TOKEN, 48));
-    }
-
-    private HapiSpec hscsPrec005TokenBurnOfNft() {
-        final var gasUsed = 14085;
-        return defaultHapiSpec("hscsPrec005TokenBurnOfNft")
-                .given(
-                        newKeyNamed(MULTI_KEY),
-                        cryptoCreate(ALICE).balance(10 * ONE_HUNDRED_HBARS),
-                        cryptoCreate(TOKEN_TREASURY),
-                        tokenCreate(TOKEN)
-                                .tokenType(TokenType.NON_FUNGIBLE_UNIQUE)
-                                .initialSupply(0L)
-                                .adminKey(MULTI_KEY)
-                                .supplyKey(MULTI_KEY)
-                                .treasury(TOKEN_TREASURY),
-                        mintToken(TOKEN, List.of(copyFromUtf8(FIRST))),
-                        mintToken(TOKEN, List.of(copyFromUtf8(SECOND))),
-                        uploadInitCode(THE_BURN_CONTRACT),
-                        withOpContext((spec, opLog) -> allRunFor(
-                                spec,
-                                contractCreate(
-                                                THE_BURN_CONTRACT,
-                                                asHeadlongAddress(asHexedAddress(
-                                                        spec.registry().getTokenID(TOKEN))))
-                                        .payingWith(ALICE)
-                                        .via(CREATION_TX)
-                                        .gas(GAS_TO_OFFER))),
-                        tokenUpdate(TOKEN).contractKey(Set.of(TokenKeyType.SUPPLY_KEY), THE_BURN_CONTRACT),
-                        getTxnRecord(CREATION_TX).logged())
-                .when(
-                        withOpContext((spec, opLog) -> {
-                            final var serialNumbers = new long[] {1L};
-                            allRunFor(
-                                    spec,
-                                    contractCall(THE_BURN_CONTRACT, "burnToken", BigInteger.ZERO, serialNumbers)
-                                            .payingWith(ALICE)
-                                            .alsoSigningWithFullPrefix(MULTI_KEY)
-                                            .gas(GAS_TO_OFFER)
-                                            .via("burn"));
-                        }),
-                        childRecordsCheck(
-                                "burn",
-                                SUCCESS,
-                                recordWith()
-                                        .status(SUCCESS)
-                                        .contractCallResult(resultWith()
-                                                .contractCallResult(htsPrecompileResult()
-                                                        .forFunction(FunctionType.HAPI_BURN)
-                                                        .withStatus(SUCCESS)
-                                                        .withTotalSupply(1))
-                                                .gasUsed(gasUsed))
-                                        .newTotalSupply(1)))
-                .then(getAccountBalance(TOKEN_TREASURY).hasTokenBalance(TOKEN, 1));
-    }
-
-    private HapiSpec hscsPrec011BurnAfterNestedMint() {
-        final var innerContract = "MintToken";
-        final var outerContract = "NestedBurn";
-        final var revisedKey = KeyShape.threshOf(1, SIMPLE, DELEGATE_CONTRACT, DELEGATE_CONTRACT);
-
-        return defaultHapiSpec("hscsPrec011BurnAfterNestedMint")
-                .given(
-                        newKeyNamed(MULTI_KEY),
-                        cryptoCreate(ALICE).balance(10 * ONE_HUNDRED_HBARS),
-                        cryptoCreate(TOKEN_TREASURY),
-                        tokenCreate(TOKEN)
-                                .tokenType(TokenType.FUNGIBLE_COMMON)
-                                .initialSupply(50L)
-                                .supplyKey(MULTI_KEY)
-                                .adminKey(MULTI_KEY)
-                                .treasury(TOKEN_TREASURY),
-                        uploadInitCode(innerContract, outerContract),
-                        contractCreate(innerContract).gas(GAS_TO_OFFER),
-                        withOpContext((spec, opLog) -> allRunFor(
-                                spec,
-                                contractCreate(
-                                                outerContract,
-                                                asHeadlongAddress(getNestedContractAddress(innerContract, spec)))
-                                        .payingWith(ALICE)
-                                        .via(CREATION_TX)
-                                        .gas(GAS_TO_OFFER))),
-                        getTxnRecord(CREATION_TX).logged())
-                .when(
-                        withOpContext((spec, opLog) -> allRunFor(
-                                spec,
-                                newKeyNamed(CONTRACT_KEY)
-                                        .shape(revisedKey.signedWith(sigs(ON, innerContract, outerContract))),
-                                tokenUpdate(TOKEN).supplyKey(CONTRACT_KEY),
-                                contractCall(
-                                                outerContract,
-                                                BURN_AFTER_NESTED_MINT_TX,
-                                                BigInteger.ONE,
-                                                HapiParserUtil.asHeadlongAddress(asAddress(
-                                                        spec.registry().getTokenID(TOKEN))),
-                                                new long[0])
-                                        .payingWith(ALICE)
-                                        .via(BURN_AFTER_NESTED_MINT_TX))),
-                        childRecordsCheck(
-                                BURN_AFTER_NESTED_MINT_TX,
-                                SUCCESS,
-                                recordWith()
-                                        .status(SUCCESS)
-                                        .contractCallResult(resultWith()
-                                                .contractCallResult(htsPrecompileResult()
-                                                        .forFunction(FunctionType.HAPI_MINT)
-                                                        .withStatus(SUCCESS)
-                                                        .withTotalSupply(51)
-                                                        .withSerialNumbers()))
-                                        .tokenTransfers(
-                                                changingFungibleBalances().including(TOKEN, TOKEN_TREASURY, 1))
-                                        .newTotalSupply(51),
-                                recordWith()
-                                        .status(SUCCESS)
-                                        .contractCallResult(resultWith()
-                                                .contractCallResult(htsPrecompileResult()
-                                                        .forFunction(FunctionType.HAPI_BURN)
-                                                        .withStatus(SUCCESS)
-                                                        .withTotalSupply(50)))
-                                        .tokenTransfers(
-                                                changingFungibleBalances().including(TOKEN, TOKEN_TREASURY, -1))
-                                        .newTotalSupply(50)))
-                .then(getAccountBalance(TOKEN_TREASURY).hasTokenBalance(TOKEN, 50));
-    }
-
-    private HapiSpec hscsPreC020RollbackBurnThatFailsAfterAPrecompileTransfer() {
-        final var bob = "bob";
-        final var feeCollector = "feeCollector";
-        final var tokenWithHbarFee = "tokenWithHbarFee";
-        final var theContract = "TransferAndBurn";
-
-        return defaultHapiSpec("hscsPreC020RollbackBurnThatFailsAfterAPrecompileTransfer")
-                .given(
-                        newKeyNamed(SUPPLY_KEY),
-                        cryptoCreate(ALICE).balance(ONE_HUNDRED_HBARS),
-                        cryptoCreate(bob).balance(ONE_HUNDRED_HBARS),
-                        cryptoCreate(TOKEN_TREASURY).balance(ONE_HUNDRED_HBARS),
-                        cryptoCreate(feeCollector).balance(0L),
-                        tokenCreate(tokenWithHbarFee)
-                                .tokenType(TokenType.NON_FUNGIBLE_UNIQUE)
-                                .adminKey(SUPPLY_KEY)
-                                .supplyKey(SUPPLY_KEY)
-                                .initialSupply(0L)
-                                .treasury(TOKEN_TREASURY)
-                                .withCustom(fixedHbarFee(300 * ONE_HBAR, feeCollector)),
-                        mintToken(tokenWithHbarFee, List.of(copyFromUtf8(FIRST))),
-                        mintToken(tokenWithHbarFee, List.of(copyFromUtf8(SECOND))),
-                        uploadInitCode(theContract),
-                        withOpContext((spec, opLog) -> allRunFor(
-                                spec,
-                                contractCreate(
-                                                theContract,
-                                                asHeadlongAddress(asHexedAddress(
-                                                        spec.registry().getTokenID(tokenWithHbarFee))))
-                                        .payingWith(bob)
-                                        .gas(GAS_TO_OFFER))),
-                        tokenUpdate(tokenWithHbarFee).contractKey(Set.of(TokenKeyType.SUPPLY_KEY), theContract),
-                        tokenAssociate(ALICE, tokenWithHbarFee),
-                        tokenAssociate(bob, tokenWithHbarFee),
-                        tokenAssociate(theContract, tokenWithHbarFee),
-                        cryptoTransfer(movingUnique(tokenWithHbarFee, 2L).between(TOKEN_TREASURY, ALICE))
-                                .payingWith(GENESIS),
-                        getAccountInfo(feeCollector)
-                                .has(AccountInfoAsserts.accountWith().balance(0L)),
-                        cryptoApproveAllowance()
-                                .payingWith(ALICE)
-                                .addNftAllowance(ALICE, tokenWithHbarFee, theContract, false, List.of(2L))
-                                .fee(ONE_HBAR))
-                .when(
-                        withOpContext((spec, opLog) -> {
-                            final var serialNumbers = new long[] {1L};
-                            allRunFor(
-                                    spec,
-                                    contractCall(
-                                                    theContract,
-                                                    "transferBurn",
-                                                    HapiParserUtil.asHeadlongAddress(asAddress(
-                                                            spec.registry().getAccountID(ALICE))),
-                                                    HapiParserUtil.asHeadlongAddress(asAddress(
-                                                            spec.registry().getAccountID(bob))),
-                                                    BigInteger.ZERO,
-                                                    2L,
-                                                    serialNumbers)
-                                            .alsoSigningWithFullPrefix(ALICE, theContract)
-                                            .gas(GAS_TO_OFFER)
-                                            .via("contractCallTxn")
-                                            .hasKnownStatus(CONTRACT_REVERT_EXECUTED));
-                        }),
-                        childRecordsCheck(
-                                "contractCallTxn",
-                                CONTRACT_REVERT_EXECUTED,
-                                recordWith()
-                                        .status(REVERTED_SUCCESS)
-                                        .contractCallResult(resultWith()
-                                                .contractCallResult(htsPrecompileResult()
-                                                        .forFunction(FunctionType.HAPI_BURN)
-                                                        .withStatus(SUCCESS)
-                                                        .withTotalSupply(1))),
-                                recordWith()
-                                        .status(INSUFFICIENT_SENDER_ACCOUNT_BALANCE_FOR_CUSTOM_FEE)
-                                        .contractCallResult(resultWith()
-                                                .contractCallResult(htsPrecompileResult()
-                                                        .withStatus(
-                                                                INSUFFICIENT_SENDER_ACCOUNT_BALANCE_FOR_CUSTOM_FEE)))))
-                .then(
-                        getAccountBalance(bob).hasTokenBalance(tokenWithHbarFee, 0),
-                        getAccountBalance(TOKEN_TREASURY).hasTokenBalance(tokenWithHbarFee, 1),
-                        getAccountBalance(ALICE).hasTokenBalance(tokenWithHbarFee, 1));
-=======
         return List.of();
->>>>>>> 309d8151
     }
 
     private HapiSpec burnFungibleV1andV2WithZeroAndNegativeValues() {
@@ -486,11 +187,6 @@
                 .then(getAccountBalance(TOKEN_TREASURY).hasTokenBalance(TOKEN, 1));
     }
 
-    @NotNull
-    private String getNestedContractAddress(String outerContract, HapiSpec spec) {
-        return HapiPropertySource.asHexedSolidityAddress(spec.registry().getContractId(outerContract));
-    }
-
     @Override
     protected Logger getResultsLogger() {
         return log;
