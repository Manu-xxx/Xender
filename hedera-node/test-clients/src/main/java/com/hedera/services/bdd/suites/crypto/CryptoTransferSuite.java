/*
 * Copyright (C) 2020-2023 Hedera Hashgraph, LLC
 *
 * Licensed under the Apache License, Version 2.0 (the "License");
 * you may not use this file except in compliance with the License.
 * You may obtain a copy of the License at
 *
 *      http://www.apache.org/licenses/LICENSE-2.0
 *
 * Unless required by applicable law or agreed to in writing, software
 * distributed under the License is distributed on an "AS IS" BASIS,
 * WITHOUT WARRANTIES OR CONDITIONS OF ANY KIND, either express or implied.
 * See the License for the specific language governing permissions and
 * limitations under the License.
 */

package com.hedera.services.bdd.suites.crypto;

import static com.google.protobuf.ByteString.copyFromUtf8;
import static com.hedera.services.bdd.junit.TestTags.CRYPTO;
import static com.hedera.services.bdd.spec.HapiPropertySource.accountIdFromHexedMirrorAddress;
import static com.hedera.services.bdd.spec.HapiPropertySource.asAccountString;
import static com.hedera.services.bdd.spec.HapiPropertySource.asSolidityAddress;
import static com.hedera.services.bdd.spec.HapiPropertySource.asTopicString;
import static com.hedera.services.bdd.spec.HapiSpec.defaultHapiSpec;
import static com.hedera.services.bdd.spec.assertions.AccountInfoAsserts.accountWith;
import static com.hedera.services.bdd.spec.assertions.AutoAssocAsserts.accountTokenPairsInAnyOrder;
import static com.hedera.services.bdd.spec.assertions.TransactionRecordAsserts.includingFungibleMovement;
import static com.hedera.services.bdd.spec.assertions.TransactionRecordAsserts.includingNonfungibleMovement;
import static com.hedera.services.bdd.spec.assertions.TransactionRecordAsserts.recordWith;
import static com.hedera.services.bdd.spec.assertions.TransferListAsserts.including;
import static com.hedera.services.bdd.spec.keys.ControlForKey.forKey;
import static com.hedera.services.bdd.spec.keys.KeyShape.ED25519;
import static com.hedera.services.bdd.spec.keys.KeyShape.threshOf;
import static com.hedera.services.bdd.spec.keys.SigControl.OFF;
import static com.hedera.services.bdd.spec.keys.SigControl.ON;
import static com.hedera.services.bdd.spec.queries.QueryVerbs.getAccountBalance;
import static com.hedera.services.bdd.spec.queries.QueryVerbs.getAccountDetails;
import static com.hedera.services.bdd.spec.queries.QueryVerbs.getAccountInfo;
import static com.hedera.services.bdd.spec.queries.QueryVerbs.getContractInfo;
import static com.hedera.services.bdd.spec.queries.QueryVerbs.getReceipt;
import static com.hedera.services.bdd.spec.queries.QueryVerbs.getTxnRecord;
import static com.hedera.services.bdd.spec.queries.crypto.ExpectedTokenRel.relationshipWith;
import static com.hedera.services.bdd.spec.transactions.TxnUtils.randomUtf8Bytes;
import static com.hedera.services.bdd.spec.transactions.TxnVerbs.burnToken;
import static com.hedera.services.bdd.spec.transactions.TxnVerbs.contractCall;
import static com.hedera.services.bdd.spec.transactions.TxnVerbs.contractCreate;
import static com.hedera.services.bdd.spec.transactions.TxnVerbs.createTopic;
import static com.hedera.services.bdd.spec.transactions.TxnVerbs.cryptoApproveAllowance;
import static com.hedera.services.bdd.spec.transactions.TxnVerbs.cryptoCreate;
import static com.hedera.services.bdd.spec.transactions.TxnVerbs.cryptoDelete;
import static com.hedera.services.bdd.spec.transactions.TxnVerbs.cryptoTransfer;
import static com.hedera.services.bdd.spec.transactions.TxnVerbs.cryptoUpdate;
import static com.hedera.services.bdd.spec.transactions.TxnVerbs.grantTokenKyc;
import static com.hedera.services.bdd.spec.transactions.TxnVerbs.mintToken;
import static com.hedera.services.bdd.spec.transactions.TxnVerbs.revokeTokenKyc;
import static com.hedera.services.bdd.spec.transactions.TxnVerbs.scheduleCreate;
import static com.hedera.services.bdd.spec.transactions.TxnVerbs.tokenAssociate;
import static com.hedera.services.bdd.spec.transactions.TxnVerbs.tokenCreate;
import static com.hedera.services.bdd.spec.transactions.TxnVerbs.tokenDissociate;
import static com.hedera.services.bdd.spec.transactions.TxnVerbs.tokenFreeze;
import static com.hedera.services.bdd.spec.transactions.TxnVerbs.tokenPause;
import static com.hedera.services.bdd.spec.transactions.TxnVerbs.tokenUnfreeze;
import static com.hedera.services.bdd.spec.transactions.TxnVerbs.tokenUnpause;
import static com.hedera.services.bdd.spec.transactions.TxnVerbs.tokenUpdate;
import static com.hedera.services.bdd.spec.transactions.TxnVerbs.uploadInitCode;
import static com.hedera.services.bdd.spec.transactions.TxnVerbs.wipeTokenAccount;
import static com.hedera.services.bdd.spec.transactions.crypto.HapiCryptoTransfer.allowanceTinyBarsFromTo;
import static com.hedera.services.bdd.spec.transactions.crypto.HapiCryptoTransfer.tinyBarsFromTo;
import static com.hedera.services.bdd.spec.transactions.crypto.HapiCryptoTransfer.tinyBarsFromToWithAlias;
import static com.hedera.services.bdd.spec.transactions.token.CustomFeeSpecs.fixedHbarFee;
import static com.hedera.services.bdd.spec.transactions.token.CustomFeeSpecs.fixedHbarFeeInheritingRoyaltyCollector;
import static com.hedera.services.bdd.spec.transactions.token.CustomFeeSpecs.fixedHtsFee;
import static com.hedera.services.bdd.spec.transactions.token.CustomFeeSpecs.fixedHtsFeeInheritingRoyaltyCollector;
import static com.hedera.services.bdd.spec.transactions.token.CustomFeeSpecs.fractionalFee;
import static com.hedera.services.bdd.spec.transactions.token.CustomFeeSpecs.royaltyFeeNoFallback;
import static com.hedera.services.bdd.spec.transactions.token.CustomFeeSpecs.royaltyFeeWithFallback;
import static com.hedera.services.bdd.spec.transactions.token.TokenMovement.moving;
import static com.hedera.services.bdd.spec.transactions.token.TokenMovement.movingHbar;
import static com.hedera.services.bdd.spec.transactions.token.TokenMovement.movingHbarWithAllowance;
import static com.hedera.services.bdd.spec.transactions.token.TokenMovement.movingUnique;
import static com.hedera.services.bdd.spec.transactions.token.TokenMovement.movingUniqueWithAllowance;
import static com.hedera.services.bdd.spec.transactions.token.TokenMovement.movingWithAllowance;
import static com.hedera.services.bdd.spec.transactions.token.TokenMovement.movingWithDecimals;
import static com.hedera.services.bdd.spec.utilops.CustomSpecAssert.allRunFor;
import static com.hedera.services.bdd.spec.utilops.UtilVerbs.newKeyNamed;
import static com.hedera.services.bdd.spec.utilops.UtilVerbs.sleepFor;
import static com.hedera.services.bdd.spec.utilops.UtilVerbs.snapshotMode;
import static com.hedera.services.bdd.spec.utilops.UtilVerbs.sourcing;
import static com.hedera.services.bdd.spec.utilops.UtilVerbs.usableTxnIdNamed;
import static com.hedera.services.bdd.spec.utilops.UtilVerbs.validateChargedUsdWithin;
import static com.hedera.services.bdd.spec.utilops.UtilVerbs.withOpContext;
import static com.hedera.services.bdd.spec.utilops.UtilVerbs.withTargetLedgerId;
import static com.hedera.services.bdd.spec.utilops.records.SnapshotMatchMode.EXPECT_STREAMLINED_INGEST_RECORDS;
import static com.hedera.services.bdd.spec.utilops.records.SnapshotMatchMode.FULLY_NONDETERMINISTIC;
import static com.hedera.services.bdd.spec.utilops.records.SnapshotMatchMode.HIGHLY_NON_DETERMINISTIC_FEES;
import static com.hedera.services.bdd.spec.utilops.records.SnapshotMatchMode.NONDETERMINISTIC_TRANSACTION_FEES;
import static com.hedera.services.bdd.spec.utilops.records.SnapshotMode.FUZZY_MATCH_AGAINST_MONO_STREAMS;
import static com.hedera.services.bdd.suites.contract.Utils.aaWith;
import static com.hedera.services.bdd.suites.contract.Utils.accountId;
import static com.hedera.services.bdd.suites.contract.Utils.captureOneChildCreate2MetaFor;
import static com.hedera.services.bdd.suites.contract.Utils.ocWith;
import static com.hedera.services.bdd.suites.file.FileUpdateSuite.CIVILIAN;
import static com.hederahashgraph.api.proto.java.ResponseCodeEnum.ACCOUNT_FROZEN_FOR_TOKEN;
import static com.hederahashgraph.api.proto.java.ResponseCodeEnum.ACCOUNT_KYC_NOT_GRANTED_FOR_TOKEN;
import static com.hederahashgraph.api.proto.java.ResponseCodeEnum.ACCOUNT_REPEATED_IN_ACCOUNT_AMOUNTS;
import static com.hederahashgraph.api.proto.java.ResponseCodeEnum.AMOUNT_EXCEEDS_ALLOWANCE;
import static com.hederahashgraph.api.proto.java.ResponseCodeEnum.INSUFFICIENT_SENDER_ACCOUNT_BALANCE_FOR_CUSTOM_FEE;
import static com.hederahashgraph.api.proto.java.ResponseCodeEnum.INSUFFICIENT_TOKEN_BALANCE;
import static com.hederahashgraph.api.proto.java.ResponseCodeEnum.INVALID_ACCOUNT_AMOUNTS;
import static com.hederahashgraph.api.proto.java.ResponseCodeEnum.INVALID_ACCOUNT_ID;
import static com.hederahashgraph.api.proto.java.ResponseCodeEnum.INVALID_ALIAS_KEY;
import static com.hederahashgraph.api.proto.java.ResponseCodeEnum.INVALID_ALLOWANCE_OWNER_ID;
import static com.hederahashgraph.api.proto.java.ResponseCodeEnum.INVALID_AUTORENEW_ACCOUNT;
import static com.hederahashgraph.api.proto.java.ResponseCodeEnum.INVALID_CUSTOM_FEE_COLLECTOR;
import static com.hederahashgraph.api.proto.java.ResponseCodeEnum.INVALID_SIGNATURE;
import static com.hederahashgraph.api.proto.java.ResponseCodeEnum.NO_REMAINING_AUTOMATIC_ASSOCIATIONS;
import static com.hederahashgraph.api.proto.java.ResponseCodeEnum.REQUESTED_NUM_AUTOMATIC_ASSOCIATIONS_EXCEEDS_ASSOCIATION_LIMIT;
import static com.hederahashgraph.api.proto.java.ResponseCodeEnum.SPENDER_DOES_NOT_HAVE_ALLOWANCE;
import static com.hederahashgraph.api.proto.java.ResponseCodeEnum.SUCCESS;
import static com.hederahashgraph.api.proto.java.ResponseCodeEnum.TOKEN_IS_PAUSED;
import static com.hederahashgraph.api.proto.java.ResponseCodeEnum.TOKEN_NOT_ASSOCIATED_TO_ACCOUNT;
import static com.hederahashgraph.api.proto.java.ResponseCodeEnum.UNEXPECTED_TOKEN_DECIMALS;
import static com.hederahashgraph.api.proto.java.TokenType.FUNGIBLE_COMMON;
import static com.hederahashgraph.api.proto.java.TokenType.NON_FUNGIBLE_UNIQUE;
import static com.swirlds.common.utility.CommonUtils.unhex;
import static org.junit.jupiter.api.Assertions.assertEquals;

import com.google.protobuf.ByteString;
import com.hedera.node.app.hapi.utils.ByteStringUtils;
import com.hedera.services.bdd.junit.HapiTest;
import com.hedera.services.bdd.junit.HapiTestSuite;
import com.hedera.services.bdd.spec.HapiSpec;
import com.hedera.services.bdd.spec.HapiSpecOperation;
import com.hedera.services.bdd.spec.HapiSpecSetup;
import com.hedera.services.bdd.spec.assertions.AccountDetailsAsserts;
import com.hedera.services.bdd.spec.keys.SigControl;
import com.hedera.services.bdd.spec.utilops.UtilVerbs;
import com.hedera.services.bdd.suites.HapiSuite;
import com.hederahashgraph.api.proto.java.AccountID;
import com.hederahashgraph.api.proto.java.Key;
import com.hederahashgraph.api.proto.java.TokenID;
import com.hederahashgraph.api.proto.java.TokenSupplyType;
import com.hederahashgraph.api.proto.java.TokenTransferList;
import com.hederahashgraph.api.proto.java.TokenType;
import com.hederahashgraph.api.proto.java.TransferList;
import java.util.List;
import java.util.OptionalLong;
import java.util.concurrent.atomic.AtomicReference;
import java.util.stream.IntStream;
import org.apache.commons.lang3.tuple.Pair;
import org.apache.logging.log4j.LogManager;
import org.apache.logging.log4j.Logger;
import org.junit.jupiter.api.Tag;

@HapiTestSuite
@Tag(CRYPTO)
public class CryptoTransferSuite extends HapiSuite {
    private static final Logger LOG = LogManager.getLogger(CryptoTransferSuite.class);
    private static final String OWNER = "owner";
    private static final String OTHER_OWNER = "otherOwner";
    private static final String SPENDER = "spender";
    private static final String PAYER = "payer";
    private static final String SENDER = "sender";
    private static final String RECEIVER = "receiver";
    private static final String TREASURY = "treasury";
    private static final String OTHER_RECEIVER = "otherReceiver";
    private static final String ANOTHER_RECEIVER = "anotherReceiver";
    private static final String FUNGIBLE_TOKEN = "fungible";
    private static final String NON_FUNGIBLE_TOKEN = "nonFungible";
    private static final String TOKEN_WITH_CUSTOM_FEE = "tokenWithCustomFee";
    private static final String ADMIN_KEY = "adminKey";
    private static final String KYC_KEY = "kycKey";
    private static final String FREEZE_KEY = "freezeKey";
    private static final String SUPPLY_KEY = "supplyKey";
    private static final String WIPE_KEY = "wipeKey";
    private static final String PAUSE_KEY = "pauseKey";
    private static final String PARTY = "party";
    private static final String COUNTERPARTY = "counterparty";
    private static final String MULTI_KEY = "multi";
    private static final String NOT_TO_BE = "notToBe";
    private static final String TOKEN = "token";
    private static final String OWNING_PARTY = "owningParty";
    private static final String VALID_TXN = "validTxn";
    private static final String UNCHECKED_TXN = "uncheckedTxn";
    private static final String PAYEE_SIG_REQ = "payeeSigReq";
    private static final String TOKENS_INVOLVED_LOG_MESSAGE =
            """
0 tokens involved,
  2 account adjustments: {} tb, ${}"
1 tokens involved,
  2 account adjustments: {} tb, ${} (~{}x pure crypto)
  3 account adjustments: {} tb, ${} (~{}x pure crypto)
  4 account adjustments: {} tb, ${} (~{}x pure crypto)
  5 account adjustments: {} tb, ${} (~{}x pure crypto)
  6 account adjustments: {} tb, ${} (~{}x pure crypto)
2 tokens involved,
  4 account adjustments: {} tb, ${} (~{}x pure crypto)
  5 account adjustments: {} tb, ${} (~{}x pure crypto)
                                          6 account adjustments: {} tb, ${} (~{}x pure crypto)
                                        3 tokens involved,
                                          6 account adjustments: {} tb, ${} (~{}x pure crypto)
                                                                                                  """;
    public static final String HODL_XFER = "hodlXfer";
    public static final String PAYEE_NO_SIG_REQ = "payeeNoSigReq";
    private static final String HBAR_XFER = "hbarXfer";
    private static final String NFT_XFER = "nftXfer";
    private static final String FT_XFER = "ftXfer";
    private static final String OTHER_ACCOUNT = "otheraccount";
    private static final String TOKEN_METADATA = "Please mind the vase.";

    public static void main(String... args) {
        new CryptoTransferSuite().runSuiteAsync();
    }

    @Override
    public List<HapiSpec> getSpecsInSuite() {
        return List.of(
                transferWithMissingAccountGetsInvalidAccountId(),
                complexKeyAcctPaysForOwnTransfer(),
                twoComplexKeysRequired(),
                specialAccountsBalanceCheck(),
                tokenTransferFeesScaleAsExpected(),
                okToSetInvalidPaymentHeaderForCostAnswer(),
                baseCryptoTransferFeeChargedAsExpected(),
                autoAssociationRequiresOpenSlots(),
                royaltyCollectorsCanUseAutoAssociation(),
                royaltyCollectorsCannotUseAutoAssociationWithoutOpenSlots(),
                dissociatedRoyaltyCollectorsCanUseAutoAssociation(),
                hbarAndFungibleSelfTransfersRejectedBothInPrecheckAndHandle(),
                transferToNonAccountEntitiesReturnsInvalidAccountId(),
                nftSelfTransfersRejectedBothInPrecheckAndHandle(),
                checksExpectedDecimalsForFungibleTokenTransferList(),
                allowanceTransfersWorkAsExpected(),
                allowanceTransfersWithComplexTransfersWork(),
                canUseMirrorAliasesForNonContractXfers(),
                canUseEip1014AliasesForXfers(),
                cannotTransferFromImmutableAccounts(),
                nftTransfersCannotRepeatSerialNos(),
                vanillaTransferSucceeds(),
                aliasKeysAreValidated(),
                hapiTransferFromForNFTWithCustomFeesWithAllowance(),
                hapiTransferFromForFungibleTokenWithCustomFeesWithAllowance(),
                okToRepeatSerialNumbersInWipeList(),
                okToRepeatSerialNumbersInBurnList(),
                canUseAliasAndAccountCombinations());
    }

    @Override
    public boolean canRunConcurrent() {
        return true;
    }

    @HapiTest
    final HapiSpec okToRepeatSerialNumbersInWipeList() {
        final var ownerWith4AutoAssoc = "ownerWith4AutoAssoc";
        return defaultHapiSpec("OkToRepeatSerialNumbersInWipeList")
                .given(
                        newKeyNamed(SUPPLY_KEY),
                        newKeyNamed(WIPE_KEY),
                        cryptoCreate(TREASURY),
                        cryptoCreate(RECEIVER),
                        cryptoCreate(ownerWith4AutoAssoc).balance(0L).maxAutomaticTokenAssociations(4),
                        tokenCreate(NON_FUNGIBLE_TOKEN)
                                .supplyType(TokenSupplyType.FINITE)
                                .tokenType(NON_FUNGIBLE_UNIQUE)
                                .treasury(TREASURY)
                                .maxSupply(12L)
                                .wipeKey(WIPE_KEY)
                                .supplyKey(SUPPLY_KEY)
                                .initialSupply(0L),
                        tokenAssociate(RECEIVER, NON_FUNGIBLE_TOKEN),
                        mintToken(
                                NON_FUNGIBLE_TOKEN,
                                List.of(
                                        copyFromUtf8("a"),
                                        copyFromUtf8("b"),
                                        copyFromUtf8("c"),
                                        copyFromUtf8("d"),
                                        copyFromUtf8("e"),
                                        copyFromUtf8("f"),
                                        copyFromUtf8("g"))))
                .when(cryptoTransfer(movingUnique(NON_FUNGIBLE_TOKEN, 1L, 2L, 3L, 4L, 5L, 6L, 7L)
                        .between(TREASURY, ownerWith4AutoAssoc)))
                .then(
                        wipeTokenAccount(NON_FUNGIBLE_TOKEN, ownerWith4AutoAssoc, List.of(1L, 1L, 2L, 3L, 4L, 5L, 6L)),
                        wipeTokenAccount(NON_FUNGIBLE_TOKEN, ownerWith4AutoAssoc, List.of(7L)),
                        getAccountBalance(ownerWith4AutoAssoc).hasTokenBalance(NON_FUNGIBLE_TOKEN, 0L));
    }

    @HapiTest
    final HapiSpec okToRepeatSerialNumbersInBurnList() {
        return defaultHapiSpec("okToRepeatSerialNumbersInBurnList")
                .given(
                        newKeyNamed(SUPPLY_KEY),
                        newKeyNamed(WIPE_KEY),
                        cryptoCreate(TREASURY),
                        tokenCreate(NON_FUNGIBLE_TOKEN)
                                .supplyType(TokenSupplyType.FINITE)
                                .tokenType(NON_FUNGIBLE_UNIQUE)
                                .treasury(TREASURY)
                                .maxSupply(12L)
                                .wipeKey(WIPE_KEY)
                                .supplyKey(SUPPLY_KEY)
                                .initialSupply(0L),
                        mintToken(
                                NON_FUNGIBLE_TOKEN,
                                List.of(
                                        copyFromUtf8("a"),
                                        copyFromUtf8("b"),
                                        copyFromUtf8("c"),
                                        copyFromUtf8("d"),
                                        copyFromUtf8("e"),
                                        copyFromUtf8("f"),
                                        copyFromUtf8("g"))))
                .when()
                .then(
                        burnToken(NON_FUNGIBLE_TOKEN, List.of(1L, 1L, 2L, 3L, 4L, 5L, 6L)),
                        burnToken(NON_FUNGIBLE_TOKEN, List.of(7L)),
                        getAccountBalance(TREASURY).hasTokenBalance(NON_FUNGIBLE_TOKEN, 0L));
    }

    @HapiTest // fees differ expected 46889349 actual 46887567
    final HapiSpec canUseAliasAndAccountCombinations() {
        final AtomicReference<TokenID> ftId = new AtomicReference<>();
        final AtomicReference<TokenID> nftId = new AtomicReference<>();
        final AtomicReference<AccountID> partyId = new AtomicReference<>();
        final AtomicReference<AccountID> counterId = new AtomicReference<>();
        final AtomicReference<AccountID> otherAccountId = new AtomicReference<>();
        final AtomicReference<ByteString> partyAlias = new AtomicReference<>();
        final AtomicReference<ByteString> counterAlias = new AtomicReference<>();
        final var collector = "collector";

        return defaultHapiSpec("canUseAliasAndAccountCombinations", NONDETERMINISTIC_TRANSACTION_FEES)
                .given(
                        newKeyNamed(MULTI_KEY),
                        cryptoCreate(collector),
                        cryptoCreate(PARTY).maxAutomaticTokenAssociations(2),
                        cryptoCreate(COUNTERPARTY).maxAutomaticTokenAssociations(2),
                        cryptoCreate(OTHER_ACCOUNT).maxAutomaticTokenAssociations(2),
                        tokenCreate(FUNGIBLE_TOKEN).treasury(PARTY).initialSupply(1_000_000),
                        tokenCreate("FEE_DENOM").treasury(collector),
                        tokenCreate(NON_FUNGIBLE_TOKEN)
                                .initialSupply(0)
                                .treasury(PARTY)
                                .tokenType(NON_FUNGIBLE_UNIQUE)
                                .supplyKey(MULTI_KEY)
                                .withCustom(royaltyFeeWithFallback(
                                        1, 2, fixedHtsFeeInheritingRoyaltyCollector(1, "FEE_DENOM"), collector)),
                        mintToken(NON_FUNGIBLE_TOKEN, List.of(copyFromUtf8(TOKEN_METADATA))),
                        withOpContext((spec, opLog) -> {
                            final var registry = spec.registry();
                            ftId.set(registry.getTokenID(FUNGIBLE_TOKEN));
                            nftId.set(registry.getTokenID(NON_FUNGIBLE_TOKEN));
                            partyId.set(registry.getAccountID(PARTY));
                            counterId.set(registry.getAccountID(COUNTERPARTY));
                            partyAlias.set(ByteString.copyFrom(asSolidityAddress(partyId.get())));
                            counterAlias.set(ByteString.copyFrom(asSolidityAddress(counterId.get())));
                            otherAccountId.set(registry.getAccountID(OTHER_ACCOUNT));
                        }))
                .when(cryptoTransfer((spec, b) -> b.addTokenTransfers(TokenTransferList.newBuilder()
                                        .setToken(nftId.get())
                                        .addNftTransfers(
                                                ocWith(accountId(partyAlias.get()), accountId(counterAlias.get()), 1L)))
                                .setTransfers(TransferList.newBuilder()
                                        .addAccountAmounts(aaWith(partyId.get(), +2))
                                        .addAccountAmounts(aaWith(otherAccountId.get(), -2))))
                        .signedBy(DEFAULT_PAYER, PARTY, OTHER_ACCOUNT)
                        .via(NFT_XFER))
                .then(getTxnRecord(NFT_XFER).logged());
    }

    @HapiTest
    final HapiSpec aliasKeysAreValidated() {
        final var validAlias = "validAlias";
        final var invalidAlias = "invalidAlias";

        return defaultHapiSpec(
                        "AliasKeysAreValidated", NONDETERMINISTIC_TRANSACTION_FEES, EXPECT_STREAMLINED_INGEST_RECORDS)
                .given(
                        newKeyNamed(validAlias).shape(ED25519),
                        withOpContext((spec, opLog) -> {
                            final var registry = spec.registry();
                            final var validKey = registry.getKey(validAlias);
                            final var invalidBytes =
                                    new byte[validKey.getEd25519().size() + 8];
                            final var validBytes = validKey.getEd25519().toByteArray();
                            // Add noise bytes to the end of the otherwise valid key
                            System.arraycopy(validBytes, 0, invalidBytes, 0, validBytes.length);
                            final var noise = randomUtf8Bytes(8);
                            System.arraycopy(noise, 0, invalidBytes, validBytes.length, noise.length);
                            final var invalidKey = Key.newBuilder()
                                    .setEd25519(ByteString.copyFrom(invalidBytes))
                                    .build();
                            registry.saveKey(invalidAlias, invalidKey);
                        }),
                        cryptoCreate(CIVILIAN).balance(ONE_HUNDRED_HBARS))
                .when(cryptoTransfer(tinyBarsFromToWithAlias(CIVILIAN, validAlias, ONE_HBAR)))
                .then(cryptoTransfer(tinyBarsFromToWithAlias(CIVILIAN, invalidAlias, ONE_HBAR))
                        .hasKnownStatus(INVALID_ALIAS_KEY));
    }

    // https://github.com/hashgraph/hedera-services/issues/2875
    @HapiTest
    final HapiSpec canUseMirrorAliasesForNonContractXfers() {
        final AtomicReference<TokenID> ftId = new AtomicReference<>();
        final AtomicReference<TokenID> nftId = new AtomicReference<>();
        final AtomicReference<AccountID> partyId = new AtomicReference<>();
        final AtomicReference<AccountID> counterId = new AtomicReference<>();
        final AtomicReference<ByteString> partyAlias = new AtomicReference<>();
        final AtomicReference<ByteString> counterAlias = new AtomicReference<>();

        return defaultHapiSpec(
                        "CanUseMirrorAliasesForNonContractXfers",
                        NONDETERMINISTIC_TRANSACTION_FEES,
                        EXPECT_STREAMLINED_INGEST_RECORDS)
                .given(
                        newKeyNamed(MULTI_KEY),
                        cryptoCreate(PARTY).maxAutomaticTokenAssociations(2),
                        cryptoCreate(COUNTERPARTY).maxAutomaticTokenAssociations(2),
                        tokenCreate(FUNGIBLE_TOKEN).treasury(PARTY).initialSupply(1_000_000),
                        tokenCreate(NON_FUNGIBLE_TOKEN)
                                .initialSupply(0)
                                .treasury(PARTY)
                                .tokenType(NON_FUNGIBLE_UNIQUE)
                                .supplyKey(MULTI_KEY),
                        mintToken(NON_FUNGIBLE_TOKEN, List.of(copyFromUtf8(TOKEN_METADATA))),
                        withOpContext((spec, opLog) -> {
                            final var registry = spec.registry();
                            ftId.set(registry.getTokenID(FUNGIBLE_TOKEN));
                            nftId.set(registry.getTokenID(NON_FUNGIBLE_TOKEN));
                            partyId.set(registry.getAccountID(PARTY));
                            counterId.set(registry.getAccountID(COUNTERPARTY));
                            partyAlias.set(ByteString.copyFrom(asSolidityAddress(partyId.get())));
                            counterAlias.set(ByteString.copyFrom(asSolidityAddress(counterId.get())));
                        }))
                .when(
                        cryptoTransfer((spec, b) -> b.setTransfers(TransferList.newBuilder()
                                        .addAccountAmounts(aaWith(partyAlias.get(), -1))
                                        .addAccountAmounts(aaWith(partyId.get(), -1))
                                        .addAccountAmounts(aaWith(counterId.get(), +2))))
                                .signedBy(DEFAULT_PAYER, PARTY)
                                .hasKnownStatus(ACCOUNT_REPEATED_IN_ACCOUNT_AMOUNTS),
                        // Check signing requirements aren't distorted by aliases
                        cryptoTransfer((spec, b) -> b.setTransfers(TransferList.newBuilder()
                                        .addAccountAmounts(aaWith(partyAlias.get(), -2))
                                        .addAccountAmounts(aaWith(counterId.get(), +2))))
                                .signedBy(DEFAULT_PAYER)
                                .hasKnownStatus(INVALID_SIGNATURE),
                        cryptoTransfer((spec, b) -> b.addTokenTransfers(TokenTransferList.newBuilder()
                                        .setToken(nftId.get())
                                        .addNftTransfers(ocWith(accountId(partyAlias.get()), counterId.get(), 1L))))
                                .signedBy(DEFAULT_PAYER)
                                .hasKnownStatus(INVALID_SIGNATURE),
                        cryptoTransfer((spec, b) -> b.addTokenTransfers(TokenTransferList.newBuilder()
                                        .setToken(ftId.get())
                                        .addTransfers(aaWith(partyAlias.get(), -500))
                                        .addTransfers(aaWith(counterAlias.get(), +500))))
                                .signedBy(DEFAULT_PAYER)
                                .hasKnownStatus(INVALID_SIGNATURE),
                        // Now do the actual transfers
                        cryptoTransfer((spec, b) -> b.setTransfers(TransferList.newBuilder()
                                        .addAccountAmounts(aaWith(partyAlias.get(), -2))
                                        .addAccountAmounts(aaWith(counterAlias.get(), +2))))
                                .signedBy(DEFAULT_PAYER, PARTY)
                                .via(HBAR_XFER),
                        cryptoTransfer((spec, b) -> b.addTokenTransfers(TokenTransferList.newBuilder()
                                        .setToken(nftId.get())
                                        .addNftTransfers(ocWith(
                                                accountId(partyAlias.get()), accountId(counterAlias.get()), 1L))))
                                .signedBy(DEFAULT_PAYER, PARTY)
                                .via(NFT_XFER),
                        cryptoTransfer((spec, b) -> b.addTokenTransfers(TokenTransferList.newBuilder()
                                        .setToken(ftId.get())
                                        .addTransfers(aaWith(partyAlias.get(), -500))
                                        .addTransfers(aaWith(counterAlias.get(), +500))))
                                .signedBy(DEFAULT_PAYER, PARTY)
                                .via(FT_XFER))
                .then(
                        getTxnRecord(HBAR_XFER).logged(),
                        getTxnRecord(NFT_XFER).logged(),
                        getTxnRecord(FT_XFER).logged());
    }

    @SuppressWarnings("java:S5669")
<<<<<<< HEAD
    // @HapiTest This test is failing due to child records not being correct. Will be enabled once fixed.
    final HapiSpec canUseEip1014AliasesForXfers() {
=======
    @HapiTest
    private HapiSpec canUseEip1014AliasesForXfers() {
>>>>>>> b2411f98
        final var partyCreation2 = "partyCreation2";
        final var counterCreation2 = "counterCreation2";
        final var contract = "CreateDonor";

        final AtomicReference<String> partyAliasAddr = new AtomicReference<>();
        final AtomicReference<String> partyMirrorAddr = new AtomicReference<>();
        final AtomicReference<String> counterAliasAddr = new AtomicReference<>();
        final AtomicReference<String> counterMirrorAddr = new AtomicReference<>();
        final AtomicReference<TokenID> ftId = new AtomicReference<>();
        final AtomicReference<TokenID> nftId = new AtomicReference<>();
        final AtomicReference<String> partyLiteral = new AtomicReference<>();
        final AtomicReference<AccountID> partyId = new AtomicReference<>();
        final AtomicReference<String> counterLiteral = new AtomicReference<>();
        final AtomicReference<AccountID> counterId = new AtomicReference<>();

        final byte[] salt = unhex("aabbccddeeff0011aabbccddeeff0011aabbccddeeff0011aabbccddeeff0011");
        final byte[] otherSalt = unhex("aabbccddee880011aabbccddee880011aabbccddee880011aabbccddee880011");

        return defaultHapiSpec("CanUseEip1014AliasesForXfers")
                .given(
                        newKeyNamed(MULTI_KEY),
                        cryptoCreate(TOKEN_TREASURY),
                        uploadInitCode(contract),
                        contractCreate(contract).adminKey(MULTI_KEY).payingWith(GENESIS),
                        contractCall(contract, "buildDonor", salt)
                                .sending(1000)
                                .payingWith(GENESIS)
                                .gas(2_000_000L)
                                .via(partyCreation2),
                        captureOneChildCreate2MetaFor(PARTY, partyCreation2, partyMirrorAddr, partyAliasAddr),
                        contractCall(contract, "buildDonor", otherSalt)
                                .sending(1000)
                                .payingWith(GENESIS)
                                .gas(2_000_000L)
                                .via(counterCreation2),
                        captureOneChildCreate2MetaFor(
                                COUNTERPARTY, counterCreation2, counterMirrorAddr, counterAliasAddr),
                        tokenCreate(FUNGIBLE_TOKEN).treasury(TOKEN_TREASURY).initialSupply(1_000_000),
                        tokenCreate(NON_FUNGIBLE_TOKEN)
                                .treasury(TOKEN_TREASURY)
                                .initialSupply(0)
                                .tokenType(NON_FUNGIBLE_UNIQUE)
                                .supplyKey(MULTI_KEY),
                        mintToken(NON_FUNGIBLE_TOKEN, List.of(copyFromUtf8(TOKEN_METADATA))),
                        withOpContext((spec, opLog) -> {
                            final var registry = spec.registry();
                            ftId.set(registry.getTokenID(FUNGIBLE_TOKEN));
                            nftId.set(registry.getTokenID(NON_FUNGIBLE_TOKEN));
                            partyId.set(accountIdFromHexedMirrorAddress(partyMirrorAddr.get()));
                            partyLiteral.set(asAccountString(partyId.get()));
                            counterId.set(accountIdFromHexedMirrorAddress(counterMirrorAddr.get()));
                            counterLiteral.set(asAccountString(counterId.get()));
                        }))
                .when(
                        sourcing(() -> tokenAssociate(partyLiteral.get(), List.of(FUNGIBLE_TOKEN, NON_FUNGIBLE_TOKEN))
                                .signedBy(DEFAULT_PAYER, MULTI_KEY)),
                        sourcing(() -> tokenAssociate(counterLiteral.get(), List.of(FUNGIBLE_TOKEN, NON_FUNGIBLE_TOKEN))
                                .signedBy(DEFAULT_PAYER, MULTI_KEY)),
                        sourcing(() -> getContractInfo(partyLiteral.get()).logged()),
                        sourcing(() -> cryptoTransfer(
                                        moving(500_000, FUNGIBLE_TOKEN).between(TOKEN_TREASURY, partyLiteral.get()),
                                        movingUnique(NON_FUNGIBLE_TOKEN, 1L)
                                                .between(TOKEN_TREASURY, partyLiteral.get()))
                                .signedBy(DEFAULT_PAYER, TOKEN_TREASURY)),
                        cryptoTransfer((spec, b) -> b.setTransfers(TransferList.newBuilder()
                                        .addAccountAmounts(aaWith(partyAliasAddr.get(), -1))
                                        .addAccountAmounts(aaWith(partyId.get(), -1))
                                        .addAccountAmounts(aaWith(counterId.get(), +2))))
                                .signedBy(DEFAULT_PAYER, MULTI_KEY)
                                .hasKnownStatus(ACCOUNT_REPEATED_IN_ACCOUNT_AMOUNTS),
                        // Check signing requirements aren't distorted by aliases
                        cryptoTransfer((spec, b) -> b.setTransfers(TransferList.newBuilder()
                                        .addAccountAmounts(aaWith(partyAliasAddr.get(), -2))
                                        .addAccountAmounts(aaWith(counterAliasAddr.get(), +2))))
                                .signedBy(DEFAULT_PAYER)
                                .hasKnownStatus(INVALID_SIGNATURE),
                        cryptoTransfer((spec, b) -> b.addTokenTransfers(TokenTransferList.newBuilder()
                                        .setToken(nftId.get())
                                        .addNftTransfers(ocWith(accountId(partyAliasAddr.get()), counterId.get(), 1L))))
                                .signedBy(DEFAULT_PAYER)
                                .hasKnownStatus(INVALID_SIGNATURE),
                        cryptoTransfer((spec, b) -> b.addTokenTransfers(TokenTransferList.newBuilder()
                                        .setToken(ftId.get())
                                        .addTransfers(aaWith(partyAliasAddr.get(), -500))
                                        .addTransfers(aaWith(counterAliasAddr.get(), +500))))
                                .signedBy(DEFAULT_PAYER)
                                .hasKnownStatus(INVALID_SIGNATURE),
                        // Now do the actual transfers
                        cryptoTransfer((spec, b) -> b.setTransfers(TransferList.newBuilder()
                                        .addAccountAmounts(aaWith(partyAliasAddr.get(), -2))
                                        .addAccountAmounts(aaWith(counterAliasAddr.get(), +2))))
                                .signedBy(DEFAULT_PAYER, MULTI_KEY)
                                .via(HBAR_XFER),
                        cryptoTransfer((spec, b) -> b.addTokenTransfers(TokenTransferList.newBuilder()
                                        .setToken(nftId.get())
                                        .addNftTransfers(ocWith(
                                                accountId(partyAliasAddr.get()),
                                                accountId(counterAliasAddr.get()),
                                                1L))))
                                .signedBy(DEFAULT_PAYER, MULTI_KEY)
                                .via(NFT_XFER),
                        cryptoTransfer((spec, b) -> b.addTokenTransfers(TokenTransferList.newBuilder()
                                        .setToken(ftId.get())
                                        .addTransfers(aaWith(partyAliasAddr.get(), -500))
                                        .addTransfers(aaWith(counterAliasAddr.get(), +500))))
                                .signedBy(DEFAULT_PAYER, MULTI_KEY)
                                .via(FT_XFER))
                .then(
                        sourcing(() -> getTxnRecord(HBAR_XFER)
                                .hasPriority(recordWith()
                                        .transfers(including(
                                                tinyBarsFromTo(partyLiteral.get(), counterLiteral.get(), 2))))),
                        sourcing(() -> getTxnRecord(NFT_XFER)
                                .hasPriority(recordWith()
                                        .tokenTransfers(
                                                includingNonfungibleMovement(movingUnique(NON_FUNGIBLE_TOKEN, 1L)
                                                        .between(partyLiteral.get(), counterLiteral.get()))))),
                        sourcing(() -> getTxnRecord(FT_XFER)
                                .hasPriority(recordWith()
                                        .tokenTransfers(includingFungibleMovement(moving(500, FUNGIBLE_TOKEN)
                                                .between(partyLiteral.get(), counterLiteral.get()))))));
    }

    @HapiTest
    final HapiSpec cannotTransferFromImmutableAccounts() {
        final var contract = "PayableConstructor";
        final var multiKey = "swiss";

        return defaultHapiSpec(
                        "CannotTransferFromImmutableAccounts",
                        EXPECT_STREAMLINED_INGEST_RECORDS,
                        NONDETERMINISTIC_TRANSACTION_FEES)
                .given(
                        newKeyNamed(multiKey),
                        uploadInitCode(contract),
                        // why is there transactionFee here ?
                        contractCreate(contract).balance(ONE_HBAR).immutable().payingWith(GENESIS))
                .when()
                .then(
                        // Even the treasury cannot withdraw from an immutable contract
                        cryptoTransfer(tinyBarsFromTo(contract, FUNDING, ONE_HBAR))
                                .payingWith(GENESIS)
                                .signedBy(GENESIS)
                                .fee(ONE_HBAR)
                                .hasKnownStatus(INVALID_SIGNATURE),
                        // Even the treasury cannot withdraw staking funds
                        cryptoTransfer(tinyBarsFromTo(STAKING_REWARD, FUNDING, ONE_HBAR))
                                .payingWith(GENESIS)
                                .signedBy(GENESIS)
                                .fee(ONE_HBAR)
                                .hasKnownStatus(INVALID_ACCOUNT_ID),
                        cryptoTransfer(tinyBarsFromTo(NODE_REWARD, FUNDING, ONE_HBAR))
                                .payingWith(GENESIS)
                                .signedBy(GENESIS)
                                .fee(ONE_HBAR)
                                .hasKnownStatus(INVALID_ACCOUNT_ID),
                        // Immutable accounts cannot be updated or deleted
                        cryptoUpdate(STAKING_REWARD)
                                .payingWith(GENESIS)
                                .signedBy(GENESIS)
                                .fee(ONE_HBAR)
                                .hasKnownStatus(INVALID_ACCOUNT_ID),
                        cryptoDelete(STAKING_REWARD)
                                .payingWith(GENESIS)
                                .signedBy(GENESIS)
                                .fee(ONE_HBAR)
                                .hasKnownStatus(INVALID_ACCOUNT_ID),
                        // Immutable accounts cannot serve any role for tokens
                        tokenCreate(TOKEN).adminKey(multiKey),
                        tokenAssociate(NODE_REWARD, TOKEN)
                                .payingWith(GENESIS)
                                .signedBy(GENESIS)
                                .fee(ONE_HBAR)
                                .hasKnownStatus(INVALID_ACCOUNT_ID),
                        tokenUpdate(TOKEN)
                                .payingWith(GENESIS)
                                .signedBy(GENESIS, multiKey)
                                .fee(ONE_HBAR)
                                .treasury(STAKING_REWARD)
                                .hasKnownStatus(INVALID_ACCOUNT_ID),
                        tokenCreate(NOT_TO_BE)
                                .treasury(STAKING_REWARD)
                                .payingWith(GENESIS)
                                .signedBy(GENESIS)
                                .fee(ONE_HBAR)
                                .hasKnownStatus(INVALID_ACCOUNT_ID),
                        tokenCreate(NOT_TO_BE)
                                .autoRenewAccount(NODE_REWARD)
                                .payingWith(GENESIS)
                                .signedBy(GENESIS)
                                .fee(ONE_HBAR)
                                .hasKnownStatus(INVALID_AUTORENEW_ACCOUNT),
                        tokenCreate(NOT_TO_BE)
                                .payingWith(GENESIS)
                                .signedBy(GENESIS)
                                .fee(ONE_HBAR)
                                .withCustom(fixedHbarFee(5 * ONE_HBAR, STAKING_REWARD))
                                .hasKnownStatus(INVALID_CUSTOM_FEE_COLLECTOR),
                        // Immutable accounts cannot be topic auto-renew accounts
                        createTopic(NOT_TO_BE)
                                .autoRenewAccountId(NODE_REWARD)
                                .payingWith(GENESIS)
                                .signedBy(GENESIS)
                                .fee(ONE_HBAR)
                                .hasKnownStatus(INVALID_AUTORENEW_ACCOUNT),
                        // Immutable accounts cannot be schedule transaction payers
                        scheduleCreate(NOT_TO_BE, cryptoTransfer(tinyBarsFromTo(GENESIS, FUNDING, 1)))
                                .payingWith(GENESIS)
                                .signedBy(GENESIS)
                                .fee(ONE_HBAR)
                                .designatingPayer(STAKING_REWARD)
                                .fee(ONE_HUNDRED_HBARS)
                                .hasKnownStatus(INVALID_ACCOUNT_ID),
                        // Immutable accounts cannot approve or adjust allowances
                        cryptoApproveAllowance()
                                .payingWith(GENESIS)
                                .signedBy(GENESIS)
                                .fee(ONE_HBAR)
                                .addCryptoAllowance(NODE_REWARD, FUNDING, 100L)
                                .hasKnownStatus(INVALID_ALLOWANCE_OWNER_ID));
    }

    @HapiTest // fees differ 44071858 vs 44071845
    final HapiSpec allowanceTransfersWithComplexTransfersWork() {
        return defaultHapiSpec("AllowanceTransfersWithComplexTransfersWork", NONDETERMINISTIC_TRANSACTION_FEES)
                .given(
                        newKeyNamed(ADMIN_KEY),
                        newKeyNamed(FREEZE_KEY),
                        newKeyNamed(KYC_KEY),
                        newKeyNamed(SUPPLY_KEY),
                        cryptoCreate(OWNER).balance(ONE_HUNDRED_HBARS),
                        cryptoCreate(OTHER_OWNER).balance(ONE_HUNDRED_HBARS),
                        cryptoCreate(SPENDER).balance(ONE_HUNDRED_HBARS),
                        cryptoCreate(RECEIVER).balance(0L),
                        cryptoCreate(OTHER_RECEIVER).balance(ONE_HBAR),
                        cryptoCreate(ANOTHER_RECEIVER).balance(0L),
                        cryptoCreate(TOKEN_TREASURY),
                        tokenCreate(FUNGIBLE_TOKEN)
                                .supplyType(TokenSupplyType.FINITE)
                                .tokenType(FUNGIBLE_COMMON)
                                .treasury(TOKEN_TREASURY)
                                .maxSupply(10000)
                                .initialSupply(5000)
                                .adminKey(ADMIN_KEY)
                                .kycKey(KYC_KEY),
                        tokenCreate(NON_FUNGIBLE_TOKEN)
                                .supplyType(TokenSupplyType.FINITE)
                                .tokenType(NON_FUNGIBLE_UNIQUE)
                                .treasury(TOKEN_TREASURY)
                                .maxSupply(12L)
                                .supplyKey(SUPPLY_KEY)
                                .adminKey(ADMIN_KEY)
                                .kycKey(KYC_KEY)
                                .initialSupply(0L),
                        mintToken(
                                NON_FUNGIBLE_TOKEN,
                                List.of(
                                        ByteString.copyFromUtf8("a"),
                                        ByteString.copyFromUtf8("b"),
                                        ByteString.copyFromUtf8("c"),
                                        ByteString.copyFromUtf8("d"),
                                        ByteString.copyFromUtf8("e"))))
                .when(
                        tokenAssociate(OWNER, FUNGIBLE_TOKEN, NON_FUNGIBLE_TOKEN),
                        tokenAssociate(OTHER_OWNER, FUNGIBLE_TOKEN, NON_FUNGIBLE_TOKEN),
                        tokenAssociate(RECEIVER, FUNGIBLE_TOKEN, NON_FUNGIBLE_TOKEN),
                        tokenAssociate(SPENDER, FUNGIBLE_TOKEN),
                        tokenAssociate(ANOTHER_RECEIVER, FUNGIBLE_TOKEN),
                        grantTokenKyc(FUNGIBLE_TOKEN, OWNER),
                        grantTokenKyc(FUNGIBLE_TOKEN, OTHER_OWNER),
                        grantTokenKyc(FUNGIBLE_TOKEN, RECEIVER),
                        grantTokenKyc(FUNGIBLE_TOKEN, ANOTHER_RECEIVER),
                        grantTokenKyc(FUNGIBLE_TOKEN, SPENDER),
                        grantTokenKyc(NON_FUNGIBLE_TOKEN, OWNER),
                        grantTokenKyc(NON_FUNGIBLE_TOKEN, OTHER_OWNER),
                        grantTokenKyc(NON_FUNGIBLE_TOKEN, RECEIVER),
                        cryptoTransfer(
                                moving(100, FUNGIBLE_TOKEN).between(TOKEN_TREASURY, SPENDER),
                                moving(1000, FUNGIBLE_TOKEN).between(TOKEN_TREASURY, OWNER),
                                movingUnique(NON_FUNGIBLE_TOKEN, 1, 2).between(TOKEN_TREASURY, OWNER),
                                moving(1000, FUNGIBLE_TOKEN).between(TOKEN_TREASURY, OTHER_OWNER),
                                movingUnique(NON_FUNGIBLE_TOKEN, 3, 4).between(TOKEN_TREASURY, OTHER_OWNER)),
                        cryptoApproveAllowance()
                                .payingWith(OWNER)
                                .addCryptoAllowance(OWNER, SPENDER, 10 * ONE_HBAR)
                                .addTokenAllowance(OWNER, FUNGIBLE_TOKEN, SPENDER, 500)
                                .addNftAllowance(OWNER, NON_FUNGIBLE_TOKEN, SPENDER, false, List.of(1L, 2L))
                                .fee(ONE_HUNDRED_HBARS),
                        cryptoApproveAllowance()
                                .payingWith(OTHER_OWNER)
                                .addCryptoAllowance(OTHER_OWNER, SPENDER, 5 * ONE_HBAR)
                                .addTokenAllowance(OTHER_OWNER, FUNGIBLE_TOKEN, SPENDER, 100)
                                .addNftAllowance(OTHER_OWNER, NON_FUNGIBLE_TOKEN, SPENDER, true, List.of(3L))
                                .fee(ONE_HUNDRED_HBARS))
                .then(
                        cryptoTransfer(
                                        movingHbar(ONE_HBAR).between(SPENDER, RECEIVER),
                                        movingHbar(ONE_HBAR).between(OTHER_RECEIVER, ANOTHER_RECEIVER),
                                        movingHbar(ONE_HBAR).between(OWNER, RECEIVER),
                                        movingHbar(ONE_HBAR).between(OTHER_OWNER, RECEIVER),
                                        movingHbarWithAllowance(ONE_HBAR).between(OWNER, RECEIVER),
                                        movingHbarWithAllowance(ONE_HBAR).between(OTHER_OWNER, RECEIVER),
                                        moving(50, FUNGIBLE_TOKEN).between(RECEIVER, ANOTHER_RECEIVER),
                                        moving(50, FUNGIBLE_TOKEN).between(SPENDER, RECEIVER),
                                        moving(50, FUNGIBLE_TOKEN).between(OWNER, RECEIVER),
                                        moving(15, FUNGIBLE_TOKEN).between(OTHER_OWNER, RECEIVER),
                                        movingWithAllowance(30, FUNGIBLE_TOKEN).between(OWNER, RECEIVER),
                                        movingWithAllowance(10, FUNGIBLE_TOKEN).between(OTHER_OWNER, RECEIVER),
                                        movingWithAllowance(5, FUNGIBLE_TOKEN).between(OTHER_OWNER, OWNER),
                                        movingUnique(NON_FUNGIBLE_TOKEN, 1L).between(OWNER, RECEIVER),
                                        movingUniqueWithAllowance(NON_FUNGIBLE_TOKEN, 2L)
                                                .between(OWNER, RECEIVER),
                                        movingUniqueWithAllowance(NON_FUNGIBLE_TOKEN, 4L)
                                                .between(OTHER_OWNER, RECEIVER),
                                        movingUniqueWithAllowance(NON_FUNGIBLE_TOKEN, 3L)
                                                .between(OTHER_OWNER, RECEIVER))
                                .payingWith(SPENDER)
                                .signedBy(SPENDER, OWNER, OTHER_RECEIVER, OTHER_OWNER)
                                .via("complexAllowanceTransfer"),
                        getTxnRecord("complexAllowanceTransfer").logged(),
                        getAccountDetails(OWNER)
                                .payingWith(GENESIS)
                                .hasToken(relationshipWith(FUNGIBLE_TOKEN).balance(925))
                                .hasToken(relationshipWith(NON_FUNGIBLE_TOKEN).balance(0))
                                .has(AccountDetailsAsserts.accountDetailsWith()
                                        .balanceLessThan(98 * ONE_HBAR)
                                        .cryptoAllowancesContaining(SPENDER, 9 * ONE_HBAR)
                                        .tokenAllowancesContaining(FUNGIBLE_TOKEN, SPENDER, 475)),
                        getAccountDetails(OTHER_OWNER)
                                .payingWith(GENESIS)
                                .hasToken(relationshipWith(FUNGIBLE_TOKEN).balance(970))
                                .hasToken(relationshipWith(NON_FUNGIBLE_TOKEN).balance(0))
                                .has(AccountDetailsAsserts.accountDetailsWith()
                                        .balanceLessThan(98 * ONE_HBAR)
                                        .cryptoAllowancesContaining(SPENDER, 4 * ONE_HBAR)
                                        .tokenAllowancesContaining(FUNGIBLE_TOKEN, SPENDER, 85)
                                        .nftApprovedAllowancesContaining(NON_FUNGIBLE_TOKEN, SPENDER)),
                        getAccountInfo(RECEIVER)
                                .hasToken(relationshipWith(FUNGIBLE_TOKEN).balance(105))
                                .hasToken(relationshipWith(NON_FUNGIBLE_TOKEN).balance(4))
                                .has(accountWith().balance(5 * ONE_HBAR)),
                        getAccountInfo(ANOTHER_RECEIVER)
                                .hasToken(relationshipWith(FUNGIBLE_TOKEN).balance(50))
                                .has(accountWith().balance(ONE_HBAR)));
    }

    @HapiTest
    final HapiSpec allowanceTransfersWorkAsExpected() {
        return defaultHapiSpec("AllowanceTransfersWorkAsExpected", NONDETERMINISTIC_TRANSACTION_FEES)
                .given(
                        newKeyNamed(ADMIN_KEY),
                        newKeyNamed(FREEZE_KEY),
                        newKeyNamed(KYC_KEY),
                        newKeyNamed(PAUSE_KEY),
                        newKeyNamed(SUPPLY_KEY),
                        newKeyNamed(WIPE_KEY),
                        cryptoCreate(TOKEN_TREASURY),
                        cryptoCreate(OWNER).balance(ONE_HUNDRED_HBARS),
                        cryptoCreate(SPENDER).balance(ONE_HUNDRED_HBARS),
                        cryptoCreate(RECEIVER),
                        cryptoCreate(OTHER_RECEIVER).balance(ONE_HBAR).maxAutomaticTokenAssociations(1),
                        tokenCreate(FUNGIBLE_TOKEN)
                                .supplyType(TokenSupplyType.FINITE)
                                .tokenType(FUNGIBLE_COMMON)
                                .treasury(TOKEN_TREASURY)
                                .maxSupply(10000)
                                .initialSupply(5000)
                                .adminKey(ADMIN_KEY)
                                .pauseKey(PAUSE_KEY)
                                .kycKey(KYC_KEY)
                                .freezeKey(FREEZE_KEY),
                        tokenCreate(NON_FUNGIBLE_TOKEN)
                                .supplyType(TokenSupplyType.FINITE)
                                .tokenType(NON_FUNGIBLE_UNIQUE)
                                .treasury(TOKEN_TREASURY)
                                .maxSupply(12L)
                                .supplyKey(SUPPLY_KEY)
                                .adminKey(ADMIN_KEY)
                                .freezeKey(FREEZE_KEY)
                                .wipeKey(WIPE_KEY)
                                .pauseKey(PAUSE_KEY)
                                .initialSupply(0L),
                        tokenCreate(TOKEN_WITH_CUSTOM_FEE)
                                .treasury(TOKEN_TREASURY)
                                .supplyType(TokenSupplyType.FINITE)
                                .initialSupply(1000)
                                .maxSupply(5000)
                                .adminKey(ADMIN_KEY)
                                .withCustom(fixedHtsFee(10, "0.0.0", TOKEN_TREASURY)),
                        mintToken(
                                NON_FUNGIBLE_TOKEN,
                                List.of(
                                        ByteString.copyFromUtf8("a"),
                                        ByteString.copyFromUtf8("b"),
                                        ByteString.copyFromUtf8("c"),
                                        ByteString.copyFromUtf8("d"),
                                        ByteString.copyFromUtf8("e"),
                                        ByteString.copyFromUtf8("f"))))
                .when(
                        tokenAssociate(OWNER, FUNGIBLE_TOKEN, NON_FUNGIBLE_TOKEN, TOKEN_WITH_CUSTOM_FEE),
                        tokenAssociate(RECEIVER, FUNGIBLE_TOKEN, NON_FUNGIBLE_TOKEN, TOKEN_WITH_CUSTOM_FEE),
                        grantTokenKyc(FUNGIBLE_TOKEN, OWNER),
                        grantTokenKyc(FUNGIBLE_TOKEN, RECEIVER),
                        cryptoTransfer(
                                moving(1000, FUNGIBLE_TOKEN).between(TOKEN_TREASURY, OWNER),
                                moving(15, TOKEN_WITH_CUSTOM_FEE).between(TOKEN_TREASURY, OWNER),
                                movingUnique(NON_FUNGIBLE_TOKEN, 1L, 2L, 3L, 4L, 5L, 6L)
                                        .between(TOKEN_TREASURY, OWNER)),
                        cryptoApproveAllowance()
                                .payingWith(OWNER)
                                .addCryptoAllowance(OWNER, SPENDER, 10 * ONE_HBAR)
                                .addTokenAllowance(OWNER, FUNGIBLE_TOKEN, SPENDER, 1500)
                                .addTokenAllowance(OWNER, TOKEN_WITH_CUSTOM_FEE, SPENDER, 100)
                                .addNftAllowance(OWNER, NON_FUNGIBLE_TOKEN, SPENDER, false, List.of(1L, 2L, 3L, 4L, 6L))
                                .fee(ONE_HUNDRED_HBARS))
                .then(
                        cryptoTransfer(movingWithAllowance(10, TOKEN_WITH_CUSTOM_FEE)
                                        .between(OWNER, RECEIVER))
                                .payingWith(SPENDER)
                                .signedBy(SPENDER)
                                .fee(ONE_HBAR)
                                // INSUFFICIENT_SENDER_ACCOUNT_BALANCE_FOR_CUSTOM_FEE is the expected mono service
                                // outcome here, but the modularized implementation doesn't provide enough information
                                // to differentiate these error codes. Since this is an extreme edge case and a
                                // difficult issue to fix, we'll allow either error code here for now. However, we may
                                // need to revert back to only accepting the original error code in the future.
                                .hasKnownStatusFrom(
                                        INSUFFICIENT_TOKEN_BALANCE, INSUFFICIENT_SENDER_ACCOUNT_BALANCE_FOR_CUSTOM_FEE),
                        cryptoTransfer(movingWithAllowance(100, FUNGIBLE_TOKEN).between(OWNER, OWNER))
                                .payingWith(SPENDER)
                                .signedBy(SPENDER)
                                .dontFullyAggregateTokenTransfers()
                                .hasPrecheck(ACCOUNT_REPEATED_IN_ACCOUNT_AMOUNTS),
                        cryptoTransfer(movingUniqueWithAllowance(NON_FUNGIBLE_TOKEN, 3)
                                        .between(OWNER, OTHER_RECEIVER))
                                .payingWith(SPENDER)
                                .signedBy(SPENDER),
                        cryptoTransfer(movingWithAllowance(100, FUNGIBLE_TOKEN).between(OWNER, OTHER_RECEIVER))
                                .payingWith(SPENDER)
                                .signedBy(SPENDER)
                                .hasKnownStatus(NO_REMAINING_AUTOMATIC_ASSOCIATIONS),
                        cryptoUpdate(OTHER_RECEIVER).receiverSigRequired(true).maxAutomaticAssociations(2),
                        cryptoTransfer(movingUniqueWithAllowance(NON_FUNGIBLE_TOKEN, 4)
                                        .between(OWNER, OTHER_RECEIVER))
                                .payingWith(SPENDER)
                                .signedBy(SPENDER)
                                .hasKnownStatus(INVALID_SIGNATURE),
                        cryptoTransfer(movingUniqueWithAllowance(NON_FUNGIBLE_TOKEN, 4)
                                        .between(OWNER, OTHER_RECEIVER))
                                .payingWith(SPENDER)
                                .signedBy(SPENDER, OTHER_RECEIVER),
                        cryptoTransfer(movingUnique(NON_FUNGIBLE_TOKEN, 6).between(OWNER, RECEIVER)),
                        cryptoTransfer(movingUniqueWithAllowance(NON_FUNGIBLE_TOKEN, 6)
                                        .between(OWNER, RECEIVER))
                                .payingWith(SPENDER)
                                .signedBy(SPENDER)
                                .hasKnownStatus(SPENDER_DOES_NOT_HAVE_ALLOWANCE),
                        cryptoTransfer(movingUniqueWithAllowance(NON_FUNGIBLE_TOKEN, 6)
                                        .between(RECEIVER, OWNER))
                                .payingWith(SPENDER)
                                .signedBy(SPENDER)
                                .hasKnownStatus(SPENDER_DOES_NOT_HAVE_ALLOWANCE),
                        cryptoTransfer(movingUnique(NON_FUNGIBLE_TOKEN, 6).between(RECEIVER, OWNER)),
                        cryptoTransfer(movingUniqueWithAllowance(NON_FUNGIBLE_TOKEN, 6)
                                        .between(OWNER, RECEIVER))
                                .payingWith(SPENDER)
                                .signedBy(SPENDER)
                                .hasKnownStatus(SPENDER_DOES_NOT_HAVE_ALLOWANCE),
                        cryptoTransfer(movingUnique(NON_FUNGIBLE_TOKEN, 6).between(OWNER, RECEIVER)),
                        tokenAssociate(OTHER_RECEIVER, FUNGIBLE_TOKEN),
                        grantTokenKyc(FUNGIBLE_TOKEN, OTHER_RECEIVER),
                        cryptoTransfer(movingWithAllowance(1100, FUNGIBLE_TOKEN).between(OWNER, OTHER_RECEIVER))
                                .payingWith(SPENDER)
                                .signedBy(SPENDER, OTHER_RECEIVER)
                                .hasKnownStatus(INSUFFICIENT_TOKEN_BALANCE),
                        cryptoTransfer(allowanceTinyBarsFromTo(OWNER, RECEIVER, 5 * ONE_HBAR))
                                .payingWith(DEFAULT_PAYER)
                                .signedBy(DEFAULT_PAYER)
                                .hasKnownStatus(SPENDER_DOES_NOT_HAVE_ALLOWANCE),
                        tokenPause(FUNGIBLE_TOKEN),
                        cryptoTransfer(
                                        movingWithAllowance(50, FUNGIBLE_TOKEN).between(OWNER, RECEIVER),
                                        movingUniqueWithAllowance(NON_FUNGIBLE_TOKEN, 1)
                                                .between(OWNER, RECEIVER))
                                .payingWith(SPENDER)
                                .signedBy(SPENDER)
                                .hasKnownStatus(TOKEN_IS_PAUSED),
                        tokenUnpause(FUNGIBLE_TOKEN),
                        tokenFreeze(FUNGIBLE_TOKEN, OWNER),
                        cryptoTransfer(
                                        movingWithAllowance(50, FUNGIBLE_TOKEN).between(OWNER, RECEIVER),
                                        movingUniqueWithAllowance(NON_FUNGIBLE_TOKEN, 1)
                                                .between(OWNER, RECEIVER))
                                .payingWith(SPENDER)
                                .signedBy(SPENDER)
                                .hasKnownStatus(ACCOUNT_FROZEN_FOR_TOKEN),
                        tokenUnfreeze(FUNGIBLE_TOKEN, OWNER),
                        revokeTokenKyc(FUNGIBLE_TOKEN, RECEIVER),
                        cryptoTransfer(
                                        movingWithAllowance(50, FUNGIBLE_TOKEN).between(OWNER, RECEIVER),
                                        movingUniqueWithAllowance(NON_FUNGIBLE_TOKEN, 1)
                                                .between(OWNER, RECEIVER))
                                .payingWith(SPENDER)
                                .signedBy(SPENDER)
                                .hasKnownStatus(ACCOUNT_KYC_NOT_GRANTED_FOR_TOKEN),
                        grantTokenKyc(FUNGIBLE_TOKEN, RECEIVER),
                        cryptoTransfer(
                                        allowanceTinyBarsFromTo(OWNER, RECEIVER, 5 * ONE_HBAR),
                                        tinyBarsFromTo(SPENDER, RECEIVER, ONE_HBAR))
                                .payingWith(SPENDER)
                                .signedBy(SPENDER),
                        cryptoTransfer(
                                        movingWithAllowance(50, FUNGIBLE_TOKEN).between(OWNER, RECEIVER),
                                        movingUniqueWithAllowance(NON_FUNGIBLE_TOKEN, 1)
                                                .between(OWNER, RECEIVER))
                                .payingWith(SPENDER)
                                .signedBy(SPENDER),
                        cryptoTransfer(allowanceTinyBarsFromTo(OWNER, RECEIVER, 5 * ONE_HBAR + 1))
                                .payingWith(SPENDER)
                                .signedBy(SPENDER)
                                .hasKnownStatus(AMOUNT_EXCEEDS_ALLOWANCE),
                        cryptoTransfer(
                                        movingWithAllowance(50, FUNGIBLE_TOKEN).between(OWNER, RECEIVER),
                                        movingUniqueWithAllowance(NON_FUNGIBLE_TOKEN, 5)
                                                .between(OWNER, RECEIVER))
                                .payingWith(SPENDER)
                                .signedBy(SPENDER)
                                .hasKnownStatus(SPENDER_DOES_NOT_HAVE_ALLOWANCE),
                        getAccountDetails(OWNER)
                                .payingWith(GENESIS)
                                .has(AccountDetailsAsserts.accountDetailsWith()
                                        .tokenAllowancesContaining(FUNGIBLE_TOKEN, SPENDER, 1450))
                                .hasToken(relationshipWith(FUNGIBLE_TOKEN).balance(950L)),
                        cryptoTransfer(moving(1000, FUNGIBLE_TOKEN).between(TOKEN_TREASURY, OWNER)),
                        cryptoTransfer(
                                        movingUniqueWithAllowance(NON_FUNGIBLE_TOKEN, 2L)
                                                .between(OWNER, RECEIVER),
                                        movingWithAllowance(1451, FUNGIBLE_TOKEN)
                                                .between(OWNER, RECEIVER))
                                .payingWith(SPENDER)
                                .signedBy(SPENDER)
                                .hasKnownStatus(AMOUNT_EXCEEDS_ALLOWANCE),
                        getAccountInfo(OWNER)
                                .hasToken(relationshipWith(NON_FUNGIBLE_TOKEN).balance(2)),
                        cryptoTransfer(allowanceTinyBarsFromTo(OWNER, RECEIVER, 5 * ONE_HBAR))
                                .payingWith(SPENDER)
                                .signedBy(SPENDER),
                        cryptoTransfer(
                                        movingWithAllowance(50, FUNGIBLE_TOKEN).between(OWNER, RECEIVER),
                                        movingUniqueWithAllowance(NON_FUNGIBLE_TOKEN, 2L)
                                                .between(OWNER, RECEIVER))
                                .payingWith(SPENDER)
                                .signedBy(SPENDER),
                        cryptoTransfer(allowanceTinyBarsFromTo(OWNER, RECEIVER, 5 * ONE_HBAR))
                                .payingWith(SPENDER)
                                .signedBy(SPENDER)
                                .hasKnownStatus(SPENDER_DOES_NOT_HAVE_ALLOWANCE),
                        cryptoTransfer(movingUnique(NON_FUNGIBLE_TOKEN, 2L).between(RECEIVER, OWNER)),
                        cryptoTransfer(movingUniqueWithAllowance(NON_FUNGIBLE_TOKEN, 2L)
                                        .between(OWNER, RECEIVER))
                                .payingWith(SPENDER)
                                .signedBy(SPENDER)
                                .hasKnownStatus(SPENDER_DOES_NOT_HAVE_ALLOWANCE),
                        cryptoApproveAllowance()
                                .payingWith(OWNER)
                                .addNftAllowance(OWNER, NON_FUNGIBLE_TOKEN, SPENDER, true, List.of())
                                .fee(ONE_HUNDRED_HBARS),
                        cryptoTransfer(movingUniqueWithAllowance(NON_FUNGIBLE_TOKEN, 2L)
                                        .between(OWNER, RECEIVER))
                                .payingWith(SPENDER)
                                .signedBy(SPENDER),
                        cryptoTransfer(movingUnique(NON_FUNGIBLE_TOKEN, 2L).between(RECEIVER, OWNER)),
                        cryptoTransfer(movingUniqueWithAllowance(NON_FUNGIBLE_TOKEN, 2L)
                                        .between(OWNER, RECEIVER))
                                .payingWith(SPENDER)
                                .signedBy(SPENDER),
                        getAccountDetails(OWNER)
                                .payingWith(GENESIS)
                                .has(AccountDetailsAsserts.accountDetailsWith()
                                        .cryptoAllowancesCount(0)
                                        .tokenAllowancesContaining(FUNGIBLE_TOKEN, SPENDER, 1400)
                                        .nftApprovedAllowancesContaining(NON_FUNGIBLE_TOKEN, SPENDER)));
    }

    @HapiTest
    final HapiSpec checksExpectedDecimalsForFungibleTokenTransferList() {
        return defaultHapiSpec("checksExpectedDecimalsForFungibleTokenTransferList", NONDETERMINISTIC_TRANSACTION_FEES)
                .given(
                        newKeyNamed(MULTI_KEY),
                        cryptoCreate(TOKEN_TREASURY),
                        cryptoCreate(OWNING_PARTY).maxAutomaticTokenAssociations(123),
                        tokenCreate(FUNGIBLE_TOKEN)
                                .tokenType(FUNGIBLE_COMMON)
                                .treasury(TOKEN_TREASURY)
                                .decimals(2)
                                .initialSupply(1234)
                                .via("tokenCreate"),
                        getTxnRecord("tokenCreate").hasNewTokenAssociation(FUNGIBLE_TOKEN, TOKEN_TREASURY),
                        cryptoTransfer(moving(100, FUNGIBLE_TOKEN).between(TOKEN_TREASURY, OWNING_PARTY))
                                .via("initialXfer"),
                        getTxnRecord("initialXfer").hasNewTokenAssociation(FUNGIBLE_TOKEN, OWNING_PARTY))
                .when(
                        getAccountInfo(OWNING_PARTY).savingSnapshot(OWNING_PARTY),
                        cryptoTransfer(movingWithDecimals(10, FUNGIBLE_TOKEN, 4)
                                        .betweenWithDecimals(TOKEN_TREASURY, OWNING_PARTY))
                                .signedBy(DEFAULT_PAYER, OWNING_PARTY, TOKEN_TREASURY)
                                .hasKnownStatus(UNEXPECTED_TOKEN_DECIMALS)
                                .via("failedTxn"),
                        cryptoTransfer(movingWithDecimals(20, FUNGIBLE_TOKEN, 2)
                                        .betweenWithDecimals(TOKEN_TREASURY, OWNING_PARTY))
                                .signedBy(DEFAULT_PAYER, OWNING_PARTY, TOKEN_TREASURY)
                                .hasKnownStatus(SUCCESS)
                                .via(VALID_TXN),
                        usableTxnIdNamed(UNCHECKED_TXN).payerId(DEFAULT_PAYER),
                        cryptoTransfer(movingWithDecimals(10, FUNGIBLE_TOKEN, 4)
                                        .betweenWithDecimals(TOKEN_TREASURY, OWNING_PARTY))
                                .signedBy(DEFAULT_PAYER, OWNING_PARTY, TOKEN_TREASURY)
                                .txnId(UNCHECKED_TXN)
                                .hasKnownStatus(UNEXPECTED_TOKEN_DECIMALS))
                .then(
                        sleepFor(5_000),
                        getReceipt(VALID_TXN).hasPriorityStatus(SUCCESS),
                        getTxnRecord(VALID_TXN).logged(),
                        getAccountInfo(OWNING_PARTY)
                                .hasAlreadyUsedAutomaticAssociations(1)
                                .hasToken(relationshipWith(FUNGIBLE_TOKEN).balance(120))
                                .logged());
    }

    @HapiTest
    final HapiSpec nftTransfersCannotRepeatSerialNos() {
        final var aParty = "aParty";
        final var bParty = "bParty";
        final var cParty = "cParty";
        final var dParty = "dParty";
        final var multipurpose = MULTI_KEY;
        final var nftType = "nftType";
        final var hotTxn = "hotTxn";
        final var mintTxn = "mintTxn";

        return defaultHapiSpec("NftTransfersCannotRepeatSerialNos")
                .given(
                        newKeyNamed(multipurpose),
                        cryptoCreate(TOKEN_TREASURY),
                        cryptoCreate(aParty).maxAutomaticTokenAssociations(1),
                        cryptoCreate(bParty).maxAutomaticTokenAssociations(1),
                        cryptoCreate(cParty).maxAutomaticTokenAssociations(1),
                        cryptoCreate(dParty).maxAutomaticTokenAssociations(1),
                        tokenCreate(nftType)
                                .tokenType(NON_FUNGIBLE_UNIQUE)
                                .treasury(TOKEN_TREASURY)
                                .supplyKey(multipurpose)
                                .initialSupply(0),
                        mintToken(nftType, List.of(copyFromUtf8("Hot potato!"))).via(mintTxn),
                        getTxnRecord(mintTxn).logged())
                .when(cryptoTransfer(movingUnique(nftType, 1L).between(TOKEN_TREASURY, aParty)))
                .then(cryptoTransfer((spec, b) -> {
                            final var registry = spec.registry();
                            final var aId = registry.getAccountID(aParty);
                            final var bId = registry.getAccountID(bParty);
                            final var cId = registry.getAccountID(cParty);
                            final var dId = registry.getAccountID(dParty);
                            b.addTokenTransfers(TokenTransferList.newBuilder()
                                    .setToken(registry.getTokenID(nftType))
                                    .addNftTransfers(ocWith(aId, bId, 1))
                                    .addNftTransfers(ocWith(bId, cId, 1))
                                    .addNftTransfers(ocWith(cId, dId, 1)));
                        })
                        .via(hotTxn)
                        .signedBy(DEFAULT_PAYER, aParty, bParty, cParty)
                        .hasPrecheck(INVALID_ACCOUNT_AMOUNTS));
    }

    @HapiTest
    final HapiSpec nftSelfTransfersRejectedBothInPrecheckAndHandle() {
        final var owningParty = OWNING_PARTY;
        final var multipurpose = MULTI_KEY;
        final var nftType = "nftType";
        final var uncheckedTxn = UNCHECKED_TXN;

        return defaultHapiSpec("NftSelfTransfersRejectedBothInPrecheckAndHandle", NONDETERMINISTIC_TRANSACTION_FEES)
                .given(
                        newKeyNamed(multipurpose),
                        cryptoCreate(TOKEN_TREASURY),
                        cryptoCreate(owningParty).maxAutomaticTokenAssociations(123),
                        tokenCreate(nftType)
                                .tokenType(NON_FUNGIBLE_UNIQUE)
                                .treasury(TOKEN_TREASURY)
                                .supplyKey(multipurpose)
                                .initialSupply(0),
                        mintToken(nftType, List.of(copyFromUtf8("We"), copyFromUtf8("are"), copyFromUtf8("the"))),
                        cryptoTransfer(movingUnique(nftType, 1L, 2L).between(TOKEN_TREASURY, owningParty)))
                .when(
                        getAccountInfo(owningParty).savingSnapshot(owningParty),
                        cryptoTransfer(movingUnique(nftType, 1L).between(owningParty, owningParty))
                                .signedBy(DEFAULT_PAYER, owningParty)
                                .hasPrecheck(ACCOUNT_REPEATED_IN_ACCOUNT_AMOUNTS),
                        usableTxnIdNamed(uncheckedTxn).payerId(DEFAULT_PAYER),
                        cryptoTransfer(movingUnique(nftType, 1L).between(owningParty, owningParty))
                                .signedBy(DEFAULT_PAYER, owningParty)
                                .txnId(uncheckedTxn)
                                .hasPrecheck(ACCOUNT_REPEATED_IN_ACCOUNT_AMOUNTS))
                .then(
                        sleepFor(2_000),
                        getAccountInfo(owningParty).has(accountWith().noChangesFromSnapshot(owningParty)));
    }

    @HapiTest
    final HapiSpec hbarAndFungibleSelfTransfersRejectedBothInPrecheckAndHandle() {
        final var uncheckedHbarTxn = "uncheckedHbarTxn";
        final var uncheckedFtTxn = "uncheckedFtTxn";

        return defaultHapiSpec("HbarAndFungibleSelfTransfersRejectedBothInPrecheckAndHandle")
                .given(
                        newKeyNamed(MULTI_KEY),
                        cryptoCreate(TOKEN_TREASURY),
                        cryptoCreate(OWNING_PARTY).maxAutomaticTokenAssociations(123),
                        tokenCreate(FUNGIBLE_TOKEN)
                                .tokenType(FUNGIBLE_COMMON)
                                .treasury(TOKEN_TREASURY)
                                .initialSupply(1234),
                        cryptoTransfer(moving(100, FUNGIBLE_TOKEN).between(TOKEN_TREASURY, OWNING_PARTY)))
                .when(
                        getAccountInfo(OWNING_PARTY).savingSnapshot(OWNING_PARTY),
                        cryptoTransfer(tinyBarsFromTo(OWNING_PARTY, OWNING_PARTY, 1))
                                .signedBy(DEFAULT_PAYER, OWNING_PARTY)
                                .hasPrecheck(ACCOUNT_REPEATED_IN_ACCOUNT_AMOUNTS),
                        cryptoTransfer(moving(1, FUNGIBLE_TOKEN).between(OWNING_PARTY, OWNING_PARTY))
                                .signedBy(DEFAULT_PAYER, OWNING_PARTY)
                                .dontFullyAggregateTokenTransfers()
                                .hasPrecheck(ACCOUNT_REPEATED_IN_ACCOUNT_AMOUNTS),
                        /* And bypassing precheck */
                        usableTxnIdNamed(uncheckedHbarTxn).payerId(DEFAULT_PAYER),
                        usableTxnIdNamed(uncheckedFtTxn).payerId(DEFAULT_PAYER),
                        cryptoTransfer(tinyBarsFromTo(OWNING_PARTY, OWNING_PARTY, 1))
                                .signedBy(DEFAULT_PAYER, OWNING_PARTY)
                                .txnId(uncheckedHbarTxn)
                                .hasPrecheck(ACCOUNT_REPEATED_IN_ACCOUNT_AMOUNTS),
                        cryptoTransfer(moving(1, FUNGIBLE_TOKEN).between(OWNING_PARTY, OWNING_PARTY))
                                .signedBy(DEFAULT_PAYER, OWNING_PARTY)
                                .dontFullyAggregateTokenTransfers()
                                .txnId(uncheckedFtTxn)
                                .hasPrecheck(ACCOUNT_REPEATED_IN_ACCOUNT_AMOUNTS))
                .then(
                        sleepFor(5_000),
                        getAccountInfo(OWNING_PARTY).has(accountWith().noChangesFromSnapshot(OWNING_PARTY)));
    }

    @HapiTest
    final HapiSpec dissociatedRoyaltyCollectorsCanUseAutoAssociation() {
        final var commonWithCustomFees = "commonWithCustomFees";
        final var fractionalCollector = "fractionalCollector";
        final var selfDenominatedCollector = "selfDenominatedCollector";
        final var plentyOfSlots = 10;

        return defaultHapiSpec(
                        "dissociatedRoyaltyCollectorsCanUseAutoAssociation",
                        NONDETERMINISTIC_TRANSACTION_FEES,
                        EXPECT_STREAMLINED_INGEST_RECORDS)
                .given(
                        cryptoCreate(TOKEN_TREASURY),
                        cryptoCreate(fractionalCollector).maxAutomaticTokenAssociations(plentyOfSlots),
                        cryptoCreate(selfDenominatedCollector).maxAutomaticTokenAssociations(plentyOfSlots),
                        cryptoCreate(PARTY).maxAutomaticTokenAssociations(plentyOfSlots),
                        cryptoCreate(COUNTERPARTY).maxAutomaticTokenAssociations(plentyOfSlots),
                        newKeyNamed(MULTI_KEY),
                        getAccountInfo(PARTY).savingSnapshot(PARTY),
                        getAccountInfo(COUNTERPARTY).savingSnapshot(COUNTERPARTY),
                        getAccountInfo(fractionalCollector).savingSnapshot(fractionalCollector),
                        getAccountInfo(selfDenominatedCollector).savingSnapshot(selfDenominatedCollector))
                .when(
                        tokenCreate(commonWithCustomFees)
                                .tokenType(FUNGIBLE_COMMON)
                                .treasury(TOKEN_TREASURY)
                                .withCustom(fractionalFee(1, 10, 0, OptionalLong.empty(), fractionalCollector))
                                .withCustom(fixedHtsFee(5, "0.0.0", selfDenominatedCollector))
                                .initialSupply(Long.MAX_VALUE)
                                .signedBy(DEFAULT_PAYER, TOKEN_TREASURY, fractionalCollector, selfDenominatedCollector),
                        cryptoTransfer(moving(1_000_000, commonWithCustomFees).between(TOKEN_TREASURY, PARTY)),
                        tokenDissociate(fractionalCollector, commonWithCustomFees),
                        tokenDissociate(selfDenominatedCollector, commonWithCustomFees))
                .then(
                        cryptoTransfer(moving(1000, commonWithCustomFees).between(PARTY, COUNTERPARTY))
                                .fee(ONE_HBAR)
                                .via(HODL_XFER),
                        getTxnRecord(HODL_XFER)
                                .hasPriority(recordWith()
                                        .autoAssociated(accountTokenPairsInAnyOrder(List.of(
                                                /* The counterparty auto-associates to the fungible type */
                                                Pair.of(COUNTERPARTY, commonWithCustomFees),
                                                /* Both royalty collectors re-auto-associate */
                                                Pair.of(fractionalCollector, commonWithCustomFees),
                                                Pair.of(selfDenominatedCollector, commonWithCustomFees))))),
                        getAccountInfo(fractionalCollector)
                                .has(accountWith()
                                        .newAssociationsFromSnapshot(
                                                PARTY,
                                                List.of(relationshipWith(commonWithCustomFees)
                                                        .balance(100)))),
                        getAccountInfo(selfDenominatedCollector)
                                .has(accountWith()
                                        .newAssociationsFromSnapshot(
                                                PARTY,
                                                List.of(relationshipWith(commonWithCustomFees)
                                                        .balance(5)))));
    }

    @HapiTest
    final HapiSpec royaltyCollectorsCanUseAutoAssociation() {
        final var uniqueWithRoyalty = "uniqueWithRoyalty";
        final var firstFungible = "firstFungible";
        final var secondFungible = "secondFungible";
        final var firstRoyaltyCollector = "firstRoyaltyCollector";
        final var secondRoyaltyCollector = "secondRoyaltyCollector";
        final var plentyOfSlots = 10;
        final var exchangeAmount = 12 * 15;
        final var firstRoyaltyAmount = exchangeAmount / 12;
        final var secondRoyaltyAmount = exchangeAmount / 15;
        final var netExchangeAmount = exchangeAmount - firstRoyaltyAmount - secondRoyaltyAmount;

        return defaultHapiSpec("RoyaltyCollectorsCanUseAutoAssociation")
                .given(
                        cryptoCreate(TOKEN_TREASURY),
                        cryptoCreate(firstRoyaltyCollector).maxAutomaticTokenAssociations(plentyOfSlots),
                        cryptoCreate(secondRoyaltyCollector).maxAutomaticTokenAssociations(plentyOfSlots),
                        cryptoCreate(PARTY).maxAutomaticTokenAssociations(plentyOfSlots),
                        cryptoCreate(COUNTERPARTY).maxAutomaticTokenAssociations(plentyOfSlots),
                        newKeyNamed(MULTI_KEY),
                        getAccountInfo(PARTY).savingSnapshot(PARTY),
                        getAccountInfo(COUNTERPARTY).savingSnapshot(COUNTERPARTY),
                        getAccountInfo(firstRoyaltyCollector).savingSnapshot(firstRoyaltyCollector),
                        getAccountInfo(secondRoyaltyCollector).savingSnapshot(secondRoyaltyCollector))
                .when(
                        tokenCreate(firstFungible)
                                .treasury(TOKEN_TREASURY)
                                .tokenType(FUNGIBLE_COMMON)
                                .initialSupply(123456789),
                        tokenCreate(secondFungible)
                                .treasury(TOKEN_TREASURY)
                                .tokenType(FUNGIBLE_COMMON)
                                .initialSupply(123456789),
                        cryptoTransfer(
                                moving(1000, firstFungible).between(TOKEN_TREASURY, COUNTERPARTY),
                                moving(1000, secondFungible).between(TOKEN_TREASURY, COUNTERPARTY)),
                        tokenCreate(uniqueWithRoyalty)
                                .tokenType(NON_FUNGIBLE_UNIQUE)
                                .treasury(TOKEN_TREASURY)
                                .supplyKey(MULTI_KEY)
                                .withCustom(royaltyFeeNoFallback(1, 12, firstRoyaltyCollector))
                                .withCustom(royaltyFeeNoFallback(1, 15, secondRoyaltyCollector))
                                .initialSupply(0L),
                        mintToken(uniqueWithRoyalty, List.of(copyFromUtf8("HODL"))),
                        cryptoTransfer(movingUnique(uniqueWithRoyalty, 1L).between(TOKEN_TREASURY, PARTY)))
                .then(
                        cryptoTransfer(
                                        movingUnique(uniqueWithRoyalty, 1L).between(PARTY, COUNTERPARTY),
                                        moving(12 * 15L, firstFungible).between(COUNTERPARTY, PARTY),
                                        moving(12 * 15L, secondFungible).between(COUNTERPARTY, PARTY))
                                .fee(ONE_HBAR)
                                .via(HODL_XFER),
                        getTxnRecord(HODL_XFER)
                                .hasPriority(recordWith()
                                        .autoAssociated(accountTokenPairsInAnyOrder(List.of(
                                                /* The counterparty auto-associates to the non-fungible type */
                                                Pair.of(COUNTERPARTY, uniqueWithRoyalty),
                                                /* The sending party auto-associates to both fungibles */
                                                Pair.of(PARTY, firstFungible),
                                                Pair.of(PARTY, secondFungible),
                                                /* Both royalty collectors auto-associate to both fungibles */
                                                Pair.of(firstRoyaltyCollector, firstFungible),
                                                Pair.of(secondRoyaltyCollector, firstFungible),
                                                Pair.of(firstRoyaltyCollector, secondFungible),
                                                Pair.of(secondRoyaltyCollector, secondFungible))))),
                        getAccountInfo(PARTY)
                                .has(accountWith()
                                        .newAssociationsFromSnapshot(
                                                PARTY,
                                                List.of(
                                                        relationshipWith(uniqueWithRoyalty)
                                                                .balance(0),
                                                        relationshipWith(firstFungible)
                                                                .balance(netExchangeAmount),
                                                        relationshipWith(secondFungible)
                                                                .balance(netExchangeAmount)))),
                        getAccountInfo(COUNTERPARTY)
                                .has(accountWith()
                                        .newAssociationsFromSnapshot(
                                                PARTY,
                                                List.of(
                                                        relationshipWith(uniqueWithRoyalty)
                                                                .balance(1),
                                                        relationshipWith(firstFungible)
                                                                .balance(1000L - exchangeAmount),
                                                        relationshipWith(secondFungible)
                                                                .balance(1000L - exchangeAmount)))),
                        getAccountInfo(firstRoyaltyCollector)
                                .has(accountWith()
                                        .newAssociationsFromSnapshot(
                                                PARTY,
                                                List.of(
                                                        relationshipWith(firstFungible)
                                                                .balance(exchangeAmount / 12),
                                                        relationshipWith(secondFungible)
                                                                .balance(exchangeAmount / 12)))),
                        getAccountInfo(secondRoyaltyCollector)
                                .has(accountWith()
                                        .newAssociationsFromSnapshot(
                                                PARTY,
                                                List.of(
                                                        relationshipWith(firstFungible)
                                                                .balance(exchangeAmount / 15),
                                                        relationshipWith(secondFungible)
                                                                .balance(exchangeAmount / 15)))));
    }

    @HapiTest
    final HapiSpec royaltyCollectorsCannotUseAutoAssociationWithoutOpenSlots() {
        final var uniqueWithRoyalty = "uniqueWithRoyalty";
        final var someFungible = "firstFungible";
        final var royaltyCollectorNoSlots = "royaltyCollectorNoSlots";
        final var party = PARTY;
        final var counterparty = COUNTERPARTY;
        final var multipurpose = MULTI_KEY;
        final var hodlXfer = HODL_XFER;

        return defaultHapiSpec(
                        "royaltyCollectorsCannotUseAutoAssociationWithoutOpenSlots", EXPECT_STREAMLINED_INGEST_RECORDS)
                .given(
                        cryptoCreate(TOKEN_TREASURY),
                        cryptoCreate(royaltyCollectorNoSlots),
                        cryptoCreate(party).maxAutomaticTokenAssociations(123),
                        cryptoCreate(counterparty).maxAutomaticTokenAssociations(123),
                        newKeyNamed(multipurpose),
                        getAccountInfo(party).savingSnapshot(party),
                        getAccountInfo(counterparty).savingSnapshot(counterparty),
                        getAccountInfo(royaltyCollectorNoSlots).savingSnapshot(royaltyCollectorNoSlots))
                .when(
                        tokenCreate(someFungible)
                                .treasury(TOKEN_TREASURY)
                                .tokenType(FUNGIBLE_COMMON)
                                .initialSupply(123456789),
                        cryptoTransfer(moving(1000, someFungible).between(TOKEN_TREASURY, counterparty)),
                        tokenCreate(uniqueWithRoyalty)
                                .tokenType(NON_FUNGIBLE_UNIQUE)
                                .treasury(TOKEN_TREASURY)
                                .supplyKey(multipurpose)
                                .withCustom(royaltyFeeNoFallback(1, 12, royaltyCollectorNoSlots))
                                .initialSupply(0L),
                        mintToken(uniqueWithRoyalty, List.of(copyFromUtf8("HODL"))),
                        cryptoTransfer(movingUnique(uniqueWithRoyalty, 1L).between(TOKEN_TREASURY, party)))
                .then(
                        cryptoTransfer(
                                        movingUnique(uniqueWithRoyalty, 1L).between(party, counterparty),
                                        moving(123, someFungible).between(counterparty, party))
                                .fee(ONE_HBAR)
                                .via(hodlXfer)
                                .hasKnownStatus(TOKEN_NOT_ASSOCIATED_TO_ACCOUNT),
                        getTxnRecord(hodlXfer)
                                .hasPriority(recordWith().autoAssociated(accountTokenPairsInAnyOrder(List.of()))),
                        getAccountInfo(party)
                                .has(accountWith()
                                        .newAssociationsFromSnapshot(
                                                party,
                                                List.of(relationshipWith(uniqueWithRoyalty)
                                                        .balance(1)))));
    }

    @HapiTest
    final HapiSpec autoAssociationRequiresOpenSlots() {
        final String tokenA = "tokenA";
        final String tokenB = "tokenB";
        final String firstUser = "firstUser";
        final String secondUser = "secondUser";
        final String tokenAcreateTxn = "tokenACreate";
        final String tokenBcreateTxn = "tokenBCreate";
        final String transferToFU = "transferToFU";
        final String transferToSU = "transferToSU";

        return defaultHapiSpec("AutoAssociationRequiresOpenSlots", EXPECT_STREAMLINED_INGEST_RECORDS)
                .given(
                        cryptoCreate(TREASURY).balance(ONE_HUNDRED_HBARS),
                        cryptoCreate(firstUser).balance(ONE_HBAR).maxAutomaticTokenAssociations(1),
                        cryptoCreate(secondUser).balance(ONE_HBAR).maxAutomaticTokenAssociations(2))
                .when(
                        tokenCreate(tokenA)
                                .tokenType(TokenType.FUNGIBLE_COMMON)
                                .initialSupply(Long.MAX_VALUE)
                                .treasury(TREASURY)
                                .via(tokenAcreateTxn),
                        getTxnRecord(tokenAcreateTxn)
                                .hasNewTokenAssociation(tokenA, TREASURY)
                                .logged(),
                        tokenCreate(tokenB)
                                .tokenType(TokenType.FUNGIBLE_COMMON)
                                .initialSupply(Long.MAX_VALUE)
                                .treasury(TREASURY)
                                .via(tokenBcreateTxn),
                        getTxnRecord(tokenBcreateTxn)
                                .hasNewTokenAssociation(tokenB, TREASURY)
                                .logged(),
                        cryptoTransfer(moving(1, tokenA).between(TREASURY, firstUser))
                                .via(transferToFU),
                        getTxnRecord(transferToFU)
                                .hasNewTokenAssociation(tokenA, firstUser)
                                .logged(),
                        cryptoTransfer(moving(1, tokenB).between(TREASURY, secondUser))
                                .via(transferToSU),
                        getTxnRecord(transferToSU)
                                .hasNewTokenAssociation(tokenB, secondUser)
                                .logged())
                .then(
                        cryptoTransfer(moving(1, tokenB).between(TREASURY, firstUser))
                                .hasKnownStatus(NO_REMAINING_AUTOMATIC_ASSOCIATIONS)
                                .via("failedTransfer"),
                        getAccountInfo(firstUser)
                                .hasAlreadyUsedAutomaticAssociations(1)
                                .hasMaxAutomaticAssociations(1)
                                .logged(),
                        getAccountInfo(secondUser)
                                .hasAlreadyUsedAutomaticAssociations(1)
                                .hasMaxAutomaticAssociations(2)
                                .logged(),
                        cryptoTransfer(moving(1, tokenA).between(TREASURY, secondUser)),
                        getAccountInfo(secondUser)
                                .hasAlreadyUsedAutomaticAssociations(2)
                                .hasMaxAutomaticAssociations(2)
                                .logged(),
                        cryptoTransfer(moving(1, tokenA).between(firstUser, TREASURY)),
                        tokenDissociate(firstUser, tokenA),
                        cryptoTransfer(moving(1, tokenB).between(TREASURY, firstUser)));
    }

    @HapiTest
    final HapiSpec baseCryptoTransferFeeChargedAsExpected() {
        final var expectedHbarXferPriceUsd = 0.0001;
        final var expectedHtsXferPriceUsd = 0.001;
        final var expectedNftXferPriceUsd = 0.001;
        final var expectedHtsXferWithCustomFeePriceUsd = 0.002;
        final var expectedNftXferWithCustomFeePriceUsd = 0.002;
        final var transferAmount = 1L;
        final var customFeeCollector = "customFeeCollector";
        final var nonTreasurySender = "nonTreasurySender";
        final var hbarXferTxn = "hbarXferTxn";
        final var fungibleToken = "fungibleToken";
        final var fungibleTokenWithCustomFee = "fungibleTokenWithCustomFee";
        final var htsXferTxn = "htsXferTxn";
        final var htsXferTxnWithCustomFee = "htsXferTxnWithCustomFee";
        final var nonFungibleToken = "nonFungibleToken";
        final var nonFungibleTokenWithCustomFee = "nonFungibleTokenWithCustomFee";
        final var nftXferTxn = "nftXferTxn";
        final var nftXferTxnWithCustomFee = "nftXferTxnWithCustomFee";

        return defaultHapiSpec("baseCryptoTransferFeeChargedAsExpected", NONDETERMINISTIC_TRANSACTION_FEES)
                .given(
                        cryptoCreate(nonTreasurySender).balance(ONE_HUNDRED_HBARS),
                        cryptoCreate(SENDER).balance(ONE_HUNDRED_HBARS),
                        cryptoCreate(RECEIVER),
                        cryptoCreate(customFeeCollector),
                        tokenCreate(fungibleToken)
                                .treasury(SENDER)
                                .tokenType(FUNGIBLE_COMMON)
                                .initialSupply(100L),
                        tokenCreate(fungibleTokenWithCustomFee)
                                .treasury(SENDER)
                                .tokenType(FUNGIBLE_COMMON)
                                .withCustom(fixedHbarFee(transferAmount, customFeeCollector))
                                .initialSupply(100L),
                        tokenAssociate(RECEIVER, fungibleToken, fungibleTokenWithCustomFee),
                        newKeyNamed(SUPPLY_KEY),
                        tokenCreate(nonFungibleToken)
                                .initialSupply(0)
                                .supplyKey(SUPPLY_KEY)
                                .tokenType(NON_FUNGIBLE_UNIQUE)
                                .treasury(SENDER),
                        tokenCreate(nonFungibleTokenWithCustomFee)
                                .initialSupply(0)
                                .supplyKey(SUPPLY_KEY)
                                .tokenType(NON_FUNGIBLE_UNIQUE)
                                .withCustom(fixedHbarFee(transferAmount, customFeeCollector))
                                .treasury(SENDER),
                        tokenAssociate(
                                nonTreasurySender, List.of(fungibleTokenWithCustomFee, nonFungibleTokenWithCustomFee)),
                        mintToken(nonFungibleToken, List.of(copyFromUtf8("memo1"))),
                        mintToken(nonFungibleTokenWithCustomFee, List.of(copyFromUtf8("memo2"))),
                        tokenAssociate(RECEIVER, nonFungibleToken, nonFungibleTokenWithCustomFee),
                        cryptoTransfer(movingUnique(nonFungibleTokenWithCustomFee, 1)
                                        .between(SENDER, nonTreasurySender))
                                .payingWith(SENDER),
                        cryptoTransfer(moving(1, fungibleTokenWithCustomFee).between(SENDER, nonTreasurySender))
                                .payingWith(SENDER))
                .when(
                        cryptoTransfer(tinyBarsFromTo(SENDER, RECEIVER, 100L))
                                .payingWith(SENDER)
                                .blankMemo()
                                .via(hbarXferTxn),
                        cryptoTransfer(moving(1, fungibleToken).between(SENDER, RECEIVER))
                                .blankMemo()
                                .payingWith(SENDER)
                                .via(htsXferTxn),
                        cryptoTransfer(movingUnique(nonFungibleToken, 1).between(SENDER, RECEIVER))
                                .blankMemo()
                                .payingWith(SENDER)
                                .via(nftXferTxn),
                        cryptoTransfer(moving(1, fungibleTokenWithCustomFee).between(nonTreasurySender, RECEIVER))
                                .blankMemo()
                                .fee(ONE_HBAR)
                                .payingWith(nonTreasurySender)
                                .via(htsXferTxnWithCustomFee),
                        cryptoTransfer(movingUnique(nonFungibleTokenWithCustomFee, 1)
                                        .between(nonTreasurySender, RECEIVER))
                                .blankMemo()
                                .fee(ONE_HBAR)
                                .payingWith(nonTreasurySender)
                                .via(nftXferTxnWithCustomFee))
                .then(
                        validateChargedUsdWithin(hbarXferTxn, expectedHbarXferPriceUsd, 0.01),
                        validateChargedUsdWithin(htsXferTxn, expectedHtsXferPriceUsd, 0.01),
                        validateChargedUsdWithin(nftXferTxn, expectedNftXferPriceUsd, 0.01),
                        validateChargedUsdWithin(htsXferTxnWithCustomFee, expectedHtsXferWithCustomFeePriceUsd, 0.1),
                        validateChargedUsdWithin(nftXferTxnWithCustomFee, expectedNftXferWithCustomFeePriceUsd, 0.3));
    }

    @HapiTest
    final HapiSpec okToSetInvalidPaymentHeaderForCostAnswer() {
        return defaultHapiSpec("OkToSetInvalidPaymentHeaderForCostAnswer")
                .given(cryptoTransfer(tinyBarsFromTo(DEFAULT_PAYER, FUNDING, 1L))
                        .via("misc"))
                .when()
                .then(
                        getTxnRecord("misc").useEmptyTxnAsCostPayment(),
                        getTxnRecord("misc").omittingAnyPaymentForCostAnswer());
    }

    @SuppressWarnings("java:S5960")
    @HapiTest
    final HapiSpec tokenTransferFeesScaleAsExpected() {
        return defaultHapiSpec("TokenTransferFeesScaleAsExpected", NONDETERMINISTIC_TRANSACTION_FEES)
                .given(
                        cryptoCreate("a"),
                        cryptoCreate("b"),
                        cryptoCreate("c").balance(0L),
                        cryptoCreate("d").balance(0L),
                        cryptoCreate("e").balance(0L),
                        cryptoCreate("f").balance(0L),
                        tokenCreate("A").treasury("a"),
                        tokenCreate("B").treasury("b"),
                        tokenCreate("C").treasury("c"))
                .when(
                        tokenAssociate("b", "A", "C"),
                        tokenAssociate("c", "A", "B"),
                        tokenAssociate("d", "A", "B", "C"),
                        tokenAssociate("e", "A", "B", "C"),
                        tokenAssociate("f", "A", "B", "C"),
                        cryptoTransfer(tinyBarsFromTo("a", "b", 1))
                                .via("pureCrypto")
                                .fee(ONE_HUNDRED_HBARS)
                                .payingWith("a"),
                        cryptoTransfer(moving(1, "A").between("a", "b"))
                                .via("oneTokenTwoAccounts")
                                .fee(ONE_HUNDRED_HBARS)
                                .payingWith("a"),
                        cryptoTransfer(moving(2, "A").distributing("a", "b", "c"))
                                .via("oneTokenThreeAccounts")
                                .fee(ONE_HUNDRED_HBARS)
                                .payingWith("a"),
                        cryptoTransfer(moving(3, "A").distributing("a", "b", "c", "d"))
                                .via("oneTokenFourAccounts")
                                .fee(ONE_HUNDRED_HBARS)
                                .payingWith("a"),
                        cryptoTransfer(moving(4, "A").distributing("a", "b", "c", "d", "e"))
                                .via("oneTokenFiveAccounts")
                                .fee(ONE_HUNDRED_HBARS)
                                .payingWith("a"),
                        cryptoTransfer(moving(5, "A").distributing("a", "b", "c", "d", "e", "f"))
                                .via("oneTokenSixAccounts")
                                .fee(ONE_HUNDRED_HBARS)
                                .payingWith("a"),
                        cryptoTransfer(
                                        moving(1, "A").between("a", "c"),
                                        moving(1, "B").between("b", "d"))
                                .via("twoTokensFourAccounts")
                                .fee(ONE_HUNDRED_HBARS)
                                .payingWith("a"),
                        cryptoTransfer(
                                        moving(1, "A").between("a", "c"),
                                        moving(2, "B").distributing("b", "d", "e"))
                                .via("twoTokensFiveAccounts")
                                .fee(ONE_HUNDRED_HBARS)
                                .payingWith("a"),
                        cryptoTransfer(
                                        moving(1, "A").between("a", "c"),
                                        moving(3, "B").distributing("b", "d", "e", "f"))
                                .via("twoTokensSixAccounts")
                                .fee(ONE_HUNDRED_HBARS)
                                .payingWith("a"),
                        cryptoTransfer(
                                        moving(1, "A").between("a", "d"),
                                        moving(1, "B").between("b", "e"),
                                        moving(1, "C").between("c", "f"))
                                .via("threeTokensSixAccounts")
                                .fee(ONE_HUNDRED_HBARS)
                                .payingWith("a"))
                .then(withOpContext((spec, opLog) -> {
                    var ref = getTxnRecord("pureCrypto");
                    var t1a2 = getTxnRecord("oneTokenTwoAccounts");
                    var t1a3 = getTxnRecord("oneTokenThreeAccounts");
                    var t1a4 = getTxnRecord("oneTokenFourAccounts");
                    var t1a5 = getTxnRecord("oneTokenFiveAccounts");
                    var t1a6 = getTxnRecord("oneTokenSixAccounts");
                    var t2a4 = getTxnRecord("twoTokensFourAccounts");
                    var t2a5 = getTxnRecord("twoTokensFiveAccounts");
                    var t2a6 = getTxnRecord("twoTokensSixAccounts");
                    var t3a6 = getTxnRecord("threeTokensSixAccounts");
                    allRunFor(spec, ref, t1a2, t1a3, t1a4, t1a5, t1a6, t2a4, t2a5, t2a6, t3a6);

                    var refFee = ref.getResponseRecord().getTransactionFee();
                    var t1a2Fee = t1a2.getResponseRecord().getTransactionFee();
                    var t1a3Fee = t1a3.getResponseRecord().getTransactionFee();
                    var t1a4Fee = t1a4.getResponseRecord().getTransactionFee();
                    var t1a5Fee = t1a5.getResponseRecord().getTransactionFee();
                    var t1a6Fee = t1a6.getResponseRecord().getTransactionFee();
                    var t2a4Fee = t2a4.getResponseRecord().getTransactionFee();
                    var t2a5Fee = t2a5.getResponseRecord().getTransactionFee();
                    var t2a6Fee = t2a6.getResponseRecord().getTransactionFee();
                    var t3a6Fee = t3a6.getResponseRecord().getTransactionFee();

                    var rates = spec.ratesProvider();
                    opLog.info(
                            TOKENS_INVOLVED_LOG_MESSAGE,
                            refFee,
                            sdec(rates.toUsdWithActiveRates(refFee), 4),
                            t1a2Fee,
                            sdec(rates.toUsdWithActiveRates(t1a2Fee), 4),
                            sdec((1.0 * t1a2Fee / refFee), 1),
                            t1a3Fee,
                            sdec(rates.toUsdWithActiveRates(t1a3Fee), 4),
                            sdec((1.0 * t1a3Fee / refFee), 1),
                            t1a4Fee,
                            sdec(rates.toUsdWithActiveRates(t1a4Fee), 4),
                            sdec((1.0 * t1a4Fee / refFee), 1),
                            t1a5Fee,
                            sdec(rates.toUsdWithActiveRates(t1a5Fee), 4),
                            sdec((1.0 * t1a5Fee / refFee), 1),
                            t1a6Fee,
                            sdec(rates.toUsdWithActiveRates(t1a6Fee), 4),
                            sdec((1.0 * t1a6Fee / refFee), 1),
                            t2a4Fee,
                            sdec(rates.toUsdWithActiveRates(t2a4Fee), 4),
                            sdec((1.0 * t2a4Fee / refFee), 1),
                            t2a5Fee,
                            sdec(rates.toUsdWithActiveRates(t2a5Fee), 4),
                            sdec((1.0 * t2a5Fee / refFee), 1),
                            t2a6Fee,
                            sdec(rates.toUsdWithActiveRates(t2a6Fee), 4),
                            sdec((1.0 * t2a6Fee / refFee), 1),
                            t3a6Fee,
                            sdec(rates.toUsdWithActiveRates(t3a6Fee), 4),
                            sdec((1.0 * t3a6Fee / refFee), 1));

                    double pureHbarUsd = rates.toUsdWithActiveRates(refFee);
                    double pureOneTokenTwoAccountsUsd = rates.toUsdWithActiveRates(t1a2Fee);
                    double pureTwoTokensFourAccountsUsd = rates.toUsdWithActiveRates(t2a4Fee);
                    double pureThreeTokensSixAccountsUsd = rates.toUsdWithActiveRates(t3a6Fee);
                    assertEquals(10.0, pureOneTokenTwoAccountsUsd / pureHbarUsd, 1.0);
                    assertEquals(20.0, pureTwoTokensFourAccountsUsd / pureHbarUsd, 2.0);
                    assertEquals(30.0, pureThreeTokensSixAccountsUsd / pureHbarUsd, 3.0);
                }));
    }

    public static String sdec(double d, int numDecimals) {
        var fmt = "%" + String.format(".0%df", numDecimals);
        return String.format(fmt, d);
    }

    @HapiTest
    final HapiSpec transferToNonAccountEntitiesReturnsInvalidAccountId() {
        AtomicReference<String> invalidAccountId = new AtomicReference<>();

        return defaultHapiSpec("TransferToNonAccountEntitiesReturnsInvalidAccountId", EXPECT_STREAMLINED_INGEST_RECORDS)
                .given(tokenCreate(TOKEN), createTopic("something"), withOpContext((spec, opLog) -> {
                    var topicId = spec.registry().getTopicID("something");
                    invalidAccountId.set(asTopicString(topicId));
                }))
                .when()
                .then(
                        sourcing(() -> cryptoTransfer(tinyBarsFromTo(DEFAULT_PAYER, invalidAccountId.get(), 1L))
                                .signedBy(DEFAULT_PAYER)
                                .hasKnownStatus(INVALID_ACCOUNT_ID)),
                        sourcing(() -> cryptoTransfer(moving(1, TOKEN).between(DEFAULT_PAYER, invalidAccountId.get()))
                                .signedBy(DEFAULT_PAYER)
                                .hasKnownStatus(INVALID_ACCOUNT_ID)));
    }

    @HapiTest
    final HapiSpec complexKeyAcctPaysForOwnTransfer() {
        SigControl enoughUniqueSigs = SigControl.threshSigs(
                2,
                SigControl.threshSigs(1, OFF, OFF, OFF, OFF, OFF, OFF, ON),
                SigControl.threshSigs(3, ON, ON, ON, OFF, OFF, OFF, OFF));
        String node = HapiSpecSetup.getDefaultInstance().defaultNodeName();

        return defaultHapiSpec("ComplexKeyAcctPaysForOwnTransfer", NONDETERMINISTIC_TRANSACTION_FEES)
                .given(
                        newKeyNamed("complexKey").shape(enoughUniqueSigs),
                        cryptoCreate(PAYER).key("complexKey").balance(1_000_000_000L))
                .when()
                .then(cryptoTransfer(tinyBarsFromTo(PAYER, node, 1_000_000L))
                        .payingWith(PAYER)
                        .numPayerSigs(14)
                        .fee(ONE_HUNDRED_HBARS));
    }

    @HapiTest
    final HapiSpec twoComplexKeysRequired() {
        SigControl payerShape = threshOf(2, threshOf(1, 7), threshOf(3, 7));
        SigControl receiverShape = SigControl.threshSigs(3, threshOf(2, 2), threshOf(3, 5), ON);

        SigControl payerSigs = SigControl.threshSigs(
                2,
                SigControl.threshSigs(1, ON, OFF, OFF, OFF, OFF, OFF, OFF),
                SigControl.threshSigs(3, ON, ON, ON, OFF, OFF, OFF, OFF));
        SigControl receiverSigs = SigControl.threshSigs(
                3, SigControl.threshSigs(2, ON, ON), SigControl.threshSigs(3, OFF, OFF, ON, ON, ON), ON);

        return defaultHapiSpec("TwoComplexKeysRequired", NONDETERMINISTIC_TRANSACTION_FEES)
                .given(
                        newKeyNamed("payerKey").shape(payerShape),
                        newKeyNamed("receiverKey").shape(receiverShape),
                        cryptoCreate(PAYER).key("payerKey").balance(100_000_000_000L),
                        cryptoCreate(RECEIVER)
                                .receiverSigRequired(true)
                                .key("receiverKey")
                                .payingWith(PAYER))
                .when()
                .then(cryptoTransfer(tinyBarsFromTo(GENESIS, RECEIVER, 1_000L))
                        .payingWith(PAYER)
                        .sigControl(forKey(PAYER, payerSigs), forKey(RECEIVER, receiverSigs))
                        .hasKnownStatus(SUCCESS)
                        .fee(ONE_HUNDRED_HBARS));
    }

    @HapiTest
    final HapiSpec specialAccountsBalanceCheck() {
        return defaultHapiSpec("SpecialAccountsBalanceCheck")
                .given(snapshotMode(FUZZY_MATCH_AGAINST_MONO_STREAMS))
                .when()
                .then(IntStream.concat(IntStream.range(1, 101), IntStream.range(900, 1001))
                        .mapToObj(i -> getAccountBalance("0.0." + i).logged())
                        .toArray(HapiSpecOperation[]::new));
    }

    @HapiTest
    final HapiSpec transferWithMissingAccountGetsInvalidAccountId() {
        return defaultHapiSpec("transferWithMissingAccountGetsInvalidAccountId", EXPECT_STREAMLINED_INGEST_RECORDS)
                .given(cryptoCreate(PAYEE_SIG_REQ).receiverSigRequired(true))
                .when(cryptoTransfer(tinyBarsFromTo("1.2.3", PAYEE_SIG_REQ, 1_000L))
                        .signedBy(DEFAULT_PAYER, PAYEE_SIG_REQ)
                        .hasKnownStatus(INVALID_ACCOUNT_ID))
                .then();
    }

    @HapiTest
    final HapiSpec vanillaTransferSucceeds() {
        long initialBalance = HapiSpecSetup.getDefaultInstance().defaultBalance();

        return defaultHapiSpec("VanillaTransferSucceeds", FULLY_NONDETERMINISTIC)
                .given(
                        cryptoCreate("somebody")
                                .maxAutomaticTokenAssociations(5001)
                                .hasPrecheck(REQUESTED_NUM_AUTOMATIC_ASSOCIATIONS_EXCEEDS_ASSOCIATION_LIMIT),
                        UtilVerbs.inParallel(
                                cryptoCreate(PAYER),
                                cryptoCreate(PAYEE_SIG_REQ).receiverSigRequired(true),
                                cryptoCreate(PAYEE_NO_SIG_REQ)))
                .when(cryptoTransfer(
                                tinyBarsFromTo(PAYER, PAYEE_SIG_REQ, 1_000L),
                                tinyBarsFromTo(PAYER, PAYEE_NO_SIG_REQ, 2_000L))
                        .via("transferTxn"))
                .then(
                        getTxnRecord("transferTxn").logged(),
                        withTargetLedgerId(ledgerId -> getAccountInfo(PAYER)
                                .logged()
                                .hasEncodedLedgerId(ledgerId)
                                .has(accountWith().balance(initialBalance - 3_000L))),
                        getAccountInfo(PAYEE_SIG_REQ).has(accountWith().balance(initialBalance + 1_000L)),
                        getAccountDetails(PAYEE_NO_SIG_REQ)
                                .payingWith(GENESIS)
                                .has(AccountDetailsAsserts.accountDetailsWith()
                                        .balance(initialBalance + 2_000L)
                                        .noAllowances()));
    }

    @HapiTest
    final HapiSpec hapiTransferFromForNFTWithCustomFeesWithAllowance() {
        final var NFT_TOKEN_WITH_FIXED_HBAR_FEE = "nftTokenWithFixedHbarFee";
        final var NFT_TOKEN_WITH_FIXED_TOKEN_FEE = "nftTokenWithFixedTokenFee";
        final var NFT_TOKEN_WITH_ROYALTY_FEE_WITH_HBAR_FALLBACK = "nftTokenWithRoyaltyFeeWithHbarFallback";
        final var NFT_TOKEN_WITH_ROYALTY_FEE_WITH_TOKEN_FALLBACK = "nftTokenWithRoyaltyFeeWithTokenFallback";
        final var FUNGIBLE_TOKEN_FEE = "fungibleTokenFee";
        final var RECEIVER_SIGNATURE = "receiverSignature";
        final var SPENDER_SIGNATURE = "spenderSignature";
        return defaultHapiSpec("hapiTransferFromForNFTWithCustomFeesWithAllowance", HIGHLY_NON_DETERMINISTIC_FEES)
                .given(
                        newKeyNamed(MULTI_KEY),
                        newKeyNamed(RECEIVER_SIGNATURE),
                        newKeyNamed(SPENDER_SIGNATURE),
                        cryptoCreate(TREASURY),
                        cryptoCreate(OWNER)
                                .balance(ONE_HUNDRED_HBARS)
                                .maxAutomaticTokenAssociations(5)
                                .key(MULTI_KEY),
                        cryptoCreate(SENDER).balance(ONE_HUNDRED_HBARS),
                        cryptoCreate(RECEIVER).balance(ONE_HUNDRED_HBARS).key(RECEIVER_SIGNATURE),
                        cryptoCreate(SPENDER).balance(ONE_HUNDRED_HBARS).key(SPENDER_SIGNATURE),
                        tokenCreate(NFT_TOKEN_WITH_FIXED_HBAR_FEE)
                                .tokenType(NON_FUNGIBLE_UNIQUE)
                                .treasury(OWNER)
                                .initialSupply(0L)
                                .supplyKey(MULTI_KEY)
                                .adminKey(MULTI_KEY)
                                .withCustom(fixedHbarFee(1, OWNER)),
                        tokenCreate(FUNGIBLE_TOKEN_FEE)
                                .tokenType(FUNGIBLE_COMMON)
                                .treasury(TREASURY)
                                .initialSupply(1000L),
                        tokenAssociate(SENDER, FUNGIBLE_TOKEN_FEE),
                        tokenAssociate(OWNER, FUNGIBLE_TOKEN_FEE),
                        tokenAssociate(RECEIVER, FUNGIBLE_TOKEN_FEE),
                        tokenCreate(NFT_TOKEN_WITH_FIXED_TOKEN_FEE)
                                .tokenType(NON_FUNGIBLE_UNIQUE)
                                .treasury(OWNER)
                                .initialSupply(0L)
                                .supplyKey(MULTI_KEY)
                                .adminKey(MULTI_KEY)
                                .withCustom(fixedHtsFee(1, FUNGIBLE_TOKEN_FEE, OWNER)),
                        tokenCreate(NFT_TOKEN_WITH_ROYALTY_FEE_WITH_HBAR_FALLBACK)
                                .tokenType(NON_FUNGIBLE_UNIQUE)
                                .treasury(OWNER)
                                .initialSupply(0L)
                                .supplyKey(MULTI_KEY)
                                .adminKey(MULTI_KEY)
                                .withCustom(
                                        royaltyFeeWithFallback(1, 2, fixedHbarFeeInheritingRoyaltyCollector(1), OWNER)),
                        tokenCreate(NFT_TOKEN_WITH_ROYALTY_FEE_WITH_TOKEN_FALLBACK)
                                .tokenType(NON_FUNGIBLE_UNIQUE)
                                .treasury(OWNER)
                                .initialSupply(0L)
                                .supplyKey(MULTI_KEY)
                                .adminKey(MULTI_KEY)
                                .withCustom(royaltyFeeWithFallback(
                                        1, 2, fixedHtsFeeInheritingRoyaltyCollector(1, FUNGIBLE_TOKEN_FEE), OWNER)),
                        tokenAssociate(
                                SENDER,
                                List.of(
                                        NFT_TOKEN_WITH_FIXED_HBAR_FEE,
                                        NFT_TOKEN_WITH_FIXED_TOKEN_FEE,
                                        NFT_TOKEN_WITH_ROYALTY_FEE_WITH_HBAR_FALLBACK,
                                        NFT_TOKEN_WITH_ROYALTY_FEE_WITH_TOKEN_FALLBACK)),
                        tokenAssociate(
                                RECEIVER,
                                List.of(
                                        NFT_TOKEN_WITH_FIXED_HBAR_FEE,
                                        NFT_TOKEN_WITH_FIXED_TOKEN_FEE,
                                        NFT_TOKEN_WITH_ROYALTY_FEE_WITH_HBAR_FALLBACK,
                                        NFT_TOKEN_WITH_ROYALTY_FEE_WITH_TOKEN_FALLBACK)),
                        tokenAssociate(
                                SPENDER,
                                List.of(
                                        NFT_TOKEN_WITH_FIXED_HBAR_FEE,
                                        NFT_TOKEN_WITH_FIXED_TOKEN_FEE,
                                        NFT_TOKEN_WITH_ROYALTY_FEE_WITH_HBAR_FALLBACK,
                                        NFT_TOKEN_WITH_ROYALTY_FEE_WITH_TOKEN_FALLBACK)),
                        mintToken(
                                NFT_TOKEN_WITH_FIXED_HBAR_FEE,
                                List.of(
                                        ByteStringUtils.wrapUnsafely("meta1".getBytes()),
                                        ByteStringUtils.wrapUnsafely("meta2".getBytes()))),
                        mintToken(
                                NFT_TOKEN_WITH_FIXED_TOKEN_FEE,
                                List.of(
                                        ByteStringUtils.wrapUnsafely("meta3".getBytes()),
                                        ByteStringUtils.wrapUnsafely("meta4".getBytes()))),
                        mintToken(
                                NFT_TOKEN_WITH_ROYALTY_FEE_WITH_HBAR_FALLBACK,
                                List.of(
                                        ByteStringUtils.wrapUnsafely("meta5".getBytes()),
                                        ByteStringUtils.wrapUnsafely("meta6".getBytes()))),
                        mintToken(
                                NFT_TOKEN_WITH_ROYALTY_FEE_WITH_TOKEN_FALLBACK,
                                List.of(
                                        ByteStringUtils.wrapUnsafely("meta7".getBytes()),
                                        ByteStringUtils.wrapUnsafely("meta8".getBytes()))),
                        cryptoTransfer(
                                movingUnique(NFT_TOKEN_WITH_FIXED_HBAR_FEE, 1L).between(OWNER, SENDER)),
                        cryptoTransfer(
                                movingUnique(NFT_TOKEN_WITH_FIXED_TOKEN_FEE, 1L).between(OWNER, SENDER)),
                        cryptoTransfer(movingUnique(NFT_TOKEN_WITH_ROYALTY_FEE_WITH_HBAR_FALLBACK, 1L)
                                .between(OWNER, SENDER)),
                        cryptoTransfer(movingUnique(NFT_TOKEN_WITH_ROYALTY_FEE_WITH_TOKEN_FALLBACK, 1L)
                                .between(OWNER, SENDER)),
                        cryptoTransfer(moving(1L, FUNGIBLE_TOKEN_FEE).between(TREASURY, SENDER)),
                        cryptoTransfer(moving(1L, FUNGIBLE_TOKEN_FEE).between(TREASURY, RECEIVER)),
                        cryptoApproveAllowance()
                                .payingWith(DEFAULT_PAYER)
                                .addNftAllowance(SENDER, NFT_TOKEN_WITH_FIXED_HBAR_FEE, SPENDER, true, List.of(1L))
                                .addNftAllowance(SENDER, NFT_TOKEN_WITH_FIXED_TOKEN_FEE, SPENDER, true, List.of(1L))
                                .addNftAllowance(
                                        SENDER,
                                        NFT_TOKEN_WITH_ROYALTY_FEE_WITH_HBAR_FALLBACK,
                                        SPENDER,
                                        true,
                                        List.of(1L))
                                .addNftAllowance(
                                        SENDER,
                                        NFT_TOKEN_WITH_ROYALTY_FEE_WITH_TOKEN_FALLBACK,
                                        SPENDER,
                                        true,
                                        List.of(1L))
                                .via("approveTxn")
                                .signedBy(DEFAULT_PAYER, SENDER))
                .when(
                        cryptoTransfer(movingUniqueWithAllowance(NFT_TOKEN_WITH_FIXED_HBAR_FEE, 1L)
                                        .between(SENDER, RECEIVER))
                                .payingWith(SPENDER)
                                .fee(ONE_HUNDRED_HBARS),
                        cryptoTransfer(movingUniqueWithAllowance(NFT_TOKEN_WITH_FIXED_TOKEN_FEE, 1L)
                                        .between(SENDER, RECEIVER))
                                .payingWith(SPENDER)
                                .fee(ONE_HUNDRED_HBARS),
                        cryptoTransfer(movingUniqueWithAllowance(NFT_TOKEN_WITH_ROYALTY_FEE_WITH_HBAR_FALLBACK, 1L)
                                        .between(SENDER, RECEIVER))
                                .payingWith(SPENDER)
                                .signedBy(RECEIVER_SIGNATURE, SPENDER_SIGNATURE)
                                .fee(ONE_HUNDRED_HBARS),
                        cryptoTransfer(movingUniqueWithAllowance(NFT_TOKEN_WITH_ROYALTY_FEE_WITH_TOKEN_FALLBACK, 1L)
                                        .between(SENDER, RECEIVER))
                                .payingWith(SPENDER)
                                .signedBy(RECEIVER_SIGNATURE, SPENDER_SIGNATURE)
                                .fee(ONE_HUNDRED_HBARS))
                .then();
    }

    @HapiTest
    final HapiSpec hapiTransferFromForFungibleTokenWithCustomFeesWithAllowance() {
        final var FUNGIBLE_TOKEN_WITH_FIXED_HBAR_FEE = "fungibleTokenWithFixedHbarFee";
        final var FUNGIBLE_TOKEN_WITH_FIXED_TOKEN_FEE = "fungibleTokenWithFixedTokenFee";
        final var FUNGIBLE_TOKEN_WITH_FRACTIONAL_FEE = "fungibleTokenWithFractionalTokenFee";
        final var FUNGIBLE_TOKEN_FEE = "fungibleTokenFee";
        final var RECEIVER_SIGNATURE = "receiverSignature";
        final var SPENDER_SIGNATURE = "spenderSignature";
        return defaultHapiSpec(
                        "hapiTransferFromForFungibleTokenWithCustomFeesWithAllowance", HIGHLY_NON_DETERMINISTIC_FEES)
                .given(
                        newKeyNamed(RECEIVER_SIGNATURE),
                        newKeyNamed(SPENDER_SIGNATURE),
                        cryptoCreate(TREASURY),
                        cryptoCreate(OWNER).balance(ONE_HUNDRED_HBARS),
                        cryptoCreate(SENDER).balance(ONE_HUNDRED_HBARS),
                        cryptoCreate(RECEIVER).balance(ONE_HUNDRED_HBARS).key(RECEIVER_SIGNATURE),
                        cryptoCreate(SPENDER).balance(ONE_HUNDRED_HBARS).key(SPENDER_SIGNATURE),
                        tokenCreate(FUNGIBLE_TOKEN_FEE)
                                .tokenType(FUNGIBLE_COMMON)
                                .treasury(TREASURY)
                                .initialSupply(1000L),
                        tokenAssociate(SENDER, FUNGIBLE_TOKEN_FEE),
                        tokenAssociate(OWNER, FUNGIBLE_TOKEN_FEE),
                        tokenAssociate(RECEIVER, FUNGIBLE_TOKEN_FEE),
                        tokenCreate(FUNGIBLE_TOKEN_WITH_FIXED_HBAR_FEE)
                                .tokenType(FUNGIBLE_COMMON)
                                .treasury(OWNER)
                                .initialSupply(1000L)
                                .withCustom(fixedHbarFee(1, OWNER)),
                        tokenCreate(FUNGIBLE_TOKEN_WITH_FIXED_TOKEN_FEE)
                                .tokenType(FUNGIBLE_COMMON)
                                .treasury(OWNER)
                                .initialSupply(1000L)
                                .withCustom(fixedHtsFee(1, FUNGIBLE_TOKEN_FEE, OWNER)),
                        tokenCreate(FUNGIBLE_TOKEN_WITH_FRACTIONAL_FEE)
                                .tokenType(FUNGIBLE_COMMON)
                                .treasury(OWNER)
                                .initialSupply(1000L)
                                .withCustom(fractionalFee(1, 2, 1, OptionalLong.of(10), OWNER)),
                        tokenAssociate(
                                SENDER,
                                List.of(
                                        FUNGIBLE_TOKEN_WITH_FIXED_HBAR_FEE,
                                        FUNGIBLE_TOKEN_WITH_FIXED_TOKEN_FEE,
                                        FUNGIBLE_TOKEN_WITH_FRACTIONAL_FEE)),
                        tokenAssociate(
                                RECEIVER,
                                List.of(
                                        FUNGIBLE_TOKEN_WITH_FIXED_HBAR_FEE,
                                        FUNGIBLE_TOKEN_WITH_FIXED_TOKEN_FEE,
                                        FUNGIBLE_TOKEN_WITH_FRACTIONAL_FEE)),
                        tokenAssociate(
                                SPENDER,
                                List.of(
                                        FUNGIBLE_TOKEN_WITH_FIXED_HBAR_FEE,
                                        FUNGIBLE_TOKEN_WITH_FIXED_TOKEN_FEE,
                                        FUNGIBLE_TOKEN_WITH_FRACTIONAL_FEE)),
                        cryptoTransfer(moving(1L, FUNGIBLE_TOKEN_FEE).between(TREASURY, SENDER)),
                        cryptoTransfer(
                                moving(1L, FUNGIBLE_TOKEN_WITH_FIXED_HBAR_FEE).between(OWNER, SENDER)),
                        cryptoTransfer(
                                moving(1L, FUNGIBLE_TOKEN_WITH_FIXED_TOKEN_FEE).between(OWNER, SENDER)),
                        cryptoTransfer(
                                moving(2L, FUNGIBLE_TOKEN_WITH_FRACTIONAL_FEE).between(OWNER, SENDER)),
                        cryptoApproveAllowance()
                                .payingWith(DEFAULT_PAYER)
                                .addTokenAllowance(SENDER, FUNGIBLE_TOKEN_WITH_FIXED_HBAR_FEE, SPENDER, 1L)
                                .addTokenAllowance(SENDER, FUNGIBLE_TOKEN_WITH_FIXED_TOKEN_FEE, SPENDER, 1L)
                                .addTokenAllowance(SENDER, FUNGIBLE_TOKEN_WITH_FRACTIONAL_FEE, SPENDER, 2L)
                                .via("approveTxn")
                                .signedBy(DEFAULT_PAYER, SENDER))
                .when(
                        cryptoTransfer(movingWithAllowance(1L, FUNGIBLE_TOKEN_WITH_FIXED_HBAR_FEE)
                                        .between(SENDER, RECEIVER))
                                .payingWith(SPENDER)
                                .fee(ONE_HUNDRED_HBARS),
                        cryptoTransfer(movingWithAllowance(1L, FUNGIBLE_TOKEN_WITH_FIXED_TOKEN_FEE)
                                        .between(SENDER, RECEIVER))
                                .payingWith(SPENDER)
                                .fee(ONE_HUNDRED_HBARS),
                        cryptoTransfer(movingWithAllowance(2L, FUNGIBLE_TOKEN_WITH_FRACTIONAL_FEE)
                                        .between(SENDER, RECEIVER))
                                .payingWith(SPENDER)
                                .signedBy(RECEIVER_SIGNATURE, SPENDER_SIGNATURE)
                                .fee(ONE_HUNDRED_HBARS))
                .then();
    }

    @Override
    protected Logger getResultsLogger() {
        return LOG;
    }
}<|MERGE_RESOLUTION|>--- conflicted
+++ resolved
@@ -483,13 +483,8 @@
     }
 
     @SuppressWarnings("java:S5669")
-<<<<<<< HEAD
-    // @HapiTest This test is failing due to child records not being correct. Will be enabled once fixed.
+    @HapiTest
     final HapiSpec canUseEip1014AliasesForXfers() {
-=======
-    @HapiTest
-    private HapiSpec canUseEip1014AliasesForXfers() {
->>>>>>> b2411f98
         final var partyCreation2 = "partyCreation2";
         final var counterCreation2 = "counterCreation2";
         final var contract = "CreateDonor";
