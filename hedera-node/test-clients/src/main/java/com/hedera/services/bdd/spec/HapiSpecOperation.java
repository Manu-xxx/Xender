--- conflicted
+++ resolved
@@ -368,14 +368,9 @@
                 .andThen(opDef);
 
         setKeyControlOverrides(spec);
-<<<<<<< HEAD
         List<Key> keys = signersToUseFor(spec);
 
-        final Transaction.Builder builder = spec.txns().getReadyToSign(netDef);
-=======
-        final List<Key> keys = signersToUseFor(spec);
         final Transaction.Builder builder = spec.txns().getReadyToSign(netDef, spec, bodyMutation);
->>>>>>> 756c930a
         final Transaction provisional = getSigned(spec, builder, keys);
         if (fee.isPresent()) {
             txn = provisional;
