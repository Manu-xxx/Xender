--- conflicted
+++ resolved
@@ -25,22 +25,12 @@
 import static com.hedera.services.bdd.suites.HapiSuite.ONE_HUNDRED_HBARS;
 
 import com.hedera.services.bdd.junit.HapiTest;
-<<<<<<< HEAD
 import com.hedera.services.bdd.spec.SpecOperation;
-import com.hedera.services.bdd.spec.dsl.annotations.AccountSpec;
-import com.hedera.services.bdd.spec.dsl.annotations.ContractSpec;
-import com.hedera.services.bdd.spec.dsl.annotations.FungibleTokenSpec;
-import com.hedera.services.bdd.spec.dsl.annotations.NonFungibleTokenSpec;
-import com.hedera.services.bdd.spec.dsl.entities.SpecAccount;
-=======
-import com.hedera.services.bdd.junit.HapiTestLifecycle;
-import com.hedera.services.bdd.junit.support.TestLifecycle;
-import com.hedera.services.bdd.spec.assertions.ContractFnResultAsserts;
-import com.hedera.services.bdd.spec.assertions.TransactionRecordAsserts;
+import com.hedera.services.bdd.spec.dsl.annotations.Account;
 import com.hedera.services.bdd.spec.dsl.annotations.Contract;
 import com.hedera.services.bdd.spec.dsl.annotations.FungibleToken;
 import com.hedera.services.bdd.spec.dsl.annotations.NonFungibleToken;
->>>>>>> 74c216c7
+import com.hedera.services.bdd.spec.dsl.entities.SpecAccount;
 import com.hedera.services.bdd.spec.dsl.entities.SpecContract;
 import com.hedera.services.bdd.spec.dsl.entities.SpecFungibleToken;
 import com.hedera.services.bdd.spec.dsl.entities.SpecNonFungibleToken;
@@ -57,17 +47,16 @@
 @DisplayName("isAssociated")
 @SuppressWarnings("java:S1192")
 public class IsAssociatedSystemContractTest {
-<<<<<<< HEAD
-    @FungibleTokenSpec(name = "fungibleToken")
+    @FungibleToken(name = "fungibleToken")
     static SpecFungibleToken fungibleToken;
 
-    @NonFungibleTokenSpec(name = "nonFungibleToken")
+    @NonFungibleToken(name = "nonFungibleToken")
     static SpecNonFungibleToken nonFungibleToken;
 
-    @ContractSpec(contract = "HRCContract", creationGas = 4_000_000L)
+    @Contract(contract = "HRCContract", creationGas = 4_000_000L)
     static SpecContract senderContract;
 
-    @AccountSpec(name = "senderAccount", balance = ONE_HUNDRED_HBARS)
+    @Account(name = "senderAccount", balance = ONE_HUNDRED_HBARS)
     static SpecAccount senderAccount;
 
     @HapiTest
@@ -79,42 +68,6 @@
                 assertEoaGetsResultForBothTokens(true),
                 senderAccount.dissociateTokens(fungibleToken, nonFungibleToken),
                 assertEoaGetsResultForBothTokens(false));
-=======
-
-    @Nested
-    @DisplayName("static call")
-    class StaticCall {
-        @FungibleToken(name = "immutableToken")
-        static SpecFungibleToken immutableToken;
-
-        @NonFungibleToken(name = "immutableNft")
-        static SpecNonFungibleToken immutableNft;
-
-        @Contract(contract = "HRCContract", creationGas = 4_000_000L)
-        static SpecContract hrcContract;
-
-        @HapiTest
-        @DisplayName("check token is not associated with an account")
-        public Stream<DynamicTest> checkTokenIsNotAssociatedWithAnAccount() {
-            return hapiTest(hrcContract
-                    .staticCall("isAssociated", immutableToken)
-                    .andAssert(query -> query.has(ContractFnResultAsserts.resultWith()
-                            .resultThruAbi(
-                                    getABIFor(FUNCTION, "isAssociated", "HRCContract"),
-                                    isLiteralResult(new Object[] {false})))));
-        }
-
-        @HapiTest
-        @DisplayName("check nft is not associated with an account")
-        public Stream<DynamicTest> checkNftIsNotAssociatedWithAnAccount() {
-            return hapiTest(hrcContract
-                    .staticCall("isAssociated", immutableNft)
-                    .andAssert(query -> query.has(ContractFnResultAsserts.resultWith()
-                            .resultThruAbi(
-                                    getABIFor(FUNCTION, "isAssociated", "HRCContract"),
-                                    isLiteralResult(new Object[] {false})))));
-        }
->>>>>>> 74c216c7
     }
 
     @HapiTest
