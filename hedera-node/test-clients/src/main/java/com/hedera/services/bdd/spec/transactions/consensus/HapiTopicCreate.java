--- conflicted
+++ resolved
@@ -66,11 +66,7 @@
     private Optional<KeyShape> feeScheduleKeyShape = Optional.empty();
     private final List<Function<HapiSpec, ConsensusCustomFee>> feeScheduleSuppliers = new ArrayList<>();
     private Optional<List<Function<HapiSpec, Key>>> feeExemptKeyNamesList = Optional.empty();
-<<<<<<< HEAD
-    private Optional<List<Key>> freeMesssageKeyList = Optional.empty();
-=======
     private Optional<List<Key>> feeExemptKeyList = Optional.empty();
->>>>>>> 3f1c3663
 
     /** For some test we need the capability to build transaction has no autoRenewPeiord */
     private boolean clearAutoRenewPeriod = false;
@@ -174,11 +170,7 @@
                             autoRenewAccountId.ifPresent(id -> b.setAutoRenewAccount(asId(id, spec)));
                             autoRenewPeriod.ifPresent(secs -> b.setAutoRenewPeriod(asDuration(secs)));
                             feeScheduleKey.ifPresent(b::setFeeScheduleKey);
-<<<<<<< HEAD
-                            freeMesssageKeyList.ifPresent(keys -> keys.forEach(b::addFeeExemptKeyList));
-=======
                             feeExemptKeyList.ifPresent(keys -> keys.forEach(b::addFeeExemptKeyList));
->>>>>>> 3f1c3663
                             if (!feeScheduleSuppliers.isEmpty()) {
                                 for (final var supplier : feeScheduleSuppliers) {
                                     b.addCustomFees(supplier.apply(spec));
@@ -204,11 +196,7 @@
             feeScheduleKey = Optional.of(netOf(spec, feeScheduleKeyName, feeScheduleKeyShape));
         }
 
-<<<<<<< HEAD
-        feeExemptKeyNamesList.ifPresent(functions -> freeMesssageKeyList = Optional.of(functions.stream()
-=======
         feeExemptKeyNamesList.ifPresent(functions -> feeExemptKeyList = Optional.of(functions.stream()
->>>>>>> 3f1c3663
                 .map(f -> f.apply(spec))
                 .filter(k -> k != null && k != Key.getDefaultInstance())
                 .collect(toList())));
