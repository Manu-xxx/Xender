/*
 * Copyright (C) 2023-2024 Hedera Hashgraph, LLC
 *
 * Licensed under the Apache License, Version 2.0 (the "License");
 * you may not use this file except in compliance with the License.
 * You may obtain a copy of the License at
 *
 *      http://www.apache.org/licenses/LICENSE-2.0
 *
 * Unless required by applicable law or agreed to in writing, software
 * distributed under the License is distributed on an "AS IS" BASIS,
 * WITHOUT WARRANTIES OR CONDITIONS OF ANY KIND, either express or implied.
 * See the License for the specific language governing permissions and
 * limitations under the License.
 */

package com.hedera.services.bdd.suites.contract.precompile;

import static com.hedera.services.bdd.junit.TestTags.SMART_CONTRACT;
import static com.hedera.services.bdd.spec.HapiPropertySource.asHexedSolidityAddress;
import static com.hedera.services.bdd.spec.HapiSpec.defaultHapiSpec;
import static com.hedera.services.bdd.spec.assertions.ContractFnResultAsserts.resultWith;
import static com.hedera.services.bdd.spec.assertions.TransactionRecordAsserts.recordWith;
import static com.hedera.services.bdd.spec.transactions.TxnVerbs.contractCall;
import static com.hedera.services.bdd.spec.transactions.TxnVerbs.contractCallWithFunctionAbi;
import static com.hedera.services.bdd.spec.transactions.TxnVerbs.contractCreate;
import static com.hedera.services.bdd.spec.transactions.TxnVerbs.cryptoCreate;
import static com.hedera.services.bdd.spec.transactions.TxnVerbs.cryptoTransfer;
import static com.hedera.services.bdd.spec.transactions.TxnVerbs.mintToken;
import static com.hedera.services.bdd.spec.transactions.TxnVerbs.tokenCreate;
import static com.hedera.services.bdd.spec.transactions.TxnVerbs.tokenDelete;
import static com.hedera.services.bdd.spec.transactions.TxnVerbs.uploadInitCode;
import static com.hedera.services.bdd.spec.transactions.contract.HapiParserUtil.asHeadlongAddress;
import static com.hedera.services.bdd.spec.transactions.token.TokenMovement.moving;
import static com.hedera.services.bdd.spec.utilops.CustomSpecAssert.allRunFor;
import static com.hedera.services.bdd.spec.utilops.UtilVerbs.childRecordsCheck;
import static com.hedera.services.bdd.spec.utilops.UtilVerbs.newKeyNamed;
import static com.hedera.services.bdd.spec.utilops.UtilVerbs.overriding;
import static com.hedera.services.bdd.spec.utilops.UtilVerbs.withOpContext;
import static com.hedera.services.bdd.spec.utilops.records.SnapshotMatchMode.NONDETERMINISTIC_ETHEREUM_DATA;
import static com.hedera.services.bdd.spec.utilops.records.SnapshotMatchMode.NONDETERMINISTIC_FUNCTION_PARAMETERS;
import static com.hedera.services.bdd.spec.utilops.records.SnapshotMatchMode.NONDETERMINISTIC_NONCE;
import static com.hedera.services.bdd.spec.utilops.records.SnapshotMatchMode.NONDETERMINISTIC_TRANSACTION_FEES;
import static com.hedera.services.bdd.suites.HapiSuite.ONE_HUNDRED_HBARS;
import static com.hedera.services.bdd.suites.HapiSuite.TOKEN_TREASURY;
import static com.hedera.services.bdd.suites.contract.Utils.asHexedAddress;
import static com.hedera.services.bdd.suites.contract.Utils.asToken;
import static com.hedera.services.bdd.suites.contract.Utils.getABIFor;
import static com.hedera.services.bdd.suites.utils.contracts.precompile.HTSPrecompileResult.htsPrecompileResult;
import static com.hederahashgraph.api.proto.java.ResponseCodeEnum.SUCCESS;
import static com.hederahashgraph.api.proto.java.ResponseCodeEnum.TOKENS_PER_ACCOUNT_LIMIT_EXCEEDED;
import static com.hederahashgraph.api.proto.java.ResponseCodeEnum.TOKEN_ALREADY_ASSOCIATED_TO_ACCOUNT;
import static com.hederahashgraph.api.proto.java.ResponseCodeEnum.TOKEN_NOT_ASSOCIATED_TO_ACCOUNT;
import static com.hederahashgraph.api.proto.java.ResponseCodeEnum.TRANSACTION_REQUIRES_ZERO_TOKEN_BALANCES;

import com.google.protobuf.ByteString;
import com.hedera.services.bdd.junit.HapiTest;
<<<<<<< HEAD
=======
import com.hedera.services.bdd.junit.HapiTestSuite;
import com.hedera.services.bdd.spec.HapiSpec;
import com.hedera.services.bdd.spec.transactions.token.TokenMovement;
import com.hedera.services.bdd.suites.HapiSuite;
import com.hedera.services.bdd.suites.contract.Utils;
>>>>>>> 8632ae99
import com.hederahashgraph.api.proto.java.TokenSupplyType;
import com.hederahashgraph.api.proto.java.TokenType;
import java.util.concurrent.atomic.AtomicReference;
import java.util.stream.Stream;
import org.junit.jupiter.api.DynamicTest;
import org.junit.jupiter.api.Tag;

@Tag(SMART_CONTRACT)
public class HRCPrecompileSuite {
    private static final String MULTI_KEY = "multikey";
    private static final String FUNGIBLE_TOKEN = "fungibleToken";
    private static final String FUNGIBLE_TOKEN_2 = "fungibleToken2";
    private static final String FUNGIBLE_TOKEN_3 = "fungibleToken3";
    private static final String NON_FUNGIBLE_TOKEN = "nonFungibleToken";
    private static final String TOKEN_NAME = "TokenA";
    private static final String HRC_CONTRACT = "HRCContract";
    private static final String HRC = "HRC";
    private static final String ACCOUNT = "account";
    private static final String ASSOCIATE_TXN = "associateTxn";
    private static final String ASSOCIATE_TXN_2 = "associateTxn2";
    private static final String ASSOCIATE_TXN_3 = "associateTxn3";
    private static final String DISSOCIATE_TXN = "dissociateTxn";
    private static final String DISSOCIATE_TXN_2 = "dissociateTxn2";
    private static final String TOKEN_SYMBOL = "NFT";
    private static final String RANDOM_KEY = "randomKey";
    private static final String ASSOCIATE = "associate";
    private static final String DISSOCIATE = "dissociate";

<<<<<<< HEAD
=======
    public static void main(String... args) {
        new HRCPrecompileSuite().runSuiteAsync();
    }

    @Override
    public boolean canRunConcurrent() {
        return true;
    }

    @Override
    public List<HapiSpec> getSpecsInSuite() {
        return List.of(
                hrcNftAndFungibleTokenAssociateFromEOA(),
                hrcNFTAndFungibleTokenAssociateFromContract(),
                hrcTokenAssociateFromSameEOATwiceShouldFail(),
                hrcTokenDissociateWhenNotAssociatedShouldFail(),
                hrcTokenDissociateWhenBalanceNotZeroShouldFail(),
                hrcTooManyTokenAssociateShouldFail(),
                hrcCanDissociateFromDeletedToken());
    }

    @HapiTest
    final HapiSpec hrcCanDissociateFromDeletedToken() {
        final AtomicReference<String> nonfungibleTokenNum = new AtomicReference<>();

        return defaultHapiSpec("hrcCanDissociateFromDeletedToken", NONDETERMINISTIC_FUNCTION_PARAMETERS)
                .given(
                        newKeyNamed(MULTI_KEY),
                        cryptoCreate(ACCOUNT).balance(100 * ONE_HUNDRED_HBARS),
                        cryptoCreate(TOKEN_TREASURY),
                        tokenCreate(NON_FUNGIBLE_TOKEN)
                                .tokenType(TokenType.NON_FUNGIBLE_UNIQUE)
                                .name(TOKEN_NAME)
                                .symbol(TOKEN_SYMBOL)
                                .initialSupply(0)
                                .treasury(TOKEN_TREASURY)
                                .adminKey(MULTI_KEY)
                                .supplyKey(MULTI_KEY)
                                .exposingCreatedIdTo(nonfungibleTokenNum::set),
                        mintToken(NON_FUNGIBLE_TOKEN, List.of(ByteString.copyFromUtf8("PRICELESS")))
                                .payingWith(ACCOUNT)
                                .via("mintTxn"),
                        uploadInitCode(HRC),
                        contractCreate(HRC))
                .when(withOpContext((spec, opLog) -> {
                    var nonfungibleTokenAddress = asHexedSolidityAddress(asToken(nonfungibleTokenNum.get()));
                    allRunFor(
                            spec,
                            // Associate non-fungible token
                            contractCallWithFunctionAbi(
                                            nonfungibleTokenAddress,
                                            getABIFor(Utils.FunctionType.FUNCTION, ASSOCIATE, HRC))
                                    .payingWith(ACCOUNT)
                                    .gas(1_000_000)
                                    .via(ASSOCIATE_TXN_2),
                            cryptoTransfer(TokenMovement.movingUnique(NON_FUNGIBLE_TOKEN, 1)
                                    .between(TOKEN_TREASURY, ACCOUNT)),
                            tokenDelete(NON_FUNGIBLE_TOKEN).via("deleteTxn"),
                            // Dissociate non-fungible token
                            contractCallWithFunctionAbi(
                                            nonfungibleTokenAddress,
                                            getABIFor(Utils.FunctionType.FUNCTION, DISSOCIATE, HRC))
                                    .payingWith(ACCOUNT)
                                    .gas(1_000_000)
                                    .via(DISSOCIATE_TXN_2));
                }))
                .then(withOpContext((spec, ignore) -> allRunFor(
                        spec,
                        childRecordsCheck(
                                ASSOCIATE_TXN_2,
                                SUCCESS,
                                recordWith()
                                        .status(SUCCESS)
                                        .contractCallResult(resultWith()
                                                .contractCallResult(
                                                        htsPrecompileResult().withStatus(SUCCESS)))),
                        childRecordsCheck(
                                DISSOCIATE_TXN_2,
                                SUCCESS,
                                recordWith()
                                        .status(SUCCESS)
                                        .contractCallResult(resultWith()
                                                .contractCallResult(
                                                        htsPrecompileResult().withStatus(SUCCESS)))))));
    }

>>>>>>> 8632ae99
    @HapiTest
    final Stream<DynamicTest> hrcNftAndFungibleTokenAssociateFromEOA() {
        final AtomicReference<String> fungibleTokenNum = new AtomicReference<>();
        final AtomicReference<String> nonfungibleTokenNum = new AtomicReference<>();

        return defaultHapiSpec("hrcNftAndFungibleTokenAssociateFromEOA", NONDETERMINISTIC_FUNCTION_PARAMETERS)
                .given(
                        newKeyNamed(MULTI_KEY),
                        cryptoCreate(ACCOUNT).balance(100 * ONE_HUNDRED_HBARS),
                        cryptoCreate(TOKEN_TREASURY),
                        tokenCreate(FUNGIBLE_TOKEN)
                                .tokenType(TokenType.FUNGIBLE_COMMON)
                                .supplyType(TokenSupplyType.INFINITE)
                                .initialSupply(5)
                                .name(TOKEN_NAME)
                                .treasury(TOKEN_TREASURY)
                                .adminKey(MULTI_KEY)
                                .supplyKey(MULTI_KEY)
                                .exposingCreatedIdTo(fungibleTokenNum::set),
                        tokenCreate(NON_FUNGIBLE_TOKEN)
                                .tokenType(TokenType.NON_FUNGIBLE_UNIQUE)
                                .name(TOKEN_NAME)
                                .symbol(TOKEN_SYMBOL)
                                .initialSupply(0)
                                .treasury(TOKEN_TREASURY)
                                .adminKey(MULTI_KEY)
                                .supplyKey(MULTI_KEY)
                                .exposingCreatedIdTo(nonfungibleTokenNum::set),
                        uploadInitCode(HRC),
                        contractCreate(HRC))
                .when(withOpContext((spec, opLog) -> {
                    var fungibleTokenAddress = asHexedSolidityAddress(asToken(fungibleTokenNum.get()));
                    var nonfungibleTokenAddress = asHexedSolidityAddress(asToken(nonfungibleTokenNum.get()));
                    allRunFor(
                            spec,
                            // Associate fungible token
                            contractCallWithFunctionAbi(
                                            fungibleTokenAddress,
                                            getABIFor(
                                                    com.hedera.services.bdd.suites.contract.Utils.FunctionType.FUNCTION,
                                                    ASSOCIATE,
                                                    HRC))
                                    .payingWith(ACCOUNT)
                                    .gas(1_000_000)
                                    .via(ASSOCIATE_TXN),
                            // Associate non-fungible token
                            contractCallWithFunctionAbi(
                                            nonfungibleTokenAddress,
                                            getABIFor(
                                                    com.hedera.services.bdd.suites.contract.Utils.FunctionType.FUNCTION,
                                                    ASSOCIATE,
                                                    HRC))
                                    .payingWith(ACCOUNT)
                                    .gas(1_000_000)
                                    .via(ASSOCIATE_TXN_2),
                            // Dissociate fungible token
                            contractCallWithFunctionAbi(
                                            fungibleTokenAddress,
                                            getABIFor(
                                                    com.hedera.services.bdd.suites.contract.Utils.FunctionType.FUNCTION,
                                                    DISSOCIATE,
                                                    HRC))
                                    .payingWith(ACCOUNT)
                                    .gas(1_000_000)
                                    .via(DISSOCIATE_TXN),
                            // Dissociate non-fungible token
                            contractCallWithFunctionAbi(
                                            nonfungibleTokenAddress,
                                            getABIFor(
                                                    com.hedera.services.bdd.suites.contract.Utils.FunctionType.FUNCTION,
                                                    DISSOCIATE,
                                                    HRC))
                                    .payingWith(ACCOUNT)
                                    .gas(1_000_000)
                                    .via(DISSOCIATE_TXN_2));
                }))
                .then(withOpContext((spec, ignore) -> allRunFor(
                        spec,
                        childRecordsCheck(
                                ASSOCIATE_TXN,
                                SUCCESS,
                                recordWith()
                                        .status(SUCCESS)
                                        .contractCallResult(resultWith()
                                                .contractCallResult(
                                                        htsPrecompileResult().withStatus(SUCCESS)))),
                        childRecordsCheck(
                                ASSOCIATE_TXN_2,
                                SUCCESS,
                                recordWith()
                                        .status(SUCCESS)
                                        .contractCallResult(resultWith()
                                                .contractCallResult(
                                                        htsPrecompileResult().withStatus(SUCCESS)))),
                        childRecordsCheck(
                                DISSOCIATE_TXN,
                                SUCCESS,
                                recordWith()
                                        .status(SUCCESS)
                                        .contractCallResult(resultWith()
                                                .contractCallResult(
                                                        htsPrecompileResult().withStatus(SUCCESS)))),
                        childRecordsCheck(
                                DISSOCIATE_TXN_2,
                                SUCCESS,
                                recordWith()
                                        .status(SUCCESS)
                                        .contractCallResult(resultWith()
                                                .contractCallResult(
                                                        htsPrecompileResult().withStatus(SUCCESS)))))));
    }

    @HapiTest
    final Stream<DynamicTest> hrcNFTAndFungibleTokenAssociateFromContract() {
        return defaultHapiSpec(
                        "hrcNFTAndFungibleTokenAssociateFromContract",
                        NONDETERMINISTIC_TRANSACTION_FEES,
                        NONDETERMINISTIC_FUNCTION_PARAMETERS,
                        NONDETERMINISTIC_NONCE)
                .given(
                        newKeyNamed(MULTI_KEY),
                        cryptoCreate(ACCOUNT).balance(100 * ONE_HUNDRED_HBARS),
                        cryptoCreate(TOKEN_TREASURY),
                        tokenCreate(FUNGIBLE_TOKEN)
                                .tokenType(TokenType.FUNGIBLE_COMMON)
                                .supplyType(TokenSupplyType.INFINITE)
                                .initialSupply(5)
                                .name(TOKEN_NAME)
                                .treasury(TOKEN_TREASURY)
                                .adminKey(MULTI_KEY)
                                .supplyKey(MULTI_KEY),
                        uploadInitCode(HRC_CONTRACT),
                        contractCreate(HRC_CONTRACT),
                        tokenCreate(NON_FUNGIBLE_TOKEN)
                                .tokenType(TokenType.NON_FUNGIBLE_UNIQUE)
                                .name(TOKEN_NAME)
                                .symbol(TOKEN_SYMBOL)
                                .initialSupply(0)
                                .treasury(TOKEN_TREASURY)
                                .adminKey(MULTI_KEY)
                                .supplyKey(MULTI_KEY))
                .when(withOpContext((spec, opLog) -> allRunFor(
                        spec,
                        // Associate fungible token
                        contractCall(
                                        HRC_CONTRACT,
                                        ASSOCIATE,
                                        asHeadlongAddress(
                                                asHexedAddress(spec.registry().getTokenID(FUNGIBLE_TOKEN))))
                                .payingWith(ACCOUNT)
                                .via(ASSOCIATE_TXN)
                                .gas(4_000_000)
                                .hasKnownStatus(SUCCESS)
                                .logged(),
                        // Associate non-fungible token
                        contractCall(
                                        HRC_CONTRACT,
                                        ASSOCIATE,
                                        asHeadlongAddress(
                                                asHexedAddress(spec.registry().getTokenID(NON_FUNGIBLE_TOKEN))))
                                .payingWith(ACCOUNT)
                                .via(ASSOCIATE_TXN_2)
                                .gas(4_000_000)
                                .hasKnownStatus(SUCCESS)
                                .logged(),
                        // Dissociate fungible token
                        contractCall(
                                        HRC_CONTRACT,
                                        DISSOCIATE,
                                        asHeadlongAddress(
                                                asHexedAddress(spec.registry().getTokenID(FUNGIBLE_TOKEN))))
                                .payingWith(ACCOUNT)
                                .via(DISSOCIATE_TXN)
                                .gas(4_000_000)
                                .hasKnownStatus(SUCCESS)
                                .logged(),
                        // Dissociate non-fungible token
                        contractCall(
                                        HRC_CONTRACT,
                                        DISSOCIATE,
                                        asHeadlongAddress(
                                                asHexedAddress(spec.registry().getTokenID(NON_FUNGIBLE_TOKEN))))
                                .payingWith(ACCOUNT)
                                .via(DISSOCIATE_TXN_2)
                                .gas(4_000_000)
                                .hasKnownStatus(SUCCESS)
                                .logged())))
                .then(withOpContext((spec, ignore) -> allRunFor(
                        spec,
                        childRecordsCheck(
                                ASSOCIATE_TXN,
                                SUCCESS,
                                recordWith()
                                        .status(SUCCESS)
                                        .contractCallResult(resultWith()
                                                .contractCallResult(
                                                        htsPrecompileResult().withStatus(SUCCESS)))),
                        childRecordsCheck(
                                ASSOCIATE_TXN_2,
                                SUCCESS,
                                recordWith()
                                        .status(SUCCESS)
                                        .contractCallResult(resultWith()
                                                .contractCallResult(
                                                        htsPrecompileResult().withStatus(SUCCESS)))),
                        childRecordsCheck(
                                DISSOCIATE_TXN,
                                SUCCESS,
                                recordWith()
                                        .status(SUCCESS)
                                        .contractCallResult(resultWith()
                                                .contractCallResult(
                                                        htsPrecompileResult().withStatus(SUCCESS)))),
                        childRecordsCheck(
                                DISSOCIATE_TXN_2,
                                SUCCESS,
                                recordWith()
                                        .status(SUCCESS)
                                        .contractCallResult(resultWith()
                                                .contractCallResult(
                                                        htsPrecompileResult().withStatus(SUCCESS)))))));
    }

    @HapiTest
    final Stream<DynamicTest> hrcTokenAssociateFromSameEOATwiceShouldFail() {
        final AtomicReference<String> fungibleTokenNum = new AtomicReference<>();

        return defaultHapiSpec(
                        "hrcTokenAssociateFromSameEOATwiceShouldFail",
                        NONDETERMINISTIC_FUNCTION_PARAMETERS,
                        NONDETERMINISTIC_NONCE)
                .given(
                        newKeyNamed(MULTI_KEY),
                        newKeyNamed(RANDOM_KEY),
                        cryptoCreate(ACCOUNT).balance(100 * ONE_HUNDRED_HBARS),
                        cryptoCreate(TOKEN_TREASURY),
                        tokenCreate(FUNGIBLE_TOKEN)
                                .tokenType(TokenType.FUNGIBLE_COMMON)
                                .supplyType(TokenSupplyType.INFINITE)
                                .initialSupply(5)
                                .name(TOKEN_NAME)
                                .treasury(TOKEN_TREASURY)
                                .adminKey(MULTI_KEY)
                                .supplyKey(MULTI_KEY)
                                .exposingCreatedIdTo(fungibleTokenNum::set),
                        uploadInitCode(HRC),
                        contractCreate(HRC))
                .when(withOpContext((spec, opLog) -> {
                    var fungibleTokenAddress = asHexedSolidityAddress(asToken(fungibleTokenNum.get()));
                    allRunFor(
                            spec,
                            // Associate fungible token
                            contractCallWithFunctionAbi(
                                            fungibleTokenAddress,
                                            getABIFor(
                                                    com.hedera.services.bdd.suites.contract.Utils.FunctionType.FUNCTION,
                                                    ASSOCIATE,
                                                    HRC))
                                    .payingWith(ACCOUNT)
                                    .gas(1_000_000)
                                    .via(ASSOCIATE_TXN),
                            // Associate fungible token a second time (should fail)
                            contractCallWithFunctionAbi(
                                            fungibleTokenAddress,
                                            getABIFor(
                                                    com.hedera.services.bdd.suites.contract.Utils.FunctionType.FUNCTION,
                                                    ASSOCIATE,
                                                    HRC))
                                    .payingWith(ACCOUNT)
                                    .gas(1_000_000)
                                    .via(ASSOCIATE_TXN_2));
                }))
                .then(withOpContext((spec, ignore) -> allRunFor(
                        spec,
                        childRecordsCheck(
                                ASSOCIATE_TXN,
                                SUCCESS,
                                recordWith()
                                        .status(SUCCESS)
                                        .contractCallResult(resultWith()
                                                .contractCallResult(
                                                        htsPrecompileResult().withStatus(SUCCESS)))),
                        childRecordsCheck(
                                ASSOCIATE_TXN_2,
                                SUCCESS,
                                recordWith()
                                        .status(TOKEN_ALREADY_ASSOCIATED_TO_ACCOUNT)
                                        .contractCallResult(resultWith()
                                                .contractCallResult(htsPrecompileResult()
                                                        .withStatus(TOKEN_ALREADY_ASSOCIATED_TO_ACCOUNT)))))));
    }

    @HapiTest
    final Stream<DynamicTest> hrcTokenDissociateWhenNotAssociatedShouldFail() {
        final AtomicReference<String> fungibleTokenNum = new AtomicReference<>();

        return defaultHapiSpec("hrcTokenDissociateWhenNotAssociatedShouldFail", NONDETERMINISTIC_TRANSACTION_FEES)
                .given(
                        newKeyNamed(MULTI_KEY),
                        newKeyNamed(RANDOM_KEY),
                        cryptoCreate(ACCOUNT).balance(100 * ONE_HUNDRED_HBARS),
                        cryptoCreate(TOKEN_TREASURY),
                        tokenCreate(FUNGIBLE_TOKEN)
                                .tokenType(TokenType.FUNGIBLE_COMMON)
                                .supplyType(TokenSupplyType.INFINITE)
                                .initialSupply(5)
                                .name(TOKEN_NAME)
                                .treasury(TOKEN_TREASURY)
                                .adminKey(MULTI_KEY)
                                .supplyKey(MULTI_KEY)
                                .exposingCreatedIdTo(fungibleTokenNum::set),
                        uploadInitCode(HRC),
                        contractCreate(HRC))
                .when(withOpContext((spec, opLog) -> {
                    var fungibleTokenAddress = asHexedSolidityAddress(asToken(fungibleTokenNum.get()));
                    allRunFor(
                            spec,
                            // Dissociate fungible token with association (should fail)
                            contractCallWithFunctionAbi(
                                            fungibleTokenAddress,
                                            getABIFor(
                                                    com.hedera.services.bdd.suites.contract.Utils.FunctionType.FUNCTION,
                                                    DISSOCIATE,
                                                    HRC))
                                    .payingWith(ACCOUNT)
                                    .gas(1_000_000)
                                    .via(ASSOCIATE_TXN));
                }))
                .then(withOpContext((spec, ignore) -> allRunFor(
                        spec,
                        childRecordsCheck(
                                ASSOCIATE_TXN,
                                SUCCESS,
                                recordWith()
                                        .status(TOKEN_NOT_ASSOCIATED_TO_ACCOUNT)
                                        .contractCallResult(resultWith()
                                                .contractCallResult(htsPrecompileResult()
                                                        .withStatus(TOKEN_NOT_ASSOCIATED_TO_ACCOUNT)))))));
    }

    @HapiTest
    final Stream<DynamicTest> hrcTokenDissociateWhenBalanceNotZeroShouldFail() {
        final AtomicReference<String> fungibleTokenNum = new AtomicReference<>();

        return defaultHapiSpec(
                        "hrcTokenDissociateWhenBalanceNotZeroShouldFail",
                        NONDETERMINISTIC_FUNCTION_PARAMETERS,
                        NONDETERMINISTIC_ETHEREUM_DATA)
                .given(
                        newKeyNamed(MULTI_KEY),
                        newKeyNamed(RANDOM_KEY),
                        cryptoCreate(ACCOUNT).balance(100 * ONE_HUNDRED_HBARS),
                        cryptoCreate(TOKEN_TREASURY),
                        tokenCreate(FUNGIBLE_TOKEN)
                                .tokenType(TokenType.FUNGIBLE_COMMON)
                                .supplyType(TokenSupplyType.INFINITE)
                                .initialSupply(5)
                                .name(TOKEN_NAME)
                                .treasury(TOKEN_TREASURY)
                                .adminKey(MULTI_KEY)
                                .supplyKey(MULTI_KEY)
                                .exposingCreatedIdTo(fungibleTokenNum::set),
                        uploadInitCode(HRC),
                        contractCreate(HRC))
                .when(withOpContext((spec, opLog) -> {
                    var fungibleTokenAddress = asHexedSolidityAddress(asToken(fungibleTokenNum.get()));
                    allRunFor(
                            spec,
                            // Associate fungible token
                            contractCallWithFunctionAbi(
                                            fungibleTokenAddress,
                                            getABIFor(
                                                    com.hedera.services.bdd.suites.contract.Utils.FunctionType.FUNCTION,
                                                    ASSOCIATE,
                                                    HRC))
                                    .payingWith(ACCOUNT)
                                    .gas(1_000_000)
                                    .via(ASSOCIATE_TXN),
                            // transfer fungible token
                            cryptoTransfer(moving(3, FUNGIBLE_TOKEN).between(TOKEN_TREASURY, ACCOUNT)),
                            // Dissociate fungible token with association (should fail)
                            contractCallWithFunctionAbi(
                                            fungibleTokenAddress,
                                            getABIFor(
                                                    com.hedera.services.bdd.suites.contract.Utils.FunctionType.FUNCTION,
                                                    DISSOCIATE,
                                                    HRC))
                                    .payingWith(ACCOUNT)
                                    .gas(1_000_000)
                                    .via(ASSOCIATE_TXN_2));
                }))
                .then(withOpContext((spec, ignore) -> allRunFor(
                        spec,
                        childRecordsCheck(
                                ASSOCIATE_TXN,
                                SUCCESS,
                                recordWith()
                                        .status(SUCCESS)
                                        .contractCallResult(resultWith()
                                                .contractCallResult(
                                                        htsPrecompileResult().withStatus(SUCCESS)))),
                        childRecordsCheck(
                                ASSOCIATE_TXN_2,
                                SUCCESS,
                                recordWith()
                                        .status(TRANSACTION_REQUIRES_ZERO_TOKEN_BALANCES)
                                        .contractCallResult(resultWith()
                                                .contractCallResult(htsPrecompileResult()
                                                        .withStatus(TRANSACTION_REQUIRES_ZERO_TOKEN_BALANCES)))))));
    }

    @HapiTest
    final Stream<DynamicTest> hrcTooManyTokenAssociateShouldFail() {
        final AtomicReference<String> fungibleTokenNum1 = new AtomicReference<>();
        final AtomicReference<String> fungibleTokenNum2 = new AtomicReference<>();
        final AtomicReference<String> fungibleTokenNum3 = new AtomicReference<>();

        return defaultHapiSpec(
                        "hrcTooManyTokenAssociateShouldFail",
                        NONDETERMINISTIC_FUNCTION_PARAMETERS,
                        NONDETERMINISTIC_TRANSACTION_FEES)
                .given(
                        overriding("tokens.maxPerAccount", "2"),
                        overriding("entities.limitTokenAssociations", "true"),
                        newKeyNamed(MULTI_KEY),
                        newKeyNamed(RANDOM_KEY),
                        cryptoCreate(ACCOUNT).balance(100 * ONE_HUNDRED_HBARS),
                        cryptoCreate(TOKEN_TREASURY),
                        tokenCreate(FUNGIBLE_TOKEN)
                                .tokenType(TokenType.FUNGIBLE_COMMON)
                                .supplyType(TokenSupplyType.INFINITE)
                                .initialSupply(1)
                                .name(TOKEN_NAME)
                                .treasury(TOKEN_TREASURY)
                                .adminKey(MULTI_KEY)
                                .supplyKey(MULTI_KEY)
                                .exposingCreatedIdTo(fungibleTokenNum1::set),
                        tokenCreate(FUNGIBLE_TOKEN_2)
                                .tokenType(TokenType.FUNGIBLE_COMMON)
                                .supplyType(TokenSupplyType.INFINITE)
                                .initialSupply(1)
                                .name(TOKEN_NAME)
                                .treasury(TOKEN_TREASURY)
                                .adminKey(MULTI_KEY)
                                .supplyKey(MULTI_KEY)
                                .exposingCreatedIdTo(fungibleTokenNum2::set),
                        tokenCreate(FUNGIBLE_TOKEN_3)
                                .tokenType(TokenType.FUNGIBLE_COMMON)
                                .supplyType(TokenSupplyType.INFINITE)
                                .initialSupply(0)
                                .name(TOKEN_NAME)
                                .treasury(ACCOUNT)
                                .adminKey(MULTI_KEY)
                                .supplyKey(MULTI_KEY)
                                .exposingCreatedIdTo(fungibleTokenNum3::set),
                        uploadInitCode(HRC),
                        contractCreate(HRC))
                .when(withOpContext((spec, opLog) -> {
                    var fungibleTokenAddress1 = asHexedSolidityAddress(asToken(fungibleTokenNum1.get()));
                    var fungibleTokenAddress2 = asHexedSolidityAddress(asToken(fungibleTokenNum2.get()));
                    var fungibleTokenAddress3 = asHexedSolidityAddress(asToken(fungibleTokenNum3.get()));
                    allRunFor(
                            spec,
                            // Associate fungible token
                            contractCallWithFunctionAbi(
                                            fungibleTokenAddress1,
                                            getABIFor(
                                                    com.hedera.services.bdd.suites.contract.Utils.FunctionType.FUNCTION,
                                                    ASSOCIATE,
                                                    HRC))
                                    .payingWith(ACCOUNT)
                                    .gas(1_000_000)
                                    .via(ASSOCIATE_TXN),
                            contractCallWithFunctionAbi(
                                            fungibleTokenAddress2,
                                            getABIFor(
                                                    com.hedera.services.bdd.suites.contract.Utils.FunctionType.FUNCTION,
                                                    ASSOCIATE,
                                                    HRC))
                                    .payingWith(ACCOUNT)
                                    .gas(1_000_000)
                                    .via(ASSOCIATE_TXN_2),
                            contractCallWithFunctionAbi(
                                            fungibleTokenAddress3,
                                            getABIFor(
                                                    com.hedera.services.bdd.suites.contract.Utils.FunctionType.FUNCTION,
                                                    ASSOCIATE,
                                                    HRC))
                                    .payingWith(ACCOUNT)
                                    .gas(1_000_000)
                                    .via(ASSOCIATE_TXN_3));
                }))
                .then(
                        overriding("tokens.maxPerAccount", "1000"),
                        overriding("entities.limitTokenAssociations", "false"),
                        withOpContext((spec, ignore) -> allRunFor(
                                spec,
                                childRecordsCheck(
                                        ASSOCIATE_TXN,
                                        SUCCESS,
                                        recordWith()
                                                .status(SUCCESS)
                                                .contractCallResult(resultWith()
                                                        .contractCallResult(htsPrecompileResult()
                                                                .withStatus(SUCCESS)))),
                                childRecordsCheck(
                                        ASSOCIATE_TXN_2,
                                        SUCCESS,
                                        recordWith()
                                                .status(TOKENS_PER_ACCOUNT_LIMIT_EXCEEDED)
                                                .contractCallResult(resultWith()
                                                        .contractCallResult(htsPrecompileResult()
                                                                .withStatus(TOKENS_PER_ACCOUNT_LIMIT_EXCEEDED)))),
                                childRecordsCheck(
                                        ASSOCIATE_TXN_3,
                                        SUCCESS,
                                        recordWith()
                                                .status(TOKENS_PER_ACCOUNT_LIMIT_EXCEEDED)
                                                .contractCallResult(resultWith()
                                                        .contractCallResult(htsPrecompileResult()
                                                                .withStatus(TOKENS_PER_ACCOUNT_LIMIT_EXCEEDED)))))));
    }
}<|MERGE_RESOLUTION|>--- conflicted
+++ resolved
@@ -55,16 +55,11 @@
 
 import com.google.protobuf.ByteString;
 import com.hedera.services.bdd.junit.HapiTest;
-<<<<<<< HEAD
-=======
-import com.hedera.services.bdd.junit.HapiTestSuite;
-import com.hedera.services.bdd.spec.HapiSpec;
 import com.hedera.services.bdd.spec.transactions.token.TokenMovement;
-import com.hedera.services.bdd.suites.HapiSuite;
 import com.hedera.services.bdd.suites.contract.Utils;
->>>>>>> 8632ae99
 import com.hederahashgraph.api.proto.java.TokenSupplyType;
 import com.hederahashgraph.api.proto.java.TokenType;
+import java.util.List;
 import java.util.concurrent.atomic.AtomicReference;
 import java.util.stream.Stream;
 import org.junit.jupiter.api.DynamicTest;
@@ -91,31 +86,8 @@
     private static final String ASSOCIATE = "associate";
     private static final String DISSOCIATE = "dissociate";
 
-<<<<<<< HEAD
-=======
-    public static void main(String... args) {
-        new HRCPrecompileSuite().runSuiteAsync();
-    }
-
-    @Override
-    public boolean canRunConcurrent() {
-        return true;
-    }
-
-    @Override
-    public List<HapiSpec> getSpecsInSuite() {
-        return List.of(
-                hrcNftAndFungibleTokenAssociateFromEOA(),
-                hrcNFTAndFungibleTokenAssociateFromContract(),
-                hrcTokenAssociateFromSameEOATwiceShouldFail(),
-                hrcTokenDissociateWhenNotAssociatedShouldFail(),
-                hrcTokenDissociateWhenBalanceNotZeroShouldFail(),
-                hrcTooManyTokenAssociateShouldFail(),
-                hrcCanDissociateFromDeletedToken());
-    }
-
     @HapiTest
-    final HapiSpec hrcCanDissociateFromDeletedToken() {
+    final Stream<DynamicTest> hrcCanDissociateFromDeletedToken() {
         final AtomicReference<String> nonfungibleTokenNum = new AtomicReference<>();
 
         return defaultHapiSpec("hrcCanDissociateFromDeletedToken", NONDETERMINISTIC_FUNCTION_PARAMETERS)
@@ -179,7 +151,6 @@
                                                         htsPrecompileResult().withStatus(SUCCESS)))))));
     }
 
->>>>>>> 8632ae99
     @HapiTest
     final Stream<DynamicTest> hrcNftAndFungibleTokenAssociateFromEOA() {
         final AtomicReference<String> fungibleTokenNum = new AtomicReference<>();
