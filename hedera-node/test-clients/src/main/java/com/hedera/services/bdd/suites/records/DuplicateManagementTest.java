/*
 * Copyright (C) 2020-2023 Hedera Hashgraph, LLC
 *
 * Licensed under the Apache License, Version 2.0 (the "License");
 * you may not use this file except in compliance with the License.
 * You may obtain a copy of the License at
 *
 *      http://www.apache.org/licenses/LICENSE-2.0
 *
 * Unless required by applicable law or agreed to in writing, software
 * distributed under the License is distributed on an "AS IS" BASIS,
 * WITHOUT WARRANTIES OR CONDITIONS OF ANY KIND, either express or implied.
 * See the License for the specific language governing permissions and
 * limitations under the License.
 */

package com.hedera.services.bdd.suites.records;

import static com.hedera.services.bdd.spec.HapiSpec.defaultHapiSpec;
import static com.hedera.services.bdd.spec.assertions.AssertUtils.inOrder;
import static com.hedera.services.bdd.spec.assertions.TransactionRecordAsserts.recordWith;
import static com.hedera.services.bdd.spec.assertions.TransferListAsserts.includingDeduction;
import static com.hedera.services.bdd.spec.queries.QueryVerbs.getReceipt;
import static com.hedera.services.bdd.spec.queries.QueryVerbs.getTxnRecord;
import static com.hedera.services.bdd.spec.transactions.TxnUtils.getNonFeeDeduction;
import static com.hedera.services.bdd.spec.transactions.TxnVerbs.cryptoCreate;
import static com.hedera.services.bdd.spec.transactions.TxnVerbs.cryptoTransfer;
import static com.hedera.services.bdd.spec.transactions.TxnVerbs.uncheckedSubmit;
import static com.hedera.services.bdd.spec.transactions.crypto.HapiCryptoTransfer.tinyBarsFromTo;
import static com.hedera.services.bdd.spec.utilops.CustomSpecAssert.allRunFor;
import static com.hedera.services.bdd.spec.utilops.UtilVerbs.newKeyNamed;
import static com.hedera.services.bdd.spec.utilops.UtilVerbs.sleepFor;
import static com.hedera.services.bdd.spec.utilops.UtilVerbs.usableTxnIdNamed;
import static com.hedera.services.bdd.spec.utilops.UtilVerbs.withOpContext;
import static com.hederahashgraph.api.proto.java.ResponseCodeEnum.DUPLICATE_TRANSACTION;
import static com.hederahashgraph.api.proto.java.ResponseCodeEnum.INVALID_NODE_ACCOUNT;
import static com.hederahashgraph.api.proto.java.ResponseCodeEnum.INVALID_PAYER_SIGNATURE;
import static com.hederahashgraph.api.proto.java.ResponseCodeEnum.NOT_SUPPORTED;
import static com.hederahashgraph.api.proto.java.ResponseCodeEnum.SUCCESS;
import static org.junit.jupiter.api.Assertions.assertEquals;

import com.hedera.services.bdd.junit.HapiTest;
import com.hedera.services.bdd.junit.HapiTestSuite;
import com.hedera.services.bdd.spec.HapiSpec;
import com.hedera.services.bdd.suites.HapiSuite;
import java.util.List;
import org.apache.logging.log4j.LogManager;
import org.apache.logging.log4j.Logger;

@HapiTestSuite
public class DuplicateManagementTest extends HapiSuite {
    private static final Logger log = LogManager.getLogger(DuplicateManagementTest.class);
    private static final String REPEATED = "repeated";
    private static final String TXN_ID = "txnId";
    private static final String TO = "0.0.3";
    private static final String CIVILIAN = "civilian";

    public static void main(String... args) {
        new DuplicateManagementTest().runSuiteSync();
    }

    @Override
    public List<HapiSpec> getSpecsInSuite() {
        return List.of(new HapiSpec[] {
            usesUnclassifiableIfNoClassifiableAvailable(),
            hasExpectedDuplicates(),
            classifiableTakesPriorityOverUnclassifiable(),
        });
    }

    final HapiSpec hasExpectedDuplicates() {
        return defaultHapiSpec("HasExpectedDuplicates")
                .given(
                        cryptoCreate(CIVILIAN).balance(ONE_HUNDRED_HBARS),
                        usableTxnIdNamed(TXN_ID).payerId(CIVILIAN))
                .when(
                        uncheckedSubmit(cryptoCreate(REPEATED)
                                        .payingWith(CIVILIAN)
                                        .txnId(TXN_ID))
                                .payingWith(CIVILIAN)
                                .fee(ONE_HBAR)
                                .hasPrecheck(NOT_SUPPORTED),
                        uncheckedSubmit(
                                cryptoCreate(REPEATED).payingWith(CIVILIAN).txnId(TXN_ID)),
                        uncheckedSubmit(
                                cryptoCreate(REPEATED).payingWith(CIVILIAN).txnId(TXN_ID)),
                        uncheckedSubmit(
                                cryptoCreate(REPEATED).payingWith(CIVILIAN).txnId(TXN_ID)),
                        sleepFor(1_000L))
                .then(
                        getReceipt(TXN_ID)
                                .andAnyDuplicates()
                                .payingWith(CIVILIAN)
                                .hasPriorityStatus(SUCCESS)
                                .hasDuplicateStatuses(DUPLICATE_TRANSACTION, DUPLICATE_TRANSACTION),
                        getTxnRecord(TXN_ID)
                                .payingWith(CIVILIAN)
                                .via("cheapTxn")
                                .assertingNothingAboutHashes()
                                .hasPriority(recordWith().status(SUCCESS)),
                        getTxnRecord(TXN_ID)
                                .andAnyDuplicates()
                                .payingWith(CIVILIAN)
                                .via("costlyTxn")
                                .assertingNothingAboutHashes()
                                .hasPriority(recordWith().status(SUCCESS))
                                .hasDuplicates(inOrder(
                                        recordWith().status(DUPLICATE_TRANSACTION),
                                        recordWith().status(DUPLICATE_TRANSACTION))),
                        sleepFor(1_000L),
                        withOpContext((spec, opLog) -> {
                            var cheapGet = getTxnRecord("cheapTxn").assertingNothingAboutHashes();
                            var costlyGet = getTxnRecord("costlyTxn").assertingNothingAboutHashes();
                            allRunFor(spec, cheapGet, costlyGet);
                            var payer = spec.registry().getAccountID(CIVILIAN);
                            var cheapRecord = cheapGet.getResponseRecord();
                            var costlyRecord = costlyGet.getResponseRecord();
                            opLog.info("cheapRecord: {}", cheapRecord);
                            opLog.info("costlyRecord: {}", costlyRecord);
                            var cheapPrice = getNonFeeDeduction(cheapRecord).orElse(0);
                            var costlyPrice = getNonFeeDeduction(costlyRecord).orElse(0);
                            assertEquals(
                                    3 * cheapPrice,
                                    costlyPrice,
                                    String.format(
                                            "Costly (%d) should be 3x more expensive than" + " cheap (%d)!",
                                            costlyPrice, cheapPrice));
                        }));
    }

<<<<<<< HEAD
    @HapiTest
    private HapiSpec usesUnclassifiableIfNoClassifiableAvailable() {
=======
    final HapiSpec usesUnclassifiableIfNoClassifiableAvailable() {
>>>>>>> 3d18649c
        return defaultHapiSpec("UsesUnclassifiableIfNoClassifiableAvailable")
                .given(
                        newKeyNamed("wrongKey"),
                        cryptoCreate(CIVILIAN).balance(ONE_HUNDRED_HBARS),
                        usableTxnIdNamed(TXN_ID).payerId(CIVILIAN),
                        cryptoTransfer(tinyBarsFromTo(GENESIS, TO, ONE_HBAR)))
                .when(
                        uncheckedSubmit(cryptoCreate("nope")
                                .payingWith(CIVILIAN)
                                .txnId(TXN_ID)
                                .signedBy("wrongKey")),
                        sleepFor(1_000L))
                .then(
                        getReceipt(TXN_ID).hasPriorityStatus(INVALID_PAYER_SIGNATURE),
                        getTxnRecord(TXN_ID)
                                .assertingNothingAboutHashes()
                                .hasPriority(recordWith()
                                        .status(INVALID_PAYER_SIGNATURE)
                                        .transfers(includingDeduction("node payment", TO))));
    }

    final HapiSpec classifiableTakesPriorityOverUnclassifiable() {
        return defaultHapiSpec("ClassifiableTakesPriorityOverUnclassifiable")
                .given(
                        cryptoCreate(CIVILIAN).balance(100 * 100_000_000L),
                        usableTxnIdNamed(TXN_ID).payerId(CIVILIAN),
                        cryptoTransfer(tinyBarsFromTo(GENESIS, TO, 100_000_000L)))
                .when(
                        uncheckedSubmit(cryptoCreate("nope")
                                        .txnId(TXN_ID)
                                        .payingWith(CIVILIAN)
                                        .setNode("0.0.4"))
                                .logged(),
                        uncheckedSubmit(cryptoCreate("sure")
                                .txnId(TXN_ID)
                                .payingWith(CIVILIAN)
                                .setNode(TO)),
                        sleepFor(1_000L))
                .then(
                        getReceipt(TXN_ID)
                                .andAnyDuplicates()
                                .logged()
                                .hasPriorityStatus(SUCCESS)
                                .hasDuplicateStatuses(INVALID_NODE_ACCOUNT),
                        getTxnRecord(TXN_ID)
                                .assertingNothingAboutHashes()
                                .andAnyDuplicates()
                                .hasPriority(recordWith().status(SUCCESS))
                                .hasDuplicates(inOrder(recordWith().status(INVALID_NODE_ACCOUNT))));
    }

    @Override
    protected Logger getResultsLogger() {
        return log;
    }
}<|MERGE_RESOLUTION|>--- conflicted
+++ resolved
@@ -128,12 +128,8 @@
                         }));
     }
 
-<<<<<<< HEAD
     @HapiTest
-    private HapiSpec usesUnclassifiableIfNoClassifiableAvailable() {
-=======
     final HapiSpec usesUnclassifiableIfNoClassifiableAvailable() {
->>>>>>> 3d18649c
         return defaultHapiSpec("UsesUnclassifiableIfNoClassifiableAvailable")
                 .given(
                         newKeyNamed("wrongKey"),
