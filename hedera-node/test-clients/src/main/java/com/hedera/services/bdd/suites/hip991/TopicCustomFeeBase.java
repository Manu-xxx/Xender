--- conflicted
+++ resolved
@@ -33,11 +33,8 @@
     protected static final String ADMIN_KEY = "adminKey";
     protected static final String SUBMIT_KEY = "submitKey";
     protected static final String FEE_SCHEDULE_KEY = "feeScheduleKey";
-<<<<<<< HEAD
     protected static final String FEE_SCHEDULE_KEY2 = "feeScheduleKey2";
-=======
     protected static final String FEE_SCHEDULE_KEY_ECDSA = "feeScheduleKeyECDSA";
->>>>>>> 209cd7ff
     protected static final String FEE_EXEMPT_KEY_PREFIX = "feeExemptKey_";
     protected static final String TOKEN = "TOKEN";
     protected static final String COLLECTOR = "COLLECTOR";
