/*
 * Copyright (C) 2024 Hedera Hashgraph, LLC
 *
 * Licensed under the Apache License, Version 2.0 (the "License");
 * you may not use this file except in compliance with the License.
 * You may obtain a copy of the License at
 *
 *      http://www.apache.org/licenses/LICENSE-2.0
 *
 * Unless required by applicable law or agreed to in writing, software
 * distributed under the License is distributed on an "AS IS" BASIS,
 * WITHOUT WARRANTIES OR CONDITIONS OF ANY KIND, either express or implied.
 * See the License for the specific language governing permissions and
 * limitations under the License.
 */

package com.hedera.services.bdd.spec.dsl.entities;

import static com.hedera.node.app.hapi.utils.CommonPbjConverters.fromPbj;
import static com.hedera.node.app.hapi.utils.CommonPbjConverters.toPbj;
import static com.hedera.node.app.service.contract.impl.utils.ConversionUtils.headlongAddressOf;
import static com.hedera.services.bdd.spec.dsl.utils.DslUtils.atMostOnce;
import static com.hedera.services.bdd.spec.transactions.TxnVerbs.cryptoCreate;
import static com.hedera.services.bdd.suites.HapiSuite.TINY_PARTS_PER_WHOLE;
import static java.util.Objects.requireNonNull;

import com.esaulpaugh.headlong.abi.Address;
import com.hedera.hapi.node.base.AccountID;
import com.hedera.hapi.node.base.Key;
import com.hedera.hapi.node.state.token.Account;
import com.hedera.services.bdd.junit.hedera.HederaNetwork;
import com.hedera.services.bdd.spec.HapiSpec;
import com.hedera.services.bdd.spec.dsl.EvmAddressableEntity;
import com.hedera.services.bdd.spec.dsl.SpecEntity;
import com.hedera.services.bdd.spec.dsl.operations.queries.GetAccountInfoOperation;
import com.hedera.services.bdd.spec.dsl.operations.queries.GetBalanceOperation;
import com.hedera.services.bdd.spec.dsl.operations.transactions.AssociateTokensOperation;
import com.hedera.services.bdd.spec.dsl.operations.transactions.AuthorizeContractOperation;
import com.hedera.services.bdd.spec.dsl.operations.transactions.DeleteAccountOperation;
import com.hedera.services.bdd.spec.dsl.operations.transactions.DissociateTokensOperation;
import com.hedera.services.bdd.spec.dsl.operations.transactions.TransferTokensOperation;
import com.hedera.services.bdd.spec.dsl.utils.KeyMetadata;
import com.hedera.services.bdd.spec.transactions.crypto.HapiCryptoCreate;
import edu.umd.cs.findbugs.annotations.NonNull;
import java.util.List;

/**
 * Represents a Hedera account that may exist on one or more target networks and be
 * registered with more than one {@link HapiSpec} if desired.
 */
public class SpecAccount extends AbstractSpecEntity<HapiCryptoCreate, Account>
        implements SpecEntity, EvmAddressableEntity {
    private static final long UNSPECIFIED_CENT_BALANCE = -1;

    private final Account.Builder builder = Account.newBuilder();

    private long centBalance = UNSPECIFIED_CENT_BALANCE;

    public SpecAccount(@NonNull final String name) {
        super(name);
    }

    /**
     * Returns a builder for the model account to be created, or throws if the entity is locked.
     *
     * @return the builder
     */
    public Account.Builder builder() {
        throwIfLocked();
        return builder;
    }

    /**
     * Sets the initial balance of the account in USD cents, to be converted to tinybars at the target network's
     * active exchange rate at the time of creating this account.
     *
     * @param centBalance the initial balance in cents
     * @return {@code this}
     */
    public SpecAccount centBalance(final long centBalance) {
        throwIfLocked();
        this.centBalance = centBalance;
        return this;
    }

    /**
     * Returns an operation to transfer tokens, transferring its balance to the given beneficiary.
     *
     * @param to the beneficiary
     * @param units the number of units to transfer
     * @param token the token to transfer
     * @return the operation
     */
    public TransferTokensOperation transferUnitsTo(
            @NonNull final SpecAccount to, final long units, @NonNull final SpecFungibleToken token) {
        requireNonNull(token);
        requireNonNull(to);
        return new TransferTokensOperation(this, to, token, units);
    }

    /**
     * Returns an operation to delete the account, transferring its balance to the given beneficiary.
     *
     * @param beneficiary the beneficiary
     * @return the operation
     */
    public DeleteAccountOperation deleteWithTransfer(@NonNull final SpecAccount beneficiary) {
        requireNonNull(beneficiary);
        return new DeleteAccountOperation(this, beneficiary);
    }

    /**
     * Returns an operation to associate the account with the given tokens.
     *
     * @param tokens the tokens to associate
     * @return the operation
     */
    public AssociateTokensOperation associateTokens(@NonNull final SpecToken... tokens) {
        requireNonNull(tokens);
        return new AssociateTokensOperation(this, List.of(tokens));
    }

    /**
     * Returns an operation to dissociate the account with the given tokens.
     *
     * @param tokens the tokens to dissociate
     * @return the operation
     */
    public DissociateTokensOperation dissociateTokens(@NonNull final SpecToken... tokens) {
        requireNonNull(tokens);
        return new DissociateTokensOperation(this, List.of(tokens));
    }

    /**
     * Returns an operation to authorize the given contract to act on behalf of this account.
     *
     * @param contract the contract to authorize
     * @return the operation
     */
    public AuthorizeContractOperation authorizeContract(@NonNull final SpecContract contract) {
        requireNonNull(contract);
        return new AuthorizeContractOperation(this, contract);
    }

    /**
     * Returns an operation to get the balance of the account.
     *
     * @return the operation
     */
    public GetBalanceOperation getBalance() {
        return new GetBalanceOperation(this);
    }

    /**
     * Returns an operation to get the info of the account.
     *
     * @return the operation
     */
    public GetAccountInfoOperation getInfo() {
        return new GetAccountInfoOperation(this);
    }

    /**
     * Gets the account model for the given network, or throws if it doesn't exist.
     *
     * @param network the network
     * @return the account model
     */
    public Account accountOrThrow(@NonNull final HederaNetwork network) {
        return modelOrThrow(network);
    }

    /**
     * {@inheritDoc}
     */
    @Override
    public Address addressOn(@NonNull final HederaNetwork network) {
        requireNonNull(network);
        final var networkAccount = accountOrThrow(network);
        return headlongAddressOf(networkAccount);
    }

    @Override
    public String toString() {
        return "SpecAccount{" + "name='" + name + '\'' + '}';
    }

    /**
     * Updates the key of the account on the given network.
     *
     * @param key the new key
     * @param spec the active spec targeting the network
     */
    public void updateKeyFrom(@NonNull final Key key, @NonNull final HapiSpec spec) {
        requireNonNull(key);
        requireNonNull(spec);
        final var network = spec.targetNetworkOrThrow();
        final var networkAccount = accountOrThrow(network);
        replaceResult(network, resultFor(networkAccount.copyBuilder().key(key).build(), spec));
    }

    /**
     * {@inheritDoc}
     */
    @Override
    protected Creation<HapiCryptoCreate, Account> newCreation(@NonNull final HapiSpec spec) {
        final var model = builder.build();
<<<<<<< HEAD
        final var op = cryptoCreate(name)
                .balance(model.tinybarBalance())
                .maxAutomaticTokenAssociations(model.maxAutoAssociations());
=======
        final var op = cryptoCreate(name).maxAutomaticTokenAssociations(model.maxAutoAssociations());
        if (centBalance != UNSPECIFIED_CENT_BALANCE) {
            op.balance(spec.ratesProvider().toTbWithActiveRates(centBalance * TINY_PARTS_PER_WHOLE));
        } else {
            op.balance(model.tinybarBalance());
        }
>>>>>>> 24d7f9d4
        if (model.hasStakedNodeId()) {
            op.stakedNodeId(model.stakedNodeIdOrThrow());
        }
        return new Creation<>(op, model);
    }

    /**
     * {@inheritDoc}
     */
    @Override
    protected Result<Account> resultForSuccessful(
            @NonNull final Creation<HapiCryptoCreate, Account> creation, @NonNull final HapiSpec spec) {
        return resultFor(
                creation.model()
                        .copyBuilder()
                        .accountId(AccountID.newBuilder()
                                .accountNum(creation.op().numOfCreatedAccount())
                                .build())
                        .key(toPbj(creation.op().getKey()))
                        .build(),
                spec);
    }

    private Result<Account> resultFor(@NonNull final Account model, @NonNull final HapiSpec spec) {
        final var keyMetadata = KeyMetadata.from(fromPbj(model.keyOrThrow()), spec);
        return new Result<>(model, atMostOnce(siblingSpec -> {
            keyMetadata.registerAs(name, siblingSpec);
            siblingSpec
                    .registry()
                    .saveAccountId(
                            name,
                            com.hederahashgraph.api.proto.java.AccountID.newBuilder()
                                    .setAccountNum(model.accountIdOrThrow().accountNumOrThrow())
                                    .build());
            if (model.receiverSigRequired()) {
                siblingSpec.registry().saveSigRequirement(name, Boolean.TRUE);
            }
        }));
    }
}<|MERGE_RESOLUTION|>--- conflicted
+++ resolved
@@ -205,18 +205,12 @@
     @Override
     protected Creation<HapiCryptoCreate, Account> newCreation(@NonNull final HapiSpec spec) {
         final var model = builder.build();
-<<<<<<< HEAD
-        final var op = cryptoCreate(name)
-                .balance(model.tinybarBalance())
-                .maxAutomaticTokenAssociations(model.maxAutoAssociations());
-=======
         final var op = cryptoCreate(name).maxAutomaticTokenAssociations(model.maxAutoAssociations());
         if (centBalance != UNSPECIFIED_CENT_BALANCE) {
             op.balance(spec.ratesProvider().toTbWithActiveRates(centBalance * TINY_PARTS_PER_WHOLE));
         } else {
             op.balance(model.tinybarBalance());
         }
->>>>>>> 24d7f9d4
         if (model.hasStakedNodeId()) {
             op.stakedNodeId(model.stakedNodeIdOrThrow());
         }
