/*
 * Copyright (C) 2020-2024 Hedera Hashgraph, LLC
 *
 * Licensed under the Apache License, Version 2.0 (the "License");
 * you may not use this file except in compliance with the License.
 * You may obtain a copy of the License at
 *
 *      http://www.apache.org/licenses/LICENSE-2.0
 *
 * Unless required by applicable law or agreed to in writing, software
 * distributed under the License is distributed on an "AS IS" BASIS,
 * WITHOUT WARRANTIES OR CONDITIONS OF ANY KIND, either express or implied.
 * See the License for the specific language governing permissions and
 * limitations under the License.
 */

package com.hedera.services.bdd.suites.consensus;

import static com.hedera.services.bdd.spec.HapiSpec.defaultHapiSpec;
import static com.hedera.services.bdd.spec.keys.ControlForKey.forKey;
import static com.hedera.services.bdd.spec.keys.KeyShape.SIMPLE;
import static com.hedera.services.bdd.spec.keys.KeyShape.listOf;
import static com.hedera.services.bdd.spec.keys.KeyShape.sigs;
import static com.hedera.services.bdd.spec.keys.KeyShape.threshOf;
import static com.hedera.services.bdd.spec.keys.SigControl.OFF;
import static com.hedera.services.bdd.spec.keys.SigControl.ON;
import static com.hedera.services.bdd.spec.queries.QueryVerbs.getTopicInfo;
import static com.hedera.services.bdd.spec.queries.QueryVerbs.getTxnRecord;
import static com.hedera.services.bdd.spec.transactions.TxnUtils.asTopicId;
import static com.hedera.services.bdd.spec.transactions.TxnVerbs.createTopic;
import static com.hedera.services.bdd.spec.transactions.TxnVerbs.cryptoCreate;
import static com.hedera.services.bdd.spec.transactions.TxnVerbs.submitMessageTo;
import static com.hedera.services.bdd.spec.utilops.UtilVerbs.inParallel;
import static com.hedera.services.bdd.spec.utilops.UtilVerbs.newKeyNamed;
import static com.hedera.services.bdd.spec.utilops.UtilVerbs.sleepFor;
import static com.hedera.services.bdd.spec.utilops.UtilVerbs.submitModified;
import static com.hedera.services.bdd.spec.utilops.UtilVerbs.validateChargedUsd;
import static com.hedera.services.bdd.spec.utilops.mod.ModificationUtils.withSuccessivelyVariedBodyIds;
import static com.hederahashgraph.api.proto.java.ResponseCodeEnum.BUSY;
import static com.hederahashgraph.api.proto.java.ResponseCodeEnum.INVALID_CHUNK_NUMBER;
import static com.hederahashgraph.api.proto.java.ResponseCodeEnum.INVALID_SIGNATURE;
import static com.hederahashgraph.api.proto.java.ResponseCodeEnum.INVALID_TOPIC_ID;
import static com.hederahashgraph.api.proto.java.ResponseCodeEnum.INVALID_TOPIC_MESSAGE;
import static com.hederahashgraph.api.proto.java.ResponseCodeEnum.MESSAGE_SIZE_TOO_LARGE;
import static com.hederahashgraph.api.proto.java.ResponseCodeEnum.OK;
import static com.hederahashgraph.api.proto.java.ResponseCodeEnum.SUCCESS;
import static com.hederahashgraph.api.proto.java.ResponseCodeEnum.TRANSACTION_OVERSIZE;

import com.hedera.services.bdd.junit.HapiTest;
import com.hedera.services.bdd.junit.HapiTestSuite;
import com.hedera.services.bdd.spec.HapiSpec;
import com.hedera.services.bdd.spec.keys.KeyShape;
import com.hedera.services.bdd.spec.keys.SigControl;
import com.hedera.services.bdd.suites.HapiSuite;
import java.util.Arrays;
import java.util.List;
import org.apache.logging.log4j.LogManager;
import org.apache.logging.log4j.Logger;

@HapiTestSuite
public class SubmitMessageSuite extends HapiSuite {

    private static final Logger log = LogManager.getLogger(SubmitMessageSuite.class);

    public static void main(String... args) {
        new SubmitMessageSuite().runSuiteAsync();
    }

    @Override
    public boolean canRunConcurrent() {
        return true;
    }

    @Override
    public List<HapiSpec> getSpecsInSuite() {
        return List.of(
                pureCheckFails(),
                topicIdIsValidated(),
                messageIsValidated(),
                messageSubmissionSimple(),
                messageSubmissionIncreasesSeqNo(),
                messageSubmissionWithSubmitKey(),
                messageSubmissionMultiple(),
                messageSubmissionOverSize(),
                messageSubmissionCorrectlyUpdatesRunningHash(),
                feeAsExpected());
    }

    @HapiTest
<<<<<<< HEAD
    public HapiSpec idVariantsTreatedAsExpected() {
        return defaultHapiSpec("idVariantsTreatedAsExpected")
                .given(createTopic("testTopic"))
                .when()
                .then(submitModified(withSuccessivelyVariedBodyIds(), () -> submitMessageTo("testTopic")
                        .message("HI")));
=======
    final HapiSpec pureCheckFails() {
        return defaultHapiSpec("testTopic")
                .given(cryptoCreate("nonTopicId"))
                .when()
                .then(
                        submitMessageTo(spec -> asTopicId(spec.registry().getAccountID("nonTopicId")))
                                .hasPrecheck(INVALID_TOPIC_ID),
                        submitMessageTo((String) null).hasPrecheck(INVALID_TOPIC_ID));
>>>>>>> 152eefd9
    }

    @HapiTest
    final HapiSpec topicIdIsValidated() {
        return defaultHapiSpec("topicIdIsValidated")
                .given(cryptoCreate("nonTopicId"))
                .when()
                .then(
                        submitMessageTo((String) null)
                                .hasRetryPrecheckFrom(BUSY)
                                .hasKnownStatus(INVALID_TOPIC_ID),
                        submitMessageTo("1.2.3").hasRetryPrecheckFrom(BUSY).hasKnownStatus(INVALID_TOPIC_ID),
                        submitMessageTo(spec -> asTopicId(spec.registry().getAccountID("nonTopicId")))
                                .hasRetryPrecheckFrom(BUSY)
                                .hasKnownStatus(INVALID_TOPIC_ID));
    }

    @HapiTest
    final HapiSpec messageIsValidated() {
        return defaultHapiSpec("messageIsValidated")
                .given(createTopic("testTopic"))
                .when()
                .then(
                        submitMessageTo("testTopic")
                                .clearMessage()
                                .hasRetryPrecheckFrom(BUSY)
                                .hasPrecheck(INVALID_TOPIC_MESSAGE),
                        submitMessageTo("testTopic")
                                .message("")
                                .hasRetryPrecheckFrom(BUSY)
                                .hasPrecheck(INVALID_TOPIC_MESSAGE));
    }

    @HapiTest
    final HapiSpec messageSubmissionSimple() {
        return defaultHapiSpec("messageSubmissionSimple")
                .given(
                        newKeyNamed("submitKey"),
                        createTopic("testTopic").submitKeyName("submitKey").hasRetryPrecheckFrom(BUSY))
                .when(cryptoCreate("civilian"))
                .then(submitMessageTo("testTopic")
                        .message("testmessage")
                        .payingWith("civilian")
                        .hasRetryPrecheckFrom(BUSY)
                        .hasKnownStatus(SUCCESS));
    }

    @HapiTest
    final HapiSpec messageSubmissionIncreasesSeqNo() {
        KeyShape submitKeyShape = threshOf(2, SIMPLE, SIMPLE, listOf(2));

        return defaultHapiSpec("messageSubmissionIncreasesSeqNo")
                .given(createTopic("testTopic").submitKeyShape(submitKeyShape))
                .when(
                        getTopicInfo("testTopic").hasSeqNo(0),
                        submitMessageTo("testTopic").message("Hello world!").hasRetryPrecheckFrom(BUSY))
                .then(getTopicInfo("testTopic").hasSeqNo(1));
    }

    @HapiTest
    final HapiSpec messageSubmissionWithSubmitKey() {
        KeyShape submitKeyShape = threshOf(2, SIMPLE, SIMPLE, listOf(2));

        SigControl validSig = submitKeyShape.signedWith(sigs(ON, OFF, sigs(ON, ON)));
        SigControl invalidSig = submitKeyShape.signedWith(sigs(ON, OFF, sigs(ON, OFF)));

        return defaultHapiSpec("messageSubmissionWithSubmitKey")
                .given(
                        newKeyNamed("submitKey").shape(submitKeyShape),
                        createTopic("testTopic").submitKeyName("submitKey"))
                .when()
                .then(
                        submitMessageTo("testTopic")
                                .sigControl(forKey("testTopicSubmit", invalidSig))
                                .hasRetryPrecheckFrom(BUSY)
                                .hasKnownStatus(INVALID_SIGNATURE),
                        submitMessageTo("testTopic")
                                .sigControl(forKey("testTopicSubmit", validSig))
                                .hasRetryPrecheckFrom(BUSY)
                                .hasKnownStatus(SUCCESS));
    }

    @HapiTest
    final HapiSpec messageSubmissionMultiple() {
        final int numMessages = 10;

        return defaultHapiSpec("messageSubmissionMultiple")
                .given(createTopic("testTopic").hasRetryPrecheckFrom(BUSY))
                .when(inParallel(asOpArray(
                        numMessages,
                        i -> submitMessageTo("testTopic").message("message").hasRetryPrecheckFrom(BUSY))))
                .then(sleepFor(1000), getTopicInfo("testTopic").hasSeqNo(numMessages));
    }

    @HapiTest
    final HapiSpec messageSubmissionOverSize() {
        final byte[] messageBytes = new byte[4096]; // 4k
        Arrays.fill(messageBytes, (byte) 0b1);

        return defaultHapiSpec("messageSubmissionOverSize")
                .given(
                        newKeyNamed("submitKey"),
                        createTopic("testTopic").submitKeyName("submitKey").hasRetryPrecheckFrom(BUSY))
                .when()
                .then(submitMessageTo("testTopic")
                        .message(new String(messageBytes))
                        // In hedera-app we don't enforce such prechecks
                        .hasPrecheckFrom(TRANSACTION_OVERSIZE, BUSY, OK)
                        .hasKnownStatus(MESSAGE_SIZE_TOO_LARGE));
    }

    @HapiTest
    final HapiSpec feeAsExpected() {
        final byte[] messageBytes = new byte[100]; // 4k
        Arrays.fill(messageBytes, (byte) 0b1);
        return defaultHapiSpec("feeAsExpected")
                .given(
                        cryptoCreate("payer").hasRetryPrecheckFrom(BUSY),
                        createTopic("testTopic").submitKeyName("payer").hasRetryPrecheckFrom(BUSY))
                .when(submitMessageTo("testTopic")
                        .blankMemo()
                        .payingWith("payer")
                        .message(new String(messageBytes))
                        .hasRetryPrecheckFrom(BUSY)
                        .via("submitMessage"))
                .then(sleepFor(1000), validateChargedUsd("submitMessage", 0.0001));
    }

    @HapiTest
    final HapiSpec messageSubmissionCorrectlyUpdatesRunningHash() {
        String topic = "testTopic";
        String message1 = "Hello world!";
        String message2 = "Hello world again!";
        String nonsense = "Nonsense";
        String message3 = "Goodbye!";

        return defaultHapiSpec("messageSubmissionCorrectlyUpdatesRunningHash")
                .given(
                        createTopic(topic),
                        getTopicInfo(topic)
                                .hasSeqNo(0)
                                .hasRunningHash(new byte[48])
                                .saveRunningHash())
                .when(submitMessageTo(topic)
                        .message(message1)
                        .hasRetryPrecheckFrom(BUSY)
                        .via("submitMessage1"))
                .then(
                        getTxnRecord("submitMessage1").hasCorrectRunningHash(topic, message1),
                        submitMessageTo(topic)
                                .message(message2)
                                .hasRetryPrecheckFrom(BUSY)
                                .via("submitMessage2"),
                        getTxnRecord("submitMessage2").hasCorrectRunningHash(topic, message2),
                        submitMessageTo(topic)
                                .message(nonsense)
                                .via("nonsense")
                                .chunkInfo(3, 4)
                                .hasRetryPrecheckFrom(BUSY)
                                .hasKnownStatus(INVALID_CHUNK_NUMBER),
                        getTxnRecord("nonsense")
                                .hasCorrectRunningHash(topic, message2)
                                .logged(),
                        submitMessageTo(topic)
                                .message(message3)
                                .hasRetryPrecheckFrom(BUSY)
                                .via("submitMessage3"),
                        getTxnRecord("submitMessage3").hasCorrectRunningHash(topic, message3));
    }

    @Override
    protected Logger getResultsLogger() {
        return log;
    }
}<|MERGE_RESOLUTION|>--- conflicted
+++ resolved
@@ -87,23 +87,23 @@
     }
 
     @HapiTest
-<<<<<<< HEAD
+    final HapiSpec pureCheckFails() {
+        return defaultHapiSpec("testTopic")
+                .given(cryptoCreate("nonTopicId"))
+                .when()
+                .then(
+                        submitMessageTo(spec -> asTopicId(spec.registry().getAccountID("nonTopicId")))
+                                .hasPrecheck(INVALID_TOPIC_ID),
+                        submitMessageTo((String) null).hasPrecheck(INVALID_TOPIC_ID));
+    }
+
+    @HapiTest
     public HapiSpec idVariantsTreatedAsExpected() {
         return defaultHapiSpec("idVariantsTreatedAsExpected")
                 .given(createTopic("testTopic"))
                 .when()
                 .then(submitModified(withSuccessivelyVariedBodyIds(), () -> submitMessageTo("testTopic")
                         .message("HI")));
-=======
-    final HapiSpec pureCheckFails() {
-        return defaultHapiSpec("testTopic")
-                .given(cryptoCreate("nonTopicId"))
-                .when()
-                .then(
-                        submitMessageTo(spec -> asTopicId(spec.registry().getAccountID("nonTopicId")))
-                                .hasPrecheck(INVALID_TOPIC_ID),
-                        submitMessageTo((String) null).hasPrecheck(INVALID_TOPIC_ID));
->>>>>>> 152eefd9
     }
 
     @HapiTest
