--- conflicted
+++ resolved
@@ -88,12 +88,8 @@
                         getFileInfo(nextFileId::get).hasDeleted(true));
     }
 
-<<<<<<< HEAD
     @HapiTest
-    private HapiSpec congestionMultipliersRefreshOnPropertyUpdate() {
-=======
     final HapiSpec congestionMultipliersRefreshOnPropertyUpdate() {
->>>>>>> 39cb2770
         final var civilian = "civilian";
         final var preCongestionTxn = "preCongestionTxn";
         final var postCongestionTxn = "postCongestionTxn";
