--- conflicted
+++ resolved
@@ -455,11 +455,11 @@
         return builder -> {};
     }
 
-<<<<<<< HEAD
+    public Consumer<TokenClaimAirdropTransactionBody.Builder> defaultDefTokenClaimAirdropTransactionBody() {
+        return builder -> {};
+    }
+
     public Consumer<TokenAirdropTransactionBody.Builder> defaultDefTokenAirdropTransactionBody() {
-=======
-    public Consumer<TokenClaimAirdropTransactionBody.Builder> defaultDefTokenClaimAirdropTransactionBody() {
->>>>>>> a5472511
         return builder -> {};
     }
 }