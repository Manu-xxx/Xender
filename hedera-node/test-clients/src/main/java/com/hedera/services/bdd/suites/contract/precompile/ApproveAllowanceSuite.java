--- conflicted
+++ resolved
@@ -235,80 +235,7 @@
                                                                     parsedToByteString(sender.getContractNum()),
                                                                     parsedToByteString(receiver.getAccountNum())))
                                                             .longValue(10)))))
-<<<<<<< HEAD
-                                    .andAllChildRecords()
-                                    .logged();
-                            allRunFor(spec, txnRecord);
-                        }));
-    }
-
-    private HapiSpec nftApprove() {
-        final var approveTxn = "approveTxn";
-        final var theSpender = SPENDER;
-
-        return defaultHapiSpec("HTS_NFT_APPROVE")
-                .given(
-                        newKeyNamed(MULTI_KEY),
-                        cryptoCreate(OWNER).balance(100 * ONE_HUNDRED_HBARS),
-                        cryptoCreate(theSpender),
-                        cryptoCreate(TOKEN_TREASURY),
-                        tokenCreate(NON_FUNGIBLE_TOKEN)
-                                .tokenType(TokenType.NON_FUNGIBLE_UNIQUE)
-                                .initialSupply(0)
-                                .treasury(TOKEN_TREASURY)
-                                .adminKey(MULTI_KEY)
-                                .supplyKey(MULTI_KEY),
-                        mintToken(
-                                NON_FUNGIBLE_TOKEN,
-                                List.of(ByteString.copyFromUtf8("A"), ByteString.copyFromUtf8("B"))),
-                        uploadInitCode(HTS_APPROVE_ALLOWANCE_CONTRACT),
-                        contractCreate(HTS_APPROVE_ALLOWANCE_CONTRACT),
-                        tokenAssociate(OWNER, NON_FUNGIBLE_TOKEN),
-                        tokenAssociate(HTS_APPROVE_ALLOWANCE_CONTRACT, NON_FUNGIBLE_TOKEN),
-                        cryptoTransfer(movingUnique(NON_FUNGIBLE_TOKEN, 1L, 2L).between(TOKEN_TREASURY, OWNER)))
-                .when(withOpContext((spec, opLog) -> allRunFor(
-                        spec,
-                        contractCall(
-                                        HTS_APPROVE_ALLOWANCE_CONTRACT,
-                                        "htsApproveNFT",
-                                        HapiParserUtil.asHeadlongAddress(
-                                                asAddress(spec.registry().getTokenID(NON_FUNGIBLE_TOKEN))),
-                                        HapiParserUtil.asHeadlongAddress(
-                                                asAddress(spec.registry().getAccountID(theSpender))),
-                                        BigInteger.valueOf(2L))
-                                .payingWith(OWNER)
-                                .gas(4_000_000L)
-                                /* Don't run with Ethereum calls, since txn payer
-                                 * keys are revoked in Ethereum transactions and sender is the wrapped
-                                 * ethereum txn sender . Analogous test with appropriate setup is present in EthereumSuite  */
-                                .refusingEthConversion()
-                                .via(approveTxn))))
-                .then(
-                        getTokenNftInfo(NON_FUNGIBLE_TOKEN, 1L).hasNoSpender(),
-                        getTokenNftInfo(NON_FUNGIBLE_TOKEN, 2L).hasSpenderID(theSpender),
-                        childRecordsCheck(approveTxn, SUCCESS, recordWith().status(SUCCESS)),
-                        withOpContext((spec, opLog) -> {
-                            final var sender = spec.registry().getAccountID(OWNER);
-                            final var receiver = spec.registry().getAccountID(theSpender);
-                            final var idOfToken = "0.0."
-                                    + (spec.registry()
-                                            .getTokenID(NON_FUNGIBLE_TOKEN)
-                                            .getTokenNum());
-                            var txnRecord = getTxnRecord(approveTxn)
-                                    .hasPriority(recordWith()
-                                            .contractCallResult(resultWith()
-                                                    .logs(inOrder(logWith()
-                                                            .contract(idOfToken)
-                                                            .withTopicsInOrder(List.of(
-                                                                    eventSignatureOf(APPROVE_SIGNATURE),
-                                                                    parsedToByteString(sender.getAccountNum()),
-                                                                    parsedToByteString(receiver.getAccountNum()),
-                                                                    parsedToByteString(2L)))))))
-                                    .andAllChildRecords()
-                                    .logged();
-=======
                                     .andAllChildRecords();
->>>>>>> 27271d65
                             allRunFor(spec, txnRecord);
                         }));
     }
