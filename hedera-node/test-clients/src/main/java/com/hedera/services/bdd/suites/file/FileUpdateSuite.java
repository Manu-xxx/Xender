--- conflicted
+++ resolved
@@ -239,12 +239,7 @@
                 .then(overriding(MAX_CUSTOM_FEES_PROP, DEFAULT_MAX_CUSTOM_FEES));
     }
 
-<<<<<<< HEAD
-    @HapiTest
     final HapiSpec optimisticSpecialFileUpdate() {
-=======
-    private HapiSpec optimisticSpecialFileUpdate() {
->>>>>>> b2411f98
         final var appendsPerBurst = 128;
         final var specialFile = "0.0.159";
         final var specialFileContents = ByteString.copyFrom(randomUtf8Bytes(64 * BYTES_4K));
