/*
 * Copyright (C) 2022-2024 Hedera Hashgraph, LLC
 *
 * Licensed under the Apache License, Version 2.0 (the "License");
 * you may not use this file except in compliance with the License.
 * You may obtain a copy of the License at
 *
 *      http://www.apache.org/licenses/LICENSE-2.0
 *
 * Unless required by applicable law or agreed to in writing, software
 * distributed under the License is distributed on an "AS IS" BASIS,
 * WITHOUT WARRANTIES OR CONDITIONS OF ANY KIND, either express or implied.
 * See the License for the specific language governing permissions and
 * limitations under the License.
 */

package com.hedera.services.bdd.suites.contract.precompile;

import static com.hedera.services.bdd.junit.TestTags.SMART_CONTRACT;
import static com.hedera.services.bdd.junit.TestTags.TOKEN;
import static com.hedera.services.bdd.spec.HapiSpec.defaultHapiSpec;
import static com.hedera.services.bdd.spec.HapiSpec.hapiTest;
import static com.hedera.services.bdd.spec.assertions.ContractFnResultAsserts.resultWith;
import static com.hedera.services.bdd.spec.assertions.TransactionRecordAsserts.recordWith;
import static com.hedera.services.bdd.spec.keys.KeyShape.CONTRACT;
import static com.hedera.services.bdd.spec.keys.KeyShape.ED25519;
import static com.hedera.services.bdd.spec.keys.KeyShape.sigs;
import static com.hedera.services.bdd.spec.keys.SigControl.ED25519_ON;
import static com.hedera.services.bdd.spec.keys.SigControl.ON;
import static com.hedera.services.bdd.spec.queries.QueryVerbs.contractCallLocal;
import static com.hedera.services.bdd.spec.queries.QueryVerbs.getTokenInfo;
import static com.hedera.services.bdd.spec.queries.QueryVerbs.getTokenNftInfo;
import static com.hedera.services.bdd.spec.queries.QueryVerbs.getTxnRecord;
import static com.hedera.services.bdd.spec.transactions.TxnVerbs.contractCall;
import static com.hedera.services.bdd.spec.transactions.TxnVerbs.contractCreate;
import static com.hedera.services.bdd.spec.transactions.TxnVerbs.cryptoApproveAllowance;
import static com.hedera.services.bdd.spec.transactions.TxnVerbs.cryptoCreate;
import static com.hedera.services.bdd.spec.transactions.TxnVerbs.cryptoTransfer;
import static com.hedera.services.bdd.spec.transactions.TxnVerbs.cryptoUpdate;
import static com.hedera.services.bdd.spec.transactions.TxnVerbs.grantTokenKyc;
import static com.hedera.services.bdd.spec.transactions.TxnVerbs.mintToken;
import static com.hedera.services.bdd.spec.transactions.TxnVerbs.tokenAssociate;
import static com.hedera.services.bdd.spec.transactions.TxnVerbs.tokenCreate;
import static com.hedera.services.bdd.spec.transactions.TxnVerbs.tokenDelete;
import static com.hedera.services.bdd.spec.transactions.TxnVerbs.tokenUpdate;
import static com.hedera.services.bdd.spec.transactions.TxnVerbs.uploadInitCode;
import static com.hedera.services.bdd.spec.transactions.token.CustomFeeSpecs.fixedHbarFee;
import static com.hedera.services.bdd.spec.transactions.token.CustomFeeSpecs.fixedHtsFeeInheritingRoyaltyCollector;
import static com.hedera.services.bdd.spec.transactions.token.CustomFeeSpecs.fractionalFee;
import static com.hedera.services.bdd.spec.transactions.token.CustomFeeSpecs.royaltyFeeWithFallback;
import static com.hedera.services.bdd.spec.utilops.CustomSpecAssert.allRunFor;
import static com.hedera.services.bdd.spec.utilops.UtilVerbs.childRecordsCheck;
import static com.hedera.services.bdd.spec.utilops.UtilVerbs.exposeTargetLedgerIdTo;
import static com.hedera.services.bdd.spec.utilops.UtilVerbs.newKeyNamed;
import static com.hedera.services.bdd.spec.utilops.UtilVerbs.withOpContext;
import static com.hedera.services.bdd.suites.HapiSuite.DEFAULT_PAYER;
import static com.hedera.services.bdd.suites.HapiSuite.ONE_HBAR;
import static com.hedera.services.bdd.suites.HapiSuite.THREE_MONTHS_IN_SECONDS;
import static com.hedera.services.bdd.suites.HapiSuite.TOKEN_TREASURY;
import static com.hedera.services.bdd.suites.HapiSuite.UPDATED_TREASURY;
import static com.hedera.services.bdd.suites.contract.Utils.asAddress;
import static com.hedera.services.bdd.suites.utils.contracts.precompile.HTSPrecompileResult.htsPrecompileResult;
import static com.hederahashgraph.api.proto.java.ResponseCodeEnum.CONTRACT_REVERT_EXECUTED;
import static com.hederahashgraph.api.proto.java.ResponseCodeEnum.INVALID_TOKEN_ID;
import static com.hederahashgraph.api.proto.java.ResponseCodeEnum.INVALID_TOKEN_NFT_SERIAL_NUMBER;
import static com.hederahashgraph.api.proto.java.ResponseCodeEnum.SUCCESS;
import static com.hederahashgraph.api.proto.java.TokenType.FUNGIBLE_COMMON;

import com.google.protobuf.ByteString;
import com.hedera.node.app.hapi.utils.contracts.ParsingConstants.FunctionType;
import com.hedera.services.bdd.junit.HapiTest;
import com.hedera.services.bdd.spec.HapiSpec;
import com.hedera.services.bdd.spec.keys.KeyShape;
import com.hedera.services.bdd.spec.queries.token.HapiGetTokenInfo;
import com.hedera.services.bdd.spec.transactions.contract.HapiParserUtil;
import com.hedera.services.bdd.spec.transactions.token.TokenMovement;
import com.hedera.services.bdd.suites.utils.contracts.precompile.TokenKeyType;
import com.hederahashgraph.api.proto.java.AccountID;
import com.hederahashgraph.api.proto.java.CustomFee;
import com.hederahashgraph.api.proto.java.Duration;
import com.hederahashgraph.api.proto.java.FixedFee;
import com.hederahashgraph.api.proto.java.Fraction;
import com.hederahashgraph.api.proto.java.FractionalFee;
import com.hederahashgraph.api.proto.java.Key;
import com.hederahashgraph.api.proto.java.NftID;
import com.hederahashgraph.api.proto.java.ResponseCodeEnum;
import com.hederahashgraph.api.proto.java.RoyaltyFee;
import com.hederahashgraph.api.proto.java.Timestamp;
import com.hederahashgraph.api.proto.java.TokenInfo;
import com.hederahashgraph.api.proto.java.TokenNftInfo;
import com.hederahashgraph.api.proto.java.TokenSupplyType;
import com.hederahashgraph.api.proto.java.TokenType;
import edu.umd.cs.findbugs.annotations.NonNull;
import java.nio.charset.StandardCharsets;
import java.util.ArrayList;
import java.util.List;
import java.util.OptionalLong;
import java.util.concurrent.atomic.AtomicReference;
import java.util.stream.Stream;
import org.junit.jupiter.api.DynamicTest;
import org.junit.jupiter.api.Tag;

@Tag(SMART_CONTRACT)
public class TokenInfoHTSSuite {
    private static final String TOKEN_INFO_CONTRACT = "TokenInfoContract";
    private static final String ADMIN_KEY = TokenKeyType.ADMIN_KEY.name();
    private static final String KYC_KEY = TokenKeyType.KYC_KEY.name();
    private static final String SUPPLY_KEY = TokenKeyType.SUPPLY_KEY.name();
    private static final String FREEZE_KEY = TokenKeyType.FREEZE_KEY.name();
    private static final String WIPE_KEY = TokenKeyType.WIPE_KEY.name();
    private static final String FEE_SCHEDULE_KEY = TokenKeyType.FEE_SCHEDULE_KEY.name();
    private static final String PAUSE_KEY = TokenKeyType.PAUSE_KEY.name();
    private static final String CONTRACT_KEY = "contractKey";
    private static final String MULTI_KEY = "multiKey";
    private static final KeyShape TRESHOLD_KEY_SHAPE = KeyShape.threshOf(1, ED25519, CONTRACT);
    private static final String ACCOUNT = "account";
    private static final String AUTO_RENEW_ACCOUNT = "autoRenewAccount";
    private static final String FEE_DENOM = "denom";
    public static final String HTS_COLLECTOR = "denomFee";
    private static final String CREATE_TXN = "CreateTxn";
    private static final String TOKEN_INFO_TXN = "TokenInfoTxn";
    private static final String FUNGIBLE_TOKEN_INFO_TXN = "FungibleTokenInfoTxn";
    private static final String NON_FUNGIBLE_TOKEN_INFO_TXN = "NonFungibleTokenInfoTxn";
    private static final String GET_TOKEN_INFO_TXN = "GetTokenInfo";
    private static final String UPDATE_ANG_GET_TOKEN_INFO_TXN = "UpdateAndGetTokenInfoTxn";
    private static final String UPDATE_ANG_GET_FUNGIBLE_TOKEN_INFO_TXN = "UpdateAndGetFungibleTokenInfoTxn";
    private static final String UPDATE_ANG_GET_NON_FUNGIBLE_TOKEN_INFO_TXN = "UpdateAndGetNonFungibleTokenInfoTxn";
    private static final String APPROVE_TXN = "approveTxn";
    private static final String UPDATE_AND_GET_TOKEN_KEYS_INFO_TXN = "updateTokenKeysAndReadLatestInformation";
    private static final String SYMBOL = "T";
    private static final String FUNGIBLE_SYMBOL = "FT";
    private static final String FUNGIBLE_TOKEN_NAME = "FungibleToken";
    private static final String NON_FUNGIBLE_SYMBOL = "NFT";
    private static final String META = "First";
    private static final String MEMO = "JUMP";
    private static final String PRIMARY_TOKEN_NAME = "primary";
    private static final String UPDATE_NAME = "NewName";
    private static final String UPDATE_SYMBOL = "NewSymbol";
    private static final String UPDATE_MEMO = "NewMemo";
    private static final String NFT_OWNER = "NFT Owner";
    private static final String NFT_SPENDER = "NFT Spender";
    private static final String NON_FUNGIBLE_TOKEN_NAME = "NonFungibleToken";
    private static final String GET_INFORMATION_FOR_TOKEN = "getInformationForToken";
    private static final String GET_INFORMATION_FOR_FUNGIBLE_TOKEN = "getInformationForFungibleToken";
    private static final String GET_INFORMATION_FOR_NON_FUNGIBLE_TOKEN = "getInformationForNonFungibleToken";
    private static final String UPDATE_INFORMATION_FOR_TOKEN_AND_GET_LATEST_INFORMATION =
            "updateInformationForTokenAndGetLatestInformation";
    private static final String UPDATE_INFORMATION_FOR_FUNGIBLE_TOKEN_AND_GET_LATEST_INFORMATION =
            "updateInformationForFungibleTokenAndGetLatestInformation";
    private static final String UPDATE_INFORMATION_FOR_NON_FUNGIBLE_TOKEN_AND_GET_LATEST_INFORMATION =
            "updateInformationForNonFungibleTokenAndGetLatestInformation";

    private static final int NUMERATOR = 1;
    private static final int DENOMINATOR = 2;
    private static final int MINIMUM_TO_COLLECT = 5;
    private static final int MAXIMUM_TO_COLLECT = 400;
    private static final int MAX_SUPPLY = 1000;
    public static final String GET_CUSTOM_FEES_FOR_TOKEN = "getCustomFeesForToken";

    @HapiTest
    final Stream<DynamicTest> happyPathGetTokenInfo() {
        final AtomicReference<ByteString> targetLedgerId = new AtomicReference<>();
<<<<<<< HEAD
        return hapiTest(
                cryptoCreate(TOKEN_TREASURY).balance(0L),
                cryptoCreate(AUTO_RENEW_ACCOUNT).balance(0L),
                cryptoCreate(HTS_COLLECTOR),
                newKeyNamed(ADMIN_KEY),
                newKeyNamed(FREEZE_KEY),
                newKeyNamed(KYC_KEY),
                newKeyNamed(SUPPLY_KEY),
                newKeyNamed(WIPE_KEY),
                newKeyNamed(FEE_SCHEDULE_KEY),
                newKeyNamed(PAUSE_KEY),
                uploadInitCode(TOKEN_INFO_CONTRACT),
                contractCreate(TOKEN_INFO_CONTRACT).gas(1_000_000L),
                tokenCreate(PRIMARY_TOKEN_NAME)
                        .supplyType(TokenSupplyType.FINITE)
                        .entityMemo(MEMO)
                        .symbol(SYMBOL)
                        .name(PRIMARY_TOKEN_NAME)
                        .treasury(TOKEN_TREASURY)
                        .autoRenewAccount(AUTO_RENEW_ACCOUNT)
                        .autoRenewPeriod(THREE_MONTHS_IN_SECONDS)
                        .maxSupply(MAX_SUPPLY)
                        .initialSupply(500L)
                        .adminKey(ADMIN_KEY)
                        .freezeKey(FREEZE_KEY)
                        .kycKey(KYC_KEY)
                        .supplyKey(SUPPLY_KEY)
                        .wipeKey(WIPE_KEY)
                        .feeScheduleKey(FEE_SCHEDULE_KEY)
                        .pauseKey(PAUSE_KEY)
                        .withCustom(fixedHbarFee(500L, HTS_COLLECTOR))
                        // Include a fractional fee with no minimum to collect
                        .withCustom(fractionalFee(NUMERATOR, DENOMINATOR * 2L, 0, OptionalLong.empty(), TOKEN_TREASURY))
                        .withCustom(fractionalFee(
                                NUMERATOR,
                                DENOMINATOR,
                                MINIMUM_TO_COLLECT,
                                OptionalLong.of(MAXIMUM_TO_COLLECT),
                                TOKEN_TREASURY))
                        .via(CREATE_TXN),
                getTokenInfo(PRIMARY_TOKEN_NAME).via(GET_TOKEN_INFO_TXN),
                withOpContext((spec, opLog) -> allRunFor(
=======
        return defaultHapiSpec(
                        "HappyPathGetTokenInfo",
                        HIGHLY_NON_DETERMINISTIC_FEES,
                        NONDETERMINISTIC_FUNCTION_PARAMETERS,
                        NONDETERMINISTIC_CONTRACT_CALL_RESULTS)
                .given(
                        cryptoCreate(TOKEN_TREASURY).balance(0L),
                        cryptoCreate(AUTO_RENEW_ACCOUNT).balance(0L),
                        cryptoCreate(HTS_COLLECTOR),
                        newKeyNamed(ADMIN_KEY),
                        newKeyNamed(FREEZE_KEY),
                        newKeyNamed(KYC_KEY),
                        newKeyNamed(SUPPLY_KEY),
                        newKeyNamed(WIPE_KEY),
                        newKeyNamed(FEE_SCHEDULE_KEY),
                        newKeyNamed(PAUSE_KEY),
                        newKeyNamed(TokenKeyType.METADATA_KEY.name()),
                        uploadInitCode(TOKEN_INFO_CONTRACT),
                        contractCreate(TOKEN_INFO_CONTRACT).gas(1_000_000L),
                        uploadInitCode("TokenInfo"),
                        contractCreate("TokenInfo").gas(1_000_000L),
                        tokenCreate(PRIMARY_TOKEN_NAME)
                                .supplyType(TokenSupplyType.FINITE)
                                .entityMemo(MEMO)
                                .symbol(SYMBOL)
                                .name(PRIMARY_TOKEN_NAME)
                                .treasury(TOKEN_TREASURY)
                                .autoRenewAccount(AUTO_RENEW_ACCOUNT)
                                .autoRenewPeriod(THREE_MONTHS_IN_SECONDS)
                                .maxSupply(MAX_SUPPLY)
                                .initialSupply(500L)
                                .adminKey(ADMIN_KEY)
                                .freezeKey(FREEZE_KEY)
                                .kycKey(KYC_KEY)
                                .supplyKey(SUPPLY_KEY)
                                .wipeKey(WIPE_KEY)
                                .feeScheduleKey(FEE_SCHEDULE_KEY)
                                .pauseKey(PAUSE_KEY)
                                .metadataKey(TokenKeyType.METADATA_KEY.name())
                                .metaData("metadata")
                                .withCustom(fixedHbarFee(500L, HTS_COLLECTOR))
                                // Include a fractional fee with no minimum to collect
                                .withCustom(fractionalFee(
                                        NUMERATOR, DENOMINATOR * 2L, 0, OptionalLong.empty(), TOKEN_TREASURY))
                                .withCustom(fractionalFee(
                                        NUMERATOR,
                                        DENOMINATOR,
                                        MINIMUM_TO_COLLECT,
                                        OptionalLong.of(MAXIMUM_TO_COLLECT),
                                        TOKEN_TREASURY))
                                .via(CREATE_TXN))
                .when(withOpContext((spec, opLog) -> allRunFor(
>>>>>>> 5c063474
                        spec,
                        contractCall(
                                        TOKEN_INFO_CONTRACT,
                                        GET_INFORMATION_FOR_TOKEN,
                                        HapiParserUtil.asHeadlongAddress(
                                                asAddress(spec.registry().getTokenID(PRIMARY_TOKEN_NAME))))
                                .via(TOKEN_INFO_TXN)
                                .gas(1_000_000L),
                        contractCallLocal(
                                TOKEN_INFO_CONTRACT,
                                GET_INFORMATION_FOR_TOKEN,
                                HapiParserUtil.asHeadlongAddress(
<<<<<<< HEAD
                                        asAddress(spec.registry().getTokenID(PRIMARY_TOKEN_NAME)))))),
                exposeTargetLedgerIdTo(targetLedgerId::set),
                withOpContext((spec, opLog) -> {
=======
                                        asAddress(spec.registry().getTokenID(PRIMARY_TOKEN_NAME)))),
                        contractCall(
                                        "TokenInfo",
                                        "getInformationForTokenV2",
                                        HapiParserUtil.asHeadlongAddress(
                                                asAddress(spec.registry().getTokenID(PRIMARY_TOKEN_NAME))))
                                .via("TOKEN_INFO_TXN_V2")
                                .gas(1_000_000L))))
                .then(exposeTargetLedgerIdTo(targetLedgerId::set), withOpContext((spec, opLog) -> {
>>>>>>> 5c063474
                    final var getTokenInfoQuery = getTokenInfo(PRIMARY_TOKEN_NAME);
                    allRunFor(spec, getTokenInfoQuery);
                    final var expirySecond = getTokenInfoQuery
                            .getResponse()
                            .getTokenGetInfo()
                            .getTokenInfo()
                            .getExpiry()
                            .getSeconds();

                    allRunFor(
                            spec,
                            getTxnRecord(TOKEN_INFO_TXN).andAllChildRecords().logged(),
                            childRecordsCheck(
                                    TOKEN_INFO_TXN,
                                    SUCCESS,
                                    recordWith()
                                            .status(SUCCESS)
                                            .contractCallResult(resultWith()
                                                    .contractCallResult(htsPrecompileResult()
                                                            .forFunction(FunctionType.HAPI_GET_TOKEN_INFO)
                                                            .withStatus(SUCCESS)
<<<<<<< HEAD
                                                            .withTokenInfo(
                                                                    getTokenInfoStructForFungibleToken(
                                                                            spec,
                                                                            PRIMARY_TOKEN_NAME,
                                                                            SYMBOL,
                                                                            MEMO,
                                                                            spec.registry()
                                                                                    .getAccountID(TOKEN_TREASURY),
                                                                            getTokenKeyFromSpec(
                                                                                    spec, TokenKeyType.ADMIN_KEY),
                                                                            expirySecond,
                                                                            targetLedgerId.get()))))));
=======
                                                            .withTokenInfo(getTokenInfoStructForFungibleToken(
                                                                    spec,
                                                                    PRIMARY_TOKEN_NAME,
                                                                    SYMBOL,
                                                                    MEMO,
                                                                    spec.registry()
                                                                            .getAccountID(TOKEN_TREASURY),
                                                                    getTokenKeyFromSpec(spec, TokenKeyType.ADMIN_KEY),
                                                                    expirySecond,
                                                                    targetLedgerId.get()))))),
                            childRecordsCheck(
                                    "TOKEN_INFO_TXN_V2",
                                    SUCCESS,
                                    recordWith()
                                            .status(SUCCESS)
                                            .contractCallResult(resultWith()
                                                    .contractCallResult(htsPrecompileResult()
                                                            .forFunction(FunctionType.HAPI_GET_TOKEN_INFO_V2)
                                                            .withStatus(SUCCESS)
                                                            .withTokenInfo(getTokenInfoStructForFungibleTokenV2(
                                                                    spec,
                                                                    PRIMARY_TOKEN_NAME,
                                                                    SYMBOL,
                                                                    MEMO,
                                                                    spec.registry()
                                                                            .getAccountID(TOKEN_TREASURY),
                                                                    getTokenKeyFromSpec(spec, TokenKeyType.ADMIN_KEY),
                                                                    expirySecond,
                                                                    targetLedgerId.get()))))));
>>>>>>> 5c063474
                }));
    }

    @HapiTest
    final Stream<DynamicTest> happyPathGetFungibleTokenInfo() {
        final int decimals = 1;
        final AtomicReference<ByteString> targetLedgerId = new AtomicReference<>();
<<<<<<< HEAD
        return hapiTest(
                cryptoCreate(TOKEN_TREASURY).balance(0L),
                cryptoCreate(AUTO_RENEW_ACCOUNT).balance(0L),
                cryptoCreate(HTS_COLLECTOR),
                newKeyNamed(ADMIN_KEY),
                newKeyNamed(FREEZE_KEY),
                newKeyNamed(KYC_KEY),
                newKeyNamed(SUPPLY_KEY),
                newKeyNamed(WIPE_KEY),
                newKeyNamed(FEE_SCHEDULE_KEY),
                newKeyNamed(PAUSE_KEY),
                uploadInitCode(TOKEN_INFO_CONTRACT),
                contractCreate(TOKEN_INFO_CONTRACT).gas(1_000_000L),
                tokenCreate(FUNGIBLE_TOKEN_NAME)
                        .supplyType(TokenSupplyType.FINITE)
                        .entityMemo(MEMO)
                        .name(FUNGIBLE_TOKEN_NAME)
                        .symbol(FUNGIBLE_SYMBOL)
                        .treasury(TOKEN_TREASURY)
                        .autoRenewAccount(AUTO_RENEW_ACCOUNT)
                        .autoRenewPeriod(THREE_MONTHS_IN_SECONDS)
                        .maxSupply(MAX_SUPPLY)
                        .initialSupply(500)
                        .decimals(decimals)
                        .adminKey(ADMIN_KEY)
                        .freezeKey(FREEZE_KEY)
                        .kycKey(KYC_KEY)
                        .supplyKey(SUPPLY_KEY)
                        .wipeKey(WIPE_KEY)
                        .feeScheduleKey(FEE_SCHEDULE_KEY)
                        .pauseKey(PAUSE_KEY)
                        .withCustom(fixedHbarFee(500L, HTS_COLLECTOR))
                        // Also include a fractional fee with no minimum to collect
                        .withCustom(fractionalFee(NUMERATOR, DENOMINATOR * 2L, 0, OptionalLong.empty(), TOKEN_TREASURY))
                        .withCustom(fractionalFee(
                                NUMERATOR,
                                DENOMINATOR,
                                MINIMUM_TO_COLLECT,
                                OptionalLong.of(MAXIMUM_TO_COLLECT),
                                TOKEN_TREASURY))
                        .via(CREATE_TXN),
                withOpContext((spec, opLog) -> allRunFor(
=======
        return defaultHapiSpec(
                        "HappyPathGetFungibleTokenInfo",
                        HIGHLY_NON_DETERMINISTIC_FEES,
                        NONDETERMINISTIC_FUNCTION_PARAMETERS,
                        NONDETERMINISTIC_CONTRACT_CALL_RESULTS)
                .given(
                        cryptoCreate(TOKEN_TREASURY).balance(0L),
                        cryptoCreate(AUTO_RENEW_ACCOUNT).balance(0L),
                        cryptoCreate(HTS_COLLECTOR),
                        newKeyNamed(ADMIN_KEY),
                        newKeyNamed(FREEZE_KEY),
                        newKeyNamed(KYC_KEY),
                        newKeyNamed(SUPPLY_KEY),
                        newKeyNamed(WIPE_KEY),
                        newKeyNamed(FEE_SCHEDULE_KEY),
                        newKeyNamed(PAUSE_KEY),
                        newKeyNamed(TokenKeyType.METADATA_KEY.name()),
                        uploadInitCode(TOKEN_INFO_CONTRACT),
                        contractCreate(TOKEN_INFO_CONTRACT).gas(1_000_000L),
                        uploadInitCode("TokenInfo"),
                        contractCreate("TokenInfo").gas(1_000_000L),
                        tokenCreate(FUNGIBLE_TOKEN_NAME)
                                .supplyType(TokenSupplyType.FINITE)
                                .entityMemo(MEMO)
                                .name(FUNGIBLE_TOKEN_NAME)
                                .symbol(FUNGIBLE_SYMBOL)
                                .treasury(TOKEN_TREASURY)
                                .autoRenewAccount(AUTO_RENEW_ACCOUNT)
                                .autoRenewPeriod(THREE_MONTHS_IN_SECONDS)
                                .maxSupply(MAX_SUPPLY)
                                .initialSupply(500)
                                .decimals(decimals)
                                .adminKey(ADMIN_KEY)
                                .freezeKey(FREEZE_KEY)
                                .kycKey(KYC_KEY)
                                .supplyKey(SUPPLY_KEY)
                                .wipeKey(WIPE_KEY)
                                .feeScheduleKey(FEE_SCHEDULE_KEY)
                                .pauseKey(PAUSE_KEY)
                                .metadataKey(TokenKeyType.METADATA_KEY.name())
                                .metaData("metadata")
                                .withCustom(fixedHbarFee(500L, HTS_COLLECTOR))
                                // Also include a fractional fee with no minimum to collect
                                .withCustom(fractionalFee(
                                        NUMERATOR, DENOMINATOR * 2L, 0, OptionalLong.empty(), TOKEN_TREASURY))
                                .withCustom(fractionalFee(
                                        NUMERATOR,
                                        DENOMINATOR,
                                        MINIMUM_TO_COLLECT,
                                        OptionalLong.of(MAXIMUM_TO_COLLECT),
                                        TOKEN_TREASURY))
                                .via(CREATE_TXN))
                .when(withOpContext((spec, opLog) -> allRunFor(
>>>>>>> 5c063474
                        spec,
                        contractCall(
                                        TOKEN_INFO_CONTRACT,
                                        GET_INFORMATION_FOR_FUNGIBLE_TOKEN,
                                        HapiParserUtil.asHeadlongAddress(
                                                asAddress(spec.registry().getTokenID(FUNGIBLE_TOKEN_NAME))))
                                .via(FUNGIBLE_TOKEN_INFO_TXN)
                                .gas(1_000_000L),
                        contractCallLocal(
                                TOKEN_INFO_CONTRACT,
                                GET_INFORMATION_FOR_FUNGIBLE_TOKEN,
                                HapiParserUtil.asHeadlongAddress(
<<<<<<< HEAD
                                        asAddress(spec.registry().getTokenID(FUNGIBLE_TOKEN_NAME)))))),
                exposeTargetLedgerIdTo(targetLedgerId::set),
                withOpContext((spec, opLog) -> {
=======
                                        asAddress(spec.registry().getTokenID(FUNGIBLE_TOKEN_NAME)))),
                        contractCall(
                                        "TokenInfo",
                                        "getInformationForFungibleTokenV2",
                                        HapiParserUtil.asHeadlongAddress(
                                                asAddress(spec.registry().getTokenID(FUNGIBLE_TOKEN_NAME))))
                                .via("FUNGIBLE_TOKEN_INFO_TXN_V2")
                                .gas(1_000_000L))))
                .then(exposeTargetLedgerIdTo(targetLedgerId::set), withOpContext((spec, opLog) -> {
>>>>>>> 5c063474
                    final var getTokenInfoQuery = getTokenInfo(FUNGIBLE_TOKEN_NAME);
                    allRunFor(spec, getTokenInfoQuery);
                    final var expirySecond = getTokenInfoQuery
                            .getResponse()
                            .getTokenGetInfo()
                            .getTokenInfo()
                            .getExpiry()
                            .getSeconds();

                    allRunFor(
                            spec,
                            childRecordsCheck(
                                    FUNGIBLE_TOKEN_INFO_TXN,
                                    SUCCESS,
                                    recordWith()
                                            .status(SUCCESS)
                                            .contractCallResult(resultWith()
                                                    .contractCallResult(htsPrecompileResult()
                                                            .forFunction(FunctionType.HAPI_GET_FUNGIBLE_TOKEN_INFO)
                                                            .withStatus(SUCCESS)
                                                            .withDecimals(decimals)
<<<<<<< HEAD
                                                            .withTokenInfo(
                                                                    getTokenInfoStructForFungibleToken(
                                                                            spec,
                                                                            FUNGIBLE_TOKEN_NAME,
                                                                            FUNGIBLE_SYMBOL,
                                                                            MEMO,
                                                                            spec.registry()
                                                                                    .getAccountID(TOKEN_TREASURY),
                                                                            getTokenKeyFromSpec(
                                                                                    spec, TokenKeyType.ADMIN_KEY),
                                                                            expirySecond,
                                                                            targetLedgerId.get()))))));
=======
                                                            .withTokenInfo(getTokenInfoStructForFungibleToken(
                                                                    spec,
                                                                    FUNGIBLE_TOKEN_NAME,
                                                                    FUNGIBLE_SYMBOL,
                                                                    MEMO,
                                                                    spec.registry()
                                                                            .getAccountID(TOKEN_TREASURY),
                                                                    getTokenKeyFromSpec(spec, TokenKeyType.ADMIN_KEY),
                                                                    expirySecond,
                                                                    targetLedgerId.get()))))),
                            childRecordsCheck(
                                    "FUNGIBLE_TOKEN_INFO_TXN_V2",
                                    SUCCESS,
                                    recordWith()
                                            .status(SUCCESS)
                                            .contractCallResult(resultWith()
                                                    .contractCallResult(htsPrecompileResult()
                                                            .forFunction(FunctionType.HAPI_GET_FUNGIBLE_TOKEN_INFO_V2)
                                                            .withStatus(SUCCESS)
                                                            .withDecimals(decimals)
                                                            .withTokenInfo(getTokenInfoStructForFungibleTokenV2(
                                                                    spec,
                                                                    FUNGIBLE_TOKEN_NAME,
                                                                    FUNGIBLE_SYMBOL,
                                                                    MEMO,
                                                                    spec.registry()
                                                                            .getAccountID(TOKEN_TREASURY),
                                                                    getTokenKeyFromSpec(spec, TokenKeyType.ADMIN_KEY),
                                                                    expirySecond,
                                                                    targetLedgerId.get()))))));
>>>>>>> 5c063474
                }));
    }

    @HapiTest
    final Stream<DynamicTest> happyPathGetNonFungibleTokenInfo() {
        final int maxSupply = 10;
        final ByteString meta = ByteString.copyFrom(META.getBytes(StandardCharsets.UTF_8));
        final AtomicReference<ByteString> targetLedgerId = new AtomicReference<>();
<<<<<<< HEAD
        return hapiTest(
                cryptoCreate(TOKEN_TREASURY).balance(0L),
                cryptoCreate(AUTO_RENEW_ACCOUNT).balance(0L),
                cryptoCreate(NFT_OWNER),
                cryptoCreate(NFT_SPENDER),
                cryptoCreate(HTS_COLLECTOR),
                newKeyNamed(ADMIN_KEY),
                newKeyNamed(FREEZE_KEY),
                newKeyNamed(KYC_KEY),
                newKeyNamed(SUPPLY_KEY),
                newKeyNamed(WIPE_KEY),
                newKeyNamed(FEE_SCHEDULE_KEY),
                newKeyNamed(PAUSE_KEY),
                uploadInitCode(TOKEN_INFO_CONTRACT),
                contractCreate(TOKEN_INFO_CONTRACT).gas(1_000_000L),
                tokenCreate(FEE_DENOM).treasury(HTS_COLLECTOR),
                tokenCreate(NON_FUNGIBLE_TOKEN_NAME)
                        .tokenType(TokenType.NON_FUNGIBLE_UNIQUE)
                        .supplyType(TokenSupplyType.FINITE)
                        .entityMemo(MEMO)
                        .name(NON_FUNGIBLE_TOKEN_NAME)
                        .symbol(NON_FUNGIBLE_SYMBOL)
                        .treasury(TOKEN_TREASURY)
                        .autoRenewAccount(AUTO_RENEW_ACCOUNT)
                        .autoRenewPeriod(THREE_MONTHS_IN_SECONDS)
                        .maxSupply(maxSupply)
                        .initialSupply(0)
                        .adminKey(ADMIN_KEY)
                        .freezeKey(FREEZE_KEY)
                        .kycKey(KYC_KEY)
                        .supplyKey(SUPPLY_KEY)
                        .wipeKey(WIPE_KEY)
                        .feeScheduleKey(FEE_SCHEDULE_KEY)
                        .pauseKey(PAUSE_KEY)
                        .withCustom(royaltyFeeWithFallback(
                                1, 2, fixedHtsFeeInheritingRoyaltyCollector(100, FEE_DENOM), HTS_COLLECTOR))
                        .via(CREATE_TXN),
                mintToken(NON_FUNGIBLE_TOKEN_NAME, List.of(meta)),
                tokenAssociate(NFT_OWNER, List.of(NON_FUNGIBLE_TOKEN_NAME)),
                tokenAssociate(NFT_SPENDER, List.of(NON_FUNGIBLE_TOKEN_NAME)),
                grantTokenKyc(NON_FUNGIBLE_TOKEN_NAME, NFT_OWNER),
                cryptoTransfer(
                        TokenMovement.movingUnique(NON_FUNGIBLE_TOKEN_NAME, 1L).between(TOKEN_TREASURY, NFT_OWNER)),
                cryptoApproveAllowance()
                        .payingWith(DEFAULT_PAYER)
                        .addNftAllowance(NFT_OWNER, NON_FUNGIBLE_TOKEN_NAME, NFT_SPENDER, false, List.of(1L))
                        .via(APPROVE_TXN)
                        .logged()
                        .signedBy(DEFAULT_PAYER, NFT_OWNER)
                        .fee(ONE_HBAR),
                withOpContext((spec, opLog) -> allRunFor(
=======
        return defaultHapiSpec(
                        "HappyPathGetNonFungibleTokenInfo",
                        HIGHLY_NON_DETERMINISTIC_FEES,
                        NONDETERMINISTIC_FUNCTION_PARAMETERS,
                        NONDETERMINISTIC_CONTRACT_CALL_RESULTS)
                .given(
                        cryptoCreate(TOKEN_TREASURY).balance(0L),
                        cryptoCreate(AUTO_RENEW_ACCOUNT).balance(0L),
                        cryptoCreate(NFT_OWNER),
                        cryptoCreate(NFT_SPENDER),
                        cryptoCreate(HTS_COLLECTOR),
                        newKeyNamed(ADMIN_KEY),
                        newKeyNamed(FREEZE_KEY),
                        newKeyNamed(KYC_KEY),
                        newKeyNamed(SUPPLY_KEY),
                        newKeyNamed(WIPE_KEY),
                        newKeyNamed(FEE_SCHEDULE_KEY),
                        newKeyNamed(PAUSE_KEY),
                        newKeyNamed(TokenKeyType.METADATA_KEY.name()),
                        uploadInitCode(TOKEN_INFO_CONTRACT),
                        contractCreate(TOKEN_INFO_CONTRACT).gas(1_000_000L),
                        uploadInitCode("TokenInfo"),
                        contractCreate("TokenInfo").gas(1_000_000L),
                        tokenCreate(FEE_DENOM).treasury(HTS_COLLECTOR),
                        tokenCreate(NON_FUNGIBLE_TOKEN_NAME)
                                .tokenType(TokenType.NON_FUNGIBLE_UNIQUE)
                                .supplyType(TokenSupplyType.FINITE)
                                .entityMemo(MEMO)
                                .name(NON_FUNGIBLE_TOKEN_NAME)
                                .symbol(NON_FUNGIBLE_SYMBOL)
                                .treasury(TOKEN_TREASURY)
                                .autoRenewAccount(AUTO_RENEW_ACCOUNT)
                                .autoRenewPeriod(THREE_MONTHS_IN_SECONDS)
                                .maxSupply(maxSupply)
                                .initialSupply(0)
                                .adminKey(ADMIN_KEY)
                                .freezeKey(FREEZE_KEY)
                                .kycKey(KYC_KEY)
                                .supplyKey(SUPPLY_KEY)
                                .wipeKey(WIPE_KEY)
                                .feeScheduleKey(FEE_SCHEDULE_KEY)
                                .pauseKey(PAUSE_KEY)
                                .metadataKey(TokenKeyType.METADATA_KEY.name())
                                .metaData("metadata")
                                .withCustom(royaltyFeeWithFallback(
                                        1, 2, fixedHtsFeeInheritingRoyaltyCollector(100, FEE_DENOM), HTS_COLLECTOR))
                                .via(CREATE_TXN),
                        mintToken(NON_FUNGIBLE_TOKEN_NAME, List.of(meta)),
                        tokenAssociate(NFT_OWNER, List.of(NON_FUNGIBLE_TOKEN_NAME)),
                        tokenAssociate(NFT_SPENDER, List.of(NON_FUNGIBLE_TOKEN_NAME)),
                        grantTokenKyc(NON_FUNGIBLE_TOKEN_NAME, NFT_OWNER),
                        cryptoTransfer(TokenMovement.movingUnique(NON_FUNGIBLE_TOKEN_NAME, 1L)
                                .between(TOKEN_TREASURY, NFT_OWNER)),
                        cryptoApproveAllowance()
                                .payingWith(DEFAULT_PAYER)
                                .addNftAllowance(NFT_OWNER, NON_FUNGIBLE_TOKEN_NAME, NFT_SPENDER, false, List.of(1L))
                                .via(APPROVE_TXN)
                                .logged()
                                .signedBy(DEFAULT_PAYER, NFT_OWNER)
                                .fee(ONE_HBAR))
                .when(withOpContext((spec, opLog) -> allRunFor(
>>>>>>> 5c063474
                        spec,
                        contractCall(
                                        TOKEN_INFO_CONTRACT,
                                        GET_INFORMATION_FOR_NON_FUNGIBLE_TOKEN,
                                        HapiParserUtil.asHeadlongAddress(
                                                asAddress(spec.registry().getTokenID(NON_FUNGIBLE_TOKEN_NAME))),
                                        1L)
                                .via(NON_FUNGIBLE_TOKEN_INFO_TXN)
                                .gas(1_000_000L),
                        contractCallLocal(
                                TOKEN_INFO_CONTRACT,
                                GET_INFORMATION_FOR_NON_FUNGIBLE_TOKEN,
                                HapiParserUtil.asHeadlongAddress(
                                        asAddress(spec.registry().getTokenID(NON_FUNGIBLE_TOKEN_NAME))),
<<<<<<< HEAD
                                1L))),
                exposeTargetLedgerIdTo(targetLedgerId::set),
                withOpContext((spec, opLog) -> {
=======
                                1L),
                        contractCall(
                                        "TokenInfo",
                                        "getInformationForNonFungibleTokenV2",
                                        HapiParserUtil.asHeadlongAddress(
                                                asAddress(spec.registry().getTokenID(NON_FUNGIBLE_TOKEN_NAME))),
                                        1L)
                                .via("NON_FUNGIBLE_TOKEN_INFO_TXN_V2")
                                .gas(1_000_000L))))
                .then(exposeTargetLedgerIdTo(targetLedgerId::set), withOpContext((spec, opLog) -> {
>>>>>>> 5c063474
                    final var getTokenInfoQuery = getTokenInfo(NON_FUNGIBLE_TOKEN_NAME);
                    allRunFor(spec, getTokenInfoQuery);
                    final var expirySecond = getTokenInfoQuery
                            .getResponse()
                            .getTokenGetInfo()
                            .getTokenInfo()
                            .getExpiry()
                            .getSeconds();

                    final var nftTokenInfo =
                            getTokenNftInfoForCheck(spec, getTokenInfoQuery, meta, targetLedgerId.get());

                    allRunFor(
                            spec,
                            getTxnRecord(NON_FUNGIBLE_TOKEN_INFO_TXN)
                                    .andAllChildRecords()
                                    .logged(),
                            childRecordsCheck(
                                    NON_FUNGIBLE_TOKEN_INFO_TXN,
                                    SUCCESS,
                                    recordWith()
                                            .status(SUCCESS)
                                            .contractCallResult(resultWith()
                                                    .contractCallResult(htsPrecompileResult()
                                                            .forFunction(FunctionType.HAPI_GET_NON_FUNGIBLE_TOKEN_INFO)
                                                            .withStatus(SUCCESS)
<<<<<<< HEAD
                                                            .withTokenInfo(
                                                                    getTokenInfoStructForNonFungibleToken(
                                                                            spec,
                                                                            NON_FUNGIBLE_TOKEN_NAME,
                                                                            NON_FUNGIBLE_SYMBOL,
                                                                            MEMO,
                                                                            spec.registry()
                                                                                    .getAccountID(TOKEN_TREASURY),
                                                                            getTokenKeyFromSpec(
                                                                                    spec, TokenKeyType.ADMIN_KEY),
                                                                            expirySecond,
                                                                            targetLedgerId.get()))
=======
                                                            .withTokenInfo(getTokenInfoStructForNonFungibleToken(
                                                                    spec,
                                                                    NON_FUNGIBLE_TOKEN_NAME,
                                                                    NON_FUNGIBLE_SYMBOL,
                                                                    MEMO,
                                                                    spec.registry()
                                                                            .getAccountID(TOKEN_TREASURY),
                                                                    getTokenKeyFromSpec(spec, TokenKeyType.ADMIN_KEY),
                                                                    expirySecond,
                                                                    targetLedgerId.get()))
                                                            .withNftTokenInfo(nftTokenInfo)))),
                            childRecordsCheck(
                                    "NON_FUNGIBLE_TOKEN_INFO_TXN_V2",
                                    SUCCESS,
                                    recordWith()
                                            .status(SUCCESS)
                                            .contractCallResult(resultWith()
                                                    .contractCallResult(htsPrecompileResult()
                                                            .forFunction(
                                                                    FunctionType.HAPI_GET_NON_FUNGIBLE_TOKEN_INFO_V2)
                                                            .withStatus(SUCCESS)
                                                            .withTokenInfo(getTokenInfoStructForNonFungibleTokenV2(
                                                                    spec,
                                                                    spec.registry()
                                                                            .getAccountID(TOKEN_TREASURY),
                                                                    getTokenKeyFromSpec(spec, TokenKeyType.ADMIN_KEY),
                                                                    expirySecond,
                                                                    targetLedgerId.get()))
>>>>>>> 5c063474
                                                            .withNftTokenInfo(nftTokenInfo)))));
                }));
    }

    @HapiTest
    final Stream<DynamicTest> getInfoOnDeletedFungibleTokenWorks() {
        return hapiTest(
                cryptoCreate(TOKEN_TREASURY).balance(0L),
                cryptoCreate(AUTO_RENEW_ACCOUNT).balance(0L),
                newKeyNamed(ADMIN_KEY),
                newKeyNamed(SUPPLY_KEY),
                uploadInitCode(TOKEN_INFO_CONTRACT),
                contractCreate(TOKEN_INFO_CONTRACT).gas(1_000_000L),
                tokenCreate(PRIMARY_TOKEN_NAME)
                        .supplyType(TokenSupplyType.FINITE)
                        .entityMemo(MEMO)
                        .name(PRIMARY_TOKEN_NAME)
                        .treasury(TOKEN_TREASURY)
                        .autoRenewAccount(AUTO_RENEW_ACCOUNT)
                        .autoRenewPeriod(THREE_MONTHS_IN_SECONDS)
                        .maxSupply(1000)
                        .initialSupply(500)
                        .adminKey(ADMIN_KEY)
                        .supplyKey(SUPPLY_KEY)
                        .via(CREATE_TXN),
                tokenDelete(PRIMARY_TOKEN_NAME),
                withOpContext((spec, opLog) -> allRunFor(
                        spec,
                        contractCall(
                                        TOKEN_INFO_CONTRACT,
                                        GET_INFORMATION_FOR_TOKEN,
                                        HapiParserUtil.asHeadlongAddress(
                                                asAddress(spec.registry().getTokenID(PRIMARY_TOKEN_NAME))))
                                .via(TOKEN_INFO_TXN + 1)
                                .gas(1_000_000L)
                                .hasKnownStatus(ResponseCodeEnum.SUCCESS),
                        contractCall(
                                        TOKEN_INFO_CONTRACT,
                                        GET_INFORMATION_FOR_FUNGIBLE_TOKEN,
                                        HapiParserUtil.asHeadlongAddress(
                                                asAddress(spec.registry().getTokenID(PRIMARY_TOKEN_NAME))))
                                .via(TOKEN_INFO_TXN + 2)
                                .gas(1_000_000L))),
                getTxnRecord(TOKEN_INFO_TXN + 1).andAllChildRecords(),
                getTxnRecord(TOKEN_INFO_TXN + 2).andAllChildRecords());
    }

    @HapiTest
    final Stream<DynamicTest> getInfoOnInvalidFungibleTokenFails() {
        return hapiTest(
                cryptoCreate(TOKEN_TREASURY).balance(0L),
                cryptoCreate(AUTO_RENEW_ACCOUNT).balance(0L),
                newKeyNamed(ADMIN_KEY),
                newKeyNamed(SUPPLY_KEY),
                uploadInitCode(TOKEN_INFO_CONTRACT),
                contractCreate(TOKEN_INFO_CONTRACT).gas(1_000_000L),
                tokenCreate(PRIMARY_TOKEN_NAME)
                        .supplyType(TokenSupplyType.FINITE)
                        .entityMemo(MEMO)
                        .name(PRIMARY_TOKEN_NAME)
                        .treasury(TOKEN_TREASURY)
                        .autoRenewAccount(AUTO_RENEW_ACCOUNT)
                        .autoRenewPeriod(THREE_MONTHS_IN_SECONDS)
                        .maxSupply(1000)
                        .initialSupply(500)
                        .adminKey(ADMIN_KEY)
                        .supplyKey(SUPPLY_KEY)
                        .via(CREATE_TXN),
                withOpContext((spec, opLog) -> allRunFor(
                        spec,
                        contractCall(
                                        TOKEN_INFO_CONTRACT,
                                        GET_INFORMATION_FOR_TOKEN,
                                        HapiParserUtil.asHeadlongAddress(new byte[20]))
                                .via(TOKEN_INFO_TXN + 1)
                                .gas(1_000_000L)
                                .hasKnownStatus(CONTRACT_REVERT_EXECUTED),
                        contractCall(
                                        TOKEN_INFO_CONTRACT,
                                        GET_INFORMATION_FOR_FUNGIBLE_TOKEN,
                                        HapiParserUtil.asHeadlongAddress(new byte[20]))
                                .via(TOKEN_INFO_TXN + 2)
                                .gas(1_000_000L)
                                .hasKnownStatus(CONTRACT_REVERT_EXECUTED))),
                withOpContext((spec, opLog) -> allRunFor(
                        spec,
                        getTxnRecord(TOKEN_INFO_TXN + 1).andAllChildRecords(),
                        getTxnRecord(TOKEN_INFO_TXN + 2).andAllChildRecords())));
    }

    @HapiTest
    final Stream<DynamicTest> getInfoOnDeletedNonFungibleTokenWorks() {
        final ByteString meta = ByteString.copyFrom(META.getBytes(StandardCharsets.UTF_8));
        return hapiTest(
                cryptoCreate(TOKEN_TREASURY).balance(0L),
                cryptoCreate(AUTO_RENEW_ACCOUNT).balance(0L),
                newKeyNamed(ADMIN_KEY),
                newKeyNamed(SUPPLY_KEY),
                uploadInitCode(TOKEN_INFO_CONTRACT),
                contractCreate(TOKEN_INFO_CONTRACT).gas(1_000_000L),
                tokenCreate(NON_FUNGIBLE_TOKEN_NAME)
                        .tokenType(TokenType.NON_FUNGIBLE_UNIQUE)
                        .supplyType(TokenSupplyType.FINITE)
                        .entityMemo(MEMO)
                        .name(NON_FUNGIBLE_TOKEN_NAME)
                        .symbol(NON_FUNGIBLE_SYMBOL)
                        .treasury(TOKEN_TREASURY)
                        .autoRenewAccount(AUTO_RENEW_ACCOUNT)
                        .autoRenewPeriod(THREE_MONTHS_IN_SECONDS)
                        .maxSupply(10)
                        .initialSupply(0)
                        .adminKey(ADMIN_KEY)
                        .supplyKey(SUPPLY_KEY)
                        .via(CREATE_TXN),
                mintToken(NON_FUNGIBLE_TOKEN_NAME, List.of(meta)),
                tokenDelete(NON_FUNGIBLE_TOKEN_NAME),
                withOpContext((spec, opLog) -> allRunFor(
                        spec,
                        contractCall(
                                        TOKEN_INFO_CONTRACT,
                                        GET_INFORMATION_FOR_NON_FUNGIBLE_TOKEN,
                                        HapiParserUtil.asHeadlongAddress(
                                                asAddress(spec.registry().getTokenID(NON_FUNGIBLE_TOKEN_NAME))),
                                        1L)
                                .via(NON_FUNGIBLE_TOKEN_INFO_TXN)
                                .gas(1_000_000L))),
                getTxnRecord(NON_FUNGIBLE_TOKEN_INFO_TXN).andAllChildRecords());
    }

    @HapiTest
    final Stream<DynamicTest> getInfoOnInvalidNonFungibleTokenFails() {
        final ByteString meta = ByteString.copyFrom(META.getBytes(StandardCharsets.UTF_8));
        return hapiTest(
                cryptoCreate(TOKEN_TREASURY).balance(0L),
                cryptoCreate(AUTO_RENEW_ACCOUNT).balance(0L),
                newKeyNamed(ADMIN_KEY),
                newKeyNamed(SUPPLY_KEY),
                uploadInitCode(TOKEN_INFO_CONTRACT),
                contractCreate(TOKEN_INFO_CONTRACT).gas(1_000_000L),
                tokenCreate(NON_FUNGIBLE_TOKEN_NAME)
                        .tokenType(TokenType.NON_FUNGIBLE_UNIQUE)
                        .supplyType(TokenSupplyType.FINITE)
                        .entityMemo(MEMO)
                        .name(NON_FUNGIBLE_TOKEN_NAME)
                        .symbol("NFT")
                        .treasury(TOKEN_TREASURY)
                        .autoRenewAccount(AUTO_RENEW_ACCOUNT)
                        .autoRenewPeriod(THREE_MONTHS_IN_SECONDS)
                        .maxSupply(10)
                        .initialSupply(0)
                        .adminKey(ADMIN_KEY)
                        .supplyKey(SUPPLY_KEY)
                        .via(CREATE_TXN),
                mintToken(NON_FUNGIBLE_TOKEN_NAME, List.of(meta)),
                withOpContext((spec, opLog) -> allRunFor(
                        spec,
                        contractCall(
                                        TOKEN_INFO_CONTRACT,
                                        GET_INFORMATION_FOR_NON_FUNGIBLE_TOKEN,
                                        HapiParserUtil.asHeadlongAddress(new byte[20]),
                                        1L)
                                .via(NON_FUNGIBLE_TOKEN_INFO_TXN + 1)
                                .gas(1_000_000L)
                                .hasKnownStatus(CONTRACT_REVERT_EXECUTED),
                        contractCall(
                                        TOKEN_INFO_CONTRACT,
                                        GET_INFORMATION_FOR_NON_FUNGIBLE_TOKEN,
                                        HapiParserUtil.asHeadlongAddress(
                                                asAddress(spec.registry().getTokenID(NON_FUNGIBLE_TOKEN_NAME))),
                                        2L)
                                .via(NON_FUNGIBLE_TOKEN_INFO_TXN + 2)
                                .gas(1_000_000L)
                                .hasKnownStatus(CONTRACT_REVERT_EXECUTED))),
                getTxnRecord(NON_FUNGIBLE_TOKEN_INFO_TXN + 1)
                        .andAllChildRecords()
                        .logged(),
                getTxnRecord(NON_FUNGIBLE_TOKEN_INFO_TXN + 2).andAllChildRecords());
    }

    @HapiTest
    final Stream<DynamicTest> getInfoForTokenByAccountAddressFails() {
        return defaultHapiSpec("getInfoForTokenByAccountAddressFails")
                .given(
                        cryptoCreate(TOKEN_TREASURY).balance(0L),
                        cryptoCreate(AUTO_RENEW_ACCOUNT).balance(0L),
                        newKeyNamed(ADMIN_KEY),
                        newKeyNamed(SUPPLY_KEY),
                        uploadInitCode(TOKEN_INFO_CONTRACT),
                        contractCreate(TOKEN_INFO_CONTRACT).gas(1_000_000L),
                        tokenCreate(PRIMARY_TOKEN_NAME)
                                .supplyType(TokenSupplyType.FINITE)
                                .entityMemo(MEMO)
                                .name(PRIMARY_TOKEN_NAME)
                                .treasury(TOKEN_TREASURY)
                                .autoRenewAccount(AUTO_RENEW_ACCOUNT)
                                .autoRenewPeriod(THREE_MONTHS_IN_SECONDS)
                                .maxSupply(1000)
                                .initialSupply(500)
                                .adminKey(ADMIN_KEY)
                                .supplyKey(SUPPLY_KEY)
                                .via(CREATE_TXN))
                .when(withOpContext((spec, opLog) -> allRunFor(
                        spec,
                        contractCall(
                                        TOKEN_INFO_CONTRACT,
                                        GET_INFORMATION_FOR_TOKEN,
                                        HapiParserUtil.asHeadlongAddress(
                                                asAddress(spec.registry().getAccountID(TOKEN_TREASURY))))
                                .via(TOKEN_INFO_TXN)
                                .gas(1_000_000L)
                                .hasKnownStatus(CONTRACT_REVERT_EXECUTED))))
                .then(
                        getTxnRecord(TOKEN_INFO_TXN).andAllChildRecords().logged(),
                        childRecordsCheck(
                                TOKEN_INFO_TXN,
                                CONTRACT_REVERT_EXECUTED,
                                recordWith().status(INVALID_TOKEN_ID)));
    }

    @HapiTest
    final Stream<DynamicTest> getInfoForNFTByFungibleTokenAddressFails() {
        return defaultHapiSpec("getInfoForNFTByFungibleTokenAddressFails")
                .given(
                        cryptoCreate(TOKEN_TREASURY).balance(0L),
                        cryptoCreate(AUTO_RENEW_ACCOUNT).balance(0L),
                        newKeyNamed(ADMIN_KEY),
                        newKeyNamed(SUPPLY_KEY),
                        uploadInitCode(TOKEN_INFO_CONTRACT),
                        contractCreate(TOKEN_INFO_CONTRACT).gas(1_000_000L),
                        tokenCreate(PRIMARY_TOKEN_NAME)
                                .supplyType(TokenSupplyType.FINITE)
                                .entityMemo(MEMO)
                                .name(PRIMARY_TOKEN_NAME)
                                .treasury(TOKEN_TREASURY)
                                .autoRenewAccount(AUTO_RENEW_ACCOUNT)
                                .autoRenewPeriod(THREE_MONTHS_IN_SECONDS)
                                .maxSupply(1000)
                                .initialSupply(500)
                                .adminKey(ADMIN_KEY)
                                .supplyKey(SUPPLY_KEY)
                                .via(CREATE_TXN))
                .when(withOpContext((spec, opLog) -> allRunFor(
                        spec,
                        contractCall(
                                        TOKEN_INFO_CONTRACT,
                                        GET_INFORMATION_FOR_NON_FUNGIBLE_TOKEN,
                                        HapiParserUtil.asHeadlongAddress(
                                                asAddress(spec.registry().getTokenID(PRIMARY_TOKEN_NAME))),
                                        1L)
                                .via(NON_FUNGIBLE_TOKEN_INFO_TXN)
                                .gas(1_000_000L)
                                .hasKnownStatus(CONTRACT_REVERT_EXECUTED))))
                .then(
                        getTxnRecord(NON_FUNGIBLE_TOKEN_INFO_TXN)
                                .andAllChildRecords()
                                .logged(),
                        childRecordsCheck(
                                NON_FUNGIBLE_TOKEN_INFO_TXN,
                                CONTRACT_REVERT_EXECUTED,
                                recordWith().status(INVALID_TOKEN_NFT_SERIAL_NUMBER)));
    }

    @HapiTest
    // FUTURE: This test ensures matching mono === mod behavior. We should consider revising the behavior of allowing
    // NonFungibleToken to be passed to getInfoForFungibleToken and resulting SUCCESS status.
    final Stream<DynamicTest> getInfoForFungibleTokenByNFTTokenAddressWorks() {
        final ByteString meta = ByteString.copyFrom(META.getBytes(StandardCharsets.UTF_8));
        return defaultHapiSpec("getInfoForFungibleTokenByNFTTokenAddressWorks")
                .given(
                        cryptoCreate(TOKEN_TREASURY).balance(0L),
                        cryptoCreate(AUTO_RENEW_ACCOUNT).balance(0L),
                        newKeyNamed(ADMIN_KEY),
                        newKeyNamed(SUPPLY_KEY),
                        uploadInitCode(TOKEN_INFO_CONTRACT),
                        contractCreate(TOKEN_INFO_CONTRACT).gas(1_000_000L),
                        tokenCreate(NON_FUNGIBLE_TOKEN_NAME)
                                .tokenType(TokenType.NON_FUNGIBLE_UNIQUE)
                                .supplyType(TokenSupplyType.FINITE)
                                .entityMemo(MEMO)
                                .name(NON_FUNGIBLE_TOKEN_NAME)
                                .symbol(NON_FUNGIBLE_SYMBOL)
                                .treasury(TOKEN_TREASURY)
                                .autoRenewAccount(AUTO_RENEW_ACCOUNT)
                                .autoRenewPeriod(THREE_MONTHS_IN_SECONDS)
                                .maxSupply(10)
                                .initialSupply(0)
                                .adminKey(ADMIN_KEY)
                                .supplyKey(SUPPLY_KEY)
                                .via(CREATE_TXN),
                        mintToken(NON_FUNGIBLE_TOKEN_NAME, List.of(meta)))
                .when(withOpContext((spec, opLog) -> allRunFor(
                        spec,
                        contractCall(
                                        TOKEN_INFO_CONTRACT,
                                        GET_INFORMATION_FOR_FUNGIBLE_TOKEN,
                                        HapiParserUtil.asHeadlongAddress(
                                                asAddress(spec.registry().getTokenID(NON_FUNGIBLE_TOKEN_NAME))))
                                .via(FUNGIBLE_TOKEN_INFO_TXN)
                                .gas(1_000_000L))))
                .then(
                        getTxnRecord(FUNGIBLE_TOKEN_INFO_TXN)
                                .andAllChildRecords()
                                .logged(),
                        childRecordsCheck(
                                FUNGIBLE_TOKEN_INFO_TXN, SUCCESS, recordWith().status(SUCCESS)));
    }

    @HapiTest
    final Stream<DynamicTest> happyPathGetTokenCustomFees() {
        return hapiTest(
                cryptoCreate(TOKEN_TREASURY).balance(0L),
                cryptoCreate(AUTO_RENEW_ACCOUNT).balance(0L),
                cryptoCreate(HTS_COLLECTOR),
                uploadInitCode(TOKEN_INFO_CONTRACT),
                contractCreate(TOKEN_INFO_CONTRACT).gas(1_000_000L),
                tokenCreate(PRIMARY_TOKEN_NAME)
                        .supplyType(TokenSupplyType.FINITE)
                        .name(PRIMARY_TOKEN_NAME)
                        .treasury(TOKEN_TREASURY)
                        .maxSupply(MAX_SUPPLY)
                        .initialSupply(500L)
                        .withCustom(fixedHbarFee(500L, HTS_COLLECTOR))
                        // Include a fractional fee with no minimum to collect
                        .withCustom(fractionalFee(NUMERATOR, DENOMINATOR * 2L, 0, OptionalLong.empty(), TOKEN_TREASURY))
                        .withCustom(fractionalFee(
                                NUMERATOR,
                                DENOMINATOR,
                                MINIMUM_TO_COLLECT,
                                OptionalLong.of(MAXIMUM_TO_COLLECT),
                                TOKEN_TREASURY))
                        .via(CREATE_TXN),
                getTokenInfo(PRIMARY_TOKEN_NAME).via(GET_TOKEN_INFO_TXN),
                withOpContext((spec, opLog) -> allRunFor(
                        spec,
                        contractCall(
                                        TOKEN_INFO_CONTRACT,
                                        GET_CUSTOM_FEES_FOR_TOKEN,
                                        HapiParserUtil.asHeadlongAddress(
                                                asAddress(spec.registry().getTokenID(PRIMARY_TOKEN_NAME))))
                                .via(TOKEN_INFO_TXN)
                                .gas(1_000_000L),
                        contractCallLocal(
                                TOKEN_INFO_CONTRACT,
                                GET_CUSTOM_FEES_FOR_TOKEN,
                                HapiParserUtil.asHeadlongAddress(
                                        asAddress(spec.registry().getTokenID(PRIMARY_TOKEN_NAME)))))),
                withOpContext((spec, opLog) -> allRunFor(
                        spec,
                        getTxnRecord(TOKEN_INFO_TXN).andAllChildRecords().logged(),
                        childRecordsCheck(
                                TOKEN_INFO_TXN,
                                SUCCESS,
                                recordWith()
                                        .status(SUCCESS)
                                        .contractCallResult(resultWith()
                                                .contractCallResult(htsPrecompileResult()
                                                        .forFunction(FunctionType.HAPI_GET_TOKEN_CUSTOM_FEES)
                                                        .withStatus(SUCCESS)
                                                        .withCustomFees(getExpectedCustomFees(spec))))))));
    }

    @HapiTest
    final Stream<DynamicTest> happyPathGetNonFungibleTokenCustomFees() {
        final int maxSupply = 10;
        final ByteString meta = ByteString.copyFrom(META.getBytes(StandardCharsets.UTF_8));
        return hapiTest(
                cryptoCreate(TOKEN_TREASURY).balance(0L),
                cryptoCreate(NFT_OWNER),
                cryptoCreate(NFT_SPENDER),
                cryptoCreate(HTS_COLLECTOR),
                newKeyNamed(SUPPLY_KEY),
                uploadInitCode(TOKEN_INFO_CONTRACT),
                contractCreate(TOKEN_INFO_CONTRACT).gas(1_000_000L),
                tokenCreate(FEE_DENOM).treasury(HTS_COLLECTOR),
                tokenCreate(NON_FUNGIBLE_TOKEN_NAME)
                        .tokenType(TokenType.NON_FUNGIBLE_UNIQUE)
                        .supplyType(TokenSupplyType.FINITE)
                        .entityMemo(MEMO)
                        .name(NON_FUNGIBLE_TOKEN_NAME)
                        .symbol(NON_FUNGIBLE_SYMBOL)
                        .treasury(TOKEN_TREASURY)
                        .maxSupply(maxSupply)
                        .initialSupply(0)
                        .supplyKey(SUPPLY_KEY)
                        .withCustom(royaltyFeeWithFallback(
                                1, 2, fixedHtsFeeInheritingRoyaltyCollector(100, FEE_DENOM), HTS_COLLECTOR))
                        .via(CREATE_TXN),
                mintToken(NON_FUNGIBLE_TOKEN_NAME, List.of(meta)),
                tokenAssociate(NFT_OWNER, List.of(NON_FUNGIBLE_TOKEN_NAME)),
                tokenAssociate(NFT_SPENDER, List.of(NON_FUNGIBLE_TOKEN_NAME)),
                cryptoTransfer(
                        TokenMovement.movingUnique(NON_FUNGIBLE_TOKEN_NAME, 1L).between(TOKEN_TREASURY, NFT_OWNER)),
                cryptoApproveAllowance()
                        .payingWith(DEFAULT_PAYER)
                        .addNftAllowance(NFT_OWNER, NON_FUNGIBLE_TOKEN_NAME, NFT_SPENDER, false, List.of(1L))
                        .via(APPROVE_TXN)
                        .logged()
                        .signedBy(DEFAULT_PAYER, NFT_OWNER)
                        .fee(ONE_HBAR),
                withOpContext((spec, opLog) -> allRunFor(
                        spec,
                        contractCall(
                                        TOKEN_INFO_CONTRACT,
                                        GET_CUSTOM_FEES_FOR_TOKEN,
                                        HapiParserUtil.asHeadlongAddress(
                                                asAddress(spec.registry().getTokenID(NON_FUNGIBLE_TOKEN_NAME))))
                                .via(NON_FUNGIBLE_TOKEN_INFO_TXN)
                                .gas(1_000_000L),
                        contractCallLocal(
                                TOKEN_INFO_CONTRACT,
                                GET_CUSTOM_FEES_FOR_TOKEN,
                                HapiParserUtil.asHeadlongAddress(
                                        asAddress(spec.registry().getTokenID(NON_FUNGIBLE_TOKEN_NAME)))))),
                withOpContext((spec, opLog) -> allRunFor(
                        spec,
                        getTxnRecord(NON_FUNGIBLE_TOKEN_INFO_TXN)
                                .andAllChildRecords()
                                .logged(),
                        childRecordsCheck(
                                NON_FUNGIBLE_TOKEN_INFO_TXN,
                                SUCCESS,
                                recordWith()
                                        .status(SUCCESS)
                                        .contractCallResult(resultWith()
                                                .contractCallResult(htsPrecompileResult()
                                                        .forFunction(FunctionType.HAPI_GET_TOKEN_CUSTOM_FEES)
                                                        .withStatus(SUCCESS)
                                                        .withCustomFees(getCustomFeeForNFT(spec))))))));
    }

    @HapiTest
    final Stream<DynamicTest> getTokenCustomFeesNegativeCases() {
        final int maxSupply = 10;
        final var accountAddressForToken = "accountAddressForToken";
        final var tokenWithNoFees = "tokenWithNoFees";
        return defaultHapiSpec("negativeGetTokenCustomFeesCases")
                .given(
                        cryptoCreate(TOKEN_TREASURY).balance(0L),
                        cryptoCreate(NFT_OWNER),
                        cryptoCreate(HTS_COLLECTOR),
                        newKeyNamed(SUPPLY_KEY),
                        uploadInitCode(TOKEN_INFO_CONTRACT),
                        contractCreate(TOKEN_INFO_CONTRACT).gas(1_000_000L),
                        tokenCreate(FEE_DENOM).treasury(HTS_COLLECTOR),
                        tokenCreate(NON_FUNGIBLE_TOKEN_NAME)
                                .tokenType(TokenType.NON_FUNGIBLE_UNIQUE)
                                .supplyType(TokenSupplyType.FINITE)
                                .entityMemo(MEMO)
                                .name(NON_FUNGIBLE_TOKEN_NAME)
                                .symbol(NON_FUNGIBLE_SYMBOL)
                                .treasury(TOKEN_TREASURY)
                                .maxSupply(maxSupply)
                                .initialSupply(0)
                                .supplyKey(SUPPLY_KEY)
                                .withCustom(royaltyFeeWithFallback(
                                        1, 2, fixedHtsFeeInheritingRoyaltyCollector(100, FEE_DENOM), HTS_COLLECTOR)),
                        tokenAssociate(NFT_OWNER, List.of(NON_FUNGIBLE_TOKEN_NAME)),
                        tokenCreate(TOKEN))
                .when(withOpContext((spec, opLog) -> allRunFor(
                        spec,
                        contractCall(
                                        TOKEN_INFO_CONTRACT,
                                        GET_CUSTOM_FEES_FOR_TOKEN,
                                        HapiParserUtil.asHeadlongAddress(
                                                asAddress(spec.registry().getAccountID(NFT_OWNER))))
                                .hasKnownStatus(CONTRACT_REVERT_EXECUTED)
                                .via(accountAddressForToken),
                        contractCall(
                                        TOKEN_INFO_CONTRACT,
                                        GET_CUSTOM_FEES_FOR_TOKEN,
                                        HapiParserUtil.asHeadlongAddress(
                                                asAddress(spec.registry().getTokenID(TOKEN))))
                                .hasKnownStatus(SUCCESS)
                                .via(tokenWithNoFees))))
                .then(withOpContext((spec, opLog) -> allRunFor(
                        spec,
                        childRecordsCheck(
                                accountAddressForToken,
                                CONTRACT_REVERT_EXECUTED,
                                recordWith().status(INVALID_TOKEN_ID)),
                        childRecordsCheck(
                                tokenWithNoFees,
                                SUCCESS,
                                recordWith()
                                        .status(SUCCESS)
                                        .contractCallResult(resultWith()
                                                .contractCallResult(htsPrecompileResult()
                                                        .forFunction(FunctionType.HAPI_GET_TOKEN_CUSTOM_FEES)
                                                        .withCustomFees(List.of(CustomFee.newBuilder()
                                                                .setFixedFee(
                                                                        FixedFee.newBuilder()
                                                                                .build())
                                                                .setFractionalFee(
                                                                        FractionalFee.newBuilder()
                                                                                .build())
                                                                .setRoyaltyFee(
                                                                        RoyaltyFee.newBuilder()
                                                                                .build())
                                                                .build()))
                                                        .withStatus(SUCCESS)))))));
    }

    @HapiTest
    final Stream<DynamicTest> happyPathUpdateTokenInfoAndGetLatestInfo() {
        final int decimals = 1;
        final AtomicReference<ByteString> targetLedgerId = new AtomicReference<>();
        return defaultHapiSpec("happyPathUpdateTokenInfoAndGetLatestInfo")
                .given(
                        cryptoCreate(TOKEN_TREASURY).balance(0L),
                        cryptoCreate(UPDATED_TREASURY)
                                .keyShape(ED25519_ON)
                                .balance(0L)
                                .maxAutomaticTokenAssociations(3),
                        cryptoCreate(AUTO_RENEW_ACCOUNT).balance(0L),
                        cryptoCreate(HTS_COLLECTOR),
                        cryptoCreate(ACCOUNT),
                        newKeyNamed(ADMIN_KEY),
                        newKeyNamed(FREEZE_KEY),
                        newKeyNamed(KYC_KEY),
                        newKeyNamed(SUPPLY_KEY),
                        newKeyNamed(WIPE_KEY),
                        newKeyNamed(FEE_SCHEDULE_KEY),
                        newKeyNamed(PAUSE_KEY),
                        uploadInitCode(TOKEN_INFO_CONTRACT),
                        contractCreate(TOKEN_INFO_CONTRACT).gas(1_000_000L),
                        tokenCreate(FUNGIBLE_TOKEN_NAME)
                                .supplyType(TokenSupplyType.FINITE)
                                .entityMemo(MEMO)
                                .name(FUNGIBLE_TOKEN_NAME)
                                .symbol(FUNGIBLE_SYMBOL)
                                .treasury(TOKEN_TREASURY)
                                .autoRenewAccount(AUTO_RENEW_ACCOUNT)
                                .autoRenewPeriod(THREE_MONTHS_IN_SECONDS)
                                .maxSupply(MAX_SUPPLY)
                                .initialSupply(500)
                                .decimals(decimals)
                                .adminKey(ADMIN_KEY)
                                .freezeKey(FREEZE_KEY)
                                .kycKey(KYC_KEY)
                                .supplyKey(SUPPLY_KEY)
                                .wipeKey(WIPE_KEY)
                                .feeScheduleKey(FEE_SCHEDULE_KEY)
                                .pauseKey(PAUSE_KEY)
                                .withCustom(fixedHbarFee(500L, HTS_COLLECTOR))
                                // Include a fractional fee with no minimum to collect
                                .withCustom(fractionalFee(
                                        NUMERATOR, DENOMINATOR * 2L, 0, OptionalLong.empty(), TOKEN_TREASURY))
                                .withCustom(fractionalFee(
                                        NUMERATOR,
                                        DENOMINATOR,
                                        MINIMUM_TO_COLLECT,
                                        OptionalLong.of(MAXIMUM_TO_COLLECT),
                                        TOKEN_TREASURY))
                                .via(CREATE_TXN),
                        tokenAssociate(ACCOUNT, FUNGIBLE_TOKEN_NAME))
                .when(withOpContext((spec, opLog) -> allRunFor(
                        spec,
                        newKeyNamed(CONTRACT_KEY).shape(TRESHOLD_KEY_SHAPE.signedWith(sigs(ON, TOKEN_INFO_CONTRACT))),
                        tokenUpdate(FUNGIBLE_TOKEN_NAME)
                                .adminKey(CONTRACT_KEY)
                                .signedByPayerAnd(ADMIN_KEY, CONTRACT_KEY),
                        cryptoUpdate(UPDATED_TREASURY).key(CONTRACT_KEY),
                        contractCall(
                                        TOKEN_INFO_CONTRACT,
                                        UPDATE_INFORMATION_FOR_TOKEN_AND_GET_LATEST_INFORMATION,
                                        HapiParserUtil.asHeadlongAddress(
                                                asAddress(spec.registry().getTokenID(FUNGIBLE_TOKEN_NAME))),
                                        UPDATE_NAME,
                                        UPDATE_SYMBOL,
                                        HapiParserUtil.asHeadlongAddress(
                                                asAddress(spec.registry().getAccountID(UPDATED_TREASURY))),
                                        UPDATE_MEMO)
                                .alsoSigningWithFullPrefix(ADMIN_KEY, UPDATED_TREASURY)
                                .payingWith(ACCOUNT)
                                .via(UPDATE_ANG_GET_TOKEN_INFO_TXN)
                                .gas(1_000_000L))))
                .then(exposeTargetLedgerIdTo(targetLedgerId::set), withOpContext((spec, opLog) -> {
                    final var getTokenInfoQuery = getTokenInfo(FUNGIBLE_TOKEN_NAME);
                    allRunFor(spec, getTokenInfoQuery);
                    final var expirySecond = getTokenInfoQuery
                            .getResponse()
                            .getTokenGetInfo()
                            .getTokenInfo()
                            .getExpiry()
                            .getSeconds();
                    allRunFor(
                            spec,
                            getTxnRecord(UPDATE_ANG_GET_TOKEN_INFO_TXN)
                                    .andAllChildRecords()
                                    .logged(),
                            childRecordsCheck(
                                    UPDATE_ANG_GET_TOKEN_INFO_TXN,
                                    SUCCESS,
                                    recordWith().status(SUCCESS),
                                    recordWith()
                                            .status(SUCCESS)
                                            .contractCallResult(resultWith()
                                                    .contractCallResult(htsPrecompileResult()
                                                            .forFunction(FunctionType.HAPI_GET_TOKEN_INFO)
                                                            .withStatus(SUCCESS)
                                                            .withDecimals(decimals)
                                                            .withTokenInfo(getTokenInfoStructForFungibleToken(
                                                                    spec,
                                                                    UPDATE_NAME,
                                                                    UPDATE_SYMBOL,
                                                                    UPDATE_MEMO,
                                                                    spec.registry()
                                                                            .getAccountID(UPDATED_TREASURY),
                                                                    spec.registry()
                                                                            .getKey(CONTRACT_KEY),
                                                                    expirySecond,
                                                                    targetLedgerId.get()))))));
                }));
    }

    @HapiTest
    final Stream<DynamicTest> happyPathUpdateFungibleTokenInfoAndGetLatestInfo() {
        final int decimals = 1;
        final AtomicReference<ByteString> targetLedgerId = new AtomicReference<>();
        return defaultHapiSpec("happyPathUpdateFungibleTokenInfoAndGetLatestInfo")
                .given(
                        cryptoCreate(TOKEN_TREASURY).balance(0L),
                        cryptoCreate(UPDATED_TREASURY).balance(0L).maxAutomaticTokenAssociations(3),
                        cryptoCreate(AUTO_RENEW_ACCOUNT).balance(0L),
                        cryptoCreate(HTS_COLLECTOR),
                        cryptoCreate(ACCOUNT),
                        newKeyNamed(ADMIN_KEY),
                        newKeyNamed(FREEZE_KEY),
                        newKeyNamed(KYC_KEY),
                        newKeyNamed(SUPPLY_KEY),
                        newKeyNamed(WIPE_KEY),
                        newKeyNamed(FEE_SCHEDULE_KEY),
                        newKeyNamed(PAUSE_KEY),
                        uploadInitCode(TOKEN_INFO_CONTRACT),
                        contractCreate(TOKEN_INFO_CONTRACT).gas(1_000_000L),
                        tokenCreate(FUNGIBLE_TOKEN_NAME)
                                .supplyType(TokenSupplyType.FINITE)
                                .entityMemo(MEMO)
                                .name(FUNGIBLE_TOKEN_NAME)
                                .symbol(FUNGIBLE_SYMBOL)
                                .treasury(TOKEN_TREASURY)
                                .autoRenewAccount(AUTO_RENEW_ACCOUNT)
                                .autoRenewPeriod(THREE_MONTHS_IN_SECONDS)
                                .maxSupply(MAX_SUPPLY)
                                .initialSupply(500)
                                .decimals(decimals)
                                .adminKey(ADMIN_KEY)
                                .freezeKey(FREEZE_KEY)
                                .kycKey(KYC_KEY)
                                .supplyKey(SUPPLY_KEY)
                                .wipeKey(WIPE_KEY)
                                .feeScheduleKey(FEE_SCHEDULE_KEY)
                                .pauseKey(PAUSE_KEY)
                                .withCustom(fixedHbarFee(500L, HTS_COLLECTOR))
                                // Include a fractional fee with no minimum to collect
                                .withCustom(fractionalFee(
                                        NUMERATOR, DENOMINATOR * 2L, 0, OptionalLong.empty(), TOKEN_TREASURY))
                                .withCustom(fractionalFee(
                                        NUMERATOR,
                                        DENOMINATOR,
                                        MINIMUM_TO_COLLECT,
                                        OptionalLong.of(MAXIMUM_TO_COLLECT),
                                        TOKEN_TREASURY))
                                .via(CREATE_TXN),
                        tokenAssociate(ACCOUNT, FUNGIBLE_TOKEN_NAME))
                .when(withOpContext((spec, opLog) -> allRunFor(
                        spec,
                        newKeyNamed(CONTRACT_KEY).shape(TRESHOLD_KEY_SHAPE.signedWith(sigs(ON, TOKEN_INFO_CONTRACT))),
                        tokenUpdate(FUNGIBLE_TOKEN_NAME)
                                .adminKey(CONTRACT_KEY)
                                .signedByPayerAnd(ADMIN_KEY, CONTRACT_KEY),
                        cryptoUpdate(UPDATED_TREASURY).key(CONTRACT_KEY),
                        contractCall(
                                        TOKEN_INFO_CONTRACT,
                                        UPDATE_INFORMATION_FOR_FUNGIBLE_TOKEN_AND_GET_LATEST_INFORMATION,
                                        HapiParserUtil.asHeadlongAddress(
                                                asAddress(spec.registry().getTokenID(FUNGIBLE_TOKEN_NAME))),
                                        UPDATE_NAME,
                                        UPDATE_SYMBOL,
                                        HapiParserUtil.asHeadlongAddress(
                                                asAddress(spec.registry().getAccountID(UPDATED_TREASURY))),
                                        UPDATE_MEMO)
                                .alsoSigningWithFullPrefix(ADMIN_KEY, UPDATED_TREASURY)
                                .payingWith(ACCOUNT)
                                .via(UPDATE_ANG_GET_FUNGIBLE_TOKEN_INFO_TXN)
                                .gas(1_000_000L))))
                .then(exposeTargetLedgerIdTo(targetLedgerId::set), withOpContext((spec, opLog) -> {
                    final var getTokenInfoQuery = getTokenInfo(FUNGIBLE_TOKEN_NAME);
                    allRunFor(spec, getTokenInfoQuery);
                    final var expirySecond = getTokenInfoQuery
                            .getResponse()
                            .getTokenGetInfo()
                            .getTokenInfo()
                            .getExpiry()
                            .getSeconds();
                    allRunFor(
                            spec,
                            getTxnRecord(UPDATE_ANG_GET_FUNGIBLE_TOKEN_INFO_TXN)
                                    .andAllChildRecords()
                                    .logged(),
                            childRecordsCheck(
                                    UPDATE_ANG_GET_FUNGIBLE_TOKEN_INFO_TXN,
                                    SUCCESS,
                                    recordWith().status(SUCCESS),
                                    recordWith()
                                            .status(SUCCESS)
                                            .contractCallResult(resultWith()
                                                    .contractCallResult(htsPrecompileResult()
                                                            .forFunction(FunctionType.HAPI_GET_FUNGIBLE_TOKEN_INFO)
                                                            .withStatus(SUCCESS)
                                                            .withDecimals(decimals)
                                                            .withTokenInfo(getTokenInfoStructForFungibleToken(
                                                                    spec,
                                                                    UPDATE_NAME,
                                                                    UPDATE_SYMBOL,
                                                                    UPDATE_MEMO,
                                                                    spec.registry()
                                                                            .getAccountID(UPDATED_TREASURY),
                                                                    spec.registry()
                                                                            .getKey(CONTRACT_KEY),
                                                                    expirySecond,
                                                                    targetLedgerId.get()))))));
                }));
    }

    @HapiTest
    final Stream<DynamicTest> happyPathUpdateNonFungibleTokenInfoAndGetLatestInfo() {
        final int maxSupply = 10;
        final ByteString meta = ByteString.copyFrom(META.getBytes(StandardCharsets.UTF_8));
        final AtomicReference<ByteString> targetLedgerId = new AtomicReference<>();
        return defaultHapiSpec("happyPathUpdateNonFungibleTokenInfoAndGetLatestInfo")
                .given(
                        cryptoCreate(TOKEN_TREASURY).balance(0L),
                        cryptoCreate(UPDATED_TREASURY)
                                .balance(0L)
                                .keyShape(ED25519_ON)
                                .maxAutomaticTokenAssociations(2),
                        cryptoCreate(AUTO_RENEW_ACCOUNT).balance(0L),
                        cryptoCreate(NFT_OWNER),
                        cryptoCreate(NFT_SPENDER),
                        cryptoCreate(HTS_COLLECTOR),
                        newKeyNamed(ADMIN_KEY),
                        newKeyNamed(FREEZE_KEY),
                        newKeyNamed(KYC_KEY),
                        newKeyNamed(SUPPLY_KEY),
                        newKeyNamed(WIPE_KEY),
                        newKeyNamed(FEE_SCHEDULE_KEY),
                        newKeyNamed(PAUSE_KEY),
                        uploadInitCode(TOKEN_INFO_CONTRACT),
                        contractCreate(TOKEN_INFO_CONTRACT).gas(1_000_000L),
                        tokenCreate(FEE_DENOM).treasury(HTS_COLLECTOR),
                        tokenCreate(NON_FUNGIBLE_TOKEN_NAME)
                                .tokenType(TokenType.NON_FUNGIBLE_UNIQUE)
                                .supplyType(TokenSupplyType.FINITE)
                                .entityMemo(MEMO)
                                .name(NON_FUNGIBLE_TOKEN_NAME)
                                .symbol(NON_FUNGIBLE_SYMBOL)
                                .treasury(TOKEN_TREASURY)
                                .autoRenewAccount(AUTO_RENEW_ACCOUNT)
                                .autoRenewPeriod(THREE_MONTHS_IN_SECONDS)
                                .maxSupply(maxSupply)
                                .initialSupply(0)
                                .adminKey(ADMIN_KEY)
                                .freezeKey(FREEZE_KEY)
                                .kycKey(KYC_KEY)
                                .supplyKey(SUPPLY_KEY)
                                .wipeKey(WIPE_KEY)
                                .feeScheduleKey(FEE_SCHEDULE_KEY)
                                .pauseKey(PAUSE_KEY)
                                .withCustom(royaltyFeeWithFallback(
                                        1, 2, fixedHtsFeeInheritingRoyaltyCollector(100, FEE_DENOM), HTS_COLLECTOR))
                                .via(CREATE_TXN),
                        mintToken(NON_FUNGIBLE_TOKEN_NAME, List.of(meta)),
                        tokenAssociate(NFT_OWNER, List.of(NON_FUNGIBLE_TOKEN_NAME)),
                        tokenAssociate(NFT_SPENDER, List.of(NON_FUNGIBLE_TOKEN_NAME)),
                        grantTokenKyc(NON_FUNGIBLE_TOKEN_NAME, NFT_OWNER),
                        cryptoTransfer(TokenMovement.movingUnique(NON_FUNGIBLE_TOKEN_NAME, 1L)
                                .between(TOKEN_TREASURY, NFT_OWNER)),
                        cryptoApproveAllowance()
                                .payingWith(DEFAULT_PAYER)
                                .addNftAllowance(NFT_OWNER, NON_FUNGIBLE_TOKEN_NAME, NFT_SPENDER, false, List.of(1L))
                                .via(APPROVE_TXN)
                                .logged()
                                .signedBy(DEFAULT_PAYER, NFT_OWNER)
                                .fee(ONE_HBAR))
                .when(withOpContext((spec, opLog) -> allRunFor(
                        spec,
                        newKeyNamed(CONTRACT_KEY).shape(TRESHOLD_KEY_SHAPE.signedWith(sigs(ON, TOKEN_INFO_CONTRACT))),
                        tokenUpdate(NON_FUNGIBLE_TOKEN_NAME)
                                .adminKey(CONTRACT_KEY)
                                .signedByPayerAnd(ADMIN_KEY, CONTRACT_KEY),
                        cryptoUpdate(UPDATED_TREASURY).key(CONTRACT_KEY),
                        contractCall(
                                        TOKEN_INFO_CONTRACT,
                                        UPDATE_INFORMATION_FOR_NON_FUNGIBLE_TOKEN_AND_GET_LATEST_INFORMATION,
                                        HapiParserUtil.asHeadlongAddress(
                                                asAddress(spec.registry().getTokenID(NON_FUNGIBLE_TOKEN_NAME))),
                                        1L,
                                        UPDATE_NAME,
                                        UPDATE_SYMBOL,
                                        HapiParserUtil.asHeadlongAddress(
                                                asAddress(spec.registry().getAccountID(UPDATED_TREASURY))),
                                        UPDATE_MEMO)
                                .alsoSigningWithFullPrefix(ADMIN_KEY, UPDATED_TREASURY)
                                .via(UPDATE_ANG_GET_NON_FUNGIBLE_TOKEN_INFO_TXN)
                                .gas(1_000_000L))))
                .then(exposeTargetLedgerIdTo(targetLedgerId::set), withOpContext((spec, opLog) -> {
                    final var getTokenInfoQuery = getTokenInfo(NON_FUNGIBLE_TOKEN_NAME);
                    allRunFor(spec, getTokenInfoQuery);
                    final var expirySecond = getTokenInfoQuery
                            .getResponse()
                            .getTokenGetInfo()
                            .getTokenInfo()
                            .getExpiry()
                            .getSeconds();

                    final var nftTokenInfo =
                            getTokenNftInfoForCheck(spec, getTokenInfoQuery, meta, targetLedgerId.get());
                    allRunFor(
                            spec,
                            getTxnRecord(UPDATE_ANG_GET_NON_FUNGIBLE_TOKEN_INFO_TXN)
                                    .andAllChildRecords()
                                    .logged(),
                            childRecordsCheck(
                                    UPDATE_ANG_GET_NON_FUNGIBLE_TOKEN_INFO_TXN,
                                    SUCCESS,
                                    recordWith().status(SUCCESS),
                                    recordWith()
                                            .status(SUCCESS)
                                            .contractCallResult(resultWith()
                                                    .contractCallResult(htsPrecompileResult()
                                                            .forFunction(FunctionType.HAPI_GET_NON_FUNGIBLE_TOKEN_INFO)
                                                            .withStatus(SUCCESS)
                                                            .withTokenInfo(getTokenInfoStructForNonFungibleToken(
                                                                    spec,
                                                                    UPDATE_NAME,
                                                                    UPDATE_SYMBOL,
                                                                    UPDATE_MEMO,
                                                                    spec.registry()
                                                                            .getAccountID(UPDATED_TREASURY),
                                                                    spec.registry()
                                                                            .getKey(CONTRACT_KEY),
                                                                    expirySecond,
                                                                    targetLedgerId.get()))
                                                            .withNftTokenInfo(nftTokenInfo)))));
                }));
    }

    @HapiTest
    final Stream<DynamicTest> happyPathUpdateTokenKeysAndReadLatestInformation() {
        final String TOKEN_INFO_AS_KEY = "TOKEN_INFO_CONTRACT_KEY";
        return defaultHapiSpec("happyPathUpdateTokenKeysAndReadLatestInformation")
                .given(
                        cryptoCreate(TOKEN_TREASURY).balance(0L),
                        cryptoCreate(AUTO_RENEW_ACCOUNT).balance(0L),
                        cryptoCreate(HTS_COLLECTOR),
                        cryptoCreate(ACCOUNT),
                        uploadInitCode(TOKEN_INFO_CONTRACT),
                        contractCreate(TOKEN_INFO_CONTRACT).gas(1_000_000L),
                        newKeyNamed(MULTI_KEY),
                        newKeyNamed(TOKEN_INFO_AS_KEY).shape(CONTRACT.signedWith(TOKEN_INFO_CONTRACT)),
                        tokenCreate(FUNGIBLE_TOKEN_NAME)
                                .tokenType(FUNGIBLE_COMMON)
                                .treasury(TOKEN_TREASURY)
                                .adminKey(MULTI_KEY)
                                .supplyKey(MULTI_KEY)
                                .feeScheduleKey(MULTI_KEY)
                                .pauseKey(MULTI_KEY)
                                .wipeKey(MULTI_KEY)
                                .freezeKey(MULTI_KEY)
                                .kycKey(MULTI_KEY)
                                .initialSupply(1_000),
                        tokenAssociate(ACCOUNT, FUNGIBLE_TOKEN_NAME))
                .when(withOpContext((spec, opLog) -> allRunFor(
                        spec,
                        newKeyNamed(CONTRACT_KEY).shape(TRESHOLD_KEY_SHAPE.signedWith(sigs(ON, TOKEN_INFO_CONTRACT))),
                        tokenUpdate(FUNGIBLE_TOKEN_NAME)
                                .adminKey(CONTRACT_KEY)
                                .signedByPayerAnd(MULTI_KEY, CONTRACT_KEY),
                        contractCall(
                                        TOKEN_INFO_CONTRACT,
                                        UPDATE_AND_GET_TOKEN_KEYS_INFO_TXN,
                                        HapiParserUtil.asHeadlongAddress(
                                                asAddress(spec.registry().getTokenID(FUNGIBLE_TOKEN_NAME))),
                                        HapiParserUtil.asHeadlongAddress(
                                                asAddress(spec.registry().getContractId(TOKEN_INFO_CONTRACT))))
                                .via(UPDATE_AND_GET_TOKEN_KEYS_INFO_TXN)
                                .alsoSigningWithFullPrefix(MULTI_KEY))))
                .then(withOpContext((spec, opLog) -> allRunFor(
                        spec,
                        getTxnRecord(UPDATE_AND_GET_TOKEN_KEYS_INFO_TXN)
                                .andAllChildRecords()
                                .logged(),
                        childRecordsCheck(
                                UPDATE_AND_GET_TOKEN_KEYS_INFO_TXN,
                                SUCCESS,
                                recordWith().status(SUCCESS),
                                recordWith()
                                        .status(SUCCESS)
                                        .contractCallResult(resultWith()
                                                .contractCallResult(htsPrecompileResult()
                                                        .forFunction(FunctionType.HAPI_GET_TOKEN_KEY)
                                                        .withStatus(SUCCESS)
                                                        .withTokenKeyValue(
                                                                //
                                                                //  spec.registry().getKey(TOKEN_INFO_AS_KEY)
                                                                Key.newBuilder()
                                                                        .setContractID(
                                                                                spec.registry()
                                                                                        .getContractId(
                                                                                                TOKEN_INFO_CONTRACT))
                                                                        .build()))),
                                recordWith()
                                        .status(SUCCESS)
                                        .contractCallResult(resultWith()
                                                .contractCallResult(htsPrecompileResult()
                                                        .forFunction(FunctionType.HAPI_GET_TOKEN_KEY)
                                                        .withStatus(SUCCESS)
                                                        .withTokenKeyValue(Key.newBuilder()
                                                                .setContractID(spec.registry()
                                                                        .getContractId(TOKEN_INFO_CONTRACT))
                                                                .build()))),
                                recordWith()
                                        .status(SUCCESS)
                                        .contractCallResult(resultWith()
                                                .contractCallResult(htsPrecompileResult()
                                                        .forFunction(FunctionType.HAPI_GET_TOKEN_KEY)
                                                        .withStatus(SUCCESS)
                                                        .withTokenKeyValue(
                                                                spec.registry().getKey(TOKEN_INFO_AS_KEY)))),
                                recordWith()
                                        .status(SUCCESS)
                                        .contractCallResult(resultWith()
                                                .contractCallResult(htsPrecompileResult()
                                                        .forFunction(FunctionType.HAPI_GET_TOKEN_KEY)
                                                        .withStatus(SUCCESS)
                                                        .withTokenKeyValue(
                                                                spec.registry().getKey(TOKEN_INFO_AS_KEY)))),
                                recordWith()
                                        .status(SUCCESS)
                                        .contractCallResult(resultWith()
                                                .contractCallResult(htsPrecompileResult()
                                                        .forFunction(FunctionType.HAPI_GET_TOKEN_KEY)
                                                        .withStatus(SUCCESS)
                                                        .withTokenKeyValue(
                                                                spec.registry().getKey(TOKEN_INFO_AS_KEY)))),
                                recordWith()
                                        .status(SUCCESS)
                                        .contractCallResult(resultWith()
                                                .contractCallResult(htsPrecompileResult()
                                                        .forFunction(FunctionType.HAPI_GET_TOKEN_KEY)
                                                        .withStatus(SUCCESS)
                                                        .withTokenKeyValue(
                                                                spec.registry().getKey(TOKEN_INFO_AS_KEY)))),
                                recordWith()
                                        .status(SUCCESS)
                                        .contractCallResult(resultWith()
                                                .contractCallResult(htsPrecompileResult()
                                                        .forFunction(FunctionType.HAPI_GET_TOKEN_KEY)
                                                        .withStatus(SUCCESS)
                                                        .withTokenKeyValue(
                                                                spec.registry().getKey(TOKEN_INFO_AS_KEY))))))));
    }

    private TokenNftInfo getTokenNftInfoForCheck(
            final HapiSpec spec, final HapiGetTokenInfo getTokenInfoQuery, final ByteString meta, ByteString ledgerId) {
        final var tokenId =
                getTokenInfoQuery.getResponse().getTokenGetInfo().getTokenInfo().getTokenId();

        final var getNftTokenInfoQuery = getTokenNftInfo(NON_FUNGIBLE_TOKEN_NAME, 1L);
        allRunFor(spec, getNftTokenInfoQuery);
        final var creationTime =
                getNftTokenInfoQuery.getResponse().getTokenGetNftInfo().getNft().getCreationTime();

        final var ownerId = spec.registry().getAccountID(NFT_OWNER);
        final var spenderId = spec.registry().getAccountID(NFT_SPENDER);

        return TokenNftInfo.newBuilder()
                .setLedgerId(ledgerId)
                .setNftID(NftID.newBuilder()
                        .setTokenID(tokenId)
                        .setSerialNumber(1L)
                        .build())
                .setAccountID(ownerId)
                .setCreationTime(creationTime)
                .setMetadata(meta)
                .setSpenderId(spenderId)
                .build();
    }

    private TokenInfo getTokenInfoStructForFungibleToken(
            final HapiSpec spec,
            final String tokenName,
            final String symbol,
            final String memo,
            final AccountID treasury,
            final Key adminKey,
            final long expirySecond,
            ByteString ledgerId) {

        return buildBaseTokenInfo(spec, tokenName, symbol, memo, treasury, adminKey, expirySecond, ledgerId)
                .build();
    }

    private TokenInfo getTokenInfoStructForFungibleTokenV2(
            final HapiSpec spec,
            final String tokenName,
            final String symbol,
            final String memo,
            final AccountID treasury,
            final Key adminKey,
            final long expirySecond,
            ByteString ledgerId) {

        final ByteString meta = ByteString.copyFrom("metadata".getBytes(StandardCharsets.UTF_8));

        return buildBaseTokenInfo(spec, tokenName, symbol, memo, treasury, adminKey, expirySecond, ledgerId)
                .setMetadata(meta)
                .setMetadataKey(getTokenKeyFromSpec(spec, TokenKeyType.METADATA_KEY))
                .build();
    }

    private TokenInfo.Builder buildBaseTokenInfo(
            final HapiSpec spec,
            final String tokenName,
            final String symbol,
            final String memo,
            final AccountID treasury,
            final Key adminKey,
            final long expirySecond,
            ByteString ledgerId) {

        final var autoRenewAccount = spec.registry().getAccountID(AUTO_RENEW_ACCOUNT);
        final var customFees = getExpectedCustomFees(spec);

        return TokenInfo.newBuilder()
                .setLedgerId(ledgerId)
                .setSupplyTypeValue(TokenSupplyType.FINITE_VALUE)
                .setExpiry(Timestamp.newBuilder().setSeconds(expirySecond))
                .setAutoRenewAccount(autoRenewAccount)
                .setAutoRenewPeriod(Duration.newBuilder()
                        .setSeconds(THREE_MONTHS_IN_SECONDS)
                        .build())
                .setSymbol(symbol)
                .setName(tokenName)
                .setMemo(memo)
                .setTreasury(treasury)
                .setTotalSupply(500L)
                .setMaxSupply(MAX_SUPPLY)
                .addAllCustomFees(customFees)
                .setAdminKey(adminKey)
                .setKycKey(getTokenKeyFromSpec(spec, TokenKeyType.KYC_KEY))
                .setFreezeKey(getTokenKeyFromSpec(spec, TokenKeyType.FREEZE_KEY))
                .setWipeKey(getTokenKeyFromSpec(spec, TokenKeyType.WIPE_KEY))
                .setSupplyKey(getTokenKeyFromSpec(spec, TokenKeyType.SUPPLY_KEY))
                .setFeeScheduleKey(getTokenKeyFromSpec(spec, TokenKeyType.FEE_SCHEDULE_KEY))
                .setPauseKey(getTokenKeyFromSpec(spec, TokenKeyType.PAUSE_KEY));
    }

    @NonNull
    private ArrayList<CustomFee> getExpectedCustomFees(final HapiSpec spec) {
        final var fixedFee = FixedFee.newBuilder().setAmount(500L).build();
        final var customFixedFee = CustomFee.newBuilder()
                .setFixedFee(fixedFee)
                .setFeeCollectorAccountId(spec.registry().getAccountID(HTS_COLLECTOR))
                .build();

        final var firstFraction = Fraction.newBuilder()
                .setNumerator(NUMERATOR)
                .setDenominator(DENOMINATOR * 2L)
                .build();
        final var firstFractionalFee =
                FractionalFee.newBuilder().setFractionalAmount(firstFraction).build();
        final var firstCustomFractionalFee = CustomFee.newBuilder()
                .setFractionalFee(firstFractionalFee)
                .setFeeCollectorAccountId(spec.registry().getAccountID(TOKEN_TREASURY))
                .build();

        final var fraction = Fraction.newBuilder()
                .setNumerator(NUMERATOR)
                .setDenominator(DENOMINATOR)
                .build();
        final var fractionalFee = FractionalFee.newBuilder()
                .setFractionalAmount(fraction)
                .setMinimumAmount(MINIMUM_TO_COLLECT)
                .setMaximumAmount(MAXIMUM_TO_COLLECT)
                .build();
        final var customFractionalFee = CustomFee.newBuilder()
                .setFractionalFee(fractionalFee)
                .setFeeCollectorAccountId(spec.registry().getAccountID(TOKEN_TREASURY))
                .build();

        final var customFees = new ArrayList<CustomFee>();
        customFees.add(customFixedFee);
        customFees.add(firstCustomFractionalFee);
        customFees.add(customFractionalFee);
        return customFees;
    }

    private TokenInfo getTokenInfoStructForNonFungibleToken(
            final HapiSpec spec,
            final String tokenName,
            final String symbol,
            final String memo,
            final AccountID treasury,
            final Key adminKey,
            final long expirySecond,
            final ByteString ledgerId) {
        return buildTokenInfo(spec, tokenName, symbol, memo, treasury, adminKey, expirySecond, ledgerId, null, false);
    }

    private TokenInfo getTokenInfoStructForNonFungibleTokenV2(
            final HapiSpec spec,
            final AccountID treasury,
            final Key adminKey,
            final long expirySecond,
            final ByteString ledgerId) {
        final ByteString meta = ByteString.copyFrom("metadata".getBytes(StandardCharsets.UTF_8));
        return buildTokenInfo(
                spec,
                TokenInfoHTSSuite.NON_FUNGIBLE_TOKEN_NAME,
                TokenInfoHTSSuite.NON_FUNGIBLE_SYMBOL,
                TokenInfoHTSSuite.MEMO,
                treasury,
                adminKey,
                expirySecond,
                ledgerId,
                meta,
                true);
    }

    private TokenInfo buildTokenInfo(
            final HapiSpec spec,
            final String tokenName,
            final String symbol,
            final String memo,
            final AccountID treasury,
            final Key adminKey,
            final long expirySecond,
            final ByteString ledgerId,
            final ByteString metadata,
            final boolean includeMetadataKey) {
        final var autoRenewAccount = spec.registry().getAccountID(AUTO_RENEW_ACCOUNT);

        TokenInfo.Builder builder = TokenInfo.newBuilder()
                .setLedgerId(ledgerId)
                .setSupplyTypeValue(TokenSupplyType.FINITE_VALUE)
                .setExpiry(Timestamp.newBuilder().setSeconds(expirySecond))
                .setAutoRenewAccount(autoRenewAccount)
                .setAutoRenewPeriod(Duration.newBuilder()
                        .setSeconds(THREE_MONTHS_IN_SECONDS)
                        .build())
                .setSymbol(symbol)
                .setName(tokenName)
                .setMemo(memo)
                .setTreasury(treasury)
                .setTotalSupply(1L)
                .setMaxSupply(10L)
                .addAllCustomFees(getCustomFeeForNFT(spec))
                .setAdminKey(adminKey)
                .setKycKey(getTokenKeyFromSpec(spec, TokenKeyType.KYC_KEY))
                .setFreezeKey(getTokenKeyFromSpec(spec, TokenKeyType.FREEZE_KEY))
                .setWipeKey(getTokenKeyFromSpec(spec, TokenKeyType.WIPE_KEY))
                .setSupplyKey(getTokenKeyFromSpec(spec, TokenKeyType.SUPPLY_KEY))
                .setFeeScheduleKey(getTokenKeyFromSpec(spec, TokenKeyType.FEE_SCHEDULE_KEY))
                .setPauseKey(getTokenKeyFromSpec(spec, TokenKeyType.PAUSE_KEY));

        if (metadata != null) {
            builder.setMetadata(metadata);
        }

        if (includeMetadataKey) {
            builder.setMetadataKey(getTokenKeyFromSpec(spec, TokenKeyType.METADATA_KEY));
        }

        return builder.build();
    }

    @NonNull
    private ArrayList<CustomFee> getCustomFeeForNFT(final HapiSpec spec) {
        final var fraction = Fraction.newBuilder()
                .setNumerator(NUMERATOR)
                .setDenominator(DENOMINATOR)
                .build();
        final var fallbackFee = FixedFee.newBuilder()
                .setAmount(100L)
                .setDenominatingTokenId(spec.registry().getTokenID(FEE_DENOM))
                .build();
        final var royaltyFee = RoyaltyFee.newBuilder()
                .setExchangeValueFraction(fraction)
                .setFallbackFee(fallbackFee)
                .build();

        final var customRoyaltyFee = CustomFee.newBuilder()
                .setRoyaltyFee(royaltyFee)
                .setFeeCollectorAccountId(spec.registry().getAccountID(HTS_COLLECTOR))
                .build();

        final var customFees = new ArrayList<CustomFee>();
        customFees.add(customRoyaltyFee);

        return customFees;
    }

    private Key getTokenKeyFromSpec(final HapiSpec spec, final TokenKeyType type) {
        final var key = spec.registry().getKey(type.name());

        final var keyBuilder = Key.newBuilder();

        if (key.getContractID().getContractNum() > 0) {
            keyBuilder.setContractID(key.getContractID());
        }
        if (key.getEd25519().toByteArray().length > 0) {
            keyBuilder.setEd25519(key.getEd25519());
        }
        if (key.getECDSASecp256K1().toByteArray().length > 0) {
            keyBuilder.setECDSASecp256K1(key.getECDSASecp256K1());
        }
        if (key.getDelegatableContractId().getContractNum() > 0) {
            keyBuilder.setDelegatableContractId(key.getDelegatableContractId());
        }

        return keyBuilder.build();
    }
}<|MERGE_RESOLUTION|>--- conflicted
+++ resolved
@@ -160,7 +160,6 @@
     @HapiTest
     final Stream<DynamicTest> happyPathGetTokenInfo() {
         final AtomicReference<ByteString> targetLedgerId = new AtomicReference<>();
-<<<<<<< HEAD
         return hapiTest(
                 cryptoCreate(TOKEN_TREASURY).balance(0L),
                 cryptoCreate(AUTO_RENEW_ACCOUNT).balance(0L),
@@ -172,8 +171,11 @@
                 newKeyNamed(WIPE_KEY),
                 newKeyNamed(FEE_SCHEDULE_KEY),
                 newKeyNamed(PAUSE_KEY),
+                newKeyNamed(TokenKeyType.METADATA_KEY.name()),
                 uploadInitCode(TOKEN_INFO_CONTRACT),
                 contractCreate(TOKEN_INFO_CONTRACT).gas(1_000_000L),
+                uploadInitCode("TokenInfo"),
+                contractCreate("TokenInfo").gas(1_000_000L),
                 tokenCreate(PRIMARY_TOKEN_NAME)
                         .supplyType(TokenSupplyType.FINITE)
                         .entityMemo(MEMO)
@@ -191,6 +193,8 @@
                         .wipeKey(WIPE_KEY)
                         .feeScheduleKey(FEE_SCHEDULE_KEY)
                         .pauseKey(PAUSE_KEY)
+                        .metadataKey(TokenKeyType.METADATA_KEY.name())
+                        .metaData("metadata")
                         .withCustom(fixedHbarFee(500L, HTS_COLLECTOR))
                         // Include a fractional fee with no minimum to collect
                         .withCustom(fractionalFee(NUMERATOR, DENOMINATOR * 2L, 0, OptionalLong.empty(), TOKEN_TREASURY))
@@ -201,62 +205,7 @@
                                 OptionalLong.of(MAXIMUM_TO_COLLECT),
                                 TOKEN_TREASURY))
                         .via(CREATE_TXN),
-                getTokenInfo(PRIMARY_TOKEN_NAME).via(GET_TOKEN_INFO_TXN),
                 withOpContext((spec, opLog) -> allRunFor(
-=======
-        return defaultHapiSpec(
-                        "HappyPathGetTokenInfo",
-                        HIGHLY_NON_DETERMINISTIC_FEES,
-                        NONDETERMINISTIC_FUNCTION_PARAMETERS,
-                        NONDETERMINISTIC_CONTRACT_CALL_RESULTS)
-                .given(
-                        cryptoCreate(TOKEN_TREASURY).balance(0L),
-                        cryptoCreate(AUTO_RENEW_ACCOUNT).balance(0L),
-                        cryptoCreate(HTS_COLLECTOR),
-                        newKeyNamed(ADMIN_KEY),
-                        newKeyNamed(FREEZE_KEY),
-                        newKeyNamed(KYC_KEY),
-                        newKeyNamed(SUPPLY_KEY),
-                        newKeyNamed(WIPE_KEY),
-                        newKeyNamed(FEE_SCHEDULE_KEY),
-                        newKeyNamed(PAUSE_KEY),
-                        newKeyNamed(TokenKeyType.METADATA_KEY.name()),
-                        uploadInitCode(TOKEN_INFO_CONTRACT),
-                        contractCreate(TOKEN_INFO_CONTRACT).gas(1_000_000L),
-                        uploadInitCode("TokenInfo"),
-                        contractCreate("TokenInfo").gas(1_000_000L),
-                        tokenCreate(PRIMARY_TOKEN_NAME)
-                                .supplyType(TokenSupplyType.FINITE)
-                                .entityMemo(MEMO)
-                                .symbol(SYMBOL)
-                                .name(PRIMARY_TOKEN_NAME)
-                                .treasury(TOKEN_TREASURY)
-                                .autoRenewAccount(AUTO_RENEW_ACCOUNT)
-                                .autoRenewPeriod(THREE_MONTHS_IN_SECONDS)
-                                .maxSupply(MAX_SUPPLY)
-                                .initialSupply(500L)
-                                .adminKey(ADMIN_KEY)
-                                .freezeKey(FREEZE_KEY)
-                                .kycKey(KYC_KEY)
-                                .supplyKey(SUPPLY_KEY)
-                                .wipeKey(WIPE_KEY)
-                                .feeScheduleKey(FEE_SCHEDULE_KEY)
-                                .pauseKey(PAUSE_KEY)
-                                .metadataKey(TokenKeyType.METADATA_KEY.name())
-                                .metaData("metadata")
-                                .withCustom(fixedHbarFee(500L, HTS_COLLECTOR))
-                                // Include a fractional fee with no minimum to collect
-                                .withCustom(fractionalFee(
-                                        NUMERATOR, DENOMINATOR * 2L, 0, OptionalLong.empty(), TOKEN_TREASURY))
-                                .withCustom(fractionalFee(
-                                        NUMERATOR,
-                                        DENOMINATOR,
-                                        MINIMUM_TO_COLLECT,
-                                        OptionalLong.of(MAXIMUM_TO_COLLECT),
-                                        TOKEN_TREASURY))
-                                .via(CREATE_TXN))
-                .when(withOpContext((spec, opLog) -> allRunFor(
->>>>>>> 5c063474
                         spec,
                         contractCall(
                                         TOKEN_INFO_CONTRACT,
@@ -269,21 +218,16 @@
                                 TOKEN_INFO_CONTRACT,
                                 GET_INFORMATION_FOR_TOKEN,
                                 HapiParserUtil.asHeadlongAddress(
-<<<<<<< HEAD
-                                        asAddress(spec.registry().getTokenID(PRIMARY_TOKEN_NAME)))))),
+                                        asAddress(spec.registry().getTokenID(PRIMARY_TOKEN_NAME)))),
+                        contractCall(
+                                        "TokenInfo",
+                                        "getInformationForTokenV2",
+                                        HapiParserUtil.asHeadlongAddress(
+                                                asAddress(spec.registry().getTokenID(PRIMARY_TOKEN_NAME))))
+                                .via("TOKEN_INFO_TXN_V2")
+                                .gas(1_000_000L))),
                 exposeTargetLedgerIdTo(targetLedgerId::set),
                 withOpContext((spec, opLog) -> {
-=======
-                                        asAddress(spec.registry().getTokenID(PRIMARY_TOKEN_NAME)))),
-                        contractCall(
-                                        "TokenInfo",
-                                        "getInformationForTokenV2",
-                                        HapiParserUtil.asHeadlongAddress(
-                                                asAddress(spec.registry().getTokenID(PRIMARY_TOKEN_NAME))))
-                                .via("TOKEN_INFO_TXN_V2")
-                                .gas(1_000_000L))))
-                .then(exposeTargetLedgerIdTo(targetLedgerId::set), withOpContext((spec, opLog) -> {
->>>>>>> 5c063474
                     final var getTokenInfoQuery = getTokenInfo(PRIMARY_TOKEN_NAME);
                     allRunFor(spec, getTokenInfoQuery);
                     final var expirySecond = getTokenInfoQuery
@@ -305,7 +249,6 @@
                                                     .contractCallResult(htsPrecompileResult()
                                                             .forFunction(FunctionType.HAPI_GET_TOKEN_INFO)
                                                             .withStatus(SUCCESS)
-<<<<<<< HEAD
                                                             .withTokenInfo(
                                                                     getTokenInfoStructForFungibleToken(
                                                                             spec,
@@ -317,18 +260,7 @@
                                                                             getTokenKeyFromSpec(
                                                                                     spec, TokenKeyType.ADMIN_KEY),
                                                                             expirySecond,
-                                                                            targetLedgerId.get()))))));
-=======
-                                                            .withTokenInfo(getTokenInfoStructForFungibleToken(
-                                                                    spec,
-                                                                    PRIMARY_TOKEN_NAME,
-                                                                    SYMBOL,
-                                                                    MEMO,
-                                                                    spec.registry()
-                                                                            .getAccountID(TOKEN_TREASURY),
-                                                                    getTokenKeyFromSpec(spec, TokenKeyType.ADMIN_KEY),
-                                                                    expirySecond,
-                                                                    targetLedgerId.get()))))),
+                                                                            targetLedgerId.get()))))),
                             childRecordsCheck(
                                     "TOKEN_INFO_TXN_V2",
                                     SUCCESS,
@@ -338,17 +270,18 @@
                                                     .contractCallResult(htsPrecompileResult()
                                                             .forFunction(FunctionType.HAPI_GET_TOKEN_INFO_V2)
                                                             .withStatus(SUCCESS)
-                                                            .withTokenInfo(getTokenInfoStructForFungibleTokenV2(
-                                                                    spec,
-                                                                    PRIMARY_TOKEN_NAME,
-                                                                    SYMBOL,
-                                                                    MEMO,
-                                                                    spec.registry()
-                                                                            .getAccountID(TOKEN_TREASURY),
-                                                                    getTokenKeyFromSpec(spec, TokenKeyType.ADMIN_KEY),
-                                                                    expirySecond,
-                                                                    targetLedgerId.get()))))));
->>>>>>> 5c063474
+                                                            .withTokenInfo(
+                                                                    getTokenInfoStructForFungibleTokenV2(
+                                                                            spec,
+                                                                            PRIMARY_TOKEN_NAME,
+                                                                            SYMBOL,
+                                                                            MEMO,
+                                                                            spec.registry()
+                                                                                    .getAccountID(TOKEN_TREASURY),
+                                                                            getTokenKeyFromSpec(
+                                                                                    spec, TokenKeyType.ADMIN_KEY),
+                                                                            expirySecond,
+                                                                            targetLedgerId.get()))))));
                 }));
     }
 
@@ -356,7 +289,6 @@
     final Stream<DynamicTest> happyPathGetFungibleTokenInfo() {
         final int decimals = 1;
         final AtomicReference<ByteString> targetLedgerId = new AtomicReference<>();
-<<<<<<< HEAD
         return hapiTest(
                 cryptoCreate(TOKEN_TREASURY).balance(0L),
                 cryptoCreate(AUTO_RENEW_ACCOUNT).balance(0L),
@@ -368,8 +300,11 @@
                 newKeyNamed(WIPE_KEY),
                 newKeyNamed(FEE_SCHEDULE_KEY),
                 newKeyNamed(PAUSE_KEY),
+                newKeyNamed(TokenKeyType.METADATA_KEY.name()),
                 uploadInitCode(TOKEN_INFO_CONTRACT),
                 contractCreate(TOKEN_INFO_CONTRACT).gas(1_000_000L),
+                uploadInitCode("TokenInfo"),
+                contractCreate("TokenInfo").gas(1_000_000L),
                 tokenCreate(FUNGIBLE_TOKEN_NAME)
                         .supplyType(TokenSupplyType.FINITE)
                         .entityMemo(MEMO)
@@ -388,6 +323,8 @@
                         .wipeKey(WIPE_KEY)
                         .feeScheduleKey(FEE_SCHEDULE_KEY)
                         .pauseKey(PAUSE_KEY)
+                        .metadataKey(TokenKeyType.METADATA_KEY.name())
+                        .metaData("metadata")
                         .withCustom(fixedHbarFee(500L, HTS_COLLECTOR))
                         // Also include a fractional fee with no minimum to collect
                         .withCustom(fractionalFee(NUMERATOR, DENOMINATOR * 2L, 0, OptionalLong.empty(), TOKEN_TREASURY))
@@ -399,61 +336,6 @@
                                 TOKEN_TREASURY))
                         .via(CREATE_TXN),
                 withOpContext((spec, opLog) -> allRunFor(
-=======
-        return defaultHapiSpec(
-                        "HappyPathGetFungibleTokenInfo",
-                        HIGHLY_NON_DETERMINISTIC_FEES,
-                        NONDETERMINISTIC_FUNCTION_PARAMETERS,
-                        NONDETERMINISTIC_CONTRACT_CALL_RESULTS)
-                .given(
-                        cryptoCreate(TOKEN_TREASURY).balance(0L),
-                        cryptoCreate(AUTO_RENEW_ACCOUNT).balance(0L),
-                        cryptoCreate(HTS_COLLECTOR),
-                        newKeyNamed(ADMIN_KEY),
-                        newKeyNamed(FREEZE_KEY),
-                        newKeyNamed(KYC_KEY),
-                        newKeyNamed(SUPPLY_KEY),
-                        newKeyNamed(WIPE_KEY),
-                        newKeyNamed(FEE_SCHEDULE_KEY),
-                        newKeyNamed(PAUSE_KEY),
-                        newKeyNamed(TokenKeyType.METADATA_KEY.name()),
-                        uploadInitCode(TOKEN_INFO_CONTRACT),
-                        contractCreate(TOKEN_INFO_CONTRACT).gas(1_000_000L),
-                        uploadInitCode("TokenInfo"),
-                        contractCreate("TokenInfo").gas(1_000_000L),
-                        tokenCreate(FUNGIBLE_TOKEN_NAME)
-                                .supplyType(TokenSupplyType.FINITE)
-                                .entityMemo(MEMO)
-                                .name(FUNGIBLE_TOKEN_NAME)
-                                .symbol(FUNGIBLE_SYMBOL)
-                                .treasury(TOKEN_TREASURY)
-                                .autoRenewAccount(AUTO_RENEW_ACCOUNT)
-                                .autoRenewPeriod(THREE_MONTHS_IN_SECONDS)
-                                .maxSupply(MAX_SUPPLY)
-                                .initialSupply(500)
-                                .decimals(decimals)
-                                .adminKey(ADMIN_KEY)
-                                .freezeKey(FREEZE_KEY)
-                                .kycKey(KYC_KEY)
-                                .supplyKey(SUPPLY_KEY)
-                                .wipeKey(WIPE_KEY)
-                                .feeScheduleKey(FEE_SCHEDULE_KEY)
-                                .pauseKey(PAUSE_KEY)
-                                .metadataKey(TokenKeyType.METADATA_KEY.name())
-                                .metaData("metadata")
-                                .withCustom(fixedHbarFee(500L, HTS_COLLECTOR))
-                                // Also include a fractional fee with no minimum to collect
-                                .withCustom(fractionalFee(
-                                        NUMERATOR, DENOMINATOR * 2L, 0, OptionalLong.empty(), TOKEN_TREASURY))
-                                .withCustom(fractionalFee(
-                                        NUMERATOR,
-                                        DENOMINATOR,
-                                        MINIMUM_TO_COLLECT,
-                                        OptionalLong.of(MAXIMUM_TO_COLLECT),
-                                        TOKEN_TREASURY))
-                                .via(CREATE_TXN))
-                .when(withOpContext((spec, opLog) -> allRunFor(
->>>>>>> 5c063474
                         spec,
                         contractCall(
                                         TOKEN_INFO_CONTRACT,
@@ -466,21 +348,16 @@
                                 TOKEN_INFO_CONTRACT,
                                 GET_INFORMATION_FOR_FUNGIBLE_TOKEN,
                                 HapiParserUtil.asHeadlongAddress(
-<<<<<<< HEAD
-                                        asAddress(spec.registry().getTokenID(FUNGIBLE_TOKEN_NAME)))))),
+                                        asAddress(spec.registry().getTokenID(FUNGIBLE_TOKEN_NAME)))),
+                        contractCall(
+                                        "TokenInfo",
+                                        "getInformationForFungibleTokenV2",
+                                        HapiParserUtil.asHeadlongAddress(
+                                                asAddress(spec.registry().getTokenID(FUNGIBLE_TOKEN_NAME))))
+                                .via("FUNGIBLE_TOKEN_INFO_TXN_V2")
+                                .gas(1_000_000L))),
                 exposeTargetLedgerIdTo(targetLedgerId::set),
                 withOpContext((spec, opLog) -> {
-=======
-                                        asAddress(spec.registry().getTokenID(FUNGIBLE_TOKEN_NAME)))),
-                        contractCall(
-                                        "TokenInfo",
-                                        "getInformationForFungibleTokenV2",
-                                        HapiParserUtil.asHeadlongAddress(
-                                                asAddress(spec.registry().getTokenID(FUNGIBLE_TOKEN_NAME))))
-                                .via("FUNGIBLE_TOKEN_INFO_TXN_V2")
-                                .gas(1_000_000L))))
-                .then(exposeTargetLedgerIdTo(targetLedgerId::set), withOpContext((spec, opLog) -> {
->>>>>>> 5c063474
                     final var getTokenInfoQuery = getTokenInfo(FUNGIBLE_TOKEN_NAME);
                     allRunFor(spec, getTokenInfoQuery);
                     final var expirySecond = getTokenInfoQuery
@@ -502,7 +379,6 @@
                                                             .forFunction(FunctionType.HAPI_GET_FUNGIBLE_TOKEN_INFO)
                                                             .withStatus(SUCCESS)
                                                             .withDecimals(decimals)
-<<<<<<< HEAD
                                                             .withTokenInfo(
                                                                     getTokenInfoStructForFungibleToken(
                                                                             spec,
@@ -514,18 +390,7 @@
                                                                             getTokenKeyFromSpec(
                                                                                     spec, TokenKeyType.ADMIN_KEY),
                                                                             expirySecond,
-                                                                            targetLedgerId.get()))))));
-=======
-                                                            .withTokenInfo(getTokenInfoStructForFungibleToken(
-                                                                    spec,
-                                                                    FUNGIBLE_TOKEN_NAME,
-                                                                    FUNGIBLE_SYMBOL,
-                                                                    MEMO,
-                                                                    spec.registry()
-                                                                            .getAccountID(TOKEN_TREASURY),
-                                                                    getTokenKeyFromSpec(spec, TokenKeyType.ADMIN_KEY),
-                                                                    expirySecond,
-                                                                    targetLedgerId.get()))))),
+                                                                            targetLedgerId.get()))))),
                             childRecordsCheck(
                                     "FUNGIBLE_TOKEN_INFO_TXN_V2",
                                     SUCCESS,
@@ -536,17 +401,18 @@
                                                             .forFunction(FunctionType.HAPI_GET_FUNGIBLE_TOKEN_INFO_V2)
                                                             .withStatus(SUCCESS)
                                                             .withDecimals(decimals)
-                                                            .withTokenInfo(getTokenInfoStructForFungibleTokenV2(
-                                                                    spec,
-                                                                    FUNGIBLE_TOKEN_NAME,
-                                                                    FUNGIBLE_SYMBOL,
-                                                                    MEMO,
-                                                                    spec.registry()
-                                                                            .getAccountID(TOKEN_TREASURY),
-                                                                    getTokenKeyFromSpec(spec, TokenKeyType.ADMIN_KEY),
-                                                                    expirySecond,
-                                                                    targetLedgerId.get()))))));
->>>>>>> 5c063474
+                                                            .withTokenInfo(
+                                                                    getTokenInfoStructForFungibleTokenV2(
+                                                                            spec,
+                                                                            FUNGIBLE_TOKEN_NAME,
+                                                                            FUNGIBLE_SYMBOL,
+                                                                            MEMO,
+                                                                            spec.registry()
+                                                                                    .getAccountID(TOKEN_TREASURY),
+                                                                            getTokenKeyFromSpec(
+                                                                                    spec, TokenKeyType.ADMIN_KEY),
+                                                                            expirySecond,
+                                                                            targetLedgerId.get()))))));
                 }));
     }
 
@@ -555,7 +421,6 @@
         final int maxSupply = 10;
         final ByteString meta = ByteString.copyFrom(META.getBytes(StandardCharsets.UTF_8));
         final AtomicReference<ByteString> targetLedgerId = new AtomicReference<>();
-<<<<<<< HEAD
         return hapiTest(
                 cryptoCreate(TOKEN_TREASURY).balance(0L),
                 cryptoCreate(AUTO_RENEW_ACCOUNT).balance(0L),
@@ -569,8 +434,11 @@
                 newKeyNamed(WIPE_KEY),
                 newKeyNamed(FEE_SCHEDULE_KEY),
                 newKeyNamed(PAUSE_KEY),
+                newKeyNamed(TokenKeyType.METADATA_KEY.name()),
                 uploadInitCode(TOKEN_INFO_CONTRACT),
                 contractCreate(TOKEN_INFO_CONTRACT).gas(1_000_000L),
+                uploadInitCode("TokenInfo"),
+                contractCreate("TokenInfo").gas(1_000_000L),
                 tokenCreate(FEE_DENOM).treasury(HTS_COLLECTOR),
                 tokenCreate(NON_FUNGIBLE_TOKEN_NAME)
                         .tokenType(TokenType.NON_FUNGIBLE_UNIQUE)
@@ -590,6 +458,8 @@
                         .wipeKey(WIPE_KEY)
                         .feeScheduleKey(FEE_SCHEDULE_KEY)
                         .pauseKey(PAUSE_KEY)
+                        .metadataKey(TokenKeyType.METADATA_KEY.name())
+                        .metaData("metadata")
                         .withCustom(royaltyFeeWithFallback(
                                 1, 2, fixedHtsFeeInheritingRoyaltyCollector(100, FEE_DENOM), HTS_COLLECTOR))
                         .via(CREATE_TXN),
@@ -607,69 +477,6 @@
                         .signedBy(DEFAULT_PAYER, NFT_OWNER)
                         .fee(ONE_HBAR),
                 withOpContext((spec, opLog) -> allRunFor(
-=======
-        return defaultHapiSpec(
-                        "HappyPathGetNonFungibleTokenInfo",
-                        HIGHLY_NON_DETERMINISTIC_FEES,
-                        NONDETERMINISTIC_FUNCTION_PARAMETERS,
-                        NONDETERMINISTIC_CONTRACT_CALL_RESULTS)
-                .given(
-                        cryptoCreate(TOKEN_TREASURY).balance(0L),
-                        cryptoCreate(AUTO_RENEW_ACCOUNT).balance(0L),
-                        cryptoCreate(NFT_OWNER),
-                        cryptoCreate(NFT_SPENDER),
-                        cryptoCreate(HTS_COLLECTOR),
-                        newKeyNamed(ADMIN_KEY),
-                        newKeyNamed(FREEZE_KEY),
-                        newKeyNamed(KYC_KEY),
-                        newKeyNamed(SUPPLY_KEY),
-                        newKeyNamed(WIPE_KEY),
-                        newKeyNamed(FEE_SCHEDULE_KEY),
-                        newKeyNamed(PAUSE_KEY),
-                        newKeyNamed(TokenKeyType.METADATA_KEY.name()),
-                        uploadInitCode(TOKEN_INFO_CONTRACT),
-                        contractCreate(TOKEN_INFO_CONTRACT).gas(1_000_000L),
-                        uploadInitCode("TokenInfo"),
-                        contractCreate("TokenInfo").gas(1_000_000L),
-                        tokenCreate(FEE_DENOM).treasury(HTS_COLLECTOR),
-                        tokenCreate(NON_FUNGIBLE_TOKEN_NAME)
-                                .tokenType(TokenType.NON_FUNGIBLE_UNIQUE)
-                                .supplyType(TokenSupplyType.FINITE)
-                                .entityMemo(MEMO)
-                                .name(NON_FUNGIBLE_TOKEN_NAME)
-                                .symbol(NON_FUNGIBLE_SYMBOL)
-                                .treasury(TOKEN_TREASURY)
-                                .autoRenewAccount(AUTO_RENEW_ACCOUNT)
-                                .autoRenewPeriod(THREE_MONTHS_IN_SECONDS)
-                                .maxSupply(maxSupply)
-                                .initialSupply(0)
-                                .adminKey(ADMIN_KEY)
-                                .freezeKey(FREEZE_KEY)
-                                .kycKey(KYC_KEY)
-                                .supplyKey(SUPPLY_KEY)
-                                .wipeKey(WIPE_KEY)
-                                .feeScheduleKey(FEE_SCHEDULE_KEY)
-                                .pauseKey(PAUSE_KEY)
-                                .metadataKey(TokenKeyType.METADATA_KEY.name())
-                                .metaData("metadata")
-                                .withCustom(royaltyFeeWithFallback(
-                                        1, 2, fixedHtsFeeInheritingRoyaltyCollector(100, FEE_DENOM), HTS_COLLECTOR))
-                                .via(CREATE_TXN),
-                        mintToken(NON_FUNGIBLE_TOKEN_NAME, List.of(meta)),
-                        tokenAssociate(NFT_OWNER, List.of(NON_FUNGIBLE_TOKEN_NAME)),
-                        tokenAssociate(NFT_SPENDER, List.of(NON_FUNGIBLE_TOKEN_NAME)),
-                        grantTokenKyc(NON_FUNGIBLE_TOKEN_NAME, NFT_OWNER),
-                        cryptoTransfer(TokenMovement.movingUnique(NON_FUNGIBLE_TOKEN_NAME, 1L)
-                                .between(TOKEN_TREASURY, NFT_OWNER)),
-                        cryptoApproveAllowance()
-                                .payingWith(DEFAULT_PAYER)
-                                .addNftAllowance(NFT_OWNER, NON_FUNGIBLE_TOKEN_NAME, NFT_SPENDER, false, List.of(1L))
-                                .via(APPROVE_TXN)
-                                .logged()
-                                .signedBy(DEFAULT_PAYER, NFT_OWNER)
-                                .fee(ONE_HBAR))
-                .when(withOpContext((spec, opLog) -> allRunFor(
->>>>>>> 5c063474
                         spec,
                         contractCall(
                                         TOKEN_INFO_CONTRACT,
@@ -684,11 +491,6 @@
                                 GET_INFORMATION_FOR_NON_FUNGIBLE_TOKEN,
                                 HapiParserUtil.asHeadlongAddress(
                                         asAddress(spec.registry().getTokenID(NON_FUNGIBLE_TOKEN_NAME))),
-<<<<<<< HEAD
-                                1L))),
-                exposeTargetLedgerIdTo(targetLedgerId::set),
-                withOpContext((spec, opLog) -> {
-=======
                                 1L),
                         contractCall(
                                         "TokenInfo",
@@ -697,9 +499,9 @@
                                                 asAddress(spec.registry().getTokenID(NON_FUNGIBLE_TOKEN_NAME))),
                                         1L)
                                 .via("NON_FUNGIBLE_TOKEN_INFO_TXN_V2")
-                                .gas(1_000_000L))))
-                .then(exposeTargetLedgerIdTo(targetLedgerId::set), withOpContext((spec, opLog) -> {
->>>>>>> 5c063474
+                                .gas(1_000_000L))),
+                exposeTargetLedgerIdTo(targetLedgerId::set),
+                withOpContext((spec, opLog) -> {
                     final var getTokenInfoQuery = getTokenInfo(NON_FUNGIBLE_TOKEN_NAME);
                     allRunFor(spec, getTokenInfoQuery);
                     final var expirySecond = getTokenInfoQuery
@@ -726,7 +528,6 @@
                                                     .contractCallResult(htsPrecompileResult()
                                                             .forFunction(FunctionType.HAPI_GET_NON_FUNGIBLE_TOKEN_INFO)
                                                             .withStatus(SUCCESS)
-<<<<<<< HEAD
                                                             .withTokenInfo(
                                                                     getTokenInfoStructForNonFungibleToken(
                                                                             spec,
@@ -739,17 +540,6 @@
                                                                                     spec, TokenKeyType.ADMIN_KEY),
                                                                             expirySecond,
                                                                             targetLedgerId.get()))
-=======
-                                                            .withTokenInfo(getTokenInfoStructForNonFungibleToken(
-                                                                    spec,
-                                                                    NON_FUNGIBLE_TOKEN_NAME,
-                                                                    NON_FUNGIBLE_SYMBOL,
-                                                                    MEMO,
-                                                                    spec.registry()
-                                                                            .getAccountID(TOKEN_TREASURY),
-                                                                    getTokenKeyFromSpec(spec, TokenKeyType.ADMIN_KEY),
-                                                                    expirySecond,
-                                                                    targetLedgerId.get()))
                                                             .withNftTokenInfo(nftTokenInfo)))),
                             childRecordsCheck(
                                     "NON_FUNGIBLE_TOKEN_INFO_TXN_V2",
@@ -761,14 +551,15 @@
                                                             .forFunction(
                                                                     FunctionType.HAPI_GET_NON_FUNGIBLE_TOKEN_INFO_V2)
                                                             .withStatus(SUCCESS)
-                                                            .withTokenInfo(getTokenInfoStructForNonFungibleTokenV2(
-                                                                    spec,
-                                                                    spec.registry()
-                                                                            .getAccountID(TOKEN_TREASURY),
-                                                                    getTokenKeyFromSpec(spec, TokenKeyType.ADMIN_KEY),
-                                                                    expirySecond,
-                                                                    targetLedgerId.get()))
->>>>>>> 5c063474
+                                                            .withTokenInfo(
+                                                                    getTokenInfoStructForNonFungibleTokenV2(
+                                                                            spec,
+                                                                            spec.registry()
+                                                                                    .getAccountID(TOKEN_TREASURY),
+                                                                            getTokenKeyFromSpec(
+                                                                                    spec, TokenKeyType.ADMIN_KEY),
+                                                                            expirySecond,
+                                                                            targetLedgerId.get()))
                                                             .withNftTokenInfo(nftTokenInfo)))));
                 }));
     }
@@ -811,7 +602,8 @@
                                         HapiParserUtil.asHeadlongAddress(
                                                 asAddress(spec.registry().getTokenID(PRIMARY_TOKEN_NAME))))
                                 .via(TOKEN_INFO_TXN + 2)
-                                .gas(1_000_000L))),
+                                .gas(1_000_000L)
+                                .hasKnownStatus(ResponseCodeEnum.SUCCESS))),
                 getTxnRecord(TOKEN_INFO_TXN + 1).andAllChildRecords(),
                 getTxnRecord(TOKEN_INFO_TXN + 2).andAllChildRecords());
     }
@@ -853,10 +645,8 @@
                                 .via(TOKEN_INFO_TXN + 2)
                                 .gas(1_000_000L)
                                 .hasKnownStatus(CONTRACT_REVERT_EXECUTED))),
-                withOpContext((spec, opLog) -> allRunFor(
-                        spec,
-                        getTxnRecord(TOKEN_INFO_TXN + 1).andAllChildRecords(),
-                        getTxnRecord(TOKEN_INFO_TXN + 2).andAllChildRecords())));
+                withOpContext((spec, opLog) ->
+                        allRunFor(spec, getTxnRecord(TOKEN_INFO_TXN + 1), getTxnRecord(TOKEN_INFO_TXN + 2))));
     }
 
     @HapiTest
@@ -894,7 +684,8 @@
                                                 asAddress(spec.registry().getTokenID(NON_FUNGIBLE_TOKEN_NAME))),
                                         1L)
                                 .via(NON_FUNGIBLE_TOKEN_INFO_TXN)
-                                .gas(1_000_000L))),
+                                .gas(1_000_000L)
+                                .hasKnownStatus(ResponseCodeEnum.SUCCESS))),
                 getTxnRecord(NON_FUNGIBLE_TOKEN_INFO_TXN).andAllChildRecords());
     }
 
@@ -945,7 +736,35 @@
                 getTxnRecord(NON_FUNGIBLE_TOKEN_INFO_TXN + 1)
                         .andAllChildRecords()
                         .logged(),
-                getTxnRecord(NON_FUNGIBLE_TOKEN_INFO_TXN + 2).andAllChildRecords());
+                //                                                ,childRecordsCheck(
+                //                                NON_FUNGIBLE_TOKEN_INFO_TXN + 1,
+                //                                                        CONTRACT_REVERT_EXECUTED,
+                //                                                        recordWith()
+                //                                                                .status(INVALID_TOKEN_ID)
+                //
+                // .contractCallResult(resultWith()
+                //
+                // .contractCallResult(htsPrecompileResult()
+                //
+                //                         .forFunction(FunctionType.HAPI_GET_NON_FUNGIBLE_TOKEN_INFO)
+                //
+                // .withStatus(INVALID_TOKEN_ID)
+                //
+                //                         .withTokenInfo(getTokenInfoStructForEmptyFungibleToken(
+                //                                                                                        "",
+                //                                                                                        "",
+                //                                                                                        "",
+                //
+                //                         AccountID.getDefaultInstance(),
+                //                                                                                        0,
+                //
+                // ByteString.EMPTY
+                //                                                                                        ))
+                //
+                // .withNftTokenInfo(getEmptyNft())))),
+                getTxnRecord(NON_FUNGIBLE_TOKEN_INFO_TXN + 2)
+                        .andAllChildRecords()
+                        .logged());
     }
 
     @HapiTest
@@ -1127,7 +946,19 @@
                                                 .contractCallResult(htsPrecompileResult()
                                                         .forFunction(FunctionType.HAPI_GET_TOKEN_CUSTOM_FEES)
                                                         .withStatus(SUCCESS)
-                                                        .withCustomFees(getExpectedCustomFees(spec))))))));
+                                                        .withCustomFees(getExpectedCustomFees(spec)))))
+                        //                        ,childRecordsCheck(
+                        //                                "fakeAddressTokenInfo",
+                        //                                CONTRACT_REVERT_EXECUTED,
+                        //                                recordWith()
+                        //                                        .status(INVALID_TOKEN_ID)
+                        //                                        .contractCallResult(resultWith()
+                        //                                                .contractCallResult(htsPrecompileResult()
+                        //
+                        // .forFunction(FunctionType.HAPI_GET_TOKEN_CUSTOM_FEES)
+                        //                                                        .withStatus(INVALID_TOKEN_ID)
+                        //                                                        .withCustomFees(new ArrayList<>()))))
+                        )));
     }
 
     @HapiTest
