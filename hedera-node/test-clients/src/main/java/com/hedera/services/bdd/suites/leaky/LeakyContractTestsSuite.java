--- conflicted
+++ resolved
@@ -768,12 +768,8 @@
                         getAccountBalance(ACCOUNT).hasTokenBalance(VANILLA_TOKEN, 485L));
     }
 
-<<<<<<< HEAD
-    @HapiTest
-    private HapiSpec transferFailsWithIncorrectAmounts() {
-=======
+    @HapiTest
     final HapiSpec transferFailsWithIncorrectAmounts() {
->>>>>>> 4db77942
         final var transferTokenWithNegativeAmountTxn = "transferTokenWithNegativeAmountTxn";
         final var contract = TOKEN_TRANSFER_CONTRACT;
 
