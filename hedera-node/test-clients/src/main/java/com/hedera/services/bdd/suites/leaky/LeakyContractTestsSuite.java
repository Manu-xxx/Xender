/*
 * Copyright (C) 2022-2024 Hedera Hashgraph, LLC
 *
 * Licensed under the Apache License, Version 2.0 (the "License");
 * you may not use this file except in compliance with the License.
 * You may obtain a copy of the License at
 *
 *      http://www.apache.org/licenses/LICENSE-2.0
 *
 * Unless required by applicable law or agreed to in writing, software
 * distributed under the License is distributed on an "AS IS" BASIS,
 * WITHOUT WARRANTIES OR CONDITIONS OF ANY KIND, either express or implied.
 * See the License for the specific language governing permissions and
 * limitations under the License.
 */

package com.hedera.services.bdd.suites.leaky;

import static com.google.protobuf.ByteString.copyFromUtf8;
import static com.hedera.node.app.hapi.utils.CommonUtils.asEvmAddress;
import static com.hedera.node.app.service.evm.utils.EthSigsUtils.recoverAddressFromPubKey;
import static com.hedera.services.bdd.spec.HapiPropertySource.asContract;
import static com.hedera.services.bdd.spec.HapiPropertySource.asHexedSolidityAddress;
import static com.hedera.services.bdd.spec.HapiPropertySource.asSolidityAddress;
import static com.hedera.services.bdd.spec.HapiPropertySource.asTokenString;
import static com.hedera.services.bdd.spec.HapiSpec.defaultHapiSpec;
import static com.hedera.services.bdd.spec.HapiSpec.propertyPreservingHapiSpec;
import static com.hedera.services.bdd.spec.assertions.AccountDetailsAsserts.accountDetailsWith;
import static com.hedera.services.bdd.spec.assertions.AccountInfoAsserts.accountWith;
import static com.hedera.services.bdd.spec.assertions.AssertUtils.inOrder;
import static com.hedera.services.bdd.spec.assertions.ContractFnResultAsserts.resultWith;
import static com.hedera.services.bdd.spec.assertions.ContractInfoAsserts.contractWith;
import static com.hedera.services.bdd.spec.assertions.ContractLogAsserts.logWith;
import static com.hedera.services.bdd.spec.assertions.TransactionRecordAsserts.recordWith;
import static com.hedera.services.bdd.spec.keys.KeyFactory.KeyType.THRESHOLD;
import static com.hedera.services.bdd.spec.keys.KeyShape.CONTRACT;
import static com.hedera.services.bdd.spec.keys.KeyShape.DELEGATE_CONTRACT;
import static com.hedera.services.bdd.spec.keys.KeyShape.ED25519;
import static com.hedera.services.bdd.spec.keys.KeyShape.SECP256K1;
import static com.hedera.services.bdd.spec.keys.KeyShape.SIMPLE;
import static com.hedera.services.bdd.spec.keys.KeyShape.sigs;
import static com.hedera.services.bdd.spec.keys.SigControl.ED25519_ON;
import static com.hedera.services.bdd.spec.keys.SigControl.ON;
import static com.hedera.services.bdd.spec.keys.SigControl.SECP256K1_ON;
import static com.hedera.services.bdd.spec.queries.QueryVerbs.contractCallLocal;
import static com.hedera.services.bdd.spec.queries.QueryVerbs.getAccountBalance;
import static com.hedera.services.bdd.spec.queries.QueryVerbs.getAccountDetails;
import static com.hedera.services.bdd.spec.queries.QueryVerbs.getAccountInfo;
import static com.hedera.services.bdd.spec.queries.QueryVerbs.getAliasedAccountInfo;
import static com.hedera.services.bdd.spec.queries.QueryVerbs.getContractInfo;
import static com.hedera.services.bdd.spec.queries.QueryVerbs.getReceipt;
import static com.hedera.services.bdd.spec.queries.QueryVerbs.getTokenInfo;
import static com.hedera.services.bdd.spec.queries.QueryVerbs.getTokenNftInfo;
import static com.hedera.services.bdd.spec.queries.QueryVerbs.getTxnRecord;
import static com.hedera.services.bdd.spec.transactions.TxnVerbs.contractCall;
import static com.hedera.services.bdd.spec.transactions.TxnVerbs.contractCallWithFunctionAbi;
import static com.hedera.services.bdd.spec.transactions.TxnVerbs.contractCreate;
import static com.hedera.services.bdd.spec.transactions.TxnVerbs.contractCustomCreate;
import static com.hedera.services.bdd.spec.transactions.TxnVerbs.contractUpdate;
import static com.hedera.services.bdd.spec.transactions.TxnVerbs.cryptoApproveAllowance;
import static com.hedera.services.bdd.spec.transactions.TxnVerbs.cryptoCreate;
import static com.hedera.services.bdd.spec.transactions.TxnVerbs.cryptoTransfer;
import static com.hedera.services.bdd.spec.transactions.TxnVerbs.cryptoUpdate;
import static com.hedera.services.bdd.spec.transactions.TxnVerbs.ethereumCall;
import static com.hedera.services.bdd.spec.transactions.TxnVerbs.ethereumCallWithFunctionAbi;
import static com.hedera.services.bdd.spec.transactions.TxnVerbs.ethereumContractCreate;
import static com.hedera.services.bdd.spec.transactions.TxnVerbs.mintToken;
import static com.hedera.services.bdd.spec.transactions.TxnVerbs.tokenAssociate;
import static com.hedera.services.bdd.spec.transactions.TxnVerbs.tokenCreate;
import static com.hedera.services.bdd.spec.transactions.TxnVerbs.uncheckedSubmit;
import static com.hedera.services.bdd.spec.transactions.TxnVerbs.uploadInitCode;
import static com.hedera.services.bdd.spec.transactions.TxnVerbs.uploadSingleInitCode;
import static com.hedera.services.bdd.spec.transactions.contract.HapiParserUtil.asHeadlongAddress;
import static com.hedera.services.bdd.spec.transactions.contract.HapiParserUtil.asHeadlongAddressArray;
import static com.hedera.services.bdd.spec.transactions.crypto.HapiCryptoTransfer.tinyBarsFromAccountToAlias;
import static com.hedera.services.bdd.spec.transactions.token.CustomFeeTests.fixedHbarFeeInSchedule;
import static com.hedera.services.bdd.spec.transactions.token.CustomFeeTests.fixedHtsFeeInSchedule;
import static com.hedera.services.bdd.spec.transactions.token.CustomFeeTests.fractionalFeeInSchedule;
import static com.hedera.services.bdd.spec.transactions.token.CustomFeeTests.royaltyFeeWithFallbackInHbarsInSchedule;
import static com.hedera.services.bdd.spec.transactions.token.CustomFeeTests.royaltyFeeWithFallbackInTokenInSchedule;
import static com.hedera.services.bdd.spec.transactions.token.CustomFeeTests.royaltyFeeWithoutFallbackInSchedule;
import static com.hedera.services.bdd.spec.transactions.token.TokenMovement.moving;
import static com.hedera.services.bdd.spec.transactions.token.TokenMovement.movingUnique;
import static com.hedera.services.bdd.spec.utilops.CustomSpecAssert.allRunFor;
import static com.hedera.services.bdd.spec.utilops.UtilVerbs.accountAmount;
import static com.hedera.services.bdd.spec.utilops.UtilVerbs.accountAmountAlias;
import static com.hedera.services.bdd.spec.utilops.UtilVerbs.assertionsHold;
import static com.hedera.services.bdd.spec.utilops.UtilVerbs.balanceSnapshot;
import static com.hedera.services.bdd.spec.utilops.UtilVerbs.childRecordsCheck;
import static com.hedera.services.bdd.spec.utilops.UtilVerbs.emptyChildRecordsCheck;
import static com.hedera.services.bdd.spec.utilops.UtilVerbs.ifHapiTest;
import static com.hedera.services.bdd.spec.utilops.UtilVerbs.ifNotHapiTest;
import static com.hedera.services.bdd.spec.utilops.UtilVerbs.inParallel;
import static com.hedera.services.bdd.spec.utilops.UtilVerbs.newKeyNamed;
import static com.hedera.services.bdd.spec.utilops.UtilVerbs.overriding;
import static com.hedera.services.bdd.spec.utilops.UtilVerbs.overridingThree;
import static com.hedera.services.bdd.spec.utilops.UtilVerbs.overridingTwo;
import static com.hedera.services.bdd.spec.utilops.UtilVerbs.reduceFeeFor;
import static com.hedera.services.bdd.spec.utilops.UtilVerbs.resetToDefault;
import static com.hedera.services.bdd.spec.utilops.UtilVerbs.sleepFor;
import static com.hedera.services.bdd.spec.utilops.UtilVerbs.sourcing;
import static com.hedera.services.bdd.spec.utilops.UtilVerbs.tokenTransferList;
import static com.hedera.services.bdd.spec.utilops.UtilVerbs.tokenTransferLists;
import static com.hedera.services.bdd.spec.utilops.UtilVerbs.uploadDefaultFeeSchedules;
import static com.hedera.services.bdd.spec.utilops.UtilVerbs.usableTxnIdNamed;
import static com.hedera.services.bdd.spec.utilops.UtilVerbs.withOpContext;
<<<<<<< HEAD
import static com.hedera.services.bdd.spec.utilops.records.SnapshotMatchMode.ACCEPTED_MONO_GAS_CALCULATION_DIFFERENCE;
import static com.hedera.services.bdd.spec.utilops.records.SnapshotMatchMode.ALLOW_SKIPPED_ENTITY_IDS;
import static com.hedera.services.bdd.spec.utilops.records.SnapshotMatchMode.EXPECT_STREAMLINED_INGEST_RECORDS;
import static com.hedera.services.bdd.spec.utilops.records.SnapshotMatchMode.FULLY_NONDETERMINISTIC;
import static com.hedera.services.bdd.spec.utilops.records.SnapshotMatchMode.NONDETERMINISTIC_CONSTRUCTOR_PARAMETERS;
import static com.hedera.services.bdd.spec.utilops.records.SnapshotMatchMode.NONDETERMINISTIC_CONTRACT_CALL_RESULTS;
import static com.hedera.services.bdd.spec.utilops.records.SnapshotMatchMode.NONDETERMINISTIC_ETHEREUM_DATA;
import static com.hedera.services.bdd.spec.utilops.records.SnapshotMatchMode.NONDETERMINISTIC_FUNCTION_PARAMETERS;
import static com.hedera.services.bdd.spec.utilops.records.SnapshotMatchMode.NONDETERMINISTIC_LOG_DATA;
=======
import static com.hedera.services.bdd.spec.utilops.records.SnapshotMatchMode.HIGHLY_NON_DETERMINISTIC_FEES;
import static com.hedera.services.bdd.spec.utilops.records.SnapshotMatchMode.NONDETERMINISTIC_CONSTRUCTOR_PARAMETERS;
>>>>>>> de8023bb
import static com.hedera.services.bdd.spec.utilops.records.SnapshotMatchMode.NONDETERMINISTIC_NONCE;
import static com.hedera.services.bdd.spec.utilops.records.SnapshotMatchMode.NONDETERMINISTIC_TRANSACTION_FEES;
import static com.hedera.services.bdd.suites.contract.Utils.FunctionType.FUNCTION;
import static com.hedera.services.bdd.suites.contract.Utils.aaWith;
import static com.hedera.services.bdd.suites.contract.Utils.asAddress;
import static com.hedera.services.bdd.suites.contract.Utils.asHexedAddress;
import static com.hedera.services.bdd.suites.contract.Utils.asToken;
import static com.hedera.services.bdd.suites.contract.Utils.captureOneChildCreate2MetaFor;
import static com.hedera.services.bdd.suites.contract.Utils.eventSignatureOf;
import static com.hedera.services.bdd.suites.contract.Utils.getABIFor;
import static com.hedera.services.bdd.suites.contract.Utils.mirrorAddrWith;
import static com.hedera.services.bdd.suites.contract.Utils.parsedToByteString;
import static com.hedera.services.bdd.suites.contract.hapi.ContractCallSuite.ACCOUNT_INFO;
import static com.hedera.services.bdd.suites.contract.hapi.ContractCallSuite.ACCOUNT_INFO_AFTER_CALL;
import static com.hedera.services.bdd.suites.contract.hapi.ContractCallSuite.CALL_TX;
import static com.hedera.services.bdd.suites.contract.hapi.ContractCallSuite.CALL_TX_REC;
import static com.hedera.services.bdd.suites.contract.hapi.ContractCallSuite.CONTRACTS_MAX_GAS_PER_SEC;
import static com.hedera.services.bdd.suites.contract.hapi.ContractCallSuite.CONTRACTS_MAX_REFUND_PERCENT_OF_GAS_LIMIT;
import static com.hedera.services.bdd.suites.contract.hapi.ContractCallSuite.CONTRACT_FROM;
import static com.hedera.services.bdd.suites.contract.hapi.ContractCallSuite.DEFAULT_MAX_AUTO_RENEW_PERIOD;
import static com.hedera.services.bdd.suites.contract.hapi.ContractCallSuite.DEPOSIT;
import static com.hedera.services.bdd.suites.contract.hapi.ContractCallSuite.LEDGER_AUTO_RENEW_PERIOD_MAX_DURATION;
import static com.hedera.services.bdd.suites.contract.hapi.ContractCallSuite.PAY_RECEIVABLE_CONTRACT;
import static com.hedera.services.bdd.suites.contract.hapi.ContractCallSuite.RECEIVER_2;
import static com.hedera.services.bdd.suites.contract.hapi.ContractCallSuite.SIMPLE_UPDATE_CONTRACT;
import static com.hedera.services.bdd.suites.contract.hapi.ContractCallSuite.TRANSFERRING_CONTRACT;
import static com.hedera.services.bdd.suites.contract.hapi.ContractCallSuite.TRANSFER_TO_CALLER;
import static com.hedera.services.bdd.suites.contract.hapi.ContractCreateSuite.EMPTY_CONSTRUCTOR_CONTRACT;
import static com.hedera.services.bdd.suites.contract.opcodes.Create2OperationSuite.CONTRACT_REPORTED_ADDRESS_MESSAGE;
import static com.hedera.services.bdd.suites.contract.opcodes.Create2OperationSuite.EXPECTED_CREATE2_ADDRESS_MESSAGE;
import static com.hedera.services.bdd.suites.contract.opcodes.Create2OperationSuite.GET_ADDRESS;
import static com.hedera.services.bdd.suites.contract.precompile.ApproveAllowanceSuite.ATTACK_CALL;
import static com.hedera.services.bdd.suites.contract.precompile.ApproveAllowanceSuite.CALL_TO;
import static com.hedera.services.bdd.suites.contract.precompile.ApproveAllowanceSuite.CONTRACTS_PERMITTED_DELEGATE_CALLERS;
import static com.hedera.services.bdd.suites.contract.precompile.ApproveAllowanceSuite.DELEGATE_ERC_CALLEE;
import static com.hedera.services.bdd.suites.contract.precompile.ApproveAllowanceSuite.DELEGATE_PRECOMPILE_CALLEE;
import static com.hedera.services.bdd.suites.contract.precompile.ApproveAllowanceSuite.PRETEND_ATTACKER;
import static com.hedera.services.bdd.suites.contract.precompile.ApproveAllowanceSuite.PRETEND_PAIR;
import static com.hedera.services.bdd.suites.contract.precompile.CreatePrecompileSuite.ACCOUNT_2;
import static com.hedera.services.bdd.suites.contract.precompile.CreatePrecompileSuite.AUTO_RENEW_PERIOD;
import static com.hedera.services.bdd.suites.contract.precompile.CreatePrecompileSuite.CONTRACT_ADMIN_KEY;
import static com.hedera.services.bdd.suites.contract.precompile.CreatePrecompileSuite.CREATE_TOKEN_WITH_ALL_CUSTOM_FEES_AVAILABLE;
import static com.hedera.services.bdd.suites.contract.precompile.CreatePrecompileSuite.DEFAULT_AMOUNT_TO_SEND;
import static com.hedera.services.bdd.suites.contract.precompile.CreatePrecompileSuite.ECDSA_KEY;
import static com.hedera.services.bdd.suites.contract.precompile.CreatePrecompileSuite.ED25519KEY;
import static com.hedera.services.bdd.suites.contract.precompile.CreatePrecompileSuite.EXISTING_TOKEN;
import static com.hedera.services.bdd.suites.contract.precompile.CreatePrecompileSuite.EXPLICIT_CREATE_RESULT;
import static com.hedera.services.bdd.suites.contract.precompile.CreatePrecompileSuite.FIRST_CREATE_TXN;
import static com.hedera.services.bdd.suites.contract.precompile.CreatePrecompileSuite.MEMO;
import static com.hedera.services.bdd.suites.contract.precompile.CreatePrecompileSuite.TOKEN_CREATE_CONTRACT;
import static com.hedera.services.bdd.suites.contract.precompile.CreatePrecompileSuite.TOKEN_CREATE_CONTRACT_AS_KEY;
import static com.hedera.services.bdd.suites.contract.precompile.CreatePrecompileSuite.TOKEN_NAME;
import static com.hedera.services.bdd.suites.contract.precompile.CreatePrecompileSuite.TOKEN_SYMBOL;
import static com.hedera.services.bdd.suites.contract.precompile.CryptoTransferHTSSuite.TOTAL_SUPPLY;
import static com.hedera.services.bdd.suites.contract.precompile.CryptoTransferHTSSuite.TRANSFER_MULTIPLE_TOKENS;
import static com.hedera.services.bdd.suites.contract.precompile.ERCPrecompileSuite.NAME_TXN;
import static com.hedera.services.bdd.suites.contract.precompile.V1SecurityModelOverrides.CONTRACTS_MAX_NUM_WITH_HAPI_SIGS_ACCESS;
import static com.hedera.services.bdd.suites.crypto.AutoAccountCreationSuite.LAZY_MEMO;
import static com.hedera.services.bdd.suites.crypto.AutoAccountCreationSuite.TRUE;
import static com.hedera.services.bdd.suites.crypto.AutoCreateUtils.updateSpecFor;
import static com.hedera.services.bdd.suites.crypto.CryptoApproveAllowanceSuite.ADMIN_KEY;
import static com.hedera.services.bdd.suites.ethereum.EthereumSuite.GAS_LIMIT;
import static com.hedera.services.bdd.suites.token.TokenAssociationSpecs.KNOWABLE_TOKEN;
import static com.hedera.services.bdd.suites.token.TokenAssociationSpecs.VANILLA_TOKEN;
import static com.hedera.services.bdd.suites.token.TokenTransactSpecs.SUPPLY_KEY;
import static com.hedera.services.bdd.suites.utils.contracts.AddressResult.hexedAddress;
import static com.hedera.services.bdd.suites.utils.contracts.precompile.HTSPrecompileResult.htsPrecompileResult;
import static com.hederahashgraph.api.proto.java.ResponseCodeEnum.CONTRACT_EXECUTION_EXCEPTION;
import static com.hederahashgraph.api.proto.java.ResponseCodeEnum.CONTRACT_REVERT_EXECUTED;
import static com.hederahashgraph.api.proto.java.ResponseCodeEnum.CUSTOM_FEE_DENOMINATION_MUST_BE_FUNGIBLE_COMMON;
import static com.hederahashgraph.api.proto.java.ResponseCodeEnum.CUSTOM_FEE_MUST_BE_POSITIVE;
import static com.hederahashgraph.api.proto.java.ResponseCodeEnum.INSUFFICIENT_ACCOUNT_BALANCE;
import static com.hederahashgraph.api.proto.java.ResponseCodeEnum.INSUFFICIENT_PAYER_BALANCE;
import static com.hederahashgraph.api.proto.java.ResponseCodeEnum.INVALID_ACCOUNT_ID;
import static com.hederahashgraph.api.proto.java.ResponseCodeEnum.INVALID_CONTRACT_ID;
import static com.hederahashgraph.api.proto.java.ResponseCodeEnum.INVALID_CUSTOM_FEE_COLLECTOR;
import static com.hederahashgraph.api.proto.java.ResponseCodeEnum.INVALID_FULL_PREFIX_SIGNATURE_FOR_PRECOMPILE;
import static com.hederahashgraph.api.proto.java.ResponseCodeEnum.INVALID_SOLIDITY_ADDRESS;
import static com.hederahashgraph.api.proto.java.ResponseCodeEnum.MAX_CHILD_RECORDS_EXCEEDED;
import static com.hederahashgraph.api.proto.java.ResponseCodeEnum.MAX_GAS_LIMIT_EXCEEDED;
import static com.hederahashgraph.api.proto.java.ResponseCodeEnum.NOT_SUPPORTED;
import static com.hederahashgraph.api.proto.java.ResponseCodeEnum.SPENDER_DOES_NOT_HAVE_ALLOWANCE;
import static com.hederahashgraph.api.proto.java.ResponseCodeEnum.SUCCESS;
import static com.hederahashgraph.api.proto.java.TokenType.FUNGIBLE_COMMON;
import static com.hederahashgraph.api.proto.java.TokenType.NON_FUNGIBLE_UNIQUE;
import static com.swirlds.common.utility.CommonUtils.hex;
import static org.hyperledger.besu.datatypes.Address.contractAddress;
import static org.hyperledger.besu.datatypes.Address.fromHexString;
import static org.junit.jupiter.api.Assertions.assertEquals;
import static org.junit.jupiter.api.Assertions.assertNotEquals;
import static org.junit.jupiter.api.Assertions.assertTrue;

import com.esaulpaugh.headlong.abi.Address;
import com.esaulpaugh.headlong.abi.Tuple;
import com.google.protobuf.ByteString;
import com.hedera.node.app.hapi.utils.contracts.ParsingConstants.FunctionType;
import com.hedera.node.app.hapi.utils.ethereum.EthTxData;
import com.hedera.node.app.hapi.utils.fee.FeeBuilder;
import com.hedera.services.bdd.junit.HapiTest;
import com.hedera.services.bdd.junit.HapiTestSuite;
import com.hedera.services.bdd.spec.HapiPropertySource;
import com.hedera.services.bdd.spec.HapiSpec;
import com.hedera.services.bdd.spec.HapiSpecOperation;
import com.hedera.services.bdd.spec.assertions.ContractFnResultAsserts;
import com.hedera.services.bdd.spec.assertions.ContractInfoAsserts;
import com.hedera.services.bdd.spec.assertions.NonFungibleTransfers;
import com.hedera.services.bdd.spec.assertions.SomeFungibleTransfers;
import com.hedera.services.bdd.spec.assertions.TransactionRecordAsserts;
import com.hedera.services.bdd.spec.keys.KeyShape;
import com.hedera.services.bdd.spec.queries.QueryVerbs;
import com.hedera.services.bdd.spec.queries.contract.HapiContractCallLocal;
import com.hedera.services.bdd.spec.queries.meta.HapiGetTxnRecord;
import com.hedera.services.bdd.spec.transactions.contract.HapiParserUtil;
import com.hedera.services.bdd.spec.transactions.token.TokenMovement;
import com.hedera.services.bdd.spec.utilops.CustomSpecAssert;
import com.hedera.services.bdd.spec.utilops.UtilVerbs;
import com.hedera.services.bdd.suites.HapiSuite;
import com.hedera.services.bdd.suites.contract.Utils;
import com.hederahashgraph.api.proto.java.AccountID;
import com.hederahashgraph.api.proto.java.ContractID;
import com.hederahashgraph.api.proto.java.HederaFunctionality;
import com.hederahashgraph.api.proto.java.TokenID;
import com.hederahashgraph.api.proto.java.TokenPauseStatus;
import com.hederahashgraph.api.proto.java.TokenSupplyType;
import com.hederahashgraph.api.proto.java.TokenType;
import com.hederahashgraph.api.proto.java.TransactionRecord;
import com.hederahashgraph.api.proto.java.TransferList;
import com.swirlds.common.utility.CommonUtils;
import java.math.BigInteger;
import java.nio.charset.StandardCharsets;
import java.time.Instant;
import java.util.List;
import java.util.OptionalLong;
import java.util.concurrent.atomic.AtomicLong;
import java.util.concurrent.atomic.AtomicReference;
import java.util.function.BiConsumer;
import java.util.stream.IntStream;
import org.apache.commons.lang3.ArrayUtils;
import org.apache.logging.log4j.LogManager;
import org.apache.logging.log4j.Logger;
import org.apache.tuweni.bytes.Bytes;
import org.junit.jupiter.api.Assertions;
import org.junit.jupiter.api.MethodOrderer;
import org.junit.jupiter.api.Order;
import org.junit.jupiter.api.TestMethodOrder;

@HapiTestSuite(fuzzyMatch = true)
@TestMethodOrder(
        MethodOrderer.OrderAnnotation
                .class) // define same running order for mod specs as in getSpecsInSuite() definition used in mono
@SuppressWarnings("java:S1192") // "string literal should not be duplicated" - this rule makes test suites worse
public class LeakyContractTestsSuite extends HapiSuite {
    public static final String CONTRACTS_MAX_REFUND_PERCENT_OF_GAS_LIMIT1 = "contracts.maxRefundPercentOfGasLimit";
    public static final String CREATE_TX = "createTX";
    public static final String CREATE_TX_REC = "createTXRec";
    public static final String FALSE = "false";
    private static final long depositAmount = 20_000L;
    public static final int GAS_TO_OFFER = 1_000_000;
    private static final Logger log = LogManager.getLogger(LeakyContractTestsSuite.class);
    private static final String PAYER = "payer";
    public static final String SENDER = "yahcliSender";
    public static final String RECEIVER = "yahcliReceiver";
    private static final String CONTRACTS_NONCES_EXTERNALIZATION_ENABLED = "contracts.nonces.externalization.enabled";
    private static final KeyShape DELEGATE_CONTRACT_KEY_SHAPE =
            KeyShape.threshOf(1, KeyShape.SIMPLE, DELEGATE_CONTRACT);
    private static final String CONTRACT_ALLOW_ASSOCIATIONS_PROPERTY = "contracts.allowAutoAssociations";
    private static final String TRANSFER_CONTRACT = "NonDelegateCryptoTransfer";
    private static final String CONTRACTS_ALLOW_SYSTEM_USE_OF_HAPI_SIGS = "contracts.allowSystemUseOfHapiSigs";
    private static final String CRYPTO_TRANSFER = "CryptoTransfer";
    private static final String TOKEN_TRANSFER_CONTRACT = "TokenTransferContract";
    private static final String TRANSFER_TOKEN_PUBLIC = "transferTokenPublic";
    private static final String HEDERA_ALLOWANCES_IS_ENABLED = "hedera.allowances.isEnabled";
    private static final String FUNGIBLE_TOKEN = "fungibleToken";
    private static final String NON_FUNGIBLE_TOKEN = "nonFungibleToken";
    private static final String MULTI_KEY = "purpose";
    private static final String OWNER = "owner";
    private static final String ACCOUNT = "anybody";
    public static final String RECIPIENT = "recipient";
    private static final String FIRST = "FIRST";
    private static final ByteString FIRST_META = ByteString.copyFrom(FIRST.getBytes(StandardCharsets.UTF_8));
    public static final String TRANSFER_SIG_NAME = "transferSig";
    public static final String ERC_20_CONTRACT = "ERC20Contract";
    private static final String TRANSFER_TXN = "transferTxn";
    public static final String TRANSFER_FROM_ACCOUNT_TXN = "transferFromAccountTxn";
    public static final String TRANSFER = "transfer";
    public static final String APPROVE = "approve";
    private static final String NF_TOKEN = "nfToken";
    public static final String TRANSFER_FROM = "transferFrom";
    private static final String MULTI_KEY_NAME = "multiKey";
    private static final String A_CIVILIAN = "aCivilian";
    private static final String B_CIVILIAN = "bCivilian";
    private static final String GET_APPROVED = "outerGetApproved";
    private static final String GET_BALANCE_OF = "getBalanceOf";
    private static final String SOME_ERC_721_SCENARIOS = "SomeERC721Scenarios";
    private static final String GET_OWNER_OF = "getOwnerOf";
    private static final String MISSING_TOKEN = "MISSING_TOKEN";
    private static final String WITH_SPENDER = "WITH_SPENDER";
    private static final String DO_SPECIFIC_APPROVAL = "doSpecificApproval";
    public static final String TRANSFER_SIGNATURE = "Transfer(address,address,uint256)";
    private static final String EVM_VERSION_PROPERTY = "contracts.evm.version";
    private static final String DYNAMIC_EVM_PROPERTY = "contracts.evm.version.dynamic";
    private static final String EVM_VERSION_038 = "v0.38";
    public static final String LAZY_CREATION_ENABLED = "lazyCreation.enabled";
    private static final String CREATION = "creation";
    private static final String ENTITY_MEMO = "JUST DO IT";
    private static final String CREATE_2_TXN = "create2Txn";
    public static final String GET_BYTECODE = "getBytecode";
    public static final String CONTRACT_REPORTED_LOG_MESSAGE = "Contract reported TestContract initcode is {} bytes";
    public static final String DEPLOY = "deploy";
    private static final String CREATE_2_TXN_2 = "create2Txn2";
    private static final String NESTED_LAZY_CREATE_VIA_CONSTRUCTOR = "NestedLazyCreateViaConstructor";

    public static void main(String... args) {
        new LeakyContractTestsSuite().runSuiteSync();
    }

    @Override
    public List<HapiSpec> getSpecsInSuite() {
        return List.of(
                transferToCaller(),
                resultSizeAffectsFees(),
                payerCannotOverSendValue(),
                propagatesNestedCreations(),
                temporarySStoreRefundTest(),
                transferZeroHbarsToCaller(),
                canCallPendingContractSafely(),
                deletedContractsCannotBeUpdated(),
                createTokenWithInvalidRoyaltyFee(),
                autoAssociationSlotsAppearsInInfo(),
                createTokenWithInvalidFeeCollector(),
                fungibleTokenCreateWithFeesHappyPath(),
                gasLimitOverMaxGasLimitFailsPrecheck(),
                nonFungibleTokenCreateWithFeesHappyPath(),
                createMinChargeIsTXGasUsedByContractCreate(),
                createGasLimitOverMaxGasLimitFailsPrecheck(),
                contractCreationStoragePriceMatchesFinalExpiry(),
                createTokenWithInvalidFixedFeeWithERC721Denomination(),
                maxRefundIsMaxGasRefundConfiguredWhenTXGasPriceIsSmaller(),
                etx026AccountWithoutAliasCanMakeEthTxnsDueToAutomaticAliasCreation(),
                createMaxRefundIsMaxGasRefundConfiguredWhenTXGasPriceIsSmaller(),
                lazyCreateThroughPrecompileNotSupportedWhenFlagDisabled(),
                evmLazyCreateViaSolidityCall(),
                evmLazyCreateViaSolidityCallTooManyCreatesFails(),
                erc20TransferFromDoesNotWorkIfFlagIsDisabled(),
                rejectsCreationAndUpdateOfAssociationsWhenFlagDisabled(),
                whitelistPositiveCase(),
                whitelistNegativeCases(),
                requiresTopLevelSignatureOrApprovalDependingOnControllingProperty(),
                transferWorksWithTopLevelSignatures(),
                transferFailsWithIncorrectAmounts(),
                transferDontWorkWithoutTopLevelSignatures(),
                transferErc20TokenFromContractWithApproval(),
                transferErc20TokenFromErc721TokenFails(),
                contractCreateNoncesExternalizationHappyPath(),
                contractCreateFollowedByContractCallNoncesExternalization(),
                shouldReturnNullWhenContractsNoncesExternalizationFlagIsDisabled(),
                someErc721GetApprovedScenariosPass(),
                someErc721OwnerOfScenariosPass(),
                someErc721BalanceOfScenariosPass(),
                callToNonExistingContractFailsGracefully(),
                getErc20TokenNameExceedingLimits(),
                relayerFeeAsExpectedIfSenderCoversGas(),
                canMergeCreate2ChildWithHollowAccountAndSelfDestructInConstructor(),
                invalidContract(),
                htsTransferFromForNFTViaContractCreateLazyCreate());
    }

    @SuppressWarnings("java:S5960")
    @HapiTest
    @Order(37)
    final HapiSpec canMergeCreate2ChildWithHollowAccountAndSelfDestructInConstructor() {
        final var tcValue = 1_234L;
        final var contract = "Create2SelfDestructContract";
        final var creation = CREATION;
        final var salt = BigInteger.valueOf(42);
        final var adminKey = ADMIN_KEY;
        final AtomicReference<String> factoryEvmAddress = new AtomicReference<>();
        final AtomicReference<String> expectedCreate2Address = new AtomicReference<>();
        final AtomicReference<String> hollowCreationAddress = new AtomicReference<>();
        final AtomicReference<String> mergedAliasAddr = new AtomicReference<>();
        final AtomicReference<String> mergedMirrorAddr = new AtomicReference<>();
        final AtomicReference<String> mergedAliasAddr2 = new AtomicReference<>();
        final AtomicReference<String> mergedMirrorAddr2 = new AtomicReference<>();
        final AtomicReference<byte[]> testContractInitcode = new AtomicReference<>();

        return propertyPreservingHapiSpec(
                        "canMergeCreate2ChildWithHollowAccountAndSelfDestructInConstructor",
                        NONDETERMINISTIC_FUNCTION_PARAMETERS,
                        NONDETERMINISTIC_CONTRACT_CALL_RESULTS,
                        NONDETERMINISTIC_TRANSACTION_FEES,
                        NONDETERMINISTIC_NONCE)
                .preserving(LAZY_CREATION_ENABLED)
                .given(
                        overriding(LAZY_CREATION_ENABLED, TRUE),
                        newKeyNamed(adminKey),
                        newKeyNamed(MULTI_KEY),
                        uploadInitCode(contract),
                        contractCreate(contract)
                                .payingWith(GENESIS)
                                .adminKey(adminKey)
                                .entityMemo(ENTITY_MEMO)
                                .via(CREATE_2_TXN)
                                .exposingNumTo(num -> factoryEvmAddress.set(asHexedSolidityAddress(0, 0, num))))
                .when(
                        sourcing(() -> contractCallLocal(
                                        contract, GET_BYTECODE, asHeadlongAddress(factoryEvmAddress.get()), salt)
                                .exposingTypedResultsTo(results -> {
                                    final var tcInitcode = (byte[]) results[0];
                                    testContractInitcode.set(tcInitcode);
                                    log.info(CONTRACT_REPORTED_LOG_MESSAGE, tcInitcode.length);
                                })
                                .payingWith(GENESIS)
                                .nodePayment(ONE_HBAR)),
                        sourcing(() -> setExpectedCreate2Address(
                                contract, salt, expectedCreate2Address, testContractInitcode)),
                        // Now create a hollow account at the desired address
                        cryptoTransfer((spec, b) -> {
                                    final var defaultPayerId = spec.registry().getAccountID(DEFAULT_PAYER);
                                    b.setTransfers(TransferList.newBuilder()
                                            .addAccountAmounts(aaWith(
                                                    ByteString.copyFrom(
                                                            CommonUtils.unhex(expectedCreate2Address.get())),
                                                    +ONE_HBAR))
                                            .addAccountAmounts(aaWith(defaultPayerId, -ONE_HBAR)));
                                })
                                .signedBy(DEFAULT_PAYER)
                                .fee(ONE_HBAR)
                                .via(creation),
                        getTxnRecord(creation)
                                .andAllChildRecords()
                                .exposingCreationsTo(l -> hollowCreationAddress.set(l.get(0))))
                .then(
                        getContractInfo(contract)
                                .has(ContractInfoAsserts.contractWith().balance(0L)),
                        sourcing(() -> contractCall(contract, DEPLOY, testContractInitcode.get(), salt)
                                .payingWith(GENESIS)
                                .gas(4_000_000L)
                                .sending(tcValue)
                                .via(CREATE_2_TXN)),
                        captureOneChildCreate2MetaFor(
                                "Merged deployed contract with hollow account and self-destructed the contract",
                                CREATE_2_TXN,
                                mergedMirrorAddr,
                                mergedAliasAddr),
                        sourcing(() -> getContractInfo(mergedMirrorAddr.get())
                                .has(ContractInfoAsserts.contractWith().isDeleted())),
                        getContractInfo(contract)
                                .has(ContractInfoAsserts.contractWith().balance(ONE_HBAR + tcValue)),
                        /* Can repeat CREATE2 with same args because the previous contract was destroyed in the constructor*/
                        sourcing(() -> contractCall(contract, DEPLOY, testContractInitcode.get(), salt)
                                .payingWith(GENESIS)
                                .gas(4_000_000L)
                                .sending(tcValue)
                                .via(CREATE_2_TXN_2)),
                        captureOneChildCreate2MetaFor(
                                "Merged deployed contract with hollow account and self-destructed the contract",
                                CREATE_2_TXN_2,
                                mergedMirrorAddr2,
                                mergedAliasAddr2),
                        sourcing(() -> getContractInfo(mergedMirrorAddr2.get())
                                .has(ContractInfoAsserts.contractWith().isDeleted())),
                        sourcing(() -> assertionsHold((spec, asertLog) -> {
                            assertEquals(
                                    mergedAliasAddr.get(), mergedAliasAddr2.get(), "Alias addresses must be equal!");
                            assertNotEquals(
                                    mergedMirrorAddr.get(),
                                    mergedMirrorAddr2.get(),
                                    "Mirror addresses must not be equal!");
                        })));
    }

    @HapiTest
    @Order(27)
    final HapiSpec transferErc20TokenFromErc721TokenFails() {
        return propertyPreservingHapiSpec(
                        "transferErc20TokenFromErc721TokenFails",
                        NONDETERMINISTIC_FUNCTION_PARAMETERS,
                        NONDETERMINISTIC_TRANSACTION_FEES,
                        NONDETERMINISTIC_NONCE)
                .preserving(HEDERA_ALLOWANCES_IS_ENABLED)
                .given(
                        overriding(HEDERA_ALLOWANCES_IS_ENABLED, "true"),
                        newKeyNamed(MULTI_KEY),
                        cryptoCreate(ACCOUNT).balance(100 * ONE_MILLION_HBARS),
                        cryptoCreate(RECIPIENT),
                        cryptoCreate(TOKEN_TREASURY),
                        tokenCreate(NON_FUNGIBLE_TOKEN)
                                .tokenType(TokenType.NON_FUNGIBLE_UNIQUE)
                                .initialSupply(0)
                                .treasury(TOKEN_TREASURY)
                                .adminKey(MULTI_KEY)
                                .supplyKey(MULTI_KEY),
                        mintToken(NON_FUNGIBLE_TOKEN, List.of(FIRST_META)),
                        tokenAssociate(ACCOUNT, List.of(NON_FUNGIBLE_TOKEN)),
                        tokenAssociate(RECIPIENT, List.of(NON_FUNGIBLE_TOKEN)),
                        cryptoTransfer(movingUnique(NON_FUNGIBLE_TOKEN, 1).between(TOKEN_TREASURY, ACCOUNT))
                                .payingWith(ACCOUNT),
                        uploadInitCode(ERC_20_CONTRACT),
                        contractCreate(ERC_20_CONTRACT))
                .when(withOpContext((spec, opLog) -> allRunFor(
                        spec,
                        contractCall(
                                        ERC_20_CONTRACT,
                                        TRANSFER,
                                        HapiParserUtil.asHeadlongAddress(
                                                asAddress(spec.registry().getTokenID(NON_FUNGIBLE_TOKEN))),
                                        HapiParserUtil.asHeadlongAddress(
                                                asAddress(spec.registry().getAccountID(RECIPIENT))),
                                        BigInteger.TWO)
                                .payingWith(ACCOUNT)
                                .alsoSigningWithFullPrefix(MULTI_KEY)
                                .via(TRANSFER_TXN)
                                .gas(GAS_TO_OFFER)
                                .hasKnownStatus(CONTRACT_REVERT_EXECUTED))))
                .then(getTxnRecord(TRANSFER_TXN).andAllChildRecords().logged());
    }

    @HapiTest
    @Order(26)
    final HapiSpec transferErc20TokenFromContractWithApproval() {
        final var transferFromOtherContractWithSignaturesTxn = "transferFromOtherContractWithSignaturesTxn";
        final var nestedContract = "NestedERC20Contract";

        return propertyPreservingHapiSpec(
                        "TransferErc20TokenFromContractWithApproval",
                        NONDETERMINISTIC_FUNCTION_PARAMETERS,
                        NONDETERMINISTIC_LOG_DATA,
                        NONDETERMINISTIC_TRANSACTION_FEES,
                        NONDETERMINISTIC_NONCE)
                .preserving(CONTRACTS_ALLOW_SYSTEM_USE_OF_HAPI_SIGS)
                .given(
                        newKeyNamed(MULTI_KEY),
                        cryptoCreate(ACCOUNT).balance(10 * ONE_MILLION_HBARS),
                        cryptoCreate(RECIPIENT),
                        cryptoCreate(TOKEN_TREASURY),
                        tokenCreate(FUNGIBLE_TOKEN)
                                .tokenType(TokenType.FUNGIBLE_COMMON)
                                .initialSupply(35)
                                .treasury(TOKEN_TREASURY)
                                .adminKey(MULTI_KEY)
                                .supplyKey(MULTI_KEY),
                        uploadInitCode(ERC_20_CONTRACT, nestedContract),
                        newKeyNamed(TRANSFER_SIG_NAME).shape(SIMPLE.signedWith(ON)),
                        contractCreate(ERC_20_CONTRACT).adminKey(TRANSFER_SIG_NAME),
                        contractCreate(nestedContract).adminKey(TRANSFER_SIG_NAME),
                        overriding(CONTRACTS_ALLOW_SYSTEM_USE_OF_HAPI_SIGS, CRYPTO_TRANSFER))
                .when(withOpContext((spec, opLog) -> allRunFor(
                        spec,
                        tokenAssociate(ACCOUNT, List.of(FUNGIBLE_TOKEN)),
                        tokenAssociate(RECIPIENT, List.of(FUNGIBLE_TOKEN)),
                        tokenAssociate(ERC_20_CONTRACT, List.of(FUNGIBLE_TOKEN)),
                        tokenAssociate(nestedContract, List.of(FUNGIBLE_TOKEN)),
                        cryptoTransfer(TokenMovement.moving(20, FUNGIBLE_TOKEN)
                                        .between(TOKEN_TREASURY, ERC_20_CONTRACT))
                                .payingWith(ACCOUNT),
                        contractCall(
                                        ERC_20_CONTRACT,
                                        APPROVE,
                                        HapiParserUtil.asHeadlongAddress(
                                                asAddress(spec.registry().getTokenID(FUNGIBLE_TOKEN))),
                                        HapiParserUtil.asHeadlongAddress(
                                                asAddress(spec.registry().getContractId(ERC_20_CONTRACT))),
                                        BigInteger.valueOf(20))
                                .gas(1_000_000)
                                .payingWith(ACCOUNT)
                                .alsoSigningWithFullPrefix(TRANSFER_SIG_NAME),
                        contractCall(
                                        ERC_20_CONTRACT,
                                        TRANSFER_FROM,
                                        HapiParserUtil.asHeadlongAddress(
                                                asAddress(spec.registry().getTokenID(FUNGIBLE_TOKEN))),
                                        HapiParserUtil.asHeadlongAddress(
                                                asAddress(spec.registry().getContractId(ERC_20_CONTRACT))),
                                        HapiParserUtil.asHeadlongAddress(
                                                asAddress(spec.registry().getContractId(nestedContract))),
                                        BigInteger.valueOf(5))
                                .via(TRANSFER_TXN)
                                .alsoSigningWithFullPrefix(TRANSFER_SIG_NAME)
                                .hasKnownStatus(SUCCESS),
                        contractCall(
                                        ERC_20_CONTRACT,
                                        TRANSFER_FROM,
                                        HapiParserUtil.asHeadlongAddress(
                                                asAddress(spec.registry().getTokenID(FUNGIBLE_TOKEN))),
                                        HapiParserUtil.asHeadlongAddress(
                                                asAddress(spec.registry().getContractId(ERC_20_CONTRACT))),
                                        HapiParserUtil.asHeadlongAddress(
                                                asAddress(spec.registry().getContractId(nestedContract))),
                                        BigInteger.valueOf(5))
                                .payingWith(ACCOUNT)
                                .alsoSigningWithFullPrefix(TRANSFER_SIG_NAME)
                                .via(transferFromOtherContractWithSignaturesTxn))))
                .then(
                        getContractInfo(ERC_20_CONTRACT).saveToRegistry(ERC_20_CONTRACT),
                        getContractInfo(nestedContract).saveToRegistry(nestedContract),
                        withOpContext((spec, log) -> {
                            final var sender = spec.registry()
                                    .getContractInfo(ERC_20_CONTRACT)
                                    .getContractID();
                            final var receiver = spec.registry()
                                    .getContractInfo(nestedContract)
                                    .getContractID();

                            var transferRecord = getTxnRecord(TRANSFER_TXN)
                                    .hasPriority(recordWith()
                                            .contractCallResult(resultWith()
                                                    .logs(inOrder(logWith()
                                                            .withTopicsInOrder(List.of(
                                                                    eventSignatureOf(TRANSFER_SIGNATURE),
                                                                    parsedToByteString(sender.getContractNum()),
                                                                    parsedToByteString(receiver.getContractNum())))
                                                            .longValue(5)))))
                                    .andAllChildRecords();

                            var transferFromOtherContractWithSignaturesTxnRecord = getTxnRecord(
                                            transferFromOtherContractWithSignaturesTxn)
                                    .hasPriority(recordWith()
                                            .contractCallResult(resultWith()
                                                    .logs(inOrder(logWith()
                                                            .withTopicsInOrder(List.of(
                                                                    eventSignatureOf(TRANSFER_SIGNATURE),
                                                                    parsedToByteString(sender.getContractNum()),
                                                                    parsedToByteString(receiver.getContractNum())))
                                                            .longValue(5)))))
                                    .andAllChildRecords();

                            allRunFor(spec, transferRecord, transferFromOtherContractWithSignaturesTxnRecord);
                        }),
                        childRecordsCheck(
                                TRANSFER_TXN,
                                SUCCESS,
                                recordWith()
                                        .status(SUCCESS)
                                        .contractCallResult(resultWith()
                                                .contractCallResult(htsPrecompileResult()
                                                        .forFunction(FunctionType.ERC_TRANSFER)
                                                        .withErcFungibleTransferStatus(true)))),
                        childRecordsCheck(
                                transferFromOtherContractWithSignaturesTxn,
                                SUCCESS,
                                recordWith()
                                        .status(SUCCESS)
                                        .contractCallResult(resultWith()
                                                .contractCallResult(htsPrecompileResult()
                                                        .forFunction(FunctionType.ERC_TRANSFER)
                                                        .withErcFungibleTransferStatus(true)))),
                        getAccountBalance(ERC_20_CONTRACT).hasTokenBalance(FUNGIBLE_TOKEN, 10),
                        getAccountBalance(nestedContract).hasTokenBalance(FUNGIBLE_TOKEN, 10));
    }

    @HapiTest
    @Order(25)
    final HapiSpec transferDontWorkWithoutTopLevelSignatures() {
        final var transferTokenTxn = "transferTokenTxn";
        final var transferTokensTxn = "transferTokensTxn";
        final var transferNFTTxn = "transferNFTTxn";
        final var transferNFTsTxn = "transferNFTsTxn";
        final var contract = TOKEN_TRANSFER_CONTRACT;

        final AtomicReference<AccountID> accountID = new AtomicReference<>();
        final AtomicReference<TokenID> vanillaTokenID = new AtomicReference<>();
        final AtomicReference<TokenID> vanillaNftID = new AtomicReference<>();
        return propertyPreservingHapiSpec(
                        "transferDontWorkWithoutTopLevelSignatures",
                        NONDETERMINISTIC_FUNCTION_PARAMETERS,
                        NONDETERMINISTIC_TRANSACTION_FEES,
                        ACCEPTED_MONO_GAS_CALCULATION_DIFFERENCE,
                        NONDETERMINISTIC_NONCE)
                .preserving(CONTRACTS_ALLOW_SYSTEM_USE_OF_HAPI_SIGS)
                .given(
                        // disable top level signatures for all functions
                        overriding(CONTRACTS_ALLOW_SYSTEM_USE_OF_HAPI_SIGS, ""),
                        newKeyNamed(SUPPLY_KEY),
                        cryptoCreate(ACCOUNT).exposingCreatedIdTo(accountID::set),
                        cryptoCreate(TOKEN_TREASURY),
                        cryptoCreate(RECEIVER),
                        cryptoCreate(RECEIVER_2),
                        tokenCreate(VANILLA_TOKEN)
                                .tokenType(FUNGIBLE_COMMON)
                                .treasury(TOKEN_TREASURY)
                                .supplyKey(SUPPLY_KEY)
                                .initialSupply(1_000)
                                .exposingCreatedIdTo(id -> vanillaTokenID.set(asToken(id))),
                        tokenCreate(KNOWABLE_TOKEN)
                                .tokenType(NON_FUNGIBLE_UNIQUE)
                                .treasury(TOKEN_TREASURY)
                                .supplyKey(SUPPLY_KEY)
                                .initialSupply(0)
                                .exposingCreatedIdTo(id -> vanillaNftID.set(asToken(id))),
                        tokenAssociate(ACCOUNT, VANILLA_TOKEN, KNOWABLE_TOKEN),
                        tokenAssociate(RECEIVER, VANILLA_TOKEN, KNOWABLE_TOKEN),
                        tokenAssociate(RECEIVER_2, VANILLA_TOKEN, KNOWABLE_TOKEN),
                        mintToken(
                                KNOWABLE_TOKEN,
                                List.of(
                                        copyFromUtf8("dark"),
                                        copyFromUtf8("matter"),
                                        copyFromUtf8("dark1"),
                                        copyFromUtf8("matter1"))),
                        cryptoTransfer(moving(500, VANILLA_TOKEN).between(TOKEN_TREASURY, ACCOUNT)),
                        cryptoTransfer(movingUnique(KNOWABLE_TOKEN, 1, 2, 3, 4).between(TOKEN_TREASURY, ACCOUNT)),
                        uploadInitCode(contract),
                        contractCreate(contract).gas(500_000L))
                .when(
                        // Do transfers by calling contract from EOA, and should be failing with
                        // CONTRACT_REVERT_EXECUTED
                        withOpContext((spec, opLog) -> {
                            final var receiver1 =
                                    asHeadlongAddress(asAddress(spec.registry().getAccountID(RECEIVER)));
                            final var receiver2 =
                                    asHeadlongAddress(asAddress(spec.registry().getAccountID(RECEIVER_2)));
                            final var sender =
                                    asHeadlongAddress(asAddress(spec.registry().getAccountID(ACCOUNT)));
                            final var amount = 5L;

                            final var accounts = new Address[] {sender, receiver1, receiver2};
                            final var amounts = new long[] {-10L, 5L, 5L};
                            final var serials = new long[] {2L, 3L};
                            final var serial = 1L;
                            allRunFor(
                                    spec,
                                    contractCall(
                                                    contract,
                                                    TRANSFER_TOKEN_PUBLIC,
                                                    HapiParserUtil.asHeadlongAddress(asAddress(
                                                            spec.registry().getTokenID(VANILLA_TOKEN))),
                                                    sender,
                                                    receiver1,
                                                    amount)
                                            .payingWith(ACCOUNT)
                                            .hasKnownStatus(CONTRACT_REVERT_EXECUTED)
                                            .gas(GAS_TO_OFFER)
                                            .via(transferTokenTxn),
                                    contractCall(
                                                    contract,
                                                    "transferTokensPublic",
                                                    HapiParserUtil.asHeadlongAddress(asAddress(
                                                            spec.registry().getTokenID(VANILLA_TOKEN))),
                                                    accounts,
                                                    amounts)
                                            .payingWith(ACCOUNT)
                                            .hasKnownStatus(CONTRACT_REVERT_EXECUTED)
                                            .gas(GAS_TO_OFFER)
                                            .via(transferTokensTxn),
                                    contractCall(
                                                    contract,
                                                    "transferNFTPublic",
                                                    HapiParserUtil.asHeadlongAddress(asAddress(
                                                            spec.registry().getTokenID(KNOWABLE_TOKEN))),
                                                    sender,
                                                    receiver1,
                                                    serial)
                                            .payingWith(ACCOUNT)
                                            .hasKnownStatus(CONTRACT_REVERT_EXECUTED)
                                            .gas(GAS_TO_OFFER)
                                            .via(transferNFTTxn),
                                    contractCall(
                                                    contract,
                                                    "transferNFTsPublic",
                                                    HapiParserUtil.asHeadlongAddress(asAddress(
                                                            spec.registry().getTokenID(KNOWABLE_TOKEN))),
                                                    new Address[] {sender, sender},
                                                    new Address[] {receiver2, receiver2},
                                                    serials)
                                            .payingWith(ACCOUNT)
                                            .hasKnownStatus(CONTRACT_REVERT_EXECUTED)
                                            .gas(GAS_TO_OFFER)
                                            .via(transferNFTsTxn));
                        }))
                .then(
                        // Confirm the transactions fails with no top level signatures enabled
                        childRecordsCheck(
                                transferTokenTxn,
                                CONTRACT_REVERT_EXECUTED,
                                recordWith().status(SPENDER_DOES_NOT_HAVE_ALLOWANCE)),
                        childRecordsCheck(
                                transferTokensTxn,
                                CONTRACT_REVERT_EXECUTED,
                                recordWith().status(SPENDER_DOES_NOT_HAVE_ALLOWANCE)),
                        childRecordsCheck(
                                transferNFTTxn,
                                CONTRACT_REVERT_EXECUTED,
                                recordWith().status(SPENDER_DOES_NOT_HAVE_ALLOWANCE)),
                        childRecordsCheck(
                                transferNFTsTxn,
                                CONTRACT_REVERT_EXECUTED,
                                recordWith().status(SPENDER_DOES_NOT_HAVE_ALLOWANCE)),
                        // Confirm the balances are correct
                        getAccountInfo(RECEIVER).hasOwnedNfts(0),
                        getAccountBalance(RECEIVER).hasTokenBalance(VANILLA_TOKEN, 0),
                        getAccountInfo(RECEIVER_2).hasOwnedNfts(0),
                        getAccountBalance(RECEIVER_2).hasTokenBalance(VANILLA_TOKEN, 0),
                        getAccountInfo(ACCOUNT).hasOwnedNfts(4),
                        getAccountBalance(ACCOUNT).hasTokenBalance(VANILLA_TOKEN, 500L));
    }

    // Requires legacy security model, cannot be enabled as @HapiTest without refactoring to use contract keys
    final HapiSpec transferWorksWithTopLevelSignatures() {
        final var transferTokenTxn = "transferTokenTxn";
        final var transferTokensTxn = "transferTokensTxn";
        final var transferNFTTxn = "transferNFTTxn";
        final var transferNFTsTxn = "transferNFTsTxn";
        final var contract = TOKEN_TRANSFER_CONTRACT;

        final AtomicReference<AccountID> accountID = new AtomicReference<>();
        final AtomicReference<TokenID> vanillaTokenID = new AtomicReference<>();
        final AtomicReference<TokenID> vanillaNftID = new AtomicReference<>();
        return propertyPreservingHapiSpec(
                        "transferWorksWithTopLevelSignatures",
                        NONDETERMINISTIC_TRANSACTION_FEES,
                        NONDETERMINISTIC_NONCE)
                .preserving(CONTRACTS_ALLOW_SYSTEM_USE_OF_HAPI_SIGS, CONTRACTS_MAX_NUM_WITH_HAPI_SIGS_ACCESS)
                .given(
                        // enable top level signatures for
                        // transferToken/transferTokens/transferNft/transferNfts
                        overridingTwo(
                                CONTRACTS_ALLOW_SYSTEM_USE_OF_HAPI_SIGS,
                                CRYPTO_TRANSFER,
                                CONTRACTS_MAX_NUM_WITH_HAPI_SIGS_ACCESS,
                                "10_000_000"),
                        newKeyNamed(SUPPLY_KEY),
                        cryptoCreate(ACCOUNT).exposingCreatedIdTo(accountID::set),
                        cryptoCreate(TOKEN_TREASURY),
                        cryptoCreate(RECEIVER),
                        cryptoCreate(RECEIVER_2),
                        tokenCreate(VANILLA_TOKEN)
                                .tokenType(FUNGIBLE_COMMON)
                                .treasury(TOKEN_TREASURY)
                                .supplyKey(SUPPLY_KEY)
                                .initialSupply(1_000)
                                .exposingCreatedIdTo(id -> vanillaTokenID.set(asToken(id))),
                        tokenCreate(KNOWABLE_TOKEN)
                                .tokenType(NON_FUNGIBLE_UNIQUE)
                                .treasury(TOKEN_TREASURY)
                                .supplyKey(SUPPLY_KEY)
                                .initialSupply(0)
                                .exposingCreatedIdTo(id -> vanillaNftID.set(asToken(id))),
                        tokenAssociate(ACCOUNT, VANILLA_TOKEN, KNOWABLE_TOKEN),
                        tokenAssociate(RECEIVER, VANILLA_TOKEN, KNOWABLE_TOKEN),
                        tokenAssociate(RECEIVER_2, VANILLA_TOKEN, KNOWABLE_TOKEN),
                        mintToken(
                                KNOWABLE_TOKEN,
                                List.of(
                                        copyFromUtf8("dark"),
                                        copyFromUtf8("matter"),
                                        copyFromUtf8("dark1"),
                                        copyFromUtf8("matter1"))),
                        cryptoTransfer(moving(500, VANILLA_TOKEN).between(TOKEN_TREASURY, ACCOUNT)),
                        cryptoTransfer(movingUnique(KNOWABLE_TOKEN, 1, 2, 3, 4).between(TOKEN_TREASURY, ACCOUNT)),
                        uploadInitCode(contract),
                        contractCreate(contract).gas(500_000L))
                .when(
                        // Do transfers by calling contract from EOA
                        withOpContext((spec, opLog) -> {
                            final var receiver1 =
                                    asHeadlongAddress(asAddress(spec.registry().getAccountID(RECEIVER)));
                            final var receiver2 =
                                    asHeadlongAddress(asAddress(spec.registry().getAccountID(RECEIVER_2)));
                            final var sender =
                                    asHeadlongAddress(asAddress(spec.registry().getAccountID(ACCOUNT)));
                            final var amount = 5L;

                            final var accounts = new Address[] {sender, receiver1, receiver2};
                            final var amounts = new long[] {-10L, 5L, 5L};
                            final var serials = new long[] {2L, 3L};
                            final var serial = 1L;
                            allRunFor(
                                    spec,
                                    contractCall(
                                                    contract,
                                                    TRANSFER_TOKEN_PUBLIC,
                                                    HapiParserUtil.asHeadlongAddress(asAddress(
                                                            spec.registry().getTokenID(VANILLA_TOKEN))),
                                                    sender,
                                                    receiver1,
                                                    amount)
                                            .payingWith(ACCOUNT)
                                            .gas(GAS_TO_OFFER)
                                            .via(transferTokenTxn),
                                    contractCall(
                                                    contract,
                                                    "transferTokensPublic",
                                                    HapiParserUtil.asHeadlongAddress(asAddress(
                                                            spec.registry().getTokenID(VANILLA_TOKEN))),
                                                    accounts,
                                                    amounts)
                                            .payingWith(ACCOUNT)
                                            .gas(GAS_TO_OFFER)
                                            .via(transferTokensTxn),
                                    contractCall(
                                                    contract,
                                                    "transferNFTPublic",
                                                    HapiParserUtil.asHeadlongAddress(asAddress(
                                                            spec.registry().getTokenID(KNOWABLE_TOKEN))),
                                                    sender,
                                                    receiver1,
                                                    serial)
                                            .payingWith(ACCOUNT)
                                            .gas(GAS_TO_OFFER)
                                            .via(transferNFTTxn),
                                    contractCall(
                                                    contract,
                                                    "transferNFTsPublic",
                                                    HapiParserUtil.asHeadlongAddress(asAddress(
                                                            spec.registry().getTokenID(KNOWABLE_TOKEN))),
                                                    new Address[] {sender, sender},
                                                    new Address[] {receiver2, receiver2},
                                                    serials)
                                            .payingWith(ACCOUNT)
                                            .gas(GAS_TO_OFFER)
                                            .via(transferNFTsTxn));
                        }))
                .then(
                        // Confirm the transactions succeeded
                        getTxnRecord(transferTokenTxn).logged(),
                        childRecordsCheck(
                                transferTokenTxn,
                                SUCCESS,
                                recordWith()
                                        .status(SUCCESS)
                                        .tokenTransfers(SomeFungibleTransfers.changingFungibleBalances()
                                                .including(VANILLA_TOKEN, ACCOUNT, -5L)
                                                .including(VANILLA_TOKEN, RECEIVER, 5L))),
                        childRecordsCheck(
                                transferTokensTxn,
                                SUCCESS,
                                recordWith()
                                        .status(SUCCESS)
                                        .tokenTransfers(SomeFungibleTransfers.changingFungibleBalances()
                                                .including(VANILLA_TOKEN, ACCOUNT, -10L)
                                                .including(VANILLA_TOKEN, RECEIVER, 5L)
                                                .including(VANILLA_TOKEN, RECEIVER_2, 5L))),
                        childRecordsCheck(
                                transferNFTTxn,
                                SUCCESS,
                                recordWith()
                                        .status(SUCCESS)
                                        .contractCallResult(resultWith()
                                                .contractCallResult(
                                                        htsPrecompileResult().withStatus(SUCCESS)))
                                        .tokenTransfers(NonFungibleTransfers.changingNFTBalances()
                                                .including(KNOWABLE_TOKEN, ACCOUNT, RECEIVER, 1L))),
                        childRecordsCheck(
                                transferNFTsTxn,
                                SUCCESS,
                                recordWith()
                                        .status(SUCCESS)
                                        .contractCallResult(resultWith()
                                                .contractCallResult(
                                                        htsPrecompileResult().withStatus(SUCCESS)))
                                        .tokenTransfers(NonFungibleTransfers.changingNFTBalances()
                                                .including(KNOWABLE_TOKEN, ACCOUNT, RECEIVER_2, 2L)
                                                .including(KNOWABLE_TOKEN, ACCOUNT, RECEIVER_2, 3L))),
                        // Confirm the balances are correct
                        getAccountInfo(RECEIVER).hasOwnedNfts(1),
                        getAccountBalance(RECEIVER).hasTokenBalance(VANILLA_TOKEN, 10L),
                        getAccountInfo(RECEIVER_2).hasOwnedNfts(2),
                        getAccountBalance(RECEIVER_2).hasTokenBalance(VANILLA_TOKEN, 5L),
                        getAccountInfo(ACCOUNT).hasOwnedNfts(1),
                        getAccountBalance(ACCOUNT).hasTokenBalance(VANILLA_TOKEN, 485L));
    }

    @HapiTest
    @Order(24)
    final HapiSpec transferFailsWithIncorrectAmounts() {
        final var transferTokenWithNegativeAmountTxn = "transferTokenWithNegativeAmountTxn";
        final var contract = TOKEN_TRANSFER_CONTRACT;

        final AtomicReference<AccountID> accountID = new AtomicReference<>();
        final AtomicReference<TokenID> vanillaTokenID = new AtomicReference<>();
        return propertyPreservingHapiSpec(
                        "transferFailsWithIncorrectAmounts",
                        NONDETERMINISTIC_FUNCTION_PARAMETERS,
                        NONDETERMINISTIC_TRANSACTION_FEES,
                        NONDETERMINISTIC_NONCE)
                .preserving(CONTRACTS_ALLOW_SYSTEM_USE_OF_HAPI_SIGS)
                .given(
                        overriding(CONTRACTS_ALLOW_SYSTEM_USE_OF_HAPI_SIGS, CRYPTO_TRANSFER),
                        newKeyNamed(SUPPLY_KEY),
                        cryptoCreate(ACCOUNT).exposingCreatedIdTo(accountID::set),
                        cryptoCreate(TOKEN_TREASURY),
                        cryptoCreate(RECEIVER),
                        tokenCreate(VANILLA_TOKEN)
                                .tokenType(FUNGIBLE_COMMON)
                                .treasury(TOKEN_TREASURY)
                                .supplyKey(SUPPLY_KEY)
                                .initialSupply(1_000)
                                .exposingCreatedIdTo(id -> vanillaTokenID.set(asToken(id))),
                        tokenAssociate(ACCOUNT, VANILLA_TOKEN),
                        tokenAssociate(RECEIVER, VANILLA_TOKEN),
                        cryptoTransfer(moving(500, VANILLA_TOKEN).between(TOKEN_TREASURY, ACCOUNT)),
                        uploadInitCode(contract),
                        contractCreate(contract).gas(500_000L))
                .when(withOpContext((spec, opLog) -> {
                    final var receiver1 =
                            asHeadlongAddress(asAddress(spec.registry().getAccountID(RECEIVER)));
                    final var sender =
                            asHeadlongAddress(asAddress(spec.registry().getAccountID(ACCOUNT)));

                    allRunFor(
                            spec,
                            // Call tokenTransfer with a negative amount
                            contractCall(
                                            contract,
                                            TRANSFER_TOKEN_PUBLIC,
                                            HapiParserUtil.asHeadlongAddress(
                                                    asAddress(spec.registry().getTokenID(VANILLA_TOKEN))),
                                            sender,
                                            receiver1,
                                            -1L)
                                    .payingWith(ACCOUNT)
                                    .gas(GAS_TO_OFFER)
                                    .via(transferTokenWithNegativeAmountTxn)
                                    .hasKnownStatus(CONTRACT_REVERT_EXECUTED));
                }))
                .then(
                        // Confirm the transactions succeeded
                        childRecordsCheck(transferTokenWithNegativeAmountTxn, CONTRACT_REVERT_EXECUTED));
    }

    @HapiTest
    @Order(35)
    final HapiSpec getErc20TokenNameExceedingLimits() {
        final var REDUCED_NETWORK_FEE = 1L;
        final var REDUCED_NODE_FEE = 1L;
        final var REDUCED_SERVICE_FEE = 1L;
        final var INIT_ACCOUNT_BALANCE = 100 * ONE_HUNDRED_HBARS;
        return defaultHapiSpec(
                        "getErc20TokenNameExceedingLimits",
                        NONDETERMINISTIC_FUNCTION_PARAMETERS,
                        NONDETERMINISTIC_TRANSACTION_FEES,
                        NONDETERMINISTIC_NONCE)
                .given(
                        newKeyNamed(MULTI_KEY),
                        cryptoCreate(ACCOUNT).balance(INIT_ACCOUNT_BALANCE),
                        cryptoCreate(TOKEN_TREASURY),
                        tokenCreate(FUNGIBLE_TOKEN)
                                .tokenType(TokenType.FUNGIBLE_COMMON)
                                .supplyType(TokenSupplyType.INFINITE)
                                .initialSupply(5)
                                .name(TOKEN_NAME)
                                .treasury(TOKEN_TREASURY)
                                .adminKey(MULTI_KEY)
                                .supplyKey(MULTI_KEY),
                        uploadInitCode(ERC_20_CONTRACT),
                        contractCreate(ERC_20_CONTRACT))
                .when(
                        balanceSnapshot("accountSnapshot", ACCOUNT),
                        reduceFeeFor(
                                HederaFunctionality.ContractCall,
                                REDUCED_NODE_FEE,
                                REDUCED_NETWORK_FEE,
                                REDUCED_SERVICE_FEE),
                        withOpContext((spec, opLog) -> allRunFor(
                                spec,
                                contractCall(
                                                ERC_20_CONTRACT,
                                                "nameNTimes",
                                                asHeadlongAddress(asHexedAddress(
                                                        spec.registry().getTokenID(FUNGIBLE_TOKEN))),
                                                BigInteger.valueOf(51))
                                        .payingWith(ACCOUNT)
                                        .via(NAME_TXN)
                                        .gas(4_000_000)
                                        .hasKnownStatus(MAX_CHILD_RECORDS_EXCEEDED))))
                .then(
                        getTxnRecord(NAME_TXN)
                                .andAllChildRecords()
                                .logged()
                                .hasPriority(recordWith()
                                        .contractCallResult(resultWith()
                                                .error(Bytes.of(MAX_CHILD_RECORDS_EXCEEDED
                                                                .name()
                                                                .getBytes())
                                                        .toHexString())
                                                .gasUsed(4_000_000))),
                        getAccountDetails(ACCOUNT)
                                .has(accountDetailsWith()
                                        .balanceLessThan(
                                                INIT_ACCOUNT_BALANCE - REDUCED_NETWORK_FEE - REDUCED_NODE_FEE)),
                        uploadDefaultFeeSchedules(GENESIS));
    }

    @HapiTest
    @Order(2)
    HapiSpec payerCannotOverSendValue() {
        final var payerBalance = 666 * ONE_HBAR;
        final var overdraftAmount = payerBalance + ONE_HBAR;
        final var overAmbitiousPayer = "overAmbitiousPayer";
        final var uncheckedCC = "uncheckedCC";
        return defaultHapiSpec("PayerCannotOverSendValue", NONDETERMINISTIC_TRANSACTION_FEES, NONDETERMINISTIC_NONCE)
                .given(
                        uploadInitCode(PAY_RECEIVABLE_CONTRACT),
                        contractCreate(PAY_RECEIVABLE_CONTRACT).adminKey(THRESHOLD))
                .when(
                        cryptoCreate(overAmbitiousPayer).balance(payerBalance),
                        contractCall(PAY_RECEIVABLE_CONTRACT, DEPOSIT, BigInteger.valueOf(overdraftAmount))
                                .payingWith(overAmbitiousPayer)
                                .sending(overdraftAmount)
                                .hasPrecheck(INSUFFICIENT_PAYER_BALANCE),
                        usableTxnIdNamed(uncheckedCC).payerId(overAmbitiousPayer),
                        uncheckedSubmit(contractCall(
                                                PAY_RECEIVABLE_CONTRACT, DEPOSIT, BigInteger.valueOf(overdraftAmount))
                                        .txnId(uncheckedCC)
                                        .payingWith(overAmbitiousPayer)
                                        .sending(overdraftAmount))
                                .payingWith(GENESIS))
                .then(
                        sleepFor(1_000),
                        getReceipt(uncheckedCC)
                                // Mod-service and mono-service use these mostly interchangeably
                                .hasPriorityStatusFrom(INSUFFICIENT_PAYER_BALANCE, INSUFFICIENT_ACCOUNT_BALANCE)
                                .logged());
    }

    @HapiTest
    @Order(9)
    final HapiSpec createTokenWithInvalidFeeCollector() {
        // Fully non-deterministic for fuzzy matching because the test uses an absolute account number (i.e. 15252L)
        // but fuzzy matching compares relative account numbers
        return propertyPreservingHapiSpec("createTokenWithInvalidFeeCollector", FULLY_NONDETERMINISTIC)
                .preserving(CRYPTO_CREATE_WITH_ALIAS_ENABLED, CONTRACTS_MAX_NUM_WITH_HAPI_SIGS_ACCESS)
                .given(
                        overriding(CRYPTO_CREATE_WITH_ALIAS_ENABLED, FALSE_VALUE),
                        overriding(CONTRACTS_MAX_NUM_WITH_HAPI_SIGS_ACCESS, "10_000_000"),
                        newKeyNamed(ECDSA_KEY).shape(SECP256K1),
                        cryptoCreate(ACCOUNT).balance(ONE_MILLION_HBARS).key(ECDSA_KEY),
                        uploadInitCode(TOKEN_CREATE_CONTRACT),
                        contractCreate(TOKEN_CREATE_CONTRACT).gas(GAS_TO_OFFER),
                        tokenCreate(EXISTING_TOKEN))
                .when(withOpContext((spec, opLog) -> allRunFor(
                        spec,
                        contractCall(
                                        TOKEN_CREATE_CONTRACT,
                                        CREATE_TOKEN_WITH_ALL_CUSTOM_FEES_AVAILABLE,
                                        spec.registry()
                                                .getKey(ECDSA_KEY)
                                                .getECDSASecp256K1()
                                                .toByteArray(),
                                        HapiParserUtil.asHeadlongAddress(
                                                (byte[]) ArrayUtils.toPrimitive(Utils.asSolidityAddress(0, 0, 15252L))),
                                        HapiParserUtil.asHeadlongAddress(
                                                asAddress(spec.registry().getTokenID(EXISTING_TOKEN))),
                                        HapiParserUtil.asHeadlongAddress(
                                                asAddress(spec.registry().getAccountID(ACCOUNT))),
                                        AUTO_RENEW_PERIOD)
                                .via(FIRST_CREATE_TXN)
                                .gas(GAS_TO_OFFER)
                                .sending(DEFAULT_AMOUNT_TO_SEND)
                                .payingWith(ACCOUNT)
                                .refusingEthConversion()
                                .hasKnownStatus(CONTRACT_REVERT_EXECUTED))))
                .then(
                        getTxnRecord(FIRST_CREATE_TXN).andAllChildRecords().logged(),
                        getAccountBalance(ACCOUNT).logged(),
                        getAccountBalance(TOKEN_CREATE_CONTRACT).logged(),
                        getContractInfo(TOKEN_CREATE_CONTRACT).logged(),
                        childRecordsCheck(
                                FIRST_CREATE_TXN,
                                CONTRACT_REVERT_EXECUTED,
                                TransactionRecordAsserts.recordWith()
                                        .status(INVALID_CUSTOM_FEE_COLLECTOR)
                                        .contractCallResult(ContractFnResultAsserts.resultWith()
                                                .error(INVALID_CUSTOM_FEE_COLLECTOR.name()))));
    }

    // Requires legacy security model, cannot be enabled as @HapiTest without refactoring to use contract keys
    final HapiSpec createTokenWithInvalidFixedFeeWithERC721Denomination() {
        final String feeCollector = ACCOUNT_2;
        final String someARAccount = "someARAccount";
        return propertyPreservingHapiSpec(
                        "createTokenWithInvalidFixedFeeWithERC721Denomination",
                        NONDETERMINISTIC_FUNCTION_PARAMETERS,
                        ACCEPTED_MONO_GAS_CALCULATION_DIFFERENCE,
                        NONDETERMINISTIC_TRANSACTION_FEES,
                        NONDETERMINISTIC_NONCE)
                .preserving(CRYPTO_CREATE_WITH_ALIAS_ENABLED, CONTRACTS_MAX_NUM_WITH_HAPI_SIGS_ACCESS)
                .given(
                        overriding(CRYPTO_CREATE_WITH_ALIAS_ENABLED, FALSE_VALUE),
                        overriding(CONTRACTS_MAX_NUM_WITH_HAPI_SIGS_ACCESS, "10_000_000"),
                        newKeyNamed(ECDSA_KEY).shape(SECP256K1),
                        cryptoCreate(ACCOUNT).balance(ONE_MILLION_HBARS).key(ECDSA_KEY),
                        cryptoCreate(feeCollector).keyShape(ED25519_ON).balance(ONE_HUNDRED_HBARS),
                        cryptoCreate(someARAccount).keyShape(ED25519_ON).balance(ONE_HUNDRED_HBARS),
                        uploadInitCode(TOKEN_CREATE_CONTRACT),
                        contractCreate(TOKEN_CREATE_CONTRACT).gas(GAS_TO_OFFER),
                        tokenCreate(EXISTING_TOKEN)
                                .tokenType(NON_FUNGIBLE_UNIQUE)
                                .supplyKey(ECDSA_KEY)
                                .initialSupply(0L))
                .when(withOpContext((spec, opLog) -> allRunFor(
                        spec,
                        contractCall(
                                        TOKEN_CREATE_CONTRACT,
                                        CREATE_TOKEN_WITH_ALL_CUSTOM_FEES_AVAILABLE,
                                        spec.registry()
                                                .getKey(ECDSA_KEY)
                                                .getECDSASecp256K1()
                                                .toByteArray(),
                                        HapiParserUtil.asHeadlongAddress(
                                                asAddress(spec.registry().getAccountID(feeCollector))),
                                        HapiParserUtil.asHeadlongAddress(
                                                asAddress(spec.registry().getTokenID(EXISTING_TOKEN))),
                                        HapiParserUtil.asHeadlongAddress(
                                                asAddress(spec.registry().getAccountID(someARAccount))),
                                        AUTO_RENEW_PERIOD)
                                .via(FIRST_CREATE_TXN)
                                .gas(GAS_TO_OFFER)
                                .sending(DEFAULT_AMOUNT_TO_SEND)
                                .payingWith(ACCOUNT)
                                .refusingEthConversion()
                                .alsoSigningWithFullPrefix(someARAccount, feeCollector)
                                .hasKnownStatus(CONTRACT_REVERT_EXECUTED))))
                .then(
                        getTxnRecord(FIRST_CREATE_TXN).andAllChildRecords().logged(),
                        getAccountBalance(ACCOUNT).logged(),
                        getAccountBalance(TOKEN_CREATE_CONTRACT).logged(),
                        getContractInfo(TOKEN_CREATE_CONTRACT).logged(),
                        childRecordsCheck(
                                FIRST_CREATE_TXN,
                                CONTRACT_REVERT_EXECUTED,
                                TransactionRecordAsserts.recordWith()
                                        .status(CUSTOM_FEE_DENOMINATION_MUST_BE_FUNGIBLE_COMMON)
                                        .contractCallResult(ContractFnResultAsserts.resultWith()
                                                .error(CUSTOM_FEE_DENOMINATION_MUST_BE_FUNGIBLE_COMMON.name()))));
    }

    // Requires legacy security model, cannot be enabled as @HapiTest without refactoring to use contract keys
    final HapiSpec createTokenWithInvalidRoyaltyFee() {
        final String feeCollector = ACCOUNT_2;
        AtomicReference<String> existingToken = new AtomicReference<>();
        final String treasuryAndFeeCollectorKey = "treasuryAndFeeCollectorKey";
        return propertyPreservingHapiSpec(
                        "createTokenWithInvalidRoyaltyFee",
                        NONDETERMINISTIC_FUNCTION_PARAMETERS,
                        NONDETERMINISTIC_TRANSACTION_FEES,
                        NONDETERMINISTIC_NONCE,
                        ACCEPTED_MONO_GAS_CALCULATION_DIFFERENCE)
                .preserving(CRYPTO_CREATE_WITH_ALIAS_ENABLED, CONTRACTS_MAX_NUM_WITH_HAPI_SIGS_ACCESS)
                .given(
                        overriding(CRYPTO_CREATE_WITH_ALIAS_ENABLED, FALSE_VALUE),
                        overriding(CONTRACTS_MAX_NUM_WITH_HAPI_SIGS_ACCESS, "10_000_000"),
                        newKeyNamed(ECDSA_KEY).shape(SECP256K1),
                        newKeyNamed(ED25519KEY).shape(ED25519),
                        newKeyNamed(CONTRACT_ADMIN_KEY),
                        newKeyNamed(treasuryAndFeeCollectorKey),
                        cryptoCreate(ACCOUNT).balance(ONE_MILLION_HBARS).key(ECDSA_KEY),
                        cryptoCreate(feeCollector)
                                .key(treasuryAndFeeCollectorKey)
                                .balance(ONE_HUNDRED_HBARS),
                        uploadInitCode(TOKEN_CREATE_CONTRACT),
                        contractCreate(TOKEN_CREATE_CONTRACT).gas(GAS_TO_OFFER).adminKey(CONTRACT_ADMIN_KEY),
                        tokenCreate(EXISTING_TOKEN).exposingCreatedIdTo(existingToken::set))
                .when(withOpContext((spec, opLog) -> allRunFor(
                        spec,
                        contractCall(
                                        TOKEN_CREATE_CONTRACT,
                                        "createNonFungibleTokenWithInvalidRoyaltyFee",
                                        HapiParserUtil.asHeadlongAddress(
                                                asAddress(spec.registry().getContractId(TOKEN_CREATE_CONTRACT))),
                                        HapiParserUtil.asHeadlongAddress(
                                                asAddress(spec.registry().getAccountID(feeCollector))),
                                        HapiParserUtil.asHeadlongAddress(
                                                asAddress(spec.registry().getTokenID(EXISTING_TOKEN))),
                                        HapiParserUtil.asHeadlongAddress(
                                                asAddress(spec.registry().getAccountID(ACCOUNT))),
                                        AUTO_RENEW_PERIOD,
                                        spec.registry()
                                                .getKey(ED25519KEY)
                                                .getEd25519()
                                                .toByteArray())
                                .via(FIRST_CREATE_TXN)
                                .gas(GAS_TO_OFFER)
                                .sending(DEFAULT_AMOUNT_TO_SEND)
                                .payingWith(ACCOUNT)
                                .signedBy(ECDSA_KEY, treasuryAndFeeCollectorKey)
                                .alsoSigningWithFullPrefix(ED25519KEY, treasuryAndFeeCollectorKey)
                                .hasKnownStatus(CONTRACT_REVERT_EXECUTED))))
                .then(
                        getTxnRecord(FIRST_CREATE_TXN).andAllChildRecords().logged(),
                        getAccountBalance(ACCOUNT).logged(),
                        getAccountBalance(TOKEN_CREATE_CONTRACT).logged(),
                        getContractInfo(TOKEN_CREATE_CONTRACT).logged(),
                        childRecordsCheck(
                                FIRST_CREATE_TXN,
                                CONTRACT_REVERT_EXECUTED,
                                TransactionRecordAsserts.recordWith()
                                        .status(CUSTOM_FEE_MUST_BE_POSITIVE)
                                        .contractCallResult(ContractFnResultAsserts.resultWith()
                                                .error(CUSTOM_FEE_MUST_BE_POSITIVE.name()))));
    }

    // Requires legacy security model, cannot be enabled as @HapiTest without refactoring to use contract keys
    final HapiSpec nonFungibleTokenCreateWithFeesHappyPath() {
        final var createTokenNum = new AtomicLong();
        final var feeCollector = ACCOUNT_2;
        final var treasuryAndFeeCollectorKey = "treasuryAndFeeCollectorKey";
        return propertyPreservingHapiSpec(
                        "nonFungibleTokenCreateWithFeesHappyPath",
                        NONDETERMINISTIC_FUNCTION_PARAMETERS,
                        NONDETERMINISTIC_TRANSACTION_FEES,
                        ACCEPTED_MONO_GAS_CALCULATION_DIFFERENCE,
                        NONDETERMINISTIC_NONCE)
                .preserving(CRYPTO_CREATE_WITH_ALIAS_ENABLED, CONTRACTS_MAX_NUM_WITH_HAPI_SIGS_ACCESS)
                .given(
                        overriding(CRYPTO_CREATE_WITH_ALIAS_ENABLED, FALSE_VALUE),
                        overriding(CONTRACTS_MAX_NUM_WITH_HAPI_SIGS_ACCESS, "10_000_000"),
                        newKeyNamed(ECDSA_KEY).shape(SECP256K1),
                        newKeyNamed(ED25519KEY).shape(ED25519),
                        newKeyNamed(treasuryAndFeeCollectorKey),
                        cryptoCreate(ACCOUNT).balance(ONE_MILLION_HBARS).key(ECDSA_KEY),
                        cryptoCreate(feeCollector)
                                .key(treasuryAndFeeCollectorKey)
                                .balance(ONE_HUNDRED_HBARS),
                        uploadInitCode(TOKEN_CREATE_CONTRACT),
                        contractCreate(TOKEN_CREATE_CONTRACT).gas(GAS_TO_OFFER),
                        tokenCreate(EXISTING_TOKEN),
                        tokenAssociate(feeCollector, EXISTING_TOKEN))
                .when(withOpContext((spec, opLog) -> allRunFor(
                        spec,
                        contractCall(
                                        TOKEN_CREATE_CONTRACT,
                                        "createNonFungibleTokenWithCustomFees",
                                        HapiParserUtil.asHeadlongAddress(
                                                asAddress(spec.registry().getContractId(TOKEN_CREATE_CONTRACT))),
                                        HapiParserUtil.asHeadlongAddress(
                                                asAddress(spec.registry().getAccountID(feeCollector))),
                                        HapiParserUtil.asHeadlongAddress(
                                                asAddress(spec.registry().getTokenID(EXISTING_TOKEN))),
                                        HapiParserUtil.asHeadlongAddress(
                                                asAddress(spec.registry().getAccountID(ACCOUNT))),
                                        AUTO_RENEW_PERIOD,
                                        spec.registry()
                                                .getKey(ED25519KEY)
                                                .getEd25519()
                                                .toByteArray())
                                .via(FIRST_CREATE_TXN)
                                .gas(GAS_TO_OFFER)
                                .sending(DEFAULT_AMOUNT_TO_SEND)
                                .payingWith(ACCOUNT)
                                .signedBy(ECDSA_KEY, treasuryAndFeeCollectorKey)
                                .alsoSigningWithFullPrefix(ED25519KEY, treasuryAndFeeCollectorKey)
                                .exposingResultTo(result -> {
                                    log.info(EXPLICIT_CREATE_RESULT, result[0]);
                                    final var res = (Address) result[0];
                                    createTokenNum.set(res.value().longValueExact());
                                }),
                        newKeyNamed(TOKEN_CREATE_CONTRACT_AS_KEY).shape(CONTRACT.signedWith(TOKEN_CREATE_CONTRACT)))))
                .then(
                        getTxnRecord(FIRST_CREATE_TXN).andAllChildRecords().logged(),
                        getAccountBalance(ACCOUNT).logged(),
                        getAccountBalance(TOKEN_CREATE_CONTRACT).logged(),
                        getContractInfo(TOKEN_CREATE_CONTRACT).logged(),
                        childRecordsCheck(
                                FIRST_CREATE_TXN,
                                SUCCESS,
                                TransactionRecordAsserts.recordWith().status(SUCCESS)),
                        sourcing(() -> {
                            final var newToken = asTokenString(TokenID.newBuilder()
                                    .setTokenNum(createTokenNum.get())
                                    .build());
                            return getTokenInfo(newToken)
                                    .logged()
                                    .hasTokenType(NON_FUNGIBLE_UNIQUE)
                                    .hasSymbol(TOKEN_SYMBOL)
                                    .hasName(TOKEN_NAME)
                                    .hasDecimals(0)
                                    .hasTotalSupply(0)
                                    .hasEntityMemo(MEMO)
                                    .hasTreasury(feeCollector)
                                    .hasAutoRenewAccount(ACCOUNT)
                                    .hasAutoRenewPeriod(AUTO_RENEW_PERIOD)
                                    .hasSupplyType(TokenSupplyType.FINITE)
                                    .hasMaxSupply(400)
                                    .searchKeysGlobally()
                                    .hasAdminKey(TOKEN_CREATE_CONTRACT_AS_KEY)
                                    .hasPauseStatus(TokenPauseStatus.PauseNotApplicable)
                                    .hasCustom(royaltyFeeWithFallbackInHbarsInSchedule(4, 5, 10, feeCollector))
                                    .hasCustom(royaltyFeeWithFallbackInTokenInSchedule(
                                            4, 5, 10, EXISTING_TOKEN, feeCollector))
                                    .hasCustom(royaltyFeeWithoutFallbackInSchedule(4, 5, feeCollector));
                        }));
    }

    // Requires legacy security model, cannot be enabled as @HapiTest without refactoring to use contract keys
    final HapiSpec fungibleTokenCreateWithFeesHappyPath() {
        final var createdTokenNum = new AtomicLong();
        final var feeCollector = "feeCollector";
        final var arEd25519Key = "arEd25519Key";
        final var initialAutoRenewAccount = "initialAutoRenewAccount";
        return propertyPreservingHapiSpec(
                        "fungibleTokenCreateWithFeesHappyPath",
                        NONDETERMINISTIC_FUNCTION_PARAMETERS,
                        ACCEPTED_MONO_GAS_CALCULATION_DIFFERENCE,
                        NONDETERMINISTIC_TRANSACTION_FEES,
                        NONDETERMINISTIC_NONCE)
                .preserving(CRYPTO_CREATE_WITH_ALIAS_ENABLED, CONTRACTS_MAX_NUM_WITH_HAPI_SIGS_ACCESS)
                .given(
                        overriding(CRYPTO_CREATE_WITH_ALIAS_ENABLED, FALSE_VALUE),
                        overriding(CONTRACTS_MAX_NUM_WITH_HAPI_SIGS_ACCESS, "10_000_000"),
                        newKeyNamed(arEd25519Key).shape(ED25519),
                        newKeyNamed(ECDSA_KEY).shape(SECP256K1),
                        cryptoCreate(initialAutoRenewAccount).key(arEd25519Key),
                        cryptoCreate(ACCOUNT).balance(ONE_MILLION_HBARS).key(ECDSA_KEY),
                        cryptoCreate(feeCollector).keyShape(ED25519_ON).balance(ONE_HUNDRED_HBARS),
                        uploadInitCode(TOKEN_CREATE_CONTRACT),
                        contractCreate(TOKEN_CREATE_CONTRACT).gas(GAS_TO_OFFER),
                        tokenCreate(EXISTING_TOKEN),
                        tokenAssociate(feeCollector, EXISTING_TOKEN))
                .when(withOpContext((spec, opLog) -> allRunFor(
                        spec,
                        contractCall(
                                        TOKEN_CREATE_CONTRACT,
                                        CREATE_TOKEN_WITH_ALL_CUSTOM_FEES_AVAILABLE,
                                        spec.registry()
                                                .getKey(ECDSA_KEY)
                                                .getECDSASecp256K1()
                                                .toByteArray(),
                                        HapiParserUtil.asHeadlongAddress(
                                                asAddress(spec.registry().getAccountID(feeCollector))),
                                        HapiParserUtil.asHeadlongAddress(
                                                asAddress(spec.registry().getTokenID(EXISTING_TOKEN))),
                                        HapiParserUtil.asHeadlongAddress(
                                                asAddress(spec.registry().getAccountID(initialAutoRenewAccount))),
                                        AUTO_RENEW_PERIOD)
                                .via(FIRST_CREATE_TXN)
                                .gas(GAS_TO_OFFER)
                                .sending(DEFAULT_AMOUNT_TO_SEND)
                                .payingWith(ACCOUNT)
                                .refusingEthConversion()
                                .alsoSigningWithFullPrefix(arEd25519Key, feeCollector)
                                .exposingResultTo(result -> {
                                    log.info(EXPLICIT_CREATE_RESULT, result[0]);
                                    final var res = (Address) result[0];
                                    createdTokenNum.set(res.value().longValueExact());
                                }),
                        newKeyNamed(TOKEN_CREATE_CONTRACT_AS_KEY).shape(CONTRACT.signedWith(TOKEN_CREATE_CONTRACT)))))
                .then(
                        getTxnRecord(FIRST_CREATE_TXN).andAllChildRecords().logged(),
                        getAccountBalance(ACCOUNT).logged(),
                        getAccountBalance(TOKEN_CREATE_CONTRACT).logged(),
                        getContractInfo(TOKEN_CREATE_CONTRACT).logged(),
                        childRecordsCheck(
                                FIRST_CREATE_TXN,
                                SUCCESS,
                                TransactionRecordAsserts.recordWith().status(SUCCESS)),
                        sourcing(() -> {
                            final var newToken = asTokenString(TokenID.newBuilder()
                                    .setTokenNum(createdTokenNum.get())
                                    .build());
                            return getTokenInfo(newToken)
                                    .logged()
                                    .hasTokenType(FUNGIBLE_COMMON)
                                    .hasSymbol(TOKEN_SYMBOL)
                                    .hasName(TOKEN_NAME)
                                    .hasDecimals(8)
                                    .hasTotalSupply(200)
                                    .hasEntityMemo(MEMO)
                                    .hasTreasury(TOKEN_CREATE_CONTRACT)
                                    .hasAutoRenewAccount(initialAutoRenewAccount)
                                    .hasAutoRenewPeriod(AUTO_RENEW_PERIOD)
                                    .hasSupplyType(TokenSupplyType.INFINITE)
                                    .searchKeysGlobally()
                                    .hasAdminKey(ECDSA_KEY)
                                    .hasPauseStatus(TokenPauseStatus.PauseNotApplicable)
                                    .hasCustom(fixedHtsFeeInSchedule(1, EXISTING_TOKEN, feeCollector))
                                    .hasCustom(fixedHbarFeeInSchedule(2, feeCollector))
                                    .hasCustom(fixedHtsFeeInSchedule(4, newToken, feeCollector))
                                    .hasCustom(
                                            fractionalFeeInSchedule(4, 5, 10, OptionalLong.of(30), true, feeCollector));
                        }));
    }

    @HapiTest
    @Order(15)
    final HapiSpec etx026AccountWithoutAliasCanMakeEthTxnsDueToAutomaticAliasCreation() {
        final String ACCOUNT = "account";
        return propertyPreservingHapiSpec(
                        "etx026AccountWithoutAliasCanMakeEthTxnsDueToAutomaticAliasCreation", NONDETERMINISTIC_NONCE)
                .preserving(CRYPTO_CREATE_WITH_ALIAS_ENABLED, CONTRACTS_MAX_NUM_WITH_HAPI_SIGS_ACCESS)
                .given(
                        overriding(CRYPTO_CREATE_WITH_ALIAS_ENABLED, FALSE_VALUE),
                        overriding(CONTRACTS_MAX_NUM_WITH_HAPI_SIGS_ACCESS, "10_000_000"),
                        newKeyNamed(SECP_256K1_SOURCE_KEY).shape(SECP_256K1_SHAPE),
                        cryptoCreate(ACCOUNT).key(SECP_256K1_SOURCE_KEY).balance(ONE_HUNDRED_HBARS))
                .when(ethereumContractCreate(PAY_RECEIVABLE_CONTRACT)
                        .type(EthTxData.EthTransactionType.EIP1559)
                        .signingWith(SECP_256K1_SOURCE_KEY)
                        .payingWith(ACCOUNT)
                        .maxGasAllowance(FIVE_HBARS)
                        .nonce(0)
                        .gasLimit(GAS_LIMIT)
                        .hasKnownStatus(INVALID_ACCOUNT_ID))
                .then(overriding(CRYPTO_CREATE_WITH_ALIAS_ENABLED, "true"));
    }

    @HapiTest
    @Order(0)
    final HapiSpec transferToCaller() {
        final var transferTxn = TRANSFER_TXN;
        final var sender = "sender";
        return defaultHapiSpec("transferToCaller", NONDETERMINISTIC_TRANSACTION_FEES, NONDETERMINISTIC_NONCE)
                .given(
                        uploadInitCode(TRANSFERRING_CONTRACT),
                        contractCreate(TRANSFERRING_CONTRACT).balance(10_000L),
                        cryptoCreate(sender).balance(ONE_HUNDRED_HBARS),
                        getAccountInfo(sender).savingSnapshot(ACCOUNT_INFO).payingWith(GENESIS))
                .when(withOpContext((spec, log) -> {
                    var transferCall = contractCall(TRANSFERRING_CONTRACT, TRANSFER_TO_CALLER, BigInteger.valueOf(10))
                            .payingWith(sender)
                            .via(transferTxn)
                            .logged();

                    var saveTxnRecord = getTxnRecord(transferTxn)
                            .saveTxnRecordToRegistry("txn")
                            .payingWith(GENESIS);
                    var saveAccountInfoAfterCall = getAccountInfo(sender)
                            .savingSnapshot(ACCOUNT_INFO_AFTER_CALL)
                            .payingWith(GENESIS);
                    var saveContractInfo =
                            getContractInfo(TRANSFERRING_CONTRACT).saveToRegistry(CONTRACT_FROM);

                    allRunFor(spec, transferCall, saveTxnRecord, saveAccountInfoAfterCall, saveContractInfo);
                }))
                .then(
                        assertionsHold((spec, opLog) -> {
                            final var fee =
                                    spec.registry().getTransactionRecord("txn").getTransactionFee();
                            final var accountBalanceBeforeCall =
                                    spec.registry().getAccountInfo(ACCOUNT_INFO).getBalance();
                            final var accountBalanceAfterCall = spec.registry()
                                    .getAccountInfo(ACCOUNT_INFO_AFTER_CALL)
                                    .getBalance();
                            assertEquals(accountBalanceAfterCall, accountBalanceBeforeCall - fee + 10L);
                        }),
                        sourcing(() -> getContractInfo(TRANSFERRING_CONTRACT)
                                .has(contractWith().balance(10_000L - 10L))));
    }

    @HapiTest
    @Order(14)
    final HapiSpec maxRefundIsMaxGasRefundConfiguredWhenTXGasPriceIsSmaller() {
        return defaultHapiSpec(
                        "MaxRefundIsMaxGasRefundConfiguredWhenTXGasPriceIsSmaller",
                        NONDETERMINISTIC_TRANSACTION_FEES,
                        NONDETERMINISTIC_NONCE)
                .given(
                        overriding(CONTRACTS_MAX_REFUND_PERCENT_OF_GAS_LIMIT, "5"),
                        uploadInitCode(SIMPLE_UPDATE_CONTRACT))
                .when(
                        contractCreate(SIMPLE_UPDATE_CONTRACT).gas(300_000L),
                        contractCall(SIMPLE_UPDATE_CONTRACT, "set", BigInteger.valueOf(5), BigInteger.valueOf(42))
                                .gas(300_000L)
                                .via(CALL_TX))
                .then(
                        withOpContext((spec, ignore) -> {
                            final var subop01 = getTxnRecord(CALL_TX).saveTxnRecordToRegistry(CALL_TX_REC);
                            allRunFor(spec, subop01);

                            final var gasUsed = spec.registry()
                                    .getTransactionRecord(CALL_TX_REC)
                                    .getContractCallResult()
                                    .getGasUsed();
                            assertEquals(285000, gasUsed);
                        }),
                        resetToDefault(CONTRACTS_MAX_REFUND_PERCENT_OF_GAS_LIMIT));
    }

    @HapiTest
    @Order(13)
    @SuppressWarnings("java:S5960")
    final HapiSpec contractCreationStoragePriceMatchesFinalExpiry() {
        final var toyMaker = "ToyMaker";
        final var createIndirectly = "CreateIndirectly";
        final var normalPayer = "normalPayer";
        final var longLivedPayer = "longLivedPayer";
        final var longLifetime = 100 * 7776000L;
        final AtomicLong normalPayerGasUsed = new AtomicLong();
        final AtomicLong longLivedPayerGasUsed = new AtomicLong();
        final AtomicReference<String> toyMakerMirror = new AtomicReference<>();

        return defaultHapiSpec(
                        "ContractCreationStoragePriceMatchesFinalExpiry",
                        NONDETERMINISTIC_CONTRACT_CALL_RESULTS,
                        NONDETERMINISTIC_FUNCTION_PARAMETERS,
                        NONDETERMINISTIC_TRANSACTION_FEES,
                        NONDETERMINISTIC_NONCE)
                .given(
                        overriding(LEDGER_AUTO_RENEW_PERIOD_MAX_DURATION, "" + longLifetime),
                        cryptoCreate(normalPayer),
                        cryptoCreate(longLivedPayer).autoRenewSecs(longLifetime),
                        uploadInitCode(toyMaker, createIndirectly),
                        contractCreate(toyMaker)
                                .exposingNumTo(num -> toyMakerMirror.set(asHexedSolidityAddress(0, 0, num))),
                        sourcing(() -> contractCreate(createIndirectly)
                                .autoRenewSecs(longLifetime)
                                .payingWith(GENESIS)))
                .when(
                        contractCall(toyMaker, "make")
                                .payingWith(normalPayer)
                                .exposingGasTo((status, gasUsed) -> normalPayerGasUsed.set(gasUsed)),
                        contractCall(toyMaker, "make")
                                .payingWith(longLivedPayer)
                                .exposingGasTo((status, gasUsed) -> longLivedPayerGasUsed.set(gasUsed)),
                        assertionsHold((spec, opLog) -> assertEquals(
                                normalPayerGasUsed.get(),
                                longLivedPayerGasUsed.get(),
                                "Payer expiry should not affect create storage" + " cost")),
                        // Verify that we are still charged a "typical" amount despite the payer and
                        // the original sender contract having extremely long expiry dates
                        sourcing(() -> contractCall(
                                        createIndirectly, "makeOpaquely", asHeadlongAddress(toyMakerMirror.get()))
                                .payingWith(longLivedPayer)))
                .then(overriding(LEDGER_AUTO_RENEW_PERIOD_MAX_DURATION, DEFAULT_MAX_AUTO_RENEW_PERIOD));
    }

    @HapiTest
    @Order(10)
    final HapiSpec gasLimitOverMaxGasLimitFailsPrecheck() {
        return defaultHapiSpec(
                        "GasLimitOverMaxGasLimitFailsPrecheck",
                        NONDETERMINISTIC_TRANSACTION_FEES,
                        NONDETERMINISTIC_NONCE)
                .given(
                        uploadInitCode(SIMPLE_UPDATE_CONTRACT),
                        contractCreate(SIMPLE_UPDATE_CONTRACT).gas(300_000L),
                        overriding(CONTRACTS_MAX_GAS_PER_SEC, "100"))
                .when()
                .then(
                        contractCall(SIMPLE_UPDATE_CONTRACT, "set", BigInteger.valueOf(5), BigInteger.valueOf(42))
                                .gas(21_000L)
                                .hasPrecheck(MAX_GAS_LIMIT_EXCEEDED),
                        resetToDefault(CONTRACTS_MAX_GAS_PER_SEC));
    }

    @HapiTest
    @Order(12)
    final HapiSpec createGasLimitOverMaxGasLimitFailsPrecheck() {
        return defaultHapiSpec(
                        "CreateGasLimitOverMaxGasLimitFailsPrecheck",
                        NONDETERMINISTIC_TRANSACTION_FEES,
                        NONDETERMINISTIC_NONCE)
                .given(overriding("contracts.maxGasPerSec", "100"), uploadInitCode(EMPTY_CONSTRUCTOR_CONTRACT))
                .when()
                .then(
                        contractCreate(EMPTY_CONSTRUCTOR_CONTRACT).gas(101L).hasPrecheck(MAX_GAS_LIMIT_EXCEEDED),
                        UtilVerbs.resetToDefault("contracts.maxGasPerSec"));
    }

    @HapiTest
    @Order(5)
    final HapiSpec transferZeroHbarsToCaller() {
        final var transferTxn = TRANSFER_TXN;
        return defaultHapiSpec("transferZeroHbarsToCaller", NONDETERMINISTIC_TRANSACTION_FEES, NONDETERMINISTIC_NONCE)
                .given(
                        uploadInitCode(TRANSFERRING_CONTRACT),
                        contractCreate(TRANSFERRING_CONTRACT).balance(10_000L),
                        getAccountInfo(DEFAULT_CONTRACT_SENDER)
                                .savingSnapshot(ACCOUNT_INFO)
                                .payingWith(GENESIS))
                .when(withOpContext((spec, log) -> {
                    var transferCall = contractCall(TRANSFERRING_CONTRACT, TRANSFER_TO_CALLER, BigInteger.ZERO)
                            .payingWith(DEFAULT_CONTRACT_SENDER)
                            .via(transferTxn)
                            .logged();

                    var saveTxnRecord = getTxnRecord(transferTxn)
                            .saveTxnRecordToRegistry("txn_registry")
                            .payingWith(GENESIS);
                    var saveAccountInfoAfterCall = getAccountInfo(DEFAULT_CONTRACT_SENDER)
                            .savingSnapshot(ACCOUNT_INFO_AFTER_CALL)
                            .payingWith(GENESIS);
                    var saveContractInfo =
                            getContractInfo(TRANSFERRING_CONTRACT).saveToRegistry(CONTRACT_FROM);

                    allRunFor(spec, transferCall, saveTxnRecord, saveAccountInfoAfterCall, saveContractInfo);
                }))
                .then(assertionsHold((spec, opLog) -> {
                    final var fee =
                            spec.registry().getTransactionRecord("txn_registry").getTransactionFee();
                    final var accountBalanceBeforeCall =
                            spec.registry().getAccountInfo(ACCOUNT_INFO).getBalance();
                    final var accountBalanceAfterCall = spec.registry()
                            .getAccountInfo(ACCOUNT_INFO_AFTER_CALL)
                            .getBalance();
                    final var contractBalanceAfterCall =
                            spec.registry().getContractInfo(CONTRACT_FROM).getBalance();

                    assertEquals(accountBalanceAfterCall, accountBalanceBeforeCall - fee);
                    assertEquals(contractBalanceAfterCall, 10_000L);
                }));
    }

    @HapiTest
    @Order(1)
    final HapiSpec resultSizeAffectsFees() {
        final var contract = "VerboseDeposit";
        final var TRANSFER_AMOUNT = 1_000L;
        BiConsumer<TransactionRecord, Logger> resultSizeFormatter = (rcd, txnLog) -> {
            final var result = rcd.getContractCallResult();
            txnLog.info(
                    "Contract call result FeeBuilder size = {}, fee = {}, result is"
                            + " [self-reported size = {}, '{}']",
                    () -> FeeBuilder.getContractFunctionSize(result),
                    rcd::getTransactionFee,
                    result.getContractCallResult()::size,
                    result::getContractCallResult);
            txnLog.info("  Literally :: {}", result);
        };

        return defaultHapiSpec("ResultSizeAffectsFees", NONDETERMINISTIC_TRANSACTION_FEES, NONDETERMINISTIC_NONCE)
                .given(
                        overriding(CONTRACTS_MAX_REFUND_PERCENT_OF_GAS_LIMIT, "100"),
                        uploadInitCode(contract),
                        contractCreate(contract))
                .when(
                        contractCall(contract, DEPOSIT, TRANSFER_AMOUNT, 0L, "So we out-danced thought...")
                                .via("noLogsCallTxn")
                                .sending(TRANSFER_AMOUNT),
                        contractCall(contract, DEPOSIT, TRANSFER_AMOUNT, 5L, "So we out-danced thought...")
                                .via("loggedCallTxn")
                                .sending(TRANSFER_AMOUNT))
                .then(
                        assertionsHold((spec, assertLog) -> {
                            HapiGetTxnRecord noLogsLookup =
                                    QueryVerbs.getTxnRecord("noLogsCallTxn").loggedWith(resultSizeFormatter);
                            HapiGetTxnRecord logsLookup =
                                    QueryVerbs.getTxnRecord("loggedCallTxn").loggedWith(resultSizeFormatter);
                            allRunFor(spec, noLogsLookup, logsLookup);
                            final var unloggedRecord = noLogsLookup
                                    .getResponse()
                                    .getTransactionGetRecord()
                                    .getTransactionRecord();
                            final var loggedRecord = logsLookup
                                    .getResponse()
                                    .getTransactionGetRecord()
                                    .getTransactionRecord();
                            assertLog.info("Fee for logged record   = {}", loggedRecord::getTransactionFee);
                            assertLog.info("Fee for unlogged record = {}", unloggedRecord::getTransactionFee);
                            Assertions.assertNotEquals(
                                    unloggedRecord.getTransactionFee(),
                                    loggedRecord.getTransactionFee(),
                                    "Result size should change the txn fee!");
                        }),
                        resetToDefault(CONTRACTS_MAX_REFUND_PERCENT_OF_GAS_LIMIT));
    }

    @HapiTest
    @Order(8)
    final HapiSpec autoAssociationSlotsAppearsInInfo() {
        final int maxAutoAssociations = 100;
        final String CONTRACT = "Multipurpose";

        return propertyPreservingHapiSpec("autoAssociationSlotsAppearsInInfo", NONDETERMINISTIC_NONCE)
                .preserving(CONTRACT_ALLOW_ASSOCIATIONS_PROPERTY)
                .given(overriding(CONTRACT_ALLOW_ASSOCIATIONS_PROPERTY, "true"))
                .when()
                .then(
                        newKeyNamed(ADMIN_KEY),
                        uploadInitCode(CONTRACT),
                        contractCreate(CONTRACT).adminKey(ADMIN_KEY).maxAutomaticTokenAssociations(maxAutoAssociations),
                        getContractInfo(CONTRACT)
                                .has(ContractInfoAsserts.contractWith().maxAutoAssociations(maxAutoAssociations))
                                .logged());
    }

    @HapiTest
    @Order(16)
    final HapiSpec createMaxRefundIsMaxGasRefundConfiguredWhenTXGasPriceIsSmaller() {
        return defaultHapiSpec(
                        "CreateMaxRefundIsMaxGasRefundConfiguredWhenTXGasPriceIsSmaller",
                        NONDETERMINISTIC_TRANSACTION_FEES,
                        NONDETERMINISTIC_NONCE)
                .given(
                        overriding(CONTRACTS_MAX_REFUND_PERCENT_OF_GAS_LIMIT1, "5"),
                        uploadInitCode(EMPTY_CONSTRUCTOR_CONTRACT))
                .when(contractCreate(EMPTY_CONSTRUCTOR_CONTRACT).gas(300_000L).via(CREATE_TX))
                .then(
                        withOpContext((spec, ignore) -> {
                            final var subop01 = getTxnRecord(CREATE_TX).saveTxnRecordToRegistry(CREATE_TX_REC);
                            allRunFor(spec, subop01);

                            final var gasUsed = spec.registry()
                                    .getTransactionRecord(CREATE_TX_REC)
                                    .getContractCreateResult()
                                    .getGasUsed();
                            assertEquals(285_000L, gasUsed);
                        }),
                        resetToDefault(CONTRACTS_MAX_REFUND_PERCENT_OF_GAS_LIMIT1));
    }

    @HapiTest
    @Order(11)
    final HapiSpec createMinChargeIsTXGasUsedByContractCreate() {
        return defaultHapiSpec(
                        "CreateMinChargeIsTXGasUsedByContractCreate",
                        NONDETERMINISTIC_TRANSACTION_FEES,
                        NONDETERMINISTIC_NONCE)
                .given(
                        overriding(CONTRACTS_MAX_REFUND_PERCENT_OF_GAS_LIMIT1, "100"),
                        uploadInitCode(EMPTY_CONSTRUCTOR_CONTRACT))
                .when(contractCreate(EMPTY_CONSTRUCTOR_CONTRACT).gas(300_000L).via(CREATE_TX))
                .then(
                        withOpContext((spec, ignore) -> {
                            final var subop01 = getTxnRecord(CREATE_TX).saveTxnRecordToRegistry(CREATE_TX_REC);
                            allRunFor(spec, subop01);

                            final var gasUsed = spec.registry()
                                    .getTransactionRecord(CREATE_TX_REC)
                                    .getContractCreateResult()
                                    .getGasUsed();
                            assertTrue(gasUsed > 0L);
                        }),
                        resetToDefault(CONTRACTS_MAX_REFUND_PERCENT_OF_GAS_LIMIT1));
    }

    @HapiTest
    @Order(3)
    HapiSpec propagatesNestedCreations() {
        final var call = "callTxn";
        final var creation = "createTxn";
        final var contract = "NestedCreations";

        final var adminKey = "adminKey";
        final var entityMemo = "JUST DO IT";
        final var customAutoRenew = 7776001L;
        final AtomicReference<String> childLiteralId = new AtomicReference<>();
        final AtomicReference<String> grandChildLiteralId = new AtomicReference<>();
        final AtomicReference<ByteString> expectedChildAddress = new AtomicReference<>();
        final AtomicReference<ByteString> expectedParentAddress = new AtomicReference<>();

        // Fully non-deterministic for fuzzy matching because mod-service externalizes
        // nested contract creations in the order they are ATTEMPTED; while mono-service
        // externalizes them in the order they are COMPLETED
        return defaultHapiSpec("PropagatesNestedCreations", FULLY_NONDETERMINISTIC)
                .given(
                        newKeyNamed(adminKey),
                        uploadInitCode(contract),
                        contractCreate(contract)
                                .stakedNodeId(0)
                                .adminKey(adminKey)
                                .entityMemo(entityMemo)
                                .autoRenewSecs(customAutoRenew)
                                .via(creation))
                .when(contractCall(contract, "propagate").gas(4_000_000L).via(call))
                .then(
                        withOpContext((spec, opLog) -> {
                            final var parentNum = spec.registry().getContractId(contract);

                            final var expectedParentContractAddress = asHeadlongAddress(
                                            asEvmAddress(parentNum.getContractNum()))
                                    .toString()
                                    .toLowerCase()
                                    .substring(2);
                            expectedParentAddress.set(
                                    ByteString.copyFrom(CommonUtils.unhex(expectedParentContractAddress)));

                            final var expectedChildContractAddress =
                                    contractAddress(fromHexString(expectedParentContractAddress), 1L);
                            final var expectedGrandChildContractAddress =
                                    contractAddress(expectedChildContractAddress, 1L);

                            final var childId = ContractID.newBuilder()
                                    .setContractNum(parentNum.getContractNum() + 1L)
                                    .build();
                            childLiteralId.set(HapiPropertySource.asContractString(childId));
                            expectedChildAddress.set(ByteString.copyFrom(expectedChildContractAddress.toArray()));
                            final var grandChildId = ContractID.newBuilder()
                                    .setContractNum(parentNum.getContractNum() + 2L)
                                    .build();
                            grandChildLiteralId.set(HapiPropertySource.asContractString(grandChildId));

                            final var parentContractInfo = getContractInfo(contract)
                                    .has(contractWith().addressOrAlias(expectedParentContractAddress));
                            final var childContractInfo = getContractInfo(childLiteralId.get())
                                    .has(contractWith()
                                            .addressOrAlias(expectedChildContractAddress.toUnprefixedHexString()));
                            final var grandChildContractInfo = getContractInfo(grandChildLiteralId.get())
                                    .has(contractWith()
                                            .addressOrAlias(expectedGrandChildContractAddress.toUnprefixedHexString()))
                                    .logged();

                            allRunFor(spec, parentContractInfo, childContractInfo, grandChildContractInfo);
                        }),
                        sourcing(() -> childRecordsCheck(
                                call,
                                SUCCESS,
                                recordWith()
                                        .contractCreateResult(
                                                resultWith().create1EvmAddress(expectedParentAddress.get(), 1L))
                                        .status(SUCCESS),
                                recordWith()
                                        .contractCreateResult(
                                                resultWith().create1EvmAddress(expectedChildAddress.get(), 1L))
                                        .status(SUCCESS))),
                        sourcing(() -> getContractInfo(childLiteralId.get())
                                .has(contractWith().propertiesInheritedFrom(contract))));
    }

    @HapiTest
    @Order(4)
    HapiSpec temporarySStoreRefundTest() {
        final var contract = "TemporarySStoreRefund";
        return defaultHapiSpec("TemporarySStoreRefundTest", NONDETERMINISTIC_TRANSACTION_FEES, NONDETERMINISTIC_NONCE)
                .given(
                        overriding(CONTRACTS_MAX_REFUND_PERCENT_OF_GAS_LIMIT1, "100"),
                        uploadInitCode(contract),
                        contractCreate(contract).gas(500_000L))
                .when(
                        contractCall(contract, "holdTemporary", BigInteger.valueOf(10))
                                .via("tempHoldTx"),
                        contractCall(contract, "holdPermanently", BigInteger.valueOf(10))
                                .via("permHoldTx"))
                .then(
                        withOpContext((spec, opLog) -> {
                            final var subop01 = getTxnRecord("tempHoldTx")
                                    .saveTxnRecordToRegistry("tempHoldTxRec")
                                    .logged();
                            final var subop02 = getTxnRecord("permHoldTx")
                                    .saveTxnRecordToRegistry("permHoldTxRec")
                                    .logged();

                            CustomSpecAssert.allRunFor(spec, subop01, subop02);

                            final var gasUsedForTemporaryHoldTx = spec.registry()
                                    .getTransactionRecord("tempHoldTxRec")
                                    .getContractCallResult()
                                    .getGasUsed();
                            final var gasUsedForPermanentHoldTx = spec.registry()
                                    .getTransactionRecord("permHoldTxRec")
                                    .getContractCallResult()
                                    .getGasUsed();

                            Assertions.assertTrue(gasUsedForTemporaryHoldTx < 23739L);
                            Assertions.assertTrue(gasUsedForPermanentHoldTx > 20000L);
                        }),
                        UtilVerbs.resetToDefault(CONTRACTS_MAX_REFUND_PERCENT_OF_GAS_LIMIT1));
    }

    @HapiTest
    @Order(7)
    final HapiSpec deletedContractsCannotBeUpdated() {
        final var contract = "SelfDestructCallable";
        final var beneficiary = "beneficiary";
        return defaultHapiSpec(
                        "DeletedContractsCannotBeUpdated",
                        EXPECT_STREAMLINED_INGEST_RECORDS,
                        NONDETERMINISTIC_TRANSACTION_FEES,
                        NONDETERMINISTIC_NONCE)
                .given(
                        uploadInitCode(contract),
                        contractCreate(contract).gas(300_000),
                        cryptoCreate(beneficiary).balance(ONE_HUNDRED_HBARS))
                .when(contractCall(contract, "destroy").deferStatusResolution().payingWith(beneficiary))
                .then(contractUpdate(contract).newMemo("Hi there!").hasKnownStatus(INVALID_CONTRACT_ID));
    }

    @HapiTest
    @Order(6)
    final HapiSpec canCallPendingContractSafely() {
        final var numSlots = 64L;
        final var createBurstSize = 500;
        final long[] targets = {19, 24};
        final AtomicLong createdFileNum = new AtomicLong();
        final var callTxn = "callTxn";
        final var contract = "FibonacciPlus";
        final var expiry = Instant.now().getEpochSecond() + 7776000;

        return defaultHapiSpec("CanCallPendingContractSafely", FULLY_NONDETERMINISTIC)
                .given(
                        uploadSingleInitCode(contract, expiry, GENESIS, createdFileNum::set),
                        inParallel(IntStream.range(0, createBurstSize)
                                .mapToObj(i -> contractCustomCreate(contract, String.valueOf(i), numSlots)
                                        .fee(ONE_HUNDRED_HBARS)
                                        .gas(300_000L)
                                        .payingWith(GENESIS)
                                        .noLogging()
                                        .deferStatusResolution()
                                        .bytecode(contract)
                                        .adminKey(THRESHOLD))
                                .toArray(HapiSpecOperation[]::new)))
                .when()
                .then(
                        sourcing(() -> ifHapiTest(contractCallWithFunctionAbi(
                                        "0.0." + (createdFileNum.get() + createBurstSize),
                                        getABIFor(FUNCTION, "addNthFib", contract),
                                        targets,
                                        12L)
                                .payingWith(GENESIS)
                                .gas(300_000L)
                                .via(callTxn))),
                        ifNotHapiTest(contractCallWithFunctionAbi(
                                        "0.0." + (createdFileNum.get() + createBurstSize),
                                        getABIFor(FUNCTION, "addNthFib", contract),
                                        targets,
                                        12L)
                                .payingWith(GENESIS)
                                .gas(300_000L)
                                .hasKnownStatus(CONTRACT_EXECUTION_EXCEPTION)
                                .via(callTxn)));
    }

    @HapiTest
    @Order(17)
    final HapiSpec lazyCreateThroughPrecompileNotSupportedWhenFlagDisabled() {
        final var CONTRACT = CRYPTO_TRANSFER;
        final var SENDER = "sender";
        final var FUNGIBLE_TOKEN = "fungibleToken";
        final var DELEGATE_KEY = "contractKey";
        final var NOT_SUPPORTED_TXN = "notSupportedTxn";
        final var TOTAL_SUPPLY = 1_000;
        final var ALLOW_AUTO_ASSOCIATIONS_PROPERTY = CONTRACT_ALLOW_ASSOCIATIONS_PROPERTY;

        return propertyPreservingHapiSpec(
                        "lazyCreateThroughPrecompileNotSupportedWhenFlagDisabled",
                        NONDETERMINISTIC_FUNCTION_PARAMETERS,
                        NONDETERMINISTIC_TRANSACTION_FEES,
                        NONDETERMINISTIC_NONCE)
                .preserving(ALLOW_AUTO_ASSOCIATIONS_PROPERTY, LAZY_CREATION_ENABLED)
                .given(
                        overriding(ALLOW_AUTO_ASSOCIATIONS_PROPERTY, "true"),
                        UtilVerbs.overriding(LAZY_CREATION_ENABLED, FALSE),
                        cryptoCreate(SENDER).balance(10 * ONE_HUNDRED_HBARS),
                        cryptoCreate(TOKEN_TREASURY),
                        tokenCreate(FUNGIBLE_TOKEN)
                                .tokenType(FUNGIBLE_COMMON)
                                .initialSupply(TOTAL_SUPPLY)
                                .treasury(TOKEN_TREASURY),
                        tokenAssociate(SENDER, List.of(FUNGIBLE_TOKEN)),
                        newKeyNamed(SECP_256K1_SOURCE_KEY).shape(SECP_256K1_SHAPE),
                        cryptoTransfer(moving(200, FUNGIBLE_TOKEN).between(TOKEN_TREASURY, SENDER)),
                        uploadInitCode(CONTRACT),
                        contractCreate(CONTRACT).maxAutomaticTokenAssociations(1),
                        getContractInfo(CONTRACT)
                                .has(ContractInfoAsserts.contractWith().maxAutoAssociations(1))
                                .logged())
                .when(withOpContext((spec, opLog) -> {
                    final var ecdsaKey = spec.registry().getKey(SECP_256K1_SOURCE_KEY);
                    final var tmp = ecdsaKey.getECDSASecp256K1().toByteArray();
                    final var addressBytes = recoverAddressFromPubKey(tmp);
                    final var token = spec.registry().getTokenID(FUNGIBLE_TOKEN);
                    final var sender = spec.registry().getAccountID(SENDER);
                    final var amountToBeSent = 50L;

                    allRunFor(
                            spec,
                            newKeyNamed(DELEGATE_KEY).shape(DELEGATE_CONTRACT_KEY_SHAPE.signedWith(sigs(ON, CONTRACT))),
                            cryptoUpdate(SENDER).key(DELEGATE_KEY),
                            contractCall(
                                            CONTRACT,
                                            "transferMultipleTokens",
                                            tokenTransferLists()
                                                    .withTokenTransferList(tokenTransferList()
                                                            .forToken(token)
                                                            .withAccountAmounts(
                                                                    accountAmount(sender, -amountToBeSent),
                                                                    accountAmountAlias(addressBytes, amountToBeSent))
                                                            .build())
                                                    .build())
                                    .payingWith(GENESIS)
                                    .hasKnownStatus(CONTRACT_REVERT_EXECUTED)
                                    .via(NOT_SUPPORTED_TXN)
                                    .gas(GAS_TO_OFFER),
                            getAliasedAccountInfo(SECP_256K1_SOURCE_KEY).hasCostAnswerPrecheck(INVALID_ACCOUNT_ID),
                            childRecordsCheck(
                                    NOT_SUPPORTED_TXN,
                                    CONTRACT_REVERT_EXECUTED,
                                    recordWith().status(NOT_SUPPORTED)));
                }))
                .then();
    }

    @HapiTest
    @Order(18)
    final HapiSpec evmLazyCreateViaSolidityCall() {
        final var LAZY_CREATE_CONTRACT = "NestedLazyCreateContract";
        final var ECDSA_KEY = "ECDSAKey";
        final var callLazyCreateFunction = "nestedLazyCreateThenSendMore";
        final var revertingCallLazyCreateFunction = "nestedLazyCreateThenRevert";
        final var lazyCreationProperty = "lazyCreation.enabled";
        final var contractsEvmVersionProperty = "contracts.evm.version";
        final var contractsEvmVersionDynamicProperty = "contracts.evm.version.dynamic";
        final var REVERTING_TXN = "revertingTxn";
        final var depositAmount = 1000;
        final var payTxn = "payTxn";

        return propertyPreservingHapiSpec(
                        "evmLazyCreateViaSolidityCall",
                        NONDETERMINISTIC_FUNCTION_PARAMETERS,
                        ALLOW_SKIPPED_ENTITY_IDS,
                        NONDETERMINISTIC_TRANSACTION_FEES,
                        NONDETERMINISTIC_NONCE)
                .preserving(lazyCreationProperty, contractsEvmVersionProperty, contractsEvmVersionDynamicProperty)
                .given(
                        overridingThree(
                                lazyCreationProperty,
                                "true",
                                contractsEvmVersionProperty,
                                "v0.34",
                                contractsEvmVersionDynamicProperty,
                                "true"),
                        newKeyNamed(ECDSA_KEY).shape(SECP_256K1_SHAPE),
                        uploadInitCode(LAZY_CREATE_CONTRACT),
                        contractCreate(LAZY_CREATE_CONTRACT).via(CALL_TX_REC),
                        getTxnRecord(CALL_TX_REC).andAllChildRecords().logged())
                .when(withOpContext((spec, opLog) -> {
                    final var ecdsaKey = spec.registry().getKey(ECDSA_KEY);
                    final var tmp = ecdsaKey.getECDSASecp256K1().toByteArray();
                    final var addressBytes = recoverAddressFromPubKey(tmp);
                    final var mirrorTxn = "mirrorTxn";
                    allRunFor(
                            spec,
                            contractCall(LAZY_CREATE_CONTRACT, callLazyCreateFunction, mirrorAddrWith(1_234_567_890L))
                                    .sending(depositAmount)
                                    .via(mirrorTxn)
                                    .hasKnownStatus(CONTRACT_REVERT_EXECUTED)
                                    .gas(6_000_000),
                            emptyChildRecordsCheck(mirrorTxn, CONTRACT_REVERT_EXECUTED),
                            contractCall(
                                            LAZY_CREATE_CONTRACT,
                                            revertingCallLazyCreateFunction,
                                            asHeadlongAddress(addressBytes))
                                    .sending(depositAmount)
                                    .via(REVERTING_TXN)
                                    .hasKnownStatus(CONTRACT_REVERT_EXECUTED)
                                    .gas(6_000_000),
                            emptyChildRecordsCheck(REVERTING_TXN, CONTRACT_REVERT_EXECUTED),
                            contractCall(LAZY_CREATE_CONTRACT, callLazyCreateFunction, asHeadlongAddress(addressBytes))
                                    .via(payTxn)
                                    .sending(depositAmount)
                                    .gas(6_000_000));
                }))
                .then(withOpContext((spec, opLog) -> {
                    final var getTxnRecord =
                            getTxnRecord(payTxn).andAllChildRecords().logged();
                    allRunFor(spec, getTxnRecord);
                    final var lazyAccountId = getTxnRecord
                            .getFirstNonStakingChildRecord()
                            .getReceipt()
                            .getAccountID();
                    final var name = "lazy";
                    spec.registry().saveAccountId(name, lazyAccountId);
                    allRunFor(spec, getAccountBalance(name).hasTinyBars(depositAmount));
                }));
    }

    // Requires legacy security model, cannot be enabled as @HapiTest without refactoring to use contract keys
    final HapiSpec requiresTopLevelSignatureOrApprovalDependingOnControllingProperty() {
        final var ignoredTopLevelSigTransfer = "ignoredTopLevelSigTransfer";
        final var ignoredApprovalTransfer = "ignoredApprovalTransfer";
        final var approvedTransfer = "approvedTransfer";
        final AtomicReference<AccountID> senderAddress = new AtomicReference<>();
        final AtomicReference<AccountID> receiverAddress = new AtomicReference<>();
        final AtomicReference<Address> tokenAddress = new AtomicReference<>();
        final var amountPerTransfer = 50L;
        return propertyPreservingHapiSpec(
                        "RequiresTopLevelSignatureOrApprovalDependingOnControllingProperty",
                        NONDETERMINISTIC_TRANSACTION_FEES,
                        NONDETERMINISTIC_NONCE)
                .preserving(CONTRACTS_ALLOW_SYSTEM_USE_OF_HAPI_SIGS, CONTRACTS_MAX_NUM_WITH_HAPI_SIGS_ACCESS)
                .given(
                        cryptoCreate(SENDER)
                                .keyShape(SECP256K1_ON)
                                .exposingCreatedIdTo(senderAddress::set)
                                .maxAutomaticTokenAssociations(1),
                        cryptoCreate(RECEIVER)
                                .keyShape(SECP256K1_ON)
                                .exposingCreatedIdTo(receiverAddress::set)
                                .maxAutomaticTokenAssociations(1),
                        cryptoCreate(TOKEN_TREASURY),
                        tokenCreate(FUNGIBLE_TOKEN)
                                .tokenType(FUNGIBLE_COMMON)
                                .initialSupply(TOTAL_SUPPLY)
                                .treasury(TOKEN_TREASURY)
                                .exposingAddressTo(tokenAddress::set),
                        cryptoTransfer(
                                moving(4 * amountPerTransfer, FUNGIBLE_TOKEN).between(TOKEN_TREASURY, SENDER)),
                        uploadInitCode(TRANSFER_CONTRACT),
                        contractCreate(TRANSFER_CONTRACT),
                        // First revoke use of top-level signatures from all precompiles
                        overriding(CONTRACTS_ALLOW_SYSTEM_USE_OF_HAPI_SIGS, ""),
                        overriding(CONTRACTS_MAX_NUM_WITH_HAPI_SIGS_ACCESS, "10_000_000"))
                .when(
                        // Then, try to transfer tokens using a top-level signature
                        sourcing(() -> contractCall(TRANSFER_CONTRACT, TRANSFER_MULTIPLE_TOKENS, (Object) new Tuple[] {
                                    tokenTransferList()
                                            .forTokenAddress(tokenAddress.get())
                                            .withAccountAmounts(
                                                    accountAmount(senderAddress.get(), -amountPerTransfer),
                                                    accountAmount(receiverAddress.get(), +amountPerTransfer))
                                            .build()
                                })
                                .alsoSigningWithFullPrefix(SENDER)
                                .via(ignoredTopLevelSigTransfer)
                                .gas(GAS_TO_OFFER)
                                .hasKnownStatus(CONTRACT_REVERT_EXECUTED)),
                        // Switch to allow use of top-level signatures from CryptoTransfer
                        overriding(CONTRACTS_ALLOW_SYSTEM_USE_OF_HAPI_SIGS, CRYPTO_TRANSFER),
                        // Validate now the top-level signature works
                        sourcing(() -> contractCall(TRANSFER_CONTRACT, TRANSFER_MULTIPLE_TOKENS, (Object) new Tuple[] {
                                    tokenTransferList()
                                            .forTokenAddress(tokenAddress.get())
                                            .withAccountAmounts(
                                                    accountAmount(senderAddress.get(), -amountPerTransfer),
                                                    accountAmount(receiverAddress.get(), +amountPerTransfer))
                                            .build()
                                })
                                .alsoSigningWithFullPrefix(SENDER)
                                .gas(GAS_TO_OFFER)),
                        // And validate that ONLY top-level signatures work here (i.e. approvals are
                        // not used
                        // automatically) by trying to transfer tokens using an approval without
                        // top-level signature
                        cryptoApproveAllowance()
                                .payingWith(SENDER)
                                .addTokenAllowance(SENDER, FUNGIBLE_TOKEN, TRANSFER_CONTRACT, 4 * amountPerTransfer),
                        sourcing(() -> contractCall(TRANSFER_CONTRACT, TRANSFER_MULTIPLE_TOKENS, (Object) new Tuple[] {
                                    tokenTransferList()
                                            .forTokenAddress(tokenAddress.get())
                                            .withAccountAmounts(
                                                    accountAmount(senderAddress.get(), -amountPerTransfer),
                                                    accountAmount(receiverAddress.get(), +amountPerTransfer))
                                            .build()
                                })
                                .gas(GAS_TO_OFFER)
                                .via(ignoredApprovalTransfer)
                                .hasKnownStatus(CONTRACT_REVERT_EXECUTED)),
                        // Then revoke use of top-level signatures once more, so the approval will
                        // be used automatically
                        overriding(CONTRACTS_ALLOW_SYSTEM_USE_OF_HAPI_SIGS, ""))
                .then(
                        // Validate the approval is used automatically (although not specified in
                        // the contract)
                        sourcing(() -> contractCall(TRANSFER_CONTRACT, TRANSFER_MULTIPLE_TOKENS, (Object) new Tuple[] {
                                    tokenTransferList()
                                            .forTokenAddress(tokenAddress.get())
                                            .withAccountAmounts(
                                                    accountAmount(senderAddress.get(), -amountPerTransfer),
                                                    accountAmount(receiverAddress.get(), +amountPerTransfer))
                                            .build()
                                })
                                .via(approvedTransfer)
                                .gas(GAS_TO_OFFER)),
                        // Two successful transfers - one with a top-level signature, one with an
                        // approval
                        getAccountBalance(RECEIVER).hasTokenBalance(FUNGIBLE_TOKEN, 2 * amountPerTransfer),
                        getAccountBalance(SENDER).hasTokenBalance(FUNGIBLE_TOKEN, 2 * amountPerTransfer),
                        childRecordsCheck(
                                approvedTransfer,
                                SUCCESS,
                                recordWith()
                                        .status(SUCCESS)
                                        .contractCallResult(resultWith()
                                                .contractCallResult(
                                                        htsPrecompileResult().withStatus(SUCCESS))
                                                .gasUsed(14085L))
                                        .tokenTransfers(SomeFungibleTransfers.changingFungibleBalances()
                                                .including(FUNGIBLE_TOKEN, SENDER, -amountPerTransfer)
                                                .including(FUNGIBLE_TOKEN, RECEIVER, amountPerTransfer))),
                        // Confirm the failure without access to top-level sigs was due to the
                        // contract not having an allowance
                        childRecordsCheck(
                                ignoredTopLevelSigTransfer,
                                CONTRACT_REVERT_EXECUTED,
                                recordWith().status(SPENDER_DOES_NOT_HAVE_ALLOWANCE)),
                        // Confirm the failure with access to top-level sigs was due to the missing
                        // top-level sig (not the lack of an allowance)
                        childRecordsCheck(
                                ignoredApprovalTransfer,
                                CONTRACT_REVERT_EXECUTED,
                                recordWith().status(INVALID_FULL_PREFIX_SIGNATURE_FOR_PRECOMPILE)));
    }

    @HapiTest
    @Order(19)
    final HapiSpec evmLazyCreateViaSolidityCallTooManyCreatesFails() {
        final var LAZY_CREATE_CONTRACT = "NestedLazyCreateContract";
        final var ECDSA_KEY = "ECDSAKey";
        final var ECDSA_KEY2 = "ECDSAKey2";
        final var createTooManyHollowAccounts = "createTooManyHollowAccounts";
        final var lazyCreationProperty = "lazyCreation.enabled";
        final var contractsEvmVersionProperty = "contracts.evm.version";
        final var contractsEvmVersionDynamicProperty = "contracts.evm.version.dynamic";
        final var maxPrecedingRecords = "consensus.handle.maxPrecedingRecords";
        final var depositAmount = 1000;
        return propertyPreservingHapiSpec(
                        "evmLazyCreateViaSolidityCallTooManyCreatesFails",
                        NONDETERMINISTIC_FUNCTION_PARAMETERS,
                        NONDETERMINISTIC_TRANSACTION_FEES,
                        NONDETERMINISTIC_NONCE)
                .preserving(
                        lazyCreationProperty,
                        maxPrecedingRecords,
                        contractsEvmVersionDynamicProperty,
                        contractsEvmVersionDynamicProperty)
                .given(
                        overridingTwo(lazyCreationProperty, "true", maxPrecedingRecords, "1"),
                        overridingTwo(contractsEvmVersionProperty, "v0.34", contractsEvmVersionDynamicProperty, "true"),
                        newKeyNamed(ECDSA_KEY).shape(SECP_256K1_SHAPE),
                        newKeyNamed(ECDSA_KEY2).shape(SECP_256K1_SHAPE),
                        uploadInitCode(LAZY_CREATE_CONTRACT),
                        contractCreate(LAZY_CREATE_CONTRACT).via(CALL_TX_REC),
                        getTxnRecord(CALL_TX_REC).andAllChildRecords().logged())
                .when(withOpContext((spec, opLog) -> {
                    final var ecdsaKey = spec.registry().getKey(ECDSA_KEY);
                    final var tmp = ecdsaKey.getECDSASecp256K1().toByteArray();
                    final var addressBytes = recoverAddressFromPubKey(tmp);
                    final var ecdsaKey2 = spec.registry().getKey(ECDSA_KEY2);
                    final var tmp2 = ecdsaKey2.getECDSASecp256K1().toByteArray();
                    final var addressBytes2 = recoverAddressFromPubKey(tmp2);
                    allRunFor(
                            spec,
                            contractCall(LAZY_CREATE_CONTRACT, createTooManyHollowAccounts, (Object)
                                            asHeadlongAddressArray(addressBytes, addressBytes2))
                                    .sending(depositAmount)
                                    .via(TRANSFER_TXN)
                                    .gas(6_000_000)
                                    .hasKnownStatus(MAX_CHILD_RECORDS_EXCEEDED),
                            getAliasedAccountInfo(ecdsaKey.toByteString())
                                    .logged()
                                    .hasCostAnswerPrecheck(INVALID_ACCOUNT_ID),
                            getAliasedAccountInfo(ecdsaKey2.toByteString())
                                    .logged()
                                    .hasCostAnswerPrecheck(INVALID_ACCOUNT_ID));
                }))
                .then(
                        emptyChildRecordsCheck(TRANSFER_TXN, MAX_CHILD_RECORDS_EXCEEDED),
                        resetToDefault(lazyCreationProperty, contractsEvmVersionProperty, maxPrecedingRecords));
    }

    @HapiTest
    @Order(21)
    final HapiSpec rejectsCreationAndUpdateOfAssociationsWhenFlagDisabled() {
        return propertyPreservingHapiSpec(
                        "rejectsCreationAndUpdateOfAssociationsWhenFlagDisabled",
                        NONDETERMINISTIC_TRANSACTION_FEES,
                        NONDETERMINISTIC_NONCE)
                .preserving(CONTRACT_ALLOW_ASSOCIATIONS_PROPERTY)
                .given(overriding(CONTRACT_ALLOW_ASSOCIATIONS_PROPERTY, FALSE))
                .when(uploadInitCode(EMPTY_CONSTRUCTOR_CONTRACT))
                .then(
                        contractCreate(EMPTY_CONSTRUCTOR_CONTRACT)
                                .maxAutomaticTokenAssociations(5)
                                .hasPrecheck(NOT_SUPPORTED),
                        contractCreate(EMPTY_CONSTRUCTOR_CONTRACT).maxAutomaticTokenAssociations(0),
                        contractUpdate(EMPTY_CONSTRUCTOR_CONTRACT)
                                .newMaxAutomaticAssociations(5)
                                .hasPrecheck(NOT_SUPPORTED),
                        contractUpdate(EMPTY_CONSTRUCTOR_CONTRACT).newMemo("Hola!"));
    }

    @HapiTest
    @Order(20)
    final HapiSpec erc20TransferFromDoesNotWorkIfFlagIsDisabled() {
        return defaultHapiSpec(
                        "erc20TransferFromDoesNotWorkIfFlagIsDisabled",
                        NONDETERMINISTIC_TRANSACTION_FEES,
                        NONDETERMINISTIC_FUNCTION_PARAMETERS,
                        NONDETERMINISTIC_NONCE)
                .given(
                        overriding(HEDERA_ALLOWANCES_IS_ENABLED, FALSE),
                        newKeyNamed(MULTI_KEY),
                        cryptoCreate(OWNER).balance(100 * ONE_HUNDRED_HBARS),
                        cryptoCreate(RECIPIENT),
                        cryptoCreate(TOKEN_TREASURY),
                        tokenCreate(FUNGIBLE_TOKEN)
                                .tokenType(FUNGIBLE_COMMON)
                                .supplyType(TokenSupplyType.FINITE)
                                .initialSupply(10L)
                                .maxSupply(1000L)
                                .treasury(TOKEN_TREASURY)
                                .adminKey(MULTI_KEY)
                                .supplyKey(MULTI_KEY),
                        uploadInitCode(ERC_20_CONTRACT),
                        contractCreate(ERC_20_CONTRACT),
                        tokenAssociate(OWNER, FUNGIBLE_TOKEN),
                        tokenAssociate(RECIPIENT, FUNGIBLE_TOKEN),
                        tokenAssociate(ERC_20_CONTRACT, FUNGIBLE_TOKEN),
                        cryptoTransfer(moving(10, FUNGIBLE_TOKEN).between(TOKEN_TREASURY, OWNER)))
                .when(withOpContext((spec, opLog) -> allRunFor(
                        spec,
                        contractCall(
                                        ERC_20_CONTRACT,
                                        TRANSFER_FROM,
                                        HapiParserUtil.asHeadlongAddress(
                                                asAddress(spec.registry().getTokenID(FUNGIBLE_TOKEN))),
                                        HapiParserUtil.asHeadlongAddress(
                                                asAddress(spec.registry().getAccountID(OWNER))),
                                        HapiParserUtil.asHeadlongAddress(
                                                asAddress(spec.registry().getAccountID(RECIPIENT))),
                                        BigInteger.TWO)
                                .gas(500_000L)
                                .via(TRANSFER_FROM_ACCOUNT_TXN)
                                .hasKnownStatus(CONTRACT_REVERT_EXECUTED))))
                .then(
                        getTxnRecord(TRANSFER_FROM_ACCOUNT_TXN)
                                .logged(), // has gasUsed little less than supplied 500K in
                        // contractCall result
                        overriding(HEDERA_ALLOWANCES_IS_ENABLED, "true"));
    }

    @HapiTest
    @Order(22)
    final HapiSpec whitelistPositiveCase() {
        final AtomicLong whitelistedCalleeMirrorNum = new AtomicLong();
        final AtomicReference<TokenID> tokenID = new AtomicReference<>();
        final AtomicReference<String> attackerMirrorAddr = new AtomicReference<>();
        final AtomicReference<String> whitelistedCalleeMirrorAddr = new AtomicReference<>();

        return propertyPreservingHapiSpec(
                        "WhitelistPositiveCase",
                        NONDETERMINISTIC_FUNCTION_PARAMETERS,
                        NONDETERMINISTIC_CONTRACT_CALL_RESULTS,
                        NONDETERMINISTIC_TRANSACTION_FEES,
                        NONDETERMINISTIC_NONCE)
                .preserving(CONTRACTS_PERMITTED_DELEGATE_CALLERS)
                .given(
                        cryptoCreate(TOKEN_TREASURY),
                        cryptoCreate(PRETEND_ATTACKER)
                                .exposingCreatedIdTo(id -> attackerMirrorAddr.set(asHexedSolidityAddress(id))),
                        tokenCreate(FUNGIBLE_TOKEN)
                                .initialSupply(Long.MAX_VALUE)
                                .tokenType(FUNGIBLE_COMMON)
                                .treasury(TOKEN_TREASURY)
                                .exposingCreatedIdTo(id -> tokenID.set(asToken(id))),
                        uploadInitCode(PRETEND_PAIR),
                        contractCreate(PRETEND_PAIR).adminKey(DEFAULT_PAYER),
                        uploadInitCode(DELEGATE_PRECOMPILE_CALLEE),
                        contractCreate(DELEGATE_PRECOMPILE_CALLEE)
                                .adminKey(DEFAULT_PAYER)
                                .exposingNumTo(num -> {
                                    whitelistedCalleeMirrorNum.set(num);
                                    whitelistedCalleeMirrorAddr.set(asHexedSolidityAddress(0, 0, num));
                                }),
                        tokenAssociate(PRETEND_PAIR, FUNGIBLE_TOKEN),
                        tokenAssociate(DELEGATE_PRECOMPILE_CALLEE, FUNGIBLE_TOKEN))
                .when(
                        sourcing(() -> overriding(
                                CONTRACTS_PERMITTED_DELEGATE_CALLERS,
                                String.valueOf(whitelistedCalleeMirrorNum.get()))),
                        sourcing(() -> contractCall(
                                        PRETEND_PAIR,
                                        CALL_TO,
                                        asHeadlongAddress(whitelistedCalleeMirrorAddr.get()),
                                        asHeadlongAddress(asSolidityAddress(tokenID.get())),
                                        asHeadlongAddress(attackerMirrorAddr.get()))
                                .via(ATTACK_CALL)
                                .gas(5_000_000L)
                                .hasKnownStatus(SUCCESS)))
                .then(
                        // Because this callee is on the whitelist, the pair WILL have an allowance
                        // here
                        getAccountDetails(PRETEND_PAIR).has(accountDetailsWith().tokenAllowancesCount(1)),
                        // Instead of the callee
                        getAccountDetails(DELEGATE_PRECOMPILE_CALLEE)
                                .has(accountDetailsWith().tokenAllowancesCount(0)));
    }

    @HapiTest
    @Order(23)
    final HapiSpec whitelistNegativeCases() {
        final AtomicLong unlistedCalleeMirrorNum = new AtomicLong();
        final AtomicLong whitelistedCalleeMirrorNum = new AtomicLong();
        final AtomicReference<TokenID> tokenID = new AtomicReference<>();
        final AtomicReference<String> attackerMirrorAddr = new AtomicReference<>();
        final AtomicReference<String> unListedCalleeMirrorAddr = new AtomicReference<>();
        final AtomicReference<String> whitelistedCalleeMirrorAddr = new AtomicReference<>();

        return propertyPreservingHapiSpec(
                        "WhitelistNegativeCases",
                        NONDETERMINISTIC_FUNCTION_PARAMETERS,
                        NONDETERMINISTIC_TRANSACTION_FEES,
                        NONDETERMINISTIC_NONCE)
                .preserving(CONTRACTS_PERMITTED_DELEGATE_CALLERS)
                .given(
                        cryptoCreate(TOKEN_TREASURY),
                        cryptoCreate(PRETEND_ATTACKER)
                                .exposingCreatedIdTo(id -> attackerMirrorAddr.set(asHexedSolidityAddress(id))),
                        tokenCreate(FUNGIBLE_TOKEN)
                                .initialSupply(Long.MAX_VALUE)
                                .tokenType(FUNGIBLE_COMMON)
                                .treasury(TOKEN_TREASURY)
                                .exposingCreatedIdTo(id -> tokenID.set(asToken(id))),
                        uploadInitCode(PRETEND_PAIR),
                        contractCreate(PRETEND_PAIR).adminKey(DEFAULT_PAYER),
                        uploadInitCode(DELEGATE_ERC_CALLEE),
                        contractCreate(DELEGATE_ERC_CALLEE)
                                .adminKey(DEFAULT_PAYER)
                                .exposingNumTo(num -> {
                                    whitelistedCalleeMirrorNum.set(num);
                                    whitelistedCalleeMirrorAddr.set(asHexedSolidityAddress(0, 0, num));
                                }),
                        uploadInitCode(DELEGATE_PRECOMPILE_CALLEE),
                        contractCreate(DELEGATE_PRECOMPILE_CALLEE)
                                .adminKey(DEFAULT_PAYER)
                                .exposingNumTo(num -> {
                                    unlistedCalleeMirrorNum.set(num);
                                    unListedCalleeMirrorAddr.set(asHexedSolidityAddress(0, 0, num));
                                }),
                        tokenAssociate(PRETEND_PAIR, FUNGIBLE_TOKEN),
                        tokenAssociate(DELEGATE_ERC_CALLEE, FUNGIBLE_TOKEN),
                        tokenAssociate(DELEGATE_PRECOMPILE_CALLEE, FUNGIBLE_TOKEN))
                .when(
                        sourcing(() -> overriding(
                                CONTRACTS_PERMITTED_DELEGATE_CALLERS,
                                String.valueOf(whitelistedCalleeMirrorNum.get()))),
                        sourcing(() -> contractCall(
                                        PRETEND_PAIR,
                                        CALL_TO,
                                        asHeadlongAddress(unListedCalleeMirrorAddr.get()),
                                        asHeadlongAddress(asSolidityAddress(tokenID.get())),
                                        asHeadlongAddress(attackerMirrorAddr.get()))
                                .gas(5_000_000L)
                                .hasKnownStatus(SUCCESS)),
                        // Because this callee isn't on the whitelist, the pair won't have an
                        // allowance here
                        getAccountDetails(PRETEND_PAIR).has(accountDetailsWith().tokenAllowancesCount(0)),
                        // Instead nobody gets an allowance
                        getAccountDetails(DELEGATE_PRECOMPILE_CALLEE)
                                .has(accountDetailsWith().tokenAllowancesCount(0)),
                        sourcing(() -> contractCall(
                                        PRETEND_PAIR,
                                        CALL_TO,
                                        asHeadlongAddress(whitelistedCalleeMirrorAddr.get()),
                                        asHeadlongAddress(asSolidityAddress(tokenID.get())),
                                        asHeadlongAddress(attackerMirrorAddr.get()))
                                .gas(5_000_000L)
                                .hasKnownStatus(SUCCESS)))
                .then(
                        // Even though this is on the whitelist, b/c the whitelisted contract
                        // is going through a delegatecall "chain" via the ERC-20 call, the pair
                        // still won't have an allowance here
                        getAccountDetails(PRETEND_PAIR).has(accountDetailsWith().tokenAllowancesCount(0)),
                        // Instead of the callee
                        getAccountDetails(DELEGATE_ERC_CALLEE)
                                .has(accountDetailsWith().tokenAllowancesCount(0)));
    }

    @HapiTest
    @Order(28)
    final HapiSpec contractCreateNoncesExternalizationHappyPath() {
        final var contract = "NoncesExternalization";
        final var contractCreateTxn = "contractCreateTxn";

        return propertyPreservingHapiSpec(
                        "ContractCreateNoncesExternalizationHappyPath",
                        NONDETERMINISTIC_TRANSACTION_FEES,
                        NONDETERMINISTIC_NONCE)
                .preserving(CONTRACTS_NONCES_EXTERNALIZATION_ENABLED)
                .given(
                        overriding(CONTRACTS_NONCES_EXTERNALIZATION_ENABLED, "true"),
                        cryptoCreate(PAYER).balance(10 * ONE_HUNDRED_HBARS),
                        uploadInitCode(contract),
                        contractCreate(contract).via(contractCreateTxn).gas(500_000L))
                .when()
                .then(withOpContext((spec, opLog) -> {
                    final var opContractTxnRecord = getTxnRecord(contractCreateTxn);

                    allRunFor(spec, opContractTxnRecord);

                    final var parentContractId = spec.registry().getContractId(contract);
                    final var childContracts = opContractTxnRecord
                            .getResponse()
                            .getTransactionGetRecord()
                            .getTransactionRecord()
                            .getContractCreateResult()
                            .getContractNoncesList()
                            .stream()
                            .filter(contractNonceInfo ->
                                    !contractNonceInfo.getContractId().equals(parentContractId))
                            .toList();

                    // Asserts nonce of parent contract
                    HapiGetTxnRecord opAssertParent = getTxnRecord(contractCreateTxn)
                            .hasPriority(recordWith()
                                    .contractCreateResult(resultWith().contractWithNonce(parentContractId, 4L)));
                    allRunFor(spec, opAssertParent);

                    // Asserts nonces of all newly deployed contracts through the constructor
                    for (final var contractNonceInfo : childContracts) {
                        HapiGetTxnRecord op = getTxnRecord(contractCreateTxn)
                                .hasPriority(recordWith()
                                        .contractCreateResult(
                                                resultWith().contractWithNonce(contractNonceInfo.getContractId(), 1L)));
                        allRunFor(spec, op);
                    }
                }));
    }

    @HapiTest
    @Order(29)
    final HapiSpec contractCreateFollowedByContractCallNoncesExternalization() {
        final var contract = "NoncesExternalization";
        final var payer = "payer";

        /* SMART CONTRACT FUNCTION NAMES */
        final var deployParentContractFn = "deployParentContract";
        final var deployChildFromParentContractFn = "deployChildFromParentContract";
        final var deployChildAndRevertFromParentContractFn = "deployChildAndRevertFromParentContract";

        /* VIA TRANSACTION NAMES */
        final var contractCreateTx = "contractCreateTx";
        final var deployContractTx = "deployContractTx";
        final var committedInnerCreationTx = "committedInnerCreationTx";
        final var revertedInnerCreationTx = "revertedInnerCreationTx";

        return propertyPreservingHapiSpec(
                        "contractCreateFollowedByContractCallNoncesExternalization",
                        NONDETERMINISTIC_TRANSACTION_FEES,
                        NONDETERMINISTIC_NONCE)
                .preserving(CONTRACTS_NONCES_EXTERNALIZATION_ENABLED)
                .given(
                        overriding(CONTRACTS_NONCES_EXTERNALIZATION_ENABLED, "true"),
                        cryptoCreate(payer).balance(10 * ONE_HUNDRED_HBARS),
                        uploadInitCode(contract),
                        contractCreate(contract).via(contractCreateTx).gas(500_000L))
                .when(withOpContext((spec, opLog) -> allRunFor(
                        spec,
                        contractCall(contract, deployParentContractFn)
                                .payingWith(payer)
                                .via(deployContractTx)
                                .gas(GAS_TO_OFFER)
                                .hasKnownStatus(SUCCESS))))
                .then(withOpContext((spec, opLog) -> {
                    /** 1. Retrieves sorted list of all contracts deployed in the constructor (parent contracts) */
                    final var opCreateTxRecord = getTxnRecord(contractCreateTx);
                    allRunFor(spec, opCreateTxRecord);

                    final var parentContractsList = opCreateTxRecord
                            .getResponse()
                            .getTransactionGetRecord()
                            .getTransactionRecord()
                            .getContractCreateResult()
                            .getContractNoncesList()
                            .stream()
                            .filter(contractNonceInfo -> !contractNonceInfo
                                    .getContractId()
                                    .equals(spec.registry().getContractId(contract)))
                            .toList();

                    /** 2. Asserts main contract (NoncesExternalization) nonce is 5 */
                    final var opAssertMain = getTxnRecord(deployContractTx)
                            .logged()
                            .hasPriority(recordWith()
                                    .contractCallResult(resultWith()
                                            .contractWithNonce(spec.registry().getContractId(contract), 5L)));
                    allRunFor(spec, opAssertMain);

                    /**
                     * 3. Deploys child from the first parent contract deployed in the constructor (index 0).
                     * Asserts parent's nonce is 2.
                     */
                    final var deployChild = contractCall(contract, deployChildFromParentContractFn, BigInteger.ZERO)
                            .gas(GAS_TO_OFFER)
                            .via(committedInnerCreationTx);
                    HapiGetTxnRecord deployChildTxnRecord = getTxnRecord(committedInnerCreationTx);
                    allRunFor(spec, deployChild, deployChildTxnRecord);

                    /* Retrieves contractId of the first deployed contract in the constructor - index 0 */
                    final var firstParentContractId = parentContractsList.get(0).getContractId();
                    spec.registry().saveContractId("firstParentContractId", firstParentContractId);

                    HapiGetTxnRecord opFirstParentNonce = getTxnRecord(committedInnerCreationTx)
                            .andAllChildRecords()
                            .logged()
                            .hasPriority(recordWith()
                                    .contractCallResult(resultWith()
                                            .contractWithNonce(
                                                    spec.registry().getContractId("firstParentContractId"), 2L)));
                    allRunFor(spec, opFirstParentNonce);

                    /** 4. Tries to deploy child from parent and reverts. Asserts contract_nonces entries are null. */
                    final var deployChildAndRevert = contractCall(
                                    contract, deployChildAndRevertFromParentContractFn, BigInteger.ONE)
                            .gas(GAS_TO_OFFER)
                            .via(revertedInnerCreationTx);
                    final var deployChildAndRevertTxnRecord = getTxnRecord(revertedInnerCreationTx);
                    allRunFor(spec, deployChildAndRevert, deployChildAndRevertTxnRecord);

                    /* Retrieves contractId of the second deployed contract in the constructor - index 1 */
                    final var secondParentContractId =
                            parentContractsList.get(1).getContractId();
                    spec.registry().saveContractId("secondParentContractId", secondParentContractId);

                    HapiGetTxnRecord opSecondParentNonce = getTxnRecord(revertedInnerCreationTx)
                            .andAllChildRecords()
                            .logged()
                            .hasPriority(recordWith()
                                    .contractCallResult(resultWith()
                                            .contractWithNonce(
                                                    spec.registry().getContractId("secondParentContractId"), null)));
                    allRunFor(spec, opSecondParentNonce);
                }));
    }

    @HapiTest
    @Order(30)
    final HapiSpec shouldReturnNullWhenContractsNoncesExternalizationFlagIsDisabled() {
        final var contract = "NoncesExternalization";
        final var payer = "payer";

        return propertyPreservingHapiSpec(
                        "shouldReturnNullWhenContractsNoncesExternalizationFlagIsDisabled",
                        NONDETERMINISTIC_TRANSACTION_FEES,
                        NONDETERMINISTIC_NONCE)
                .preserving(CONTRACTS_NONCES_EXTERNALIZATION_ENABLED)
                .given(
                        overriding(CONTRACTS_NONCES_EXTERNALIZATION_ENABLED, "false"),
                        cryptoCreate(payer).balance(10 * ONE_HUNDRED_HBARS),
                        uploadInitCode(contract),
                        contractCreate(contract).logged().gas(500_000L).via("txn"),
                        withOpContext((spec, opLog) -> {
                            HapiGetTxnRecord op = getTxnRecord("txn")
                                    .logged()
                                    .hasPriority(recordWith()
                                            .contractCreateResult(resultWith()
                                                    .contractWithNonce(
                                                            spec.registry().getContractId(contract), null)));
                            allRunFor(spec, op);
                        }))
                .when()
                .then();
    }

    @HapiTest
    @Order(31)
    HapiSpec someErc721GetApprovedScenariosPass() {
        final AtomicReference<String> tokenMirrorAddr = new AtomicReference<>();
        final AtomicReference<String> aCivilianMirrorAddr = new AtomicReference<>();
        final AtomicReference<String> zCivilianMirrorAddr = new AtomicReference<>();
        final AtomicReference<String> zTokenMirrorAddr = new AtomicReference<>();

        return propertyPreservingHapiSpec(
                        "someErc721GetApprovedScenariosPass",
                        NONDETERMINISTIC_FUNCTION_PARAMETERS,
                        NONDETERMINISTIC_CONTRACT_CALL_RESULTS,
                        NONDETERMINISTIC_NONCE)
                .preserving(EVM_VERSION_PROPERTY, DYNAMIC_EVM_PROPERTY)
                .given(
                        overriding(DYNAMIC_EVM_PROPERTY, "true"),
                        overriding(EVM_VERSION_PROPERTY, EVM_VERSION_038),
                        newKeyNamed(MULTI_KEY_NAME),
                        cryptoCreate(A_CIVILIAN)
                                .exposingCreatedIdTo(id -> aCivilianMirrorAddr.set(asHexedSolidityAddress(id))),
                        uploadInitCode(SOME_ERC_721_SCENARIOS),
                        contractCreate(SOME_ERC_721_SCENARIOS).adminKey(MULTI_KEY_NAME),
                        tokenCreate(NF_TOKEN)
                                .supplyKey(MULTI_KEY_NAME)
                                .tokenType(NON_FUNGIBLE_UNIQUE)
                                .treasury(SOME_ERC_721_SCENARIOS)
                                .initialSupply(0)
                                .exposingCreatedIdTo(idLit ->
                                        tokenMirrorAddr.set(asHexedSolidityAddress(HapiPropertySource.asToken(idLit)))),
                        mintToken(
                                NF_TOKEN,
                                List.of(
                                        // 1
                                        ByteString.copyFromUtf8("A"),
                                        // 2
                                        ByteString.copyFromUtf8("B"))),
                        tokenAssociate(A_CIVILIAN, NF_TOKEN))
                .when(
                        withOpContext((spec, opLog) -> {
                            zCivilianMirrorAddr.set(asHexedSolidityAddress(AccountID.newBuilder()
                                    .setAccountNum(666_666_666L)
                                    .build()));
                            zTokenMirrorAddr.set(asHexedSolidityAddress(
                                    TokenID.newBuilder().setTokenNum(666_666L).build()));
                        }),
                        sourcing(() -> contractCall(
                                        SOME_ERC_721_SCENARIOS,
                                        GET_APPROVED,
                                        asHeadlongAddress(zTokenMirrorAddr.get()),
                                        BigInteger.ONE)
                                .via(MISSING_TOKEN)
                                .gas(1_000_000)
                                .hasKnownStatus(INVALID_SOLIDITY_ADDRESS)),
                        sourcing(() -> contractCall(
                                        SOME_ERC_721_SCENARIOS,
                                        DO_SPECIFIC_APPROVAL,
                                        asHeadlongAddress(tokenMirrorAddr.get()),
                                        asHeadlongAddress(aCivilianMirrorAddr.get()),
                                        BigInteger.ONE)
                                .gas(1_000_000)),
                        sourcing(() -> contractCall(
                                        SOME_ERC_721_SCENARIOS,
                                        GET_APPROVED,
                                        asHeadlongAddress(tokenMirrorAddr.get()),
                                        BigInteger.valueOf(55))
                                .via("MISSING_SERIAL")
                                .gas(1_000_000)
                                .hasKnownStatus(CONTRACT_REVERT_EXECUTED)),
                        getTokenNftInfo(NF_TOKEN, 1L).logged(),
                        sourcing(() -> contractCall(
                                        SOME_ERC_721_SCENARIOS,
                                        GET_APPROVED,
                                        asHeadlongAddress(tokenMirrorAddr.get()),
                                        BigInteger.TWO)
                                .via("MISSING_SPENDER")
                                .gas(1_000_000)
                                .hasKnownStatus(SUCCESS)),
                        sourcing(() -> contractCall(
                                        SOME_ERC_721_SCENARIOS,
                                        GET_APPROVED,
                                        asHeadlongAddress(tokenMirrorAddr.get()),
                                        BigInteger.ONE)
                                .via(WITH_SPENDER)
                                .gas(1_000_000)
                                .hasKnownStatus(SUCCESS)),
                        getTxnRecord(WITH_SPENDER).andAllChildRecords().logged(),
                        sourcing(() -> contractCallLocal(
                                        SOME_ERC_721_SCENARIOS,
                                        GET_APPROVED,
                                        asHeadlongAddress(tokenMirrorAddr.get()),
                                        BigInteger.ONE)
                                .logged()
                                .gas(1_000_000)
                                .has(resultWith().contractCallResult(hexedAddress(aCivilianMirrorAddr.get())))))
                .then(withOpContext((spec, opLog) -> allRunFor(
                        spec,
                        childRecordsCheck(
                                "MISSING_SPENDER",
                                SUCCESS,
                                recordWith()
                                        .status(SUCCESS)
                                        .contractCallResult(resultWith()
                                                .contractCallResult(htsPrecompileResult()
                                                        .forFunction(FunctionType.ERC_GET_APPROVED)
                                                        .withSpender(new byte[0])))),
                        childRecordsCheck(
                                WITH_SPENDER,
                                SUCCESS,
                                recordWith()
                                        .status(SUCCESS)
                                        .contractCallResult(resultWith()
                                                .contractCallResult(htsPrecompileResult()
                                                        .forFunction(FunctionType.ERC_GET_APPROVED)
                                                        .withSpender(asAddress(
                                                                spec.registry().getAccountID(A_CIVILIAN)))))))));
    }

    @HapiTest
    @Order(33)
    HapiSpec someErc721BalanceOfScenariosPass() {
        final AtomicReference<String> tokenMirrorAddr = new AtomicReference<>();
        final AtomicReference<String> aCivilianMirrorAddr = new AtomicReference<>();
        final AtomicReference<String> bCivilianMirrorAddr = new AtomicReference<>();
        final AtomicReference<String> zTokenMirrorAddr = new AtomicReference<>();

        return propertyPreservingHapiSpec(
                        "someErc721BalanceOfScenariosPass",
                        NONDETERMINISTIC_FUNCTION_PARAMETERS,
                        NONDETERMINISTIC_TRANSACTION_FEES,
                        NONDETERMINISTIC_NONCE)
                .preserving(EVM_VERSION_PROPERTY, DYNAMIC_EVM_PROPERTY)
                .given(
                        overriding(DYNAMIC_EVM_PROPERTY, "true"),
                        overriding(EVM_VERSION_PROPERTY, EVM_VERSION_038),
                        newKeyNamed(MULTI_KEY_NAME),
                        cryptoCreate(A_CIVILIAN)
                                .exposingCreatedIdTo(id -> aCivilianMirrorAddr.set(asHexedSolidityAddress(id))),
                        cryptoCreate(B_CIVILIAN)
                                .exposingCreatedIdTo(id -> bCivilianMirrorAddr.set(asHexedSolidityAddress(id))),
                        uploadInitCode(SOME_ERC_721_SCENARIOS),
                        contractCreate(SOME_ERC_721_SCENARIOS).adminKey(MULTI_KEY_NAME),
                        tokenCreate(NF_TOKEN)
                                .supplyKey(MULTI_KEY_NAME)
                                .tokenType(NON_FUNGIBLE_UNIQUE)
                                .treasury(SOME_ERC_721_SCENARIOS)
                                .initialSupply(0)
                                .exposingCreatedIdTo(idLit ->
                                        tokenMirrorAddr.set(asHexedSolidityAddress(HapiPropertySource.asToken(idLit)))),
                        mintToken(
                                NF_TOKEN,
                                List.of(
                                        // 1
                                        ByteString.copyFromUtf8("A"),
                                        // 2
                                        ByteString.copyFromUtf8("B"))),
                        tokenAssociate(A_CIVILIAN, NF_TOKEN),
                        cryptoTransfer(movingUnique(NF_TOKEN, 1L, 2L).between(SOME_ERC_721_SCENARIOS, A_CIVILIAN)))
                .when(
                        withOpContext((spec, opLog) -> zTokenMirrorAddr.set(asHexedSolidityAddress(
                                TokenID.newBuilder().setTokenNum(666_666L).build()))),
                        sourcing(() -> contractCall(
                                        SOME_ERC_721_SCENARIOS,
                                        GET_BALANCE_OF,
                                        asHeadlongAddress(tokenMirrorAddr.get()),
                                        asHeadlongAddress(aCivilianMirrorAddr.get()))
                                .via("BALANCE_OF")
                                .gas(1_000_000)
                                .hasKnownStatus(SUCCESS)),
                        sourcing(() -> contractCall(
                                        SOME_ERC_721_SCENARIOS,
                                        GET_BALANCE_OF,
                                        asHeadlongAddress(zTokenMirrorAddr.get()),
                                        asHeadlongAddress(aCivilianMirrorAddr.get()))
                                .via(MISSING_TOKEN)
                                .gas(1_000_000)
                                .hasKnownStatus(INVALID_SOLIDITY_ADDRESS)),
                        sourcing(() -> contractCall(
                                        SOME_ERC_721_SCENARIOS,
                                        GET_BALANCE_OF,
                                        asHeadlongAddress(tokenMirrorAddr.get()),
                                        asHeadlongAddress(bCivilianMirrorAddr.get()))
                                .via("NOT_ASSOCIATED")
                                .gas(1_000_000)
                                .hasKnownStatus(SUCCESS)))
                .then(
                        childRecordsCheck(
                                "BALANCE_OF",
                                SUCCESS,
                                recordWith()
                                        .status(SUCCESS)
                                        .contractCallResult(resultWith()
                                                .contractCallResult(htsPrecompileResult()
                                                        .forFunction(FunctionType.ERC_BALANCE)
                                                        .withBalance(2)))),
                        childRecordsCheck(
                                "NOT_ASSOCIATED",
                                SUCCESS,
                                recordWith()
                                        .status(SUCCESS)
                                        .contractCallResult(resultWith()
                                                .contractCallResult(htsPrecompileResult()
                                                        .forFunction(FunctionType.ERC_BALANCE)
                                                        .withBalance(0)))));
    }

    @HapiTest
    @Order(32)
    HapiSpec someErc721OwnerOfScenariosPass() {
        final AtomicReference<String> tokenMirrorAddr = new AtomicReference<>();
        final AtomicReference<String> aCivilianMirrorAddr = new AtomicReference<>();
        final AtomicReference<String> zCivilianMirrorAddr = new AtomicReference<>();
        final AtomicReference<String> zTokenMirrorAddr = new AtomicReference<>();

        return propertyPreservingHapiSpec(
                        "someErc721OwnerOfScenariosPass",
                        NONDETERMINISTIC_FUNCTION_PARAMETERS,
                        NONDETERMINISTIC_CONTRACT_CALL_RESULTS,
                        NONDETERMINISTIC_TRANSACTION_FEES,
                        NONDETERMINISTIC_NONCE)
                .preserving(EVM_VERSION_PROPERTY, DYNAMIC_EVM_PROPERTY)
                .given(
                        overriding(DYNAMIC_EVM_PROPERTY, "true"),
                        overriding(EVM_VERSION_PROPERTY, EVM_VERSION_038),
                        newKeyNamed(MULTI_KEY_NAME),
                        cryptoCreate(A_CIVILIAN)
                                .exposingCreatedIdTo(id -> aCivilianMirrorAddr.set(asHexedSolidityAddress(id))),
                        uploadInitCode(SOME_ERC_721_SCENARIOS),
                        contractCreate(SOME_ERC_721_SCENARIOS).adminKey(MULTI_KEY_NAME),
                        tokenCreate(NF_TOKEN)
                                .supplyKey(MULTI_KEY_NAME)
                                .tokenType(NON_FUNGIBLE_UNIQUE)
                                .treasury(SOME_ERC_721_SCENARIOS)
                                .initialSupply(0)
                                .exposingCreatedIdTo(idLit ->
                                        tokenMirrorAddr.set(asHexedSolidityAddress(HapiPropertySource.asToken(idLit)))),
                        mintToken(
                                NF_TOKEN,
                                List.of(
                                        // 1
                                        ByteString.copyFromUtf8("A"),
                                        // 2
                                        ByteString.copyFromUtf8("B"))),
                        tokenAssociate(A_CIVILIAN, NF_TOKEN))
                .when(
                        withOpContext((spec, opLog) -> {
                            zCivilianMirrorAddr.set(asHexedSolidityAddress(AccountID.newBuilder()
                                    .setAccountNum(666_666_666L)
                                    .build()));
                            zTokenMirrorAddr.set(asHexedSolidityAddress(
                                    TokenID.newBuilder().setTokenNum(666_666L).build()));
                        }),
                        sourcing(() -> contractCall(
                                        SOME_ERC_721_SCENARIOS,
                                        GET_OWNER_OF,
                                        asHeadlongAddress(zTokenMirrorAddr.get()),
                                        BigInteger.ONE)
                                .via(MISSING_TOKEN)
                                .gas(1_000_000)
                                .hasKnownStatus(INVALID_SOLIDITY_ADDRESS)),
                        sourcing(() -> contractCall(
                                        SOME_ERC_721_SCENARIOS,
                                        GET_OWNER_OF,
                                        asHeadlongAddress(tokenMirrorAddr.get()),
                                        BigInteger.valueOf(55))
                                .gas(1_000_000)
                                .hasKnownStatus(CONTRACT_REVERT_EXECUTED)),
                        sourcing(() -> contractCall(
                                        SOME_ERC_721_SCENARIOS,
                                        GET_OWNER_OF,
                                        asHeadlongAddress(tokenMirrorAddr.get()),
                                        BigInteger.TWO)
                                .via("TREASURY_OWNER")
                                .gas(1_000_000)
                                .hasKnownStatus(SUCCESS)),
                        cryptoTransfer(movingUnique(NF_TOKEN, 1L).between(SOME_ERC_721_SCENARIOS, A_CIVILIAN)),
                        sourcing(() -> contractCall(
                                        SOME_ERC_721_SCENARIOS,
                                        GET_OWNER_OF,
                                        asHeadlongAddress(tokenMirrorAddr.get()),
                                        BigInteger.ONE)
                                .via("CIVILIAN_OWNER")
                                .gas(1_000_000)
                                .hasKnownStatus(SUCCESS)))
                .then(withOpContext((spec, opLog) -> allRunFor(
                        spec,
                        childRecordsCheck(
                                "TREASURY_OWNER",
                                SUCCESS,
                                recordWith()
                                        .status(SUCCESS)
                                        .contractCallResult(resultWith()
                                                .contractCallResult(htsPrecompileResult()
                                                        .forFunction(FunctionType.ERC_OWNER)
                                                        .withOwner(asAddress(spec.registry()
                                                                .getAccountID(SOME_ERC_721_SCENARIOS)))))),
                        childRecordsCheck(
                                "CIVILIAN_OWNER",
                                SUCCESS,
                                recordWith()
                                        .status(SUCCESS)
                                        .contractCallResult(resultWith()
                                                .contractCallResult(htsPrecompileResult()
                                                        .forFunction(FunctionType.ERC_GET_APPROVED)
                                                        .withSpender(asAddress(
                                                                spec.registry().getAccountID(A_CIVILIAN)))))))));
    }

    @HapiTest
    @Order(34)
    HapiSpec callToNonExistingContractFailsGracefully() {
        return propertyPreservingHapiSpec(
                        "callToNonExistingContractFailsGracefully",
                        NONDETERMINISTIC_ETHEREUM_DATA,
                        NONDETERMINISTIC_NONCE,
                        EXPECT_STREAMLINED_INGEST_RECORDS)
                .preserving(EVM_VERSION_PROPERTY, DYNAMIC_EVM_PROPERTY)
                .given(
                        overriding(DYNAMIC_EVM_PROPERTY, "true"),
                        overriding(EVM_VERSION_PROPERTY, EVM_VERSION_038),
                        withOpContext((spec, ctxLog) -> spec.registry().saveContractId("invalid", asContract("1.1.1"))),
                        newKeyNamed(SECP_256K1_SOURCE_KEY).shape(SECP_256K1_SHAPE),
                        cryptoCreate(RELAYER).balance(6 * ONE_MILLION_HBARS),
                        cryptoCreate(TOKEN_TREASURY),
                        cryptoTransfer(tinyBarsFromAccountToAlias(GENESIS, SECP_256K1_SOURCE_KEY, ONE_HUNDRED_HBARS)),
                        withOpContext((spec, opLog) -> updateSpecFor(spec, SECP_256K1_SOURCE_KEY)))
                .when(withOpContext((spec, opLog) -> allRunFor(
                        spec,
                        ethereumCallWithFunctionAbi(
                                        false,
                                        "invalid",
                                        getABIFor(Utils.FunctionType.FUNCTION, "totalSupply", "ERC20ABI"))
                                .type(EthTxData.EthTransactionType.EIP1559)
                                .signingWith(SECP_256K1_SOURCE_KEY)
                                .payingWith(RELAYER)
                                .via("invalidContractCallTxn")
                                .nonce(0)
                                .gasPrice(0L)
                                .gasLimit(1_000_000L)
                                .hasPrecheck(INVALID_CONTRACT_ID))))
                .then();
    }

    @Order(36)
    @HapiTest
    HapiSpec relayerFeeAsExpectedIfSenderCoversGas() {
        final var canonicalTxn = "canonical";

        return propertyPreservingHapiSpec(
                        "relayerFeeAsExpectedIfSenderCoversGas",
                        NONDETERMINISTIC_TRANSACTION_FEES,
                        NONDETERMINISTIC_ETHEREUM_DATA,
                        NONDETERMINISTIC_NONCE)
                .preserving(EVM_VERSION_PROPERTY, DYNAMIC_EVM_PROPERTY, CHAIN_ID_PROP)
                .given(
                        overriding(DYNAMIC_EVM_PROPERTY, "true"),
                        overriding(EVM_VERSION_PROPERTY, EVM_VERSION_038),
                        overriding(CHAIN_ID_PROP, "298"),
                        uploadDefaultFeeSchedules(GENESIS),
                        newKeyNamed(SECP_256K1_SOURCE_KEY).shape(SECP_256K1_SHAPE),
                        cryptoCreate(RELAYER).balance(ONE_HUNDRED_HBARS),
                        cryptoTransfer(tinyBarsFromAccountToAlias(GENESIS, SECP_256K1_SOURCE_KEY, ONE_HUNDRED_HBARS))
                                .via("autoAccount"),
                        getTxnRecord("autoAccount").andAllChildRecords(),
                        uploadInitCode(PAY_RECEIVABLE_CONTRACT),
                        contractCreate(PAY_RECEIVABLE_CONTRACT).adminKey(THRESHOLD))
                .when(
                        // The cost to the relayer to transmit a simple call with sufficient gas
                        // allowance is ≈ $0.0001
                        ethereumCall(PAY_RECEIVABLE_CONTRACT, DEPOSIT, BigInteger.valueOf(depositAmount))
                                .type(EthTxData.EthTransactionType.EIP1559)
                                .signingWith(SECP_256K1_SOURCE_KEY)
                                .payingWith(RELAYER)
                                .via(canonicalTxn)
                                .nonce(0)
                                .gasPrice(100L)
                                .maxFeePerGas(100L)
                                .maxPriorityGas(2_000_000L)
                                .gasLimit(1_000_000L)
                                .sending(depositAmount))
                .then(getAccountInfo(RELAYER)
                        .has(accountWith().expectedBalanceWithChargedUsd(ONE_HUNDRED_HBARS, 0.0001, 0.5))
                        .logged());
    }

    @HapiTest
    @Order(38)
    HapiSpec invalidContract() {
        final var function = getABIFor(FUNCTION, "getIndirect", "CreateTrivial");

        return propertyPreservingHapiSpec("InvalidContract")
                .preserving(EVM_VERSION_PROPERTY)
                .given(
                        overriding(EVM_VERSION_PROPERTY, EVM_VERSION_038),
                        withOpContext((spec, ctxLog) ->
                                spec.registry().saveContractId("invalid", asContract("0.0.100000001"))))
                .when(withOpContext((spec, opLog) -> allRunFor(
                        spec,
                        ifHapiTest(
                                contractCallWithFunctionAbi("invalid", function).hasKnownStatus(INVALID_CONTRACT_ID)),
                        ifNotHapiTest(
                                contractCallWithFunctionAbi("invalid", function).hasPrecheck(INVALID_CONTRACT_ID)))))
                .then();
    }

    @Order(39)
    @HapiTest
    final HapiSpec htsTransferFromForNFTViaContractCreateLazyCreate() {
        final var depositAmount = 1000;

        return defaultHapiSpec(
                        "htsTransferFromForNFTViaContractCreateLazyCreate",
                        NONDETERMINISTIC_NONCE,
<<<<<<< HEAD
                        NONDETERMINISTIC_CONSTRUCTOR_PARAMETERS)
=======
                        NONDETERMINISTIC_CONSTRUCTOR_PARAMETERS,
                        HIGHLY_NON_DETERMINISTIC_FEES)
>>>>>>> de8023bb
                .given(
                        newKeyNamed(ECDSA_KEY).shape(SECP_256K1_SHAPE),
                        uploadInitCode(NESTED_LAZY_CREATE_VIA_CONSTRUCTOR))
                .when(withOpContext((spec, opLog) -> {
                    final var ecdsaKey = spec.registry().getKey(ECDSA_KEY);
                    final var tmp = ecdsaKey.getECDSASecp256K1().toByteArray();
                    final var addressBytes = recoverAddressFromPubKey(tmp);
                    allRunFor(
                            spec,
                            contractCreate(
                                            NESTED_LAZY_CREATE_VIA_CONSTRUCTOR,
                                            HapiParserUtil.asHeadlongAddress(addressBytes))
                                    .balance(depositAmount)
                                    .gas(GAS_TO_OFFER)
                                    .via(TRANSFER_TXN)
                                    .hasKnownStatus(SUCCESS),
                            getTxnRecord(TRANSFER_TXN).andAllChildRecords().logged());
                }))
                .then(childRecordsCheck(
                        TRANSFER_TXN, SUCCESS, recordWith().status(SUCCESS).memo(LAZY_MEMO)));
    }

    private HapiContractCallLocal setExpectedCreate2Address(
            String contract,
            BigInteger salt,
            AtomicReference<String> expectedCreate2Address,
            AtomicReference<byte[]> testContractInitcode) {
        return contractCallLocal(contract, GET_ADDRESS, testContractInitcode.get(), salt)
                .exposingTypedResultsTo(results -> {
                    log.info(CONTRACT_REPORTED_ADDRESS_MESSAGE, results);
                    final var expectedAddrBytes = (Address) results[0];
                    final var hexedAddress = hex(
                            Bytes.fromHexString(expectedAddrBytes.toString()).toArray());
                    log.info(EXPECTED_CREATE2_ADDRESS_MESSAGE, hexedAddress);
                    expectedCreate2Address.set(hexedAddress);
                })
                .payingWith(GENESIS);
    }

    @Override
    protected Logger getResultsLogger() {
        return log;
    }
}<|MERGE_RESOLUTION|>--- conflicted
+++ resolved
@@ -104,7 +104,6 @@
 import static com.hedera.services.bdd.spec.utilops.UtilVerbs.uploadDefaultFeeSchedules;
 import static com.hedera.services.bdd.spec.utilops.UtilVerbs.usableTxnIdNamed;
 import static com.hedera.services.bdd.spec.utilops.UtilVerbs.withOpContext;
-<<<<<<< HEAD
 import static com.hedera.services.bdd.spec.utilops.records.SnapshotMatchMode.ACCEPTED_MONO_GAS_CALCULATION_DIFFERENCE;
 import static com.hedera.services.bdd.spec.utilops.records.SnapshotMatchMode.ALLOW_SKIPPED_ENTITY_IDS;
 import static com.hedera.services.bdd.spec.utilops.records.SnapshotMatchMode.EXPECT_STREAMLINED_INGEST_RECORDS;
@@ -114,10 +113,8 @@
 import static com.hedera.services.bdd.spec.utilops.records.SnapshotMatchMode.NONDETERMINISTIC_ETHEREUM_DATA;
 import static com.hedera.services.bdd.spec.utilops.records.SnapshotMatchMode.NONDETERMINISTIC_FUNCTION_PARAMETERS;
 import static com.hedera.services.bdd.spec.utilops.records.SnapshotMatchMode.NONDETERMINISTIC_LOG_DATA;
-=======
 import static com.hedera.services.bdd.spec.utilops.records.SnapshotMatchMode.HIGHLY_NON_DETERMINISTIC_FEES;
 import static com.hedera.services.bdd.spec.utilops.records.SnapshotMatchMode.NONDETERMINISTIC_CONSTRUCTOR_PARAMETERS;
->>>>>>> de8023bb
 import static com.hedera.services.bdd.spec.utilops.records.SnapshotMatchMode.NONDETERMINISTIC_NONCE;
 import static com.hedera.services.bdd.spec.utilops.records.SnapshotMatchMode.NONDETERMINISTIC_TRANSACTION_FEES;
 import static com.hedera.services.bdd.suites.contract.Utils.FunctionType.FUNCTION;
@@ -3154,12 +3151,8 @@
         return defaultHapiSpec(
                         "htsTransferFromForNFTViaContractCreateLazyCreate",
                         NONDETERMINISTIC_NONCE,
-<<<<<<< HEAD
-                        NONDETERMINISTIC_CONSTRUCTOR_PARAMETERS)
-=======
                         NONDETERMINISTIC_CONSTRUCTOR_PARAMETERS,
                         HIGHLY_NON_DETERMINISTIC_FEES)
->>>>>>> de8023bb
                 .given(
                         newKeyNamed(ECDSA_KEY).shape(SECP_256K1_SHAPE),
                         uploadInitCode(NESTED_LAZY_CREATE_VIA_CONSTRUCTOR))
