--- conflicted
+++ resolved
@@ -130,7 +130,9 @@
 import static com.hedera.services.bdd.suites.contract.hapi.ContractCallSuite.TRANSFERRING_CONTRACT;
 import static com.hedera.services.bdd.suites.contract.hapi.ContractCallSuite.TRANSFER_TO_CALLER;
 import static com.hedera.services.bdd.suites.contract.hapi.ContractCreateSuite.EMPTY_CONSTRUCTOR_CONTRACT;
-import static com.hedera.services.bdd.suites.contract.opcodes.Create2OperationSuite.setExpectedCreate2Address;
+import static com.hedera.services.bdd.suites.contract.opcodes.Create2OperationSuite.CONTRACT_REPORTED_ADDRESS_MESSAGE;
+import static com.hedera.services.bdd.suites.contract.opcodes.Create2OperationSuite.EXPECTED_CREATE2_ADDRESS_MESSAGE;
+import static com.hedera.services.bdd.suites.contract.opcodes.Create2OperationSuite.GET_ADDRESS;
 import static com.hedera.services.bdd.suites.contract.precompile.ApproveAllowanceSuite.ATTACK_CALL;
 import static com.hedera.services.bdd.suites.contract.precompile.ApproveAllowanceSuite.CALL_TO;
 import static com.hedera.services.bdd.suites.contract.precompile.ApproveAllowanceSuite.CONTRACTS_PERMITTED_DELEGATE_CALLERS;
@@ -157,13 +159,9 @@
 import static com.hedera.services.bdd.suites.contract.precompile.CryptoTransferHTSSuite.TRANSFER_MULTIPLE_TOKENS;
 import static com.hedera.services.bdd.suites.contract.precompile.ERCPrecompileSuite.NAME_TXN;
 import static com.hedera.services.bdd.suites.contract.precompile.V1SecurityModelOverrides.CONTRACTS_MAX_NUM_WITH_HAPI_SIGS_ACCESS;
-<<<<<<< HEAD
+import static com.hedera.services.bdd.suites.crypto.AutoAccountCreationSuite.TRUE;
 import static com.hedera.services.bdd.suites.crypto.AutoCreateUtils.updateSpecFor;
-=======
-import static com.hedera.services.bdd.suites.crypto.AutoAccountCreationSuite.TRUE;
->>>>>>> 68f12903
 import static com.hedera.services.bdd.suites.crypto.CryptoApproveAllowanceSuite.ADMIN_KEY;
-import static com.hedera.services.bdd.suites.crypto.CryptoCreateSuite.LAZY_CREATION_ENABLED;
 import static com.hedera.services.bdd.suites.ethereum.EthereumSuite.GAS_LIMIT;
 import static com.hedera.services.bdd.suites.token.TokenAssociationSpecs.KNOWABLE_TOKEN;
 import static com.hedera.services.bdd.suites.token.TokenAssociationSpecs.VANILLA_TOKEN;
@@ -189,6 +187,7 @@
 import static com.hederahashgraph.api.proto.java.ResponseCodeEnum.SUCCESS;
 import static com.hederahashgraph.api.proto.java.TokenType.FUNGIBLE_COMMON;
 import static com.hederahashgraph.api.proto.java.TokenType.NON_FUNGIBLE_UNIQUE;
+import static com.swirlds.common.utility.CommonUtils.hex;
 import static org.hyperledger.besu.datatypes.Address.contractAddress;
 import static org.hyperledger.besu.datatypes.Address.fromHexString;
 import static org.junit.jupiter.api.Assertions.assertEquals;
@@ -212,6 +211,7 @@
 import com.hedera.services.bdd.spec.assertions.TransactionRecordAsserts;
 import com.hedera.services.bdd.spec.keys.KeyShape;
 import com.hedera.services.bdd.spec.queries.QueryVerbs;
+import com.hedera.services.bdd.spec.queries.contract.HapiContractCallLocal;
 import com.hedera.services.bdd.spec.queries.meta.HapiGetTxnRecord;
 import com.hedera.services.bdd.spec.transactions.contract.HapiParserUtil;
 import com.hedera.services.bdd.spec.transactions.token.TokenMovement;
@@ -265,7 +265,6 @@
     private static final String TOKEN_TRANSFER_CONTRACT = "TokenTransferContract";
     private static final String TRANSFER_TOKEN_PUBLIC = "transferTokenPublic";
     private static final String HEDERA_ALLOWANCES_IS_ENABLED = "hedera.allowances.isEnabled";
-<<<<<<< HEAD
     private static final String FUNGIBLE_TOKEN = "fungibleToken";
     private static final String NON_FUNGIBLE_TOKEN = "nonFungibleToken";
     private static final String MULTI_KEY = "purpose";
@@ -296,7 +295,6 @@
     private static final String EVM_VERSION_PROPERTY = "contracts.evm.version";
     private static final String DYNAMIC_EVM_PROPERTY = "contracts.evm.version.dynamic";
     private static final String EVM_VERSION_038 = "v0.38";
-=======
     public static final String LAZY_CREATION_ENABLED = "lazyCreation.enabled";
     private static final String CREATION = "creation";
     private static final String ENTITY_MEMO = "JUST DO IT";
@@ -305,7 +303,6 @@
     public static final String CONTRACT_REPORTED_LOG_MESSAGE = "Contract reported TestContract initcode is {} bytes";
     public static final String DEPLOY = "deploy";
     private static final String CREATE_2_TXN_2 = "create2Txn2";
->>>>>>> 68f12903
 
     public static void main(String... args) {
         new LeakyContractTestsSuite().runSuiteSync();
@@ -351,17 +348,14 @@
                 contractCreateNoncesExternalizationHappyPath(),
                 contractCreateFollowedByContractCallNoncesExternalization(),
                 shouldReturnNullWhenContractsNoncesExternalizationFlagIsDisabled(),
-<<<<<<< HEAD
                 someErc721GetApprovedScenariosPass(),
                 someErc721OwnerOfScenariosPass(),
                 someErc721BalanceOfScenariosPass(),
                 callToNonExistingContractFailsGracefully(),
                 getErc20TokenNameExceedingLimits(),
-                relayerFeeAsExpectedIfSenderCoversGas());
-=======
+                relayerFeeAsExpectedIfSenderCoversGas(),
                 canMergeCreate2ChildWithHollowAccountAndSelfDestructInConstructor(),
                 getErc20TokenNameExceedingLimits());
->>>>>>> 68f12903
     }
 
     @SuppressWarnings("java:S5960")
@@ -2936,6 +2930,23 @@
                         .logged());
     }
 
+    private HapiContractCallLocal setExpectedCreate2Address(
+            String contract,
+            BigInteger salt,
+            AtomicReference<String> expectedCreate2Address,
+            AtomicReference<byte[]> testContractInitcode) {
+        return contractCallLocal(contract, GET_ADDRESS, testContractInitcode.get(), salt)
+                .exposingTypedResultsTo(results -> {
+                    log.info(CONTRACT_REPORTED_ADDRESS_MESSAGE, results);
+                    final var expectedAddrBytes = (Address) results[0];
+                    final var hexedAddress = hex(
+                            Bytes.fromHexString(expectedAddrBytes.toString()).toArray());
+                    log.info(EXPECTED_CREATE2_ADDRESS_MESSAGE, hexedAddress);
+                    expectedCreate2Address.set(hexedAddress);
+                })
+                .payingWith(GENESIS);
+    }
+
     @Override
     protected Logger getResultsLogger() {
         return log;
