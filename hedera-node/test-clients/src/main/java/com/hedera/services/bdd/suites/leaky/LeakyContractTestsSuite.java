--- conflicted
+++ resolved
@@ -2947,15 +2947,8 @@
     @HapiTest
     final HapiSpec htsTransferFromForNFTViaContractCreateLazyCreate() {
         final var depositAmount = 1000;
-<<<<<<< HEAD
-        return defaultHapiSpec(
-                        "htsTransferFromForNFTViaContractCreateLazyCreate",
-                        NONDETERMINISTIC_NONCE,
-                        NONDETERMINISTIC_CONSTRUCTOR_PARAMETERS)
-=======
 
         return defaultHapiSpec("htsTransferFromForNFTViaContractCreateLazyCreate", NONDETERMINISTIC_NONCE)
->>>>>>> a8d28b54
                 .given(
                         newKeyNamed(ECDSA_KEY).shape(SECP_256K1_SHAPE),
                         uploadInitCode(NESTED_LAZY_CREATE_VIA_CONSTRUCTOR))
