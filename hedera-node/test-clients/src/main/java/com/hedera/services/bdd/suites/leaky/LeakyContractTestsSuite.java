/*
 * Copyright (C) 2022-2023 Hedera Hashgraph, LLC
 *
 * Licensed under the Apache License, Version 2.0 (the "License");
 * you may not use this file except in compliance with the License.
 * You may obtain a copy of the License at
 *
 *      http://www.apache.org/licenses/LICENSE-2.0
 *
 * Unless required by applicable law or agreed to in writing, software
 * distributed under the License is distributed on an "AS IS" BASIS,
 * WITHOUT WARRANTIES OR CONDITIONS OF ANY KIND, either express or implied.
 * See the License for the specific language governing permissions and
 * limitations under the License.
 */

package com.hedera.services.bdd.suites.leaky;

import static com.google.protobuf.ByteString.copyFromUtf8;
import static com.hedera.node.app.hapi.utils.CommonUtils.asEvmAddress;
import static com.hedera.node.app.service.evm.utils.EthSigsUtils.recoverAddressFromPubKey;
import static com.hedera.services.bdd.spec.HapiPropertySource.asContract;
import static com.hedera.services.bdd.spec.HapiPropertySource.asHexedSolidityAddress;
import static com.hedera.services.bdd.spec.HapiPropertySource.asSolidityAddress;
import static com.hedera.services.bdd.spec.HapiPropertySource.asTokenString;
import static com.hedera.services.bdd.spec.HapiSpec.defaultHapiSpec;
import static com.hedera.services.bdd.spec.HapiSpec.propertyPreservingHapiSpec;
import static com.hedera.services.bdd.spec.assertions.AccountDetailsAsserts.accountDetailsWith;
import static com.hedera.services.bdd.spec.assertions.AccountInfoAsserts.accountWith;
import static com.hedera.services.bdd.spec.assertions.AssertUtils.inOrder;
import static com.hedera.services.bdd.spec.assertions.ContractFnResultAsserts.resultWith;
import static com.hedera.services.bdd.spec.assertions.ContractInfoAsserts.contractWith;
import static com.hedera.services.bdd.spec.assertions.ContractLogAsserts.logWith;
import static com.hedera.services.bdd.spec.assertions.TransactionRecordAsserts.recordWith;
import static com.hedera.services.bdd.spec.keys.KeyFactory.KeyType.THRESHOLD;
import static com.hedera.services.bdd.spec.keys.KeyShape.CONTRACT;
import static com.hedera.services.bdd.spec.keys.KeyShape.DELEGATE_CONTRACT;
import static com.hedera.services.bdd.spec.keys.KeyShape.ED25519;
import static com.hedera.services.bdd.spec.keys.KeyShape.SECP256K1;
import static com.hedera.services.bdd.spec.keys.KeyShape.SIMPLE;
import static com.hedera.services.bdd.spec.keys.KeyShape.sigs;
import static com.hedera.services.bdd.spec.keys.SigControl.ED25519_ON;
import static com.hedera.services.bdd.spec.keys.SigControl.ON;
import static com.hedera.services.bdd.spec.keys.SigControl.SECP256K1_ON;
import static com.hedera.services.bdd.spec.queries.QueryVerbs.contractCallLocal;
import static com.hedera.services.bdd.spec.queries.QueryVerbs.getAccountBalance;
import static com.hedera.services.bdd.spec.queries.QueryVerbs.getAccountDetails;
import static com.hedera.services.bdd.spec.queries.QueryVerbs.getAccountInfo;
import static com.hedera.services.bdd.spec.queries.QueryVerbs.getAliasedAccountInfo;
import static com.hedera.services.bdd.spec.queries.QueryVerbs.getContractInfo;
import static com.hedera.services.bdd.spec.queries.QueryVerbs.getReceipt;
import static com.hedera.services.bdd.spec.queries.QueryVerbs.getTokenInfo;
import static com.hedera.services.bdd.spec.queries.QueryVerbs.getTokenNftInfo;
import static com.hedera.services.bdd.spec.queries.QueryVerbs.getTxnRecord;
import static com.hedera.services.bdd.spec.transactions.TxnVerbs.contractCall;
import static com.hedera.services.bdd.spec.transactions.TxnVerbs.contractCallWithFunctionAbi;
import static com.hedera.services.bdd.spec.transactions.TxnVerbs.contractCreate;
import static com.hedera.services.bdd.spec.transactions.TxnVerbs.contractCustomCreate;
import static com.hedera.services.bdd.spec.transactions.TxnVerbs.contractUpdate;
import static com.hedera.services.bdd.spec.transactions.TxnVerbs.cryptoApproveAllowance;
import static com.hedera.services.bdd.spec.transactions.TxnVerbs.cryptoCreate;
import static com.hedera.services.bdd.spec.transactions.TxnVerbs.cryptoTransfer;
import static com.hedera.services.bdd.spec.transactions.TxnVerbs.cryptoUpdate;
import static com.hedera.services.bdd.spec.transactions.TxnVerbs.ethereumCall;
<<<<<<< HEAD
import static com.hedera.services.bdd.spec.transactions.TxnVerbs.ethereumCallWithFunctionAbi;
=======
>>>>>>> 85d1006f
import static com.hedera.services.bdd.spec.transactions.TxnVerbs.ethereumContractCreate;
import static com.hedera.services.bdd.spec.transactions.TxnVerbs.mintToken;
import static com.hedera.services.bdd.spec.transactions.TxnVerbs.tokenAssociate;
import static com.hedera.services.bdd.spec.transactions.TxnVerbs.tokenCreate;
import static com.hedera.services.bdd.spec.transactions.TxnVerbs.uncheckedSubmit;
import static com.hedera.services.bdd.spec.transactions.TxnVerbs.uploadInitCode;
import static com.hedera.services.bdd.spec.transactions.TxnVerbs.uploadSingleInitCode;
import static com.hedera.services.bdd.spec.transactions.contract.HapiParserUtil.asHeadlongAddress;
import static com.hedera.services.bdd.spec.transactions.contract.HapiParserUtil.asHeadlongAddressArray;
import static com.hedera.services.bdd.spec.transactions.crypto.HapiCryptoTransfer.tinyBarsFromAccountToAlias;
import static com.hedera.services.bdd.spec.transactions.token.CustomFeeTests.fixedHbarFeeInSchedule;
import static com.hedera.services.bdd.spec.transactions.token.CustomFeeTests.fixedHtsFeeInSchedule;
import static com.hedera.services.bdd.spec.transactions.token.CustomFeeTests.fractionalFeeInSchedule;
import static com.hedera.services.bdd.spec.transactions.token.CustomFeeTests.royaltyFeeWithFallbackInHbarsInSchedule;
import static com.hedera.services.bdd.spec.transactions.token.CustomFeeTests.royaltyFeeWithFallbackInTokenInSchedule;
import static com.hedera.services.bdd.spec.transactions.token.CustomFeeTests.royaltyFeeWithoutFallbackInSchedule;
import static com.hedera.services.bdd.spec.transactions.token.TokenMovement.moving;
import static com.hedera.services.bdd.spec.transactions.token.TokenMovement.movingUnique;
import static com.hedera.services.bdd.spec.utilops.CustomSpecAssert.allRunFor;
import static com.hedera.services.bdd.spec.utilops.UtilVerbs.accountAmount;
import static com.hedera.services.bdd.spec.utilops.UtilVerbs.accountAmountAlias;
import static com.hedera.services.bdd.spec.utilops.UtilVerbs.assertionsHold;
import static com.hedera.services.bdd.spec.utilops.UtilVerbs.balanceSnapshot;
import static com.hedera.services.bdd.spec.utilops.UtilVerbs.childRecordsCheck;
import static com.hedera.services.bdd.spec.utilops.UtilVerbs.emptyChildRecordsCheck;
import static com.hedera.services.bdd.spec.utilops.UtilVerbs.ifHapiTest;
import static com.hedera.services.bdd.spec.utilops.UtilVerbs.ifNotHapiTest;
import static com.hedera.services.bdd.spec.utilops.UtilVerbs.inParallel;
import static com.hedera.services.bdd.spec.utilops.UtilVerbs.newKeyNamed;
import static com.hedera.services.bdd.spec.utilops.UtilVerbs.overriding;
import static com.hedera.services.bdd.spec.utilops.UtilVerbs.overridingThree;
import static com.hedera.services.bdd.spec.utilops.UtilVerbs.overridingTwo;
import static com.hedera.services.bdd.spec.utilops.UtilVerbs.reduceFeeFor;
import static com.hedera.services.bdd.spec.utilops.UtilVerbs.resetToDefault;
import static com.hedera.services.bdd.spec.utilops.UtilVerbs.sleepFor;
import static com.hedera.services.bdd.spec.utilops.UtilVerbs.sourcing;
import static com.hedera.services.bdd.spec.utilops.UtilVerbs.tokenTransferList;
import static com.hedera.services.bdd.spec.utilops.UtilVerbs.tokenTransferLists;
import static com.hedera.services.bdd.spec.utilops.UtilVerbs.uploadDefaultFeeSchedules;
import static com.hedera.services.bdd.spec.utilops.UtilVerbs.usableTxnIdNamed;
import static com.hedera.services.bdd.spec.utilops.UtilVerbs.withOpContext;
import static com.hedera.services.bdd.suites.contract.Utils.FunctionType.FUNCTION;
import static com.hedera.services.bdd.suites.contract.Utils.asAddress;
import static com.hedera.services.bdd.suites.contract.Utils.asHexedAddress;
import static com.hedera.services.bdd.suites.contract.Utils.asToken;
import static com.hedera.services.bdd.suites.contract.Utils.eventSignatureOf;
import static com.hedera.services.bdd.suites.contract.Utils.getABIFor;
import static com.hedera.services.bdd.suites.contract.Utils.mirrorAddrWith;
import static com.hedera.services.bdd.suites.contract.Utils.parsedToByteString;
import static com.hedera.services.bdd.suites.contract.hapi.ContractCallSuite.ACCOUNT_INFO;
import static com.hedera.services.bdd.suites.contract.hapi.ContractCallSuite.ACCOUNT_INFO_AFTER_CALL;
import static com.hedera.services.bdd.suites.contract.hapi.ContractCallSuite.CALL_TX;
import static com.hedera.services.bdd.suites.contract.hapi.ContractCallSuite.CALL_TX_REC;
import static com.hedera.services.bdd.suites.contract.hapi.ContractCallSuite.CONTRACTS_MAX_GAS_PER_SEC;
import static com.hedera.services.bdd.suites.contract.hapi.ContractCallSuite.CONTRACTS_MAX_REFUND_PERCENT_OF_GAS_LIMIT;
import static com.hedera.services.bdd.suites.contract.hapi.ContractCallSuite.CONTRACT_FROM;
import static com.hedera.services.bdd.suites.contract.hapi.ContractCallSuite.DEFAULT_MAX_AUTO_RENEW_PERIOD;
import static com.hedera.services.bdd.suites.contract.hapi.ContractCallSuite.DEPOSIT;
import static com.hedera.services.bdd.suites.contract.hapi.ContractCallSuite.LEDGER_AUTO_RENEW_PERIOD_MAX_DURATION;
import static com.hedera.services.bdd.suites.contract.hapi.ContractCallSuite.PAY_RECEIVABLE_CONTRACT;
import static com.hedera.services.bdd.suites.contract.hapi.ContractCallSuite.RECEIVER_2;
import static com.hedera.services.bdd.suites.contract.hapi.ContractCallSuite.SIMPLE_UPDATE_CONTRACT;
import static com.hedera.services.bdd.suites.contract.hapi.ContractCallSuite.TRANSFERRING_CONTRACT;
import static com.hedera.services.bdd.suites.contract.hapi.ContractCallSuite.TRANSFER_TO_CALLER;
import static com.hedera.services.bdd.suites.contract.hapi.ContractCreateSuite.EMPTY_CONSTRUCTOR_CONTRACT;
import static com.hedera.services.bdd.suites.contract.precompile.ApproveAllowanceSuite.ATTACK_CALL;
import static com.hedera.services.bdd.suites.contract.precompile.ApproveAllowanceSuite.CALL_TO;
import static com.hedera.services.bdd.suites.contract.precompile.ApproveAllowanceSuite.CONTRACTS_PERMITTED_DELEGATE_CALLERS;
import static com.hedera.services.bdd.suites.contract.precompile.ApproveAllowanceSuite.DELEGATE_ERC_CALLEE;
import static com.hedera.services.bdd.suites.contract.precompile.ApproveAllowanceSuite.DELEGATE_PRECOMPILE_CALLEE;
import static com.hedera.services.bdd.suites.contract.precompile.ApproveAllowanceSuite.PRETEND_ATTACKER;
import static com.hedera.services.bdd.suites.contract.precompile.ApproveAllowanceSuite.PRETEND_PAIR;
import static com.hedera.services.bdd.suites.contract.precompile.CreatePrecompileSuite.ACCOUNT_2;
import static com.hedera.services.bdd.suites.contract.precompile.CreatePrecompileSuite.AUTO_RENEW_PERIOD;
import static com.hedera.services.bdd.suites.contract.precompile.CreatePrecompileSuite.CONTRACT_ADMIN_KEY;
import static com.hedera.services.bdd.suites.contract.precompile.CreatePrecompileSuite.CREATE_TOKEN_WITH_ALL_CUSTOM_FEES_AVAILABLE;
import static com.hedera.services.bdd.suites.contract.precompile.CreatePrecompileSuite.DEFAULT_AMOUNT_TO_SEND;
import static com.hedera.services.bdd.suites.contract.precompile.CreatePrecompileSuite.ECDSA_KEY;
import static com.hedera.services.bdd.suites.contract.precompile.CreatePrecompileSuite.ED25519KEY;
import static com.hedera.services.bdd.suites.contract.precompile.CreatePrecompileSuite.EXISTING_TOKEN;
import static com.hedera.services.bdd.suites.contract.precompile.CreatePrecompileSuite.EXPLICIT_CREATE_RESULT;
import static com.hedera.services.bdd.suites.contract.precompile.CreatePrecompileSuite.FIRST_CREATE_TXN;
import static com.hedera.services.bdd.suites.contract.precompile.CreatePrecompileSuite.MEMO;
import static com.hedera.services.bdd.suites.contract.precompile.CreatePrecompileSuite.TOKEN_CREATE_CONTRACT;
import static com.hedera.services.bdd.suites.contract.precompile.CreatePrecompileSuite.TOKEN_CREATE_CONTRACT_AS_KEY;
import static com.hedera.services.bdd.suites.contract.precompile.CreatePrecompileSuite.TOKEN_NAME;
import static com.hedera.services.bdd.suites.contract.precompile.CreatePrecompileSuite.TOKEN_SYMBOL;
import static com.hedera.services.bdd.suites.contract.precompile.CryptoTransferHTSSuite.TOTAL_SUPPLY;
import static com.hedera.services.bdd.suites.contract.precompile.CryptoTransferHTSSuite.TRANSFER_MULTIPLE_TOKENS;
<<<<<<< HEAD
import static com.hedera.services.bdd.suites.contract.precompile.ERCPrecompileSuite.NAME_TXN;
=======
import static com.hedera.services.bdd.suites.contract.precompile.ERCPrecompileSuite.APPROVE;
import static com.hedera.services.bdd.suites.contract.precompile.ERCPrecompileSuite.ERC_20_CONTRACT;
import static com.hedera.services.bdd.suites.contract.precompile.ERCPrecompileSuite.NAME_TXN;
import static com.hedera.services.bdd.suites.contract.precompile.ERCPrecompileSuite.RECIPIENT;
import static com.hedera.services.bdd.suites.contract.precompile.ERCPrecompileSuite.TRANSFER;
import static com.hedera.services.bdd.suites.contract.precompile.ERCPrecompileSuite.TRANSFER_FROM;
import static com.hedera.services.bdd.suites.contract.precompile.ERCPrecompileSuite.TRANSFER_FROM_ACCOUNT_TXN;
import static com.hedera.services.bdd.suites.contract.precompile.ERCPrecompileSuite.TRANSFER_SIGNATURE;
import static com.hedera.services.bdd.suites.contract.precompile.ERCPrecompileSuite.TRANSFER_SIG_NAME;
import static com.hedera.services.bdd.suites.contract.precompile.LazyCreateThroughPrecompileSuite.FIRST_META;
>>>>>>> 85d1006f
import static com.hedera.services.bdd.suites.contract.precompile.V1SecurityModelOverrides.CONTRACTS_MAX_NUM_WITH_HAPI_SIGS_ACCESS;
import static com.hedera.services.bdd.suites.crypto.AutoCreateUtils.updateSpecFor;
import static com.hedera.services.bdd.suites.crypto.CryptoApproveAllowanceSuite.ADMIN_KEY;
import static com.hedera.services.bdd.suites.crypto.CryptoCreateSuite.LAZY_CREATION_ENABLED;
import static com.hedera.services.bdd.suites.ethereum.EthereumSuite.GAS_LIMIT;
import static com.hedera.services.bdd.suites.ethereum.HelloWorldEthereumSuite.depositAmount;
import static com.hedera.services.bdd.suites.token.TokenAssociationSpecs.KNOWABLE_TOKEN;
import static com.hedera.services.bdd.suites.token.TokenAssociationSpecs.VANILLA_TOKEN;
import static com.hedera.services.bdd.suites.token.TokenTransactSpecs.SUPPLY_KEY;
import static com.hedera.services.bdd.suites.utils.contracts.AddressResult.hexedAddress;
import static com.hedera.services.bdd.suites.utils.contracts.precompile.HTSPrecompileResult.htsPrecompileResult;
import static com.hedera.services.yahcli.commands.validation.ValidationCommand.RECEIVER;
import static com.hedera.services.yahcli.commands.validation.ValidationCommand.SENDER;
import static com.hederahashgraph.api.proto.java.ResponseCodeEnum.CONTRACT_REVERT_EXECUTED;
import static com.hederahashgraph.api.proto.java.ResponseCodeEnum.CUSTOM_FEE_DENOMINATION_MUST_BE_FUNGIBLE_COMMON;
import static com.hederahashgraph.api.proto.java.ResponseCodeEnum.CUSTOM_FEE_MUST_BE_POSITIVE;
import static com.hederahashgraph.api.proto.java.ResponseCodeEnum.INSUFFICIENT_ACCOUNT_BALANCE;
import static com.hederahashgraph.api.proto.java.ResponseCodeEnum.INSUFFICIENT_PAYER_BALANCE;
import static com.hederahashgraph.api.proto.java.ResponseCodeEnum.INVALID_ACCOUNT_ID;
import static com.hederahashgraph.api.proto.java.ResponseCodeEnum.INVALID_CONTRACT_ID;
import static com.hederahashgraph.api.proto.java.ResponseCodeEnum.INVALID_CUSTOM_FEE_COLLECTOR;
import static com.hederahashgraph.api.proto.java.ResponseCodeEnum.INVALID_FULL_PREFIX_SIGNATURE_FOR_PRECOMPILE;
import static com.hederahashgraph.api.proto.java.ResponseCodeEnum.INVALID_SOLIDITY_ADDRESS;
import static com.hederahashgraph.api.proto.java.ResponseCodeEnum.MAX_CHILD_RECORDS_EXCEEDED;
import static com.hederahashgraph.api.proto.java.ResponseCodeEnum.MAX_GAS_LIMIT_EXCEEDED;
import static com.hederahashgraph.api.proto.java.ResponseCodeEnum.NOT_SUPPORTED;
import static com.hederahashgraph.api.proto.java.ResponseCodeEnum.SPENDER_DOES_NOT_HAVE_ALLOWANCE;
import static com.hederahashgraph.api.proto.java.ResponseCodeEnum.SUCCESS;
import static com.hederahashgraph.api.proto.java.TokenType.FUNGIBLE_COMMON;
import static com.hederahashgraph.api.proto.java.TokenType.NON_FUNGIBLE_UNIQUE;
import static org.hyperledger.besu.datatypes.Address.contractAddress;
import static org.hyperledger.besu.datatypes.Address.fromHexString;
import static org.junit.jupiter.api.Assertions.assertEquals;
import static org.junit.jupiter.api.Assertions.assertTrue;

import com.esaulpaugh.headlong.abi.Address;
import com.esaulpaugh.headlong.abi.Tuple;
import com.google.protobuf.ByteString;
import com.hedera.node.app.hapi.utils.contracts.ParsingConstants.FunctionType;
import com.hedera.node.app.hapi.utils.ethereum.EthTxData;
import com.hedera.node.app.hapi.utils.fee.FeeBuilder;
import com.hedera.services.bdd.junit.HapiTest;
import com.hedera.services.bdd.junit.HapiTestSuite;
import com.hedera.services.bdd.spec.HapiPropertySource;
import com.hedera.services.bdd.spec.HapiSpec;
import com.hedera.services.bdd.spec.HapiSpecOperation;
import com.hedera.services.bdd.spec.assertions.ContractFnResultAsserts;
import com.hedera.services.bdd.spec.assertions.ContractInfoAsserts;
import com.hedera.services.bdd.spec.assertions.NonFungibleTransfers;
import com.hedera.services.bdd.spec.assertions.SomeFungibleTransfers;
import com.hedera.services.bdd.spec.assertions.TransactionRecordAsserts;
import com.hedera.services.bdd.spec.keys.KeyShape;
import com.hedera.services.bdd.spec.queries.QueryVerbs;
import com.hedera.services.bdd.spec.queries.meta.HapiGetTxnRecord;
import com.hedera.services.bdd.spec.transactions.contract.HapiParserUtil;
import com.hedera.services.bdd.spec.transactions.token.TokenMovement;
import com.hedera.services.bdd.spec.utilops.CustomSpecAssert;
import com.hedera.services.bdd.spec.utilops.UtilVerbs;
import com.hedera.services.bdd.suites.HapiSuite;
import com.hedera.services.bdd.suites.contract.Utils;
import com.hederahashgraph.api.proto.java.AccountID;
import com.hederahashgraph.api.proto.java.ContractID;
import com.hederahashgraph.api.proto.java.HederaFunctionality;
import com.hederahashgraph.api.proto.java.TokenID;
import com.hederahashgraph.api.proto.java.TokenPauseStatus;
import com.hederahashgraph.api.proto.java.TokenSupplyType;
import com.hederahashgraph.api.proto.java.TokenType;
import com.hederahashgraph.api.proto.java.TransactionRecord;
import com.swirlds.common.utility.CommonUtils;
import java.math.BigInteger;
import java.nio.charset.StandardCharsets;
import java.time.Instant;
import java.util.List;
import java.util.OptionalLong;
import java.util.concurrent.atomic.AtomicLong;
import java.util.concurrent.atomic.AtomicReference;
import java.util.function.BiConsumer;
import java.util.stream.IntStream;
import org.apache.commons.lang3.ArrayUtils;
import org.apache.logging.log4j.LogManager;
import org.apache.logging.log4j.Logger;
import org.apache.tuweni.bytes.Bytes;
import org.junit.jupiter.api.Assertions;

@HapiTestSuite
@SuppressWarnings("java:S1192") // "string literal should not be duplicated" - this rule makes test suites worse
public class LeakyContractTestsSuite extends HapiSuite {
    public static final String CONTRACTS_MAX_REFUND_PERCENT_OF_GAS_LIMIT1 = "contracts.maxRefundPercentOfGasLimit";
    public static final String CREATE_TX = "createTX";
    public static final String CREATE_TX_REC = "createTXRec";
    public static final String FALSE = "false";
    private static final long depositAmount = 20_000L;
    public static final int GAS_TO_OFFER = 1_000_000;
    private static final Logger log = LogManager.getLogger(LeakyContractTestsSuite.class);
    private static final String PAYER = "payer";
    private static final String CONTRACTS_NONCES_EXTERNALIZATION_ENABLED = "contracts.nonces.externalization.enabled";
    private static final KeyShape DELEGATE_CONTRACT_KEY_SHAPE =
            KeyShape.threshOf(1, KeyShape.SIMPLE, DELEGATE_CONTRACT);
    private static final String CONTRACT_ALLOW_ASSOCIATIONS_PROPERTY = "contracts.allowAutoAssociations";
    private static final String TRANSFER_CONTRACT = "NonDelegateCryptoTransfer";
    private static final String CONTRACTS_ALLOW_SYSTEM_USE_OF_HAPI_SIGS = "contracts.allowSystemUseOfHapiSigs";
    private static final String CRYPTO_TRANSFER = "CryptoTransfer";
    private static final String TOKEN_TRANSFER_CONTRACT = "TokenTransferContract";
    private static final String TRANSFER_TOKEN_PUBLIC = "transferTokenPublic";
    private static final String HEDERA_ALLOWANCES_IS_ENABLED = "hedera.allowances.isEnabled";
    private static final String FUNGIBLE_TOKEN = "fungibleToken";
    private static final String NON_FUNGIBLE_TOKEN = "nonFungibleToken";
    private static final String MULTI_KEY = "purpose";
    private static final String OWNER = "owner";
    private static final String ACCOUNT = "anybody";
    public static final String RECIPIENT = "recipient";
    private static final String FIRST = "FIRST";
    private static final ByteString FIRST_META = ByteString.copyFrom(FIRST.getBytes(StandardCharsets.UTF_8));
    public static final String TRANSFER_SIG_NAME = "transferSig";
    public static final String ERC_20_CONTRACT = "ERC20Contract";
    private static final String TRANSFER_TXN = "transferTxn";
    public static final String TRANSFER_FROM_ACCOUNT_TXN = "transferFromAccountTxn";
    public static final String TRANSFER = "transfer";
    public static final String APPROVE = "approve";
    private static final String NF_TOKEN = "nfToken";
    public static final String TRANSFER_FROM = "transferFrom";
    private static final String MULTI_KEY_NAME = "multiKey";
    private static final String A_CIVILIAN = "aCivilian";
    private static final String B_CIVILIAN = "bCivilian";
    private static final String GET_APPROVED = "outerGetApproved";
    private static final String GET_BALANCE_OF = "getBalanceOf";
    private static final String SOME_ERC_721_SCENARIOS = "SomeERC721Scenarios";
    private static final String GET_OWNER_OF = "getOwnerOf";
    private static final String MISSING_TOKEN = "MISSING_TOKEN";
    private static final String WITH_SPENDER = "WITH_SPENDER";
    private static final String DO_SPECIFIC_APPROVAL = "doSpecificApproval";
    public static final String TRANSFER_SIGNATURE = "Transfer(address,address,uint256)";
    private static final String EVM_VERSION_PROPERTY = "contracts.evm.version";
    private static final String DYNAMIC_EVM_PROPERTY = "contracts.evm.version.dynamic";
    private static final String EVM_VERSION_038 = "v0.38";

    public static void main(String... args) {
        new LeakyContractTestsSuite().runSuiteSync();
    }

    @Override
    public List<HapiSpec> getSpecsInSuite() {
        return List.of(
                transferToCaller(),
                resultSizeAffectsFees(),
                payerCannotOverSendValue(),
                propagatesNestedCreations(),
                temporarySStoreRefundTest(),
                transferZeroHbarsToCaller(),
                canCallPendingContractSafely(),
                deletedContractsCannotBeUpdated(),
                createTokenWithInvalidRoyaltyFee(),
                autoAssociationSlotsAppearsInInfo(),
                createTokenWithInvalidFeeCollector(),
                fungibleTokenCreateWithFeesHappyPath(),
                gasLimitOverMaxGasLimitFailsPrecheck(),
                nonFungibleTokenCreateWithFeesHappyPath(),
                createMinChargeIsTXGasUsedByContractCreate(),
                createGasLimitOverMaxGasLimitFailsPrecheck(),
                contractCreationStoragePriceMatchesFinalExpiry(),
                createTokenWithInvalidFixedFeeWithERC721Denomination(),
                maxRefundIsMaxGasRefundConfiguredWhenTXGasPriceIsSmaller(),
                etx026AccountWithoutAliasCanMakeEthTxnsDueToAutomaticAliasCreation(),
                createMaxRefundIsMaxGasRefundConfiguredWhenTXGasPriceIsSmaller(),
                lazyCreateThroughPrecompileNotSupportedWhenFlagDisabled(),
                evmLazyCreateViaSolidityCall(),
                evmLazyCreateViaSolidityCallTooManyCreatesFails(),
                erc20TransferFromDoesNotWorkIfFlagIsDisabled(),
                rejectsCreationAndUpdateOfAssociationsWhenFlagDisabled(),
                whitelistPositiveCase(),
                whitelistNegativeCases(),
                requiresTopLevelSignatureOrApprovalDependingOnControllingProperty(),
                transferWorksWithTopLevelSignatures(),
                transferFailsWithIncorrectAmounts(),
                transferDontWorkWithoutTopLevelSignatures(),
                transferErc20TokenFromContractWithApproval(),
                transferErc20TokenFromErc721TokenFails(),
                contractCreateNoncesExternalizationHappyPath(),
                contractCreateFollowedByContractCallNoncesExternalization(),
                shouldReturnNullWhenContractsNoncesExternalizationFlagIsDisabled(),
<<<<<<< HEAD
                someErc721GetApprovedScenariosPass(),
                someErc721OwnerOfScenariosPass(),
                someErc721BalanceOfScenariosPass(),
                callToNonExistingContractFailsGracefully(),
                getErc20TokenNameExceedingLimits(),
                relayerFeeAsExpectedIfSenderCoversGas());
=======
                getErc20TokenNameExceedingLimits());
>>>>>>> 85d1006f
    }

    @HapiTest
    final HapiSpec transferErc20TokenFromErc721TokenFails() {
        return propertyPreservingHapiSpec("transferErc20TokenFromErc721TokenFails")
                .preserving(HEDERA_ALLOWANCES_IS_ENABLED)
                .given(
                        overriding(HEDERA_ALLOWANCES_IS_ENABLED, "true"),
                        newKeyNamed(MULTI_KEY),
                        cryptoCreate(ACCOUNT).balance(100 * ONE_MILLION_HBARS),
                        cryptoCreate(RECIPIENT),
                        cryptoCreate(TOKEN_TREASURY),
                        tokenCreate(NON_FUNGIBLE_TOKEN)
                                .tokenType(TokenType.NON_FUNGIBLE_UNIQUE)
                                .initialSupply(0)
                                .treasury(TOKEN_TREASURY)
                                .adminKey(MULTI_KEY)
                                .supplyKey(MULTI_KEY),
                        mintToken(NON_FUNGIBLE_TOKEN, List.of(FIRST_META)),
                        tokenAssociate(ACCOUNT, List.of(NON_FUNGIBLE_TOKEN)),
                        tokenAssociate(RECIPIENT, List.of(NON_FUNGIBLE_TOKEN)),
                        cryptoTransfer(movingUnique(NON_FUNGIBLE_TOKEN, 1).between(TOKEN_TREASURY, ACCOUNT))
                                .payingWith(ACCOUNT),
                        uploadInitCode(ERC_20_CONTRACT),
                        contractCreate(ERC_20_CONTRACT))
                .when(withOpContext((spec, opLog) -> allRunFor(
                        spec,
                        contractCall(
                                        ERC_20_CONTRACT,
                                        TRANSFER,
                                        HapiParserUtil.asHeadlongAddress(
                                                asAddress(spec.registry().getTokenID(NON_FUNGIBLE_TOKEN))),
                                        HapiParserUtil.asHeadlongAddress(
                                                asAddress(spec.registry().getAccountID(RECIPIENT))),
                                        BigInteger.TWO)
                                .payingWith(ACCOUNT)
                                .alsoSigningWithFullPrefix(MULTI_KEY)
                                .via(TRANSFER_TXN)
                                .gas(GAS_TO_OFFER)
                                .hasKnownStatus(CONTRACT_REVERT_EXECUTED))))
                .then(getTxnRecord(TRANSFER_TXN).andAllChildRecords().logged());
    }

    @HapiTest
    final HapiSpec transferErc20TokenFromContractWithApproval() {
        final var transferFromOtherContractWithSignaturesTxn = "transferFromOtherContractWithSignaturesTxn";
        final var nestedContract = "NestedERC20Contract";

        return propertyPreservingHapiSpec("TransferErc20TokenFromContractWithApproval")
                .preserving(CONTRACTS_ALLOW_SYSTEM_USE_OF_HAPI_SIGS)
                .given(
                        newKeyNamed(MULTI_KEY),
                        cryptoCreate(ACCOUNT).balance(10 * ONE_MILLION_HBARS),
                        cryptoCreate(RECIPIENT),
                        cryptoCreate(TOKEN_TREASURY),
                        tokenCreate(FUNGIBLE_TOKEN)
                                .tokenType(TokenType.FUNGIBLE_COMMON)
                                .initialSupply(35)
                                .treasury(TOKEN_TREASURY)
                                .adminKey(MULTI_KEY)
                                .supplyKey(MULTI_KEY),
                        uploadInitCode(ERC_20_CONTRACT, nestedContract),
                        newKeyNamed(TRANSFER_SIG_NAME).shape(SIMPLE.signedWith(ON)),
                        contractCreate(ERC_20_CONTRACT).adminKey(TRANSFER_SIG_NAME),
                        contractCreate(nestedContract).adminKey(TRANSFER_SIG_NAME),
                        overriding(CONTRACTS_ALLOW_SYSTEM_USE_OF_HAPI_SIGS, CRYPTO_TRANSFER))
                .when(withOpContext((spec, opLog) -> allRunFor(
                        spec,
                        tokenAssociate(ACCOUNT, List.of(FUNGIBLE_TOKEN)),
                        tokenAssociate(RECIPIENT, List.of(FUNGIBLE_TOKEN)),
                        tokenAssociate(ERC_20_CONTRACT, List.of(FUNGIBLE_TOKEN)),
                        tokenAssociate(nestedContract, List.of(FUNGIBLE_TOKEN)),
                        cryptoTransfer(TokenMovement.moving(20, FUNGIBLE_TOKEN)
                                        .between(TOKEN_TREASURY, ERC_20_CONTRACT))
                                .payingWith(ACCOUNT),
                        contractCall(
                                        ERC_20_CONTRACT,
                                        APPROVE,
                                        HapiParserUtil.asHeadlongAddress(
                                                asAddress(spec.registry().getTokenID(FUNGIBLE_TOKEN))),
                                        HapiParserUtil.asHeadlongAddress(
                                                asAddress(spec.registry().getContractId(ERC_20_CONTRACT))),
                                        BigInteger.valueOf(20))
                                .gas(1_000_000)
                                .payingWith(ACCOUNT)
                                .alsoSigningWithFullPrefix(TRANSFER_SIG_NAME),
                        contractCall(
                                        ERC_20_CONTRACT,
                                        TRANSFER_FROM,
                                        HapiParserUtil.asHeadlongAddress(
                                                asAddress(spec.registry().getTokenID(FUNGIBLE_TOKEN))),
                                        HapiParserUtil.asHeadlongAddress(
                                                asAddress(spec.registry().getContractId(ERC_20_CONTRACT))),
                                        HapiParserUtil.asHeadlongAddress(
                                                asAddress(spec.registry().getContractId(nestedContract))),
                                        BigInteger.valueOf(5))
                                .via(TRANSFER_TXN)
                                .alsoSigningWithFullPrefix(TRANSFER_SIG_NAME)
                                .hasKnownStatus(SUCCESS),
                        contractCall(
                                        ERC_20_CONTRACT,
                                        TRANSFER_FROM,
                                        HapiParserUtil.asHeadlongAddress(
                                                asAddress(spec.registry().getTokenID(FUNGIBLE_TOKEN))),
                                        HapiParserUtil.asHeadlongAddress(
                                                asAddress(spec.registry().getContractId(ERC_20_CONTRACT))),
                                        HapiParserUtil.asHeadlongAddress(
                                                asAddress(spec.registry().getContractId(nestedContract))),
                                        BigInteger.valueOf(5))
                                .payingWith(ACCOUNT)
                                .alsoSigningWithFullPrefix(TRANSFER_SIG_NAME)
                                .via(transferFromOtherContractWithSignaturesTxn))))
                .then(
                        getContractInfo(ERC_20_CONTRACT).saveToRegistry(ERC_20_CONTRACT),
                        getContractInfo(nestedContract).saveToRegistry(nestedContract),
                        withOpContext((spec, log) -> {
                            final var sender = spec.registry()
                                    .getContractInfo(ERC_20_CONTRACT)
                                    .getContractID();
                            final var receiver = spec.registry()
                                    .getContractInfo(nestedContract)
                                    .getContractID();

                            var transferRecord = getTxnRecord(TRANSFER_TXN)
                                    .hasPriority(recordWith()
                                            .contractCallResult(resultWith()
                                                    .logs(inOrder(logWith()
                                                            .withTopicsInOrder(List.of(
                                                                    eventSignatureOf(TRANSFER_SIGNATURE),
                                                                    parsedToByteString(sender.getContractNum()),
                                                                    parsedToByteString(receiver.getContractNum())))
                                                            .longValue(5)))))
                                    .andAllChildRecords();

                            var transferFromOtherContractWithSignaturesTxnRecord = getTxnRecord(
                                            transferFromOtherContractWithSignaturesTxn)
                                    .hasPriority(recordWith()
                                            .contractCallResult(resultWith()
                                                    .logs(inOrder(logWith()
                                                            .withTopicsInOrder(List.of(
                                                                    eventSignatureOf(TRANSFER_SIGNATURE),
                                                                    parsedToByteString(sender.getContractNum()),
                                                                    parsedToByteString(receiver.getContractNum())))
                                                            .longValue(5)))))
                                    .andAllChildRecords();

                            allRunFor(spec, transferRecord, transferFromOtherContractWithSignaturesTxnRecord);
                        }),
                        childRecordsCheck(
                                TRANSFER_TXN,
                                SUCCESS,
                                recordWith()
                                        .status(SUCCESS)
                                        .contractCallResult(resultWith()
                                                .contractCallResult(htsPrecompileResult()
                                                        .forFunction(FunctionType.ERC_TRANSFER)
                                                        .withErcFungibleTransferStatus(true)))),
                        childRecordsCheck(
                                transferFromOtherContractWithSignaturesTxn,
                                SUCCESS,
                                recordWith()
                                        .status(SUCCESS)
                                        .contractCallResult(resultWith()
                                                .contractCallResult(htsPrecompileResult()
                                                        .forFunction(FunctionType.ERC_TRANSFER)
                                                        .withErcFungibleTransferStatus(true)))),
                        getAccountBalance(ERC_20_CONTRACT).hasTokenBalance(FUNGIBLE_TOKEN, 10),
                        getAccountBalance(nestedContract).hasTokenBalance(FUNGIBLE_TOKEN, 10));
    }

    @HapiTest
    final HapiSpec transferDontWorkWithoutTopLevelSignatures() {
        final var transferTokenTxn = "transferTokenTxn";
        final var transferTokensTxn = "transferTokensTxn";
        final var transferNFTTxn = "transferNFTTxn";
        final var transferNFTsTxn = "transferNFTsTxn";
        final var contract = TOKEN_TRANSFER_CONTRACT;

        final AtomicReference<AccountID> accountID = new AtomicReference<>();
        final AtomicReference<TokenID> vanillaTokenID = new AtomicReference<>();
        final AtomicReference<TokenID> vanillaNftID = new AtomicReference<>();
        return propertyPreservingHapiSpec("transferDontWorkWithoutTopLevelSignatures")
                .preserving(CONTRACTS_ALLOW_SYSTEM_USE_OF_HAPI_SIGS)
                .given(
                        // disable top level signatures for all functions
                        overriding(CONTRACTS_ALLOW_SYSTEM_USE_OF_HAPI_SIGS, ""),
                        newKeyNamed(SUPPLY_KEY),
                        cryptoCreate(ACCOUNT).exposingCreatedIdTo(accountID::set),
                        cryptoCreate(TOKEN_TREASURY),
                        cryptoCreate(RECEIVER),
                        cryptoCreate(RECEIVER_2),
                        tokenCreate(VANILLA_TOKEN)
                                .tokenType(FUNGIBLE_COMMON)
                                .treasury(TOKEN_TREASURY)
                                .supplyKey(SUPPLY_KEY)
                                .initialSupply(1_000)
                                .exposingCreatedIdTo(id -> vanillaTokenID.set(asToken(id))),
                        tokenCreate(KNOWABLE_TOKEN)
                                .tokenType(NON_FUNGIBLE_UNIQUE)
                                .treasury(TOKEN_TREASURY)
                                .supplyKey(SUPPLY_KEY)
                                .initialSupply(0)
                                .exposingCreatedIdTo(id -> vanillaNftID.set(asToken(id))),
                        tokenAssociate(ACCOUNT, VANILLA_TOKEN, KNOWABLE_TOKEN),
                        tokenAssociate(RECEIVER, VANILLA_TOKEN, KNOWABLE_TOKEN),
                        tokenAssociate(RECEIVER_2, VANILLA_TOKEN, KNOWABLE_TOKEN),
                        mintToken(
                                KNOWABLE_TOKEN,
                                List.of(
                                        copyFromUtf8("dark"),
                                        copyFromUtf8("matter"),
                                        copyFromUtf8("dark1"),
                                        copyFromUtf8("matter1"))),
                        cryptoTransfer(moving(500, VANILLA_TOKEN).between(TOKEN_TREASURY, ACCOUNT)),
                        cryptoTransfer(movingUnique(KNOWABLE_TOKEN, 1, 2, 3, 4).between(TOKEN_TREASURY, ACCOUNT)),
                        uploadInitCode(contract),
                        contractCreate(contract).gas(500_000L))
                .when(
                        // Do transfers by calling contract from EOA, and should be failing with
                        // CONTRACT_REVERT_EXECUTED
                        withOpContext((spec, opLog) -> {
                            final var receiver1 =
                                    asHeadlongAddress(asAddress(spec.registry().getAccountID(RECEIVER)));
                            final var receiver2 =
                                    asHeadlongAddress(asAddress(spec.registry().getAccountID(RECEIVER_2)));
                            final var sender =
                                    asHeadlongAddress(asAddress(spec.registry().getAccountID(ACCOUNT)));
                            final var amount = 5L;

                            final var accounts = new Address[] {sender, receiver1, receiver2};
                            final var amounts = new long[] {-10L, 5L, 5L};
                            final var serials = new long[] {2L, 3L};
                            final var serial = 1L;
                            allRunFor(
                                    spec,
                                    contractCall(
                                                    contract,
                                                    TRANSFER_TOKEN_PUBLIC,
                                                    HapiParserUtil.asHeadlongAddress(asAddress(
                                                            spec.registry().getTokenID(VANILLA_TOKEN))),
                                                    sender,
                                                    receiver1,
                                                    amount)
                                            .payingWith(ACCOUNT)
                                            .hasKnownStatus(CONTRACT_REVERT_EXECUTED)
                                            .gas(GAS_TO_OFFER)
                                            .via(transferTokenTxn),
                                    contractCall(
                                                    contract,
                                                    "transferTokensPublic",
                                                    HapiParserUtil.asHeadlongAddress(asAddress(
                                                            spec.registry().getTokenID(VANILLA_TOKEN))),
                                                    accounts,
                                                    amounts)
                                            .payingWith(ACCOUNT)
                                            .hasKnownStatus(CONTRACT_REVERT_EXECUTED)
                                            .gas(GAS_TO_OFFER)
                                            .via(transferTokensTxn),
                                    contractCall(
                                                    contract,
                                                    "transferNFTPublic",
                                                    HapiParserUtil.asHeadlongAddress(asAddress(
                                                            spec.registry().getTokenID(KNOWABLE_TOKEN))),
                                                    sender,
                                                    receiver1,
                                                    serial)
                                            .payingWith(ACCOUNT)
                                            .hasKnownStatus(CONTRACT_REVERT_EXECUTED)
                                            .gas(GAS_TO_OFFER)
                                            .via(transferNFTTxn),
                                    contractCall(
                                                    contract,
                                                    "transferNFTsPublic",
                                                    HapiParserUtil.asHeadlongAddress(asAddress(
                                                            spec.registry().getTokenID(KNOWABLE_TOKEN))),
                                                    new Address[] {sender, sender},
                                                    new Address[] {receiver2, receiver2},
                                                    serials)
                                            .payingWith(ACCOUNT)
                                            .hasKnownStatus(CONTRACT_REVERT_EXECUTED)
                                            .gas(GAS_TO_OFFER)
                                            .via(transferNFTsTxn));
                        }))
                .then(
                        // Confirm the transactions fails with no top level signatures enabled
                        childRecordsCheck(
                                transferTokenTxn,
                                CONTRACT_REVERT_EXECUTED,
                                recordWith().status(SPENDER_DOES_NOT_HAVE_ALLOWANCE)),
                        childRecordsCheck(
                                transferTokensTxn,
                                CONTRACT_REVERT_EXECUTED,
                                recordWith().status(SPENDER_DOES_NOT_HAVE_ALLOWANCE)),
                        childRecordsCheck(
                                transferNFTTxn,
                                CONTRACT_REVERT_EXECUTED,
                                recordWith().status(SPENDER_DOES_NOT_HAVE_ALLOWANCE)),
                        childRecordsCheck(
                                transferNFTsTxn,
                                CONTRACT_REVERT_EXECUTED,
                                recordWith().status(SPENDER_DOES_NOT_HAVE_ALLOWANCE)),
                        // Confirm the balances are correct
                        getAccountInfo(RECEIVER).hasOwnedNfts(0),
                        getAccountBalance(RECEIVER).hasTokenBalance(VANILLA_TOKEN, 0),
                        getAccountInfo(RECEIVER_2).hasOwnedNfts(0),
                        getAccountBalance(RECEIVER_2).hasTokenBalance(VANILLA_TOKEN, 0),
                        getAccountInfo(ACCOUNT).hasOwnedNfts(4),
                        getAccountBalance(ACCOUNT).hasTokenBalance(VANILLA_TOKEN, 500L));
    }

    // Requires legacy security model, cannot be enabled as @HapiTest without refactoring to use contract keys
    final HapiSpec transferWorksWithTopLevelSignatures() {
        final var transferTokenTxn = "transferTokenTxn";
        final var transferTokensTxn = "transferTokensTxn";
        final var transferNFTTxn = "transferNFTTxn";
        final var transferNFTsTxn = "transferNFTsTxn";
        final var contract = TOKEN_TRANSFER_CONTRACT;

        final AtomicReference<AccountID> accountID = new AtomicReference<>();
        final AtomicReference<TokenID> vanillaTokenID = new AtomicReference<>();
        final AtomicReference<TokenID> vanillaNftID = new AtomicReference<>();
        return propertyPreservingHapiSpec("transferWorksWithTopLevelSignatures")
                .preserving(CONTRACTS_ALLOW_SYSTEM_USE_OF_HAPI_SIGS, CONTRACTS_MAX_NUM_WITH_HAPI_SIGS_ACCESS)
                .given(
                        // enable top level signatures for
                        // transferToken/transferTokens/transferNft/transferNfts
                        overridingTwo(
                                CONTRACTS_ALLOW_SYSTEM_USE_OF_HAPI_SIGS,
                                CRYPTO_TRANSFER,
                                CONTRACTS_MAX_NUM_WITH_HAPI_SIGS_ACCESS,
                                "10_000_000"),
                        newKeyNamed(SUPPLY_KEY),
                        cryptoCreate(ACCOUNT).exposingCreatedIdTo(accountID::set),
                        cryptoCreate(TOKEN_TREASURY),
                        cryptoCreate(RECEIVER),
                        cryptoCreate(RECEIVER_2),
                        tokenCreate(VANILLA_TOKEN)
                                .tokenType(FUNGIBLE_COMMON)
                                .treasury(TOKEN_TREASURY)
                                .supplyKey(SUPPLY_KEY)
                                .initialSupply(1_000)
                                .exposingCreatedIdTo(id -> vanillaTokenID.set(asToken(id))),
                        tokenCreate(KNOWABLE_TOKEN)
                                .tokenType(NON_FUNGIBLE_UNIQUE)
                                .treasury(TOKEN_TREASURY)
                                .supplyKey(SUPPLY_KEY)
                                .initialSupply(0)
                                .exposingCreatedIdTo(id -> vanillaNftID.set(asToken(id))),
                        tokenAssociate(ACCOUNT, VANILLA_TOKEN, KNOWABLE_TOKEN),
                        tokenAssociate(RECEIVER, VANILLA_TOKEN, KNOWABLE_TOKEN),
                        tokenAssociate(RECEIVER_2, VANILLA_TOKEN, KNOWABLE_TOKEN),
                        mintToken(
                                KNOWABLE_TOKEN,
                                List.of(
                                        copyFromUtf8("dark"),
                                        copyFromUtf8("matter"),
                                        copyFromUtf8("dark1"),
                                        copyFromUtf8("matter1"))),
                        cryptoTransfer(moving(500, VANILLA_TOKEN).between(TOKEN_TREASURY, ACCOUNT)),
                        cryptoTransfer(movingUnique(KNOWABLE_TOKEN, 1, 2, 3, 4).between(TOKEN_TREASURY, ACCOUNT)),
                        uploadInitCode(contract),
                        contractCreate(contract).gas(500_000L))
                .when(
                        // Do transfers by calling contract from EOA
                        withOpContext((spec, opLog) -> {
                            final var receiver1 =
                                    asHeadlongAddress(asAddress(spec.registry().getAccountID(RECEIVER)));
                            final var receiver2 =
                                    asHeadlongAddress(asAddress(spec.registry().getAccountID(RECEIVER_2)));
                            final var sender =
                                    asHeadlongAddress(asAddress(spec.registry().getAccountID(ACCOUNT)));
                            final var amount = 5L;

                            final var accounts = new Address[] {sender, receiver1, receiver2};
                            final var amounts = new long[] {-10L, 5L, 5L};
                            final var serials = new long[] {2L, 3L};
                            final var serial = 1L;
                            allRunFor(
                                    spec,
                                    contractCall(
                                                    contract,
                                                    TRANSFER_TOKEN_PUBLIC,
                                                    HapiParserUtil.asHeadlongAddress(asAddress(
                                                            spec.registry().getTokenID(VANILLA_TOKEN))),
                                                    sender,
                                                    receiver1,
                                                    amount)
                                            .payingWith(ACCOUNT)
                                            .gas(GAS_TO_OFFER)
                                            .via(transferTokenTxn),
                                    contractCall(
                                                    contract,
                                                    "transferTokensPublic",
                                                    HapiParserUtil.asHeadlongAddress(asAddress(
                                                            spec.registry().getTokenID(VANILLA_TOKEN))),
                                                    accounts,
                                                    amounts)
                                            .payingWith(ACCOUNT)
                                            .gas(GAS_TO_OFFER)
                                            .via(transferTokensTxn),
                                    contractCall(
                                                    contract,
                                                    "transferNFTPublic",
                                                    HapiParserUtil.asHeadlongAddress(asAddress(
                                                            spec.registry().getTokenID(KNOWABLE_TOKEN))),
                                                    sender,
                                                    receiver1,
                                                    serial)
                                            .payingWith(ACCOUNT)
                                            .gas(GAS_TO_OFFER)
                                            .via(transferNFTTxn),
                                    contractCall(
                                                    contract,
                                                    "transferNFTsPublic",
                                                    HapiParserUtil.asHeadlongAddress(asAddress(
                                                            spec.registry().getTokenID(KNOWABLE_TOKEN))),
                                                    new Address[] {sender, sender},
                                                    new Address[] {receiver2, receiver2},
                                                    serials)
                                            .payingWith(ACCOUNT)
                                            .gas(GAS_TO_OFFER)
                                            .via(transferNFTsTxn));
                        }))
                .then(
                        // Confirm the transactions succeeded
                        getTxnRecord(transferTokenTxn).logged(),
                        childRecordsCheck(
                                transferTokenTxn,
                                SUCCESS,
                                recordWith()
                                        .status(SUCCESS)
                                        .tokenTransfers(SomeFungibleTransfers.changingFungibleBalances()
                                                .including(VANILLA_TOKEN, ACCOUNT, -5L)
                                                .including(VANILLA_TOKEN, RECEIVER, 5L))),
                        childRecordsCheck(
                                transferTokensTxn,
                                SUCCESS,
                                recordWith()
                                        .status(SUCCESS)
                                        .tokenTransfers(SomeFungibleTransfers.changingFungibleBalances()
                                                .including(VANILLA_TOKEN, ACCOUNT, -10L)
                                                .including(VANILLA_TOKEN, RECEIVER, 5L)
                                                .including(VANILLA_TOKEN, RECEIVER_2, 5L))),
                        childRecordsCheck(
                                transferNFTTxn,
                                SUCCESS,
                                recordWith()
                                        .status(SUCCESS)
                                        .contractCallResult(resultWith()
                                                .contractCallResult(
                                                        htsPrecompileResult().withStatus(SUCCESS)))
                                        .tokenTransfers(NonFungibleTransfers.changingNFTBalances()
                                                .including(KNOWABLE_TOKEN, ACCOUNT, RECEIVER, 1L))),
                        childRecordsCheck(
                                transferNFTsTxn,
                                SUCCESS,
                                recordWith()
                                        .status(SUCCESS)
                                        .contractCallResult(resultWith()
                                                .contractCallResult(
                                                        htsPrecompileResult().withStatus(SUCCESS)))
                                        .tokenTransfers(NonFungibleTransfers.changingNFTBalances()
                                                .including(KNOWABLE_TOKEN, ACCOUNT, RECEIVER_2, 2L)
                                                .including(KNOWABLE_TOKEN, ACCOUNT, RECEIVER_2, 3L))),
                        // Confirm the balances are correct
                        getAccountInfo(RECEIVER).hasOwnedNfts(1),
                        getAccountBalance(RECEIVER).hasTokenBalance(VANILLA_TOKEN, 10L),
                        getAccountInfo(RECEIVER_2).hasOwnedNfts(2),
                        getAccountBalance(RECEIVER_2).hasTokenBalance(VANILLA_TOKEN, 5L),
                        getAccountInfo(ACCOUNT).hasOwnedNfts(1),
                        getAccountBalance(ACCOUNT).hasTokenBalance(VANILLA_TOKEN, 485L));
    }

    @HapiTest
    final HapiSpec transferFailsWithIncorrectAmounts() {
        final var transferTokenWithNegativeAmountTxn = "transferTokenWithNegativeAmountTxn";
        final var contract = TOKEN_TRANSFER_CONTRACT;

        final AtomicReference<AccountID> accountID = new AtomicReference<>();
        final AtomicReference<TokenID> vanillaTokenID = new AtomicReference<>();
        return propertyPreservingHapiSpec("transferFailsWithIncorrectAmounts")
                .preserving(CONTRACTS_ALLOW_SYSTEM_USE_OF_HAPI_SIGS)
                .given(
                        overriding(CONTRACTS_ALLOW_SYSTEM_USE_OF_HAPI_SIGS, CRYPTO_TRANSFER),
                        newKeyNamed(SUPPLY_KEY),
                        cryptoCreate(ACCOUNT).exposingCreatedIdTo(accountID::set),
                        cryptoCreate(TOKEN_TREASURY),
                        cryptoCreate(RECEIVER),
                        tokenCreate(VANILLA_TOKEN)
                                .tokenType(FUNGIBLE_COMMON)
                                .treasury(TOKEN_TREASURY)
                                .supplyKey(SUPPLY_KEY)
                                .initialSupply(1_000)
                                .exposingCreatedIdTo(id -> vanillaTokenID.set(asToken(id))),
                        tokenAssociate(ACCOUNT, VANILLA_TOKEN),
                        tokenAssociate(RECEIVER, VANILLA_TOKEN),
                        cryptoTransfer(moving(500, VANILLA_TOKEN).between(TOKEN_TREASURY, ACCOUNT)),
                        uploadInitCode(contract),
                        contractCreate(contract).gas(500_000L))
                .when(withOpContext((spec, opLog) -> {
                    final var receiver1 =
                            asHeadlongAddress(asAddress(spec.registry().getAccountID(RECEIVER)));
                    final var sender =
                            asHeadlongAddress(asAddress(spec.registry().getAccountID(ACCOUNT)));

                    allRunFor(
                            spec,
                            // Call tokenTransfer with a negative amount
                            contractCall(
                                            contract,
                                            TRANSFER_TOKEN_PUBLIC,
                                            HapiParserUtil.asHeadlongAddress(
                                                    asAddress(spec.registry().getTokenID(VANILLA_TOKEN))),
                                            sender,
                                            receiver1,
                                            -1L)
                                    .payingWith(ACCOUNT)
                                    .gas(GAS_TO_OFFER)
                                    .via(transferTokenWithNegativeAmountTxn)
                                    .hasKnownStatus(CONTRACT_REVERT_EXECUTED));
                }))
                .then(
                        // Confirm the transactions succeeded
                        childRecordsCheck(transferTokenWithNegativeAmountTxn, CONTRACT_REVERT_EXECUTED));
    }

    final HapiSpec getErc20TokenNameExceedingLimits() {
        final var REDUCED_NETWORK_FEE = 1L;
        final var REDUCED_NODE_FEE = 1L;
        final var REDUCED_SERVICE_FEE = 1L;
        final var INIT_ACCOUNT_BALANCE = 100 * ONE_HUNDRED_HBARS;
        return defaultHapiSpec("getErc20TokenNameExceedingLimits")
                .given(
                        newKeyNamed(MULTI_KEY),
                        cryptoCreate(ACCOUNT).balance(INIT_ACCOUNT_BALANCE),
                        cryptoCreate(TOKEN_TREASURY),
                        tokenCreate(FUNGIBLE_TOKEN)
                                .tokenType(TokenType.FUNGIBLE_COMMON)
                                .supplyType(TokenSupplyType.INFINITE)
                                .initialSupply(5)
                                .name(TOKEN_NAME)
                                .treasury(TOKEN_TREASURY)
                                .adminKey(MULTI_KEY)
                                .supplyKey(MULTI_KEY),
                        uploadInitCode(ERC_20_CONTRACT),
                        contractCreate(ERC_20_CONTRACT))
                .when(
                        balanceSnapshot("accountSnapshot", ACCOUNT),
                        reduceFeeFor(
                                HederaFunctionality.ContractCall,
                                REDUCED_NODE_FEE,
                                REDUCED_NETWORK_FEE,
                                REDUCED_SERVICE_FEE),
                        withOpContext((spec, opLog) -> allRunFor(
                                spec,
                                contractCall(
                                                ERC_20_CONTRACT,
                                                "nameNTimes",
                                                asHeadlongAddress(asHexedAddress(
                                                        spec.registry().getTokenID(FUNGIBLE_TOKEN))),
                                                BigInteger.valueOf(51))
                                        .payingWith(ACCOUNT)
                                        .via(NAME_TXN)
                                        .gas(4_000_000)
                                        .hasKnownStatus(MAX_CHILD_RECORDS_EXCEEDED))))
                .then(
                        getTxnRecord(NAME_TXN)
                                .andAllChildRecords()
                                .logged()
                                .hasPriority(recordWith()
                                        .contractCallResult(resultWith()
                                                .error(Bytes.of(MAX_CHILD_RECORDS_EXCEEDED
                                                                .name()
                                                                .getBytes())
                                                        .toHexString())
                                                .gasUsed(4_000_000))),
                        getAccountDetails(ACCOUNT)
                                .has(accountDetailsWith()
                                        .balanceLessThan(
                                                INIT_ACCOUNT_BALANCE - REDUCED_NETWORK_FEE - REDUCED_NODE_FEE)));
    }

    @HapiTest
    final HapiSpec getErc20TokenNameExceedingLimits() {
        final var REDUCED_NETWORK_FEE = 1L;
        final var REDUCED_NODE_FEE = 1L;
        final var REDUCED_SERVICE_FEE = 1L;
        final var INIT_ACCOUNT_BALANCE = 100 * ONE_HUNDRED_HBARS;
        return defaultHapiSpec("getErc20TokenNameExceedingLimits")
                .given(
                        newKeyNamed(MULTI_KEY),
                        cryptoCreate(ACCOUNT).balance(INIT_ACCOUNT_BALANCE),
                        cryptoCreate(TOKEN_TREASURY),
                        tokenCreate(FUNGIBLE_TOKEN)
                                .tokenType(TokenType.FUNGIBLE_COMMON)
                                .supplyType(TokenSupplyType.INFINITE)
                                .initialSupply(5)
                                .name(TOKEN_NAME)
                                .treasury(TOKEN_TREASURY)
                                .adminKey(MULTI_KEY)
                                .supplyKey(MULTI_KEY),
                        uploadInitCode(ERC_20_CONTRACT),
                        contractCreate(ERC_20_CONTRACT))
                .when(
                        balanceSnapshot("accountSnapshot", ACCOUNT),
                        reduceFeeFor(
                                HederaFunctionality.ContractCall,
                                REDUCED_NODE_FEE,
                                REDUCED_NETWORK_FEE,
                                REDUCED_SERVICE_FEE),
                        withOpContext((spec, opLog) -> allRunFor(
                                spec,
                                contractCall(
                                                ERC_20_CONTRACT,
                                                "nameNTimes",
                                                asHeadlongAddress(asHexedAddress(
                                                        spec.registry().getTokenID(FUNGIBLE_TOKEN))),
                                                BigInteger.valueOf(51))
                                        .payingWith(ACCOUNT)
                                        .via(NAME_TXN)
                                        .gas(4_000_000)
                                        .hasKnownStatus(MAX_CHILD_RECORDS_EXCEEDED))))
                .then(
                        getTxnRecord(NAME_TXN)
                                .andAllChildRecords()
                                .logged()
                                .hasPriority(recordWith()
                                        .contractCallResult(resultWith()
                                                .error(Bytes.of(MAX_CHILD_RECORDS_EXCEEDED
                                                                .name()
                                                                .getBytes())
                                                        .toHexString())
                                                .gasUsed(4_000_000))),
                        getAccountDetails(ACCOUNT)
                                .has(accountDetailsWith()
                                        .balanceLessThan(
                                                INIT_ACCOUNT_BALANCE - REDUCED_NETWORK_FEE - REDUCED_NODE_FEE)),
                        uploadDefaultFeeSchedules(GENESIS));
    }

    @HapiTest
    HapiSpec payerCannotOverSendValue() {
        final var payerBalance = 666 * ONE_HBAR;
        final var overdraftAmount = payerBalance + ONE_HBAR;
        final var overAmbitiousPayer = "overAmbitiousPayer";
        final var uncheckedCC = "uncheckedCC";
        return defaultHapiSpec("PayerCannotOverSendValue")
                .given(
                        uploadInitCode(PAY_RECEIVABLE_CONTRACT),
                        contractCreate(PAY_RECEIVABLE_CONTRACT).adminKey(THRESHOLD))
                .when(
                        cryptoCreate(overAmbitiousPayer).balance(payerBalance),
                        contractCall(PAY_RECEIVABLE_CONTRACT, DEPOSIT, BigInteger.valueOf(overdraftAmount))
                                .payingWith(overAmbitiousPayer)
                                .sending(overdraftAmount)
                                .hasPrecheck(INSUFFICIENT_PAYER_BALANCE),
                        usableTxnIdNamed(uncheckedCC).payerId(overAmbitiousPayer),
                        uncheckedSubmit(contractCall(
                                                PAY_RECEIVABLE_CONTRACT, DEPOSIT, BigInteger.valueOf(overdraftAmount))
                                        .txnId(uncheckedCC)
                                        .payingWith(overAmbitiousPayer)
                                        .sending(overdraftAmount))
                                .payingWith(GENESIS))
                .then(
                        sleepFor(1_000),
                        getReceipt(uncheckedCC)
                                // Mod-service and mono-service use these mostly interchangeably
                                .hasPriorityStatusFrom(INSUFFICIENT_PAYER_BALANCE, INSUFFICIENT_ACCOUNT_BALANCE)
                                .logged());
    }

    @HapiTest
    final HapiSpec createTokenWithInvalidFeeCollector() {
        return propertyPreservingHapiSpec("createTokenWithInvalidFeeCollector")
                .preserving(CRYPTO_CREATE_WITH_ALIAS_ENABLED, CONTRACTS_MAX_NUM_WITH_HAPI_SIGS_ACCESS)
                .given(
                        overriding(CRYPTO_CREATE_WITH_ALIAS_ENABLED, FALSE_VALUE),
                        overriding(CONTRACTS_MAX_NUM_WITH_HAPI_SIGS_ACCESS, "10_000_000"),
                        newKeyNamed(ECDSA_KEY).shape(SECP256K1),
                        cryptoCreate(ACCOUNT).balance(ONE_MILLION_HBARS).key(ECDSA_KEY),
                        uploadInitCode(TOKEN_CREATE_CONTRACT),
                        contractCreate(TOKEN_CREATE_CONTRACT).gas(GAS_TO_OFFER),
                        tokenCreate(EXISTING_TOKEN))
                .when(withOpContext((spec, opLog) -> allRunFor(
                        spec,
                        contractCall(
                                        TOKEN_CREATE_CONTRACT,
                                        CREATE_TOKEN_WITH_ALL_CUSTOM_FEES_AVAILABLE,
                                        spec.registry()
                                                .getKey(ECDSA_KEY)
                                                .getECDSASecp256K1()
                                                .toByteArray(),
                                        HapiParserUtil.asHeadlongAddress(
                                                (byte[]) ArrayUtils.toPrimitive(Utils.asSolidityAddress(0, 0, 15252L))),
                                        HapiParserUtil.asHeadlongAddress(
                                                asAddress(spec.registry().getTokenID(EXISTING_TOKEN))),
                                        HapiParserUtil.asHeadlongAddress(
                                                asAddress(spec.registry().getAccountID(ACCOUNT))),
                                        AUTO_RENEW_PERIOD)
                                .via(FIRST_CREATE_TXN)
                                .gas(GAS_TO_OFFER)
                                .sending(DEFAULT_AMOUNT_TO_SEND)
                                .payingWith(ACCOUNT)
                                .refusingEthConversion()
                                .hasKnownStatus(CONTRACT_REVERT_EXECUTED))))
                .then(
                        getTxnRecord(FIRST_CREATE_TXN).andAllChildRecords().logged(),
                        getAccountBalance(ACCOUNT).logged(),
                        getAccountBalance(TOKEN_CREATE_CONTRACT).logged(),
                        getContractInfo(TOKEN_CREATE_CONTRACT).logged(),
                        childRecordsCheck(
                                FIRST_CREATE_TXN,
                                CONTRACT_REVERT_EXECUTED,
                                TransactionRecordAsserts.recordWith()
                                        .status(INVALID_CUSTOM_FEE_COLLECTOR)
                                        .contractCallResult(ContractFnResultAsserts.resultWith()
                                                .error(INVALID_CUSTOM_FEE_COLLECTOR.name()))));
    }

    // Requires legacy security model, cannot be enabled as @HapiTest without refactoring to use contract keys
    final HapiSpec createTokenWithInvalidFixedFeeWithERC721Denomination() {
        final String feeCollector = ACCOUNT_2;
        final String someARAccount = "someARAccount";
        return propertyPreservingHapiSpec("createTokenWithInvalidFixedFeeWithERC721Denomination")
                .preserving(CRYPTO_CREATE_WITH_ALIAS_ENABLED, CONTRACTS_MAX_NUM_WITH_HAPI_SIGS_ACCESS)
                .given(
                        overriding(CRYPTO_CREATE_WITH_ALIAS_ENABLED, FALSE_VALUE),
                        overriding(CONTRACTS_MAX_NUM_WITH_HAPI_SIGS_ACCESS, "10_000_000"),
                        newKeyNamed(ECDSA_KEY).shape(SECP256K1),
                        cryptoCreate(ACCOUNT).balance(ONE_MILLION_HBARS).key(ECDSA_KEY),
                        cryptoCreate(feeCollector).keyShape(ED25519_ON).balance(ONE_HUNDRED_HBARS),
                        cryptoCreate(someARAccount).keyShape(ED25519_ON).balance(ONE_HUNDRED_HBARS),
                        uploadInitCode(TOKEN_CREATE_CONTRACT),
                        contractCreate(TOKEN_CREATE_CONTRACT).gas(GAS_TO_OFFER),
                        tokenCreate(EXISTING_TOKEN)
                                .tokenType(NON_FUNGIBLE_UNIQUE)
                                .supplyKey(ECDSA_KEY)
                                .initialSupply(0L))
                .when(withOpContext((spec, opLog) -> allRunFor(
                        spec,
                        contractCall(
                                        TOKEN_CREATE_CONTRACT,
                                        CREATE_TOKEN_WITH_ALL_CUSTOM_FEES_AVAILABLE,
                                        spec.registry()
                                                .getKey(ECDSA_KEY)
                                                .getECDSASecp256K1()
                                                .toByteArray(),
                                        HapiParserUtil.asHeadlongAddress(
                                                asAddress(spec.registry().getAccountID(feeCollector))),
                                        HapiParserUtil.asHeadlongAddress(
                                                asAddress(spec.registry().getTokenID(EXISTING_TOKEN))),
                                        HapiParserUtil.asHeadlongAddress(
                                                asAddress(spec.registry().getAccountID(someARAccount))),
                                        AUTO_RENEW_PERIOD)
                                .via(FIRST_CREATE_TXN)
                                .gas(GAS_TO_OFFER)
                                .sending(DEFAULT_AMOUNT_TO_SEND)
                                .payingWith(ACCOUNT)
                                .refusingEthConversion()
                                .alsoSigningWithFullPrefix(someARAccount, feeCollector)
                                .hasKnownStatus(CONTRACT_REVERT_EXECUTED))))
                .then(
                        getTxnRecord(FIRST_CREATE_TXN).andAllChildRecords().logged(),
                        getAccountBalance(ACCOUNT).logged(),
                        getAccountBalance(TOKEN_CREATE_CONTRACT).logged(),
                        getContractInfo(TOKEN_CREATE_CONTRACT).logged(),
                        childRecordsCheck(
                                FIRST_CREATE_TXN,
                                CONTRACT_REVERT_EXECUTED,
                                TransactionRecordAsserts.recordWith()
                                        .status(CUSTOM_FEE_DENOMINATION_MUST_BE_FUNGIBLE_COMMON)
                                        .contractCallResult(ContractFnResultAsserts.resultWith()
                                                .error(CUSTOM_FEE_DENOMINATION_MUST_BE_FUNGIBLE_COMMON.name()))));
    }

    // Requires legacy security model, cannot be enabled as @HapiTest without refactoring to use contract keys
    final HapiSpec createTokenWithInvalidRoyaltyFee() {
        final String feeCollector = ACCOUNT_2;
        AtomicReference<String> existingToken = new AtomicReference<>();
        final String treasuryAndFeeCollectorKey = "treasuryAndFeeCollectorKey";
        return propertyPreservingHapiSpec("createTokenWithInvalidRoyaltyFee")
                .preserving(CRYPTO_CREATE_WITH_ALIAS_ENABLED, CONTRACTS_MAX_NUM_WITH_HAPI_SIGS_ACCESS)
                .given(
                        overriding(CRYPTO_CREATE_WITH_ALIAS_ENABLED, FALSE_VALUE),
                        overriding(CONTRACTS_MAX_NUM_WITH_HAPI_SIGS_ACCESS, "10_000_000"),
                        newKeyNamed(ECDSA_KEY).shape(SECP256K1),
                        newKeyNamed(ED25519KEY).shape(ED25519),
                        newKeyNamed(CONTRACT_ADMIN_KEY),
                        newKeyNamed(treasuryAndFeeCollectorKey),
                        cryptoCreate(ACCOUNT).balance(ONE_MILLION_HBARS).key(ECDSA_KEY),
                        cryptoCreate(feeCollector)
                                .key(treasuryAndFeeCollectorKey)
                                .balance(ONE_HUNDRED_HBARS),
                        uploadInitCode(TOKEN_CREATE_CONTRACT),
                        contractCreate(TOKEN_CREATE_CONTRACT).gas(GAS_TO_OFFER).adminKey(CONTRACT_ADMIN_KEY),
                        tokenCreate(EXISTING_TOKEN).exposingCreatedIdTo(existingToken::set))
                .when(withOpContext((spec, opLog) -> allRunFor(
                        spec,
                        contractCall(
                                        TOKEN_CREATE_CONTRACT,
                                        "createNonFungibleTokenWithInvalidRoyaltyFee",
                                        HapiParserUtil.asHeadlongAddress(
                                                asAddress(spec.registry().getContractId(TOKEN_CREATE_CONTRACT))),
                                        HapiParserUtil.asHeadlongAddress(
                                                asAddress(spec.registry().getAccountID(feeCollector))),
                                        HapiParserUtil.asHeadlongAddress(
                                                asAddress(spec.registry().getTokenID(EXISTING_TOKEN))),
                                        HapiParserUtil.asHeadlongAddress(
                                                asAddress(spec.registry().getAccountID(ACCOUNT))),
                                        AUTO_RENEW_PERIOD,
                                        spec.registry()
                                                .getKey(ED25519KEY)
                                                .getEd25519()
                                                .toByteArray())
                                .via(FIRST_CREATE_TXN)
                                .gas(GAS_TO_OFFER)
                                .sending(DEFAULT_AMOUNT_TO_SEND)
                                .payingWith(ACCOUNT)
                                .signedBy(ECDSA_KEY, treasuryAndFeeCollectorKey)
                                .alsoSigningWithFullPrefix(ED25519KEY, treasuryAndFeeCollectorKey)
                                .hasKnownStatus(CONTRACT_REVERT_EXECUTED))))
                .then(
                        getTxnRecord(FIRST_CREATE_TXN).andAllChildRecords().logged(),
                        getAccountBalance(ACCOUNT).logged(),
                        getAccountBalance(TOKEN_CREATE_CONTRACT).logged(),
                        getContractInfo(TOKEN_CREATE_CONTRACT).logged(),
                        childRecordsCheck(
                                FIRST_CREATE_TXN,
                                CONTRACT_REVERT_EXECUTED,
                                TransactionRecordAsserts.recordWith()
                                        .status(CUSTOM_FEE_MUST_BE_POSITIVE)
                                        .contractCallResult(ContractFnResultAsserts.resultWith()
                                                .error(CUSTOM_FEE_MUST_BE_POSITIVE.name()))));
    }

    // Requires legacy security model, cannot be enabled as @HapiTest without refactoring to use contract keys
    final HapiSpec nonFungibleTokenCreateWithFeesHappyPath() {
        final var createTokenNum = new AtomicLong();
        final var feeCollector = ACCOUNT_2;
        final var treasuryAndFeeCollectorKey = "treasuryAndFeeCollectorKey";
        return propertyPreservingHapiSpec("nonFungibleTokenCreateWithFeesHappyPath")
                .preserving(CRYPTO_CREATE_WITH_ALIAS_ENABLED, CONTRACTS_MAX_NUM_WITH_HAPI_SIGS_ACCESS)
                .given(
                        overriding(CRYPTO_CREATE_WITH_ALIAS_ENABLED, FALSE_VALUE),
                        overriding(CONTRACTS_MAX_NUM_WITH_HAPI_SIGS_ACCESS, "10_000_000"),
                        newKeyNamed(ECDSA_KEY).shape(SECP256K1),
                        newKeyNamed(ED25519KEY).shape(ED25519),
                        newKeyNamed(treasuryAndFeeCollectorKey),
                        cryptoCreate(ACCOUNT).balance(ONE_MILLION_HBARS).key(ECDSA_KEY),
                        cryptoCreate(feeCollector)
                                .key(treasuryAndFeeCollectorKey)
                                .balance(ONE_HUNDRED_HBARS),
                        uploadInitCode(TOKEN_CREATE_CONTRACT),
                        contractCreate(TOKEN_CREATE_CONTRACT).gas(GAS_TO_OFFER),
                        tokenCreate(EXISTING_TOKEN),
                        tokenAssociate(feeCollector, EXISTING_TOKEN))
                .when(withOpContext((spec, opLog) -> allRunFor(
                        spec,
                        contractCall(
                                        TOKEN_CREATE_CONTRACT,
                                        "createNonFungibleTokenWithCustomFees",
                                        HapiParserUtil.asHeadlongAddress(
                                                asAddress(spec.registry().getContractId(TOKEN_CREATE_CONTRACT))),
                                        HapiParserUtil.asHeadlongAddress(
                                                asAddress(spec.registry().getAccountID(feeCollector))),
                                        HapiParserUtil.asHeadlongAddress(
                                                asAddress(spec.registry().getTokenID(EXISTING_TOKEN))),
                                        HapiParserUtil.asHeadlongAddress(
                                                asAddress(spec.registry().getAccountID(ACCOUNT))),
                                        AUTO_RENEW_PERIOD,
                                        spec.registry()
                                                .getKey(ED25519KEY)
                                                .getEd25519()
                                                .toByteArray())
                                .via(FIRST_CREATE_TXN)
                                .gas(GAS_TO_OFFER)
                                .sending(DEFAULT_AMOUNT_TO_SEND)
                                .payingWith(ACCOUNT)
                                .signedBy(ECDSA_KEY, treasuryAndFeeCollectorKey)
                                .alsoSigningWithFullPrefix(ED25519KEY, treasuryAndFeeCollectorKey)
                                .exposingResultTo(result -> {
                                    log.info(EXPLICIT_CREATE_RESULT, result[0]);
                                    final var res = (Address) result[0];
                                    createTokenNum.set(res.value().longValueExact());
                                }),
                        newKeyNamed(TOKEN_CREATE_CONTRACT_AS_KEY).shape(CONTRACT.signedWith(TOKEN_CREATE_CONTRACT)))))
                .then(
                        getTxnRecord(FIRST_CREATE_TXN).andAllChildRecords().logged(),
                        getAccountBalance(ACCOUNT).logged(),
                        getAccountBalance(TOKEN_CREATE_CONTRACT).logged(),
                        getContractInfo(TOKEN_CREATE_CONTRACT).logged(),
                        childRecordsCheck(
                                FIRST_CREATE_TXN,
                                SUCCESS,
                                TransactionRecordAsserts.recordWith().status(SUCCESS)),
                        sourcing(() -> {
                            final var newToken = asTokenString(TokenID.newBuilder()
                                    .setTokenNum(createTokenNum.get())
                                    .build());
                            return getTokenInfo(newToken)
                                    .logged()
                                    .hasTokenType(NON_FUNGIBLE_UNIQUE)
                                    .hasSymbol(TOKEN_SYMBOL)
                                    .hasName(TOKEN_NAME)
                                    .hasDecimals(0)
                                    .hasTotalSupply(0)
                                    .hasEntityMemo(MEMO)
                                    .hasTreasury(feeCollector)
                                    .hasAutoRenewAccount(ACCOUNT)
                                    .hasAutoRenewPeriod(AUTO_RENEW_PERIOD)
                                    .hasSupplyType(TokenSupplyType.FINITE)
                                    .hasMaxSupply(400)
                                    .searchKeysGlobally()
                                    .hasAdminKey(TOKEN_CREATE_CONTRACT_AS_KEY)
                                    .hasPauseStatus(TokenPauseStatus.PauseNotApplicable)
                                    .hasCustom(royaltyFeeWithFallbackInHbarsInSchedule(4, 5, 10, feeCollector))
                                    .hasCustom(royaltyFeeWithFallbackInTokenInSchedule(
                                            4, 5, 10, EXISTING_TOKEN, feeCollector))
                                    .hasCustom(royaltyFeeWithoutFallbackInSchedule(4, 5, feeCollector));
                        }));
    }

    // Requires legacy security model, cannot be enabled as @HapiTest without refactoring to use contract keys
    final HapiSpec fungibleTokenCreateWithFeesHappyPath() {
        final var createdTokenNum = new AtomicLong();
        final var feeCollector = "feeCollector";
        final var arEd25519Key = "arEd25519Key";
        final var initialAutoRenewAccount = "initialAutoRenewAccount";
        return propertyPreservingHapiSpec("fungibleTokenCreateWithFeesHappyPath")
                .preserving(CRYPTO_CREATE_WITH_ALIAS_ENABLED, CONTRACTS_MAX_NUM_WITH_HAPI_SIGS_ACCESS)
                .given(
                        overriding(CRYPTO_CREATE_WITH_ALIAS_ENABLED, FALSE_VALUE),
                        overriding(CONTRACTS_MAX_NUM_WITH_HAPI_SIGS_ACCESS, "10_000_000"),
                        newKeyNamed(arEd25519Key).shape(ED25519),
                        newKeyNamed(ECDSA_KEY).shape(SECP256K1),
                        cryptoCreate(initialAutoRenewAccount).key(arEd25519Key),
                        cryptoCreate(ACCOUNT).balance(ONE_MILLION_HBARS).key(ECDSA_KEY),
                        cryptoCreate(feeCollector).keyShape(ED25519_ON).balance(ONE_HUNDRED_HBARS),
                        uploadInitCode(TOKEN_CREATE_CONTRACT),
                        contractCreate(TOKEN_CREATE_CONTRACT).gas(GAS_TO_OFFER),
                        tokenCreate(EXISTING_TOKEN),
                        tokenAssociate(feeCollector, EXISTING_TOKEN))
                .when(withOpContext((spec, opLog) -> allRunFor(
                        spec,
                        contractCall(
                                        TOKEN_CREATE_CONTRACT,
                                        CREATE_TOKEN_WITH_ALL_CUSTOM_FEES_AVAILABLE,
                                        spec.registry()
                                                .getKey(ECDSA_KEY)
                                                .getECDSASecp256K1()
                                                .toByteArray(),
                                        HapiParserUtil.asHeadlongAddress(
                                                asAddress(spec.registry().getAccountID(feeCollector))),
                                        HapiParserUtil.asHeadlongAddress(
                                                asAddress(spec.registry().getTokenID(EXISTING_TOKEN))),
                                        HapiParserUtil.asHeadlongAddress(
                                                asAddress(spec.registry().getAccountID(initialAutoRenewAccount))),
                                        AUTO_RENEW_PERIOD)
                                .via(FIRST_CREATE_TXN)
                                .gas(GAS_TO_OFFER)
                                .sending(DEFAULT_AMOUNT_TO_SEND)
                                .payingWith(ACCOUNT)
                                .refusingEthConversion()
                                .alsoSigningWithFullPrefix(arEd25519Key, feeCollector)
                                .exposingResultTo(result -> {
                                    log.info(EXPLICIT_CREATE_RESULT, result[0]);
                                    final var res = (Address) result[0];
                                    createdTokenNum.set(res.value().longValueExact());
                                }),
                        newKeyNamed(TOKEN_CREATE_CONTRACT_AS_KEY).shape(CONTRACT.signedWith(TOKEN_CREATE_CONTRACT)))))
                .then(
                        getTxnRecord(FIRST_CREATE_TXN).andAllChildRecords().logged(),
                        getAccountBalance(ACCOUNT).logged(),
                        getAccountBalance(TOKEN_CREATE_CONTRACT).logged(),
                        getContractInfo(TOKEN_CREATE_CONTRACT).logged(),
                        childRecordsCheck(
                                FIRST_CREATE_TXN,
                                SUCCESS,
                                TransactionRecordAsserts.recordWith().status(SUCCESS)),
                        sourcing(() -> {
                            final var newToken = asTokenString(TokenID.newBuilder()
                                    .setTokenNum(createdTokenNum.get())
                                    .build());
                            return getTokenInfo(newToken)
                                    .logged()
                                    .hasTokenType(FUNGIBLE_COMMON)
                                    .hasSymbol(TOKEN_SYMBOL)
                                    .hasName(TOKEN_NAME)
                                    .hasDecimals(8)
                                    .hasTotalSupply(200)
                                    .hasEntityMemo(MEMO)
                                    .hasTreasury(TOKEN_CREATE_CONTRACT)
                                    .hasAutoRenewAccount(initialAutoRenewAccount)
                                    .hasAutoRenewPeriod(AUTO_RENEW_PERIOD)
                                    .hasSupplyType(TokenSupplyType.INFINITE)
                                    .searchKeysGlobally()
                                    .hasAdminKey(ECDSA_KEY)
                                    .hasPauseStatus(TokenPauseStatus.PauseNotApplicable)
                                    .hasCustom(fixedHtsFeeInSchedule(1, EXISTING_TOKEN, feeCollector))
                                    .hasCustom(fixedHbarFeeInSchedule(2, feeCollector))
                                    .hasCustom(fixedHtsFeeInSchedule(4, newToken, feeCollector))
                                    .hasCustom(
                                            fractionalFeeInSchedule(4, 5, 10, OptionalLong.of(30), true, feeCollector));
                        }));
    }

    final HapiSpec etx026AccountWithoutAliasCanMakeEthTxnsDueToAutomaticAliasCreation() {
        final String ACCOUNT = "account";
        return propertyPreservingHapiSpec("etx026AccountWithoutAliasCanMakeEthTxnsDueToAutomaticAliasCreation")
                .preserving(CRYPTO_CREATE_WITH_ALIAS_ENABLED, CONTRACTS_MAX_NUM_WITH_HAPI_SIGS_ACCESS)
                .given(
                        overriding(CRYPTO_CREATE_WITH_ALIAS_ENABLED, FALSE_VALUE),
                        overriding(CONTRACTS_MAX_NUM_WITH_HAPI_SIGS_ACCESS, "10_000_000"),
                        newKeyNamed(SECP_256K1_SOURCE_KEY).shape(SECP_256K1_SHAPE),
                        cryptoCreate(ACCOUNT).key(SECP_256K1_SOURCE_KEY).balance(ONE_HUNDRED_HBARS))
                .when(ethereumContractCreate(PAY_RECEIVABLE_CONTRACT)
                        .type(EthTxData.EthTransactionType.EIP1559)
                        .signingWith(SECP_256K1_SOURCE_KEY)
                        .payingWith(ACCOUNT)
                        .maxGasAllowance(FIVE_HBARS)
                        .nonce(0)
                        .gasLimit(GAS_LIMIT)
                        .hasKnownStatus(INVALID_ACCOUNT_ID))
                .then(overriding(CRYPTO_CREATE_WITH_ALIAS_ENABLED, "true"));
    }

    @HapiTest
    final HapiSpec transferToCaller() {
        final var transferTxn = TRANSFER_TXN;
        final var sender = "sender";
        return defaultHapiSpec("transferToCaller")
                .given(
                        uploadInitCode(TRANSFERRING_CONTRACT),
                        contractCreate(TRANSFERRING_CONTRACT).balance(10_000L),
                        cryptoCreate(sender).balance(ONE_HUNDRED_HBARS),
                        getAccountInfo(sender).savingSnapshot(ACCOUNT_INFO).payingWith(GENESIS))
                .when(withOpContext((spec, log) -> {
                    var transferCall = contractCall(TRANSFERRING_CONTRACT, TRANSFER_TO_CALLER, BigInteger.valueOf(10))
                            .payingWith(sender)
                            .via(transferTxn)
                            .logged();

                    var saveTxnRecord = getTxnRecord(transferTxn)
                            .saveTxnRecordToRegistry("txn")
                            .payingWith(GENESIS);
                    var saveAccountInfoAfterCall = getAccountInfo(sender)
                            .savingSnapshot(ACCOUNT_INFO_AFTER_CALL)
                            .payingWith(GENESIS);
                    var saveContractInfo =
                            getContractInfo(TRANSFERRING_CONTRACT).saveToRegistry(CONTRACT_FROM);

                    allRunFor(spec, transferCall, saveTxnRecord, saveAccountInfoAfterCall, saveContractInfo);
                }))
                .then(
                        assertionsHold((spec, opLog) -> {
                            final var fee =
                                    spec.registry().getTransactionRecord("txn").getTransactionFee();
                            final var accountBalanceBeforeCall =
                                    spec.registry().getAccountInfo(ACCOUNT_INFO).getBalance();
                            final var accountBalanceAfterCall = spec.registry()
                                    .getAccountInfo(ACCOUNT_INFO_AFTER_CALL)
                                    .getBalance();
                            assertEquals(accountBalanceAfterCall, accountBalanceBeforeCall - fee + 10L);
                        }),
                        sourcing(() -> getContractInfo(TRANSFERRING_CONTRACT)
                                .has(contractWith().balance(10_000L - 10L))));
    }

    @HapiTest
    final HapiSpec maxRefundIsMaxGasRefundConfiguredWhenTXGasPriceIsSmaller() {
        return defaultHapiSpec("MaxRefundIsMaxGasRefundConfiguredWhenTXGasPriceIsSmaller")
                .given(
                        overriding(CONTRACTS_MAX_REFUND_PERCENT_OF_GAS_LIMIT, "5"),
                        uploadInitCode(SIMPLE_UPDATE_CONTRACT))
                .when(
                        contractCreate(SIMPLE_UPDATE_CONTRACT).gas(300_000L),
                        contractCall(SIMPLE_UPDATE_CONTRACT, "set", BigInteger.valueOf(5), BigInteger.valueOf(42))
                                .gas(300_000L)
                                .via(CALL_TX))
                .then(
                        withOpContext((spec, ignore) -> {
                            final var subop01 = getTxnRecord(CALL_TX).saveTxnRecordToRegistry(CALL_TX_REC);
                            allRunFor(spec, subop01);

                            final var gasUsed = spec.registry()
                                    .getTransactionRecord(CALL_TX_REC)
                                    .getContractCallResult()
                                    .getGasUsed();
                            assertEquals(285000, gasUsed);
                        }),
                        resetToDefault(CONTRACTS_MAX_REFUND_PERCENT_OF_GAS_LIMIT));
    }

    @HapiTest
    @SuppressWarnings("java:S5960")
    final HapiSpec contractCreationStoragePriceMatchesFinalExpiry() {
        final var toyMaker = "ToyMaker";
        final var createIndirectly = "CreateIndirectly";
        final var normalPayer = "normalPayer";
        final var longLivedPayer = "longLivedPayer";
        final var longLifetime = 100 * 7776000L;
        final AtomicLong normalPayerGasUsed = new AtomicLong();
        final AtomicLong longLivedPayerGasUsed = new AtomicLong();
        final AtomicReference<String> toyMakerMirror = new AtomicReference<>();

        return defaultHapiSpec("ContractCreationStoragePriceMatchesFinalExpiry")
                .given(
                        overriding(LEDGER_AUTO_RENEW_PERIOD_MAX_DURATION, "" + longLifetime),
                        cryptoCreate(normalPayer),
                        cryptoCreate(longLivedPayer).autoRenewSecs(longLifetime),
                        uploadInitCode(toyMaker, createIndirectly),
                        contractCreate(toyMaker)
                                .exposingNumTo(num -> toyMakerMirror.set(asHexedSolidityAddress(0, 0, num))),
                        sourcing(() -> contractCreate(createIndirectly)
                                .autoRenewSecs(longLifetime)
                                .payingWith(GENESIS)))
                .when(
                        contractCall(toyMaker, "make")
                                .payingWith(normalPayer)
                                .exposingGasTo((status, gasUsed) -> normalPayerGasUsed.set(gasUsed)),
                        contractCall(toyMaker, "make")
                                .payingWith(longLivedPayer)
                                .exposingGasTo((status, gasUsed) -> longLivedPayerGasUsed.set(gasUsed)),
                        assertionsHold((spec, opLog) -> assertEquals(
                                normalPayerGasUsed.get(),
                                longLivedPayerGasUsed.get(),
                                "Payer expiry should not affect create storage" + " cost")),
                        // Verify that we are still charged a "typical" amount despite the payer and
                        // the original sender contract having extremely long expiry dates
                        sourcing(() -> contractCall(
                                        createIndirectly, "makeOpaquely", asHeadlongAddress(toyMakerMirror.get()))
                                .payingWith(longLivedPayer)))
                .then(overriding(LEDGER_AUTO_RENEW_PERIOD_MAX_DURATION, DEFAULT_MAX_AUTO_RENEW_PERIOD));
    }

    @HapiTest
    final HapiSpec gasLimitOverMaxGasLimitFailsPrecheck() {
        return defaultHapiSpec("GasLimitOverMaxGasLimitFailsPrecheck")
                .given(
                        uploadInitCode(SIMPLE_UPDATE_CONTRACT),
                        contractCreate(SIMPLE_UPDATE_CONTRACT).gas(300_000L),
                        overriding(CONTRACTS_MAX_GAS_PER_SEC, "100"))
                .when()
                .then(
                        contractCall(SIMPLE_UPDATE_CONTRACT, "set", BigInteger.valueOf(5), BigInteger.valueOf(42))
                                .gas(21_000L)
                                .hasPrecheck(MAX_GAS_LIMIT_EXCEEDED),
                        resetToDefault(CONTRACTS_MAX_GAS_PER_SEC));
    }

    @HapiTest
    final HapiSpec createGasLimitOverMaxGasLimitFailsPrecheck() {
        return defaultHapiSpec("CreateGasLimitOverMaxGasLimitFailsPrecheck")
                .given(overriding("contracts.maxGasPerSec", "100"), uploadInitCode(EMPTY_CONSTRUCTOR_CONTRACT))
                .when()
                .then(
                        contractCreate(EMPTY_CONSTRUCTOR_CONTRACT).gas(101L).hasPrecheck(MAX_GAS_LIMIT_EXCEEDED),
                        UtilVerbs.resetToDefault("contracts.maxGasPerSec"));
    }

    @HapiTest
    final HapiSpec transferZeroHbarsToCaller() {
        final var transferTxn = TRANSFER_TXN;
        return defaultHapiSpec("transferZeroHbarsToCaller")
                .given(
                        uploadInitCode(TRANSFERRING_CONTRACT),
                        contractCreate(TRANSFERRING_CONTRACT).balance(10_000L),
                        getAccountInfo(DEFAULT_CONTRACT_SENDER)
                                .savingSnapshot(ACCOUNT_INFO)
                                .payingWith(GENESIS))
                .when(withOpContext((spec, log) -> {
                    var transferCall = contractCall(TRANSFERRING_CONTRACT, TRANSFER_TO_CALLER, BigInteger.ZERO)
                            .payingWith(DEFAULT_CONTRACT_SENDER)
                            .via(transferTxn)
                            .logged();

                    var saveTxnRecord = getTxnRecord(transferTxn)
                            .saveTxnRecordToRegistry("txn_registry")
                            .payingWith(GENESIS);
                    var saveAccountInfoAfterCall = getAccountInfo(DEFAULT_CONTRACT_SENDER)
                            .savingSnapshot(ACCOUNT_INFO_AFTER_CALL)
                            .payingWith(GENESIS);
                    var saveContractInfo =
                            getContractInfo(TRANSFERRING_CONTRACT).saveToRegistry(CONTRACT_FROM);

                    allRunFor(spec, transferCall, saveTxnRecord, saveAccountInfoAfterCall, saveContractInfo);
                }))
                .then(assertionsHold((spec, opLog) -> {
                    final var fee =
                            spec.registry().getTransactionRecord("txn_registry").getTransactionFee();
                    final var accountBalanceBeforeCall =
                            spec.registry().getAccountInfo(ACCOUNT_INFO).getBalance();
                    final var accountBalanceAfterCall = spec.registry()
                            .getAccountInfo(ACCOUNT_INFO_AFTER_CALL)
                            .getBalance();
                    final var contractBalanceAfterCall =
                            spec.registry().getContractInfo(CONTRACT_FROM).getBalance();

                    assertEquals(accountBalanceAfterCall, accountBalanceBeforeCall - fee);
                    assertEquals(contractBalanceAfterCall, 10_000L);
                }));
    }

    @HapiTest
    final HapiSpec resultSizeAffectsFees() {
        final var contract = "VerboseDeposit";
        final var TRANSFER_AMOUNT = 1_000L;
        BiConsumer<TransactionRecord, Logger> resultSizeFormatter = (rcd, txnLog) -> {
            final var result = rcd.getContractCallResult();
            txnLog.info(
                    "Contract call result FeeBuilder size = {}, fee = {}, result is"
                            + " [self-reported size = {}, '{}']",
                    () -> FeeBuilder.getContractFunctionSize(result),
                    rcd::getTransactionFee,
                    result.getContractCallResult()::size,
                    result::getContractCallResult);
            txnLog.info("  Literally :: {}", result);
        };

        return defaultHapiSpec("ResultSizeAffectsFees")
                .given(
                        overriding(CONTRACTS_MAX_REFUND_PERCENT_OF_GAS_LIMIT, "100"),
                        uploadInitCode(contract),
                        contractCreate(contract))
                .when(
                        contractCall(contract, DEPOSIT, TRANSFER_AMOUNT, 0L, "So we out-danced thought...")
                                .via("noLogsCallTxn")
                                .sending(TRANSFER_AMOUNT),
                        contractCall(contract, DEPOSIT, TRANSFER_AMOUNT, 5L, "So we out-danced thought...")
                                .via("loggedCallTxn")
                                .sending(TRANSFER_AMOUNT))
                .then(
                        assertionsHold((spec, assertLog) -> {
                            HapiGetTxnRecord noLogsLookup =
                                    QueryVerbs.getTxnRecord("noLogsCallTxn").loggedWith(resultSizeFormatter);
                            HapiGetTxnRecord logsLookup =
                                    QueryVerbs.getTxnRecord("loggedCallTxn").loggedWith(resultSizeFormatter);
                            allRunFor(spec, noLogsLookup, logsLookup);
                            final var unloggedRecord = noLogsLookup
                                    .getResponse()
                                    .getTransactionGetRecord()
                                    .getTransactionRecord();
                            final var loggedRecord = logsLookup
                                    .getResponse()
                                    .getTransactionGetRecord()
                                    .getTransactionRecord();
                            assertLog.info("Fee for logged record   = {}", loggedRecord::getTransactionFee);
                            assertLog.info("Fee for unlogged record = {}", unloggedRecord::getTransactionFee);
                            Assertions.assertNotEquals(
                                    unloggedRecord.getTransactionFee(),
                                    loggedRecord.getTransactionFee(),
                                    "Result size should change the txn fee!");
                        }),
                        resetToDefault(CONTRACTS_MAX_REFUND_PERCENT_OF_GAS_LIMIT));
    }

    @HapiTest
    final HapiSpec autoAssociationSlotsAppearsInInfo() {
        final int maxAutoAssociations = 100;
        final String CONTRACT = "Multipurpose";

        return propertyPreservingHapiSpec("autoAssociationSlotsAppearsInInfo")
                .preserving(CONTRACT_ALLOW_ASSOCIATIONS_PROPERTY)
                .given(overriding(CONTRACT_ALLOW_ASSOCIATIONS_PROPERTY, "true"))
                .when()
                .then(
                        newKeyNamed(ADMIN_KEY),
                        uploadInitCode(CONTRACT),
                        contractCreate(CONTRACT).adminKey(ADMIN_KEY).maxAutomaticTokenAssociations(maxAutoAssociations),
                        getContractInfo(CONTRACT)
                                .has(ContractInfoAsserts.contractWith().maxAutoAssociations(maxAutoAssociations))
                                .logged());
    }

    @HapiTest
    final HapiSpec createMaxRefundIsMaxGasRefundConfiguredWhenTXGasPriceIsSmaller() {
        return defaultHapiSpec("CreateMaxRefundIsMaxGasRefundConfiguredWhenTXGasPriceIsSmaller")
                .given(
                        overriding(CONTRACTS_MAX_REFUND_PERCENT_OF_GAS_LIMIT1, "5"),
                        uploadInitCode(EMPTY_CONSTRUCTOR_CONTRACT))
                .when(contractCreate(EMPTY_CONSTRUCTOR_CONTRACT).gas(300_000L).via(CREATE_TX))
                .then(
                        withOpContext((spec, ignore) -> {
                            final var subop01 = getTxnRecord(CREATE_TX).saveTxnRecordToRegistry(CREATE_TX_REC);
                            allRunFor(spec, subop01);

                            final var gasUsed = spec.registry()
                                    .getTransactionRecord(CREATE_TX_REC)
                                    .getContractCreateResult()
                                    .getGasUsed();
                            assertEquals(285_000L, gasUsed);
                        }),
                        resetToDefault(CONTRACTS_MAX_REFUND_PERCENT_OF_GAS_LIMIT1));
    }

    @HapiTest
    final HapiSpec createMinChargeIsTXGasUsedByContractCreate() {
        return defaultHapiSpec("CreateMinChargeIsTXGasUsedByContractCreate")
                .given(
                        overriding(CONTRACTS_MAX_REFUND_PERCENT_OF_GAS_LIMIT1, "100"),
                        uploadInitCode(EMPTY_CONSTRUCTOR_CONTRACT))
                .when(contractCreate(EMPTY_CONSTRUCTOR_CONTRACT).gas(300_000L).via(CREATE_TX))
                .then(
                        withOpContext((spec, ignore) -> {
                            final var subop01 = getTxnRecord(CREATE_TX).saveTxnRecordToRegistry(CREATE_TX_REC);
                            allRunFor(spec, subop01);

                            final var gasUsed = spec.registry()
                                    .getTransactionRecord(CREATE_TX_REC)
                                    .getContractCreateResult()
                                    .getGasUsed();
                            assertTrue(gasUsed > 0L);
                        }),
                        resetToDefault(CONTRACTS_MAX_REFUND_PERCENT_OF_GAS_LIMIT1));
    }

    @HapiTest
    HapiSpec propagatesNestedCreations() {
        final var call = "callTxn";
        final var creation = "createTxn";
        final var contract = "NestedCreations";

        final var adminKey = "adminKey";
        final var entityMemo = "JUST DO IT";
        final var customAutoRenew = 7776001L;
        final AtomicReference<String> childLiteralId = new AtomicReference<>();
        final AtomicReference<String> grandChildLiteralId = new AtomicReference<>();
        final AtomicReference<ByteString> expectedChildAddress = new AtomicReference<>();
        final AtomicReference<ByteString> expectedParentAddress = new AtomicReference<>();

        return defaultHapiSpec("PropagatesNestedCreations")
                .given(
                        newKeyNamed(adminKey),
                        uploadInitCode(contract),
                        contractCreate(contract)
                                .stakedNodeId(0)
                                .adminKey(adminKey)
                                .entityMemo(entityMemo)
                                .autoRenewSecs(customAutoRenew)
                                .via(creation))
                .when(contractCall(contract, "propagate").gas(4_000_000L).via(call))
                .then(
                        withOpContext((spec, opLog) -> {
                            final var parentNum = spec.registry().getContractId(contract);

                            final var expectedParentContractAddress = asHeadlongAddress(
                                            asEvmAddress(parentNum.getContractNum()))
                                    .toString()
                                    .toLowerCase()
                                    .substring(2);
                            expectedParentAddress.set(
                                    ByteString.copyFrom(CommonUtils.unhex(expectedParentContractAddress)));

                            final var expectedChildContractAddress =
                                    contractAddress(fromHexString(expectedParentContractAddress), 1L);
                            final var expectedGrandChildContractAddress =
                                    contractAddress(expectedChildContractAddress, 1L);

                            final var childId = ContractID.newBuilder()
                                    .setContractNum(parentNum.getContractNum() + 1L)
                                    .build();
                            childLiteralId.set(HapiPropertySource.asContractString(childId));
                            expectedChildAddress.set(ByteString.copyFrom(expectedChildContractAddress.toArray()));
                            final var grandChildId = ContractID.newBuilder()
                                    .setContractNum(parentNum.getContractNum() + 2L)
                                    .build();
                            grandChildLiteralId.set(HapiPropertySource.asContractString(grandChildId));

                            final var parentContractInfo = getContractInfo(contract)
                                    .has(contractWith().addressOrAlias(expectedParentContractAddress));
                            final var childContractInfo = getContractInfo(childLiteralId.get())
                                    .has(contractWith()
                                            .addressOrAlias(expectedChildContractAddress.toUnprefixedHexString()));
                            final var grandChildContractInfo = getContractInfo(grandChildLiteralId.get())
                                    .has(contractWith()
                                            .addressOrAlias(expectedGrandChildContractAddress.toUnprefixedHexString()))
                                    .logged();

                            allRunFor(spec, parentContractInfo, childContractInfo, grandChildContractInfo);
                        }),
                        sourcing(() -> childRecordsCheck(
                                call,
                                SUCCESS,
                                recordWith()
                                        .contractCreateResult(
                                                resultWith().create1EvmAddress(expectedParentAddress.get(), 1L))
                                        .status(SUCCESS),
                                recordWith()
                                        .contractCreateResult(
                                                resultWith().create1EvmAddress(expectedChildAddress.get(), 1L))
                                        .status(SUCCESS))),
                        sourcing(() -> getContractInfo(childLiteralId.get())
                                .has(contractWith().propertiesInheritedFrom(contract))));
    }

    @HapiTest
    HapiSpec temporarySStoreRefundTest() {
        final var contract = "TemporarySStoreRefund";
        return defaultHapiSpec("TemporarySStoreRefundTest")
                .given(
                        overriding(CONTRACTS_MAX_REFUND_PERCENT_OF_GAS_LIMIT1, "100"),
                        uploadInitCode(contract),
                        contractCreate(contract).gas(500_000L))
                .when(
                        contractCall(contract, "holdTemporary", BigInteger.valueOf(10))
                                .via("tempHoldTx"),
                        contractCall(contract, "holdPermanently", BigInteger.valueOf(10))
                                .via("permHoldTx"))
                .then(
                        withOpContext((spec, opLog) -> {
                            final var subop01 = getTxnRecord("tempHoldTx")
                                    .saveTxnRecordToRegistry("tempHoldTxRec")
                                    .logged();
                            final var subop02 = getTxnRecord("permHoldTx")
                                    .saveTxnRecordToRegistry("permHoldTxRec")
                                    .logged();

                            CustomSpecAssert.allRunFor(spec, subop01, subop02);

                            final var gasUsedForTemporaryHoldTx = spec.registry()
                                    .getTransactionRecord("tempHoldTxRec")
                                    .getContractCallResult()
                                    .getGasUsed();
                            final var gasUsedForPermanentHoldTx = spec.registry()
                                    .getTransactionRecord("permHoldTxRec")
                                    .getContractCallResult()
                                    .getGasUsed();

                            Assertions.assertTrue(gasUsedForTemporaryHoldTx < 23739L);
                            Assertions.assertTrue(gasUsedForPermanentHoldTx > 20000L);
                        }),
                        UtilVerbs.resetToDefault(CONTRACTS_MAX_REFUND_PERCENT_OF_GAS_LIMIT1));
    }

    @HapiTest
    final HapiSpec deletedContractsCannotBeUpdated() {
        final var contract = "SelfDestructCallable";
        final var beneficiary = "beneficiary";
        return defaultHapiSpec("DeletedContractsCannotBeUpdated")
                .given(
                        uploadInitCode(contract),
                        contractCreate(contract).gas(300_000),
                        cryptoCreate(beneficiary).balance(ONE_HUNDRED_HBARS))
                .when(contractCall(contract, "destroy").deferStatusResolution().payingWith(beneficiary))
                .then(contractUpdate(contract).newMemo("Hi there!").hasKnownStatus(INVALID_CONTRACT_ID));
    }

    @HapiTest
    final HapiSpec canCallPendingContractSafely() {
        final var numSlots = 64L;
        final var createBurstSize = 500;
        final long[] targets = {19, 24};
        final AtomicLong createdFileNum = new AtomicLong();
        final var callTxn = "callTxn";
        final var contract = "FibonacciPlus";
        final var expiry = Instant.now().getEpochSecond() + 7776000;

        return defaultHapiSpec("CanCallPendingContractSafely")
                .given(
                        uploadSingleInitCode(contract, expiry, GENESIS, createdFileNum::set),
                        inParallel(IntStream.range(0, createBurstSize)
                                .mapToObj(i -> contractCustomCreate(contract, String.valueOf(i), numSlots)
                                        .fee(ONE_HUNDRED_HBARS)
                                        .gas(300_000L)
                                        .payingWith(GENESIS)
                                        .noLogging()
                                        .deferStatusResolution()
                                        .bytecode(contract)
                                        .adminKey(THRESHOLD))
                                .toArray(HapiSpecOperation[]::new)))
                .when()
                .then(
                        sourcing(() -> ifHapiTest(contractCallWithFunctionAbi(
                                        "0.0." + (createdFileNum.get() + createBurstSize),
                                        getABIFor(FUNCTION, "addNthFib", contract),
                                        targets,
                                        12L)
                                .payingWith(GENESIS)
                                .gas(300_000L)
                                .via(callTxn))),
                        ifNotHapiTest(contractCallWithFunctionAbi(
                                        "0.0." + (createdFileNum.get() + createBurstSize),
                                        getABIFor(FUNCTION, "addNthFib", contract),
                                        targets,
                                        12L)
                                .payingWith(GENESIS)
                                .gas(300_000L)
                                // This will fail the semantics validity check that verifies existence of the contract,
                                .hasPrecheck(INVALID_CONTRACT_ID)
                                .via(callTxn)));
    }

    @HapiTest
    final HapiSpec lazyCreateThroughPrecompileNotSupportedWhenFlagDisabled() {
        final var CONTRACT = CRYPTO_TRANSFER;
        final var SENDER = "sender";
        final var FUNGIBLE_TOKEN = "fungibleToken";
        final var DELEGATE_KEY = "contractKey";
        final var NOT_SUPPORTED_TXN = "notSupportedTxn";
        final var TOTAL_SUPPLY = 1_000;
        final var ALLOW_AUTO_ASSOCIATIONS_PROPERTY = CONTRACT_ALLOW_ASSOCIATIONS_PROPERTY;

        return propertyPreservingHapiSpec("lazyCreateThroughPrecompileNotSupportedWhenFlagDisabled")
                .preserving(ALLOW_AUTO_ASSOCIATIONS_PROPERTY, LAZY_CREATION_ENABLED)
                .given(
                        overriding(ALLOW_AUTO_ASSOCIATIONS_PROPERTY, "true"),
                        UtilVerbs.overriding(LAZY_CREATION_ENABLED, FALSE),
                        cryptoCreate(SENDER).balance(10 * ONE_HUNDRED_HBARS),
                        cryptoCreate(TOKEN_TREASURY),
                        tokenCreate(FUNGIBLE_TOKEN)
                                .tokenType(FUNGIBLE_COMMON)
                                .initialSupply(TOTAL_SUPPLY)
                                .treasury(TOKEN_TREASURY),
                        tokenAssociate(SENDER, List.of(FUNGIBLE_TOKEN)),
                        newKeyNamed(SECP_256K1_SOURCE_KEY).shape(SECP_256K1_SHAPE),
                        cryptoTransfer(moving(200, FUNGIBLE_TOKEN).between(TOKEN_TREASURY, SENDER)),
                        uploadInitCode(CONTRACT),
                        contractCreate(CONTRACT).maxAutomaticTokenAssociations(1),
                        getContractInfo(CONTRACT)
                                .has(ContractInfoAsserts.contractWith().maxAutoAssociations(1))
                                .logged())
                .when(withOpContext((spec, opLog) -> {
                    final var ecdsaKey = spec.registry().getKey(SECP_256K1_SOURCE_KEY);
                    final var tmp = ecdsaKey.getECDSASecp256K1().toByteArray();
                    final var addressBytes = recoverAddressFromPubKey(tmp);
                    final var token = spec.registry().getTokenID(FUNGIBLE_TOKEN);
                    final var sender = spec.registry().getAccountID(SENDER);
                    final var amountToBeSent = 50L;

                    allRunFor(
                            spec,
                            newKeyNamed(DELEGATE_KEY).shape(DELEGATE_CONTRACT_KEY_SHAPE.signedWith(sigs(ON, CONTRACT))),
                            cryptoUpdate(SENDER).key(DELEGATE_KEY),
                            contractCall(
                                            CONTRACT,
                                            "transferMultipleTokens",
                                            tokenTransferLists()
                                                    .withTokenTransferList(tokenTransferList()
                                                            .forToken(token)
                                                            .withAccountAmounts(
                                                                    accountAmount(sender, -amountToBeSent),
                                                                    accountAmountAlias(addressBytes, amountToBeSent))
                                                            .build())
                                                    .build())
                                    .payingWith(GENESIS)
                                    .hasKnownStatus(CONTRACT_REVERT_EXECUTED)
                                    .via(NOT_SUPPORTED_TXN)
                                    .gas(GAS_TO_OFFER),
                            getAliasedAccountInfo(SECP_256K1_SOURCE_KEY).hasCostAnswerPrecheck(INVALID_ACCOUNT_ID),
                            childRecordsCheck(
                                    NOT_SUPPORTED_TXN,
                                    CONTRACT_REVERT_EXECUTED,
                                    recordWith().status(NOT_SUPPORTED)));
                }))
                .then();
    }

    @HapiTest
    final HapiSpec evmLazyCreateViaSolidityCall() {
        final var LAZY_CREATE_CONTRACT = "NestedLazyCreateContract";
        final var ECDSA_KEY = "ECDSAKey";
        final var callLazyCreateFunction = "nestedLazyCreateThenSendMore";
        final var revertingCallLazyCreateFunction = "nestedLazyCreateThenRevert";
        final var lazyCreationProperty = "lazyCreation.enabled";
        final var contractsEvmVersionProperty = "contracts.evm.version";
        final var contractsEvmVersionDynamicProperty = "contracts.evm.version.dynamic";
        final var REVERTING_TXN = "revertingTxn";
        final var depositAmount = 1000;
        final var payTxn = "payTxn";

        return propertyPreservingHapiSpec("evmLazyCreateViaSolidityCall")
                .preserving(lazyCreationProperty, contractsEvmVersionProperty, contractsEvmVersionDynamicProperty)
                .given(
                        overridingThree(
                                lazyCreationProperty,
                                "true",
                                contractsEvmVersionProperty,
                                "v0.34",
                                contractsEvmVersionDynamicProperty,
                                "true"),
                        newKeyNamed(ECDSA_KEY).shape(SECP_256K1_SHAPE),
                        uploadInitCode(LAZY_CREATE_CONTRACT),
                        contractCreate(LAZY_CREATE_CONTRACT).via(CALL_TX_REC),
                        getTxnRecord(CALL_TX_REC).andAllChildRecords().logged())
                .when(withOpContext((spec, opLog) -> {
                    final var ecdsaKey = spec.registry().getKey(ECDSA_KEY);
                    final var tmp = ecdsaKey.getECDSASecp256K1().toByteArray();
                    final var addressBytes = recoverAddressFromPubKey(tmp);
                    final var mirrorTxn = "mirrorTxn";
                    allRunFor(
                            spec,
                            contractCall(LAZY_CREATE_CONTRACT, callLazyCreateFunction, mirrorAddrWith(1_234_567_890L))
                                    .sending(depositAmount)
                                    .via(mirrorTxn)
                                    .hasKnownStatus(CONTRACT_REVERT_EXECUTED)
                                    .gas(6_000_000),
                            emptyChildRecordsCheck(mirrorTxn, CONTRACT_REVERT_EXECUTED),
                            contractCall(
                                            LAZY_CREATE_CONTRACT,
                                            revertingCallLazyCreateFunction,
                                            asHeadlongAddress(addressBytes))
                                    .sending(depositAmount)
                                    .via(REVERTING_TXN)
                                    .hasKnownStatus(CONTRACT_REVERT_EXECUTED)
                                    .gas(6_000_000),
                            emptyChildRecordsCheck(REVERTING_TXN, CONTRACT_REVERT_EXECUTED),
                            contractCall(LAZY_CREATE_CONTRACT, callLazyCreateFunction, asHeadlongAddress(addressBytes))
                                    .via(payTxn)
                                    .sending(depositAmount)
                                    .gas(6_000_000));
                }))
                .then(withOpContext((spec, opLog) -> {
                    final var getTxnRecord =
                            getTxnRecord(payTxn).andAllChildRecords().logged();
                    allRunFor(spec, getTxnRecord);
                    final var lazyAccountId =
                            getTxnRecord.getChildRecord(0).getReceipt().getAccountID();
                    final var name = "lazy";
                    spec.registry().saveAccountId(name, lazyAccountId);
                    allRunFor(spec, getAccountBalance(name).hasTinyBars(depositAmount));
                }));
    }

    // Requires legacy security model, cannot be enabled as @HapiTest without refactoring to use contract keys
    final HapiSpec requiresTopLevelSignatureOrApprovalDependingOnControllingProperty() {
        final var ignoredTopLevelSigTransfer = "ignoredTopLevelSigTransfer";
        final var ignoredApprovalTransfer = "ignoredApprovalTransfer";
        final var approvedTransfer = "approvedTransfer";
        final AtomicReference<AccountID> senderAddress = new AtomicReference<>();
        final AtomicReference<AccountID> receiverAddress = new AtomicReference<>();
        final AtomicReference<Address> tokenAddress = new AtomicReference<>();
        final var amountPerTransfer = 50L;
        return propertyPreservingHapiSpec("RequiresTopLevelSignatureOrApprovalDependingOnControllingProperty")
                .preserving(CONTRACTS_ALLOW_SYSTEM_USE_OF_HAPI_SIGS, CONTRACTS_MAX_NUM_WITH_HAPI_SIGS_ACCESS)
                .given(
                        cryptoCreate(SENDER)
                                .keyShape(SECP256K1_ON)
                                .exposingCreatedIdTo(senderAddress::set)
                                .maxAutomaticTokenAssociations(1),
                        cryptoCreate(RECEIVER)
                                .keyShape(SECP256K1_ON)
                                .exposingCreatedIdTo(receiverAddress::set)
                                .maxAutomaticTokenAssociations(1),
                        cryptoCreate(TOKEN_TREASURY),
                        tokenCreate(FUNGIBLE_TOKEN)
                                .tokenType(FUNGIBLE_COMMON)
                                .initialSupply(TOTAL_SUPPLY)
                                .treasury(TOKEN_TREASURY)
                                .exposingAddressTo(tokenAddress::set),
                        cryptoTransfer(
                                moving(4 * amountPerTransfer, FUNGIBLE_TOKEN).between(TOKEN_TREASURY, SENDER)),
                        uploadInitCode(TRANSFER_CONTRACT),
                        contractCreate(TRANSFER_CONTRACT),
                        // First revoke use of top-level signatures from all precompiles
                        overriding(CONTRACTS_ALLOW_SYSTEM_USE_OF_HAPI_SIGS, ""),
                        overriding(CONTRACTS_MAX_NUM_WITH_HAPI_SIGS_ACCESS, "10_000_000"))
                .when(
                        // Then, try to transfer tokens using a top-level signature
                        sourcing(() -> contractCall(TRANSFER_CONTRACT, TRANSFER_MULTIPLE_TOKENS, (Object) new Tuple[] {
                                    tokenTransferList()
                                            .forTokenAddress(tokenAddress.get())
                                            .withAccountAmounts(
                                                    accountAmount(senderAddress.get(), -amountPerTransfer),
                                                    accountAmount(receiverAddress.get(), +amountPerTransfer))
                                            .build()
                                })
                                .alsoSigningWithFullPrefix(SENDER)
                                .via(ignoredTopLevelSigTransfer)
                                .gas(GAS_TO_OFFER)
                                .hasKnownStatus(CONTRACT_REVERT_EXECUTED)),
                        // Switch to allow use of top-level signatures from CryptoTransfer
                        overriding(CONTRACTS_ALLOW_SYSTEM_USE_OF_HAPI_SIGS, CRYPTO_TRANSFER),
                        // Validate now the top-level signature works
                        sourcing(() -> contractCall(TRANSFER_CONTRACT, TRANSFER_MULTIPLE_TOKENS, (Object) new Tuple[] {
                                    tokenTransferList()
                                            .forTokenAddress(tokenAddress.get())
                                            .withAccountAmounts(
                                                    accountAmount(senderAddress.get(), -amountPerTransfer),
                                                    accountAmount(receiverAddress.get(), +amountPerTransfer))
                                            .build()
                                })
                                .alsoSigningWithFullPrefix(SENDER)
                                .gas(GAS_TO_OFFER)),
                        // And validate that ONLY top-level signatures work here (i.e. approvals are
                        // not used
                        // automatically) by trying to transfer tokens using an approval without
                        // top-level signature
                        cryptoApproveAllowance()
                                .payingWith(SENDER)
                                .addTokenAllowance(SENDER, FUNGIBLE_TOKEN, TRANSFER_CONTRACT, 4 * amountPerTransfer),
                        sourcing(() -> contractCall(TRANSFER_CONTRACT, TRANSFER_MULTIPLE_TOKENS, (Object) new Tuple[] {
                                    tokenTransferList()
                                            .forTokenAddress(tokenAddress.get())
                                            .withAccountAmounts(
                                                    accountAmount(senderAddress.get(), -amountPerTransfer),
                                                    accountAmount(receiverAddress.get(), +amountPerTransfer))
                                            .build()
                                })
                                .gas(GAS_TO_OFFER)
                                .via(ignoredApprovalTransfer)
                                .hasKnownStatus(CONTRACT_REVERT_EXECUTED)),
                        // Then revoke use of top-level signatures once more, so the approval will
                        // be used automatically
                        overriding(CONTRACTS_ALLOW_SYSTEM_USE_OF_HAPI_SIGS, ""))
                .then(
                        // Validate the approval is used automatically (although not specified in
                        // the contract)
                        sourcing(() -> contractCall(TRANSFER_CONTRACT, TRANSFER_MULTIPLE_TOKENS, (Object) new Tuple[] {
                                    tokenTransferList()
                                            .forTokenAddress(tokenAddress.get())
                                            .withAccountAmounts(
                                                    accountAmount(senderAddress.get(), -amountPerTransfer),
                                                    accountAmount(receiverAddress.get(), +amountPerTransfer))
                                            .build()
                                })
                                .via(approvedTransfer)
                                .gas(GAS_TO_OFFER)),
                        // Two successful transfers - one with a top-level signature, one with an
                        // approval
                        getAccountBalance(RECEIVER).hasTokenBalance(FUNGIBLE_TOKEN, 2 * amountPerTransfer),
                        getAccountBalance(SENDER).hasTokenBalance(FUNGIBLE_TOKEN, 2 * amountPerTransfer),
                        childRecordsCheck(
                                approvedTransfer,
                                SUCCESS,
                                recordWith()
                                        .status(SUCCESS)
                                        .contractCallResult(resultWith()
                                                .contractCallResult(
                                                        htsPrecompileResult().withStatus(SUCCESS))
                                                .gasUsed(14085L))
                                        .tokenTransfers(SomeFungibleTransfers.changingFungibleBalances()
                                                .including(FUNGIBLE_TOKEN, SENDER, -amountPerTransfer)
                                                .including(FUNGIBLE_TOKEN, RECEIVER, amountPerTransfer))),
                        // Confirm the failure without access to top-level sigs was due to the
                        // contract not having an allowance
                        childRecordsCheck(
                                ignoredTopLevelSigTransfer,
                                CONTRACT_REVERT_EXECUTED,
                                recordWith().status(SPENDER_DOES_NOT_HAVE_ALLOWANCE)),
                        // Confirm the failure with access to top-level sigs was due to the missing
                        // top-level sig (not the lack of an allowance)
                        childRecordsCheck(
                                ignoredApprovalTransfer,
                                CONTRACT_REVERT_EXECUTED,
                                recordWith().status(INVALID_FULL_PREFIX_SIGNATURE_FOR_PRECOMPILE)));
    }

    @HapiTest
    final HapiSpec evmLazyCreateViaSolidityCallTooManyCreatesFails() {
        final var LAZY_CREATE_CONTRACT = "NestedLazyCreateContract";
        final var ECDSA_KEY = "ECDSAKey";
        final var ECDSA_KEY2 = "ECDSAKey2";
        final var createTooManyHollowAccounts = "createTooManyHollowAccounts";
        final var lazyCreationProperty = "lazyCreation.enabled";
        final var contractsEvmVersionProperty = "contracts.evm.version";
        final var contractsEvmVersionDynamicProperty = "contracts.evm.version.dynamic";
        final var maxPrecedingRecords = "consensus.handle.maxPrecedingRecords";
        final var depositAmount = 1000;
        return propertyPreservingHapiSpec("evmLazyCreateViaSolidityCallTooManyCreatesFails")
                .preserving(
                        lazyCreationProperty,
                        maxPrecedingRecords,
                        contractsEvmVersionDynamicProperty,
                        contractsEvmVersionDynamicProperty)
                .given(
                        overridingTwo(lazyCreationProperty, "true", maxPrecedingRecords, "1"),
                        overridingTwo(contractsEvmVersionProperty, "v0.34", contractsEvmVersionDynamicProperty, "true"),
                        newKeyNamed(ECDSA_KEY).shape(SECP_256K1_SHAPE),
                        newKeyNamed(ECDSA_KEY2).shape(SECP_256K1_SHAPE),
                        uploadInitCode(LAZY_CREATE_CONTRACT),
                        contractCreate(LAZY_CREATE_CONTRACT).via(CALL_TX_REC),
                        getTxnRecord(CALL_TX_REC).andAllChildRecords().logged())
                .when(withOpContext((spec, opLog) -> {
                    final var ecdsaKey = spec.registry().getKey(ECDSA_KEY);
                    final var tmp = ecdsaKey.getECDSASecp256K1().toByteArray();
                    final var addressBytes = recoverAddressFromPubKey(tmp);
                    final var ecdsaKey2 = spec.registry().getKey(ECDSA_KEY2);
                    final var tmp2 = ecdsaKey2.getECDSASecp256K1().toByteArray();
                    final var addressBytes2 = recoverAddressFromPubKey(tmp2);
                    allRunFor(
                            spec,
                            contractCall(LAZY_CREATE_CONTRACT, createTooManyHollowAccounts, (Object)
                                            asHeadlongAddressArray(addressBytes, addressBytes2))
                                    .sending(depositAmount)
                                    .via(TRANSFER_TXN)
                                    .gas(6_000_000)
                                    .hasKnownStatus(MAX_CHILD_RECORDS_EXCEEDED),
                            getAliasedAccountInfo(ecdsaKey.toByteString())
                                    .logged()
                                    .hasCostAnswerPrecheck(INVALID_ACCOUNT_ID),
                            getAliasedAccountInfo(ecdsaKey2.toByteString())
                                    .logged()
                                    .hasCostAnswerPrecheck(INVALID_ACCOUNT_ID));
                }))
                .then(
                        emptyChildRecordsCheck(TRANSFER_TXN, MAX_CHILD_RECORDS_EXCEEDED),
                        resetToDefault(lazyCreationProperty, contractsEvmVersionProperty, maxPrecedingRecords));
    }

    @HapiTest
    final HapiSpec rejectsCreationAndUpdateOfAssociationsWhenFlagDisabled() {
        return propertyPreservingHapiSpec("rejectsCreationAndUpdateOfAssociationsWhenFlagDisabled")
                .preserving(CONTRACT_ALLOW_ASSOCIATIONS_PROPERTY)
                .given(overriding(CONTRACT_ALLOW_ASSOCIATIONS_PROPERTY, FALSE))
                .when(uploadInitCode(EMPTY_CONSTRUCTOR_CONTRACT))
                .then(
                        contractCreate(EMPTY_CONSTRUCTOR_CONTRACT)
                                .maxAutomaticTokenAssociations(5)
                                .hasPrecheck(NOT_SUPPORTED),
                        contractCreate(EMPTY_CONSTRUCTOR_CONTRACT).maxAutomaticTokenAssociations(0),
                        contractUpdate(EMPTY_CONSTRUCTOR_CONTRACT)
                                .newMaxAutomaticAssociations(5)
                                .hasPrecheck(NOT_SUPPORTED),
                        contractUpdate(EMPTY_CONSTRUCTOR_CONTRACT).newMemo("Hola!"));
    }

    @HapiTest
    final HapiSpec erc20TransferFromDoesNotWorkIfFlagIsDisabled() {
        return defaultHapiSpec("erc20TransferFromDoesNotWorkIfFlagIsDisabled")
                .given(
                        overriding(HEDERA_ALLOWANCES_IS_ENABLED, FALSE),
                        newKeyNamed(MULTI_KEY),
                        cryptoCreate(OWNER).balance(100 * ONE_HUNDRED_HBARS),
                        cryptoCreate(RECIPIENT),
                        cryptoCreate(TOKEN_TREASURY),
                        tokenCreate(FUNGIBLE_TOKEN)
                                .tokenType(FUNGIBLE_COMMON)
                                .supplyType(TokenSupplyType.FINITE)
                                .initialSupply(10L)
                                .maxSupply(1000L)
                                .treasury(TOKEN_TREASURY)
                                .adminKey(MULTI_KEY)
                                .supplyKey(MULTI_KEY),
                        uploadInitCode(ERC_20_CONTRACT),
                        contractCreate(ERC_20_CONTRACT),
                        tokenAssociate(OWNER, FUNGIBLE_TOKEN),
                        tokenAssociate(RECIPIENT, FUNGIBLE_TOKEN),
                        tokenAssociate(ERC_20_CONTRACT, FUNGIBLE_TOKEN),
                        cryptoTransfer(moving(10, FUNGIBLE_TOKEN).between(TOKEN_TREASURY, OWNER)))
                .when(withOpContext((spec, opLog) -> allRunFor(
                        spec,
                        contractCall(
                                        ERC_20_CONTRACT,
                                        TRANSFER_FROM,
                                        HapiParserUtil.asHeadlongAddress(
                                                asAddress(spec.registry().getTokenID(FUNGIBLE_TOKEN))),
                                        HapiParserUtil.asHeadlongAddress(
                                                asAddress(spec.registry().getAccountID(OWNER))),
                                        HapiParserUtil.asHeadlongAddress(
                                                asAddress(spec.registry().getAccountID(RECIPIENT))),
                                        BigInteger.TWO)
                                .gas(500_000L)
                                .via(TRANSFER_FROM_ACCOUNT_TXN)
                                .hasKnownStatus(CONTRACT_REVERT_EXECUTED))))
                .then(
                        getTxnRecord(TRANSFER_FROM_ACCOUNT_TXN)
                                .logged(), // has gasUsed little less than supplied 500K in
                        // contractCall result
                        overriding(HEDERA_ALLOWANCES_IS_ENABLED, "true"));
    }

    @HapiTest
    final HapiSpec whitelistPositiveCase() {
        final AtomicLong whitelistedCalleeMirrorNum = new AtomicLong();
        final AtomicReference<TokenID> tokenID = new AtomicReference<>();
        final AtomicReference<String> attackerMirrorAddr = new AtomicReference<>();
        final AtomicReference<String> whitelistedCalleeMirrorAddr = new AtomicReference<>();

        return propertyPreservingHapiSpec("WhitelistPositiveCase")
                .preserving(CONTRACTS_PERMITTED_DELEGATE_CALLERS)
                .given(
                        cryptoCreate(TOKEN_TREASURY),
                        cryptoCreate(PRETEND_ATTACKER)
                                .exposingCreatedIdTo(id -> attackerMirrorAddr.set(asHexedSolidityAddress(id))),
                        tokenCreate(FUNGIBLE_TOKEN)
                                .initialSupply(Long.MAX_VALUE)
                                .tokenType(FUNGIBLE_COMMON)
                                .treasury(TOKEN_TREASURY)
                                .exposingCreatedIdTo(id -> tokenID.set(asToken(id))),
                        uploadInitCode(PRETEND_PAIR),
                        contractCreate(PRETEND_PAIR).adminKey(DEFAULT_PAYER),
                        uploadInitCode(DELEGATE_PRECOMPILE_CALLEE),
                        contractCreate(DELEGATE_PRECOMPILE_CALLEE)
                                .adminKey(DEFAULT_PAYER)
                                .exposingNumTo(num -> {
                                    whitelistedCalleeMirrorNum.set(num);
                                    whitelistedCalleeMirrorAddr.set(asHexedSolidityAddress(0, 0, num));
                                }),
                        tokenAssociate(PRETEND_PAIR, FUNGIBLE_TOKEN),
                        tokenAssociate(DELEGATE_PRECOMPILE_CALLEE, FUNGIBLE_TOKEN))
                .when(
                        sourcing(() -> overriding(
                                CONTRACTS_PERMITTED_DELEGATE_CALLERS,
                                String.valueOf(whitelistedCalleeMirrorNum.get()))),
                        sourcing(() -> contractCall(
                                        PRETEND_PAIR,
                                        CALL_TO,
                                        asHeadlongAddress(whitelistedCalleeMirrorAddr.get()),
                                        asHeadlongAddress(asSolidityAddress(tokenID.get())),
                                        asHeadlongAddress(attackerMirrorAddr.get()))
                                .via(ATTACK_CALL)
                                .gas(5_000_000L)
                                .hasKnownStatus(SUCCESS)))
                .then(
                        // Because this callee is on the whitelist, the pair WILL have an allowance
                        // here
                        getAccountDetails(PRETEND_PAIR).has(accountDetailsWith().tokenAllowancesCount(1)),
                        // Instead of the callee
                        getAccountDetails(DELEGATE_PRECOMPILE_CALLEE)
                                .has(accountDetailsWith().tokenAllowancesCount(0)));
    }

    @HapiTest
    final HapiSpec whitelistNegativeCases() {
        final AtomicLong unlistedCalleeMirrorNum = new AtomicLong();
        final AtomicLong whitelistedCalleeMirrorNum = new AtomicLong();
        final AtomicReference<TokenID> tokenID = new AtomicReference<>();
        final AtomicReference<String> attackerMirrorAddr = new AtomicReference<>();
        final AtomicReference<String> unListedCalleeMirrorAddr = new AtomicReference<>();
        final AtomicReference<String> whitelistedCalleeMirrorAddr = new AtomicReference<>();

        return propertyPreservingHapiSpec("WhitelistNegativeCases")
                .preserving(CONTRACTS_PERMITTED_DELEGATE_CALLERS)
                .given(
                        cryptoCreate(TOKEN_TREASURY),
                        cryptoCreate(PRETEND_ATTACKER)
                                .exposingCreatedIdTo(id -> attackerMirrorAddr.set(asHexedSolidityAddress(id))),
                        tokenCreate(FUNGIBLE_TOKEN)
                                .initialSupply(Long.MAX_VALUE)
                                .tokenType(FUNGIBLE_COMMON)
                                .treasury(TOKEN_TREASURY)
                                .exposingCreatedIdTo(id -> tokenID.set(asToken(id))),
                        uploadInitCode(PRETEND_PAIR),
                        contractCreate(PRETEND_PAIR).adminKey(DEFAULT_PAYER),
                        uploadInitCode(DELEGATE_ERC_CALLEE),
                        contractCreate(DELEGATE_ERC_CALLEE)
                                .adminKey(DEFAULT_PAYER)
                                .exposingNumTo(num -> {
                                    whitelistedCalleeMirrorNum.set(num);
                                    whitelistedCalleeMirrorAddr.set(asHexedSolidityAddress(0, 0, num));
                                }),
                        uploadInitCode(DELEGATE_PRECOMPILE_CALLEE),
                        contractCreate(DELEGATE_PRECOMPILE_CALLEE)
                                .adminKey(DEFAULT_PAYER)
                                .exposingNumTo(num -> {
                                    unlistedCalleeMirrorNum.set(num);
                                    unListedCalleeMirrorAddr.set(asHexedSolidityAddress(0, 0, num));
                                }),
                        tokenAssociate(PRETEND_PAIR, FUNGIBLE_TOKEN),
                        tokenAssociate(DELEGATE_ERC_CALLEE, FUNGIBLE_TOKEN),
                        tokenAssociate(DELEGATE_PRECOMPILE_CALLEE, FUNGIBLE_TOKEN))
                .when(
                        sourcing(() -> overriding(
                                CONTRACTS_PERMITTED_DELEGATE_CALLERS,
                                String.valueOf(whitelistedCalleeMirrorNum.get()))),
                        sourcing(() -> contractCall(
                                        PRETEND_PAIR,
                                        CALL_TO,
                                        asHeadlongAddress(unListedCalleeMirrorAddr.get()),
                                        asHeadlongAddress(asSolidityAddress(tokenID.get())),
                                        asHeadlongAddress(attackerMirrorAddr.get()))
                                .gas(5_000_000L)
                                .hasKnownStatus(SUCCESS)),
                        // Because this callee isn't on the whitelist, the pair won't have an
                        // allowance here
                        getAccountDetails(PRETEND_PAIR).has(accountDetailsWith().tokenAllowancesCount(0)),
                        // Instead nobody gets an allowance
                        getAccountDetails(DELEGATE_PRECOMPILE_CALLEE)
                                .has(accountDetailsWith().tokenAllowancesCount(0)),
                        sourcing(() -> contractCall(
                                        PRETEND_PAIR,
                                        CALL_TO,
                                        asHeadlongAddress(whitelistedCalleeMirrorAddr.get()),
                                        asHeadlongAddress(asSolidityAddress(tokenID.get())),
                                        asHeadlongAddress(attackerMirrorAddr.get()))
                                .gas(5_000_000L)
                                .hasKnownStatus(SUCCESS)))
                .then(
                        // Even though this is on the whitelist, b/c the whitelisted contract
                        // is going through a delegatecall "chain" via the ERC-20 call, the pair
                        // still won't have an allowance here
                        getAccountDetails(PRETEND_PAIR).has(accountDetailsWith().tokenAllowancesCount(0)),
                        // Instead of the callee
                        getAccountDetails(DELEGATE_ERC_CALLEE)
                                .has(accountDetailsWith().tokenAllowancesCount(0)));
    }

    @HapiTest
    final HapiSpec contractCreateNoncesExternalizationHappyPath() {
        final var contract = "NoncesExternalization";
        final var contractCreateTxn = "contractCreateTxn";

        return propertyPreservingHapiSpec("ContractCreateNoncesExternalizationHappyPath")
                .preserving(CONTRACTS_NONCES_EXTERNALIZATION_ENABLED)
                .given(
                        overriding(CONTRACTS_NONCES_EXTERNALIZATION_ENABLED, "true"),
                        cryptoCreate(PAYER).balance(10 * ONE_HUNDRED_HBARS),
                        uploadInitCode(contract),
                        contractCreate(contract).via(contractCreateTxn).gas(500_000L))
                .when()
                .then(withOpContext((spec, opLog) -> {
                    final var opContractTxnRecord = getTxnRecord(contractCreateTxn);

                    allRunFor(spec, opContractTxnRecord);

                    final var parentContractId = spec.registry().getContractId(contract);
                    final var childContracts = opContractTxnRecord
                            .getResponse()
                            .getTransactionGetRecord()
                            .getTransactionRecord()
                            .getContractCreateResult()
                            .getContractNoncesList()
                            .stream()
                            .filter(contractNonceInfo ->
                                    !contractNonceInfo.getContractId().equals(parentContractId))
                            .toList();

                    // Asserts nonce of parent contract
                    HapiGetTxnRecord opAssertParent = getTxnRecord(contractCreateTxn)
                            .hasPriority(recordWith()
                                    .contractCreateResult(resultWith().contractWithNonce(parentContractId, 4L)));
                    allRunFor(spec, opAssertParent);

                    // Asserts nonces of all newly deployed contracts through the constructor
                    for (final var contractNonceInfo : childContracts) {
                        HapiGetTxnRecord op = getTxnRecord(contractCreateTxn)
                                .hasPriority(recordWith()
                                        .contractCreateResult(
                                                resultWith().contractWithNonce(contractNonceInfo.getContractId(), 1L)));
                        allRunFor(spec, op);
                    }
                }));
    }

    @HapiTest
    final HapiSpec contractCreateFollowedByContractCallNoncesExternalization() {
        final var contract = "NoncesExternalization";
        final var payer = "payer";

        /* SMART CONTRACT FUNCTION NAMES */
        final var deployParentContractFn = "deployParentContract";
        final var deployChildFromParentContractFn = "deployChildFromParentContract";
        final var deployChildAndRevertFromParentContractFn = "deployChildAndRevertFromParentContract";

        /* VIA TRANSACTION NAMES */
        final var contractCreateTx = "contractCreateTx";
        final var deployContractTx = "deployContractTx";
        final var committedInnerCreationTx = "committedInnerCreationTx";
        final var revertedInnerCreationTx = "revertedInnerCreationTx";

        return propertyPreservingHapiSpec("contractCreateFollowedByContractCallNoncesExternalization")
                .preserving(CONTRACTS_NONCES_EXTERNALIZATION_ENABLED)
                .given(
                        overriding(CONTRACTS_NONCES_EXTERNALIZATION_ENABLED, "true"),
                        cryptoCreate(payer).balance(10 * ONE_HUNDRED_HBARS),
                        uploadInitCode(contract),
                        contractCreate(contract).via(contractCreateTx).gas(500_000L))
                .when(withOpContext((spec, opLog) -> allRunFor(
                        spec,
                        contractCall(contract, deployParentContractFn)
                                .payingWith(payer)
                                .via(deployContractTx)
                                .gas(GAS_TO_OFFER)
                                .hasKnownStatus(SUCCESS))))
                .then(withOpContext((spec, opLog) -> {
                    /** 1. Retrieves sorted list of all contracts deployed in the constructor (parent contracts) */
                    final var opCreateTxRecord = getTxnRecord(contractCreateTx);
                    allRunFor(spec, opCreateTxRecord);

                    final var parentContractsList = opCreateTxRecord
                            .getResponse()
                            .getTransactionGetRecord()
                            .getTransactionRecord()
                            .getContractCreateResult()
                            .getContractNoncesList()
                            .stream()
                            .filter(contractNonceInfo -> !contractNonceInfo
                                    .getContractId()
                                    .equals(spec.registry().getContractId(contract)))
                            .toList();

                    /** 2. Asserts main contract (NoncesExternalization) nonce is 5 */
                    final var opAssertMain = getTxnRecord(deployContractTx)
                            .logged()
                            .hasPriority(recordWith()
                                    .contractCallResult(resultWith()
                                            .contractWithNonce(spec.registry().getContractId(contract), 5L)));
                    allRunFor(spec, opAssertMain);

                    /**
                     * 3. Deploys child from the first parent contract deployed in the constructor (index 0).
                     * Asserts parent's nonce is 2.
                     */
                    final var deployChild = contractCall(contract, deployChildFromParentContractFn, BigInteger.ZERO)
                            .gas(GAS_TO_OFFER)
                            .via(committedInnerCreationTx);
                    HapiGetTxnRecord deployChildTxnRecord = getTxnRecord(committedInnerCreationTx);
                    allRunFor(spec, deployChild, deployChildTxnRecord);

                    /* Retrieves contractId of the first deployed contract in the constructor - index 0 */
                    final var firstParentContractId = parentContractsList.get(0).getContractId();
                    spec.registry().saveContractId("firstParentContractId", firstParentContractId);

                    HapiGetTxnRecord opFirstParentNonce = getTxnRecord(committedInnerCreationTx)
                            .andAllChildRecords()
                            .logged()
                            .hasPriority(recordWith()
                                    .contractCallResult(resultWith()
                                            .contractWithNonce(
                                                    spec.registry().getContractId("firstParentContractId"), 2L)));
                    allRunFor(spec, opFirstParentNonce);

                    /** 4. Tries to deploy child from parent and reverts. Asserts contract_nonces entries are null. */
                    final var deployChildAndRevert = contractCall(
                                    contract, deployChildAndRevertFromParentContractFn, BigInteger.ONE)
                            .gas(GAS_TO_OFFER)
                            .via(revertedInnerCreationTx);
                    final var deployChildAndRevertTxnRecord = getTxnRecord(revertedInnerCreationTx);
                    allRunFor(spec, deployChildAndRevert, deployChildAndRevertTxnRecord);

                    /* Retrieves contractId of the second deployed contract in the constructor - index 1 */
                    final var secondParentContractId =
                            parentContractsList.get(1).getContractId();
                    spec.registry().saveContractId("secondParentContractId", secondParentContractId);

                    HapiGetTxnRecord opSecondParentNonce = getTxnRecord(revertedInnerCreationTx)
                            .andAllChildRecords()
                            .logged()
                            .hasPriority(recordWith()
                                    .contractCallResult(resultWith()
                                            .contractWithNonce(
                                                    spec.registry().getContractId("secondParentContractId"), null)));
                    allRunFor(spec, opSecondParentNonce);
                }));
    }

    @HapiTest
    final HapiSpec shouldReturnNullWhenContractsNoncesExternalizationFlagIsDisabled() {
        final var contract = "NoncesExternalization";
        final var payer = "payer";

        return propertyPreservingHapiSpec("shouldReturnNullWhenContractsNoncesExternalizationFlagIsDisabled")
                .preserving(CONTRACTS_NONCES_EXTERNALIZATION_ENABLED)
                .given(
                        overriding(CONTRACTS_NONCES_EXTERNALIZATION_ENABLED, "false"),
                        cryptoCreate(payer).balance(10 * ONE_HUNDRED_HBARS),
                        uploadInitCode(contract),
                        contractCreate(contract).logged().gas(500_000L).via("txn"),
                        withOpContext((spec, opLog) -> {
                            HapiGetTxnRecord op = getTxnRecord("txn")
                                    .logged()
                                    .hasPriority(recordWith()
                                            .contractCreateResult(resultWith()
                                                    .contractWithNonce(
                                                            spec.registry().getContractId(contract), null)));
                            allRunFor(spec, op);
                        }))
                .when()
                .then();
    }

    @HapiTest
<<<<<<< HEAD
    private HapiSpec someErc721GetApprovedScenariosPass() {
        final AtomicReference<String> tokenMirrorAddr = new AtomicReference<>();
        final AtomicReference<String> aCivilianMirrorAddr = new AtomicReference<>();
        final AtomicReference<String> zCivilianMirrorAddr = new AtomicReference<>();
        final AtomicReference<String> zTokenMirrorAddr = new AtomicReference<>();

        return propertyPreservingHapiSpec("someErc721GetApprovedScenariosPass")
                .preserving(EVM_VERSION_PROPERTY, DYNAMIC_EVM_PROPERTY)
                .given(
                        overriding(DYNAMIC_EVM_PROPERTY, "true"),
                        overriding(EVM_VERSION_PROPERTY, EVM_VERSION_038),
                        newKeyNamed(MULTI_KEY_NAME),
                        cryptoCreate(A_CIVILIAN)
                                .exposingCreatedIdTo(id -> aCivilianMirrorAddr.set(asHexedSolidityAddress(id))),
                        uploadInitCode(SOME_ERC_721_SCENARIOS),
                        contractCreate(SOME_ERC_721_SCENARIOS).adminKey(MULTI_KEY_NAME),
                        tokenCreate(NF_TOKEN)
                                .supplyKey(MULTI_KEY_NAME)
                                .tokenType(NON_FUNGIBLE_UNIQUE)
                                .treasury(SOME_ERC_721_SCENARIOS)
                                .initialSupply(0)
                                .exposingCreatedIdTo(idLit ->
                                        tokenMirrorAddr.set(asHexedSolidityAddress(HapiPropertySource.asToken(idLit)))),
                        mintToken(
                                NF_TOKEN,
                                List.of(
                                        // 1
                                        ByteString.copyFromUtf8("A"),
                                        // 2
                                        ByteString.copyFromUtf8("B"))),
                        tokenAssociate(A_CIVILIAN, NF_TOKEN))
                .when(
                        withOpContext((spec, opLog) -> {
                            zCivilianMirrorAddr.set(asHexedSolidityAddress(AccountID.newBuilder()
                                    .setAccountNum(666_666_666L)
                                    .build()));
                            zTokenMirrorAddr.set(asHexedSolidityAddress(
                                    TokenID.newBuilder().setTokenNum(666_666L).build()));
                        }),
                        sourcing(() -> contractCall(
                                        SOME_ERC_721_SCENARIOS,
                                        GET_APPROVED,
                                        asHeadlongAddress(zTokenMirrorAddr.get()),
                                        BigInteger.ONE)
                                .via(MISSING_TOKEN)
                                .gas(1_000_000)
                                .hasKnownStatus(INVALID_SOLIDITY_ADDRESS)),
                        sourcing(() -> contractCall(
                                        SOME_ERC_721_SCENARIOS,
                                        DO_SPECIFIC_APPROVAL,
                                        asHeadlongAddress(tokenMirrorAddr.get()),
                                        asHeadlongAddress(aCivilianMirrorAddr.get()),
                                        BigInteger.ONE)
                                .gas(1_000_000)),
                        sourcing(() -> contractCall(
                                        SOME_ERC_721_SCENARIOS,
                                        GET_APPROVED,
                                        asHeadlongAddress(tokenMirrorAddr.get()),
                                        BigInteger.valueOf(55))
                                .via("MISSING_SERIAL")
                                .gas(1_000_000)
                                .hasKnownStatus(CONTRACT_REVERT_EXECUTED)),
                        getTokenNftInfo(NF_TOKEN, 1L).logged(),
                        sourcing(() -> contractCall(
                                        SOME_ERC_721_SCENARIOS,
                                        GET_APPROVED,
                                        asHeadlongAddress(tokenMirrorAddr.get()),
                                        BigInteger.TWO)
                                .via("MISSING_SPENDER")
                                .gas(1_000_000)
                                .hasKnownStatus(SUCCESS)),
                        sourcing(() -> contractCall(
                                        SOME_ERC_721_SCENARIOS,
                                        GET_APPROVED,
                                        asHeadlongAddress(tokenMirrorAddr.get()),
                                        BigInteger.ONE)
                                .via(WITH_SPENDER)
                                .gas(1_000_000)
                                .hasKnownStatus(SUCCESS)),
                        getTxnRecord(WITH_SPENDER).andAllChildRecords().logged(),
                        sourcing(() -> contractCallLocal(
                                        SOME_ERC_721_SCENARIOS,
                                        GET_APPROVED,
                                        asHeadlongAddress(tokenMirrorAddr.get()),
                                        BigInteger.ONE)
                                .logged()
                                .gas(1_000_000)
                                .has(resultWith().contractCallResult(hexedAddress(aCivilianMirrorAddr.get())))))
                .then(withOpContext((spec, opLog) -> allRunFor(
                        spec,
                        childRecordsCheck(
                                "MISSING_SPENDER",
                                SUCCESS,
                                recordWith()
                                        .status(SUCCESS)
                                        .contractCallResult(resultWith()
                                                .contractCallResult(htsPrecompileResult()
                                                        .forFunction(FunctionType.ERC_GET_APPROVED)
                                                        .withSpender(new byte[0])))),
                        childRecordsCheck(
                                WITH_SPENDER,
                                SUCCESS,
                                recordWith()
                                        .status(SUCCESS)
                                        .contractCallResult(resultWith()
                                                .contractCallResult(htsPrecompileResult()
                                                        .forFunction(FunctionType.ERC_GET_APPROVED)
                                                        .withSpender(asAddress(
                                                                spec.registry().getAccountID(A_CIVILIAN)))))))));
    }

    @HapiTest
    private HapiSpec someErc721BalanceOfScenariosPass() {
        final AtomicReference<String> tokenMirrorAddr = new AtomicReference<>();
        final AtomicReference<String> aCivilianMirrorAddr = new AtomicReference<>();
        final AtomicReference<String> bCivilianMirrorAddr = new AtomicReference<>();
        final AtomicReference<String> zTokenMirrorAddr = new AtomicReference<>();

        return propertyPreservingHapiSpec("someErc721BalanceOfScenariosPass")
                .preserving(EVM_VERSION_PROPERTY, DYNAMIC_EVM_PROPERTY)
                .given(
                        overriding(DYNAMIC_EVM_PROPERTY, "true"),
                        overriding(EVM_VERSION_PROPERTY, EVM_VERSION_038),
                        newKeyNamed(MULTI_KEY_NAME),
                        cryptoCreate(A_CIVILIAN)
                                .exposingCreatedIdTo(id -> aCivilianMirrorAddr.set(asHexedSolidityAddress(id))),
                        cryptoCreate(B_CIVILIAN)
                                .exposingCreatedIdTo(id -> bCivilianMirrorAddr.set(asHexedSolidityAddress(id))),
                        uploadInitCode(SOME_ERC_721_SCENARIOS),
                        contractCreate(SOME_ERC_721_SCENARIOS).adminKey(MULTI_KEY_NAME),
                        tokenCreate(NF_TOKEN)
                                .supplyKey(MULTI_KEY_NAME)
                                .tokenType(NON_FUNGIBLE_UNIQUE)
                                .treasury(SOME_ERC_721_SCENARIOS)
                                .initialSupply(0)
                                .exposingCreatedIdTo(idLit ->
                                        tokenMirrorAddr.set(asHexedSolidityAddress(HapiPropertySource.asToken(idLit)))),
                        mintToken(
                                NF_TOKEN,
                                List.of(
                                        // 1
                                        ByteString.copyFromUtf8("A"),
                                        // 2
                                        ByteString.copyFromUtf8("B"))),
                        tokenAssociate(A_CIVILIAN, NF_TOKEN),
                        cryptoTransfer(movingUnique(NF_TOKEN, 1L, 2L).between(SOME_ERC_721_SCENARIOS, A_CIVILIAN)))
                .when(
                        withOpContext((spec, opLog) -> zTokenMirrorAddr.set(asHexedSolidityAddress(
                                TokenID.newBuilder().setTokenNum(666_666L).build()))),
                        sourcing(() -> contractCall(
                                        SOME_ERC_721_SCENARIOS,
                                        GET_BALANCE_OF,
                                        asHeadlongAddress(tokenMirrorAddr.get()),
                                        asHeadlongAddress(aCivilianMirrorAddr.get()))
                                .via("BALANCE_OF")
                                .gas(1_000_000)
                                .hasKnownStatus(SUCCESS)),
                        sourcing(() -> contractCall(
                                        SOME_ERC_721_SCENARIOS,
                                        GET_BALANCE_OF,
                                        asHeadlongAddress(zTokenMirrorAddr.get()),
                                        asHeadlongAddress(aCivilianMirrorAddr.get()))
                                .via(MISSING_TOKEN)
                                .gas(1_000_000)
                                .hasKnownStatus(INVALID_SOLIDITY_ADDRESS)),
                        sourcing(() -> contractCall(
                                        SOME_ERC_721_SCENARIOS,
                                        GET_BALANCE_OF,
                                        asHeadlongAddress(tokenMirrorAddr.get()),
                                        asHeadlongAddress(bCivilianMirrorAddr.get()))
                                .via("NOT_ASSOCIATED")
                                .gas(1_000_000)
                                .hasKnownStatus(SUCCESS)))
                .then(
                        childRecordsCheck(
                                "BALANCE_OF",
                                SUCCESS,
                                recordWith()
                                        .status(SUCCESS)
                                        .contractCallResult(resultWith()
                                                .contractCallResult(htsPrecompileResult()
                                                        .forFunction(FunctionType.ERC_BALANCE)
                                                        .withBalance(2)))),
                        childRecordsCheck(
                                "NOT_ASSOCIATED",
                                SUCCESS,
                                recordWith()
                                        .status(SUCCESS)
                                        .contractCallResult(resultWith()
                                                .contractCallResult(htsPrecompileResult()
                                                        .forFunction(FunctionType.ERC_BALANCE)
                                                        .withBalance(0)))));
    }

    @HapiTest
    private HapiSpec someErc721OwnerOfScenariosPass() {
        final AtomicReference<String> tokenMirrorAddr = new AtomicReference<>();
        final AtomicReference<String> aCivilianMirrorAddr = new AtomicReference<>();
        final AtomicReference<String> zCivilianMirrorAddr = new AtomicReference<>();
        final AtomicReference<String> zTokenMirrorAddr = new AtomicReference<>();

        return propertyPreservingHapiSpec("someErc721OwnerOfScenariosPass")
                .preserving(EVM_VERSION_PROPERTY, DYNAMIC_EVM_PROPERTY)
                .given(
                        overriding(DYNAMIC_EVM_PROPERTY, "true"),
                        overriding(EVM_VERSION_PROPERTY, EVM_VERSION_038),
                        newKeyNamed(MULTI_KEY_NAME),
                        cryptoCreate(A_CIVILIAN)
                                .exposingCreatedIdTo(id -> aCivilianMirrorAddr.set(asHexedSolidityAddress(id))),
                        uploadInitCode(SOME_ERC_721_SCENARIOS),
                        contractCreate(SOME_ERC_721_SCENARIOS).adminKey(MULTI_KEY_NAME),
                        tokenCreate(NF_TOKEN)
                                .supplyKey(MULTI_KEY_NAME)
                                .tokenType(NON_FUNGIBLE_UNIQUE)
                                .treasury(SOME_ERC_721_SCENARIOS)
                                .initialSupply(0)
                                .exposingCreatedIdTo(idLit ->
                                        tokenMirrorAddr.set(asHexedSolidityAddress(HapiPropertySource.asToken(idLit)))),
                        mintToken(
                                NF_TOKEN,
                                List.of(
                                        // 1
                                        ByteString.copyFromUtf8("A"),
                                        // 2
                                        ByteString.copyFromUtf8("B"))),
                        tokenAssociate(A_CIVILIAN, NF_TOKEN))
                .when(
                        withOpContext((spec, opLog) -> {
                            zCivilianMirrorAddr.set(asHexedSolidityAddress(AccountID.newBuilder()
                                    .setAccountNum(666_666_666L)
                                    .build()));
                            zTokenMirrorAddr.set(asHexedSolidityAddress(
                                    TokenID.newBuilder().setTokenNum(666_666L).build()));
                        }),
                        sourcing(() -> contractCall(
                                        SOME_ERC_721_SCENARIOS,
                                        GET_OWNER_OF,
                                        asHeadlongAddress(zTokenMirrorAddr.get()),
                                        BigInteger.ONE)
                                .via(MISSING_TOKEN)
                                .gas(1_000_000)
                                .hasKnownStatus(INVALID_SOLIDITY_ADDRESS)),
                        sourcing(() -> contractCall(
                                        SOME_ERC_721_SCENARIOS,
                                        GET_OWNER_OF,
                                        asHeadlongAddress(tokenMirrorAddr.get()),
                                        BigInteger.valueOf(55))
                                .gas(1_000_000)
                                .hasKnownStatus(CONTRACT_REVERT_EXECUTED)),
                        sourcing(() -> contractCall(
                                        SOME_ERC_721_SCENARIOS,
                                        GET_OWNER_OF,
                                        asHeadlongAddress(tokenMirrorAddr.get()),
                                        BigInteger.TWO)
                                .via("TREASURY_OWNER")
                                .gas(1_000_000)
                                .hasKnownStatus(SUCCESS)),
                        cryptoTransfer(movingUnique(NF_TOKEN, 1L).between(SOME_ERC_721_SCENARIOS, A_CIVILIAN)),
                        sourcing(() -> contractCall(
                                        SOME_ERC_721_SCENARIOS,
                                        GET_OWNER_OF,
                                        asHeadlongAddress(tokenMirrorAddr.get()),
                                        BigInteger.ONE)
                                .via("CIVILIAN_OWNER")
                                .gas(1_000_000)
                                .hasKnownStatus(SUCCESS)))
                .then(withOpContext((spec, opLog) -> allRunFor(
                        spec,
                        childRecordsCheck(
                                "TREASURY_OWNER",
                                SUCCESS,
                                recordWith()
                                        .status(SUCCESS)
                                        .contractCallResult(resultWith()
                                                .contractCallResult(htsPrecompileResult()
                                                        .forFunction(FunctionType.ERC_OWNER)
                                                        .withOwner(asAddress(spec.registry()
                                                                .getAccountID(SOME_ERC_721_SCENARIOS)))))),
                        childRecordsCheck(
                                "CIVILIAN_OWNER",
                                SUCCESS,
                                recordWith()
                                        .status(SUCCESS)
                                        .contractCallResult(resultWith()
                                                .contractCallResult(htsPrecompileResult()
                                                        .forFunction(FunctionType.ERC_GET_APPROVED)
                                                        .withSpender(asAddress(
                                                                spec.registry().getAccountID(A_CIVILIAN)))))))));
    }

    HapiSpec callToNonExistingContractFailsGracefully() {

        return propertyPreservingHapiSpec("callToNonExistingContractFailsGracefully")
                .preserving(EVM_VERSION_PROPERTY, DYNAMIC_EVM_PROPERTY)
                .given(
                        overriding(DYNAMIC_EVM_PROPERTY, "true"),
                        overriding(EVM_VERSION_PROPERTY, EVM_VERSION_038),
                        withOpContext((spec, ctxLog) -> spec.registry().saveContractId("invalid", asContract("1.1.1"))),
                        newKeyNamed(SECP_256K1_SOURCE_KEY).shape(SECP_256K1_SHAPE),
                        cryptoCreate(RELAYER).balance(6 * ONE_MILLION_HBARS),
                        cryptoCreate(TOKEN_TREASURY),
                        cryptoTransfer(tinyBarsFromAccountToAlias(GENESIS, SECP_256K1_SOURCE_KEY, ONE_HUNDRED_HBARS)),
                        withOpContext((spec, opLog) -> updateSpecFor(spec, SECP_256K1_SOURCE_KEY)))
                .when(withOpContext((spec, opLog) -> allRunFor(
                        spec,
                        ethereumCallWithFunctionAbi(
                                        false,
                                        "invalid",
                                        getABIFor(Utils.FunctionType.FUNCTION, "totalSupply", "ERC20ABI"))
                                .type(EthTxData.EthTransactionType.EIP1559)
                                .signingWith(SECP_256K1_SOURCE_KEY)
                                .payingWith(RELAYER)
                                .via("invalidContractCallTxn")
                                .nonce(0)
                                .gasPrice(0L)
                                .gasLimit(1_000_000L)
                                .hasKnownStatus(INVALID_CONTRACT_ID))))
                .then(withOpContext((spec, opLog) -> allRunFor(
                        spec,
                        getTxnRecord("invalidContractCallTxn")
                                .hasPriority(recordWith()
                                        .contractCallResult(resultWith()
                                                .error(Bytes.of(INVALID_CONTRACT_ID
                                                                .name()
                                                                .getBytes())
                                                        .toHexString())
                                                .senderId(spec.registry()
                                                        .getAccountID(spec.registry()
                                                                .aliasIdFor(SECP_256K1_SOURCE_KEY)
                                                                .getAlias()
                                                                .toStringUtf8())))))));
    }

    @HapiTest
    HapiSpec relayerFeeAsExpectedIfSenderCoversGas() {
        final var canonicalTxn = "canonical";

        return propertyPreservingHapiSpec("relayerFeeAsExpectedIfSenderCoversGas")
                .preserving(EVM_VERSION_PROPERTY, DYNAMIC_EVM_PROPERTY, CHAIN_ID_PROP)
                .given(
                        overriding(DYNAMIC_EVM_PROPERTY, "true"),
                        overriding(EVM_VERSION_PROPERTY, EVM_VERSION_038),
                        overriding(CHAIN_ID_PROP, "298"),
=======
    HapiSpec relayerFeeAsExpectedIfSenderCoversGas() {
        final var canonicalTxn = "canonical";

        return defaultHapiSpec("relayerFeeAsExpectedIfSenderCoversGas")
                .given(
>>>>>>> 85d1006f
                        uploadDefaultFeeSchedules(GENESIS),
                        newKeyNamed(SECP_256K1_SOURCE_KEY).shape(SECP_256K1_SHAPE),
                        cryptoCreate(RELAYER).balance(ONE_HUNDRED_HBARS),
                        cryptoTransfer(tinyBarsFromAccountToAlias(GENESIS, SECP_256K1_SOURCE_KEY, ONE_HUNDRED_HBARS))
                                .via("autoAccount"),
                        getTxnRecord("autoAccount").andAllChildRecords(),
                        uploadInitCode(PAY_RECEIVABLE_CONTRACT),
                        contractCreate(PAY_RECEIVABLE_CONTRACT).adminKey(THRESHOLD))
                .when(
                        // The cost to the relayer to transmit a simple call with sufficient gas
                        // allowance is ≈ $0.0001
                        ethereumCall(PAY_RECEIVABLE_CONTRACT, DEPOSIT, BigInteger.valueOf(depositAmount))
                                .type(EthTxData.EthTransactionType.EIP1559)
                                .signingWith(SECP_256K1_SOURCE_KEY)
                                .payingWith(RELAYER)
                                .via(canonicalTxn)
                                .nonce(0)
                                .gasPrice(100L)
                                .maxFeePerGas(100L)
                                .maxPriorityGas(2_000_000L)
                                .gasLimit(1_000_000L)
                                .sending(depositAmount))
                .then(getAccountInfo(RELAYER)
                        .has(accountWith().expectedBalanceWithChargedUsd(ONE_HUNDRED_HBARS, 0.0001, 0.5))
                        .logged());
    }

    @Override
    protected Logger getResultsLogger() {
        return log;
    }
}<|MERGE_RESOLUTION|>--- conflicted
+++ resolved
@@ -62,10 +62,7 @@
 import static com.hedera.services.bdd.spec.transactions.TxnVerbs.cryptoTransfer;
 import static com.hedera.services.bdd.spec.transactions.TxnVerbs.cryptoUpdate;
 import static com.hedera.services.bdd.spec.transactions.TxnVerbs.ethereumCall;
-<<<<<<< HEAD
 import static com.hedera.services.bdd.spec.transactions.TxnVerbs.ethereumCallWithFunctionAbi;
-=======
->>>>>>> 85d1006f
 import static com.hedera.services.bdd.spec.transactions.TxnVerbs.ethereumContractCreate;
 import static com.hedera.services.bdd.spec.transactions.TxnVerbs.mintToken;
 import static com.hedera.services.bdd.spec.transactions.TxnVerbs.tokenAssociate;
@@ -155,26 +152,12 @@
 import static com.hedera.services.bdd.suites.contract.precompile.CreatePrecompileSuite.TOKEN_SYMBOL;
 import static com.hedera.services.bdd.suites.contract.precompile.CryptoTransferHTSSuite.TOTAL_SUPPLY;
 import static com.hedera.services.bdd.suites.contract.precompile.CryptoTransferHTSSuite.TRANSFER_MULTIPLE_TOKENS;
-<<<<<<< HEAD
 import static com.hedera.services.bdd.suites.contract.precompile.ERCPrecompileSuite.NAME_TXN;
-=======
-import static com.hedera.services.bdd.suites.contract.precompile.ERCPrecompileSuite.APPROVE;
-import static com.hedera.services.bdd.suites.contract.precompile.ERCPrecompileSuite.ERC_20_CONTRACT;
-import static com.hedera.services.bdd.suites.contract.precompile.ERCPrecompileSuite.NAME_TXN;
-import static com.hedera.services.bdd.suites.contract.precompile.ERCPrecompileSuite.RECIPIENT;
-import static com.hedera.services.bdd.suites.contract.precompile.ERCPrecompileSuite.TRANSFER;
-import static com.hedera.services.bdd.suites.contract.precompile.ERCPrecompileSuite.TRANSFER_FROM;
-import static com.hedera.services.bdd.suites.contract.precompile.ERCPrecompileSuite.TRANSFER_FROM_ACCOUNT_TXN;
-import static com.hedera.services.bdd.suites.contract.precompile.ERCPrecompileSuite.TRANSFER_SIGNATURE;
-import static com.hedera.services.bdd.suites.contract.precompile.ERCPrecompileSuite.TRANSFER_SIG_NAME;
-import static com.hedera.services.bdd.suites.contract.precompile.LazyCreateThroughPrecompileSuite.FIRST_META;
->>>>>>> 85d1006f
 import static com.hedera.services.bdd.suites.contract.precompile.V1SecurityModelOverrides.CONTRACTS_MAX_NUM_WITH_HAPI_SIGS_ACCESS;
 import static com.hedera.services.bdd.suites.crypto.AutoCreateUtils.updateSpecFor;
 import static com.hedera.services.bdd.suites.crypto.CryptoApproveAllowanceSuite.ADMIN_KEY;
 import static com.hedera.services.bdd.suites.crypto.CryptoCreateSuite.LAZY_CREATION_ENABLED;
 import static com.hedera.services.bdd.suites.ethereum.EthereumSuite.GAS_LIMIT;
-import static com.hedera.services.bdd.suites.ethereum.HelloWorldEthereumSuite.depositAmount;
 import static com.hedera.services.bdd.suites.token.TokenAssociationSpecs.KNOWABLE_TOKEN;
 import static com.hedera.services.bdd.suites.token.TokenAssociationSpecs.VANILLA_TOKEN;
 import static com.hedera.services.bdd.suites.token.TokenTransactSpecs.SUPPLY_KEY;
@@ -349,16 +332,12 @@
                 contractCreateNoncesExternalizationHappyPath(),
                 contractCreateFollowedByContractCallNoncesExternalization(),
                 shouldReturnNullWhenContractsNoncesExternalizationFlagIsDisabled(),
-<<<<<<< HEAD
                 someErc721GetApprovedScenariosPass(),
                 someErc721OwnerOfScenariosPass(),
                 someErc721BalanceOfScenariosPass(),
                 callToNonExistingContractFailsGracefully(),
                 getErc20TokenNameExceedingLimits(),
                 relayerFeeAsExpectedIfSenderCoversGas());
-=======
-                getErc20TokenNameExceedingLimits());
->>>>>>> 85d1006f
     }
 
     @HapiTest
@@ -883,62 +862,6 @@
                 .then(
                         // Confirm the transactions succeeded
                         childRecordsCheck(transferTokenWithNegativeAmountTxn, CONTRACT_REVERT_EXECUTED));
-    }
-
-    final HapiSpec getErc20TokenNameExceedingLimits() {
-        final var REDUCED_NETWORK_FEE = 1L;
-        final var REDUCED_NODE_FEE = 1L;
-        final var REDUCED_SERVICE_FEE = 1L;
-        final var INIT_ACCOUNT_BALANCE = 100 * ONE_HUNDRED_HBARS;
-        return defaultHapiSpec("getErc20TokenNameExceedingLimits")
-                .given(
-                        newKeyNamed(MULTI_KEY),
-                        cryptoCreate(ACCOUNT).balance(INIT_ACCOUNT_BALANCE),
-                        cryptoCreate(TOKEN_TREASURY),
-                        tokenCreate(FUNGIBLE_TOKEN)
-                                .tokenType(TokenType.FUNGIBLE_COMMON)
-                                .supplyType(TokenSupplyType.INFINITE)
-                                .initialSupply(5)
-                                .name(TOKEN_NAME)
-                                .treasury(TOKEN_TREASURY)
-                                .adminKey(MULTI_KEY)
-                                .supplyKey(MULTI_KEY),
-                        uploadInitCode(ERC_20_CONTRACT),
-                        contractCreate(ERC_20_CONTRACT))
-                .when(
-                        balanceSnapshot("accountSnapshot", ACCOUNT),
-                        reduceFeeFor(
-                                HederaFunctionality.ContractCall,
-                                REDUCED_NODE_FEE,
-                                REDUCED_NETWORK_FEE,
-                                REDUCED_SERVICE_FEE),
-                        withOpContext((spec, opLog) -> allRunFor(
-                                spec,
-                                contractCall(
-                                                ERC_20_CONTRACT,
-                                                "nameNTimes",
-                                                asHeadlongAddress(asHexedAddress(
-                                                        spec.registry().getTokenID(FUNGIBLE_TOKEN))),
-                                                BigInteger.valueOf(51))
-                                        .payingWith(ACCOUNT)
-                                        .via(NAME_TXN)
-                                        .gas(4_000_000)
-                                        .hasKnownStatus(MAX_CHILD_RECORDS_EXCEEDED))))
-                .then(
-                        getTxnRecord(NAME_TXN)
-                                .andAllChildRecords()
-                                .logged()
-                                .hasPriority(recordWith()
-                                        .contractCallResult(resultWith()
-                                                .error(Bytes.of(MAX_CHILD_RECORDS_EXCEEDED
-                                                                .name()
-                                                                .getBytes())
-                                                        .toHexString())
-                                                .gasUsed(4_000_000))),
-                        getAccountDetails(ACCOUNT)
-                                .has(accountDetailsWith()
-                                        .balanceLessThan(
-                                                INIT_ACCOUNT_BALANCE - REDUCED_NETWORK_FEE - REDUCED_NODE_FEE)));
     }
 
     @HapiTest
@@ -2521,7 +2444,6 @@
     }
 
     @HapiTest
-<<<<<<< HEAD
     private HapiSpec someErc721GetApprovedScenariosPass() {
         final AtomicReference<String> tokenMirrorAddr = new AtomicReference<>();
         final AtomicReference<String> aCivilianMirrorAddr = new AtomicReference<>();
@@ -2865,13 +2787,6 @@
                         overriding(DYNAMIC_EVM_PROPERTY, "true"),
                         overriding(EVM_VERSION_PROPERTY, EVM_VERSION_038),
                         overriding(CHAIN_ID_PROP, "298"),
-=======
-    HapiSpec relayerFeeAsExpectedIfSenderCoversGas() {
-        final var canonicalTxn = "canonical";
-
-        return defaultHapiSpec("relayerFeeAsExpectedIfSenderCoversGas")
-                .given(
->>>>>>> 85d1006f
                         uploadDefaultFeeSchedules(GENESIS),
                         newKeyNamed(SECP_256K1_SOURCE_KEY).shape(SECP_256K1_SHAPE),
                         cryptoCreate(RELAYER).balance(ONE_HUNDRED_HBARS),
