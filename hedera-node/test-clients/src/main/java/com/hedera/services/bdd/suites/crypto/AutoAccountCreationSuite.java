/*
 * Copyright (C) 2021-2024 Hedera Hashgraph, LLC
 *
 * Licensed under the Apache License, Version 2.0 (the "License");
 * you may not use this file except in compliance with the License.
 * You may obtain a copy of the License at
 *
 *      http://www.apache.org/licenses/LICENSE-2.0
 *
 * Unless required by applicable law or agreed to in writing, software
 * distributed under the License is distributed on an "AS IS" BASIS,
 * WITHOUT WARRANTIES OR CONDITIONS OF ANY KIND, either express or implied.
 * See the License for the specific language governing permissions and
 * limitations under the License.
 */

package com.hedera.services.bdd.suites.crypto;

import static com.google.protobuf.ByteString.copyFromUtf8;
import static com.hedera.node.app.service.evm.utils.EthSigsUtils.recoverAddressFromPubKey;
import static com.hedera.services.bdd.junit.ContextRequirement.PROPERTY_OVERRIDES;
import static com.hedera.services.bdd.junit.TestTags.CRYPTO;
import static com.hedera.services.bdd.spec.HapiPropertySource.asSolidityAddress;
import static com.hedera.services.bdd.spec.HapiSpec.defaultHapiSpec;
import static com.hedera.services.bdd.spec.HapiSpec.propertyPreservingHapiSpec;
import static com.hedera.services.bdd.spec.PropertySource.asAccount;
import static com.hedera.services.bdd.spec.PropertySource.asAccountString;
import static com.hedera.services.bdd.spec.assertions.AccountInfoAsserts.accountWith;
import static com.hedera.services.bdd.spec.assertions.AutoAssocAsserts.accountTokenPairsInAnyOrder;
import static com.hedera.services.bdd.spec.assertions.ContractInfoAsserts.contractWith;
import static com.hedera.services.bdd.spec.assertions.TransactionRecordAsserts.includingFungibleMovement;
import static com.hedera.services.bdd.spec.assertions.TransactionRecordAsserts.recordWith;
import static com.hedera.services.bdd.spec.queries.QueryVerbs.getAccountBalance;
import static com.hedera.services.bdd.spec.queries.QueryVerbs.getAccountInfo;
import static com.hedera.services.bdd.spec.queries.QueryVerbs.getAliasedAccountInfo;
import static com.hedera.services.bdd.spec.queries.QueryVerbs.getAutoCreatedAccountBalance;
import static com.hedera.services.bdd.spec.queries.QueryVerbs.getContractInfo;
import static com.hedera.services.bdd.spec.queries.QueryVerbs.getReceipt;
import static com.hedera.services.bdd.spec.queries.QueryVerbs.getTxnRecord;
import static com.hedera.services.bdd.spec.queries.crypto.ExpectedTokenRel.relationshipWith;
import static com.hedera.services.bdd.spec.transactions.TxnUtils.isEndOfStakingPeriodRecord;
import static com.hedera.services.bdd.spec.transactions.TxnVerbs.contractUpdate;
import static com.hedera.services.bdd.spec.transactions.TxnVerbs.createDefaultContract;
import static com.hedera.services.bdd.spec.transactions.TxnVerbs.cryptoCreate;
import static com.hedera.services.bdd.spec.transactions.TxnVerbs.cryptoDeleteAliased;
import static com.hedera.services.bdd.spec.transactions.TxnVerbs.cryptoTransfer;
import static com.hedera.services.bdd.spec.transactions.TxnVerbs.cryptoUpdate;
import static com.hedera.services.bdd.spec.transactions.TxnVerbs.cryptoUpdateAliased;
import static com.hedera.services.bdd.spec.transactions.TxnVerbs.mintToken;
import static com.hedera.services.bdd.spec.transactions.TxnVerbs.sortedCryptoTransfer;
import static com.hedera.services.bdd.spec.transactions.TxnVerbs.tokenAssociate;
import static com.hedera.services.bdd.spec.transactions.TxnVerbs.tokenCreate;
import static com.hedera.services.bdd.spec.transactions.crypto.HapiCryptoTransfer.tinyBarsFromAccountToAlias;
import static com.hedera.services.bdd.spec.transactions.crypto.HapiCryptoTransfer.tinyBarsFromTo;
import static com.hedera.services.bdd.spec.transactions.crypto.HapiCryptoTransfer.tinyBarsFromToWithAlias;
import static com.hedera.services.bdd.spec.transactions.token.CustomFeeSpecs.fixedHbarFeeInheritingRoyaltyCollector;
import static com.hedera.services.bdd.spec.transactions.token.CustomFeeSpecs.royaltyFeeWithFallback;
import static com.hedera.services.bdd.spec.transactions.token.TokenMovement.moving;
import static com.hedera.services.bdd.spec.transactions.token.TokenMovement.movingHbar;
import static com.hedera.services.bdd.spec.transactions.token.TokenMovement.movingUnique;
import static com.hedera.services.bdd.spec.utilops.CustomSpecAssert.allRunFor;
import static com.hedera.services.bdd.spec.utilops.UtilVerbs.assertionsHold;
import static com.hedera.services.bdd.spec.utilops.UtilVerbs.assumingNoStakingChildRecordCausesMaxChildRecordsExceeded;
import static com.hedera.services.bdd.spec.utilops.UtilVerbs.childRecordsCheck;
import static com.hedera.services.bdd.spec.utilops.UtilVerbs.logIt;
import static com.hedera.services.bdd.spec.utilops.UtilVerbs.newKeyNamed;
import static com.hedera.services.bdd.spec.utilops.UtilVerbs.overriding;
import static com.hedera.services.bdd.spec.utilops.UtilVerbs.sourcing;
import static com.hedera.services.bdd.spec.utilops.UtilVerbs.withOpContext;
import static com.hedera.services.bdd.spec.utilops.records.SnapshotMatchMode.ALLOW_SKIPPED_ENTITY_IDS;
import static com.hedera.services.bdd.spec.utilops.records.SnapshotMatchMode.EXPECT_STREAMLINED_INGEST_RECORDS;
import static com.hedera.services.bdd.spec.utilops.records.SnapshotMatchMode.HIGHLY_NON_DETERMINISTIC_FEES;
import static com.hedera.services.bdd.spec.utilops.records.SnapshotMatchMode.NONDETERMINISTIC_TRANSACTION_FEES;
import static com.hedera.services.bdd.suites.HapiSuite.DEFAULT_PAYER;
import static com.hedera.services.bdd.suites.HapiSuite.FALSE_VALUE;
import static com.hedera.services.bdd.suites.HapiSuite.FUNDING;
import static com.hedera.services.bdd.suites.HapiSuite.GENESIS;
import static com.hedera.services.bdd.suites.HapiSuite.ONE_HBAR;
import static com.hedera.services.bdd.suites.HapiSuite.ONE_HUNDRED_HBARS;
import static com.hedera.services.bdd.suites.HapiSuite.ONE_MILLION_HBARS;
import static com.hedera.services.bdd.suites.HapiSuite.SECP_256K1_SHAPE;
import static com.hedera.services.bdd.suites.HapiSuite.SECP_256K1_SOURCE_KEY;
import static com.hedera.services.bdd.suites.HapiSuite.THREE_MONTHS_IN_SECONDS;
import static com.hedera.services.bdd.suites.HapiSuite.TOKEN_TREASURY;
import static com.hedera.services.bdd.suites.contract.Utils.aaWith;
import static com.hedera.services.bdd.suites.contract.Utils.accountId;
import static com.hedera.services.bdd.suites.contract.Utils.ocWith;
import static com.hedera.services.bdd.suites.contract.hapi.ContractUpdateSuite.ADMIN_KEY;
import static com.hedera.services.bdd.suites.crypto.AutoCreateUtils.updateSpecFor;
import static com.hederahashgraph.api.proto.java.ResponseCodeEnum.ACCOUNT_DELETED;
import static com.hederahashgraph.api.proto.java.ResponseCodeEnum.ACCOUNT_REPEATED_IN_ACCOUNT_AMOUNTS;
import static com.hederahashgraph.api.proto.java.ResponseCodeEnum.INSUFFICIENT_ACCOUNT_BALANCE;
import static com.hederahashgraph.api.proto.java.ResponseCodeEnum.INSUFFICIENT_PAYER_BALANCE;
import static com.hederahashgraph.api.proto.java.ResponseCodeEnum.INSUFFICIENT_SENDER_ACCOUNT_BALANCE_FOR_CUSTOM_FEE;
import static com.hederahashgraph.api.proto.java.ResponseCodeEnum.INVALID_ACCOUNT_ID;
import static com.hederahashgraph.api.proto.java.ResponseCodeEnum.INVALID_ALIAS_KEY;
import static com.hederahashgraph.api.proto.java.ResponseCodeEnum.INVALID_SIGNATURE;
import static com.hederahashgraph.api.proto.java.ResponseCodeEnum.NO_REMAINING_AUTOMATIC_ASSOCIATIONS;
import static com.hederahashgraph.api.proto.java.ResponseCodeEnum.PAYER_ACCOUNT_NOT_FOUND;
import static com.hederahashgraph.api.proto.java.ResponseCodeEnum.SUCCESS;
import static com.hederahashgraph.api.proto.java.TokenSupplyType.FINITE;
import static com.hederahashgraph.api.proto.java.TokenType.FUNGIBLE_COMMON;
import static com.hederahashgraph.api.proto.java.TokenType.NON_FUNGIBLE_UNIQUE;
import static org.junit.jupiter.api.Assertions.assertEquals;
import static org.junit.jupiter.api.Assertions.assertTrue;

import com.google.protobuf.ByteString;
import com.hedera.services.bdd.junit.HapiTest;
import com.hedera.services.bdd.junit.LeakyHapiTest;
import com.hedera.services.bdd.spec.keys.KeyShape;
import com.hederahashgraph.api.proto.java.AccountID;
import com.hederahashgraph.api.proto.java.ContractID;
import com.hederahashgraph.api.proto.java.Key;
import com.hederahashgraph.api.proto.java.KeyList;
import com.hederahashgraph.api.proto.java.ThresholdKey;
import com.hederahashgraph.api.proto.java.Timestamp;
import com.hederahashgraph.api.proto.java.TokenID;
import com.hederahashgraph.api.proto.java.TokenSupplyType;
import com.hederahashgraph.api.proto.java.TokenTransferList;
import com.hederahashgraph.api.proto.java.TokenType;
import com.hederahashgraph.api.proto.java.TransactionRecord;
import com.hederahashgraph.api.proto.java.TransferList;
import com.swirlds.common.utility.CommonUtils;
import java.util.Arrays;
import java.util.List;
import java.util.Optional;
import java.util.concurrent.atomic.AtomicBoolean;
import java.util.concurrent.atomic.AtomicLong;
import java.util.concurrent.atomic.AtomicReference;
import java.util.stream.Stream;
import org.apache.commons.lang3.tuple.Pair;
import org.junit.jupiter.api.DynamicTest;
import org.junit.jupiter.api.Tag;

@Tag(CRYPTO)
public class AutoAccountCreationSuite {

    private static final long INITIAL_BALANCE = 1000L;
    private static final ByteString ALIAS_CONTENT = ByteString.copyFromUtf8(
            "a479462fba67674b5a41acfb16cb6828626b61d3f389fa611005a45754130e5c749073c0b1b791596430f4a54649cc8a3f6d28147dd4099070a5c3c4811d1771");
    private static final Key VALID_ED_25519_KEY =
            Key.newBuilder().setEd25519(ALIAS_CONTENT).build();
    private static final ByteString VALID_25519_ALIAS = VALID_ED_25519_KEY.toByteString();
    private static final String AUTO_MEMO = "auto-created account";
    public static final String LAZY_MEMO = "lazy-created account";
    public static final String VALID_ALIAS = "validAlias";
    private static final String PAYER = "payer";
    private static final String TRANSFER_TXN = "transferTxn";
    private static final String ALIAS = "alias";
    private static final String PAYER_1 = "payer1";
    private static final String ALIAS_2 = "alias2";
    private static final String PAYER_4 = "payer4";
    private static final String TRANSFER_TXN_2 = "transferTxn2";
    private static final String TRANSFER_ALIAS = "transferAlias";
    public static final String A_TOKEN = "tokenA";
    private static final String B_TOKEN = "tokenB";
    public static final String NFT_INFINITE_SUPPLY_TOKEN = "nftA";
    private static final String NFT_FINITE_SUPPLY_TOKEN = "nftB";
    private static final String MULTI_KEY = "multi";
    public static final String PARTY = "party";
    private static final String COUNTERPARTY = "counterparty";

    private static final String CIVILIAN = "somebody";
    public static final String TOKEN_A_CREATE = "tokenACreateTxn";

    private static final String TOKEN_B_CREATE = "tokenBCreateTxn";
    public static final String NFT_CREATE = "nftCreateTxn";
    private static final String SPONSOR = "autoCreateSponsor";
    public static final String LAZY_CREATE_SPONSOR = "lazyCreateSponsor";

    private static final long EXPECTED_HBAR_TRANSFER_AUTO_CREATION_FEE = 39418863L;
    private static final long EXPECTED_MULTI_TOKEN_TRANSFER_AUTO_CREATION_FEE = 42427268L;
    private static final long EXPECTED_SINGLE_TOKEN_TRANSFER_AUTO_CREATE_FEE = 40927290L;

    public static final String CRYPTO_TRANSFER_RECEIVER = "cryptoTransferReceiver";
    public static final String TRUE = "true";
    public static final String FALSE = "false";
    private static final String HBAR_XFER = "hbarXfer";
    private static final String NFT_XFER = "nftXfer";
    private static final String FT_XFER = "ftXfer";
    protected static final String UNLIMITED_AUTO_ASSOCIATIONS_ENABLED = "entities.unlimitedAutoAssociationsEnabled";

    @HapiTest
    final Stream<DynamicTest> aliasedPayerDoesntWork() {
        return propertyPreservingHapiSpec("aliasedPayerDoesntWork")
                .preserving("entities.unlimitedAutoAssociationsEnabled")
                .given(
                        overriding("entities.unlimitedAutoAssociationsEnabled", FALSE),
                        newKeyNamed(ALIAS),
                        newKeyNamed(ALIAS_2),
                        cryptoCreate(PAYER_4).balance(INITIAL_BALANCE * ONE_HBAR))
                .when(
                        cryptoTransfer(tinyBarsFromToWithAlias(PAYER_4, ALIAS, 2 * ONE_HUNDRED_HBARS))
                                .via(TRANSFER_TXN),
                        withOpContext((spec, opLog) -> updateSpecFor(spec, ALIAS)),
                        getAliasedAccountInfo(ALIAS)
                                .has(accountWith().expectedBalanceWithChargedUsd((2 * ONE_HUNDRED_HBARS), 0, 0)))
                .then(
                        // pay with aliased id
                        cryptoTransfer(tinyBarsFromToWithAlias(ALIAS, ALIAS_2, ONE_HUNDRED_HBARS))
                                .payingWithAliased(ALIAS)
                                .hasPrecheck(PAYER_ACCOUNT_NOT_FOUND),
                        // pay with regular accountID
                        cryptoTransfer(tinyBarsFromToWithAlias(ALIAS, ALIAS_2, ONE_HUNDRED_HBARS))
                                .payingWith(ALIAS));
    }

    @HapiTest
    final Stream<DynamicTest> canAutoCreateWithHbarAndTokenTransfers() {
        final var initialTokenSupply = 1000;
        return propertyPreservingHapiSpec("canAutoCreateWithHbarAndTokenTransfers", EXPECT_STREAMLINED_INGEST_RECORDS)
                .preserving("entities.unlimitedAutoAssociationsEnabled")
                .given(
                        overriding("entities.unlimitedAutoAssociationsEnabled", FALSE),
                        newKeyNamed(VALID_ALIAS),
                        cryptoCreate(TOKEN_TREASURY).balance(10 * ONE_HUNDRED_HBARS),
                        cryptoCreate(CIVILIAN).balance(ONE_HUNDRED_HBARS).maxAutomaticTokenAssociations(2),
                        tokenCreate(A_TOKEN)
                                .tokenType(FUNGIBLE_COMMON)
                                .supplyType(FINITE)
                                .initialSupply(initialTokenSupply)
                                .maxSupply(10L * initialTokenSupply)
                                .treasury(TOKEN_TREASURY)
                                .via(TOKEN_A_CREATE),
                        getTxnRecord(TOKEN_A_CREATE).hasNewTokenAssociation(A_TOKEN, TOKEN_TREASURY))
                .when(
                        tokenAssociate(CIVILIAN, A_TOKEN),
                        cryptoTransfer(moving(10, A_TOKEN).between(TOKEN_TREASURY, CIVILIAN)),
                        getAccountInfo(CIVILIAN)
                                .hasToken(relationshipWith(A_TOKEN).balance(10)))
                .then(
                        cryptoTransfer(
                                        movingHbar(10L).between(CIVILIAN, VALID_ALIAS),
                                        moving(1, A_TOKEN).between(CIVILIAN, VALID_ALIAS))
                                .signedBy(DEFAULT_PAYER, CIVILIAN)
                                .via(TRANSFER_TXN),
                        getTxnRecord(TRANSFER_TXN).andAllChildRecords().logged(),
                        getAliasedAccountInfo(VALID_ALIAS)
                                .has(accountWith().balance(10L))
                                .hasToken(relationshipWith(A_TOKEN)));
    }

    @HapiTest
    final Stream<DynamicTest> repeatedAliasInSameTransferListFails() {
        final AtomicReference<TokenID> ftId = new AtomicReference<>();
        final AtomicReference<TokenID> nftId = new AtomicReference<>();
        final AtomicReference<AccountID> partyId = new AtomicReference<>();
        final AtomicReference<AccountID> counterId = new AtomicReference<>();
        final AtomicReference<ByteString> partyAlias = new AtomicReference<>();
        final AtomicReference<ByteString> counterAlias = new AtomicReference<>();

        return propertyPreservingHapiSpec("repeatedAliasInSameTransferListFails", NONDETERMINISTIC_TRANSACTION_FEES)
                .preserving("entities.unlimitedAutoAssociationsEnabled")
                .given(
                        overriding("entities.unlimitedAutoAssociationsEnabled", FALSE),
                        newKeyNamed(VALID_ALIAS),
                        newKeyNamed(MULTI_KEY),
                        newKeyNamed(VALID_ALIAS),
                        cryptoCreate(PARTY).maxAutomaticTokenAssociations(2),
                        cryptoCreate(COUNTERPARTY).maxAutomaticTokenAssociations(2),
                        cryptoCreate(TOKEN_TREASURY).balance(ONE_HUNDRED_HBARS).maxAutomaticTokenAssociations(2),
                        tokenCreate(A_TOKEN)
                                .tokenType(FUNGIBLE_COMMON)
                                .initialSupply(Long.MAX_VALUE)
                                .treasury(TOKEN_TREASURY)
                                .via(TOKEN_A_CREATE),
                        tokenCreate(NFT_INFINITE_SUPPLY_TOKEN)
                                .tokenType(TokenType.NON_FUNGIBLE_UNIQUE)
                                .adminKey(MULTI_KEY)
                                .supplyKey(MULTI_KEY)
                                .supplyType(TokenSupplyType.INFINITE)
                                .initialSupply(0)
                                .treasury(TOKEN_TREASURY)
                                .via(NFT_CREATE),
                        mintToken(
                                NFT_INFINITE_SUPPLY_TOKEN,
                                List.of(ByteString.copyFromUtf8("a"), ByteString.copyFromUtf8("b"))),
                        cryptoCreate(CIVILIAN).balance(10 * ONE_HBAR),
                        cryptoCreate(SPONSOR)
                                .balance(INITIAL_BALANCE * ONE_HBAR)
                                .maxAutomaticTokenAssociations(10))
                .when(
                        tokenAssociate(SPONSOR, NFT_INFINITE_SUPPLY_TOKEN),
                        cryptoTransfer(
                                movingUnique(NFT_INFINITE_SUPPLY_TOKEN, 1L, 2L).between(TOKEN_TREASURY, SPONSOR)),
                        getAccountInfo(SPONSOR).logged(),
                        getAccountInfo(TOKEN_TREASURY).logged(),
                        withOpContext((spec, opLog) -> {
                            final var registry = spec.registry();
                            ftId.set(registry.getTokenID(A_TOKEN));
                            nftId.set(registry.getTokenID(NFT_INFINITE_SUPPLY_TOKEN));
                            partyId.set(registry.getAccountID(PARTY));
                            counterId.set(registry.getAccountID(COUNTERPARTY));
                            partyAlias.set(ByteString.copyFrom(asSolidityAddress(partyId.get())));
                            counterAlias.set(ByteString.copyFrom(asSolidityAddress(counterId.get())));

                            cryptoTransfer((x, b) -> b.addTokenTransfers(TokenTransferList.newBuilder()
                                            .addTransfers(aaWith(SPONSOR, -1))
                                            .addTransfers(aaWith(asAccount("0.0." + partyAlias.get()), +1))
                                            .addTransfers(aaWith(TOKEN_TREASURY, -1))
                                            .addTransfers(aaWith(asAccount("0.0." + partyAlias.get()), +1))))
                                    .signedBy(DEFAULT_PAYER, PARTY, SPONSOR)
                                    .hasKnownStatus(ACCOUNT_REPEATED_IN_ACCOUNT_AMOUNTS);
                        }))
                .then();
    }

    @HapiTest
    final Stream<DynamicTest> autoCreateWithNftFallBackFeeFails() {
        final var firstRoyaltyCollector = "firstRoyaltyCollector";
        return propertyPreservingHapiSpec("autoCreateWithNftFallBackFeeFails", HIGHLY_NON_DETERMINISTIC_FEES)
                .preserving("entities.unlimitedAutoAssociationsEnabled")
                .given(
                        overriding("entities.unlimitedAutoAssociationsEnabled", FALSE),
                        newKeyNamed(VALID_ALIAS),
                        newKeyNamed(MULTI_KEY),
                        newKeyNamed(VALID_ALIAS),
                        cryptoCreate(TOKEN_TREASURY).balance(ONE_HUNDRED_HBARS).maxAutomaticTokenAssociations(2),
                        cryptoCreate(firstRoyaltyCollector).maxAutomaticTokenAssociations(100),
                        tokenCreate(NFT_INFINITE_SUPPLY_TOKEN)
                                .tokenType(TokenType.NON_FUNGIBLE_UNIQUE)
                                .adminKey(MULTI_KEY)
                                .supplyKey(MULTI_KEY)
                                .supplyType(TokenSupplyType.INFINITE)
                                .initialSupply(0)
                                .treasury(TOKEN_TREASURY)
                                .withCustom(royaltyFeeWithFallback(
                                        1, 20, fixedHbarFeeInheritingRoyaltyCollector(1), firstRoyaltyCollector))
                                .via(NFT_CREATE),
                        mintToken(
                                NFT_INFINITE_SUPPLY_TOKEN,
                                List.of(
                                        ByteString.copyFromUtf8("a"),
                                        ByteString.copyFromUtf8("b"),
                                        ByteString.copyFromUtf8("c"),
                                        ByteString.copyFromUtf8("d"),
                                        ByteString.copyFromUtf8("e"))),
                        cryptoCreate(CIVILIAN).balance(1000 * ONE_HBAR).maxAutomaticTokenAssociations(2),
                        cryptoCreate("dummy").balance(10 * ONE_HBAR),
                        cryptoCreate(SPONSOR).balance(ONE_MILLION_HBARS).maxAutomaticTokenAssociations(10))
                .when(
                        cryptoTransfer(
                                movingUnique(NFT_INFINITE_SUPPLY_TOKEN, 1L, 2L).between(TOKEN_TREASURY, SPONSOR)),
                        getAccountInfo(SPONSOR).hasToken(relationshipWith(NFT_INFINITE_SUPPLY_TOKEN)),
                        // auto creating an account using a nft with fall back royalty fee fails
                        cryptoTransfer(movingUnique(NFT_INFINITE_SUPPLY_TOKEN, 1, 2)
                                        .between(SPONSOR, VALID_ALIAS))
                                .payingWith(CIVILIAN)
                                .signedBy(CIVILIAN, SPONSOR, VALID_ALIAS)
                                .hasKnownStatus(INSUFFICIENT_SENDER_ACCOUNT_BALANCE_FOR_CUSTOM_FEE),
                        getAccountInfo(SPONSOR).hasOwnedNfts(2).hasToken(relationshipWith(NFT_INFINITE_SUPPLY_TOKEN)),
                        getAccountInfo(TOKEN_TREASURY).logged())
                .then(
                        // But transferring this NFT to a known alias with hbar in it works
                        cryptoTransfer(tinyBarsFromToWithAlias(SPONSOR, VALID_ALIAS, 10 * ONE_HBAR))
                                .payingWith(CIVILIAN)
                                .signedBy(CIVILIAN, SPONSOR, VALID_ALIAS)
                                .via(TRANSFER_TXN),
                        withOpContext((spec, opLog) -> updateSpecFor(spec, VALID_ALIAS)),
                        getTxnRecord(TRANSFER_TXN).andAllChildRecords().hasNonStakingChildRecordCount(1),
                        cryptoUpdateAliased(VALID_ALIAS)
                                .maxAutomaticAssociations(10)
                                .signedBy(VALID_ALIAS, DEFAULT_PAYER),
                        cryptoTransfer(movingUnique(NFT_INFINITE_SUPPLY_TOKEN, 1, 2)
                                        .between(SPONSOR, VALID_ALIAS))
                                .payingWith(SPONSOR)
                                .fee(10 * ONE_HBAR)
                                .signedBy(SPONSOR, VALID_ALIAS)
                                .logged(),
                        getAliasedAccountInfo(VALID_ALIAS).hasOwnedNfts(2));
    }

    @LeakyHapiTest(PROPERTY_OVERRIDES)
    final Stream<DynamicTest> canAutoCreateWithNftTransfersToAlias() {
        final var civilianBal = 10 * ONE_HBAR;
        // The expected fee to transfer four serial numbers of two token types to a receiver with
        // no auto-creation; note it is approximate because the fee will vary slightly with the
        // size of the sig map, depending on the lengths of the public key prefixes required
        final var approxTransferFee = 0.44012644 * ONE_HBAR;
        final var multiNftTransfer = "multiNftTransfer";

        return propertyPreservingHapiSpec("canAutoCreateWithNftTransfersToAlias", NONDETERMINISTIC_TRANSACTION_FEES)
<<<<<<< HEAD
                .preserving(UNLIMITED_AUTO_ASSOCIATIONS_ENABLED)
                .given(
                        overriding(UNLIMITED_AUTO_ASSOCIATIONS_ENABLED, FALSE_VALUE),
=======
                .preserving("entities.unlimitedAutoAssociationsEnabled")
                .given(
                        overriding("entities.unlimitedAutoAssociationsEnabled", FALSE),
>>>>>>> 3a247c64
                        newKeyNamed(VALID_ALIAS),
                        newKeyNamed(MULTI_KEY),
                        newKeyNamed(VALID_ALIAS),
                        cryptoCreate(TOKEN_TREASURY).balance(ONE_HUNDRED_HBARS).maxAutomaticTokenAssociations(2),
                        tokenCreate(NFT_INFINITE_SUPPLY_TOKEN)
                                .tokenType(TokenType.NON_FUNGIBLE_UNIQUE)
                                .adminKey(MULTI_KEY)
                                .supplyKey(MULTI_KEY)
                                .supplyType(TokenSupplyType.INFINITE)
                                .initialSupply(0)
                                .treasury(TOKEN_TREASURY)
                                .via(NFT_CREATE),
                        tokenCreate(NFT_FINITE_SUPPLY_TOKEN)
                                .supplyType(FINITE)
                                .tokenType(NON_FUNGIBLE_UNIQUE)
                                .treasury(TOKEN_TREASURY)
                                .maxSupply(12L)
                                .supplyKey(MULTI_KEY)
                                .adminKey(MULTI_KEY)
                                .initialSupply(0L),
                        mintToken(
                                NFT_INFINITE_SUPPLY_TOKEN,
                                List.of(
                                        ByteString.copyFromUtf8("a"),
                                        ByteString.copyFromUtf8("b"),
                                        ByteString.copyFromUtf8("c"),
                                        ByteString.copyFromUtf8("d"),
                                        ByteString.copyFromUtf8("e"))),
                        mintToken(
                                NFT_FINITE_SUPPLY_TOKEN,
                                List.of(
                                        ByteString.copyFromUtf8("a"),
                                        ByteString.copyFromUtf8("b"),
                                        ByteString.copyFromUtf8("c"),
                                        ByteString.copyFromUtf8("d"),
                                        ByteString.copyFromUtf8("e"))),
                        cryptoCreate(CIVILIAN).balance(civilianBal))
                .when(
                        tokenAssociate(CIVILIAN, NFT_FINITE_SUPPLY_TOKEN, NFT_INFINITE_SUPPLY_TOKEN),
                        cryptoTransfer(
                                movingUnique(NFT_FINITE_SUPPLY_TOKEN, 3L, 4L).between(TOKEN_TREASURY, CIVILIAN),
                                movingUnique(NFT_INFINITE_SUPPLY_TOKEN, 1L, 2L).between(TOKEN_TREASURY, CIVILIAN)),
                        getAccountInfo(CIVILIAN)
                                .hasToken(relationshipWith(NFT_FINITE_SUPPLY_TOKEN))
                                .hasToken(relationshipWith(NFT_INFINITE_SUPPLY_TOKEN))
                                .has(accountWith().balance(civilianBal)),
                        cryptoTransfer(
                                        movingUnique(NFT_FINITE_SUPPLY_TOKEN, 3, 4)
                                                .between(CIVILIAN, VALID_ALIAS),
                                        movingUnique(NFT_INFINITE_SUPPLY_TOKEN, 1, 2)
                                                .between(CIVILIAN, VALID_ALIAS))
                                .via(multiNftTransfer)
                                .payingWith(CIVILIAN)
                                .signedBy(CIVILIAN, VALID_ALIAS),
                        getTxnRecord(multiNftTransfer)
                                .andAllChildRecords()
                                .hasNonStakingChildRecordCount(1)
                                .logged(),
                        childRecordsCheck(
                                multiNftTransfer,
                                SUCCESS,
                                recordWith().status(SUCCESS).fee(EXPECTED_MULTI_TOKEN_TRANSFER_AUTO_CREATION_FEE)),
                        getAliasedAccountInfo(VALID_ALIAS)
                                .has(accountWith()
                                        .balance(0)
                                        .maxAutoAssociations(2)
                                        .ownedNfts(4))
                                .logged(),
                        // A single extra byte in the signature map will cost just ~130 tinybar more, so allowing
                        // a delta of 2600 tinybar will stabilize this test indefinitely (the spec would have to
                        // randomly choose two public keys with a shared prefix of length 10, which is...unlikely)
                        getAccountInfo(CIVILIAN)
                                .has(accountWith().approxBalance((long) (civilianBal - approxTransferFee), 2600)))
                .then();
    }

    @LeakyHapiTest(PROPERTY_OVERRIDES)
    final Stream<DynamicTest> canAutoCreateWithNftTransferToEvmAddress() {
        final var civilianBal = 10 * ONE_HBAR;
        final var nftTransfer = "multiNftTransfer";
        final AtomicReference<Timestamp> parentConsTime = new AtomicReference<>();
        final AtomicBoolean hasNodeStakeUpdate = new AtomicBoolean(false);

        return propertyPreservingHapiSpec("canAutoCreateWithNftTransferToEvmAddress")
<<<<<<< HEAD
                .preserving(UNLIMITED_AUTO_ASSOCIATIONS_ENABLED)
                .given(
                        overriding(UNLIMITED_AUTO_ASSOCIATIONS_ENABLED, FALSE),
=======
                .preserving("entities.unlimitedAutoAssociationsEnabled")
                .given(
                        overriding("entities.unlimitedAutoAssociationsEnabled", FALSE),
>>>>>>> 3a247c64
                        newKeyNamed(MULTI_KEY),
                        newKeyNamed(VALID_ALIAS).shape(SECP_256K1_SHAPE),
                        cryptoCreate(TOKEN_TREASURY).balance(ONE_HUNDRED_HBARS).maxAutomaticTokenAssociations(2),
                        tokenCreate(NFT_INFINITE_SUPPLY_TOKEN)
                                .tokenType(TokenType.NON_FUNGIBLE_UNIQUE)
                                .adminKey(MULTI_KEY)
                                .supplyKey(MULTI_KEY)
                                .supplyType(TokenSupplyType.INFINITE)
                                .initialSupply(0)
                                .treasury(TOKEN_TREASURY)
                                .via(NFT_CREATE),
                        mintToken(NFT_INFINITE_SUPPLY_TOKEN, List.of(ByteString.copyFromUtf8("a"))),
                        cryptoCreate(CIVILIAN).balance(civilianBal))
                .when(
                        tokenAssociate(CIVILIAN, NFT_INFINITE_SUPPLY_TOKEN),
                        cryptoTransfer(
                                movingUnique(NFT_INFINITE_SUPPLY_TOKEN, 1L).between(TOKEN_TREASURY, CIVILIAN)),
                        getAccountInfo(CIVILIAN)
                                .hasToken(relationshipWith(NFT_INFINITE_SUPPLY_TOKEN))
                                .has(accountWith().balance(civilianBal)),
                        cryptoTransfer(movingUnique(NFT_INFINITE_SUPPLY_TOKEN, 1)
                                        .between(CIVILIAN, VALID_ALIAS))
                                .via(nftTransfer)
                                .payingWith(CIVILIAN)
                                .signedBy(CIVILIAN, VALID_ALIAS))
                .then(
                        getTxnRecord(nftTransfer)
                                .exposingTo(record -> parentConsTime.set(record.getConsensusTimestamp()))
                                .exposingAllTo(records -> hasNodeStakeUpdate.set(
                                        records.size() > 1 && isEndOfStakingPeriodRecord(records.get(1))))
                                .andAllChildRecords()
                                .hasNonStakingChildRecordCount(1)
                                .logged(),
                        sourcing(() -> childRecordsCheck(
                                nftTransfer,
                                SUCCESS,
                                recordWith()
                                        .status(SUCCESS)
                                        .consensusTimeImpliedByNonce(
                                                parentConsTime.get(), hasNodeStakeUpdate.get() ? -2 : -1))));
    }

    @LeakyHapiTest(PROPERTY_OVERRIDES)
    final Stream<DynamicTest> multipleTokenTransfersSucceed() {
        final var initialTokenSupply = 1000;
        final var multiTokenXfer = "multiTokenXfer";

        return propertyPreservingHapiSpec("multipleTokenTransfersSucceed")
<<<<<<< HEAD
                .preserving(UNLIMITED_AUTO_ASSOCIATIONS_ENABLED)
                .given(
                        overriding(UNLIMITED_AUTO_ASSOCIATIONS_ENABLED, FALSE),
=======
                .preserving("entities.unlimitedAutoAssociationsEnabled")
                .given(
                        overriding("entities.unlimitedAutoAssociationsEnabled", FALSE),
>>>>>>> 3a247c64
                        newKeyNamed(VALID_ALIAS),
                        cryptoCreate(TOKEN_TREASURY).balance(ONE_HUNDRED_HBARS),
                        tokenCreate(A_TOKEN)
                                .tokenType(FUNGIBLE_COMMON)
                                .initialSupply(initialTokenSupply)
                                .treasury(TOKEN_TREASURY)
                                .via(TOKEN_A_CREATE),
                        getTxnRecord(TOKEN_A_CREATE)
                                .hasNewTokenAssociation(A_TOKEN, TOKEN_TREASURY)
                                .logged(),
                        tokenCreate(B_TOKEN)
                                .tokenType(FUNGIBLE_COMMON)
                                .initialSupply(initialTokenSupply)
                                .treasury(TOKEN_TREASURY)
                                .via(TOKEN_B_CREATE),
                        getTxnRecord(TOKEN_A_CREATE)
                                .hasNewTokenAssociation(A_TOKEN, TOKEN_TREASURY)
                                .logged(),
                        getTxnRecord(TOKEN_B_CREATE).hasNewTokenAssociation(B_TOKEN, TOKEN_TREASURY),
                        cryptoCreate(CIVILIAN).balance(10 * ONE_HBAR).maxAutomaticTokenAssociations(2))
                .when(
                        cryptoTransfer(
                                        moving(100, A_TOKEN).between(TOKEN_TREASURY, CIVILIAN),
                                        moving(100, B_TOKEN).between(TOKEN_TREASURY, CIVILIAN))
                                .via("transferAToSponsor"),
                        getAccountInfo(TOKEN_TREASURY)
                                .hasToken(relationshipWith(B_TOKEN).balance(900)),
                        getAccountInfo(TOKEN_TREASURY)
                                .hasToken(relationshipWith(A_TOKEN).balance(900)),
                        getAccountInfo(CIVILIAN)
                                .hasToken(relationshipWith(A_TOKEN).balance(100)),
                        getAccountInfo(CIVILIAN)
                                .hasToken(relationshipWith(B_TOKEN).balance(100)),

                        /* --- transfer same token type to alias --- */
                        cryptoTransfer(
                                        moving(10, A_TOKEN).between(CIVILIAN, VALID_ALIAS),
                                        moving(10, B_TOKEN).between(CIVILIAN, VALID_ALIAS))
                                .via(multiTokenXfer)
                                .payingWith(CIVILIAN)
                                .signedBy(CIVILIAN, VALID_ALIAS)
                                .logged(),
                        withOpContext((spec, opLog) -> updateSpecFor(spec, VALID_ALIAS)),
                        getTxnRecord(multiTokenXfer)
                                .andAllChildRecords()
                                .hasNonStakingChildRecordCount(1)
                                .hasPriority(recordWith()
                                        .status(SUCCESS)
                                        .tokenTransfers(includingFungibleMovement(
                                                moving(10, A_TOKEN).to(VALID_ALIAS)))
                                        .tokenTransfers(includingFungibleMovement(
                                                moving(10, B_TOKEN).to(VALID_ALIAS)))
                                        .autoAssociated(accountTokenPairsInAnyOrder(
                                                List.of(Pair.of(VALID_ALIAS, B_TOKEN), Pair.of(VALID_ALIAS, A_TOKEN)))))
                                .logged(),
                        childRecordsCheck(
                                multiTokenXfer,
                                SUCCESS,
                                recordWith().status(SUCCESS).fee(EXPECTED_MULTI_TOKEN_TRANSFER_AUTO_CREATION_FEE)),
                        getAliasedAccountInfo(VALID_ALIAS)
                                .hasToken(relationshipWith(A_TOKEN).balance(10))
                                .hasToken(relationshipWith(B_TOKEN).balance(10))
                                .has(accountWith().balance(0L).maxAutoAssociations(2)),
                        getAccountInfo(CIVILIAN)
                                .hasToken(relationshipWith(A_TOKEN).balance(90))
                                .hasToken(relationshipWith(B_TOKEN).balance(90))
                                .has(accountWith().balanceLessThan(10 * ONE_HBAR)))
                .then(
                        /* --- transfer token to created alias */
                        cryptoTransfer(moving(10, B_TOKEN).between(CIVILIAN, VALID_ALIAS))
                                .via("newXfer")
                                .payingWith(CIVILIAN)
                                .signedBy(CIVILIAN, VALID_ALIAS, TOKEN_TREASURY),
                        getTxnRecord("newXfer")
                                .andAllChildRecords()
                                .hasNonStakingChildRecordCount(0)
                                .logged(),
                        getAliasedAccountInfo(VALID_ALIAS)
                                .hasToken(relationshipWith(A_TOKEN).balance(10))
                                .hasToken(relationshipWith(B_TOKEN).balance(20)));
    }

    @HapiTest
    final Stream<DynamicTest> payerBalanceIsReflectsAllChangesBeforeFeeCharging() {
        final var secondAliasKey = "secondAlias";
        final var secondPayer = "secondPayer";
        final AtomicLong totalAutoCreationFees = new AtomicLong();

        return propertyPreservingHapiSpec("payerBalanceIsReflectsAllChangesBeforeFeeCharging")
                .preserving("entities.unlimitedAutoAssociationsEnabled")
                .given(
                        overriding("entities.unlimitedAutoAssociationsEnabled", FALSE),
                        newKeyNamed(VALID_ALIAS),
                        cryptoCreate(TOKEN_TREASURY),
                        tokenCreate(A_TOKEN)
                                .tokenType(FUNGIBLE_COMMON)
                                .initialSupply(1000)
                                .treasury(TOKEN_TREASURY),
                        cryptoCreate(CIVILIAN).balance(ONE_HUNDRED_HBARS).maxAutomaticTokenAssociations(1),
                        cryptoTransfer(moving(100, A_TOKEN).between(TOKEN_TREASURY, CIVILIAN)),
                        cryptoTransfer(
                                        moving(10, A_TOKEN).between(CIVILIAN, VALID_ALIAS),
                                        movingHbar(1).between(CIVILIAN, FUNDING))
                                .fee(50 * ONE_HBAR)
                                .payingWith(CIVILIAN)
                                .signedBy(CIVILIAN),
                        getAccountBalance(CIVILIAN)
                                .exposingBalanceTo(
                                        balance -> totalAutoCreationFees.set(ONE_HUNDRED_HBARS - balance - 1)))
                .when(
                        logIt(spec -> String.format("Total auto-creation fees: %d", totalAutoCreationFees.get())),
                        sourcing(() -> cryptoCreate(secondPayer)
                                .maxAutomaticTokenAssociations(1)
                                .balance(totalAutoCreationFees.get())),
                        cryptoTransfer(moving(100, A_TOKEN).between(TOKEN_TREASURY, secondPayer)))
                .then(
                        newKeyNamed(secondAliasKey),
                        sourcing(() -> cryptoTransfer(
                                        moving(10, A_TOKEN).between(secondPayer, secondAliasKey),
                                        movingHbar(1).between(secondPayer, FUNDING))
                                .fee(totalAutoCreationFees.get() - 2)
                                .payingWith(secondPayer)
                                .signedBy(secondPayer)
                                .hasKnownStatus(INSUFFICIENT_PAYER_BALANCE)),
                        getAccountBalance(secondPayer)
                                .hasTinyBars(spec ->
                                        // Should only be charged a few hundred thousand
                                        // tinybar at most
                                        balance -> ((totalAutoCreationFees.get() - balance) > 500_000L)
                                                ? Optional.empty()
                                                : Optional.of("Payer was" + " over-charged!")));
    }

    @LeakyHapiTest(PROPERTY_OVERRIDES)
    final Stream<DynamicTest> canAutoCreateWithFungibleTokenTransfersToAlias() {
        final var initialTokenSupply = 1000;
        final var sameTokenXfer = "sameTokenXfer";
        // The expected (network + service) fee for two token transfers to a receiver
        // with no auto-creation; note it is approximate because the fee will vary slightly
        // with the size of the sig map, depending on the lengths of the public key prefixes required
        final long approxTransferFee = 1163019L;

<<<<<<< HEAD
        return propertyPreservingHapiSpec("canAutoCreateWithFungibleTokenTransfersToAlias")
                .preserving(UNLIMITED_AUTO_ASSOCIATIONS_ENABLED)
                .given(
                        overriding(UNLIMITED_AUTO_ASSOCIATIONS_ENABLED, FALSE),
=======
        return propertyPreservingHapiSpec(
                        "canAutoCreateWithFungibleTokenTransfersToAlias", NONDETERMINISTIC_TRANSACTION_FEES)
                .preserving("entities.unlimitedAutoAssociationsEnabled")
                .given(
                        overriding("entities.unlimitedAutoAssociationsEnabled", FALSE),
>>>>>>> 3a247c64
                        newKeyNamed(VALID_ALIAS),
                        cryptoCreate(TOKEN_TREASURY).balance(ONE_HUNDRED_HBARS),
                        tokenCreate(A_TOKEN)
                                .tokenType(FUNGIBLE_COMMON)
                                .initialSupply(initialTokenSupply)
                                .treasury(TOKEN_TREASURY)
                                .via(TOKEN_A_CREATE),
                        tokenCreate(B_TOKEN)
                                .tokenType(FUNGIBLE_COMMON)
                                .initialSupply(initialTokenSupply)
                                .treasury(TOKEN_TREASURY)
                                .via(TOKEN_B_CREATE),
                        getTxnRecord(TOKEN_A_CREATE).hasNewTokenAssociation(A_TOKEN, TOKEN_TREASURY),
                        getTxnRecord(TOKEN_B_CREATE).hasNewTokenAssociation(B_TOKEN, TOKEN_TREASURY),
                        cryptoCreate(CIVILIAN).balance(10 * ONE_HBAR).maxAutomaticTokenAssociations(2))
                .when(
                        cryptoTransfer(
                                        moving(100, A_TOKEN).between(TOKEN_TREASURY, CIVILIAN),
                                        moving(100, B_TOKEN).between(TOKEN_TREASURY, CIVILIAN))
                                .via("transferAToSponsor"),
                        getAccountInfo(TOKEN_TREASURY)
                                .hasToken(relationshipWith(B_TOKEN).balance(900)),
                        getAccountInfo(TOKEN_TREASURY)
                                .hasToken(relationshipWith(A_TOKEN).balance(900)),
                        getAccountInfo(CIVILIAN)
                                .hasToken(relationshipWith(A_TOKEN).balance(100)),
                        getAccountInfo(CIVILIAN)
                                .hasToken(relationshipWith(B_TOKEN).balance(100)),

                        /* --- transfer same token type to alias --- */
                        cryptoTransfer(
                                        moving(10, A_TOKEN).between(CIVILIAN, VALID_ALIAS),
                                        moving(10, A_TOKEN).between(TOKEN_TREASURY, VALID_ALIAS))
                                .via(sameTokenXfer)
                                .payingWith(CIVILIAN)
                                .signedBy(CIVILIAN, VALID_ALIAS, TOKEN_TREASURY)
                                .logged(),
                        getTxnRecord(sameTokenXfer)
                                .andAllChildRecords()
                                .hasNonStakingChildRecordCount(1)
                                .logged(),
                        childRecordsCheck(
                                sameTokenXfer,
                                SUCCESS,
                                recordWith().status(SUCCESS).fee(EXPECTED_SINGLE_TOKEN_TRANSFER_AUTO_CREATE_FEE)),
                        getAliasedAccountInfo(VALID_ALIAS)
                                .hasToken(relationshipWith(A_TOKEN).balance(20)),
                        getAccountInfo(CIVILIAN)
                                .hasToken(relationshipWith(A_TOKEN).balance(90))
                                .has(accountWith().balanceLessThan(10 * ONE_HBAR)),
                        assertionsHold((spec, opLog) -> {
                            final var lookup = getTxnRecord(sameTokenXfer)
                                    .andAllChildRecords()
                                    .hasNonStakingChildRecordCount(1)
                                    .hasNoAliasInChildRecord(0)
                                    .logged();
                            allRunFor(spec, lookup);
                            final var sponsor = spec.registry().getAccountID(DEFAULT_PAYER);
                            final var payer = spec.registry().getAccountID(CIVILIAN);
                            final var parent = lookup.getResponseRecord();
                            final var child = lookup.getFirstNonStakingChildRecord();
                            assertAliasBalanceAndFeeInChildRecord(parent, child, sponsor, payer, 0L, approxTransferFee);
                        }))
                .then(
                        /* --- transfer another token to created alias */
                        cryptoTransfer(moving(10, B_TOKEN).between(CIVILIAN, VALID_ALIAS))
                                .via("failedXfer")
                                .payingWith(CIVILIAN)
                                .signedBy(CIVILIAN, VALID_ALIAS, TOKEN_TREASURY)
                                .hasKnownStatus(NO_REMAINING_AUTOMATIC_ASSOCIATIONS));
    }

    @HapiTest
    final Stream<DynamicTest> noStakePeriodStartIfNotStakingToNode() {
        final var user = "user";
        final var contract = "contract";
        return propertyPreservingHapiSpec("noStakePeriodStartIfNotStakingToNode", NONDETERMINISTIC_TRANSACTION_FEES)
                .preserving("entities.unlimitedAutoAssociationsEnabled")
                .given(
                        overriding("entities.unlimitedAutoAssociationsEnabled", FALSE),
                        newKeyNamed(ADMIN_KEY),
                        cryptoCreate(user).key(ADMIN_KEY).stakedNodeId(0L),
                        createDefaultContract(contract).adminKey(ADMIN_KEY).stakedNodeId(0L),
                        getAccountInfo(user).has(accountWith().someStakePeriodStart()),
                        getContractInfo(contract).has(contractWith().someStakePeriodStart()))
                .when(
                        cryptoUpdate(user).newStakedAccountId(contract),
                        contractUpdate(contract).newStakedAccountId(user))
                .then(
                        getAccountInfo(user).has(accountWith().noStakePeriodStart()),
                        getContractInfo(contract).has(contractWith().noStakePeriodStart()));
    }

    @HapiTest
    final Stream<DynamicTest> hollowAccountCreationWithCryptoTransfer() {
        final var initialTokenSupply = 1000;
        final AtomicReference<TokenID> ftId = new AtomicReference<>();
        final AtomicReference<TokenID> nftId = new AtomicReference<>();
        final AtomicReference<AccountID> civilianId = new AtomicReference<>();
        final AtomicReference<ByteString> civilianAlias = new AtomicReference<>();
        final AtomicReference<ByteString> evmAddress = new AtomicReference<>();
        return propertyPreservingHapiSpec("hollowAccountCreationWithCryptoTransfer", NONDETERMINISTIC_TRANSACTION_FEES)
                .preserving("entities.unlimitedAutoAssociationsEnabled")
                .given(
                        overriding("entities.unlimitedAutoAssociationsEnabled", FALSE),
                        newKeyNamed(MULTI_KEY),
                        newKeyNamed(SECP_256K1_SOURCE_KEY).shape(SECP_256K1_SHAPE),
                        cryptoCreate(LAZY_CREATE_SPONSOR).balance(INITIAL_BALANCE * ONE_HBAR),
                        cryptoCreate(TOKEN_TREASURY).balance(10 * ONE_HUNDRED_HBARS),
                        tokenCreate(A_TOKEN)
                                .tokenType(FUNGIBLE_COMMON)
                                .supplyType(FINITE)
                                .initialSupply(initialTokenSupply)
                                .maxSupply(10L * initialTokenSupply)
                                .treasury(TOKEN_TREASURY)
                                .via(TOKEN_A_CREATE),
                        tokenCreate(NFT_INFINITE_SUPPLY_TOKEN)
                                .tokenType(TokenType.NON_FUNGIBLE_UNIQUE)
                                .adminKey(MULTI_KEY)
                                .supplyKey(MULTI_KEY)
                                .supplyType(TokenSupplyType.INFINITE)
                                .initialSupply(0)
                                .treasury(TOKEN_TREASURY)
                                .via(NFT_CREATE),
                        mintToken(
                                NFT_INFINITE_SUPPLY_TOKEN,
                                List.of(ByteString.copyFromUtf8("a"), ByteString.copyFromUtf8("b"))),
                        cryptoCreate(CIVILIAN).balance(ONE_HUNDRED_HBARS).maxAutomaticTokenAssociations(2),
                        tokenAssociate(CIVILIAN, A_TOKEN, NFT_INFINITE_SUPPLY_TOKEN),
                        cryptoTransfer(
                                moving(10, A_TOKEN).between(TOKEN_TREASURY, CIVILIAN),
                                movingUnique(NFT_INFINITE_SUPPLY_TOKEN, 1L, 2L).between(TOKEN_TREASURY, CIVILIAN)),
                        withOpContext((spec, opLog) -> {
                            final var registry = spec.registry();
                            final var ecdsaKey = spec.registry()
                                    .getKey(SECP_256K1_SOURCE_KEY)
                                    .getECDSASecp256K1()
                                    .toByteArray();
                            final var evmAddressBytes = ByteString.copyFrom(recoverAddressFromPubKey(ecdsaKey));
                            ftId.set(registry.getTokenID(A_TOKEN));
                            nftId.set(registry.getTokenID(NFT_INFINITE_SUPPLY_TOKEN));
                            civilianId.set(registry.getAccountID(CIVILIAN));
                            civilianAlias.set(ByteString.copyFrom(asSolidityAddress(civilianId.get())));
                            evmAddress.set(evmAddressBytes);
                        }))
                .when()
                .then(withOpContext((spec, opLog) -> {
                    /* hollow account created with transfer as expected */
                    final var cryptoTransferWithLazyCreate = cryptoTransfer(
                                    movingHbar(ONE_HUNDRED_HBARS).between(LAZY_CREATE_SPONSOR, evmAddress.get()),
                                    moving(5, A_TOKEN).between(CIVILIAN, evmAddress.get()),
                                    movingUnique(NFT_INFINITE_SUPPLY_TOKEN, 1L).between(CIVILIAN, evmAddress.get()))
                            .hasKnownStatus(SUCCESS)
                            .via(TRANSFER_TXN);

                    final var getHollowAccountInfoAfterCreation = getAliasedAccountInfo(evmAddress.get())
                            .hasToken(relationshipWith(A_TOKEN).balance(5))
                            .hasToken(
                                    relationshipWith(NFT_INFINITE_SUPPLY_TOKEN).balance(1))
                            .has(accountWith()
                                    .hasEmptyKey()
                                    .noAlias()
                                    .expectedBalanceWithChargedUsd(ONE_HUNDRED_HBARS, 0, 0)
                                    .autoRenew(THREE_MONTHS_IN_SECONDS)
                                    .receiverSigReq(false)
                                    .memo(LAZY_MEMO));

                    allRunFor(spec, cryptoTransferWithLazyCreate, getHollowAccountInfoAfterCreation);

                    /* transfers of hbar, fungible and non-fungible tokens to the hollow account should succeed */
                    final var hbarTransfer = cryptoTransfer(
                                    tinyBarsFromTo(CIVILIAN, evmAddress.get(), ONE_HUNDRED_HBARS))
                            .hasKnownStatus(SUCCESS)
                            .via(TRANSFER_TXN_2);

                    final var fungibleTokenTransfer = cryptoTransfer(
                                    moving(5, A_TOKEN).between(CIVILIAN, evmAddress.get()))
                            .signedBy(DEFAULT_PAYER, CIVILIAN)
                            .via(TRANSFER_TXN_2);

                    final var nftTransfer = cryptoTransfer(
                                    movingUnique(NFT_INFINITE_SUPPLY_TOKEN, 2L).between(CIVILIAN, evmAddress.get()))
                            .signedBy(DEFAULT_PAYER, CIVILIAN)
                            .hasKnownStatus(SUCCESS)
                            .via(TRANSFER_TXN_2);

                    final var getHollowAccountInfoAfterTransfers = getAliasedAccountInfo(evmAddress.get())
                            .hasToken(relationshipWith(A_TOKEN).balance(10))
                            .hasToken(
                                    relationshipWith(NFT_INFINITE_SUPPLY_TOKEN).balance(2))
                            .has(accountWith()
                                    .hasEmptyKey()
                                    .noAlias()
                                    .expectedBalanceWithChargedUsd(2 * ONE_HUNDRED_HBARS, 0, 0));

                    allRunFor(
                            spec, hbarTransfer, fungibleTokenTransfer, nftTransfer, getHollowAccountInfoAfterTransfers);
                }));
    }

    @HapiTest
    final Stream<DynamicTest> failureAfterHollowAccountCreationReclaimsAlias() {
        final var underfunded = "underfunded";
        final var secondTransferTxn = "SecondTransferTxn";
        final AtomicReference<ByteString> targetAddress = new AtomicReference<>();
        return propertyPreservingHapiSpec("failureAfterHollowAccountCreationReclaimsAlias", ALLOW_SKIPPED_ENTITY_IDS)
                .preserving("entities.unlimitedAutoAssociationsEnabled")
                .given(
                        overriding("entities.unlimitedAutoAssociationsEnabled", FALSE),
                        newKeyNamed(SECP_256K1_SOURCE_KEY).shape(SECP_256K1_SHAPE),
                        cryptoCreate(LAZY_CREATE_SPONSOR).balance(INITIAL_BALANCE * ONE_HBAR))
                .when(cryptoCreate(underfunded).balance(10 * ONE_HBAR))
                .then(
                        withOpContext((spec, opLog) -> {
                            final var ecdsaKey = spec.registry()
                                    .getKey(SECP_256K1_SOURCE_KEY)
                                    .getECDSASecp256K1()
                                    .toByteArray();
                            final var evmAddress = ByteString.copyFrom(recoverAddressFromPubKey(ecdsaKey));
                            targetAddress.set(evmAddress);
                            final var controlledOp = cryptoTransfer((sameSpec, b) -> {
                                        final var sponsorId = spec.registry().getAccountID(LAZY_CREATE_SPONSOR);
                                        final var underfundedId =
                                                spec.registry().getAccountID(underfunded);
                                        final var funding = spec.registry().getAccountID(FUNDING);
                                        b.setTransfers(TransferList.newBuilder()
                                                .addAccountAmounts(aaWith(sponsorId, -ONE_HUNDRED_HBARS))
                                                .addAccountAmounts(aaWith(evmAddress, +ONE_HUNDRED_HBARS))
                                                .addAccountAmounts(aaWith(underfundedId, -ONE_HUNDRED_HBARS))
                                                .addAccountAmounts(aaWith(funding, +ONE_HUNDRED_HBARS))
                                                .build());
                                    })
                                    .hasKnownStatus(SUCCESS)
                                    .memo("QUESTIONABLE")
                                    .signedBy(DEFAULT_PAYER, LAZY_CREATE_SPONSOR, underfunded)
                                    .hasKnownStatus(INSUFFICIENT_ACCOUNT_BALANCE)
                                    .via(TRANSFER_TXN);
                            allRunFor(spec, controlledOp);
                        }),
                        getTxnRecord(TRANSFER_TXN).andAllChildRecords().logged(),
                        getAliasedAccountInfo(SECP_256K1_SOURCE_KEY)
                                .nodePayment(123)
                                .hasAnswerOnlyPrecheck(INVALID_ACCOUNT_ID),
                        sourcing(() -> cryptoTransfer(
                                        tinyBarsFromTo(LAZY_CREATE_SPONSOR, targetAddress.get(), ONE_HUNDRED_HBARS))
                                .signedBy(DEFAULT_PAYER, LAZY_CREATE_SPONSOR)
                                .via(secondTransferTxn)),
                        getAliasedAccountInfo(SECP_256K1_SOURCE_KEY).logged());
    }

    @HapiTest
    final Stream<DynamicTest> canGetBalanceAndInfoViaAlias() {
        final var ed25519SourceKey = "ed25519Alias";
        final var secp256k1SourceKey = "secp256k1Alias";
        final var secp256k1Shape = KeyShape.SECP256K1;
        final var ed25519Shape = KeyShape.ED25519;
        final var autoCreation = "autoCreation";

        return propertyPreservingHapiSpec("canGetBalanceAndInfoViaAlias")
                .preserving("entities.unlimitedAutoAssociationsEnabled")
                .given(
                        overriding("entities.unlimitedAutoAssociationsEnabled", FALSE),
                        cryptoCreate(CIVILIAN).balance(ONE_HUNDRED_HBARS),
                        newKeyNamed(ed25519SourceKey).shape(ed25519Shape),
                        newKeyNamed(secp256k1SourceKey).shape(secp256k1Shape))
                .when(
                        sortedCryptoTransfer(
                                        tinyBarsFromAccountToAlias(CIVILIAN, ed25519SourceKey, ONE_HUNDRED_HBARS),
                                        tinyBarsFromAccountToAlias(GENESIS, secp256k1SourceKey, ONE_HUNDRED_HBARS))
                                /* Sort the transfer list so the accounts are created in a predictable order (the
                                 * serialized bytes of an Ed25519 are always lexicographically prior to the serialized
                                 * bytes of a secp256k1 key, so now the first child record will _always_ be for the
                                 * ed25519 auto-creation). */
                                .payingWith(GENESIS)
                                .via(autoCreation),
                        withOpContext((spec, opLog) -> updateSpecFor(spec, ed25519SourceKey)),
                        withOpContext((spec, opLog) -> updateSpecFor(spec, secp256k1SourceKey)))
                .then(
                        getTxnRecord(autoCreation)
                                .andAllChildRecords()
                                .hasNoAliasInChildRecord(0)
                                .hasNoAliasInChildRecord(1)
                                .logged(),
                        getAutoCreatedAccountBalance(ed25519SourceKey)
                                .hasExpectedAccountID()
                                .logged(),
                        getAutoCreatedAccountBalance(secp256k1SourceKey)
                                .hasExpectedAccountID()
                                .logged(),
                        getAliasedAccountInfo(ed25519SourceKey)
                                .hasExpectedAliasKey()
                                .hasExpectedAccountID()
                                .has(accountWith().expectedBalanceWithChargedUsd(ONE_HUNDRED_HBARS, 0, 0))
                                .logged(),
                        getAliasedAccountInfo(secp256k1SourceKey)
                                .hasExpectedAliasKey()
                                .hasExpectedAccountID()
                                .has(accountWith().expectedBalanceWithChargedUsd(ONE_HUNDRED_HBARS, 0, 0))
                                .logged());
    }

    @HapiTest
    final Stream<DynamicTest> aliasCanBeUsedOnManyAccountsNotAsAlias() {
        return propertyPreservingHapiSpec("aliasCanBeUsedOnManyAccountsNotAsAlias")
                .preserving("entities.unlimitedAutoAssociationsEnabled")
                .given(
                        overriding("entities.unlimitedAutoAssociationsEnabled", FALSE),
                        /* have alias key on other accounts and tokens not as alias */
                        newKeyNamed(VALID_ALIAS),
                        cryptoCreate(PAYER).key(VALID_ALIAS).balance(INITIAL_BALANCE * ONE_HBAR),
                        tokenCreate(PAYER).adminKey(VALID_ALIAS),
                        tokenCreate(PAYER).supplyKey(VALID_ALIAS),
                        tokenCreate("a").treasury(PAYER))
                .when(
                        /* auto account is created */
                        cryptoTransfer(tinyBarsFromToWithAlias(PAYER, VALID_ALIAS, ONE_HUNDRED_HBARS))
                                .via(TRANSFER_TXN))
                .then(
                        /* get transaction record and validate the child record has alias bytes as expected */
                        getTxnRecord(TRANSFER_TXN)
                                .andAllChildRecords()
                                .hasNonStakingChildRecordCount(1)
                                .hasNoAliasInChildRecord(0),
                        getAccountInfo(PAYER)
                                .has(accountWith()
                                        .balance((INITIAL_BALANCE * ONE_HBAR) - ONE_HUNDRED_HBARS)
                                        .noAlias()),
                        getAliasedAccountInfo(VALID_ALIAS)
                                .has(accountWith()
                                        .key(VALID_ALIAS)
                                        .expectedBalanceWithChargedUsd(ONE_HUNDRED_HBARS, 0, 0)
                                        .alias(VALID_ALIAS)
                                        .autoRenew(THREE_MONTHS_IN_SECONDS)
                                        .receiverSigReq(false)
                                        .memo(AUTO_MEMO)));
    }

    @HapiTest
    final Stream<DynamicTest> accountCreatedIfAliasUsedAsPubKey() {
        return propertyPreservingHapiSpec("accountCreatedIfAliasUsedAsPubKey")
                .preserving("entities.unlimitedAutoAssociationsEnabled")
                .given(
                        newKeyNamed(ALIAS),
                        cryptoCreate(PAYER_1)
                                .balance(INITIAL_BALANCE * ONE_HBAR)
                                .key(ALIAS)
                                .signedBy(ALIAS, DEFAULT_PAYER))
                .when(cryptoTransfer(tinyBarsFromToWithAlias(PAYER_1, ALIAS, ONE_HUNDRED_HBARS))
                        .via(TRANSFER_TXN))
                .then(
                        getTxnRecord(TRANSFER_TXN).andAllChildRecords().logged(),
                        getAccountInfo(PAYER_1)
                                .has(accountWith()
                                        .balance((INITIAL_BALANCE * ONE_HBAR) - ONE_HUNDRED_HBARS)
                                        .noAlias()),
                        getAliasedAccountInfo(ALIAS)
                                .has(accountWith()
                                        .key(ALIAS)
                                        .expectedBalanceWithChargedUsd(ONE_HUNDRED_HBARS, 0, 0)
                                        .alias(ALIAS)
                                        .autoRenew(THREE_MONTHS_IN_SECONDS)
                                        .receiverSigReq(false))
                                .logged());
    }

    @HapiTest
    final Stream<DynamicTest> autoAccountCreationWorksWhenUsingAliasOfDeletedAccount() {
        return propertyPreservingHapiSpec("autoAccountCreationWorksWhenUsingAliasOfDeletedAccount")
                .preserving("entities.unlimitedAutoAssociationsEnabled")
                .given(
                        overriding("entities.unlimitedAutoAssociationsEnabled", FALSE),
                        newKeyNamed(ALIAS),
                        newKeyNamed(ALIAS_2),
                        cryptoCreate(PAYER).balance(INITIAL_BALANCE * ONE_HBAR))
                .when(
                        cryptoTransfer(tinyBarsFromToWithAlias(PAYER, ALIAS, ONE_HUNDRED_HBARS))
                                .via("txn"),
                        withOpContext((spec, opLog) -> updateSpecFor(spec, ALIAS)),
                        getTxnRecord("txn").hasNonStakingChildRecordCount(1).logged())
                .then(
                        cryptoDeleteAliased(ALIAS)
                                .transfer(PAYER)
                                .hasKnownStatus(SUCCESS)
                                .signedBy(ALIAS, PAYER, DEFAULT_PAYER)
                                .purging(),
                        cryptoTransfer(tinyBarsFromToWithAlias(PAYER, ALIAS, ONE_HUNDRED_HBARS))
                                .via("txn2")
                                .hasKnownStatus(ACCOUNT_DELETED)

                        /* need to validate it creates after expiration */
                        //						sleepFor(60000L),
                        //						cryptoTransfer(
                        //								HapiCryptoTransfer.tinyBarsFromToWithAlias("payer", "alias",
                        // ONE_HUNDRED_HBARS)).via(
                        //								"txn2"),
                        //						getTxnRecord("txn2").hasChildRecordCount(1).logged()
                        );
    }

    @HapiTest
    final Stream<DynamicTest> transferFromAliasToAlias() {
        return propertyPreservingHapiSpec("transferFromAliasToAlias")
                .preserving("entities.unlimitedAutoAssociationsEnabled")
                .given(
                        overriding("entities.unlimitedAutoAssociationsEnabled", FALSE),
                        newKeyNamed(ALIAS),
                        newKeyNamed(ALIAS_2),
                        cryptoCreate(PAYER_4).balance(INITIAL_BALANCE * ONE_HBAR))
                .when(
                        cryptoTransfer(tinyBarsFromToWithAlias(PAYER_4, ALIAS, 2 * ONE_HUNDRED_HBARS))
                                .via("txn"),
                        withOpContext((spec, opLog) -> updateSpecFor(spec, ALIAS)),
                        getTxnRecord("txn").andAllChildRecords().logged(),
                        getAliasedAccountInfo(ALIAS)
                                .has(accountWith().expectedBalanceWithChargedUsd((2 * ONE_HUNDRED_HBARS), 0, 0)))
                .then(
                        /* transfer from an alias that was auto created to a new alias, validate account is created */
                        cryptoTransfer(tinyBarsFromToWithAlias(ALIAS, ALIAS_2, ONE_HUNDRED_HBARS))
                                .via(TRANSFER_TXN_2),
                        getTxnRecord(TRANSFER_TXN_2).andAllChildRecords().logged(),
                        getAliasedAccountInfo(ALIAS)
                                .has(accountWith().expectedBalanceWithChargedUsd(ONE_HUNDRED_HBARS, 0, 0)),
                        getAliasedAccountInfo(ALIAS_2)
                                .has(accountWith().expectedBalanceWithChargedUsd(ONE_HUNDRED_HBARS, 0, 0)));
    }

    @HapiTest
    final Stream<DynamicTest> transferFromAliasToAccount() {
        final var payer = PAYER_4;
        final var alias = ALIAS;
        return propertyPreservingHapiSpec("transferFromAliasToAccount")
                .preserving("entities.unlimitedAutoAssociationsEnabled")
                .given(
                        overriding("entities.unlimitedAutoAssociationsEnabled", FALSE),
                        newKeyNamed(alias),
                        cryptoCreate(payer).balance(INITIAL_BALANCE * ONE_HBAR),
                        cryptoCreate("randomAccount").balance(0L).payingWith(payer))
                .when(
                        cryptoTransfer(tinyBarsFromToWithAlias(payer, alias, 2 * ONE_HUNDRED_HBARS))
                                .via("txn"),
                        withOpContext((spec, opLog) -> updateSpecFor(spec, alias)),
                        getTxnRecord("txn").andAllChildRecords().logged(),
                        getAliasedAccountInfo(alias)
                                .has(accountWith().expectedBalanceWithChargedUsd((2 * ONE_HUNDRED_HBARS), 0, 0)))
                .then(
                        /* transfer from an alias that was auto created to a new alias, validate account is created */
                        cryptoTransfer(tinyBarsFromToWithAlias(alias, "randomAccount", ONE_HUNDRED_HBARS))
                                .via(TRANSFER_TXN_2),
                        getTxnRecord(TRANSFER_TXN_2).andAllChildRecords().hasNonStakingChildRecordCount(0),
                        getAliasedAccountInfo(alias)
                                .has(accountWith().expectedBalanceWithChargedUsd(ONE_HUNDRED_HBARS, 0, 0)));
    }

    @HapiTest
    final Stream<DynamicTest> transferToAccountAutoCreatedUsingAccount() {
        return propertyPreservingHapiSpec("transferToAccountAutoCreatedUsingAccount")
                .preserving("entities.unlimitedAutoAssociationsEnabled")
                .given(newKeyNamed(TRANSFER_ALIAS), cryptoCreate(PAYER).balance(INITIAL_BALANCE * ONE_HBAR))
                .when(
                        overriding("entities.unlimitedAutoAssociationsEnabled", FALSE),
                        cryptoTransfer(tinyBarsFromToWithAlias(PAYER, TRANSFER_ALIAS, ONE_HUNDRED_HBARS))
                                .via("txn"),
                        withOpContext((spec, opLog) -> updateSpecFor(spec, TRANSFER_ALIAS)),
                        getTxnRecord("txn").andAllChildRecords().logged())
                .then(
                        /* get the account associated with alias and transfer */
                        withOpContext((spec, opLog) -> {
                            final var aliasAccount = spec.registry()
                                    .getAccountID(spec.registry()
                                            .getKey(TRANSFER_ALIAS)
                                            .toByteString()
                                            .toStringUtf8());

                            final var op = cryptoTransfer(
                                            tinyBarsFromTo(PAYER, asAccountString(aliasAccount), ONE_HUNDRED_HBARS))
                                    .via(TRANSFER_TXN_2);
                            final var op2 = getTxnRecord(TRANSFER_TXN_2)
                                    .andAllChildRecords()
                                    .logged();
                            final var op3 = getAccountInfo(PAYER)
                                    .has(accountWith().balance((INITIAL_BALANCE * ONE_HBAR) - (2 * ONE_HUNDRED_HBARS)));
                            final var op4 = getAliasedAccountInfo(TRANSFER_ALIAS)
                                    .has(accountWith().expectedBalanceWithChargedUsd((2 * ONE_HUNDRED_HBARS), 0, 0));
                            allRunFor(spec, op, op2, op3, op4);
                        }));
    }

    @HapiTest
    final Stream<DynamicTest> transferToAccountAutoCreatedUsingAlias() {
        return propertyPreservingHapiSpec("transferToAccountAutoCreatedUsingAlias")
                .preserving("entities.unlimitedAutoAssociationsEnabled")
                .given(
                        overriding("entities.unlimitedAutoAssociationsEnabled", FALSE),
                        newKeyNamed(ALIAS),
                        cryptoCreate(PAYER).balance(INITIAL_BALANCE * ONE_HBAR))
                .when(
                        cryptoTransfer(tinyBarsFromToWithAlias(PAYER, ALIAS, ONE_HUNDRED_HBARS))
                                .via(TRANSFER_TXN),
                        getTxnRecord(TRANSFER_TXN).andAllChildRecords().logged(),
                        getAccountInfo(PAYER)
                                .has(accountWith().balance((INITIAL_BALANCE * ONE_HBAR) - ONE_HUNDRED_HBARS)),
                        getAliasedAccountInfo(ALIAS)
                                .has(accountWith().expectedBalanceWithChargedUsd(ONE_HUNDRED_HBARS, 0, 0)))
                .then(
                        /* transfer using alias and not account number */
                        cryptoTransfer(tinyBarsFromToWithAlias(PAYER, ALIAS, ONE_HUNDRED_HBARS))
                                .via(TRANSFER_TXN_2),
                        getTxnRecord(TRANSFER_TXN_2)
                                .andAllChildRecords()
                                .hasNonStakingChildRecordCount(0)
                                .logged(),
                        getAccountInfo(PAYER)
                                .has(accountWith().balance((INITIAL_BALANCE * ONE_HBAR) - (2 * ONE_HUNDRED_HBARS))),
                        getAliasedAccountInfo(ALIAS)
                                .has(accountWith().expectedBalanceWithChargedUsd((2 * ONE_HUNDRED_HBARS), 0, 0)));
    }

    @HapiTest
    final Stream<DynamicTest> autoAccountCreationUnsupportedAlias() {
        final var threshKeyAlias = Key.newBuilder()
                .setThresholdKey(ThresholdKey.newBuilder()
                        .setThreshold(2)
                        .setKeys(KeyList.newBuilder()
                                .addKeys(Key.newBuilder().setEd25519(ByteString.copyFrom("aaa".getBytes())))
                                .addKeys(Key.newBuilder().setECDSASecp256K1(ByteString.copyFrom("bbbb".getBytes())))
                                .addKeys(Key.newBuilder().setEd25519(ByteString.copyFrom("cccccc".getBytes())))))
                .build()
                .toByteString();
        final var keyListAlias = Key.newBuilder()
                .setKeyList(KeyList.newBuilder()
                        .addKeys(Key.newBuilder().setEd25519(ByteString.copyFrom("aaaaaa".getBytes())))
                        .addKeys(Key.newBuilder().setECDSASecp256K1(ByteString.copyFrom("bbbbbbb".getBytes()))))
                .build()
                .toByteString();
        final var contractKeyAlias = Key.newBuilder()
                .setContractID(ContractID.newBuilder().setContractNum(100L))
                .build()
                .toByteString();
        final var delegateContractKeyAlias = Key.newBuilder()
                .setDelegatableContractId(ContractID.newBuilder().setContractNum(100L))
                .build()
                .toByteString();

        return propertyPreservingHapiSpec("autoAccountCreationUnsupportedAlias")
                .preserving("entities.unlimitedAutoAssociationsEnabled")
                .given(
                        overriding("entities.unlimitedAutoAssociationsEnabled", FALSE),
                        cryptoCreate(PAYER).balance(INITIAL_BALANCE * ONE_HBAR))
                .when(
                        cryptoTransfer(tinyBarsFromTo(PAYER, threshKeyAlias, ONE_HUNDRED_HBARS))
                                .hasKnownStatus(INVALID_ALIAS_KEY)
                                .via("transferTxnThreshKey"),
                        cryptoTransfer(tinyBarsFromTo(PAYER, keyListAlias, ONE_HUNDRED_HBARS))
                                .hasKnownStatus(INVALID_ALIAS_KEY)
                                .via("transferTxnKeyList"),
                        cryptoTransfer(tinyBarsFromTo(PAYER, contractKeyAlias, ONE_HUNDRED_HBARS))
                                .hasKnownStatus(INVALID_ALIAS_KEY)
                                .via("transferTxnContract"),
                        cryptoTransfer(tinyBarsFromTo(PAYER, delegateContractKeyAlias, ONE_HUNDRED_HBARS))
                                .hasKnownStatus(INVALID_ALIAS_KEY)
                                .via("transferTxnKeyDelegate"))
                .then();
    }

    @HapiTest
    final Stream<DynamicTest> autoAccountCreationBadAlias() {
        final var invalidAlias = VALID_25519_ALIAS.substring(0, 10);

        return defaultHapiSpec("autoAccountCreationBadAlias")
                .given(cryptoCreate(PAYER).balance(INITIAL_BALANCE * ONE_HBAR))
                .when(cryptoTransfer(tinyBarsFromTo(PAYER, invalidAlias, ONE_HUNDRED_HBARS))
                        .hasKnownStatus(INVALID_ALIAS_KEY)
                        .via("transferTxnBad"))
                .then();
    }

    @HapiTest
    final Stream<DynamicTest> autoAccountCreationsHappyPath() {
        final var creationTime = new AtomicLong();
        final long transferFee = 185030L;
        return propertyPreservingHapiSpec("autoAccountCreationsHappyPath", NONDETERMINISTIC_TRANSACTION_FEES)
                .preserving("entities.unlimitedAutoAssociationsEnabled")
                .given(
                        overriding("entities.unlimitedAutoAssociationsEnabled", FALSE),
                        newKeyNamed(VALID_ALIAS),
                        cryptoCreate(CIVILIAN).balance(10 * ONE_HBAR),
                        cryptoCreate(PAYER).balance(10 * ONE_HBAR),
                        cryptoCreate(SPONSOR).balance(INITIAL_BALANCE * ONE_HBAR))
                .when(cryptoTransfer(
                                tinyBarsFromToWithAlias(SPONSOR, VALID_ALIAS, ONE_HUNDRED_HBARS),
                                tinyBarsFromToWithAlias(CIVILIAN, VALID_ALIAS, ONE_HBAR))
                        .via(TRANSFER_TXN)
                        .payingWith(PAYER))
                .then(
                        getReceipt(TRANSFER_TXN).andAnyChildReceipts().hasChildAutoAccountCreations(1),
                        getTxnRecord(TRANSFER_TXN).andAllChildRecords().logged(),
                        getAccountInfo(SPONSOR)
                                .has(accountWith()
                                        .balance((INITIAL_BALANCE * ONE_HBAR) - ONE_HUNDRED_HBARS)
                                        .noAlias()),
                        childRecordsCheck(
                                TRANSFER_TXN,
                                SUCCESS,
                                recordWith().status(SUCCESS).fee(EXPECTED_HBAR_TRANSFER_AUTO_CREATION_FEE)),
                        assertionsHold((spec, opLog) -> {
                            final var lookup = getTxnRecord(TRANSFER_TXN)
                                    .andAllChildRecords()
                                    .hasNonStakingChildRecordCount(1)
                                    .hasNoAliasInChildRecord(0)
                                    .logged();
                            allRunFor(spec, lookup);
                            final var sponsor = spec.registry().getAccountID(SPONSOR);
                            final var payer = spec.registry().getAccountID(PAYER);
                            final var parent = lookup.getResponseRecord();
                            var child = lookup.getChildRecord(0);
                            if (isEndOfStakingPeriodRecord(child)) {
                                child = lookup.getChildRecord(1);
                            }
                            assertAliasBalanceAndFeeInChildRecord(
                                    parent, child, sponsor, payer, ONE_HUNDRED_HBARS + ONE_HBAR, transferFee);
                            creationTime.set(child.getConsensusTimestamp().getSeconds());
                        }),
                        sourcing(() -> getAliasedAccountInfo(VALID_ALIAS)
                                .has(accountWith()
                                        .key(VALID_ALIAS)
                                        .expectedBalanceWithChargedUsd(ONE_HUNDRED_HBARS + ONE_HBAR, 0, 0)
                                        .alias(VALID_ALIAS)
                                        .autoRenew(THREE_MONTHS_IN_SECONDS)
                                        .receiverSigReq(false)
                                        .expiry(creationTime.get() + THREE_MONTHS_IN_SECONDS, 0)
                                        .memo(AUTO_MEMO))
                                .logged()));
    }

    @SuppressWarnings("java:S5960")
    static void assertAliasBalanceAndFeeInChildRecord(
            final TransactionRecord parent,
            final TransactionRecord child,
            final AccountID sponsor,
            final AccountID defaultPayer,
            final long newAccountFunding,
            final long approxTransferFee) {
        long receivedBalance = 0;
        long creationFeeSplit = 0;
        long payerBalWithAutoCreationFee = 0;
        for (final var adjust : parent.getTransferList().getAccountAmountsList()) {
            final var id = adjust.getAccountID();
            if (!(id.getAccountNum() < 100
                    || id.equals(sponsor)
                    || id.equals(defaultPayer)
                    || id.getAccountNum() == 800
                    || id.getAccountNum() == 801)) {
                receivedBalance = adjust.getAmount();
            }

            // auto-creation fee is transferred to 0.0.98 (funding account) and 0.0.800, 0.0.801 (if
            // staking is active)
            // from payer
            if (id.getAccountNum() == 98 || id.getAccountNum() == 800 || id.getAccountNum() == 801) {
                creationFeeSplit += adjust.getAmount();
            }
            // sum of all deductions from the payer along with auto creation fee
            if ((id.getAccountNum() <= 98
                    || id.equals(defaultPayer)
                    || id.getAccountNum() == 800
                    || id.getAccountNum() == 801)) {
                payerBalWithAutoCreationFee += adjust.getAmount();
            }
        }
        assertEquals(newAccountFunding, receivedBalance, "Transferred incorrect amount to alias");
        // The charged auto-creation fee is the total fee collected minus the transfer fee; but
        // recall the transfer fee can vary a bit based on the size of the sig map, so we'll enforce
        // just approximate equality with the fee in the child record
        final var approxAutoCreationFee = creationFeeSplit - approxTransferFee;
        final var recordFee = child.getTransactionFee();
        // A single extra byte in the signature map will cost just ~40 tinybar more, so allowing
        // a delta of 1000 tinybar is sufficient to stabilize this test indefinitely
        final var permissibleDelta = 1000L;
        final var observedDelta = Math.abs(approxAutoCreationFee - recordFee);
        assertTrue(
                observedDelta <= permissibleDelta,
                "Child record did not specify the auto-creation fee (expected ~" + approxAutoCreationFee + " but was "
                        + recordFee + ")");
        assertEquals(0, payerBalWithAutoCreationFee, "Auto creation fee is deducted from payer");
    }

    @HapiTest
    final Stream<DynamicTest> multipleAutoAccountCreations() {
        return propertyPreservingHapiSpec("multipleAutoAccountCreations")
                .preserving("entities.unlimitedAutoAssociationsEnabled")
                .given(cryptoCreate(PAYER).balance(INITIAL_BALANCE * ONE_HBAR))
                .when(
                        overriding("entities.unlimitedAutoAssociationsEnabled", FALSE),
                        newKeyNamed("alias1"),
                        newKeyNamed(ALIAS_2),
                        newKeyNamed("alias3"),
                        newKeyNamed("alias4"),
                        newKeyNamed("alias5"))
                .then(assumingNoStakingChildRecordCausesMaxChildRecordsExceeded(
                        cryptoTransfer(
                                tinyBarsFromToWithAlias(PAYER, "alias1", ONE_HUNDRED_HBARS),
                                tinyBarsFromToWithAlias(PAYER, ALIAS_2, ONE_HUNDRED_HBARS),
                                tinyBarsFromToWithAlias(PAYER, "alias3", ONE_HUNDRED_HBARS)),
                        "multipleAutoAccountCreates",
                        getTxnRecord("multipleAutoAccountCreates")
                                .hasNonStakingChildRecordCount(3)
                                .logged(),
                        getAccountInfo(PAYER)
                                .has(accountWith().balance((INITIAL_BALANCE * ONE_HBAR) - 3 * ONE_HUNDRED_HBARS)),
                        cryptoTransfer(
                                        tinyBarsFromToWithAlias(PAYER, "alias4", 7 * ONE_HUNDRED_HBARS),
                                        tinyBarsFromToWithAlias(PAYER, "alias5", 100))
                                .via("failedAutoCreate")
                                .hasKnownStatus(INSUFFICIENT_ACCOUNT_BALANCE),
                        getTxnRecord("failedAutoCreate")
                                .hasNonStakingChildRecordCount(0)
                                .logged(),
                        getAccountInfo(PAYER)
                                .has(accountWith().balance((INITIAL_BALANCE * ONE_HBAR) - 3 * ONE_HUNDRED_HBARS))));
    }

    @HapiTest
    final Stream<DynamicTest> transferHbarsToEVMAddressAlias() {

        final AtomicReference<AccountID> partyId = new AtomicReference<>();
        final AtomicReference<ByteString> partyAlias = new AtomicReference<>();
        final AtomicReference<ByteString> counterAlias = new AtomicReference<>();

        return propertyPreservingHapiSpec("transferHbarsToEVMAddressAlias")
                .preserving("entities.unlimitedAutoAssociationsEnabled")
                .given(
                        overriding("entities.unlimitedAutoAssociationsEnabled", FALSE),
                        cryptoCreate(PARTY).maxAutomaticTokenAssociations(2),
                        newKeyNamed(SECP_256K1_SOURCE_KEY).shape(SECP_256K1_SHAPE),
                        withOpContext((spec, opLog) -> {
                            final var registry = spec.registry();
                            final var ecdsaKey = registry.getKey(SECP_256K1_SOURCE_KEY);
                            final var tmp = ecdsaKey.getECDSASecp256K1().toByteArray();
                            final var addressBytes = recoverAddressFromPubKey(tmp);
                            assert addressBytes != null;
                            final var evmAddressBytes = ByteString.copyFrom(addressBytes);
                            partyId.set(registry.getAccountID(PARTY));
                            partyAlias.set(ByteString.copyFrom(asSolidityAddress(partyId.get())));
                            counterAlias.set(evmAddressBytes);
                        }))
                .when(withOpContext((spec, opLog) -> {
                    var op1 = cryptoTransfer((s, b) -> b.setTransfers(TransferList.newBuilder()
                                    .addAccountAmounts(aaWith(partyAlias.get(), -2 * ONE_HBAR))
                                    .addAccountAmounts(aaWith(counterAlias.get(), +2 * ONE_HBAR))))
                            .signedBy(DEFAULT_PAYER, PARTY)
                            .via(HBAR_XFER);

                    var op2 = getAliasedAccountInfo(counterAlias.get())
                            .has(accountWith()
                                    .expectedBalanceWithChargedUsd(2 * ONE_HBAR, 0, 0)
                                    .hasEmptyKey()
                                    .noAlias()
                                    .autoRenew(THREE_MONTHS_IN_SECONDS)
                                    .receiverSigReq(false)
                                    .memo(LAZY_MEMO));

                    final var txnRequiringHollowAccountSignature = tokenCreate(A_TOKEN)
                            .adminKey(SECP_256K1_SOURCE_KEY)
                            .signedBy(SECP_256K1_SOURCE_KEY)
                            .hasPrecheck(INVALID_SIGNATURE);

                    allRunFor(spec, op1, op2, txnRequiringHollowAccountSignature);
                }))
                .then(
                        getTxnRecord(HBAR_XFER)
                                .hasChildRecordCount(1)
                                .hasChildRecords(recordWith().status(SUCCESS).memo(LAZY_MEMO)),
                        // and transfers to the 0.0.ECDSA_BYTES alias should succeed.
                        cryptoTransfer(tinyBarsFromToWithAlias(PARTY, SECP_256K1_SOURCE_KEY, ONE_HBAR))
                                .hasKnownStatus(SUCCESS)
                                .via(TRANSFER_TXN),
                        getAliasedAccountInfo(SECP_256K1_SOURCE_KEY)
                                .has(accountWith().expectedBalanceWithChargedUsd(3 * ONE_HBAR, 0, 0)));
    }

    @HapiTest
    final Stream<DynamicTest> transferHbarsToECDSAKey() {

        final AtomicReference<ByteString> evmAddress = new AtomicReference<>();
        final var transferToECDSA = "transferToЕCDSA";

        return propertyPreservingHapiSpec("transferHbarsToECDSAKey", NONDETERMINISTIC_TRANSACTION_FEES)
                .preserving("entities.unlimitedAutoAssociationsEnabled")
                .given(
                        overriding("entities.unlimitedAutoAssociationsEnabled", FALSE),
                        newKeyNamed(SECP_256K1_SOURCE_KEY).shape(SECP_256K1_SHAPE),
                        cryptoCreate(PAYER).balance(10 * ONE_HBAR),
                        withOpContext((spec, opLog) -> {
                            final var registry = spec.registry();
                            final var ecdsaKey = registry.getKey(SECP_256K1_SOURCE_KEY);
                            final var tmp = ecdsaKey.getECDSASecp256K1().toByteArray();
                            final var addressBytes = recoverAddressFromPubKey(tmp);
                            final var evmAddressBytes = ByteString.copyFrom(addressBytes);
                            evmAddress.set(evmAddressBytes);
                        }))
                .when(withOpContext((spec, opLog) -> {
                    final var hbarCreateTransfer = cryptoTransfer(
                                    tinyBarsFromAccountToAlias(PAYER, SECP_256K1_SOURCE_KEY, ONE_HBAR))
                            .via(transferToECDSA);

                    final var op1 = cryptoTransfer(tinyBarsFromTo(PAYER, evmAddress.get(), ONE_HBAR));

                    final var op2 = getAliasedAccountInfo(SECP_256K1_SOURCE_KEY)
                            .has(accountWith()
                                    .balance(2 * ONE_HBAR)
                                    .alias(SECP_256K1_SOURCE_KEY)
                                    .key(SECP_256K1_SOURCE_KEY)
                                    .autoRenew(THREE_MONTHS_IN_SECONDS)
                                    .receiverSigReq(false)
                                    .memo(AUTO_MEMO));

                    final var op3 = childRecordsCheck(
                            transferToECDSA,
                            SUCCESS,
                            recordWith()
                                    .evmAddress(evmAddress.get())
                                    .hasNoAlias()
                                    .status(SUCCESS));

                    allRunFor(spec, hbarCreateTransfer, op1, op2, op3);
                }))
                .then(getTxnRecord(transferToECDSA).andAllChildRecords().logged());
    }

    @HapiTest
    final Stream<DynamicTest> transferFungibleToEVMAddressAlias() {

        final var fungibleToken = "fungibleToken";
        final AtomicReference<TokenID> ftId = new AtomicReference<>();
        final AtomicReference<AccountID> partyId = new AtomicReference<>();
        final AtomicReference<ByteString> partyAlias = new AtomicReference<>();
        final AtomicReference<ByteString> counterAlias = new AtomicReference<>();

        return propertyPreservingHapiSpec("transferFungibleToEVMAddressAlias", NONDETERMINISTIC_TRANSACTION_FEES)
                .preserving("entities.unlimitedAutoAssociationsEnabled")
                .given(
                        overriding("entities.unlimitedAutoAssociationsEnabled", FALSE),
                        newKeyNamed(SECP_256K1_SOURCE_KEY).shape(SECP_256K1_SHAPE),
                        cryptoCreate(PARTY).balance(INITIAL_BALANCE * ONE_HBAR).maxAutomaticTokenAssociations(2),
                        tokenCreate(fungibleToken).treasury(PARTY).initialSupply(1_000_000),
                        withOpContext((spec, opLog) -> {
                            final var registry = spec.registry();
                            final var ecdsaKey = registry.getKey(SECP_256K1_SOURCE_KEY);
                            final var tmp = ecdsaKey.getECDSASecp256K1().toByteArray();
                            final var addressBytes = recoverAddressFromPubKey(tmp);
                            assert addressBytes != null;
                            final var evmAddressBytes = ByteString.copyFrom(addressBytes);
                            ftId.set(registry.getTokenID(fungibleToken));
                            partyId.set(registry.getAccountID(PARTY));
                            partyAlias.set(ByteString.copyFrom(asSolidityAddress(partyId.get())));
                            counterAlias.set(evmAddressBytes);
                        }))
                .when(withOpContext((spec, opLog) -> {
                    opLog.warn("Creating hollow account with alias "
                            + Arrays.toString(counterAlias.get().toByteArray()));
                    opLog.warn("From party with alias "
                            + Arrays.toString(partyAlias.get().toByteArray()));
                    /* hollow account created with fungible token transfer as expected */
                    final var cryptoTransferWithLazyCreate = cryptoTransfer(
                                    (s, b) -> b.addTokenTransfers(TokenTransferList.newBuilder()
                                            .setToken(ftId.get())
                                            .addTransfers(aaWith(partyAlias.get(), -500))
                                            .addTransfers(aaWith(counterAlias.get(), +500))))
                            .signedBy(DEFAULT_PAYER, PARTY)
                            .via(FT_XFER);

                    final var getHollowAccountInfoAfterCreation = getAliasedAccountInfo(counterAlias.get())
                            .hasToken(relationshipWith(fungibleToken).balance(500))
                            .has(accountWith()
                                    .hasEmptyKey()
                                    .noAlias()
                                    .autoRenew(THREE_MONTHS_IN_SECONDS)
                                    .receiverSigReq(false)
                                    .memo(LAZY_MEMO));

                    final var txnRequiringHollowAccountSignature = tokenCreate(A_TOKEN)
                            .adminKey(SECP_256K1_SOURCE_KEY)
                            .signedBy(SECP_256K1_SOURCE_KEY)
                            .hasPrecheck(INVALID_SIGNATURE);

                    allRunFor(
                            spec,
                            cryptoTransferWithLazyCreate,
                            getHollowAccountInfoAfterCreation,
                            txnRequiringHollowAccountSignature);

                    /* transfers of hbar or fungible tokens to the hollow account should succeed */
                    final var hbarTransfer = cryptoTransfer(
                                    tinyBarsFromTo(PARTY, counterAlias.get(), ONE_HUNDRED_HBARS))
                            .hasKnownStatus(SUCCESS)
                            .via(TRANSFER_TXN_2);

                    final var fungibleTokenTransfer = cryptoTransfer(
                                    moving(5, fungibleToken).between(PARTY, counterAlias.get()))
                            .signedBy(DEFAULT_PAYER, PARTY)
                            .via(TRANSFER_TXN_2);

                    // and transfers to the 0.0.ECDSA_BYTES alias should succeed.
                    final var fungibleTokenTransferToECDSAKeyAlias = cryptoTransfer(
                                    moving(1, fungibleToken).between(PARTY, SECP_256K1_SOURCE_KEY))
                            .signedBy(DEFAULT_PAYER, PARTY)
                            .via(TRANSFER_TXN_2);

                    final var getHollowAccountInfoAfterTransfers = getAliasedAccountInfo(counterAlias.get())
                            .hasToken(relationshipWith(fungibleToken).balance(506))
                            .has(accountWith()
                                    .hasEmptyKey()
                                    .noAlias()
                                    .expectedBalanceWithChargedUsd(ONE_HUNDRED_HBARS, 0, 0));

                    allRunFor(
                            spec,
                            hbarTransfer,
                            fungibleTokenTransfer,
                            fungibleTokenTransferToECDSAKeyAlias,
                            getHollowAccountInfoAfterTransfers);
                }))
                .then(getTxnRecord(FT_XFER)
                        .hasNonStakingChildRecordCount(1)
                        .hasChildRecords(recordWith().status(SUCCESS).memo(LAZY_MEMO)));
    }

    @HapiTest
    final Stream<DynamicTest> transferNonFungibleToEVMAddressAlias() {
        final var nonFungibleToken = "nonFungibleToken";
        final AtomicReference<TokenID> nftId = new AtomicReference<>();
        final AtomicReference<AccountID> partyId = new AtomicReference<>();
        final AtomicReference<ByteString> partyAlias = new AtomicReference<>();
        final AtomicReference<ByteString> counterAlias = new AtomicReference<>();

        return propertyPreservingHapiSpec("transferNonFungibleToEVMAddressAlias")
                .preserving("entities.unlimitedAutoAssociationsEnabled")
                .given(
                        overriding("entities.unlimitedAutoAssociationsEnabled", FALSE),
                        newKeyNamed(MULTI_KEY),
                        newKeyNamed(SECP_256K1_SOURCE_KEY).shape(SECP_256K1_SHAPE),
                        cryptoCreate(PARTY).balance(INITIAL_BALANCE * ONE_HBAR).maxAutomaticTokenAssociations(2),
                        tokenCreate(nonFungibleToken)
                                .initialSupply(0)
                                .treasury(PARTY)
                                .tokenType(NON_FUNGIBLE_UNIQUE)
                                .supplyKey(MULTI_KEY),
                        mintToken(nonFungibleToken, List.of(copyFromUtf8("a"), copyFromUtf8("b"))),
                        withOpContext((spec, opLog) -> {
                            final var registry = spec.registry();
                            final var ecdsaKey = registry.getKey(SECP_256K1_SOURCE_KEY);
                            final var tmp = ecdsaKey.getECDSASecp256K1().toByteArray();
                            final var addressBytes = recoverAddressFromPubKey(tmp);
                            assert addressBytes != null;
                            final var evmAddressBytes = ByteString.copyFrom(addressBytes);
                            nftId.set(registry.getTokenID(nonFungibleToken));
                            partyId.set(registry.getAccountID(PARTY));
                            partyAlias.set(ByteString.copyFrom(asSolidityAddress(partyId.get())));
                            counterAlias.set(evmAddressBytes);
                        }))
                .when(withOpContext((spec, opLog) -> {
                    /* hollow account created with nft transfer as expected */
                    var cryptoTransferWithLazyCreate = cryptoTransfer(
                                    (s, b) -> b.addTokenTransfers(TokenTransferList.newBuilder()
                                            .setToken(nftId.get())
                                            .addNftTransfers(ocWith(
                                                    accountId(partyAlias.get()), accountId(counterAlias.get()), 1L))))
                            .signedBy(DEFAULT_PAYER, PARTY)
                            .via(NFT_XFER);

                    final var getHollowAccountInfoAfterCreation = getAliasedAccountInfo(counterAlias.get())
                            .hasToken(relationshipWith(nonFungibleToken).balance(1))
                            .has(accountWith()
                                    .hasEmptyKey()
                                    .noAlias()
                                    .autoRenew(THREE_MONTHS_IN_SECONDS)
                                    .receiverSigReq(false)
                                    .memo(LAZY_MEMO));

                    final var txnRequiringHollowAccountSignature = tokenCreate(A_TOKEN)
                            .adminKey(SECP_256K1_SOURCE_KEY)
                            .signedBy(SECP_256K1_SOURCE_KEY)
                            .hasPrecheck(INVALID_SIGNATURE);

                    allRunFor(
                            spec,
                            cryptoTransferWithLazyCreate,
                            getHollowAccountInfoAfterCreation,
                            txnRequiringHollowAccountSignature);

                    /* transfers of hbar or nft to the hollow account should succeed */
                    final var hbarTransfer = cryptoTransfer(
                                    tinyBarsFromTo(PARTY, counterAlias.get(), ONE_HUNDRED_HBARS))
                            .hasKnownStatus(SUCCESS)
                            .via(TRANSFER_TXN_2);

                    final var nftTransfer = cryptoTransfer(
                                    movingUnique(nonFungibleToken, 2L).between(PARTY, counterAlias.get()))
                            .signedBy(DEFAULT_PAYER, PARTY)
                            .hasKnownStatus(SUCCESS)
                            .via(TRANSFER_TXN_2);

                    // and transfers to the 0.0.ECDSA_BYTES alias should succeed.
                    final var transferToECDSAKeyAlias = cryptoTransfer(
                                    movingHbar(ONE_HBAR).between(PARTY, SECP_256K1_SOURCE_KEY))
                            .signedBy(DEFAULT_PAYER, PARTY)
                            .hasKnownStatus(SUCCESS)
                            .via(TRANSFER_TXN_2);

                    final var getHollowAccountInfoAfterTransfers = getAliasedAccountInfo(counterAlias.get())
                            .hasToken(relationshipWith(nonFungibleToken).balance(2))
                            .has(accountWith()
                                    .hasEmptyKey()
                                    .noAlias()
                                    .expectedBalanceWithChargedUsd(ONE_HUNDRED_HBARS + ONE_HBAR, 0, 0));

                    allRunFor(
                            spec,
                            hbarTransfer,
                            nftTransfer,
                            transferToECDSAKeyAlias,
                            getHollowAccountInfoAfterTransfers);
                }))
                .then(getTxnRecord(NFT_XFER)
                        .hasNonStakingChildRecordCount(1)
                        .hasChildRecords(recordWith().status(SUCCESS).memo(LAZY_MEMO)));
    }

    @HapiTest
    final Stream<DynamicTest> cannotAutoCreateWithTxnToLongZero() {
        final AtomicReference<ByteString> evmAddress = new AtomicReference<>();
        final var longZeroAddress = ByteString.copyFrom(CommonUtils.unhex("0000000000000000000000000000000fffffffff"));

        return propertyPreservingHapiSpec("cannotAutoCreateWithTxnToLongZero")
                .preserving("entities.unlimitedAutoAssociationsEnabled")
                .given(
                        overriding("entities.unlimitedAutoAssociationsEnabled", FALSE),
                        newKeyNamed(SECP_256K1_SOURCE_KEY).shape(SECP_256K1_SHAPE),
                        cryptoCreate(PAYER).balance(10 * ONE_HBAR),
                        withOpContext((spec, opLog) -> {
                            final var registry = spec.registry();
                            final var ecdsaKey = registry.getKey(SECP_256K1_SOURCE_KEY);
                            final var tmp = ecdsaKey.getECDSASecp256K1().toByteArray();
                            final var addressBytes = recoverAddressFromPubKey(tmp);
                            final var evmAddressBytes = ByteString.copyFrom(addressBytes);
                            evmAddress.set(evmAddressBytes);
                        }))
                .when(withOpContext((spec, opLog) -> {
                    final var validTransfer = cryptoTransfer(tinyBarsFromTo(PAYER, evmAddress.get(), ONE_HBAR))
                            .hasKnownStatus(SUCCESS)
                            .via("passedTxn");

                    final var invalidTransferToLongZero = cryptoTransfer(
                                    tinyBarsFromTo(PAYER, longZeroAddress, ONE_HBAR))
                            .hasKnownStatusFrom(INVALID_ACCOUNT_ID, INVALID_ALIAS_KEY)
                            .via("failedTxn");

                    allRunFor(spec, validTransfer, invalidTransferToLongZero);
                }))
                .then(withOpContext((spec, opLog) -> {
                    getTxnRecord("failedTxn").logged();
                    getTxnRecord("passedTxn")
                            .hasChildRecordCount(1)
                            .hasChildRecords(
                                    recordWith().status(SUCCESS).memo(LAZY_MEMO).alias(evmAddress.get()));
                }));
    }
}<|MERGE_RESOLUTION|>--- conflicted
+++ resolved
@@ -183,9 +183,9 @@
     @HapiTest
     final Stream<DynamicTest> aliasedPayerDoesntWork() {
         return propertyPreservingHapiSpec("aliasedPayerDoesntWork")
-                .preserving("entities.unlimitedAutoAssociationsEnabled")
-                .given(
-                        overriding("entities.unlimitedAutoAssociationsEnabled", FALSE),
+                .preserving(UNLIMITED_AUTO_ASSOCIATIONS_ENABLED)
+                .given(
+                        overriding(UNLIMITED_AUTO_ASSOCIATIONS_ENABLED, FALSE),
                         newKeyNamed(ALIAS),
                         newKeyNamed(ALIAS_2),
                         cryptoCreate(PAYER_4).balance(INITIAL_BALANCE * ONE_HBAR))
@@ -209,9 +209,9 @@
     final Stream<DynamicTest> canAutoCreateWithHbarAndTokenTransfers() {
         final var initialTokenSupply = 1000;
         return propertyPreservingHapiSpec("canAutoCreateWithHbarAndTokenTransfers", EXPECT_STREAMLINED_INGEST_RECORDS)
-                .preserving("entities.unlimitedAutoAssociationsEnabled")
-                .given(
-                        overriding("entities.unlimitedAutoAssociationsEnabled", FALSE),
+                .preserving(UNLIMITED_AUTO_ASSOCIATIONS_ENABLED)
+                .given(
+                        overriding(UNLIMITED_AUTO_ASSOCIATIONS_ENABLED, FALSE),
                         newKeyNamed(VALID_ALIAS),
                         cryptoCreate(TOKEN_TREASURY).balance(10 * ONE_HUNDRED_HBARS),
                         cryptoCreate(CIVILIAN).balance(ONE_HUNDRED_HBARS).maxAutomaticTokenAssociations(2),
@@ -250,9 +250,9 @@
         final AtomicReference<ByteString> counterAlias = new AtomicReference<>();
 
         return propertyPreservingHapiSpec("repeatedAliasInSameTransferListFails", NONDETERMINISTIC_TRANSACTION_FEES)
-                .preserving("entities.unlimitedAutoAssociationsEnabled")
-                .given(
-                        overriding("entities.unlimitedAutoAssociationsEnabled", FALSE),
+                .preserving(UNLIMITED_AUTO_ASSOCIATIONS_ENABLED)
+                .given(
+                        overriding(UNLIMITED_AUTO_ASSOCIATIONS_ENABLED, FALSE),
                         newKeyNamed(VALID_ALIAS),
                         newKeyNamed(MULTI_KEY),
                         newKeyNamed(VALID_ALIAS),
@@ -309,9 +309,9 @@
     final Stream<DynamicTest> autoCreateWithNftFallBackFeeFails() {
         final var firstRoyaltyCollector = "firstRoyaltyCollector";
         return propertyPreservingHapiSpec("autoCreateWithNftFallBackFeeFails", HIGHLY_NON_DETERMINISTIC_FEES)
-                .preserving("entities.unlimitedAutoAssociationsEnabled")
-                .given(
-                        overriding("entities.unlimitedAutoAssociationsEnabled", FALSE),
+                .preserving(UNLIMITED_AUTO_ASSOCIATIONS_ENABLED)
+                .given(
+                        overriding(UNLIMITED_AUTO_ASSOCIATIONS_ENABLED, FALSE),
                         newKeyNamed(VALID_ALIAS),
                         newKeyNamed(MULTI_KEY),
                         newKeyNamed(VALID_ALIAS),
@@ -380,15 +380,9 @@
         final var multiNftTransfer = "multiNftTransfer";
 
         return propertyPreservingHapiSpec("canAutoCreateWithNftTransfersToAlias", NONDETERMINISTIC_TRANSACTION_FEES)
-<<<<<<< HEAD
                 .preserving(UNLIMITED_AUTO_ASSOCIATIONS_ENABLED)
                 .given(
                         overriding(UNLIMITED_AUTO_ASSOCIATIONS_ENABLED, FALSE_VALUE),
-=======
-                .preserving("entities.unlimitedAutoAssociationsEnabled")
-                .given(
-                        overriding("entities.unlimitedAutoAssociationsEnabled", FALSE),
->>>>>>> 3a247c64
                         newKeyNamed(VALID_ALIAS),
                         newKeyNamed(MULTI_KEY),
                         newKeyNamed(VALID_ALIAS),
@@ -473,15 +467,9 @@
         final AtomicBoolean hasNodeStakeUpdate = new AtomicBoolean(false);
 
         return propertyPreservingHapiSpec("canAutoCreateWithNftTransferToEvmAddress")
-<<<<<<< HEAD
-                .preserving(UNLIMITED_AUTO_ASSOCIATIONS_ENABLED)
-                .given(
-                        overriding(UNLIMITED_AUTO_ASSOCIATIONS_ENABLED, FALSE),
-=======
-                .preserving("entities.unlimitedAutoAssociationsEnabled")
-                .given(
-                        overriding("entities.unlimitedAutoAssociationsEnabled", FALSE),
->>>>>>> 3a247c64
+                .preserving(UNLIMITED_AUTO_ASSOCIATIONS_ENABLED)
+                .given(
+                        overriding(UNLIMITED_AUTO_ASSOCIATIONS_ENABLED, FALSE),
                         newKeyNamed(MULTI_KEY),
                         newKeyNamed(VALID_ALIAS).shape(SECP_256K1_SHAPE),
                         cryptoCreate(TOKEN_TREASURY).balance(ONE_HUNDRED_HBARS).maxAutomaticTokenAssociations(2),
@@ -530,15 +518,9 @@
         final var multiTokenXfer = "multiTokenXfer";
 
         return propertyPreservingHapiSpec("multipleTokenTransfersSucceed")
-<<<<<<< HEAD
-                .preserving(UNLIMITED_AUTO_ASSOCIATIONS_ENABLED)
-                .given(
-                        overriding(UNLIMITED_AUTO_ASSOCIATIONS_ENABLED, FALSE),
-=======
-                .preserving("entities.unlimitedAutoAssociationsEnabled")
-                .given(
-                        overriding("entities.unlimitedAutoAssociationsEnabled", FALSE),
->>>>>>> 3a247c64
+                .preserving(UNLIMITED_AUTO_ASSOCIATIONS_ENABLED)
+                .given(
+                        overriding(UNLIMITED_AUTO_ASSOCIATIONS_ENABLED, FALSE),
                         newKeyNamed(VALID_ALIAS),
                         cryptoCreate(TOKEN_TREASURY).balance(ONE_HUNDRED_HBARS),
                         tokenCreate(A_TOKEN)
@@ -628,9 +610,9 @@
         final AtomicLong totalAutoCreationFees = new AtomicLong();
 
         return propertyPreservingHapiSpec("payerBalanceIsReflectsAllChangesBeforeFeeCharging")
-                .preserving("entities.unlimitedAutoAssociationsEnabled")
-                .given(
-                        overriding("entities.unlimitedAutoAssociationsEnabled", FALSE),
+                .preserving(UNLIMITED_AUTO_ASSOCIATIONS_ENABLED)
+                .given(
+                        overriding(UNLIMITED_AUTO_ASSOCIATIONS_ENABLED, FALSE),
                         newKeyNamed(VALID_ALIAS),
                         cryptoCreate(TOKEN_TREASURY),
                         tokenCreate(A_TOKEN)
@@ -681,18 +663,10 @@
         // with the size of the sig map, depending on the lengths of the public key prefixes required
         final long approxTransferFee = 1163019L;
 
-<<<<<<< HEAD
         return propertyPreservingHapiSpec("canAutoCreateWithFungibleTokenTransfersToAlias")
                 .preserving(UNLIMITED_AUTO_ASSOCIATIONS_ENABLED)
                 .given(
                         overriding(UNLIMITED_AUTO_ASSOCIATIONS_ENABLED, FALSE),
-=======
-        return propertyPreservingHapiSpec(
-                        "canAutoCreateWithFungibleTokenTransfersToAlias", NONDETERMINISTIC_TRANSACTION_FEES)
-                .preserving("entities.unlimitedAutoAssociationsEnabled")
-                .given(
-                        overriding("entities.unlimitedAutoAssociationsEnabled", FALSE),
->>>>>>> 3a247c64
                         newKeyNamed(VALID_ALIAS),
                         cryptoCreate(TOKEN_TREASURY).balance(ONE_HUNDRED_HBARS),
                         tokenCreate(A_TOKEN)
@@ -770,9 +744,9 @@
         final var user = "user";
         final var contract = "contract";
         return propertyPreservingHapiSpec("noStakePeriodStartIfNotStakingToNode", NONDETERMINISTIC_TRANSACTION_FEES)
-                .preserving("entities.unlimitedAutoAssociationsEnabled")
-                .given(
-                        overriding("entities.unlimitedAutoAssociationsEnabled", FALSE),
+                .preserving(UNLIMITED_AUTO_ASSOCIATIONS_ENABLED)
+                .given(
+                        overriding(UNLIMITED_AUTO_ASSOCIATIONS_ENABLED, FALSE),
                         newKeyNamed(ADMIN_KEY),
                         cryptoCreate(user).key(ADMIN_KEY).stakedNodeId(0L),
                         createDefaultContract(contract).adminKey(ADMIN_KEY).stakedNodeId(0L),
@@ -795,9 +769,9 @@
         final AtomicReference<ByteString> civilianAlias = new AtomicReference<>();
         final AtomicReference<ByteString> evmAddress = new AtomicReference<>();
         return propertyPreservingHapiSpec("hollowAccountCreationWithCryptoTransfer", NONDETERMINISTIC_TRANSACTION_FEES)
-                .preserving("entities.unlimitedAutoAssociationsEnabled")
-                .given(
-                        overriding("entities.unlimitedAutoAssociationsEnabled", FALSE),
+                .preserving(UNLIMITED_AUTO_ASSOCIATIONS_ENABLED)
+                .given(
+                        overriding(UNLIMITED_AUTO_ASSOCIATIONS_ENABLED, FALSE),
                         newKeyNamed(MULTI_KEY),
                         newKeyNamed(SECP_256K1_SOURCE_KEY).shape(SECP_256K1_SHAPE),
                         cryptoCreate(LAZY_CREATE_SPONSOR).balance(INITIAL_BALANCE * ONE_HBAR),
@@ -899,9 +873,9 @@
         final var secondTransferTxn = "SecondTransferTxn";
         final AtomicReference<ByteString> targetAddress = new AtomicReference<>();
         return propertyPreservingHapiSpec("failureAfterHollowAccountCreationReclaimsAlias", ALLOW_SKIPPED_ENTITY_IDS)
-                .preserving("entities.unlimitedAutoAssociationsEnabled")
-                .given(
-                        overriding("entities.unlimitedAutoAssociationsEnabled", FALSE),
+                .preserving(UNLIMITED_AUTO_ASSOCIATIONS_ENABLED)
+                .given(
+                        overriding(UNLIMITED_AUTO_ASSOCIATIONS_ENABLED, FALSE),
                         newKeyNamed(SECP_256K1_SOURCE_KEY).shape(SECP_256K1_SHAPE),
                         cryptoCreate(LAZY_CREATE_SPONSOR).balance(INITIAL_BALANCE * ONE_HBAR))
                 .when(cryptoCreate(underfunded).balance(10 * ONE_HBAR))
@@ -952,9 +926,9 @@
         final var autoCreation = "autoCreation";
 
         return propertyPreservingHapiSpec("canGetBalanceAndInfoViaAlias")
-                .preserving("entities.unlimitedAutoAssociationsEnabled")
-                .given(
-                        overriding("entities.unlimitedAutoAssociationsEnabled", FALSE),
+                .preserving(UNLIMITED_AUTO_ASSOCIATIONS_ENABLED)
+                .given(
+                        overriding(UNLIMITED_AUTO_ASSOCIATIONS_ENABLED, FALSE),
                         cryptoCreate(CIVILIAN).balance(ONE_HUNDRED_HBARS),
                         newKeyNamed(ed25519SourceKey).shape(ed25519Shape),
                         newKeyNamed(secp256k1SourceKey).shape(secp256k1Shape))
@@ -997,9 +971,9 @@
     @HapiTest
     final Stream<DynamicTest> aliasCanBeUsedOnManyAccountsNotAsAlias() {
         return propertyPreservingHapiSpec("aliasCanBeUsedOnManyAccountsNotAsAlias")
-                .preserving("entities.unlimitedAutoAssociationsEnabled")
-                .given(
-                        overriding("entities.unlimitedAutoAssociationsEnabled", FALSE),
+                .preserving(UNLIMITED_AUTO_ASSOCIATIONS_ENABLED)
+                .given(
+                        overriding(UNLIMITED_AUTO_ASSOCIATIONS_ENABLED, FALSE),
                         /* have alias key on other accounts and tokens not as alias */
                         newKeyNamed(VALID_ALIAS),
                         cryptoCreate(PAYER).key(VALID_ALIAS).balance(INITIAL_BALANCE * ONE_HBAR),
@@ -1033,7 +1007,7 @@
     @HapiTest
     final Stream<DynamicTest> accountCreatedIfAliasUsedAsPubKey() {
         return propertyPreservingHapiSpec("accountCreatedIfAliasUsedAsPubKey")
-                .preserving("entities.unlimitedAutoAssociationsEnabled")
+                .preserving(UNLIMITED_AUTO_ASSOCIATIONS_ENABLED)
                 .given(
                         newKeyNamed(ALIAS),
                         cryptoCreate(PAYER_1)
@@ -1061,9 +1035,9 @@
     @HapiTest
     final Stream<DynamicTest> autoAccountCreationWorksWhenUsingAliasOfDeletedAccount() {
         return propertyPreservingHapiSpec("autoAccountCreationWorksWhenUsingAliasOfDeletedAccount")
-                .preserving("entities.unlimitedAutoAssociationsEnabled")
-                .given(
-                        overriding("entities.unlimitedAutoAssociationsEnabled", FALSE),
+                .preserving(UNLIMITED_AUTO_ASSOCIATIONS_ENABLED)
+                .given(
+                        overriding(UNLIMITED_AUTO_ASSOCIATIONS_ENABLED, FALSE),
                         newKeyNamed(ALIAS),
                         newKeyNamed(ALIAS_2),
                         cryptoCreate(PAYER).balance(INITIAL_BALANCE * ONE_HBAR))
@@ -1095,9 +1069,9 @@
     @HapiTest
     final Stream<DynamicTest> transferFromAliasToAlias() {
         return propertyPreservingHapiSpec("transferFromAliasToAlias")
-                .preserving("entities.unlimitedAutoAssociationsEnabled")
-                .given(
-                        overriding("entities.unlimitedAutoAssociationsEnabled", FALSE),
+                .preserving(UNLIMITED_AUTO_ASSOCIATIONS_ENABLED)
+                .given(
+                        overriding(UNLIMITED_AUTO_ASSOCIATIONS_ENABLED, FALSE),
                         newKeyNamed(ALIAS),
                         newKeyNamed(ALIAS_2),
                         cryptoCreate(PAYER_4).balance(INITIAL_BALANCE * ONE_HBAR))
@@ -1124,9 +1098,9 @@
         final var payer = PAYER_4;
         final var alias = ALIAS;
         return propertyPreservingHapiSpec("transferFromAliasToAccount")
-                .preserving("entities.unlimitedAutoAssociationsEnabled")
-                .given(
-                        overriding("entities.unlimitedAutoAssociationsEnabled", FALSE),
+                .preserving(UNLIMITED_AUTO_ASSOCIATIONS_ENABLED)
+                .given(
+                        overriding(UNLIMITED_AUTO_ASSOCIATIONS_ENABLED, FALSE),
                         newKeyNamed(alias),
                         cryptoCreate(payer).balance(INITIAL_BALANCE * ONE_HBAR),
                         cryptoCreate("randomAccount").balance(0L).payingWith(payer))
@@ -1149,10 +1123,10 @@
     @HapiTest
     final Stream<DynamicTest> transferToAccountAutoCreatedUsingAccount() {
         return propertyPreservingHapiSpec("transferToAccountAutoCreatedUsingAccount")
-                .preserving("entities.unlimitedAutoAssociationsEnabled")
+                .preserving(UNLIMITED_AUTO_ASSOCIATIONS_ENABLED)
                 .given(newKeyNamed(TRANSFER_ALIAS), cryptoCreate(PAYER).balance(INITIAL_BALANCE * ONE_HBAR))
                 .when(
-                        overriding("entities.unlimitedAutoAssociationsEnabled", FALSE),
+                        overriding(UNLIMITED_AUTO_ASSOCIATIONS_ENABLED, FALSE),
                         cryptoTransfer(tinyBarsFromToWithAlias(PAYER, TRANSFER_ALIAS, ONE_HUNDRED_HBARS))
                                 .via("txn"),
                         withOpContext((spec, opLog) -> updateSpecFor(spec, TRANSFER_ALIAS)),
@@ -1183,9 +1157,9 @@
     @HapiTest
     final Stream<DynamicTest> transferToAccountAutoCreatedUsingAlias() {
         return propertyPreservingHapiSpec("transferToAccountAutoCreatedUsingAlias")
-                .preserving("entities.unlimitedAutoAssociationsEnabled")
-                .given(
-                        overriding("entities.unlimitedAutoAssociationsEnabled", FALSE),
+                .preserving(UNLIMITED_AUTO_ASSOCIATIONS_ENABLED)
+                .given(
+                        overriding(UNLIMITED_AUTO_ASSOCIATIONS_ENABLED, FALSE),
                         newKeyNamed(ALIAS),
                         cryptoCreate(PAYER).balance(INITIAL_BALANCE * ONE_HBAR))
                 .when(
@@ -1237,9 +1211,9 @@
                 .toByteString();
 
         return propertyPreservingHapiSpec("autoAccountCreationUnsupportedAlias")
-                .preserving("entities.unlimitedAutoAssociationsEnabled")
-                .given(
-                        overriding("entities.unlimitedAutoAssociationsEnabled", FALSE),
+                .preserving(UNLIMITED_AUTO_ASSOCIATIONS_ENABLED)
+                .given(
+                        overriding(UNLIMITED_AUTO_ASSOCIATIONS_ENABLED, FALSE),
                         cryptoCreate(PAYER).balance(INITIAL_BALANCE * ONE_HBAR))
                 .when(
                         cryptoTransfer(tinyBarsFromTo(PAYER, threshKeyAlias, ONE_HUNDRED_HBARS))
@@ -1274,9 +1248,9 @@
         final var creationTime = new AtomicLong();
         final long transferFee = 185030L;
         return propertyPreservingHapiSpec("autoAccountCreationsHappyPath", NONDETERMINISTIC_TRANSACTION_FEES)
-                .preserving("entities.unlimitedAutoAssociationsEnabled")
-                .given(
-                        overriding("entities.unlimitedAutoAssociationsEnabled", FALSE),
+                .preserving(UNLIMITED_AUTO_ASSOCIATIONS_ENABLED)
+                .given(
+                        overriding(UNLIMITED_AUTO_ASSOCIATIONS_ENABLED, FALSE),
                         newKeyNamed(VALID_ALIAS),
                         cryptoCreate(CIVILIAN).balance(10 * ONE_HBAR),
                         cryptoCreate(PAYER).balance(10 * ONE_HBAR),
@@ -1382,10 +1356,10 @@
     @HapiTest
     final Stream<DynamicTest> multipleAutoAccountCreations() {
         return propertyPreservingHapiSpec("multipleAutoAccountCreations")
-                .preserving("entities.unlimitedAutoAssociationsEnabled")
+                .preserving(UNLIMITED_AUTO_ASSOCIATIONS_ENABLED)
                 .given(cryptoCreate(PAYER).balance(INITIAL_BALANCE * ONE_HBAR))
                 .when(
-                        overriding("entities.unlimitedAutoAssociationsEnabled", FALSE),
+                        overriding(UNLIMITED_AUTO_ASSOCIATIONS_ENABLED, FALSE),
                         newKeyNamed("alias1"),
                         newKeyNamed(ALIAS_2),
                         newKeyNamed("alias3"),
@@ -1422,9 +1396,9 @@
         final AtomicReference<ByteString> counterAlias = new AtomicReference<>();
 
         return propertyPreservingHapiSpec("transferHbarsToEVMAddressAlias")
-                .preserving("entities.unlimitedAutoAssociationsEnabled")
-                .given(
-                        overriding("entities.unlimitedAutoAssociationsEnabled", FALSE),
+                .preserving(UNLIMITED_AUTO_ASSOCIATIONS_ENABLED)
+                .given(
+                        overriding(UNLIMITED_AUTO_ASSOCIATIONS_ENABLED, FALSE),
                         cryptoCreate(PARTY).maxAutomaticTokenAssociations(2),
                         newKeyNamed(SECP_256K1_SOURCE_KEY).shape(SECP_256K1_SHAPE),
                         withOpContext((spec, opLog) -> {
@@ -1480,9 +1454,9 @@
         final var transferToECDSA = "transferToЕCDSA";
 
         return propertyPreservingHapiSpec("transferHbarsToECDSAKey", NONDETERMINISTIC_TRANSACTION_FEES)
-                .preserving("entities.unlimitedAutoAssociationsEnabled")
-                .given(
-                        overriding("entities.unlimitedAutoAssociationsEnabled", FALSE),
+                .preserving(UNLIMITED_AUTO_ASSOCIATIONS_ENABLED)
+                .given(
+                        overriding(UNLIMITED_AUTO_ASSOCIATIONS_ENABLED, FALSE),
                         newKeyNamed(SECP_256K1_SOURCE_KEY).shape(SECP_256K1_SHAPE),
                         cryptoCreate(PAYER).balance(10 * ONE_HBAR),
                         withOpContext((spec, opLog) -> {
@@ -1532,9 +1506,9 @@
         final AtomicReference<ByteString> counterAlias = new AtomicReference<>();
 
         return propertyPreservingHapiSpec("transferFungibleToEVMAddressAlias", NONDETERMINISTIC_TRANSACTION_FEES)
-                .preserving("entities.unlimitedAutoAssociationsEnabled")
-                .given(
-                        overriding("entities.unlimitedAutoAssociationsEnabled", FALSE),
+                .preserving(UNLIMITED_AUTO_ASSOCIATIONS_ENABLED)
+                .given(
+                        overriding(UNLIMITED_AUTO_ASSOCIATIONS_ENABLED, FALSE),
                         newKeyNamed(SECP_256K1_SOURCE_KEY).shape(SECP_256K1_SHAPE),
                         cryptoCreate(PARTY).balance(INITIAL_BALANCE * ONE_HBAR).maxAutomaticTokenAssociations(2),
                         tokenCreate(fungibleToken).treasury(PARTY).initialSupply(1_000_000),
@@ -1629,9 +1603,9 @@
         final AtomicReference<ByteString> counterAlias = new AtomicReference<>();
 
         return propertyPreservingHapiSpec("transferNonFungibleToEVMAddressAlias")
-                .preserving("entities.unlimitedAutoAssociationsEnabled")
-                .given(
-                        overriding("entities.unlimitedAutoAssociationsEnabled", FALSE),
+                .preserving(UNLIMITED_AUTO_ASSOCIATIONS_ENABLED)
+                .given(
+                        overriding(UNLIMITED_AUTO_ASSOCIATIONS_ENABLED, FALSE),
                         newKeyNamed(MULTI_KEY),
                         newKeyNamed(SECP_256K1_SOURCE_KEY).shape(SECP_256K1_SHAPE),
                         cryptoCreate(PARTY).balance(INITIAL_BALANCE * ONE_HBAR).maxAutomaticTokenAssociations(2),
@@ -1727,9 +1701,9 @@
         final var longZeroAddress = ByteString.copyFrom(CommonUtils.unhex("0000000000000000000000000000000fffffffff"));
 
         return propertyPreservingHapiSpec("cannotAutoCreateWithTxnToLongZero")
-                .preserving("entities.unlimitedAutoAssociationsEnabled")
-                .given(
-                        overriding("entities.unlimitedAutoAssociationsEnabled", FALSE),
+                .preserving(UNLIMITED_AUTO_ASSOCIATIONS_ENABLED)
+                .given(
+                        overriding(UNLIMITED_AUTO_ASSOCIATIONS_ENABLED, FALSE),
                         newKeyNamed(SECP_256K1_SOURCE_KEY).shape(SECP_256K1_SHAPE),
                         cryptoCreate(PAYER).balance(10 * ONE_HBAR),
                         withOpContext((spec, opLog) -> {
