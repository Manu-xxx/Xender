--- conflicted
+++ resolved
@@ -179,73 +179,11 @@
     private static final String HBAR_XFER = "hbarXfer";
     private static final String NFT_XFER = "nftXfer";
     private static final String FT_XFER = "ftXfer";
-<<<<<<< HEAD
-    private static final String ERC20_ABI = "ERC20ABI";
-
-    public static void main(String... args) {
-        new AutoAccountCreationSuite().runSuiteAsync();
-    }
-
-    @Override
-    public boolean canRunConcurrent() {
-        return true;
-    }
-
-    @Override
-    protected Logger getResultsLogger() {
-        return LOG;
-    }
-
-    @Override
-    public List<HapiSpec> getSpecsInSuite() {
-        return List.of(
-                /* --- Hbar auto creates */
-                autoAccountCreationsHappyPath(),
-                autoAccountCreationsUnlimitedAssociationHappyPath(),
-                autoAccountCreationBadAlias(),
-                autoAccountCreationUnsupportedAlias(),
-                transferToAccountAutoCreatedUsingAlias(),
-                transferToAccountAutoCreatedUsingAccount(),
-                transferFromAliasToAlias(),
-                transferFromAliasToAccount(),
-                multipleAutoAccountCreations(),
-                accountCreatedIfAliasUsedAsPubKey(),
-                aliasCanBeUsedOnManyAccountsNotAsAlias(),
-                autoAccountCreationWorksWhenUsingAliasOfDeletedAccount(),
-                canGetBalanceAndInfoViaAlias(),
-                noStakePeriodStartIfNotStakingToNode(),
-                /* -- HTS auto creates -- */
-                canAutoCreateWithFungibleTokenTransfersToAlias(),
-                canAutoCreateWithNftTransferToEvmAddress(),
-                multipleTokenTransfersSucceed(),
-                canAutoCreateWithNftTransfersToAlias(),
-                autoCreateWithNftFallBackFeeFails(),
-                repeatedAliasInSameTransferListFails(),
-                canAutoCreateWithHbarAndTokenTransfers(),
-                payerBalanceIsReflectsAllChangesBeforeFeeCharging(),
-                /* --- HIP 583 --- */
-                hollowAccountCreationWithCryptoTransfer(),
-                failureAfterHollowAccountCreationReclaimsAlias(),
-                transferHbarsToEVMAddressAlias(),
-                transferHbarsToEVMAddressAliasUnlimitedAssociations(),
-                transferFungibleToEVMAddressAlias(),
-                transferNonFungibleToEVMAddressAlias(),
-                transferHbarsToECDSAKey(),
-                cannotAutoCreateWithTxnToLongZero(),
-                aliasedPayerDoesntWork());
-    }
-
-    @HapiTest
-    private HapiSpec aliasedPayerDoesntWork() {
-        final AtomicReference<AccountID> aliasId = new AtomicReference<>();
+
+    @HapiTest
+    final Stream<DynamicTest> aliasedPayerDoesntWork() {
         return propertyPreservingHapiSpec("aliasedPayerDoesntWork")
                 .preserving("entities.unlimitedAutoAssociationsEnabled")
-=======
-
-    @HapiTest
-    final Stream<DynamicTest> aliasedPayerDoesntWork() {
-        return defaultHapiSpec("aliasedPayerDoesntWork")
->>>>>>> 803ef44e
                 .given(
                         overriding("entities.unlimitedAutoAssociationsEnabled", FALSE),
                         newKeyNamed(ALIAS),
@@ -1032,14 +970,9 @@
     }
 
     @HapiTest
-<<<<<<< HEAD
-    final HapiSpec aliasCanBeUsedOnManyAccountsNotAsAlias() {
-        return propertyPreservingHapiSpec("aliasCanBeUsedOnManyAccountsNotAsAlias")
-                .preserving("entities.unlimitedAutoAssociationsEnabled")
-=======
     final Stream<DynamicTest> aliasCanBeUsedOnManyAccountsNotAsAlias() {
-        return defaultHapiSpec("aliasCanBeUsedOnManyAccountsNotAsAlias")
->>>>>>> 803ef44e
+        return  propertyPreservingHapiSpec("aliasCanBeUsedOnManyAccountsNotAsAlias")
+                .preserving("entities.unlimitedAutoAssociationsEnabled")
                 .given(
                         overriding("entities.unlimitedAutoAssociationsEnabled", FALSE),
                         /* have alias key on other accounts and tokens not as alias */
@@ -1073,16 +1006,10 @@
     }
 
     @HapiTest
-<<<<<<< HEAD
-    final HapiSpec accountCreatedIfAliasUsedAsPubKey() {
+    final Stream<DynamicTest> accountCreatedIfAliasUsedAsPubKey() {
         return propertyPreservingHapiSpec("accountCreatedIfAliasUsedAsPubKey")
                 .preserving("entities.unlimitedAutoAssociationsEnabled")
-=======
-    final Stream<DynamicTest> accountCreatedIfAliasUsedAsPubKey() {
-        return defaultHapiSpec("accountCreatedIfAliasUsedAsPubKey")
->>>>>>> 803ef44e
-                .given(
-                        overriding("entities.unlimitedAutoAssociationsEnabled", FALSE),
+                .given(
                         newKeyNamed(ALIAS),
                         cryptoCreate(PAYER_1)
                                 .balance(INITIAL_BALANCE * ONE_HBAR)
@@ -1107,14 +1034,9 @@
     }
 
     @HapiTest
-<<<<<<< HEAD
-    final HapiSpec autoAccountCreationWorksWhenUsingAliasOfDeletedAccount() {
-        return propertyPreservingHapiSpec("autoAccountCreationWorksWhenUsingAliasOfDeletedAccount")
-                .preserving("entities.unlimitedAutoAssociationsEnabled")
-=======
     final Stream<DynamicTest> autoAccountCreationWorksWhenUsingAliasOfDeletedAccount() {
-        return defaultHapiSpec("autoAccountCreationWorksWhenUsingAliasOfDeletedAccount")
->>>>>>> 803ef44e
+        return  propertyPreservingHapiSpec("autoAccountCreationWorksWhenUsingAliasOfDeletedAccount")
+                .preserving("entities.unlimitedAutoAssociationsEnabled")
                 .given(
                         overriding("entities.unlimitedAutoAssociationsEnabled", FALSE),
                         newKeyNamed(ALIAS),
@@ -1146,14 +1068,9 @@
     }
 
     @HapiTest
-<<<<<<< HEAD
-    final HapiSpec transferFromAliasToAlias() {
+    final Stream<DynamicTest> transferFromAliasToAlias() {
         return propertyPreservingHapiSpec("transferFromAliasToAlias")
                 .preserving("entities.unlimitedAutoAssociationsEnabled")
-=======
-    final Stream<DynamicTest> transferFromAliasToAlias() {
-        return defaultHapiSpec("transferFromAliasToAlias")
->>>>>>> 803ef44e
                 .given(
                         overriding("entities.unlimitedAutoAssociationsEnabled", FALSE),
                         newKeyNamed(ALIAS),
@@ -1205,20 +1122,12 @@
     }
 
     @HapiTest
-<<<<<<< HEAD
-    final HapiSpec transferToAccountAutoCreatedUsingAccount() {
+    final Stream<DynamicTest> transferToAccountAutoCreatedUsingAccount() {
         return propertyPreservingHapiSpec("transferToAccountAutoCreatedUsingAccount")
                 .preserving("entities.unlimitedAutoAssociationsEnabled")
-                .given(
-                        overriding("entities.unlimitedAutoAssociationsEnabled", FALSE),
-                        newKeyNamed(TRANSFER_ALIAS),
-                        cryptoCreate(PAYER).balance(INITIAL_BALANCE * ONE_HBAR))
-=======
-    final Stream<DynamicTest> transferToAccountAutoCreatedUsingAccount() {
-        return defaultHapiSpec("transferToAccountAutoCreatedUsingAccount")
                 .given(newKeyNamed(TRANSFER_ALIAS), cryptoCreate(PAYER).balance(INITIAL_BALANCE * ONE_HBAR))
->>>>>>> 803ef44e
                 .when(
+                        overriding("entities.unlimitedAutoAssociationsEnabled", FALSE),
                         cryptoTransfer(tinyBarsFromToWithAlias(PAYER, TRANSFER_ALIAS, ONE_HUNDRED_HBARS))
                                 .via("txn"),
                         withOpContext((spec, opLog) -> updateSpecFor(spec, TRANSFER_ALIAS)),
@@ -1247,19 +1156,13 @@
     }
 
     @HapiTest
-<<<<<<< HEAD
-    final HapiSpec transferToAccountAutoCreatedUsingAlias() {
+    final Stream<DynamicTest> transferToAccountAutoCreatedUsingAlias() {
         return propertyPreservingHapiSpec("transferToAccountAutoCreatedUsingAlias")
                 .preserving("entities.unlimitedAutoAssociationsEnabled")
                 .given(
                         overriding("entities.unlimitedAutoAssociationsEnabled", FALSE),
                         newKeyNamed(ALIAS),
                         cryptoCreate(PAYER).balance(INITIAL_BALANCE * ONE_HBAR))
-=======
-    final Stream<DynamicTest> transferToAccountAutoCreatedUsingAlias() {
-        return defaultHapiSpec("transferToAccountAutoCreatedUsingAlias")
-                .given(newKeyNamed(ALIAS), cryptoCreate(PAYER).balance(INITIAL_BALANCE * ONE_HBAR))
->>>>>>> 803ef44e
                 .when(
                         cryptoTransfer(tinyBarsFromToWithAlias(PAYER, ALIAS, ONE_HUNDRED_HBARS))
                                 .via(TRANSFER_TXN),
@@ -1452,14 +1355,9 @@
     }
 
     @HapiTest
-<<<<<<< HEAD
-    final HapiSpec multipleAutoAccountCreations() {
+    final Stream<DynamicTest> multipleAutoAccountCreations() {
         return propertyPreservingHapiSpec("multipleAutoAccountCreations")
                 .preserving("entities.unlimitedAutoAssociationsEnabled")
-=======
-    final Stream<DynamicTest> multipleAutoAccountCreations() {
-        return defaultHapiSpec("multipleAutoAccountCreations")
->>>>>>> 803ef44e
                 .given(cryptoCreate(PAYER).balance(INITIAL_BALANCE * ONE_HBAR))
                 .when(
                         overriding("entities.unlimitedAutoAssociationsEnabled", FALSE),
@@ -1839,7 +1737,7 @@
     }
 
     @HapiTest
-    final HapiSpec autoAccountCreationsUnlimitedAssociationHappyPath() {
+    final Stream<DynamicTest> autoAccountCreationsUnlimitedAssociationHappyPath() {
         final var creationTime = new AtomicLong();
         final long transferFee = 185030L;
         return propertyPreservingHapiSpec(
@@ -1901,7 +1799,7 @@
     }
 
     @HapiTest
-    final HapiSpec transferHbarsToEVMAddressAliasUnlimitedAssociations() {
+    final Stream<DynamicTest> transferHbarsToEVMAddressAliasUnlimitedAssociations() {
 
         final AtomicReference<AccountID> partyId = new AtomicReference<>();
         final AtomicReference<ByteString> partyAlias = new AtomicReference<>();
