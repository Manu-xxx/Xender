--- conflicted
+++ resolved
@@ -122,7 +122,6 @@
         final var internalCreateViolation = "internalCreateViolation";
         final AtomicReference<String> treasuryMirrorAddr = new AtomicReference<>();
         final AtomicReference<String> tokenMirrorAddr = new AtomicReference<>();
-<<<<<<< HEAD
         return hapiTest(
                 cryptoCreate(TOKEN_TREASURY)
                         .exposingCreatedIdTo(id -> treasuryMirrorAddr.set(asHexedSolidityAddress(id))),
@@ -145,10 +144,11 @@
                                             asHeadlongAddress(treasuryMirrorAddr.get()),
                                             BigInteger.valueOf(illegalNumChildren))
                                     .via(precompileViolation)
+                                    .gas(215_000L)
                                     .hasKnownStatus(MAX_CHILD_RECORDS_EXCEEDED),
                             contractCall(contract, "createThingsRepeatedly", BigInteger.valueOf(illegalNumChildren))
                                     .via(internalCreateViolation)
-                                    .gas(15_000_000)
+                                    .gas(15_000_000L)
                                     .hasKnownStatus(MAX_CHILD_RECORDS_EXCEEDED));
                 }),
                 getTxnRecord(precompileViolation)
@@ -160,52 +160,6 @@
                         .andAllChildRecords()
                         // Reverted internal CONTRACT_CREATION messages are not externalized
                         .hasChildRecords());
-=======
-        return defaultHapiSpec("CannotUseMoreThanChildContractLimit", NONDETERMINISTIC_FUNCTION_PARAMETERS)
-                .given(
-                        cryptoCreate(TOKEN_TREASURY)
-                                .exposingCreatedIdTo(id -> treasuryMirrorAddr.set(asHexedSolidityAddress(id))),
-                        tokenCreate(fungible).treasury(TOKEN_TREASURY),
-                        tokenCreate(fungible)
-                                .tokenType(FUNGIBLE_COMMON)
-                                .treasury(TOKEN_TREASURY)
-                                .initialSupply(1234567)
-                                .exposingCreatedIdTo(idLit ->
-                                        tokenMirrorAddr.set(asHexedSolidityAddress(HapiPropertySource.asToken(idLit)))))
-                .when(
-                        uploadInitCode(contract),
-                        contractCreate(contract),
-                        doSeveralWithStartupConfig("consensus.handle.maxFollowingRecords", value -> {
-                            final var illegalNumChildren = Integer.parseInt(value) + 1;
-                            return specOps(
-                                    contractCall(
-                                                    contract,
-                                                    "checkBalanceRepeatedly",
-                                                    asHeadlongAddress(tokenMirrorAddr.get()),
-                                                    asHeadlongAddress(treasuryMirrorAddr.get()),
-                                                    BigInteger.valueOf(illegalNumChildren))
-                                            .via(precompileViolation)
-                                            .gas(215_000L)
-                                            .hasKnownStatus(MAX_CHILD_RECORDS_EXCEEDED),
-                                    contractCall(
-                                                    contract,
-                                                    "createThingsRepeatedly",
-                                                    BigInteger.valueOf(illegalNumChildren))
-                                            .via(internalCreateViolation)
-                                            .gas(15_000_000L)
-                                            .hasKnownStatus(MAX_CHILD_RECORDS_EXCEEDED));
-                        }))
-                .then(
-                        getTxnRecord(precompileViolation)
-                                .andAllChildRecords()
-                                .hasChildRecords(IntStream.range(0, 50)
-                                        .mapToObj(i -> recordWith().status(REVERTED_SUCCESS))
-                                        .toArray(TransactionRecordAsserts[]::new)),
-                        getTxnRecord(internalCreateViolation)
-                                .andAllChildRecords()
-                                // Reverted internal CONTRACT_CREATION messages are not externalized
-                                .hasChildRecords());
->>>>>>> aaff32c1
     }
 
     @HapiTest
