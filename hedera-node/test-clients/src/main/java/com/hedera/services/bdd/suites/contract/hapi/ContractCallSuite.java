/*
 * Copyright (C) 2020-2023 Hedera Hashgraph, LLC
 *
 * Licensed under the Apache License, Version 2.0 (the "License");
 * you may not use this file except in compliance with the License.
 * You may obtain a copy of the License at
 *
 *      http://www.apache.org/licenses/LICENSE-2.0
 *
 * Unless required by applicable law or agreed to in writing, software
 * distributed under the License is distributed on an "AS IS" BASIS,
 * WITHOUT WARRANTIES OR CONDITIONS OF ANY KIND, either express or implied.
 * See the License for the specific language governing permissions and
 * limitations under the License.
 */

package com.hedera.services.bdd.suites.contract.hapi;

import static com.hedera.services.bdd.junit.TestTags.SMART_CONTRACT;
import static com.hedera.services.bdd.spec.HapiPropertySource.asContractString;
import static com.hedera.services.bdd.spec.HapiPropertySource.asHexedSolidityAddress;
import static com.hedera.services.bdd.spec.HapiPropertySource.contractIdFromHexedMirrorAddress;
import static com.hedera.services.bdd.spec.HapiPropertySource.idAsHeadlongAddress;
import static com.hedera.services.bdd.spec.HapiSpec.defaultHapiSpec;
import static com.hedera.services.bdd.spec.assertions.AccountInfoAsserts.changeFromSnapshot;
import static com.hedera.services.bdd.spec.assertions.AssertUtils.inOrder;
import static com.hedera.services.bdd.spec.assertions.ContractFnResultAsserts.isLiteralResult;
import static com.hedera.services.bdd.spec.assertions.ContractFnResultAsserts.resultWith;
import static com.hedera.services.bdd.spec.assertions.ContractInfoAsserts.contractWith;
import static com.hedera.services.bdd.spec.assertions.ContractLogAsserts.logWith;
import static com.hedera.services.bdd.spec.assertions.TransactionRecordAsserts.recordWith;
import static com.hedera.services.bdd.spec.keys.KeyFactory.KeyType.THRESHOLD;
import static com.hedera.services.bdd.spec.queries.QueryVerbs.contractCallLocal;
import static com.hedera.services.bdd.spec.queries.QueryVerbs.contractCallLocalWithFunctionAbi;
import static com.hedera.services.bdd.spec.queries.QueryVerbs.getAccountBalance;
import static com.hedera.services.bdd.spec.queries.QueryVerbs.getAccountInfo;
import static com.hedera.services.bdd.spec.queries.QueryVerbs.getAliasedAccountInfo;
import static com.hedera.services.bdd.spec.queries.QueryVerbs.getContractInfo;
import static com.hedera.services.bdd.spec.queries.QueryVerbs.getContractRecords;
import static com.hedera.services.bdd.spec.queries.QueryVerbs.getTxnRecord;
import static com.hedera.services.bdd.spec.transactions.TxnUtils.asId;
import static com.hedera.services.bdd.spec.transactions.TxnUtils.literalInitcodeFor;
import static com.hedera.services.bdd.spec.transactions.TxnVerbs.contractCall;
import static com.hedera.services.bdd.spec.transactions.TxnVerbs.contractCallWithFunctionAbi;
import static com.hedera.services.bdd.spec.transactions.TxnVerbs.contractCreate;
import static com.hedera.services.bdd.spec.transactions.TxnVerbs.contractCustomCreate;
import static com.hedera.services.bdd.spec.transactions.TxnVerbs.contractDelete;
import static com.hedera.services.bdd.spec.transactions.TxnVerbs.cryptoApproveAllowance;
import static com.hedera.services.bdd.spec.transactions.TxnVerbs.cryptoCreate;
import static com.hedera.services.bdd.spec.transactions.TxnVerbs.cryptoTransfer;
import static com.hedera.services.bdd.spec.transactions.TxnVerbs.cryptoUpdate;
import static com.hedera.services.bdd.spec.transactions.TxnVerbs.mintToken;
import static com.hedera.services.bdd.spec.transactions.TxnVerbs.tokenAssociate;
import static com.hedera.services.bdd.spec.transactions.TxnVerbs.tokenCreate;
import static com.hedera.services.bdd.spec.transactions.TxnVerbs.uploadInitCode;
import static com.hedera.services.bdd.spec.transactions.contract.HapiParserUtil.asHeadlongAddress;
import static com.hedera.services.bdd.spec.transactions.crypto.HapiCryptoTransfer.tinyBarsFromAccountToAlias;
import static com.hedera.services.bdd.spec.transactions.token.TokenMovement.moving;
import static com.hedera.services.bdd.spec.transactions.token.TokenMovement.movingUnique;
import static com.hedera.services.bdd.spec.utilops.CustomSpecAssert.allRunFor;
import static com.hedera.services.bdd.spec.utilops.UtilVerbs.assertionsHold;
import static com.hedera.services.bdd.spec.utilops.UtilVerbs.balanceSnapshot;
import static com.hedera.services.bdd.spec.utilops.UtilVerbs.childRecordsCheck;
import static com.hedera.services.bdd.spec.utilops.UtilVerbs.createLargeFile;
import static com.hedera.services.bdd.spec.utilops.UtilVerbs.logIt;
import static com.hedera.services.bdd.spec.utilops.UtilVerbs.newKeyListNamed;
import static com.hedera.services.bdd.spec.utilops.UtilVerbs.newKeyNamed;
import static com.hedera.services.bdd.spec.utilops.UtilVerbs.sidecarIdValidator;
import static com.hedera.services.bdd.spec.utilops.UtilVerbs.sourcing;
import static com.hedera.services.bdd.spec.utilops.UtilVerbs.streamMustIncludeNoFailuresFrom;
import static com.hedera.services.bdd.spec.utilops.UtilVerbs.withOpContext;
import static com.hedera.services.bdd.spec.utilops.records.SnapshotMatchMode.NONDETERMINISTIC_TRANSACTION_FEES;
import static com.hedera.services.bdd.suites.contract.Utils.FunctionType.FUNCTION;
import static com.hedera.services.bdd.suites.contract.Utils.asAddress;
import static com.hedera.services.bdd.suites.contract.Utils.asToken;
import static com.hedera.services.bdd.suites.contract.Utils.captureChildCreate2MetaFor;
import static com.hedera.services.bdd.suites.contract.Utils.getABIFor;
import static com.hedera.services.bdd.suites.contract.Utils.getABIForContract;
import static com.hedera.services.bdd.suites.utils.ECDSAKeysUtils.randomHeadlongAddress;
import static com.hedera.services.bdd.suites.utils.contracts.SimpleBytesResult.bigIntResult;
import static com.hederahashgraph.api.proto.java.ResponseCodeEnum.CONTRACT_DELETED;
import static com.hederahashgraph.api.proto.java.ResponseCodeEnum.CONTRACT_REVERT_EXECUTED;
import static com.hederahashgraph.api.proto.java.ResponseCodeEnum.INSUFFICIENT_GAS;
import static com.hederahashgraph.api.proto.java.ResponseCodeEnum.INSUFFICIENT_PAYER_BALANCE;
import static com.hederahashgraph.api.proto.java.ResponseCodeEnum.INSUFFICIENT_TX_FEE;
import static com.hederahashgraph.api.proto.java.ResponseCodeEnum.INVALID_ACCOUNT_ID;
import static com.hederahashgraph.api.proto.java.ResponseCodeEnum.INVALID_SIGNATURE;
import static com.hederahashgraph.api.proto.java.ResponseCodeEnum.INVALID_SOLIDITY_ADDRESS;
import static com.hederahashgraph.api.proto.java.ResponseCodeEnum.NOT_SUPPORTED;
import static com.hederahashgraph.api.proto.java.ResponseCodeEnum.OBTAINER_SAME_CONTRACT_ID;
import static com.hederahashgraph.api.proto.java.ResponseCodeEnum.OK;
import static com.hederahashgraph.api.proto.java.ResponseCodeEnum.SUCCESS;
import static com.hederahashgraph.api.proto.java.TokenType.NON_FUNGIBLE_UNIQUE;
import static com.swirlds.common.utility.CommonUtils.unhex;

import com.esaulpaugh.headlong.abi.ABIType;
import com.esaulpaugh.headlong.abi.Address;
import com.esaulpaugh.headlong.abi.Function;
import com.esaulpaugh.headlong.abi.Tuple;
import com.esaulpaugh.headlong.abi.TupleType;
import com.esaulpaugh.headlong.abi.TypeFactory;
import com.google.protobuf.ByteString;
import com.hedera.services.bdd.junit.HapiTest;
import com.hedera.services.bdd.junit.HapiTestSuite;
import com.hedera.services.bdd.spec.HapiPropertySource;
import com.hedera.services.bdd.spec.HapiSpec;
import com.hedera.services.bdd.spec.HapiSpecSetup;
import com.hedera.services.bdd.spec.keys.SigControl;
import com.hedera.services.bdd.spec.transactions.token.TokenMovement;
import com.hedera.services.bdd.spec.utilops.CustomSpecAssert;
import com.hedera.services.bdd.suites.HapiSuite;
import com.hedera.services.bdd.suites.utils.contracts.ContractCallResult;
import com.hederahashgraph.api.proto.java.AccountID;
import com.hederahashgraph.api.proto.java.ResponseCodeEnum;
import com.hederahashgraph.api.proto.java.Timestamp;
import com.hederahashgraph.api.proto.java.TokenID;
import com.swirlds.common.utility.CommonUtils;
import java.math.BigInteger;
import java.util.List;
import java.util.concurrent.atomic.AtomicLong;
import java.util.concurrent.atomic.AtomicReference;
import java.util.stream.IntStream;
import java.util.stream.LongStream;
import org.apache.logging.log4j.LogManager;
import org.apache.logging.log4j.Logger;
import org.apache.tuweni.bytes.Bytes;
import org.apache.tuweni.bytes.Bytes32;
import org.junit.jupiter.api.Assertions;
import org.junit.jupiter.api.Tag;

@HapiTestSuite
@Tag(SMART_CONTRACT)
public class ContractCallSuite extends HapiSuite {

    private static final Logger LOG = LogManager.getLogger(ContractCallSuite.class);

    private static final String ALICE = "Alice";

    public static final String LEDGER_AUTO_RENEW_PERIOD_MAX_DURATION = "ledger.autoRenewPeriod.maxDuration";
    public static final String DEFAULT_MAX_AUTO_RENEW_PERIOD =
            HapiSpecSetup.getDefaultNodeProps().get(LEDGER_AUTO_RENEW_PERIOD_MAX_DURATION);

    private static final long DEPOSIT_AMOUNT = 1000;
    private static final long GAS_TO_OFFER = 2_000_000L;

    public static final String PAY_RECEIVABLE_CONTRACT = "PayReceivable";
    public static final String SIMPLE_UPDATE_CONTRACT = "SimpleUpdate";
    public static final String TRANSFERRING_CONTRACT = "Transferring";
    private static final String SIMPLE_STORAGE_CONTRACT = "SimpleStorage";
    private static final String INTERNAL_CALLER_CONTRACT = "InternalCaller";
    private static final String OWNER = "owner";
    private static final String INSERT = "insert";
    private static final String TOKEN_ISSUER = "tokenIssuer";
    private static final String DECIMALS = "decimals";
    private static final String BALANCE_OF = "balanceOf";
    private static final String ISSUER_TOKEN_BALANCE = "issuerTokenBalance";
    private static final String TRANSFER = "transfer";
    private static final String ALICE_TOKEN_BALANCE = "aliceTokenBalance";
    private static final String CAROL_TOKEN_BALANCE = "carolTokenBalance";
    private static final String BOB_TOKEN_BALANCE = "bobTokenBalance";
    private static final String PAYER = "payer";
    private static final String GET_CODE_SIZE = "getCodeSize";
    public static final String DEPOSIT = "deposit";
    private static final String PAY_TXN = "payTxn";
    private static final String BENEFICIARY = "beneficiary";
    private static final String RECEIVER = "receiver";
    private static final String GET_BALANCE = "getBalance";
    public static final String CONTRACTS_MAX_GAS_PER_SEC = "contracts.maxGasPerSec";
    private static final String TRANSFER_TXN = "transferTxn";
    public static final String ACCOUNT_INFO_AFTER_CALL = "accountInfoAfterCall";
    public static final String TRANSFER_TO_CALLER = "transferToCaller";
    private static final String CREATE_TRIVIAL = "CreateTrivial";
    private static final String TEST_APPROVER = "TestApprover";
    public static final String CONTRACTS_MAX_REFUND_PERCENT_OF_GAS_LIMIT = "contracts.maxRefundPercentOfGasLimit";
    private static final String FAIL_INSUFFICIENT_GAS = "failInsufficientGas";
    private static final String FAIL_INVALID_INITIAL_BALANCE = "failInvalidInitialBalance";
    private static final String SUCCESS_WITH_ZERO_INITIAL_BALANCE = "successWithZeroInitialBalance";
    private static final String KILL_ME = "killMe";
    private static final String RECEIVABLE_SIG_REQ_ACCOUNT = "receivableSigReqAccount";
    private static final String RECEIVABLE_SIG_REQ_ACCOUNT_INFO = "receivableSigReqAccountInfo";
    private static final String TRANSFER_TO_ADDRESS = "transferToAddress";
    public static final String CALL_TX = "callTX";
    public static final String CALL_TX_REC = "callTXRec";
    private static final String ACCOUNT = "account";
    public static final String ACCOUNT_INFO = "accountInfo";
    public static final String CONTRACT_FROM = "contract_from";
    private static final String RECEIVER_INFO = "receiverInfo";
    private static final String SCINFO = "scinfo";
    private static final String NESTED_TRANSFER_CONTRACT = "NestedTransferContract";
    private static final String NESTED_TRANSFERRING_CONTRACT = "NestedTransferringContract";
    private static final String ACC_INFO = "accInfo";
    private static final String RECEIVER_1 = "receiver1";
    public static final String RECEIVER_2 = "receiver2";
    private static final String RECEIVER_3 = "receiver3";
    private static final String RECEIVER_1_INFO = "receiver1Info";
    private static final String RECEIVER_2_INFO = "receiver2Info";
    private static final String RECEIVER_3_INFO = "receiver3Info";
    public static final String DELEGATE_CALL_SPECIFIC = "delegateCallSpecific";

    public static void main(String... args) {
        new ContractCallSuite().runSuiteAsync();
    }

    @Override
    public boolean canRunConcurrent() {
        return true;
    }

    @Override
    public List<HapiSpec> getSpecsInSuite() {
        return List.of(
                consTimeManagementWorksWithRevertedInternalCreations(),
                payableSuccess(),
                depositSuccess(),
                depositDeleteSuccess(),
                associationAcknowledgedInApprovePrecompile(),
                multipleDepositSuccess(),
                payTestSelfDestructCall(),
                multipleSelfDestructsAreSafe(),
                smartContractInlineAssemblyCheck(),
                ocToken(),
                erc721TokenUriAndHtsNftInfoTreatNonUtf8BytesDifferently(),
                minChargeIsTXGasUsedByContractCall(),
                hscsEvm005TransferOfHBarsWorksBetweenContracts(),
                hscsEvm006ContractHBarTransferToAccount(),
                hscsEvm005TransfersWithSubLevelCallsBetweenContracts(),
                hscsEvm010MultiSignatureAccounts(),
                hscsEvm010ReceiverMustSignContractTx(),
                insufficientGas(),
                insufficientFee(),
                nonPayable(),
<<<<<<< HEAD
                callNonExistantContract(),
                callNonExistantInternalContract(),
=======
>>>>>>> 3c5873dd
                smartContractFailFirst(),
                contractTransferToSigReqAccountWithoutKeyFails(),
                callingDestructedContractReturnsStatusDeleted(),
                imapUserExercise(),
                specialQueriesXTest(),
                sendHbarsToAddressesMultipleTimes(),
                sendHbarsToDifferentAddresses(),
                sendHbarsFromDifferentAddressessToAddress(),
                sendHbarsFromAndToDifferentAddressess(),
                transferNegativeAmountOfHbarsFails(),
                transferZeroHbars(),
                sendHbarsToOuterContractFromDifferentAddresses(),
                sendHbarsToCallerFromDifferentAddresses(),
                bitcarbonTestStillPasses(),
                whitelistingAliasedContract(),
                cannotUseMirrorAddressOfAliasedContractInPrecompileMethod(),
                exchangeRatePrecompileWorks(),
                nestedContractCannotOverSendValue(),
                depositMoreThanBalanceFailsGracefully(),
                lowLevelEcrecCallBehavior(),
                callsToSystemEntityNumsAreTreatedAsPrecompileCalls(),
                hollowCreationFailsCleanly());
    }

    private HapiSpec hollowCreationFailsCleanly() {
        final var contract = "HollowAccountCreator";
        return defaultHapiSpec("HollowCreationFailsCleanly")
                .given(
                        streamMustIncludeNoFailuresFrom(sidecarIdValidator()),
                        uploadInitCode(contract),
                        contractCreate(contract))
                .when(contractCall(contract, "testCallFoo", randomHeadlongAddress(), BigInteger.valueOf(500_000L))
                        .sending(ONE_HBAR)
                        .gas(2_000_000L)
                        .via("callTransaction")
                        .hasKnownStatusFrom(SUCCESS, INVALID_SOLIDITY_ADDRESS))
                .then(getTxnRecord("callTransaction").andAllChildRecords().logged());
    }

    @HapiTest
    private HapiSpec lowLevelEcrecCallBehavior() {
        final var TEST_CONTRACT = "TestContract";
        final var somebody = "somebody";
        final var account = "0.0.1";
        return defaultHapiSpec("LowLevelEcrecCallBehavior")
                .given(
                        uploadInitCode(TEST_CONTRACT),
                        contractCreate(
                                        TEST_CONTRACT,
                                        idAsHeadlongAddress(AccountID.newBuilder()
                                                .setAccountNum(2)
                                                .build()),
                                        BigInteger.ONE)
                                .balance(ONE_HBAR),
                        cryptoCreate(somebody),
                        balanceSnapshot("start", account))
                .when()
                .then(
                        cryptoUpdate(account).receiverSigRequired(true).signedBy(GENESIS),
                        contractCall(TEST_CONTRACT, "lowLevelECREC")
                                .payingWith(somebody)
                                .hasKnownStatus(SUCCESS),
                        contractCall(TEST_CONTRACT, "lowLevelECRECWithValue")
                                .payingWith(somebody)
                                .hasKnownStatus(CONTRACT_REVERT_EXECUTED),
                        cryptoUpdate(account).receiverSigRequired(false).signedBy(GENESIS),
                        contractCall(TEST_CONTRACT, "lowLevelECREC")
                                .payingWith(somebody)
                                .hasKnownStatus(SUCCESS),
                        contractCall(TEST_CONTRACT, "lowLevelECRECWithValue")
                                .payingWith(somebody)
                                .hasKnownStatus(CONTRACT_REVERT_EXECUTED),
                        getAccountBalance(account).hasTinyBars(changeFromSnapshot("start", +0)));
    }

    @HapiTest
    private HapiSpec callsToSystemEntityNumsAreTreatedAsPrecompileCalls() {
        final var TEST_CONTRACT = "TestContract";
        final var ZERO_ADDRESS = 0L;
        final var zeroAddressTxn = "zeroAddressTxn";
        final var zeroAddressWithValueTxn = "zeroAddressWithValueTxn";
        final var ECREC_NUM = 1L;
        final var existingNumAndPrecompileDelegateCallTxn = "existingNumAndPrecompileDelegateCallTxn";
        final var existingNumAndPrecompileTxn = "existingNumAndPrecompileTxn";
        final var existingNumAndPrecompileWithValueTxn = "existingNumAndPrecompileWithValueTxn";
        final var EXISTING_SYSTEM_ENTITY_NUMBNO_PRECOMPILE_COLLISION = 50L;
        final var existingSystemEntityTxn = "existingSystemEntityTxn";
        final var existingSystemEntityWithValueTxn = "existingSystemEntityWithValueTxn";
        final var NON_EXISTING_SYSTEM_ENTITY_NUM = 345L;
        final var nonExistingSystemEntityTxn = "nonExistingSystemEntityTxn";
        final var nonExistingSystemEntityWithValueTxn = "nonExistingSystemEntityWithValueTxn";
        final var callSpecificAddressFunction = "callSpecific";
        final var callSpecificAddressWithValueFunction = "callSpecificWithValue";
        final var selfDestructToSystemAccountTxn = "selfDestructToSystemAccount";
        final var balanceOfSystemAccountTxn = "balanceTxn";
        final var delegateCallNonExistingPrecompile = "delegateCallNonExisting";
        final var delegateCallExistingAccountNonExistingPrecompile = "delegateCallExistingAccountNonExisting";
        final var failedResult = Bytes32.repeat((byte) 0);
        final ContractCallResult unsuccessfulResult = () -> failedResult;
        final ContractCallResult successfulResult = () -> failedResult.or(Bytes.of(1));
        return defaultHapiSpec("callsToSystemEntityNumsAreTreatedAsPrecompileCalls")
                .given(
                        uploadInitCode(TEST_CONTRACT),
                        contractCreate(
                                        TEST_CONTRACT,
                                        idAsHeadlongAddress(AccountID.newBuilder()
                                                .setAccountNum(2)
                                                .build()),
                                        BigInteger.ONE)
                                .balance(ONE_HBAR))
                .when(
                        // call to 0x0
                        contractCall(
                                        TEST_CONTRACT,
                                        callSpecificAddressFunction,
                                        idAsHeadlongAddress(AccountID.newBuilder()
                                                .setAccountNum(ZERO_ADDRESS)
                                                .build()))
                                .via(zeroAddressTxn)
                                .hasKnownStatus(SUCCESS),
                        // call with value to 0x0
                        contractCall(
                                        TEST_CONTRACT,
                                        callSpecificAddressWithValueFunction,
                                        idAsHeadlongAddress(AccountID.newBuilder()
                                                .setAccountNum(ZERO_ADDRESS)
                                                .build()))
                                .sending(500L)
                                .via(zeroAddressWithValueTxn)
                                .hasKnownStatus(SUCCESS),
                        // call to existing account in the 0-750 range, without precompile collision on the same address
                        contractCall(
                                        TEST_CONTRACT,
                                        callSpecificAddressFunction,
                                        idAsHeadlongAddress(AccountID.newBuilder()
                                                .setAccountNum(EXISTING_SYSTEM_ENTITY_NUMBNO_PRECOMPILE_COLLISION)
                                                .build()))
                                .via(existingSystemEntityTxn)
                                .hasKnownStatus(SUCCESS),
                        // call with value to existing account in the 0-750 range, without precompile collision on the
                        // same address
                        contractCall(
                                        TEST_CONTRACT,
                                        callSpecificAddressWithValueFunction,
                                        idAsHeadlongAddress(AccountID.newBuilder()
                                                .setAccountNum(EXISTING_SYSTEM_ENTITY_NUMBNO_PRECOMPILE_COLLISION)
                                                .build()))
                                .via(existingSystemEntityWithValueTxn)
                                .sending(500L)
                                .hasKnownStatus(SUCCESS),
                        // call to existing account in the 0-750 range, WITH precompile collision
                        contractCall(
                                        TEST_CONTRACT,
                                        callSpecificAddressFunction,
                                        idAsHeadlongAddress(AccountID.newBuilder()
                                                .setAccountNum(ECREC_NUM)
                                                .build()))
                                .via(existingNumAndPrecompileTxn)
                                .hasKnownStatus(SUCCESS),
                        // call with value to existing account in the 0-750 range, WITH precompile collision
                        contractCall(
                                        TEST_CONTRACT,
                                        callSpecificAddressWithValueFunction,
                                        idAsHeadlongAddress(AccountID.newBuilder()
                                                .setAccountNum(ECREC_NUM)
                                                .build()))
                                .via(existingNumAndPrecompileWithValueTxn)
                                .sending(500L)
                                .hasKnownStatus(SUCCESS),
                        // call to non-existing account in the 0-750 range
                        contractCall(
                                        TEST_CONTRACT,
                                        callSpecificAddressFunction,
                                        idAsHeadlongAddress(AccountID.newBuilder()
                                                .setAccountNum(NON_EXISTING_SYSTEM_ENTITY_NUM)
                                                .build()))
                                .via(nonExistingSystemEntityTxn)
                                .hasKnownStatus(SUCCESS),
                        // call with value to non-existing account in the 0-750 range
                        contractCall(
                                        TEST_CONTRACT,
                                        callSpecificAddressWithValueFunction,
                                        idAsHeadlongAddress(AccountID.newBuilder()
                                                .setAccountNum(NON_EXISTING_SYSTEM_ENTITY_NUM)
                                                .build()))
                                .via(nonExistingSystemEntityWithValueTxn)
                                .sending(500L)
                                .hasKnownStatus(SUCCESS),
                        // delegate call to collision address (0.0.1)
                        contractCall(
                                        TEST_CONTRACT,
                                        DELEGATE_CALL_SPECIFIC,
                                        idAsHeadlongAddress(AccountID.newBuilder()
                                                .setAccountNum(ECREC_NUM)
                                                .build()))
                                .via(existingNumAndPrecompileDelegateCallTxn)
                                .hasKnownStatus(SUCCESS),
                        // delegate call existing account in the 0-750, but no corresponding precompile at that address
                        contractCall(
                                        TEST_CONTRACT,
                                        DELEGATE_CALL_SPECIFIC,
                                        idAsHeadlongAddress(AccountID.newBuilder()
                                                .setAccountNum(98)
                                                .build()))
                                .via(delegateCallExistingAccountNonExistingPrecompile)
                                .hasKnownStatus(SUCCESS),
                        // delegate call non-existing address in the 0-750 range
                        contractCall(
                                        TEST_CONTRACT,
                                        DELEGATE_CALL_SPECIFIC,
                                        idAsHeadlongAddress(AccountID.newBuilder()
                                                .setAccountNum(125)
                                                .build()))
                                .via(delegateCallNonExistingPrecompile)
                                .hasKnownStatus(SUCCESS),
                        // self destruct with beneficiary in the 0-750 range
                        contractCall(
                                        TEST_CONTRACT,
                                        "selfDestructWithBeneficiary",
                                        idAsHeadlongAddress(AccountID.newBuilder()
                                                .setAccountNum(2)
                                                .build()))
                                .via(selfDestructToSystemAccountTxn)
                                .hasKnownStatus(INVALID_SOLIDITY_ADDRESS),
                        // balance operation of an address in the 0-750 range
                        contractCall(
                                        TEST_CONTRACT,
                                        BALANCE_OF,
                                        idAsHeadlongAddress(AccountID.newBuilder()
                                                .setAccountNum(2)
                                                .build()))
                                .via(balanceOfSystemAccountTxn)
                                .hasKnownStatus(SUCCESS))
                .then(
                        getTxnRecord(zeroAddressTxn)
                                .hasPriority(recordWith()
                                        .contractCallResult(resultWith().contractCallResult(unsuccessfulResult)))
                                .logged(),
                        getTxnRecord(zeroAddressWithValueTxn)
                                .hasPriority(recordWith()
                                        .contractCallResult(resultWith().contractCallResult(unsuccessfulResult)))
                                .logged(),
                        getTxnRecord(existingSystemEntityTxn)
                                .hasPriority(recordWith()
                                        .contractCallResult(resultWith().contractCallResult(unsuccessfulResult)))
                                .logged(),
                        getTxnRecord(existingSystemEntityWithValueTxn)
                                .hasPriority(recordWith()
                                        .contractCallResult(resultWith().contractCallResult(unsuccessfulResult)))
                                .logged(),
                        getTxnRecord(existingNumAndPrecompileTxn)
                                .hasPriority(recordWith()
                                        .contractCallResult(resultWith().contractCallResult(successfulResult)))
                                .logged(),
                        getTxnRecord(existingNumAndPrecompileWithValueTxn)
                                .hasPriority(recordWith()
                                        .contractCallResult(resultWith().contractCallResult(unsuccessfulResult)))
                                .logged(),
                        getTxnRecord(nonExistingSystemEntityTxn)
                                .hasPriority(recordWith()
                                        .contractCallResult(resultWith().contractCallResult(unsuccessfulResult)))
                                .logged(),
                        getTxnRecord(nonExistingSystemEntityWithValueTxn)
                                .hasPriority(recordWith()
                                        .contractCallResult(resultWith().contractCallResult(unsuccessfulResult)))
                                .logged(),
                        getTxnRecord(existingNumAndPrecompileDelegateCallTxn)
                                .hasPriority(recordWith()
                                        .contractCallResult(resultWith().contractCallResult(successfulResult)))
                                .logged(),
                        getTxnRecord(delegateCallNonExistingPrecompile)
                                .hasPriority(recordWith()
                                        .contractCallResult(resultWith().contractCallResult(unsuccessfulResult)))
                                .logged(),
                        getTxnRecord(delegateCallExistingAccountNonExistingPrecompile)
                                .hasPriority(recordWith()
                                        .contractCallResult(resultWith().contractCallResult(unsuccessfulResult)))
                                .logged(),
                        getTxnRecord(selfDestructToSystemAccountTxn)
                                .hasPriority(recordWith()
                                        .contractCallResult(resultWith().error(INVALID_SOLIDITY_ADDRESS.name())))
                                .logged(),
                        getTxnRecord(balanceOfSystemAccountTxn)
                                .hasPriority(recordWith()
                                        .contractCallResult(
                                                resultWith().contractCallResult(() -> Bytes32.repeat((byte) 0))))
                                .logged());
    }

    @HapiTest
    private HapiSpec depositMoreThanBalanceFailsGracefully() {
        return defaultHapiSpec("depositMoreThanBalanceFailsGracefully")
                .given(
                        uploadInitCode(PAY_RECEIVABLE_CONTRACT),
                        cryptoCreate(ACCOUNT).balance(ONE_HBAR - 1))
                .when(contractCreate(PAY_RECEIVABLE_CONTRACT).adminKey(THRESHOLD))
                .then(contractCall(PAY_RECEIVABLE_CONTRACT, DEPOSIT, BigInteger.valueOf(ONE_HBAR))
                        .via(PAY_TXN)
                        .payingWith(ACCOUNT)
                        .sending(ONE_HBAR)
                        .hasPrecheck(INSUFFICIENT_PAYER_BALANCE));
    }

    @HapiTest
    private HapiSpec nestedContractCannotOverSendValue() {
        return defaultHapiSpec("NestedContractCannotOverSendValue")
                .given(
                        cryptoCreate(ACCOUNT).balance(ONE_MILLION_HBARS),
                        cryptoCreate(RECEIVER).balance(10_000L),
                        uploadInitCode(NESTED_TRANSFERRING_CONTRACT, NESTED_TRANSFER_CONTRACT),
                        contractCustomCreate(NESTED_TRANSFER_CONTRACT, "1")
                                .balance(10_000L)
                                .payingWith(ACCOUNT),
                        contractCustomCreate(NESTED_TRANSFER_CONTRACT, "2")
                                .balance(10_000L)
                                .payingWith(ACCOUNT),
                        getAccountInfo(RECEIVER).savingSnapshot(RECEIVER_INFO))
                .when(withOpContext((spec, log) -> {
                    var receiverAddr =
                            spec.registry().getAccountInfo(RECEIVER_INFO).getContractAccountID();

                    allRunFor(
                            spec,
                            contractCreate(
                                            NESTED_TRANSFERRING_CONTRACT,
                                            asHeadlongAddress(
                                                    getNestedContractAddress(NESTED_TRANSFER_CONTRACT + "1", spec)),
                                            asHeadlongAddress(
                                                    getNestedContractAddress(NESTED_TRANSFER_CONTRACT + "2", spec)))
                                    .balance(10_000L)
                                    .payingWith(ACCOUNT),
                            contractCall(
                                            NESTED_TRANSFERRING_CONTRACT,
                                            "transferFromDifferentAddressesToAddress",
                                            asHeadlongAddress(receiverAddr),
                                            BigInteger.valueOf(40_000L))
                                    .hasKnownStatus(CONTRACT_REVERT_EXECUTED)
                                    .payingWith(ACCOUNT)
                                    .logged());
                }))
                .then(
                        getAccountBalance(RECEIVER).hasTinyBars(10_000L),
                        sourcing(() -> getContractInfo(NESTED_TRANSFER_CONTRACT + "1")
                                .has(contractWith().balance(10_000L))),
                        sourcing(() -> getContractInfo(NESTED_TRANSFER_CONTRACT + "2")
                                .has(contractWith().balance(10_000L))));
    }

    private HapiSpec whitelistingAliasedContract() {
        final var creationTxn = "creationTxn";
        final var mirrorWhitelistCheckTxn = "mirrorWhitelistCheckTxn";
        final var evmWhitelistCheckTxn = "evmWhitelistCheckTxn";

        final var WHITELISTER = "Whitelister";
        final var CREATOR = "Creator";

        final AtomicReference<String> childMirror = new AtomicReference<>();
        final AtomicReference<String> childEip1014 = new AtomicReference<>();

        return defaultHapiSpec("whitelistingAliasedContract")
                .given(
                        sourcing(() -> createLargeFile(DEFAULT_PAYER, WHITELISTER, literalInitcodeFor("Whitelister"))),
                        sourcing(() -> createLargeFile(DEFAULT_PAYER, CREATOR, literalInitcodeFor("Creator"))),
                        withOpContext((spec, op) -> allRunFor(
                                spec,
                                contractCreate(WHITELISTER)
                                        .payingWith(DEFAULT_PAYER)
                                        .gas(GAS_TO_OFFER),
                                contractCreate(CREATOR)
                                        .payingWith(DEFAULT_PAYER)
                                        .gas(GAS_TO_OFFER)
                                        .via(creationTxn))))
                .when(
                        captureChildCreate2MetaFor(1, 0, "setup", creationTxn, childMirror, childEip1014),
                        withOpContext((spec, op) -> allRunFor(
                                spec,
                                contractCall(WHITELISTER, "addToWhitelist", asHeadlongAddress(childEip1014.get()))
                                        .payingWith(DEFAULT_PAYER),
                                contractCallWithFunctionAbi(
                                                asContractString(contractIdFromHexedMirrorAddress(childMirror.get())),
                                                getABIFor(FUNCTION, "isWhitelisted", WHITELISTER),
                                                asHeadlongAddress(getNestedContractAddress(WHITELISTER, spec)))
                                        .payingWith(DEFAULT_PAYER)
                                        .via(mirrorWhitelistCheckTxn),
                                contractCall(
                                                CREATOR,
                                                "isWhitelisted",
                                                asHeadlongAddress(getNestedContractAddress(WHITELISTER, spec)))
                                        .payingWith(DEFAULT_PAYER)
                                        .via(evmWhitelistCheckTxn))))
                .then(
                        getTxnRecord(mirrorWhitelistCheckTxn)
                                .hasPriority(recordWith()
                                        .contractCallResult(resultWith().contractCallResult(bigIntResult(1))))
                                .logged(),
                        getTxnRecord(evmWhitelistCheckTxn)
                                .hasPriority(recordWith()
                                        .contractCallResult(resultWith().contractCallResult(bigIntResult(1))))
                                .logged());
    }

    private HapiSpec cannotUseMirrorAddressOfAliasedContractInPrecompileMethod() {
        final var creationTxn = "creationTxn";
        final var ASSOCIATOR = "Associator";

        final AtomicReference<String> childMirror = new AtomicReference<>();
        final AtomicReference<String> childEip1014 = new AtomicReference<>();
        final AtomicReference<TokenID> tokenID = new AtomicReference<>();

        return defaultHapiSpec("cannotUseMirrorAddressOfAliasedContractInPrecompileMethod")
                .given(
                        cryptoCreate("Treasury"),
                        sourcing(() -> createLargeFile(DEFAULT_PAYER, ASSOCIATOR, literalInitcodeFor("Associator"))),
                        withOpContext((spec, op) -> allRunFor(
                                spec,
                                contractCreate(ASSOCIATOR)
                                        .payingWith(DEFAULT_PAYER)
                                        .bytecode(ASSOCIATOR)
                                        .gas(GAS_TO_OFFER)
                                        .via(creationTxn))))
                .when(withOpContext((spec, op) -> {
                    allRunFor(
                            spec,
                            captureChildCreate2MetaFor(1, 0, "setup", creationTxn, childMirror, childEip1014),
                            tokenCreate("TokenA")
                                    .initialSupply(100)
                                    .treasury("Treasury")
                                    .exposingCreatedIdTo(id -> tokenID.set(asToken(id))));
                    final var create2address = childEip1014.get();
                    final var mirrorAddress = childMirror.get();
                    allRunFor(
                            spec,
                            contractCall(
                                            ASSOCIATOR,
                                            "associate",
                                            asHeadlongAddress(mirrorAddress),
                                            asHeadlongAddress(asAddress(tokenID.get())))
                                    .hasKnownStatus(CONTRACT_REVERT_EXECUTED)
                                    .gas(GAS_TO_OFFER)
                                    .via("NOPE"),
                            childRecordsCheck(
                                    "NOPE",
                                    CONTRACT_REVERT_EXECUTED,
                                    recordWith().status(INVALID_ACCOUNT_ID)),
                            contractCall(
                                            ASSOCIATOR,
                                            "associate",
                                            asHeadlongAddress(create2address),
                                            asHeadlongAddress(asAddress(tokenID.get())))
                                    .gas(GAS_TO_OFFER));
                }))
                .then();
    }

    @SuppressWarnings("java:S5669")
    @HapiTest
    private HapiSpec bitcarbonTestStillPasses() {
        final var addressBook = "AddressBook";
        final var jurisdictions = "Jurisdictions";
        final var minters = "Minters";
        final var addJurisTxn = "addJurisTxn";
        final var historicalAddress = "1234567890123456789012345678901234567890";
        final AtomicReference<byte[]> nyJurisCode = new AtomicReference<>();
        final AtomicReference<byte[]> defaultPayerMirror = new AtomicReference<>();
        final AtomicReference<String> addressBookMirror = new AtomicReference<>();
        final AtomicReference<String> jurisdictionMirror = new AtomicReference<>();

        return defaultHapiSpec("BitcarbonTestStillPasses")
                .given(
                        getAccountInfo(DEFAULT_CONTRACT_SENDER).savingSnapshot(DEFAULT_CONTRACT_SENDER),
                        withOpContext((spec, opLog) -> defaultPayerMirror.set((unhex(spec.registry()
                                .getAccountInfo(DEFAULT_CONTRACT_SENDER)
                                .getContractAccountID())))),
                        uploadInitCode(addressBook, jurisdictions),
                        contractCreate(addressBook)
                                .exposingNumTo(num -> addressBookMirror.set(asHexedSolidityAddress(0, 0, num)))
                                .payingWith(DEFAULT_CONTRACT_SENDER),
                        contractCreate(jurisdictions)
                                .exposingNumTo(num -> jurisdictionMirror.set(asHexedSolidityAddress(0, 0, num)))
                                .withExplicitParams(() -> EXPLICIT_JURISDICTION_CONS_PARAMS)
                                .payingWith(DEFAULT_CONTRACT_SENDER),
                        sourcing(() -> createLargeFile(
                                DEFAULT_CONTRACT_SENDER,
                                minters,
                                bookInterpolated(literalInitcodeFor(minters).toByteArray(), addressBookMirror.get()))),
                        contractCreate(minters)
                                .withExplicitParams(
                                        () -> String.format(EXPLICIT_MINTER_CONS_PARAMS_TPL, jurisdictionMirror.get()))
                                .payingWith(DEFAULT_CONTRACT_SENDER))
                .when(
                        contractCall(minters)
                                .withExplicitParams(() ->
                                        String.format(EXPLICIT_MINTER_CONFIG_PARAMS_TPL, jurisdictionMirror.get())),
                        contractCall(jurisdictions)
                                .withExplicitParams(() -> EXPLICIT_JURISDICTIONS_ADD_PARAMS)
                                .via(addJurisTxn)
                                .gas(1_000_000),
                        getTxnRecord(addJurisTxn)
                                .exposingFilteredCallResultVia(
                                        getABIForContract(jurisdictions),
                                        "JurisdictionAdded",
                                        data -> nyJurisCode.set((byte[]) data.get(0))),
                        sourcing(() -> logIt("NY juris code is " + CommonUtils.hex(nyJurisCode.get()))))
                .then(
                        sourcing(() -> contractCallLocal(jurisdictions, "isValid", nyJurisCode.get())
                                .has(resultWith()
                                        .resultThruAbi(
                                                getABIFor(FUNCTION, "isValid", jurisdictions),
                                                isLiteralResult(new Object[] {Boolean.TRUE})))),
                        contractCallLocal(minters, "seven")
                                .has(resultWith()
                                        .resultThruAbi(
                                                getABIFor(FUNCTION, "seven", minters),
                                                isLiteralResult(new Object[] {BigInteger.valueOf(7L)}))),
                        sourcing(() -> contractCallLocal(minters, OWNER)
                                .has(resultWith()
                                        .resultThruAbi(
                                                getABIFor(FUNCTION, OWNER, minters),
                                                isLiteralResult(
                                                        new Object[] {asHeadlongAddress(defaultPayerMirror.get())})))),
                        sourcing(() -> contractCallLocal(jurisdictions, OWNER)
                                .has(resultWith()
                                        .resultThruAbi(
                                                getABIFor(FUNCTION, OWNER, minters),
                                                isLiteralResult(
                                                        new Object[] {asHeadlongAddress(defaultPayerMirror.get())})))),
                        sourcing(() -> contractCall(
                                        minters,
                                        "add",
                                        asHeadlongAddress(historicalAddress),
                                        "Peter",
                                        nyJurisCode.get())
                                .gas(1_000_000)));
    }

    @HapiTest
    private HapiSpec exchangeRatePrecompileWorks() {
        final var valueToTinycentCall = "recoverUsd";
        final var rateAware = "ExchangeRatePrecompile";
        // Must send $6.66 USD to access the gated method
        final var minPriceToAccessGatedMethod = 666L;
        final var minValueToAccessGatedMethodAtCurrentRate = new AtomicLong();

        return defaultHapiSpec("ExchangeRatePrecompileWorks")
                .given(
                        uploadInitCode(rateAware),
                        contractCreate(rateAware, BigInteger.valueOf(minPriceToAccessGatedMethod)),
                        withOpContext((spec, opLog) -> {
                            final var rates = spec.ratesProvider().rates();
                            minValueToAccessGatedMethodAtCurrentRate.set(minPriceToAccessGatedMethod
                                    * TINY_PARTS_PER_WHOLE
                                    * rates.getHbarEquiv()
                                    / rates.getCentEquiv());
                            LOG.info(
                                    "Requires {} tinybar of value to access the method",
                                    minValueToAccessGatedMethodAtCurrentRate::get);
                        }))
                .when(
                        sourcing(() -> contractCall(rateAware, "gatedAccess")
                                .sending(minValueToAccessGatedMethodAtCurrentRate.get() - 1)
                                .hasKnownStatus(CONTRACT_REVERT_EXECUTED)),
                        sourcing(() -> contractCall(rateAware, "gatedAccess")
                                .sending(minValueToAccessGatedMethodAtCurrentRate.get())))
                .then(
                        sourcing(() -> contractCall(rateAware, "approxUsdValue")
                                .sending(minValueToAccessGatedMethodAtCurrentRate.get())
                                .via(valueToTinycentCall)),
                        getTxnRecord(valueToTinycentCall)
                                .hasPriority(recordWith()
                                        .contractCallResult(resultWith()
                                                .resultViaFunctionName(
                                                        "approxUsdValue", rateAware, isLiteralResult(new Object[] {
                                                            BigInteger.valueOf(
                                                                    minPriceToAccessGatedMethod * TINY_PARTS_PER_WHOLE)
                                                        }))))
                                .logged(),
                        sourcing(() -> contractCall(rateAware, "invalidCall")
                                .sending(minValueToAccessGatedMethodAtCurrentRate.get())
                                .hasKnownStatus(CONTRACT_REVERT_EXECUTED)));
    }

    /**
     * This test characterizes a difference in behavior between the ERC721 {@code tokenURI()} and
     * HTS {@code getNonFungibleTokenInfo()} methods. The HTS method will leave non-UTF-8 bytes
     * as-is, while the ERC721 method will replace them with the Unicode replacement character.
     *
     * @return a spec characterizing this behavior
     */
    @SuppressWarnings("java:S5960")
    private HapiSpec erc721TokenUriAndHtsNftInfoTreatNonUtf8BytesDifferently() {
        final var contractAlternatives = "ErcAndHtsAlternatives";
        final AtomicReference<Address> nftAddr = new AtomicReference<>();
        final var viaErc721TokenURI = "erc721TokenURI";
        final var viaHtsNftInfo = "viaHtsNftInfo";
        // Valid UTF-8 bytes cannot include 0xff
        final var hexedNonUtf8Meta = "ff";

        return defaultHapiSpec("erc721TokenUriAndHtsNftInfoTreatNonUtf8BytesDifferently")
                .given(
                        uploadInitCode(contractAlternatives),
                        contractCreate(contractAlternatives),
                        tokenCreate("nft")
                                .tokenType(NON_FUNGIBLE_UNIQUE)
                                .exposingAddressTo(nftAddr::set)
                                .initialSupply(0)
                                .supplyKey(DEFAULT_PAYER)
                                .treasury(DEFAULT_PAYER),
                        mintToken("nft", List.of(ByteString.copyFrom(CommonUtils.unhex(hexedNonUtf8Meta)))))
                .when(
                        sourcing(() -> contractCall(
                                        contractAlternatives,
                                        "canGetMetadataViaERC",
                                        nftAddr.get(),
                                        BigInteger.valueOf(1))
                                .via(viaErc721TokenURI)),
                        sourcing(() -> contractCall(
                                        contractAlternatives,
                                        "canGetMetadataViaHTS",
                                        nftAddr.get(),
                                        BigInteger.valueOf(1))
                                .via(viaHtsNftInfo)
                                .gas(1_000_000)))
                .then(withOpContext((spec, opLog) -> {
                    final var getErcResult = getTxnRecord(viaErc721TokenURI);
                    final var getHtsResult = getTxnRecord(viaHtsNftInfo);
                    CustomSpecAssert.allRunFor(spec, getErcResult, getHtsResult);

                    ABIType<Tuple> decoder = TypeFactory.create("(bytes)");

                    final var htsResult = getHtsResult
                            .getResponseRecord()
                            .getContractCallResult()
                            .getContractCallResult();
                    final var htsMetadata = decoder.decode(htsResult.toByteArray());
                    // The HTS method leaves non-UTF-8 bytes as-is
                    Assertions.assertEquals(hexedNonUtf8Meta, CommonUtils.hex(htsMetadata.get(0)));

                    final var ercResult = getErcResult
                            .getResponseRecord()
                            .getContractCallResult()
                            .getContractCallResult();
                    // But the ERC721 method returns the Unicode replacement
                    // character
                    final var ercMetadata = decoder.decode(ercResult.toByteArray());
                    Assertions.assertEquals("efbfbd", CommonUtils.hex(ercMetadata.get(0)));
                }));
    }

    @HapiTest
    private HapiSpec imapUserExercise() {
        final var contract = "User";
        final var insert1To4 = "insert1To10";
        final var insert2To8 = "insert2To8";
        final var insert3To16 = "insert3To16";
        final var remove2 = "remove2";
        final var gasToOffer = 400_000;

        return defaultHapiSpec("ImapUserExercise")
                .given(uploadInitCode(contract), contractCreate(contract))
                .when()
                .then(
                        contractCall(contract, INSERT, BigInteger.ONE, BigInteger.valueOf(4))
                                .gas(gasToOffer)
                                .via(insert1To4),
                        contractCall(contract, INSERT, BigInteger.TWO, BigInteger.valueOf(8))
                                .gas(gasToOffer)
                                .via(insert2To8),
                        contractCall(contract, INSERT, BigInteger.valueOf(3), BigInteger.valueOf(16))
                                .gas(gasToOffer)
                                .via(insert3To16),
                        contractCall(contract, "remove", BigInteger.TWO)
                                .gas(gasToOffer)
                                .via(remove2));
    }

    @HapiTest
    HapiSpec specialQueriesXTest() {
        final var secret = BigInteger.valueOf(123456789L);
        final var tinybars = BigInteger.valueOf(666_666_666L);
        final var erc20Symbol = "SYM20";
        final var erc20Name = "20 Coin";
        final var erc20Memo = "20 Coin Memo";
        final var erc20Decimals = 2;
        final var erc20TotalSupply = 888L;
        final var erc20UserBalance = 111L;
        final var erc721Symbol = "SYM721";
        final var erc721Name = "721 Unique Things";
        final var erc721Memo = "721 Unique Things Memo";
        final var erc721UserBalance = 3;
        final var ercUser = "ercUser";
        final var ercOperator = "ercOperator";
        final AtomicReference<Address> erc20Address = new AtomicReference<>();
        final AtomicReference<Address> erc721Address = new AtomicReference<>();
        final AtomicReference<Address> ercUserAddress = new AtomicReference<>();
        final AtomicReference<Address> ercOperatorAddress = new AtomicReference<>();
        final var contract = "SpecialQueriesXTest";
        final var secretAbi =
                "{\"inputs\":[],\"name\":\"secret\",\"outputs\":[{\"internalType\":\"uint256\",\"name\":\"\",\"type\":\"uint256\"}],\"stateMutability\":\"view\",\"type\":\"function\"}";
        final AtomicReference<byte[]> prngOutput = new AtomicReference<>();
        final AtomicReference<byte[]> secretOutput = new AtomicReference<>();
        final AtomicReference<byte[]> tinycentEquivOutput = new AtomicReference<>();
        final AtomicReference<byte[]> erc20BalanceOutput = new AtomicReference<>();
        final AtomicReference<byte[]> erc20SupplyOutput = new AtomicReference<>();
        final AtomicReference<byte[]> erc20NameOutput = new AtomicReference<>();
        final AtomicReference<byte[]> erc20SymbolOutput = new AtomicReference<>();
        final AtomicReference<byte[]> erc20DecimalsOutput = new AtomicReference<>();
        final AtomicReference<byte[]> erc721NameOutput = new AtomicReference<>();
        final AtomicReference<byte[]> erc721SymbolOutput = new AtomicReference<>();
        final AtomicReference<byte[]> erc721TokenUriOutput = new AtomicReference<>();
        final AtomicReference<byte[]> erc721BalanceOutput = new AtomicReference<>();
        final AtomicReference<byte[]> erc721OwnerOutput = new AtomicReference<>();
        final AtomicReference<byte[]> erc721IsOperatorOutput = new AtomicReference<>();
        final var supplyKey = "supplyKey";
        final var ercUserKey = "ercUserKey";
        return defaultHapiSpec("SpecialQueriesXTest")
                .given(
                        newKeyNamed(supplyKey),
                        newKeyNamed(ercUserKey).shape(SECP_256K1_SHAPE),
                        cryptoTransfer(tinyBarsFromAccountToAlias(GENESIS, ercUserKey, ONE_HUNDRED_HBARS)),
                        withOpContext((spec, opLog) -> {
                            final AtomicReference<AccountID> ercUserId = new AtomicReference<>();
                            final var lookup = getAliasedAccountInfo(ercUserKey)
                                    .logged()
                                    .exposingContractAccountIdTo(evmAddress ->
                                            ercUserAddress.set(asHeadlongAddress(CommonUtils.unhex(evmAddress))))
                                    .exposingIdTo(ercUserId::set);
                            allRunFor(spec, lookup);
                            System.out.println("ERC user is " + ercUserAddress.get() + " (" + ercUserId.get() + ")");
                            spec.registry().saveAccountId(ercUser, ercUserId.get());
                            spec.registry().saveKey(ercUser, spec.registry().getKey(ercUserKey));
                        }),
                        cryptoCreate(ercOperator)
                                .exposingCreatedIdTo(id -> ercOperatorAddress.set(idAsHeadlongAddress(id)))
                                .advertisingCreation(),
                        cryptoCreate(TOKEN_TREASURY).advertisingCreation(),
                        tokenCreate(erc20Name)
                                .entityMemo(erc20Memo)
                                .name(erc20Name)
                                .symbol(erc20Symbol)
                                .decimals(erc20Decimals)
                                .treasury(TOKEN_TREASURY)
                                .initialSupply(erc20TotalSupply)
                                .exposingAddressTo(erc20Address::set)
                                .advertisingCreation(),
                        tokenAssociate(ercUser, erc20Name),
                        cryptoTransfer(moving(erc20UserBalance, erc20Name).between(TOKEN_TREASURY, ercUser)),
                        tokenCreate(erc721Name)
                                .entityMemo(erc721Memo)
                                .name(erc721Name)
                                .symbol(erc721Symbol)
                                .tokenType(NON_FUNGIBLE_UNIQUE)
                                .initialSupply(0L)
                                .exposingAddressTo(erc721Address::set)
                                .supplyKey(supplyKey)
                                .treasury(TOKEN_TREASURY)
                                .advertisingCreation(),
                        mintToken(
                                erc721Name,
                                IntStream.range(0, erc721UserBalance + 1)
                                        .mapToObj(i -> ByteString.copyFromUtf8("https://example.com/721/" + (i + 1)))
                                        .toList()),
                        tokenAssociate(ercUser, erc721Name),
                        cryptoApproveAllowance()
                                .addNftAllowance(ercUser, erc721Name, ercOperator, true, List.of())
                                .signedBy(DEFAULT_PAYER, ercUser),
                        cryptoTransfer(LongStream.rangeClosed(1, erc721UserBalance)
                                .mapToObj(i -> movingUnique(erc721Name, i).between(TOKEN_TREASURY, ercUser))
                                .toArray(TokenMovement[]::new)),
                        uploadInitCode(contract),
                        contractCreate(contract, secret).gas(250_000L))
                .when(
                        contractCallLocalWithFunctionAbi(contract, secretAbi)
                                .exposingTypedResultsTo(results -> LOG.info("Secret is {}", results[0]))
                                .exposingRawResultsTo(secretOutput::set),
                        contractCallLocal(contract, "getTinycentsEquiv", tinybars)
                                .exposingTypedResultsTo(results -> LOG.info("Equiv tinycents is {}", results[0]))
                                .exposingRawResultsTo(tinycentEquivOutput::set),
                        contractCallLocal(contract, "getPrngSeed")
                                .exposingTypedResultsTo(results -> LOG.info("PRNG seed is {}", results[0]))
                                .exposingRawResultsTo(prngOutput::set),
                        sourcing(() -> contractCallLocal(
                                        contract, "getErc20Balance", erc20Address.get(), ercUserAddress.get())
                                .exposingTypedResultsTo(results -> LOG.info("ERC-20 user balance is {}", results[0]))
                                .exposingRawResultsTo(erc20BalanceOutput::set)),
                        sourcing(() -> contractCallLocal(contract, "getErc20Supply", erc20Address.get())
                                .exposingTypedResultsTo(results -> LOG.info("ERC-20 supply is {}", results[0]))
                                .exposingRawResultsTo(erc20SupplyOutput::set)),
                        sourcing(() -> contractCallLocal(contract, "getErc20Name", erc20Address.get())
                                .exposingTypedResultsTo(results -> LOG.info("ERC-20 name is {}", results[0]))
                                .exposingRawResultsTo(erc20NameOutput::set)),
                        sourcing(() -> contractCallLocal(contract, "getErc20Symbol", erc20Address.get())
                                .exposingTypedResultsTo(results -> LOG.info("ERC-20 symbol is {}", results[0]))
                                .exposingRawResultsTo(erc20SymbolOutput::set)),
                        sourcing(() -> contractCallLocal(contract, "getErc20Decimals", erc20Address.get())
                                .exposingTypedResultsTo(results -> LOG.info("ERC-20 decimals is {}", results[0]))
                                .exposingRawResultsTo(erc20DecimalsOutput::set)),
                        sourcing(() -> contractCallLocal(contract, "getErc721Name", erc721Address.get())
                                .exposingTypedResultsTo(results -> LOG.info("ERC-721 name is {}", results[0]))
                                .exposingRawResultsTo(erc721NameOutput::set)),
                        sourcing(() -> contractCallLocal(contract, "getErc721Symbol", erc721Address.get())
                                .exposingTypedResultsTo(results -> LOG.info("ERC-721 symbol is {}", results[0]))
                                .exposingRawResultsTo(erc721SymbolOutput::set)),
                        sourcing(() -> contractCallLocal(
                                        contract, "getErc721TokenUri", erc721Address.get(), BigInteger.TWO)
                                .exposingTypedResultsTo(results -> LOG.info("SN#2 token URI is {}", results[0]))
                                .exposingRawResultsTo(erc721TokenUriOutput::set)),
                        sourcing(() -> contractCallLocal(
                                        contract, "getErc721Balance", erc721Address.get(), ercUserAddress.get())
                                .exposingTypedResultsTo(results -> LOG.info("ERC-721 user balance is {}", results[0]))
                                .exposingRawResultsTo(erc721BalanceOutput::set)),
                        sourcing(
                                () -> contractCallLocal(contract, "getErc721Owner", erc721Address.get(), BigInteger.ONE)
                                        .exposingTypedResultsTo(results -> LOG.info("SN#1 owner is {}", results[0]))
                                        .exposingRawResultsTo(erc721OwnerOutput::set)),
                        sourcing(() -> contractCallLocal(
                                        contract,
                                        "getErc721IsOperator",
                                        erc721Address.get(),
                                        ercUserAddress.get(),
                                        ercOperatorAddress.get())
                                .exposingTypedResultsTo(results -> LOG.info("Is operator? {}", results[0]))
                                .exposingRawResultsTo(erc721IsOperatorOutput::set)))
                .then(withOpContext((spec, opLog) -> {
                    LOG.info("Explicit secret is {}", CommonUtils.hex(secretOutput.get()));
                    LOG.info("Explicit PRNG seed is {}", CommonUtils.hex(prngOutput.get()));
                    LOG.info("Explicit equiv tinycents is {}", CommonUtils.hex(tinycentEquivOutput.get()));
                    LOG.info("Explicit ERC-20 balance {}", CommonUtils.hex(erc20BalanceOutput.get()));
                    LOG.info("Explicit ERC-20 supply {}", CommonUtils.hex(erc20SupplyOutput.get()));
                    LOG.info("Explicit ERC-20 name {}", CommonUtils.hex(erc20NameOutput.get()));
                    LOG.info("Explicit ERC-20 symbol {}", CommonUtils.hex(erc20SymbolOutput.get()));
                    LOG.info("Explicit ERC-20 decimals {}", CommonUtils.hex(erc20DecimalsOutput.get()));
                    LOG.info("Explicit ERC-721 name {}", CommonUtils.hex(erc721NameOutput.get()));
                    LOG.info("Explicit ERC-721 symbol {}", CommonUtils.hex(erc721SymbolOutput.get()));
                    LOG.info("Explicit ERC-721 SN#2 metadata {}", CommonUtils.hex(erc721TokenUriOutput.get()));
                    LOG.info("Explicit ERC-721 user balance is {}", CommonUtils.hex(erc721BalanceOutput.get()));
                    LOG.info("Explicit ERC-721 SN#1 owner is {}", CommonUtils.hex(erc721OwnerOutput.get()));
                    LOG.info("Explicit ERC-721 operator is {}", CommonUtils.hex(erc721IsOperatorOutput.get()));
                }));
    }

    // For this test we use refusingEthConversion() for the Eth Call isomer,
    // since we should modify the expected balances and change the test itself in order to pass with
    // Eth Calls
    HapiSpec ocToken() {
        final var contract = "OcToken";

        return defaultHapiSpec("ocToken")
                .given(
                        cryptoCreate(TOKEN_ISSUER).balance(1_000_000_000_000L),
                        cryptoCreate(ALICE).balance(10_000_000_000L).payingWith(TOKEN_ISSUER),
                        cryptoCreate("Bob").balance(10_000_000_000L).payingWith(TOKEN_ISSUER),
                        cryptoCreate("Carol").balance(10_000_000_000L).payingWith(TOKEN_ISSUER),
                        cryptoCreate("Dave").balance(10_000_000_000L).payingWith(TOKEN_ISSUER),
                        getAccountInfo(TOKEN_ISSUER).savingSnapshot("tokenIssuerAcctInfo"),
                        getAccountInfo(ALICE).savingSnapshot("AliceAcctInfo"),
                        getAccountInfo("Bob").savingSnapshot("BobAcctInfo"),
                        getAccountInfo("Carol").savingSnapshot("CarolAcctInfo"),
                        getAccountInfo("Dave").savingSnapshot("DaveAcctInfo"),
                        uploadInitCode(contract),
                        contractCreate(contract, BigInteger.valueOf(1_000_000L), "OpenCrowd Token", "OCT")
                                .gas(250_000L)
                                .payingWith(TOKEN_ISSUER)
                                .via("tokenCreateTxn")
                                .logged())
                .when(assertionsHold((spec, ctxLog) -> {
                    final var issuerEthAddress = spec.registry()
                            .getAccountInfo("tokenIssuerAcctInfo")
                            .getContractAccountID();
                    final var aliceEthAddress =
                            spec.registry().getAccountInfo("AliceAcctInfo").getContractAccountID();
                    final var bobEthAddress =
                            spec.registry().getAccountInfo("BobAcctInfo").getContractAccountID();
                    final var carolEthAddress =
                            spec.registry().getAccountInfo("CarolAcctInfo").getContractAccountID();
                    final var daveEthAddress =
                            spec.registry().getAccountInfo("DaveAcctInfo").getContractAccountID();

                    final var subop1 =
                            getContractInfo(contract).nodePayment(10L).saveToRegistry("tokenContract");

                    final var subop3 = contractCallLocal(contract, DECIMALS)
                            .saveResultTo(DECIMALS)
                            .payingWith(TOKEN_ISSUER);

                    // Note: This contract call will cause a INSUFFICIENT_TX_FEE
                    // error, not sure why.
                    final var subop4 = contractCallLocal(contract, "symbol")
                            .saveResultTo("token_symbol")
                            .payingWith(TOKEN_ISSUER)
                            .hasAnswerOnlyPrecheckFrom(OK, INSUFFICIENT_TX_FEE);

                    final var subop5 = contractCallLocal(contract, BALANCE_OF, asHeadlongAddress(issuerEthAddress))
                            .gas(250_000L)
                            .saveResultTo(ISSUER_TOKEN_BALANCE);

                    allRunFor(spec, subop1, subop3, subop4, subop5);

                    final var funcSymbol = Function.fromJson(getABIFor(FUNCTION, "symbol", contract));

                    final var symbol = getValueFromRegistry(spec, "token_symbol", funcSymbol);

                    ctxLog.info("symbol: [{}]", symbol);

                    Assertions.assertEquals("OCT", symbol, "TokenIssuer's symbol should be fixed value");
                    final var funcDecimals = Function.fromJson(getABIFor(FUNCTION, DECIMALS, contract));

                    final Integer decimals = getValueFromRegistry(spec, DECIMALS, funcDecimals);

                    ctxLog.info("decimals {}", decimals);
                    Assertions.assertEquals(3, decimals, "TokenIssuer's decimals should be fixed value");

                    final long tokenMultiplier = (long) Math.pow(10, decimals);

                    final var function = Function.fromJson(getABIFor(FUNCTION, BALANCE_OF, contract));

                    long issuerBalance =
                            ((BigInteger) getValueFromRegistry(spec, ISSUER_TOKEN_BALANCE, function)).longValue();

                    ctxLog.info("initial balance of Issuer {}", issuerBalance / tokenMultiplier);
                    Assertions.assertEquals(
                            1_000_000,
                            issuerBalance / tokenMultiplier,
                            "TokenIssuer's initial token balance should be" + " 1_000_000");

                    //  Do token transfers
                    final var subop6 = contractCall(
                                    contract,
                                    TRANSFER,
                                    asHeadlongAddress(aliceEthAddress),
                                    BigInteger.valueOf(1000 * tokenMultiplier))
                            .gas(250_000L)
                            .payingWith(TOKEN_ISSUER)
                            .refusingEthConversion();

                    final var subop7 = contractCall(
                                    contract,
                                    TRANSFER,
                                    asHeadlongAddress(bobEthAddress),
                                    BigInteger.valueOf(2000 * tokenMultiplier))
                            .gas(250_000L)
                            .payingWith(TOKEN_ISSUER)
                            .refusingEthConversion();

                    final var subop8 = contractCall(
                                    contract,
                                    TRANSFER,
                                    asHeadlongAddress(carolEthAddress),
                                    BigInteger.valueOf(500 * tokenMultiplier))
                            .gas(250_000L)
                            .payingWith("Bob")
                            .refusingEthConversion();

                    final var subop9 = contractCallLocal(contract, BALANCE_OF, asHeadlongAddress(aliceEthAddress))
                            .gas(250_000L)
                            .saveResultTo(ALICE_TOKEN_BALANCE);

                    final var subop10 = contractCallLocal(contract, BALANCE_OF, asHeadlongAddress(carolEthAddress))
                            .gas(250_000L)
                            .saveResultTo(CAROL_TOKEN_BALANCE);

                    final var subop11 = contractCallLocal(contract, BALANCE_OF, asHeadlongAddress(bobEthAddress))
                            .gas(250_000L)
                            .saveResultTo(BOB_TOKEN_BALANCE);

                    allRunFor(spec, subop6, subop7, subop8, subop9, subop10, subop11);

                    var aliceBalance =
                            ((BigInteger) getValueFromRegistry(spec, ALICE_TOKEN_BALANCE, function)).longValue();
                    var bobBalance = ((BigInteger) getValueFromRegistry(spec, BOB_TOKEN_BALANCE, function)).longValue();
                    var carolBalance =
                            ((BigInteger) getValueFromRegistry(spec, CAROL_TOKEN_BALANCE, function)).longValue();

                    ctxLog.info("aliceBalance  {}", aliceBalance / tokenMultiplier);
                    ctxLog.info("bobBalance  {}", bobBalance / tokenMultiplier);
                    ctxLog.info("carolBalance  {}", carolBalance / tokenMultiplier);

                    Assertions.assertEquals(
                            1000, aliceBalance / tokenMultiplier, "Alice's token balance should be 1_000");

                    final var subop12 = contractCall(
                                    contract,
                                    "approve",
                                    asHeadlongAddress(daveEthAddress),
                                    BigInteger.valueOf(200 * tokenMultiplier))
                            .gas(250_000L)
                            .payingWith(ALICE)
                            .refusingEthConversion();

                    final var subop13 = contractCall(
                                    contract,
                                    "transferFrom",
                                    asHeadlongAddress(aliceEthAddress),
                                    asHeadlongAddress(bobEthAddress),
                                    BigInteger.valueOf(100 * tokenMultiplier))
                            .gas(250_000L)
                            .payingWith("Dave")
                            .refusingEthConversion();

                    final var subop14 = contractCallLocal(contract, BALANCE_OF, asHeadlongAddress(aliceEthAddress))
                            .gas(250_000L)
                            .saveResultTo(ALICE_TOKEN_BALANCE);

                    final var subop15 = contractCallLocal(contract, BALANCE_OF, asHeadlongAddress(bobEthAddress))
                            .gas(250_000L)
                            .saveResultTo(BOB_TOKEN_BALANCE);

                    final var subop16 = contractCallLocal(contract, BALANCE_OF, asHeadlongAddress(carolEthAddress))
                            .gas(250_000L)
                            .saveResultTo(CAROL_TOKEN_BALANCE);

                    final var subop17 = contractCallLocal(contract, BALANCE_OF, asHeadlongAddress(daveEthAddress))
                            .gas(250_000L)
                            .saveResultTo("daveTokenBalance");

                    final var subop18 = contractCallLocal(contract, BALANCE_OF, asHeadlongAddress(issuerEthAddress))
                            .gas(250_000L)
                            .saveResultTo(ISSUER_TOKEN_BALANCE);

                    allRunFor(spec, subop12, subop13, subop14, subop15, subop16, subop17, subop18);

                    final var daveBalance =
                            ((BigInteger) getValueFromRegistry(spec, "daveTokenBalance", function)).longValue();
                    aliceBalance = ((BigInteger) getValueFromRegistry(spec, ALICE_TOKEN_BALANCE, function)).longValue();
                    bobBalance = ((BigInteger) getValueFromRegistry(spec, BOB_TOKEN_BALANCE, function)).longValue();
                    carolBalance = ((BigInteger) getValueFromRegistry(spec, CAROL_TOKEN_BALANCE, function)).longValue();
                    issuerBalance =
                            ((BigInteger) getValueFromRegistry(spec, ISSUER_TOKEN_BALANCE, function)).longValue();

                    ctxLog.info("aliceBalance at end {}", aliceBalance / tokenMultiplier);
                    ctxLog.info("bobBalance at end {}", bobBalance / tokenMultiplier);
                    ctxLog.info("carolBalance at end {}", carolBalance / tokenMultiplier);
                    ctxLog.info("daveBalance at end {}", daveBalance / tokenMultiplier);
                    ctxLog.info("issuerBalance at end {}", issuerBalance / tokenMultiplier);

                    Assertions.assertEquals(
                            997000, issuerBalance / tokenMultiplier, "TokenIssuer's final balance should be 997000");

                    Assertions.assertEquals(900, aliceBalance / tokenMultiplier, "Alice's final balance should be 900");
                    Assertions.assertEquals(1600, bobBalance / tokenMultiplier, "Bob's final balance should be 1600");
                    Assertions.assertEquals(500, carolBalance / tokenMultiplier, "Carol's final balance should be 500");
                    Assertions.assertEquals(0, daveBalance / tokenMultiplier, "Dave's final balance should be 0");
                }))
                .then(
                        getContractRecords(contract).hasCostAnswerPrecheck(NOT_SUPPORTED),
                        getContractRecords(contract).nodePayment(100L).hasAnswerOnlyPrecheck(NOT_SUPPORTED));
    }

    private <T> T getValueFromRegistry(HapiSpec spec, String from, Function function) {
        byte[] value = spec.registry().getBytes(from);

        T decodedReturnedValue;
        if (function.getOutputs().equals(TupleType.parse("(string)"))) {
            decodedReturnedValue = (T) "";
        } else {
            decodedReturnedValue = (T) new byte[0];
        }

        if (value.length > 0) {
            Tuple retResults = function.decodeReturn(value);
            decodedReturnedValue = (T) retResults.get(0);
        }
        return decodedReturnedValue;
    }

    @HapiTest
    HapiSpec smartContractInlineAssemblyCheck() {
        final var inlineTestContract = "InlineTest";

        return defaultHapiSpec("smartContractInlineAssemblyCheck")
                .given(
                        cryptoCreate(PAYER).balance(10_000_000_000_000L),
                        uploadInitCode(SIMPLE_STORAGE_CONTRACT, inlineTestContract))
                .when(contractCreate(SIMPLE_STORAGE_CONTRACT), contractCreate(inlineTestContract))
                .then(assertionsHold((spec, ctxLog) -> {
                    final var subop1 = getContractInfo(SIMPLE_STORAGE_CONTRACT)
                            .nodePayment(10L)
                            .saveToRegistry("simpleStorageKey");

                    final var subop2 = getAccountInfo(PAYER).savingSnapshot("payerAccountInfo");
                    allRunFor(spec, subop1, subop2);

                    final var simpleStorageContractInfo = spec.registry().getContractInfo("simpleStorageKey");
                    final var contractAddress = simpleStorageContractInfo.getContractAccountID();

                    final var subop3 = contractCallLocal(
                                    inlineTestContract, GET_CODE_SIZE, asHeadlongAddress(contractAddress))
                            .saveResultTo("simpleStorageContractCodeSizeBytes")
                            .gas(300_000L);

                    allRunFor(spec, subop3);

                    var result = spec.registry().getBytes("simpleStorageContractCodeSizeBytes");

                    final var funcJson = getABIFor(FUNCTION, GET_CODE_SIZE, inlineTestContract)
                            .replace("'", "\"");
                    final var function = Function.fromJson(funcJson);

                    var codeSize = 0;
                    if (result != null && result.length > 0) {
                        final var retResults = function.decodeReturn(result);
                        if (retResults != null && retResults.size() > 0) {
                            final var retBi = (BigInteger) retResults.get(0);
                            codeSize = retBi.intValue();
                        }
                    }

                    ctxLog.info("Contract code size {}", codeSize);
                    Assertions.assertNotEquals(
                            0, codeSize, "Real smart contract code size should be greater than" + " 0");

                    final var payerAccountInfo = spec.registry().getAccountInfo("payerAccountInfo");
                    final var acctAddress = payerAccountInfo.getContractAccountID();

                    final var subop4 = contractCallLocal(
                                    inlineTestContract, GET_CODE_SIZE, asHeadlongAddress(acctAddress))
                            .saveResultTo("fakeCodeSizeBytes")
                            .gas(300_000L);

                    allRunFor(spec, subop4);
                    result = spec.registry().getBytes("fakeCodeSizeBytes");

                    codeSize = 0;
                    if (result != null && result.length > 0) {
                        final var retResults = function.decodeReturn(result);
                        if (retResults != null && retResults.size() > 0) {
                            final var retBi = (BigInteger) retResults.get(0);
                            codeSize = retBi.intValue();
                        }
                    }

                    ctxLog.info("Fake contract code size {}", codeSize);
                    Assertions.assertEquals(0, codeSize, "Fake contract code size should be 0");
                }));
    }

    @HapiTest
    private HapiSpec multipleSelfDestructsAreSafe() {
        final var contract = "Fuse";
        return defaultHapiSpec("MultipleSelfDestructsAreSafe", NONDETERMINISTIC_TRANSACTION_FEES)
                .given(uploadInitCode(contract), contractCreate(contract).gas(300_000))
                .when(contractCall(contract, "light").via("lightTxn").scrambleTxnBody(tx -> tx))
                .then(getTxnRecord("lightTxn").logged());
    }

    @HapiTest
    HapiSpec depositSuccess() {
        return defaultHapiSpec("DepositSuccess")
                .given(
                        uploadInitCode(PAY_RECEIVABLE_CONTRACT),
                        contractCreate(PAY_RECEIVABLE_CONTRACT).adminKey(THRESHOLD))
                .when(contractCall(PAY_RECEIVABLE_CONTRACT, DEPOSIT, BigInteger.valueOf(DEPOSIT_AMOUNT))
                        .via(PAY_TXN)
                        .sending(DEPOSIT_AMOUNT))
                .then(getTxnRecord(PAY_TXN)
                        .hasPriority(
                                recordWith().contractCallResult(resultWith().logs(inOrder()))));
    }

    @HapiTest
    HapiSpec multipleDepositSuccess() {
        return defaultHapiSpec("MultipleDepositSuccess")
                .given(
                        uploadInitCode(PAY_RECEIVABLE_CONTRACT),
                        contractCreate(PAY_RECEIVABLE_CONTRACT).adminKey(THRESHOLD))
                .when()
                .then(withOpContext((spec, opLog) -> {
                    for (int i = 0; i < 10; i++) {
                        final var subOp1 = balanceSnapshot("payerBefore", PAY_RECEIVABLE_CONTRACT);
                        final var subOp2 = contractCall(
                                        PAY_RECEIVABLE_CONTRACT, DEPOSIT, BigInteger.valueOf(DEPOSIT_AMOUNT))
                                .via(PAY_TXN)
                                .sending(DEPOSIT_AMOUNT);
                        final var subOp3 = getAccountBalance(PAY_RECEIVABLE_CONTRACT)
                                .hasTinyBars(changeFromSnapshot("payerBefore", +DEPOSIT_AMOUNT));
                        allRunFor(spec, subOp1, subOp2, subOp3);
                    }
                }));
    }

    @HapiTest
    HapiSpec depositDeleteSuccess() {
        final var initBalance = 7890L;
        return defaultHapiSpec("DepositDeleteSuccess")
                .given(
                        cryptoCreate(BENEFICIARY).balance(initBalance),
                        uploadInitCode(PAY_RECEIVABLE_CONTRACT),
                        contractCreate(PAY_RECEIVABLE_CONTRACT).adminKey(THRESHOLD))
                .when(contractCall(PAY_RECEIVABLE_CONTRACT, DEPOSIT, BigInteger.valueOf(DEPOSIT_AMOUNT))
                        .via(PAY_TXN)
                        .sending(DEPOSIT_AMOUNT))
                .then(
                        contractDelete(PAY_RECEIVABLE_CONTRACT).transferAccount(BENEFICIARY),
                        getAccountBalance(BENEFICIARY).hasTinyBars(initBalance + DEPOSIT_AMOUNT));
    }

    @HapiTest
    HapiSpec associationAcknowledgedInApprovePrecompile() {
        final var token = "TOKEN";
        final var spender = "SPENDER";
        final AtomicReference<Address> tokenAddress = new AtomicReference<>();
        final AtomicReference<Address> spenderAddress = new AtomicReference<>();
        return defaultHapiSpec("AssociationAcknowledgedInApprovePrecompile")
                .given(
                        cryptoCreate(spender)
                                .balance(123 * ONE_HUNDRED_HBARS)
                                .keyShape(SigControl.SECP256K1_ON)
                                .exposingCreatedIdTo(id -> spenderAddress.set(idAsHeadlongAddress(id))),
                        tokenCreate(token).initialSupply(1000).treasury(spender).exposingAddressTo(tokenAddress::set))
                .when(uploadInitCode(TEST_APPROVER), sourcing(() -> contractCreate(
                                TEST_APPROVER, tokenAddress.get(), spenderAddress.get())
                        .gas(5_000_000)
                        .payingWith(spender)
                        .hasKnownStatus(SUCCESS)))
                .then();
    }

    @HapiTest
    HapiSpec payableSuccess() {
        return defaultHapiSpec("PayableSuccess")
                .given(
                        uploadInitCode(PAY_RECEIVABLE_CONTRACT),
                        contractCreate(PAY_RECEIVABLE_CONTRACT)
                                .adminKey(THRESHOLD)
                                .gas(1_000_000))
                .when(contractCall(PAY_RECEIVABLE_CONTRACT).via(PAY_TXN).sending(DEPOSIT_AMOUNT))
                .then(getTxnRecord(PAY_TXN)
                        .hasPriority(recordWith()
                                .contractCallResult(
                                        resultWith().logs(inOrder(logWith().longAtBytes(DEPOSIT_AMOUNT, 24))))));
    }

    @HapiTest
    HapiSpec callingDestructedContractReturnsStatusDeleted() {
        final AtomicReference<AccountID> accountIDAtomicReference = new AtomicReference<>();
        return defaultHapiSpec("CallingDestructedContractReturnsStatusDeleted")
                .given(
                        cryptoCreate(BENEFICIARY).exposingCreatedIdTo(accountIDAtomicReference::set),
                        uploadInitCode(SIMPLE_UPDATE_CONTRACT))
                .when(
                        contractCreate(SIMPLE_UPDATE_CONTRACT).gas(300_000L),
                        contractCall(SIMPLE_UPDATE_CONTRACT, "set", BigInteger.valueOf(5), BigInteger.valueOf(42))
                                .gas(300_000L),
                        sourcing(() -> contractCall(
                                        SIMPLE_UPDATE_CONTRACT,
                                        "del",
                                        asHeadlongAddress(asAddress(accountIDAtomicReference.get())))
                                .gas(1_000_000L)))
                .then(contractCall(SIMPLE_UPDATE_CONTRACT, "set", BigInteger.valueOf(15), BigInteger.valueOf(434))
                        .gas(350_000L)
                        .hasKnownStatus(CONTRACT_DELETED));
    }

    HapiSpec insufficientGas() {
        return defaultHapiSpec("InsufficientGas")
                .given(
                        uploadInitCode(SIMPLE_STORAGE_CONTRACT),
                        contractCreate(SIMPLE_STORAGE_CONTRACT).adminKey(THRESHOLD),
                        getContractInfo(SIMPLE_STORAGE_CONTRACT).saveToRegistry("simpleStorageInfo"))
                .when()
                .then(contractCall(SIMPLE_STORAGE_CONTRACT, "get")
                        .via("simpleStorageTxn")
                        .gas(0L)
                        .hasPrecheck(INSUFFICIENT_GAS));
    }

    HapiSpec insufficientFee() {
        final var contract = CREATE_TRIVIAL;

        return defaultHapiSpec("InsufficientFee")
                .given(cryptoCreate("accountToPay"), uploadInitCode(contract), contractCreate(contract))
                .when()
                .then(contractCall(contract, "create")
                        .fee(0L)
                        .payingWith("accountToPay")
                        .hasPrecheck(INSUFFICIENT_TX_FEE));
    }

    @HapiTest
    HapiSpec nonPayable() {
        final var contract = CREATE_TRIVIAL;

        return defaultHapiSpec("NonPayable")
                .given(uploadInitCode(contract), contractCreate(contract))
                .when(contractCall(contract, "create")
                        .via("callTxn")
                        .sending(DEPOSIT_AMOUNT)
                        .hasKnownStatus(CONTRACT_REVERT_EXECUTED))
                .then(getTxnRecord("callTxn")
                        .hasPriority(
                                recordWith().contractCallResult(resultWith().logs(inOrder()))));
    }

<<<<<<< HEAD
    @HapiTest
    HapiSpec callNonExistantContract() {
        final var function = getABIFor(FUNCTION, "getIndirect", CREATE_TRIVIAL);

        return defaultHapiSpec("InvalidContract")
                .given(withOpContext(
                        (spec, ctxLog) -> spec.registry().saveContractId("invalid", asContract("0.0.5555"))))
                .when()
                .then(contractCallWithFunctionAbi("invalid", function).hasKnownStatus(SUCCESS));
    }

    @HapiTest
    HapiSpec callNonExistantInternalContract() {
        return defaultHapiSpec("InvalidInternalCall")
                .given(
                        uploadInitCode(INTERNAL_CALLER_CONTRACT),
                        contractCreate(INTERNAL_CALLER_CONTRACT).hasKnownStatus(SUCCESS))
                .when()
                .then(contractCall(INTERNAL_CALLER_CONTRACT, "callNonExisting", randomHeadlongAddress())
                        .hasKnownStatus(SUCCESS));
    }

=======
>>>>>>> 3c5873dd
    HapiSpec smartContractFailFirst() {
        final var civilian = "civilian";
        return defaultHapiSpec("smartContractFailFirst")
                .given(
                        uploadInitCode(SIMPLE_STORAGE_CONTRACT),
                        cryptoCreate(civilian).balance(ONE_MILLION_HBARS).payingWith(GENESIS))
                .when(
                        withOpContext((spec, ignore) -> {
                            final var subop1 = balanceSnapshot("balanceBefore0", civilian);
                            final var subop2 = contractCreate(SIMPLE_STORAGE_CONTRACT)
                                    .balance(0)
                                    .payingWith(civilian)
                                    .gas(1)
                                    .hasKnownStatus(INSUFFICIENT_GAS)
                                    .via(FAIL_INSUFFICIENT_GAS);
                            final var subop3 = getTxnRecord(FAIL_INSUFFICIENT_GAS);
                            allRunFor(spec, subop1, subop2, subop3);
                            final var delta = subop3.getResponseRecord().getTransactionFee();
                            final var subop4 = getAccountBalance(civilian)
                                    .hasTinyBars(changeFromSnapshot("balanceBefore0", -delta));
                            allRunFor(spec, subop4);
                        }),
                        withOpContext((spec, ignore) -> {
                            final var subop1 = balanceSnapshot("balanceBefore1", civilian);
                            final var subop2 = contractCreate(SIMPLE_STORAGE_CONTRACT)
                                    .balance(100_000_000_000L)
                                    .payingWith(civilian)
                                    .gas(250_000L)
                                    .via(FAIL_INVALID_INITIAL_BALANCE)
                                    .hasKnownStatus(CONTRACT_REVERT_EXECUTED);
                            final var subop3 = getTxnRecord(FAIL_INVALID_INITIAL_BALANCE);
                            allRunFor(spec, subop1, subop2, subop3);
                            final var delta = subop3.getResponseRecord().getTransactionFee();
                            final var subop4 = getAccountBalance(civilian)
                                    .hasTinyBars(changeFromSnapshot("balanceBefore1", -delta));
                            allRunFor(spec, subop4);
                        }),
                        withOpContext((spec, ignore) -> {
                            final var subop1 = balanceSnapshot("balanceBefore2", civilian);
                            final var subop2 = contractCreate(SIMPLE_STORAGE_CONTRACT)
                                    .balance(0L)
                                    .payingWith(civilian)
                                    .gas(250_000L)
                                    .hasKnownStatus(SUCCESS)
                                    .via(SUCCESS_WITH_ZERO_INITIAL_BALANCE);
                            final var subop3 = getTxnRecord(SUCCESS_WITH_ZERO_INITIAL_BALANCE);
                            allRunFor(spec, subop1, subop2, subop3);
                            final var delta = subop3.getResponseRecord().getTransactionFee();
                            final var subop4 = getAccountBalance(civilian)
                                    .hasTinyBars(changeFromSnapshot("balanceBefore2", -delta));
                            allRunFor(spec, subop4);
                        }),
                        withOpContext((spec, ignore) -> {
                            final var subop1 = balanceSnapshot("balanceBefore3", civilian);
                            final var subop2 = contractCall(
                                            SIMPLE_STORAGE_CONTRACT, "set", BigInteger.valueOf(999_999L))
                                    .payingWith(civilian)
                                    .gas(300_000L)
                                    .hasKnownStatus(SUCCESS)
                                    // ContractCall and EthereumTransaction gas fees
                                    // differ
                                    .refusingEthConversion()
                                    .via("setValue");
                            final var subop3 = getTxnRecord("setValue");
                            allRunFor(spec, subop1, subop2, subop3);
                            final var delta = subop3.getResponseRecord().getTransactionFee();
                            final var subop4 = getAccountBalance(civilian)
                                    .hasTinyBars(changeFromSnapshot("balanceBefore3", -delta));
                            allRunFor(spec, subop4);
                        }),
                        withOpContext((spec, ignore) -> {
                            final var subop1 = balanceSnapshot("balanceBefore4", civilian);
                            final var subop2 = contractCall(
                                            SIMPLE_STORAGE_CONTRACT, "set", BigInteger.valueOf(999_999L))
                                    .payingWith(civilian)
                                    .gas(0)
                                    .refusingEthConversion()
                                    .hasPrecheck(INSUFFICIENT_GAS)
                                    .via("setValueNoGas");
                            allRunFor(spec, subop1, subop2);
                            final var subop4 =
                                    getAccountBalance(civilian).hasTinyBars(changeFromSnapshot("balanceBefore4", 0));
                            allRunFor(spec, subop4);
                        }),
                        withOpContext((spec, ignore) -> {
                            final var subop1 = balanceSnapshot("balanceBefore5", civilian);
                            final var subop2 = contractCall(SIMPLE_STORAGE_CONTRACT, "get")
                                    .payingWith(civilian)
                                    .gas(300_000L)
                                    .hasKnownStatus(SUCCESS)
                                    // ContractCall and EthereumTransaction gas fees
                                    // differ
                                    .refusingEthConversion()
                                    .via("getValue");
                            final var subop3 = getTxnRecord("getValue");
                            allRunFor(spec, subop1, subop2, subop3);
                            final var delta = subop3.getResponseRecord().getTransactionFee();

                            final var subop4 = getAccountBalance(civilian)
                                    .hasTinyBars(changeFromSnapshot("balanceBefore5", -delta));
                            allRunFor(spec, subop4);
                        }))
                .then(
                        getTxnRecord(FAIL_INSUFFICIENT_GAS),
                        getTxnRecord(SUCCESS_WITH_ZERO_INITIAL_BALANCE),
                        getTxnRecord(FAIL_INVALID_INITIAL_BALANCE));
    }

    @HapiTest
    HapiSpec payTestSelfDestructCall() {
        final var contract = "PayTestSelfDestruct";

        return defaultHapiSpec("payTestSelfDestructCall")
                .given(
                        cryptoCreate(PAYER).balance(1_000_000_000_000L).logged(),
                        cryptoCreate(RECEIVER).balance(1_000L),
                        uploadInitCode(contract),
                        contractCreate(contract))
                .when(withOpContext((spec, opLog) -> {
                    final var subop1 = contractCall(contract, DEPOSIT, BigInteger.valueOf(1_000L))
                            .payingWith(PAYER)
                            .gas(300_000L)
                            .via(DEPOSIT)
                            .sending(1_000L);

                    final var subop2 = contractCall(contract, GET_BALANCE)
                            .payingWith(PAYER)
                            .gas(300_000L)
                            .via(GET_BALANCE);

                    final var contractAccountId = asId(contract, spec);
                    final var subop3 = contractCall(contract, KILL_ME, asHeadlongAddress(asAddress(contractAccountId)))
                            .payingWith(PAYER)
                            .gas(300_000L)
                            .hasKnownStatus(OBTAINER_SAME_CONTRACT_ID);

                    final var subop4 = contractCall(contract, KILL_ME, asHeadlongAddress(new byte[20]))
                            .payingWith(PAYER)
                            .gas(300_000L)
                            .hasKnownStatus(INVALID_SOLIDITY_ADDRESS);

                    final var receiverAccountId = asId(RECEIVER, spec);
                    final var subop5 = contractCall(contract, KILL_ME, asHeadlongAddress(asAddress(receiverAccountId)))
                            .payingWith(PAYER)
                            .gas(300_000L)
                            .via("selfDestruct")
                            .hasKnownStatus(SUCCESS);

                    allRunFor(spec, subop1, subop2, subop3, subop4, subop5);
                }))
                .then(
                        getTxnRecord(DEPOSIT),
                        getTxnRecord(GET_BALANCE)
                                .hasPriority(recordWith()
                                        .contractCallResult(resultWith()
                                                .resultViaFunctionName(
                                                        GET_BALANCE,
                                                        contract,
                                                        isLiteralResult(new Object[] {BigInteger.valueOf(1_000L)})))),
                        getAccountBalance(RECEIVER).hasTinyBars(2_000L));
    }

    private HapiSpec contractTransferToSigReqAccountWithoutKeyFails() {
        return defaultHapiSpec("ContractTransferToSigReqAccountWithoutKeyFails")
                .given(
                        cryptoCreate(RECEIVABLE_SIG_REQ_ACCOUNT)
                                .balance(1_000_000_000_000L)
                                .receiverSigRequired(true),
                        getAccountInfo(RECEIVABLE_SIG_REQ_ACCOUNT).savingSnapshot(RECEIVABLE_SIG_REQ_ACCOUNT_INFO),
                        uploadInitCode(TRANSFERRING_CONTRACT))
                .when(contractCreate(TRANSFERRING_CONTRACT).gas(300_000L).balance(5000L))
                .then(withOpContext((spec, opLog) -> {
                    final var accountAddress = spec.registry()
                            .getAccountInfo(RECEIVABLE_SIG_REQ_ACCOUNT_INFO)
                            .getContractAccountID();
                    final var call = contractCall(
                                    TRANSFERRING_CONTRACT,
                                    TRANSFER_TO_ADDRESS,
                                    asHeadlongAddress(accountAddress),
                                    BigInteger.ONE)
                            .gas(300_000)
                            .hasKnownStatus(INVALID_SIGNATURE);
                    allRunFor(spec, call);
                }));
    }

    @HapiTest
    private HapiSpec minChargeIsTXGasUsedByContractCall() {
        return defaultHapiSpec("MinChargeIsTXGasUsedByContractCall")
                .given(uploadInitCode(SIMPLE_UPDATE_CONTRACT))
                .when(
                        contractCreate(SIMPLE_UPDATE_CONTRACT).gas(300_000L),
                        contractCall(SIMPLE_UPDATE_CONTRACT, "set", BigInteger.valueOf(5), BigInteger.valueOf(42))
                                .gas(300_000L)
                                .via(CALL_TX))
                .then(withOpContext((spec, ignore) -> {
                    final var subop01 = getTxnRecord(CALL_TX).saveTxnRecordToRegistry(CALL_TX_REC);
                    allRunFor(spec, subop01);

                    final var gasUsed = spec.registry()
                            .getTransactionRecord(CALL_TX_REC)
                            .getContractCallResult()
                            .getGasUsed();
                    Assertions.assertTrue(gasUsed > 0L);
                }));
    }

    @HapiTest
    private HapiSpec hscsEvm006ContractHBarTransferToAccount() {
        return defaultHapiSpec("hscsEvm006ContractHBarTransferToAccount")
                .given(
                        cryptoCreate(ACCOUNT).balance(ONE_HUNDRED_HBARS),
                        cryptoCreate(RECEIVER).balance(10_000L),
                        uploadInitCode(TRANSFERRING_CONTRACT),
                        contractCreate(TRANSFERRING_CONTRACT).balance(10_000L).payingWith(ACCOUNT),
                        getContractInfo(TRANSFERRING_CONTRACT).saveToRegistry(CONTRACT_FROM),
                        getAccountInfo(ACCOUNT).savingSnapshot(ACCOUNT_INFO),
                        getAccountInfo(RECEIVER).savingSnapshot(RECEIVER_INFO))
                .when(withOpContext((spec, log) -> {
                    final var receiverAddr =
                            spec.registry().getAccountInfo(RECEIVER_INFO).getContractAccountID();
                    final var transferCall = contractCall(
                                    TRANSFERRING_CONTRACT,
                                    TRANSFER_TO_ADDRESS,
                                    asHeadlongAddress(receiverAddr),
                                    BigInteger.valueOf(10))
                            .payingWith(ACCOUNT)
                            .logged();
                    allRunFor(spec, transferCall);
                }))
                .then(getAccountBalance(RECEIVER).hasTinyBars(10_000L + 10));
    }

    @HapiTest
    private HapiSpec hscsEvm005TransfersWithSubLevelCallsBetweenContracts() {
        final var topLevelContract = "TopLevelTransferring";
        final var subLevelContract = "SubLevelTransferring";
        final var INITIAL_CONTRACT_BALANCE = 100;

        return defaultHapiSpec("hscsEvm005TransfersWithSubLevelCallsBetweenContracts")
                .given(
                        cryptoCreate(ACCOUNT).balance(ONE_HUNDRED_HBARS),
                        uploadInitCode(topLevelContract, subLevelContract))
                .when(
                        contractCreate(topLevelContract).payingWith(ACCOUNT).balance(INITIAL_CONTRACT_BALANCE),
                        contractCreate(subLevelContract).payingWith(ACCOUNT).balance(INITIAL_CONTRACT_BALANCE))
                .then(
                        contractCall(topLevelContract).sending(10).payingWith(ACCOUNT),
                        getAccountBalance(topLevelContract).hasTinyBars(INITIAL_CONTRACT_BALANCE + 10L),
                        contractCall(topLevelContract, "topLevelTransferCall")
                                .sending(10)
                                .payingWith(ACCOUNT),
                        getAccountBalance(topLevelContract).hasTinyBars(INITIAL_CONTRACT_BALANCE + 20L),
                        contractCall(topLevelContract, "topLevelNonPayableCall")
                                .sending(10)
                                .payingWith(ACCOUNT)
                                .hasKnownStatus(ResponseCodeEnum.CONTRACT_REVERT_EXECUTED),
                        getAccountBalance(topLevelContract).hasTinyBars(INITIAL_CONTRACT_BALANCE + 20L),
                        getContractInfo(topLevelContract).saveToRegistry("tcinfo"),
                        getContractInfo(subLevelContract).saveToRegistry(SCINFO),

                        /* sub-level non-payable contract call */
                        assertionsHold((spec, log) -> {
                            final var subLevelSolidityAddr =
                                    spec.registry().getContractInfo(SCINFO).getContractAccountID();
                            final var cc = contractCall(
                                            subLevelContract,
                                            "subLevelNonPayableCall",
                                            asHeadlongAddress(subLevelSolidityAddr),
                                            BigInteger.valueOf(20L))
                                    .hasKnownStatus(ResponseCodeEnum.CONTRACT_REVERT_EXECUTED);
                            allRunFor(spec, cc);
                        }),
                        getAccountBalance(topLevelContract).hasTinyBars(20L + INITIAL_CONTRACT_BALANCE),
                        getAccountBalance(subLevelContract).hasTinyBars(INITIAL_CONTRACT_BALANCE),

                        /* sub-level payable contract call */
                        assertionsHold((spec, log) -> {
                            final var subLevelSolidityAddr =
                                    spec.registry().getContractInfo(SCINFO).getContractAccountID();
                            final var cc = contractCall(
                                    topLevelContract,
                                    "subLevelPayableCall",
                                    asHeadlongAddress(subLevelSolidityAddr),
                                    BigInteger.valueOf(20L));
                            allRunFor(spec, cc);
                        }),
                        getAccountBalance(topLevelContract).hasTinyBars(INITIAL_CONTRACT_BALANCE),
                        getAccountBalance(subLevelContract).hasTinyBars(20L + INITIAL_CONTRACT_BALANCE));
    }

    @HapiTest
    private HapiSpec hscsEvm005TransferOfHBarsWorksBetweenContracts() {
        final var to = "To";

        return defaultHapiSpec("hscsEvm005TransferOfHBarsWorksBetweenContracts")
                .given(
                        cryptoCreate(ACCOUNT).balance(ONE_HUNDRED_HBARS),
                        uploadInitCode(TRANSFERRING_CONTRACT),
                        contractCreate(TRANSFERRING_CONTRACT).balance(10_000L).payingWith(ACCOUNT),
                        contractCustomCreate(TRANSFERRING_CONTRACT, to)
                                .balance(10_000L)
                                .payingWith(ACCOUNT),
                        getContractInfo(TRANSFERRING_CONTRACT).saveToRegistry(CONTRACT_FROM),
                        getContractInfo(TRANSFERRING_CONTRACT + to).saveToRegistry("contract_to"),
                        getAccountInfo(ACCOUNT).savingSnapshot(ACCOUNT_INFO))
                .when(withOpContext((spec, log) -> {
                    var cto = spec.registry()
                            .getContractInfo(TRANSFERRING_CONTRACT + to)
                            .getContractAccountID();
                    var transferCall = contractCall(
                                    TRANSFERRING_CONTRACT,
                                    TRANSFER_TO_ADDRESS,
                                    asHeadlongAddress(cto),
                                    BigInteger.valueOf(10))
                            .payingWith(ACCOUNT)
                            .logged();
                    allRunFor(spec, transferCall);
                }))
                .then(
                        getAccountBalance(TRANSFERRING_CONTRACT).hasTinyBars(10_000 - 10L),
                        getAccountBalance(TRANSFERRING_CONTRACT + to).hasTinyBars(10_000 + 10L));
    }

    private HapiSpec hscsEvm010ReceiverMustSignContractTx() {
        final var ACC = "acc";
        final var RECEIVER_KEY = "receiverKey";
        return defaultHapiSpec("hscsEvm010ReceiverMustSignContractTx")
                .given(
                        newKeyNamed(RECEIVER_KEY),
                        cryptoCreate(ACC)
                                .balance(5 * ONE_HUNDRED_HBARS)
                                .receiverSigRequired(true)
                                .key(RECEIVER_KEY))
                .when(
                        getAccountInfo(ACC).savingSnapshot(ACC_INFO),
                        uploadInitCode(TRANSFERRING_CONTRACT),
                        contractCreate(TRANSFERRING_CONTRACT).payingWith(ACC).balance(ONE_HUNDRED_HBARS))
                .then(withOpContext((spec, log) -> {
                    final var acc = spec.registry().getAccountInfo(ACC_INFO).getContractAccountID();
                    final var withoutReceiverSignature = contractCall(
                                    TRANSFERRING_CONTRACT,
                                    TRANSFER_TO_ADDRESS,
                                    asHeadlongAddress(acc),
                                    BigInteger.valueOf(ONE_HUNDRED_HBARS / 2))
                            .hasKnownStatus(INVALID_SIGNATURE);
                    allRunFor(spec, withoutReceiverSignature);

                    final var withSignature = contractCall(
                                    TRANSFERRING_CONTRACT,
                                    TRANSFER_TO_ADDRESS,
                                    asHeadlongAddress(acc),
                                    BigInteger.valueOf(ONE_HUNDRED_HBARS / 2))
                            .payingWith(ACC)
                            .signedBy(RECEIVER_KEY)
                            .hasKnownStatus(SUCCESS);
                    allRunFor(spec, withSignature);
                }));
    }

    private HapiSpec hscsEvm010MultiSignatureAccounts() {
        final var ACC = "acc";
        final var PAYER_KEY = "pkey";
        final var OTHER_KEY = "okey";
        final var KEY_LIST = "klist";
        return defaultHapiSpec("hscsEvm010MultiSignatureAccounts")
                .given(
                        newKeyNamed(PAYER_KEY),
                        newKeyNamed(OTHER_KEY),
                        newKeyListNamed(KEY_LIST, List.of(PAYER_KEY, OTHER_KEY)),
                        cryptoCreate(ACC)
                                .balance(ONE_HUNDRED_HBARS)
                                .key(KEY_LIST)
                                .keyType(THRESHOLD))
                .when(
                        uploadInitCode(TRANSFERRING_CONTRACT),
                        getAccountInfo(ACC).savingSnapshot(ACC_INFO),
                        contractCreate(TRANSFERRING_CONTRACT)
                                .payingWith(ACC)
                                .signedBy(PAYER_KEY)
                                .adminKey(KEY_LIST)
                                .hasPrecheck(INVALID_SIGNATURE),
                        contractCreate(TRANSFERRING_CONTRACT)
                                .payingWith(ACC)
                                .signedBy(PAYER_KEY, OTHER_KEY)
                                .balance(10)
                                .adminKey(KEY_LIST))
                .then(withOpContext((spec, log) -> {
                    final var acc = spec.registry().getAccountInfo(ACC_INFO).getContractAccountID();
                    final var assertionWithOnlyOneKey = contractCall(
                                    TRANSFERRING_CONTRACT,
                                    TRANSFER_TO_ADDRESS,
                                    asHeadlongAddress(acc),
                                    BigInteger.valueOf(10L))
                            .payingWith(ACC)
                            .signedBy(PAYER_KEY)
                            .hasPrecheck(INVALID_SIGNATURE)
                            .refusingEthConversion();
                    allRunFor(spec, assertionWithOnlyOneKey);

                    final var assertionWithBothKeys = contractCall(
                                    TRANSFERRING_CONTRACT,
                                    TRANSFER_TO_ADDRESS,
                                    asHeadlongAddress(acc),
                                    BigInteger.valueOf(10L))
                            .payingWith(ACC)
                            .signedBy(PAYER_KEY, OTHER_KEY)
                            .hasKnownStatus(SUCCESS)
                            .refusingEthConversion();
                    allRunFor(spec, assertionWithBothKeys);
                }));
    }

    @HapiTest
    private HapiSpec sendHbarsToAddressesMultipleTimes() {
        return defaultHapiSpec("sendHbarsToAddressesMultipleTimes")
                .given(
                        cryptoCreate(ACCOUNT).balance(ONE_HUNDRED_HBARS),
                        cryptoCreate(RECEIVER).balance(10_000L),
                        uploadInitCode(TRANSFERRING_CONTRACT),
                        contractCreate(TRANSFERRING_CONTRACT).balance(10_000L).payingWith(ACCOUNT),
                        getAccountInfo(RECEIVER).savingSnapshot(RECEIVER_INFO))
                .when(withOpContext((spec, log) -> {
                    var receiverAddr =
                            spec.registry().getAccountInfo(RECEIVER_INFO).getContractAccountID();
                    var transferCall = contractCall(
                                    TRANSFERRING_CONTRACT,
                                    "transferToAddressMultipleTimes",
                                    asHeadlongAddress(receiverAddr),
                                    BigInteger.valueOf(64))
                            .payingWith(ACCOUNT)
                            .via("lalala")
                            .logged();
                    var getRec = getTxnRecord("lalala").andAllChildRecords().logged();
                    allRunFor(spec, transferCall, getRec);
                }))
                .then(getAccountBalance(RECEIVER).hasTinyBars(10_000L + 127L), sourcing(() -> getContractInfo(
                                TRANSFERRING_CONTRACT)
                        .has(contractWith().balance(10_000L - 127L))));
    }

    @HapiTest
    private HapiSpec sendHbarsToDifferentAddresses() {
        return defaultHapiSpec("sendHbarsToDifferentAddresses")
                .given(
                        cryptoCreate(ACCOUNT).balance(ONE_HUNDRED_HBARS),
                        cryptoCreate(RECEIVER_1).balance(10_000L),
                        cryptoCreate(RECEIVER_2).balance(10_000L),
                        cryptoCreate(RECEIVER_3).balance(10_000L),
                        uploadInitCode(TRANSFERRING_CONTRACT),
                        contractCreate(TRANSFERRING_CONTRACT).balance(10_000L).payingWith(ACCOUNT),
                        getAccountInfo(RECEIVER_1).savingSnapshot(RECEIVER_1_INFO),
                        getAccountInfo(RECEIVER_2).savingSnapshot(RECEIVER_2_INFO),
                        getAccountInfo(RECEIVER_3).savingSnapshot(RECEIVER_3_INFO))
                .when(withOpContext((spec, log) -> {
                    var receiver1Addr =
                            spec.registry().getAccountInfo(RECEIVER_1_INFO).getContractAccountID();
                    var receiver2Addr =
                            spec.registry().getAccountInfo(RECEIVER_2_INFO).getContractAccountID();
                    var receiver3Addr =
                            spec.registry().getAccountInfo(RECEIVER_3_INFO).getContractAccountID();

                    var transferCall = contractCall(
                                    TRANSFERRING_CONTRACT,
                                    "transferToDifferentAddresses",
                                    asHeadlongAddress(receiver1Addr),
                                    asHeadlongAddress(receiver2Addr),
                                    asHeadlongAddress(receiver3Addr),
                                    BigInteger.valueOf(20))
                            .payingWith(ACCOUNT)
                            .logged();
                    allRunFor(spec, transferCall);
                }))
                .then(
                        getAccountBalance(RECEIVER_1).hasTinyBars(10_000L + 20L),
                        getAccountBalance(RECEIVER_2).hasTinyBars(10_000L + 10L),
                        getAccountBalance(RECEIVER_3).hasTinyBars(10_000L + 5L),
                        sourcing(() -> getContractInfo(TRANSFERRING_CONTRACT)
                                .has(contractWith().balance(10_000L - 35L))));
    }

    @HapiTest
    private HapiSpec sendHbarsFromDifferentAddressessToAddress() {
        return defaultHapiSpec("sendHbarsFromDifferentAddressessToAddress")
                .given(
                        cryptoCreate(ACCOUNT).balance(ONE_HUNDRED_HBARS),
                        cryptoCreate(RECEIVER).balance(10_000L),
                        uploadInitCode(NESTED_TRANSFERRING_CONTRACT, NESTED_TRANSFER_CONTRACT),
                        contractCustomCreate(NESTED_TRANSFER_CONTRACT, "1")
                                .balance(10_000L)
                                .payingWith(ACCOUNT),
                        contractCustomCreate(NESTED_TRANSFER_CONTRACT, "2")
                                .balance(10_000L)
                                .payingWith(ACCOUNT),
                        getAccountInfo(RECEIVER).savingSnapshot(RECEIVER_INFO))
                .when(withOpContext((spec, log) -> {
                    var receiverAddr =
                            spec.registry().getAccountInfo(RECEIVER_INFO).getContractAccountID();

                    allRunFor(
                            spec,
                            contractCreate(
                                            NESTED_TRANSFERRING_CONTRACT,
                                            asHeadlongAddress(
                                                    getNestedContractAddress(NESTED_TRANSFER_CONTRACT + "1", spec)),
                                            asHeadlongAddress(
                                                    getNestedContractAddress(NESTED_TRANSFER_CONTRACT + "2", spec)))
                                    .balance(10_000L)
                                    .payingWith(ACCOUNT),
                            contractCall(
                                            NESTED_TRANSFERRING_CONTRACT,
                                            "transferFromDifferentAddressesToAddress",
                                            asHeadlongAddress(receiverAddr),
                                            BigInteger.valueOf(40L))
                                    .payingWith(ACCOUNT)
                                    .logged());
                }))
                .then(
                        getAccountBalance(RECEIVER).hasTinyBars(10_000L + 80L),
                        sourcing(() -> getContractInfo(NESTED_TRANSFER_CONTRACT + "1")
                                .has(contractWith().balance(10_000L - 20L))),
                        sourcing(() -> getContractInfo(NESTED_TRANSFER_CONTRACT + "2")
                                .has(contractWith().balance(10_000L - 20L))));
    }

    @HapiTest
    private HapiSpec sendHbarsToOuterContractFromDifferentAddresses() {
        return defaultHapiSpec("sendHbarsToOuterContractFromDifferentAddresses")
                .given(
                        cryptoCreate(ACCOUNT).balance(ONE_HUNDRED_HBARS),
                        uploadInitCode(NESTED_TRANSFERRING_CONTRACT, NESTED_TRANSFER_CONTRACT),
                        contractCustomCreate(NESTED_TRANSFER_CONTRACT, "1")
                                .balance(10_000L)
                                .payingWith(ACCOUNT),
                        contractCustomCreate(NESTED_TRANSFER_CONTRACT, "2")
                                .balance(10_000L)
                                .payingWith(ACCOUNT))
                .when(withOpContext((spec, log) -> allRunFor(
                        spec,
                        contractCreate(
                                        NESTED_TRANSFERRING_CONTRACT,
                                        asHeadlongAddress(
                                                getNestedContractAddress(NESTED_TRANSFER_CONTRACT + "1", spec)),
                                        asHeadlongAddress(
                                                getNestedContractAddress(NESTED_TRANSFER_CONTRACT + "2", spec)))
                                .balance(10_000L)
                                .payingWith(ACCOUNT),
                        contractCall(
                                        NESTED_TRANSFERRING_CONTRACT,
                                        "transferToContractFromDifferentAddresses",
                                        BigInteger.valueOf(50L))
                                .payingWith(ACCOUNT)
                                .logged())))
                .then(
                        sourcing(() -> getContractInfo(NESTED_TRANSFERRING_CONTRACT)
                                .has(contractWith().balance(10_000L + 100L))),
                        sourcing(() -> getContractInfo(NESTED_TRANSFER_CONTRACT + "1")
                                .has(contractWith().balance(10_000L - 50L))),
                        sourcing(() -> getContractInfo(NESTED_TRANSFER_CONTRACT + "2")
                                .has(contractWith().balance(10_000L - 50L))));
    }

    private HapiSpec sendHbarsToCallerFromDifferentAddresses() {
        return defaultHapiSpec("sendHbarsToCallerFromDifferentAddresses")
                .given(withOpContext((spec, log) -> {
                    final var keyCreation = newKeyNamed(SECP_256K1_SOURCE_KEY).shape(SECP_256K1_SHAPE);
                    if (!spec.isUsingEthCalls()) {
                        final var sender = "sender";
                        final var createSender = cryptoCreate(sender);
                        allRunFor(spec, createSender);
                        spec.registry()
                                .saveKey(
                                        DEFAULT_CONTRACT_RECEIVER,
                                        spec.registry().getKey(sender));
                        spec.registry()
                                .saveAccountId(
                                        DEFAULT_CONTRACT_RECEIVER,
                                        spec.registry().getAccountID(sender));
                    }
                    final var transfer1 = cryptoTransfer(
                                    tinyBarsFromAccountToAlias(GENESIS, SECP_256K1_SOURCE_KEY, ONE_HUNDRED_HBARS))
                            .via("autoAccount");

                    final var nestedTransferringUpload =
                            uploadInitCode(NESTED_TRANSFERRING_CONTRACT, NESTED_TRANSFER_CONTRACT);
                    final var createFirstNestedContract =
                            contractCustomCreate(NESTED_TRANSFER_CONTRACT, "1").balance(10_000L);
                    final var createSecondNestedContract =
                            contractCustomCreate(NESTED_TRANSFER_CONTRACT, "2").balance(10_000L);
                    final var transfer2 = cryptoTransfer(
                            TokenMovement.movingHbar(10_000_000L).between(GENESIS, DEFAULT_CONTRACT_RECEIVER));
                    final var saveSnapshot = getAccountInfo(DEFAULT_CONTRACT_RECEIVER)
                            .savingSnapshot(ACCOUNT_INFO)
                            .payingWith(GENESIS);
                    allRunFor(
                            spec,
                            keyCreation,
                            transfer1,
                            nestedTransferringUpload,
                            createFirstNestedContract,
                            createSecondNestedContract,
                            transfer2,
                            saveSnapshot);
                }))
                .when(withOpContext((spec, log) -> allRunFor(
                        spec,
                        contractCreate(
                                        NESTED_TRANSFERRING_CONTRACT,
                                        asHeadlongAddress(
                                                getNestedContractAddress(NESTED_TRANSFER_CONTRACT + "1", spec)),
                                        asHeadlongAddress(
                                                getNestedContractAddress(NESTED_TRANSFER_CONTRACT + "2", spec)))
                                .balance(10_000L)
                                .payingWith(GENESIS),
                        contractCall(
                                        NESTED_TRANSFERRING_CONTRACT,
                                        "transferToCallerFromDifferentAddresses",
                                        BigInteger.valueOf(100L))
                                .payingWith(DEFAULT_CONTRACT_RECEIVER)
                                .signingWith(SECP_256K1_RECEIVER_SOURCE_KEY)
                                .via(TRANSFER_TXN)
                                .logged(),
                        getTxnRecord(TRANSFER_TXN)
                                .saveTxnRecordToRegistry("txn")
                                .payingWith(GENESIS),
                        getAccountInfo(DEFAULT_CONTRACT_RECEIVER)
                                .savingSnapshot(ACCOUNT_INFO_AFTER_CALL)
                                .payingWith(GENESIS))))
                .then(
                        assertionsHold((spec, opLog) -> {
                            final var fee =
                                    spec.registry().getTransactionRecord("txn").getTransactionFee();
                            final var accountBalanceBeforeCall =
                                    spec.registry().getAccountInfo(ACCOUNT_INFO).getBalance();
                            final var accountBalanceAfterCall = spec.registry()
                                    .getAccountInfo(ACCOUNT_INFO_AFTER_CALL)
                                    .getBalance();

                            Assertions.assertEquals(accountBalanceAfterCall, accountBalanceBeforeCall - fee + 200L);
                        }),
                        sourcing(() -> getContractInfo(NESTED_TRANSFERRING_CONTRACT)
                                .has(contractWith().balance(10_000L - 200L))),
                        sourcing(() -> getContractInfo(NESTED_TRANSFER_CONTRACT + "1")
                                .has(contractWith().balance(10_000L))),
                        sourcing(() -> getContractInfo(NESTED_TRANSFER_CONTRACT + "2")
                                .has(contractWith().balance(10_000L))));
    }

    @HapiTest
    private HapiSpec sendHbarsFromAndToDifferentAddressess() {
        return defaultHapiSpec("sendHbarsFromAndToDifferentAddressess")
                .given(
                        cryptoCreate(ACCOUNT).balance(200 * ONE_HUNDRED_HBARS),
                        cryptoCreate(RECEIVER_1).balance(10_000L),
                        cryptoCreate(RECEIVER_2).balance(10_000L),
                        cryptoCreate(RECEIVER_3).balance(10_000L),
                        uploadInitCode(NESTED_TRANSFERRING_CONTRACT, NESTED_TRANSFER_CONTRACT),
                        contractCustomCreate(NESTED_TRANSFER_CONTRACT, "1")
                                .balance(10_000L)
                                .payingWith(ACCOUNT),
                        contractCustomCreate(NESTED_TRANSFER_CONTRACT, "2")
                                .balance(10_000L)
                                .payingWith(ACCOUNT),
                        getAccountInfo(RECEIVER_1).savingSnapshot(RECEIVER_1_INFO),
                        getAccountInfo(RECEIVER_2).savingSnapshot(RECEIVER_2_INFO),
                        getAccountInfo(RECEIVER_3).savingSnapshot(RECEIVER_3_INFO))
                .when(withOpContext((spec, log) -> {
                    var receiver1Addr =
                            spec.registry().getAccountInfo(RECEIVER_1_INFO).getContractAccountID();
                    var receiver2Addr =
                            spec.registry().getAccountInfo(RECEIVER_2_INFO).getContractAccountID();
                    var receiver3Addr =
                            spec.registry().getAccountInfo(RECEIVER_3_INFO).getContractAccountID();

                    allRunFor(
                            spec,
                            contractCreate(
                                            NESTED_TRANSFERRING_CONTRACT,
                                            asHeadlongAddress(
                                                    getNestedContractAddress(NESTED_TRANSFER_CONTRACT + "1", spec)),
                                            asHeadlongAddress(
                                                    getNestedContractAddress(NESTED_TRANSFER_CONTRACT + "2", spec)))
                                    .balance(10_000L)
                                    .payingWith(ACCOUNT),
                            contractCall(
                                            NESTED_TRANSFERRING_CONTRACT,
                                            "transferFromAndToDifferentAddresses",
                                            asHeadlongAddress(receiver1Addr),
                                            asHeadlongAddress(receiver2Addr),
                                            asHeadlongAddress(receiver3Addr),
                                            BigInteger.valueOf(40))
                                    .payingWith(ACCOUNT)
                                    .gas(1_000_000L)
                                    .logged());
                }))
                .then(
                        getAccountBalance(RECEIVER_1).hasTinyBars(10_000 + 80L),
                        getAccountBalance(RECEIVER_2).hasTinyBars(10_000 + 80L),
                        getAccountBalance(RECEIVER_3).hasTinyBars(10_000 + 80L),
                        sourcing(() -> getContractInfo(NESTED_TRANSFER_CONTRACT + "1")
                                .has(contractWith().balance(10_000 - 60L))),
                        sourcing(() -> getContractInfo(NESTED_TRANSFER_CONTRACT + "2")
                                .has(contractWith().balance(10_000 - 60L))));
    }

    @HapiTest
    private HapiSpec transferNegativeAmountOfHbarsFails() {
        return defaultHapiSpec("transferNegativeAmountOfHbarsFails")
                .given(
                        cryptoCreate(ACCOUNT).balance(ONE_HUNDRED_HBARS),
                        cryptoCreate(RECEIVER).balance(10_000L),
                        uploadInitCode(TRANSFERRING_CONTRACT),
                        contractCreate(TRANSFERRING_CONTRACT).balance(10_000L).payingWith(ACCOUNT),
                        getAccountInfo(RECEIVER).savingSnapshot(RECEIVER_INFO))
                .when(withOpContext((spec, log) -> {
                    var receiverAddr =
                            spec.registry().getAccountInfo(RECEIVER_INFO).getContractAccountID();
                    var transferCall = contractCall(
                                    TRANSFERRING_CONTRACT,
                                    "transferToAddressNegativeAmount",
                                    asHeadlongAddress(receiverAddr),
                                    BigInteger.valueOf(10))
                            .payingWith(ACCOUNT)
                            .hasKnownStatus(CONTRACT_REVERT_EXECUTED);
                    var transferCallZeroHbars = contractCall(
                                    TRANSFERRING_CONTRACT,
                                    "transferToAddressNegativeAmount",
                                    asHeadlongAddress(receiverAddr),
                                    BigInteger.ZERO)
                            .payingWith(ACCOUNT)
                            .hasKnownStatus(SUCCESS);

                    allRunFor(spec, transferCall, transferCallZeroHbars);
                }))
                .then(getAccountBalance(RECEIVER).hasTinyBars(10_000L), sourcing(() -> getContractInfo(
                                TRANSFERRING_CONTRACT)
                        .has(contractWith().balance(10_000L))));
    }

    @HapiTest
    private HapiSpec transferZeroHbars() {
        return defaultHapiSpec("transferZeroHbars")
                .given(
                        cryptoCreate(ACCOUNT).balance(ONE_HUNDRED_HBARS),
                        cryptoCreate(RECEIVER).balance(10_000L),
                        uploadInitCode(TRANSFERRING_CONTRACT),
                        contractCreate(TRANSFERRING_CONTRACT).balance(10_000L),
                        getAccountInfo(RECEIVER).savingSnapshot(RECEIVER_INFO))
                .when(withOpContext((spec, log) -> {
                    var receiverAddr =
                            spec.registry().getAccountInfo(RECEIVER_INFO).getContractAccountID();

                    var transferCall = contractCall(
                                    TRANSFERRING_CONTRACT,
                                    TRANSFER_TO_ADDRESS,
                                    asHeadlongAddress(receiverAddr),
                                    BigInteger.ZERO)
                            .payingWith(ACCOUNT)
                            .via(TRANSFER_TXN)
                            .logged();

                    var saveContractInfo =
                            getContractInfo(TRANSFERRING_CONTRACT).saveToRegistry(CONTRACT_FROM);

                    allRunFor(spec, transferCall, saveContractInfo);
                }))
                .then(
                        assertionsHold((spec, opLog) -> {
                            final var contractBalanceAfterCall = spec.registry()
                                    .getContractInfo(CONTRACT_FROM)
                                    .getBalance();

                            Assertions.assertEquals(contractBalanceAfterCall, 10_000L);
                        }),
                        getAccountBalance(RECEIVER).hasTinyBars(10_000L));
    }

    private HapiSpec consTimeManagementWorksWithRevertedInternalCreations() {
        final var contract = "ConsTimeRepro";
        final var failingCall = "FailingCall";
        final AtomicReference<Timestamp> parentConsTime = new AtomicReference<>();
        return defaultHapiSpec("ConsTimeManagementWorksWithRevertedInternalCreations")
                .given(uploadInitCode(contract), contractCreate(contract))
                .when(contractCall(
                                contract,
                                "createChildThenFailToAssociate",
                                asHeadlongAddress(new byte[20]),
                                asHeadlongAddress(new byte[20]))
                        .via(failingCall)
                        .hasKnownStatus(CONTRACT_REVERT_EXECUTED))
                .then(
                        getTxnRecord(failingCall)
                                .exposingTo(failureRecord -> parentConsTime.set(failureRecord.getConsensusTimestamp())),
                        sourcing(() -> childRecordsCheck(
                                failingCall,
                                CONTRACT_REVERT_EXECUTED,
                                recordWith()
                                        .status(INSUFFICIENT_GAS)
                                        .consensusTimeImpliedByNonce(parentConsTime.get(), 1))));
    }

    private String getNestedContractAddress(final String contract, final HapiSpec spec) {
        return HapiPropertySource.asHexedSolidityAddress(spec.registry().getContractId(contract));
    }

    @Override
    protected Logger getResultsLogger() {
        return LOG;
    }

    private ByteString bookInterpolated(final byte[] jurisdictionInitcode, final String addressBookMirror) {
        return ByteString.copyFrom(new String(jurisdictionInitcode)
                .replaceAll( // NOSONAR
                        "_+AddressBook.sol:AddressBook_+", // NOSONAR
                        addressBookMirror) // NOSONAR ignoring security hotspot in tests
                .getBytes());
    }

    private static final String EXPLICIT_JURISDICTION_CONS_PARAMS =
            "45fd06740000000000000000000000001234567890123456789012345678901234567890";
    private static final String EXPLICIT_MINTER_CONS_PARAMS_TPL =
            "1c26cc85%s0000000000000000000000001234567890123456789012345678901234567890";
    private static final String EXPLICIT_MINTER_CONFIG_PARAMS_TPL = "da71addf000000000000000000000000%s";
    private static final String EXPLICIT_JURISDICTIONS_ADD_PARAMS =
            "218c66ea0000000000000000000000000000000000000000000000000000000000000080000000000000000000000000"
                    + "0000000000000000000000000000000000000339000000000000000000000000123456789012345678901234"
                    + "5678901234567890000000000000000000000000123456789012345678901234567890123456789000000000"
                    + "000000000000000000000000000000000000000000000000000000026e790000000000000000000000000000"
                    + "00000000000000000000000000000000";
}<|MERGE_RESOLUTION|>--- conflicted
+++ resolved
@@ -22,6 +22,7 @@
 import static com.hedera.services.bdd.spec.HapiPropertySource.contractIdFromHexedMirrorAddress;
 import static com.hedera.services.bdd.spec.HapiPropertySource.idAsHeadlongAddress;
 import static com.hedera.services.bdd.spec.HapiSpec.defaultHapiSpec;
+import static com.hedera.services.bdd.spec.PropertySource.asContract;
 import static com.hedera.services.bdd.spec.assertions.AccountInfoAsserts.changeFromSnapshot;
 import static com.hedera.services.bdd.spec.assertions.AssertUtils.inOrder;
 import static com.hedera.services.bdd.spec.assertions.ContractFnResultAsserts.isLiteralResult;
@@ -229,11 +230,8 @@
                 insufficientGas(),
                 insufficientFee(),
                 nonPayable(),
-<<<<<<< HEAD
                 callNonExistantContract(),
                 callNonExistantInternalContract(),
-=======
->>>>>>> 3c5873dd
                 smartContractFailFirst(),
                 contractTransferToSigReqAccountWithoutKeyFails(),
                 callingDestructedContractReturnsStatusDeleted(),
@@ -1526,7 +1524,6 @@
                                 recordWith().contractCallResult(resultWith().logs(inOrder()))));
     }
 
-<<<<<<< HEAD
     @HapiTest
     HapiSpec callNonExistantContract() {
         final var function = getABIFor(FUNCTION, "getIndirect", CREATE_TRIVIAL);
@@ -1549,8 +1546,6 @@
                         .hasKnownStatus(SUCCESS));
     }
 
-=======
->>>>>>> 3c5873dd
     HapiSpec smartContractFailFirst() {
         final var civilian = "civilian";
         return defaultHapiSpec("smartContractFailFirst")
