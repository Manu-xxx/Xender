--- conflicted
+++ resolved
@@ -236,6 +236,7 @@
                 nonPayable(),
                 smartContractFailFirst(),
                 contractTransferToSigReqAccountWithoutKeyFails(),
+                callingDestructedContractReturnsStatusDeleted(),
                 imapUserExercise(),
                 specialQueriesXTest(),
                 sendHbarsToAddressesMultipleTimes(),
@@ -1511,8 +1512,6 @@
     }
 
     @HapiTest
-<<<<<<< HEAD
-=======
     HapiSpec callingDestructedContractReturnsStatusDeleted() {
         final AtomicReference<AccountID> accountIDAtomicReference = new AtomicReference<>();
         return defaultHapiSpec(
@@ -1543,7 +1542,6 @@
     }
 
     @HapiTest
->>>>>>> 735e56a0
     HapiSpec insufficientGas() {
         return defaultHapiSpec("InsufficientGas", NONDETERMINISTIC_CONTRACT_CALL_RESULTS)
                 .given(
@@ -1585,69 +1583,6 @@
                                 recordWith().contractCallResult(resultWith().logs(inOrder()))));
     }
 
-<<<<<<< HEAD
-=======
-    @HapiTest
-    HapiSpec invalidContract() {
-        final var function = getABIFor(FUNCTION, "getIndirect", CREATE_TRIVIAL);
-
-        return defaultHapiSpec("InvalidContract", FULLY_NONDETERMINISTIC)
-                .given(withOpContext(
-                        (spec, ctxLog) -> spec.registry().saveContractId("invalid", asContract("0.0.100000001"))))
-                .when(withOpContext((spec, opLog) -> allRunFor(
-                        spec,
-                        ifHapiTest(
-                                contractCallWithFunctionAbi("invalid", function).hasKnownStatus(INVALID_CONTRACT_ID)),
-                        ifNotHapiTest(
-                                contractCallWithFunctionAbi("invalid", function).hasPrecheck(INVALID_CONTRACT_ID)))))
-                .then();
-    }
-
-    @HapiTest
-    HapiSpec invalidContractDoesNotExist() {
-        final AtomicReference<AccountID> accountID = new AtomicReference<>();
-        final var function = getABIFor(FUNCTION, "getIndirect", CREATE_TRIVIAL);
-
-        return defaultHapiSpec("invalidContractDoesNotExist", FULLY_NONDETERMINISTIC)
-                .given()
-                .when(withOpContext((spec, opLog) -> allRunFor(
-                        spec,
-                        ifHapiTest(contractCallWithFunctionAbi("0.0.100000001", function)
-                                .hasKnownStatus(INVALID_CONTRACT_ID)
-                                .via("contractDoesNotExist")),
-                        ifNotHapiTest(contractCallWithFunctionAbi("0.0.100000001", function)
-                                .hasPrecheck(INVALID_CONTRACT_ID)
-                                .via("contractDoesNotExist")))))
-                .then(ifNotHapiTest(getTxnRecord("contractDoesNotExist").hasAnswerOnlyPrecheck(RECORD_NOT_FOUND)));
-    }
-
-    @HapiTest
-    HapiSpec invalidContractIsAnAccount() {
-        final AtomicReference<AccountID> accountID = new AtomicReference<>();
-        final var function = getABIFor(FUNCTION, "getIndirect", CREATE_TRIVIAL);
-
-        return defaultHapiSpec("invalidContractIsAnAccount", FULLY_NONDETERMINISTIC)
-                .given(cryptoCreate("invalid")
-                        .balance(ONE_MILLION_HBARS)
-                        .payingWith(GENESIS)
-                        .exposingCreatedIdTo(accountID::set))
-                .when(
-                        ifHapiTest(withOpContext((spec, opLog) -> allRunFor(
-                                spec,
-                                contractCallWithFunctionAbi(
-                                                "0.0." + accountID.get().getAccountNum(), function)
-                                        .hasKnownStatus(SUCCESS)
-                                        .via("contractIsAccount")))),
-                        ifNotHapiTest(withOpContext((spec, opLog) -> allRunFor(
-                                spec,
-                                contractCallWithFunctionAbi(
-                                                "0.0." + accountID.get().getAccountNum(), function)
-                                        .hasPrecheck(INVALID_CONTRACT_ID)
-                                        .via("contractIsAccount")))))
-                .then(ifNotHapiTest(getTxnRecord("contractIsAccount").hasAnswerOnlyPrecheck(RECORD_NOT_FOUND)));
-    }
-
->>>>>>> 735e56a0
     // This test disabled for modularization service
     @HapiTest
     HapiSpec smartContractFailFirst() {
