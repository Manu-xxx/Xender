--- conflicted
+++ resolved
@@ -1552,53 +1552,6 @@
                 .then();
     }
 
-<<<<<<< HEAD
-=======
-    @HapiTest
-    HapiSpec invalidContractDoesNotExist() {
-        final AtomicReference<AccountID> accountID = new AtomicReference<>();
-        final var function = getABIFor(FUNCTION, "getIndirect", CREATE_TRIVIAL);
-
-        return defaultHapiSpec("invalidContractDoesNotExist")
-                .given()
-                .when(withOpContext((spec, opLog) -> allRunFor(
-                        spec,
-                        ifHapiTest(contractCallWithFunctionAbi("0.0.100000001", function)
-                                .hasKnownStatus(INVALID_CONTRACT_ID)
-                                .via("contractDoesNotExist")),
-                        ifNotHapiTest(contractCallWithFunctionAbi("0.0.100000001", function)
-                                .hasPrecheck(INVALID_CONTRACT_ID)
-                                .via("contractDoesNotExist")))))
-                .then(ifNotHapiTest(getTxnRecord("contractDoesNotExist").hasAnswerOnlyPrecheck(RECORD_NOT_FOUND)));
-    }
-
-    @HapiTest
-    HapiSpec invalidContractIsAnAccount() {
-        final AtomicReference<AccountID> accountID = new AtomicReference<>();
-        final var function = getABIFor(FUNCTION, "getIndirect", CREATE_TRIVIAL);
-
-        return defaultHapiSpec("invalidContractIsAnAccount")
-                .given(cryptoCreate("invalid")
-                        .balance(ONE_MILLION_HBARS)
-                        .payingWith(GENESIS)
-                        .exposingCreatedIdTo(accountID::set))
-                .when(
-                        ifHapiTest(withOpContext((spec, opLog) -> allRunFor(
-                                spec,
-                                contractCallWithFunctionAbi(
-                                                "0.0." + accountID.get().getAccountNum(), function)
-                                        .hasKnownStatus(SUCCESS)
-                                        .via("contractIsAccount")))),
-                        ifNotHapiTest(withOpContext((spec, opLog) -> allRunFor(
-                                spec,
-                                contractCallWithFunctionAbi(
-                                                "0.0." + accountID.get().getAccountNum(), function)
-                                        .hasPrecheck(INVALID_CONTRACT_ID)
-                                        .via("contractIsAccount")))))
-                .then(ifNotHapiTest(getTxnRecord("contractIsAccount").hasAnswerOnlyPrecheck(RECORD_NOT_FOUND)));
-    }
-
->>>>>>> aa509a23
     // This test disabled for modularization service
     @HapiTest
     HapiSpec smartContractFailFirst() {
