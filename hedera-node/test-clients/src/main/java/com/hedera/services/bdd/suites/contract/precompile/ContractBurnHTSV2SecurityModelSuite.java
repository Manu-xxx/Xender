/*
 * Copyright (C) 2021-2024 Hedera Hashgraph, LLC
 *
 * Licensed under the Apache License, Version 2.0 (the "License");
 * you may not use this file except in compliance with the License.
 * You may obtain a copy of the License at
 *
 *      http://www.apache.org/licenses/LICENSE-2.0
 *
 * Unless required by applicable law or agreed to in writing, software
 * distributed under the License is distributed on an "AS IS" BASIS,
 * WITHOUT WARRANTIES OR CONDITIONS OF ANY KIND, either express or implied.
 * See the License for the specific language governing permissions and
 * limitations under the License.
 */

package com.hedera.services.bdd.suites.contract.precompile;

import static com.google.protobuf.ByteString.copyFromUtf8;
import static com.hedera.services.bdd.spec.HapiPropertySource.asDotDelimitedLongArray;
import static com.hedera.services.bdd.spec.HapiPropertySource.asToken;
import static com.hedera.services.bdd.spec.HapiSpec.defaultHapiSpec;
import static com.hedera.services.bdd.spec.assertions.AssertUtils.inOrder;
import static com.hedera.services.bdd.spec.assertions.ContractFnResultAsserts.resultWith;
import static com.hedera.services.bdd.spec.assertions.ContractLogAsserts.logWith;
import static com.hedera.services.bdd.spec.assertions.SomeFungibleTransfers.changingFungibleBalances;
import static com.hedera.services.bdd.spec.assertions.TransactionRecordAsserts.recordWith;
import static com.hedera.services.bdd.spec.keys.KeyShape.*;
import static com.hedera.services.bdd.spec.keys.SigControl.ON;
import static com.hedera.services.bdd.spec.queries.QueryVerbs.*;
import static com.hedera.services.bdd.spec.transactions.TxnVerbs.*;
import static com.hedera.services.bdd.spec.transactions.contract.HapiParserUtil.asHeadlongAddress;
import static com.hedera.services.bdd.spec.transactions.token.CustomFeeSpecs.fixedHbarFee;
import static com.hedera.services.bdd.spec.transactions.token.TokenMovement.movingUnique;
import static com.hedera.services.bdd.spec.utilops.CustomSpecAssert.allRunFor;
import static com.hedera.services.bdd.spec.utilops.UtilVerbs.*;
import static com.hedera.services.bdd.suites.contract.Utils.*;
import static com.hedera.services.bdd.suites.utils.contracts.precompile.HTSPrecompileResult.htsPrecompileResult;
import static com.hederahashgraph.api.proto.java.ResponseCodeEnum.*;

import com.hedera.node.app.hapi.utils.contracts.ParsingConstants;
import com.hedera.services.bdd.junit.HapiTest;
import com.hedera.services.bdd.junit.HapiTestSuite;
<<<<<<< HEAD
=======
import com.hedera.services.bdd.spec.HapiSpec;
import com.hedera.services.bdd.spec.assertions.AccountInfoAsserts;
>>>>>>> ea0b8751
import com.hedera.services.bdd.spec.keys.KeyShape;
import com.hedera.services.bdd.spec.transactions.contract.HapiParserUtil;
import com.hedera.services.bdd.suites.HapiSuite;
import com.hederahashgraph.api.proto.java.TokenID;
import com.hederahashgraph.api.proto.java.TokenType;
import java.math.BigInteger;
import java.util.List;
import java.util.concurrent.atomic.AtomicLong;
import java.util.concurrent.atomic.AtomicReference;
import java.util.stream.Stream;
import org.apache.logging.log4j.LogManager;
import org.apache.logging.log4j.Logger;
import org.junit.jupiter.api.DynamicTest;

@HapiTestSuite
@SuppressWarnings("java:S1192")
public class ContractBurnHTSV2SecurityModelSuite extends HapiSuite {

    private static final Logger LOG = LogManager.getLogger(ContractMintHTSV1SecurityModelSuite.class);

    private static final long GAS_TO_OFFER = 4_000_000L;
    private static final String TOKEN_TREASURY = "treasury";
    private static final KeyShape THRESHOLD_KEY_SHAPE = KeyShape.threshOf(1, ED25519, CONTRACT);
    private static final String CONTRACT_KEY = "ContractKey";
    public static final String MINT_CONTRACT = "MintContract";
    private static final String DELEGATE_CONTRACT_KEY_NAME = "contractKey";
    private static final KeyShape DELEGATE_CONTRACT_KEY_SHAPE =
            KeyShape.threshOf(1, KeyShape.SIMPLE, DELEGATE_CONTRACT);
    public static final String TRESHOLD_KEY_CORRECT_CONTRACT_ID =
            "tresholdKeyWithCorrectContractAndIncorrectSignerPublicKey";
    public static final String TRESHOLD_KEY_WITH_SIGNER_KEY =
            "tresholdKeyWithIncorrectContractAndCorrectSignerPublicKey";
    private static final String SIGNER_MINTS_WITH_SIGNER_PUBLIC_KEY_AND_WRONG_CONTRACT_ID =
            "signerMintsAndTokenSupplyKeyHasTheSignerPublicKeyAndTheWrongContractId";
    public static final String THRESHOLD_KEY = "Tresh1WithRandomEdKeyAndCorrectContractID";
    private static final String SIGNER = "anybody";
    private static final String SIGNER2 = "anybody";
    private static final String FUNGIBLE_TOKEN = "fungibleToken";
    private static final String FUNGIBLE_TOKEN_2 = "fungibleToken2";
    private static final String SIGNER_AND_TOKEN_HAVE_NO_UPDATED_KEYS = "signerAndTokenHaveNoUpdatedKeys";
    private static final String SIGNER_BURNS_WITH_CONTRACT_ID =
            "signerBurnsAndTokenSupplyKeyHasTheIntermediaryContractId";
    private static final String SIGNER_BURNS_WITH_TRESHOLD_KEY = "tokenAndSignerHaveThresholdKey";
    private static final String SIGNER_HAS_KEY_WITH_CORRECT_CONTRACT_ID =
            "signerBurnsAndTokenSupplyKeyHasTheSignerPublicKey";
    private static final String SIGNER_AND_PAYER_ARE_DIFFERENT = "signerAndPayerAreDifferentAccounts";
    private static final String TOKEN_HAS_NO_UPDATED_KEY = "tokenHasUpdatedContractKey";
    private static final String NON_FUNGIBLE_TOKEN = "nonFungibleToken";
    private static final String BURN_TOKEN = "BurnToken";
    private static final String MIXED_BURN_TOKEN = "MixedBurnToken";
    private static final String BURN_TOKEN_WITH_EVENT = "burnTokenWithEvent";
    private static final String FIRST = "First!";
    private static final String SECOND = "Second!";
    private static final String THIRD = "Third!";
    private static final String FOURTH = "Fourth!";
    private static final String DELEGATE_CALL_WHEN_FUNGIBLE_TOKEN_HAS_CONTRACT_ID =
            "FungibleTokenHasTheContractIdOnDelegateCall";
    private static final String DELEGATE_CALL_WHEN_NON_FUNGIBLE_TOKEN_HAS_CONTRACT_ID =
            "NonFungibleTokenHasTheContractIdOnDelegateCall";
    private static final String DELEGATE_CALL_WHEN_NON_FUNGIBLE_TOKEN_HAS_CONTRACT_ID_SIGNER_SIGNS =
            "NonFungibleTokenHasTheContractIdOnDelegateCall";
    private static final String DELEGATE_CALL_WHEN_FUNGIBLE_TOKEN_HAS_CONTRACT_ID_SIGNER_SIGNS =
            "FungibleTokenHasTheContractIdOnDelegateCall";
    private static final String ACCOUNT_NAME = "anybody";
    private static final String ORDINARY_CALLS_CONTRACT = "HTSCalls";
    private static final String ADMIN_KEY = "ADMIN_KEY";
    private static final String SUPPLY_KEY = "SUPPLY_KEY";

    public static void main(final String... args) {
        new ContractBurnHTSV2SecurityModelSuite().runSuiteAsync();
    }

    @Override
    public boolean canRunConcurrent() {
        return true;
    }

    public List<Stream<DynamicTest>> getSpecsInSuite() {
        return allOf(positiveSpecs(), negativeSpecs());
    }

    List<Stream<DynamicTest>> positiveSpecs() {
        return List.of(V2Security004FungibleTokenBurnPositive(), V2Security005NonFungibleTokenBurnPositive());
    }

    List<Stream<DynamicTest>> negativeSpecs() {
        return List.of(
                V2Security004FungibleTokenBurnNegative(),
                V2Security004NonFungibleTokenBurnNegative(),
                V2Security039FungibleTokenWithDelegateContractKeyCanNotBurnFromDelegatecall(),
                V2Security039NonFungibleTokenWithDelegateContractKeyCanNotBurnFromDelegatecall(),
                V2SecurityBurnTokenWithFullPrefixAndPartialPrefixKeys(),
                V2SecurityHscsPreC020RollbackBurnThatFailsAfterAPrecompileTransfer(),
                V2SecurityHscsPrec004TokenBurnOfFungibleTokenUnits(),
                V2SecurityHscsPrec011BurnAfterNestedMint(),
                V2SecurityHscsPrec005TokenBurnOfNft());
    }

    @HapiTest
    final Stream<DynamicTest> V2Security004FungibleTokenBurnPositive() {
        final var initialAmount = 20L;
        final var amountToBurn = 5L;
        final AtomicReference<TokenID> fungible = new AtomicReference<>();
        // sync
        return defaultHapiSpec("V2Security004FungibleTokenBurnPositive")
                .given(
                        //  overriding(CONTRACTS_MAX_NUM_WITH_HAPI_SIGS_ACCESS,
                        // CONTRACTS_V2_SECURITY_MODEL_BLOCK_CUTOFF),
                        cryptoCreate(TOKEN_TREASURY),
                        cryptoCreate(SIGNER2),
                        cryptoCreate(SIGNER).balance(ONE_MILLION_HBARS),
                        tokenCreate(FUNGIBLE_TOKEN)
                                .tokenType(TokenType.FUNGIBLE_COMMON)
                                .initialSupply(initialAmount)
                                .treasury(TOKEN_TREASURY)
                                .adminKey(TOKEN_TREASURY)
                                .supplyKey(TOKEN_TREASURY)
                                .exposingCreatedIdTo(idLit -> fungible.set(asToken(idLit))),
                        uploadInitCode(MIXED_BURN_TOKEN))
                .when(withOpContext((spec, opLog) -> allRunFor(
                        spec,
                        contractCreate(
                                MIXED_BURN_TOKEN,
                                HapiParserUtil.asHeadlongAddress(
                                        asAddress(spec.registry().getTokenID(FUNGIBLE_TOKEN)))),
                        // Create a key with shape contract and the contractId of MIXED_BURN_TOKEN contract
                        newKeyNamed(CONTRACT_KEY).shape(CONTRACT.signedWith(MIXED_BURN_TOKEN)),
                        // Update the token supply key to with the created key
                        tokenUpdate(FUNGIBLE_TOKEN).supplyKey(CONTRACT_KEY).signedByPayerAnd(TOKEN_TREASURY),
                        // Test Case 1: Signer paying and signing a token burn transaction
                        // SIGNER → call → CONTRACT → call → PRECOMPILE
                        // The signer will have a key with the contractId (key type CONTRACT)
                        contractCall(MIXED_BURN_TOKEN, "burnToken", BigInteger.valueOf(amountToBurn), new long[0])
                                .via(SIGNER_BURNS_WITH_CONTRACT_ID)
                                .gas(GAS_TO_OFFER)
                                .hasRetryPrecheckFrom(BUSY)
                                .payingWith(SIGNER)
                                .signedBy(SIGNER),
                        // Assert that the token is burdned - total supply should be decreased with the amount that was
                        // burned
                        getTokenInfo(FUNGIBLE_TOKEN).hasTotalSupply(initialAmount - amountToBurn),
                        // Test Case 2: the Treasury account is paying and signing a token burn transaction,
                        // SIGNER → call → CONTRACT → call → PRECOMPILE
                        contractCall(MIXED_BURN_TOKEN, "burnToken", BigInteger.valueOf(amountToBurn), new long[0])
                                .via(SIGNER_HAS_KEY_WITH_CORRECT_CONTRACT_ID)
                                .gas(GAS_TO_OFFER)
                                .hasRetryPrecheckFrom(BUSY)
                                .payingWith(TOKEN_TREASURY)
                                .signedBy(TOKEN_TREASURY),
                        // Assert that the token is burned - total supply should be increased with the amount to burn.
                        // NOTE: it is multiplied by 2 because of the burned amount in the previous test
                        getTokenInfo(FUNGIBLE_TOKEN).hasTotalSupply(initialAmount - 2 * amountToBurn),
                        // Test Case 3: one account  paying and another one signing a token burn transaction
                        // SIGNER → call → CONTRACT → call → PRECOMPILE
                        contractCall(MIXED_BURN_TOKEN, "burnToken", BigInteger.valueOf(amountToBurn), new long[0])
                                .via(SIGNER_AND_PAYER_ARE_DIFFERENT)
                                .gas(GAS_TO_OFFER)
                                .hasRetryPrecheckFrom(BUSY)
                                .payingWith(SIGNER2)
                                .signedBy(SIGNER2, SIGNER),
                        // Assert that the token is burned - total supply should be increased with the amount to burn.
                        // NOTE: it is multiplied by 3 because of the burned amount in the previous tests
                        getTokenInfo(FUNGIBLE_TOKEN).hasTotalSupply(initialAmount - 3 * amountToBurn),
                        // Create a key with thresh 1/2 with sigs: new ed25519 key, contractId of burnToken contract
                        newKeyNamed(TRESHOLD_KEY_CORRECT_CONTRACT_ID)
                                .shape(THRESHOLD_KEY_SHAPE.signedWith(sigs(ON, MIXED_BURN_TOKEN))),
                        // Update the token supply key to with the created key
                        tokenUpdate(FUNGIBLE_TOKEN)
                                .supplyKey(TRESHOLD_KEY_CORRECT_CONTRACT_ID)
                                .signedByPayerAnd(TOKEN_TREASURY),
                        // Test Case 4: Signer paying and signing a token burn transaction.
                        // SIGNER → call → CONTRACT → call → PRECOMPILE
                        // The signer will have a key with the contractId (key type TRESHOLD_KEY)
                        contractCall(MIXED_BURN_TOKEN, "burnToken", BigInteger.valueOf(amountToBurn), new long[0])
                                .via(SIGNER_BURNS_WITH_TRESHOLD_KEY)
                                .gas(GAS_TO_OFFER)
                                .hasRetryPrecheckFrom(BUSY)
                                .payingWith(SIGNER)
                                .signedBy(SIGNER),
                        // Assert that the token is burned - total supply should be decreased with the amount that was
                        // burned
                        getTokenInfo(FUNGIBLE_TOKEN).hasTotalSupply(initialAmount - 4 * amountToBurn))))
                .then(
                        // Verify that each test case has 1 successful child record
                        getTxnRecord(SIGNER_BURNS_WITH_CONTRACT_ID)
                                .andAllChildRecords()
                                .hasChildRecords(recordWith().status(SUCCESS)),
                        getTxnRecord(SIGNER_HAS_KEY_WITH_CORRECT_CONTRACT_ID)
                                .andAllChildRecords()
                                .hasChildRecords(recordWith().status(SUCCESS)),
                        getTxnRecord(SIGNER_AND_PAYER_ARE_DIFFERENT)
                                .andAllChildRecords()
                                .hasChildRecords(recordWith().status(SUCCESS)),
                        getTxnRecord(SIGNER_BURNS_WITH_TRESHOLD_KEY)
                                .andAllChildRecords()
                                .hasChildRecords(recordWith().status(SUCCESS)));
    }

    @HapiTest
    final Stream<DynamicTest> V2Security005NonFungibleTokenBurnPositive() {
        final var amountToBurn = 1L;
        final AtomicReference<TokenID> nonFungible = new AtomicReference<>();
        final var serialNumber1 = new long[] {1L};
        final var serialNumber2 = new long[] {2L};
        final var serialNumber3 = new long[] {3L};

        return defaultHapiSpec("V2Security005NonFungibleTokenBurnPositive")
                .given(
                        cryptoCreate(TOKEN_TREASURY),
                        cryptoCreate(SIGNER2),
                        cryptoCreate(SIGNER).balance(ONE_MILLION_HBARS),
                        tokenCreate(NON_FUNGIBLE_TOKEN)
                                .tokenType(TokenType.NON_FUNGIBLE_UNIQUE)
                                .initialSupply(0)
                                .treasury(TOKEN_TREASURY)
                                .adminKey(TOKEN_TREASURY)
                                .supplyKey(TOKEN_TREASURY)
                                .exposingCreatedIdTo(idLit -> nonFungible.set(asToken(idLit))),
                        mintToken(NON_FUNGIBLE_TOKEN, List.of(copyFromUtf8(FIRST))),
                        mintToken(NON_FUNGIBLE_TOKEN, List.of(copyFromUtf8(SECOND))),
                        mintToken(NON_FUNGIBLE_TOKEN, List.of(copyFromUtf8(THIRD))),
                        mintToken(NON_FUNGIBLE_TOKEN, List.of(copyFromUtf8(FOURTH))),
                        uploadInitCode(MIXED_BURN_TOKEN))
                .when(withOpContext((spec, opLog) -> allRunFor(
                        spec,
                        contractCreate(
                                MIXED_BURN_TOKEN,
                                HapiParserUtil.asHeadlongAddress(
                                        asAddress(spec.registry().getTokenID(NON_FUNGIBLE_TOKEN)))),
                        // Create a key with shape contract and the contractId of burnToken contract
                        newKeyNamed(DELEGATE_CONTRACT_KEY_NAME)
                                .shape(DELEGATE_CONTRACT_KEY_SHAPE.signedWith(sigs(ON, MIXED_BURN_TOKEN))),
                        tokenUpdate(NON_FUNGIBLE_TOKEN)
                                .supplyKey(DELEGATE_CONTRACT_KEY_NAME)
                                .signedByPayerAnd(TOKEN_TREASURY),
                        // Test Case 1: Treasury account is paying and signing a token burn transaction, where the token
                        // SIGNER → call → CONTRACT → call → PRECOMPILE
                        // The signer will have a key with the contractId (key type CONTRACT)
                        contractCall(MIXED_BURN_TOKEN, "burnToken", BigInteger.valueOf(0), serialNumber1)
                                .via(SIGNER_BURNS_WITH_CONTRACT_ID)
                                .gas(GAS_TO_OFFER)
                                .hasRetryPrecheckFrom(BUSY)
                                .payingWith(TOKEN_TREASURY)
                                .signedBy(TOKEN_TREASURY),
                        getTokenInfo(NON_FUNGIBLE_TOKEN).hasTotalSupply(4 - amountToBurn),
                        // Test Case 2: Signer account is paying and signing a token burn transaction, where the token
                        // SIGNER → call → CONTRACT → call → PRECOMPILE
                        // The signer will have a key with the contractId (key type CONTRACT)
                        contractCall(MIXED_BURN_TOKEN, "burnToken", BigInteger.valueOf(0), serialNumber2)
                                .via(SIGNER_HAS_KEY_WITH_CORRECT_CONTRACT_ID)
                                .gas(GAS_TO_OFFER)
                                .hasRetryPrecheckFrom(BUSY)
                                .payingWith(SIGNER)
                                .signedBy(SIGNER),
                        getTokenInfo(NON_FUNGIBLE_TOKEN).hasTotalSupply(3 - amountToBurn),
                        // Test Case 3: one account  paying and another one signing a token burn transaction,
                        // SIGNER → call → CONTRACT → call →PRECOMPILE
                        contractCall(MIXED_BURN_TOKEN, "burnToken", BigInteger.valueOf(0), serialNumber3)
                                .via(SIGNER_AND_PAYER_ARE_DIFFERENT)
                                .gas(GAS_TO_OFFER)
                                .hasRetryPrecheckFrom(BUSY)
                                .payingWith(SIGNER2)
                                .signedBy(SIGNER2, TOKEN_TREASURY),
                        getTokenInfo(NON_FUNGIBLE_TOKEN).hasTotalSupply(2 - amountToBurn))))
                .then(
                        // Verify that each test case has 1 successful child record
                        getTxnRecord(SIGNER_BURNS_WITH_CONTRACT_ID)
                                .andAllChildRecords()
                                .hasChildRecords(recordWith().status(SUCCESS)),
                        getTxnRecord(SIGNER_HAS_KEY_WITH_CORRECT_CONTRACT_ID)
                                .andAllChildRecords()
                                .hasChildRecords(recordWith().status(SUCCESS)),
                        getTxnRecord(SIGNER_AND_PAYER_ARE_DIFFERENT)
                                .andAllChildRecords()
                                .hasChildRecords(recordWith().status(SUCCESS)));
    }

    @HapiTest
    final Stream<DynamicTest> V2Security004FungibleTokenBurnNegative() {
        final var initialAmount = 20L;
        final var amountToBurn = 5L;
        final AtomicReference<TokenID> fungible = new AtomicReference<>();

        return defaultHapiSpec("V2Security004FungibleTokenBurnNegative")
                .given(
                        cryptoCreate(TOKEN_TREASURY),
                        cryptoCreate(SIGNER).balance(ONE_MILLION_HBARS),
                        tokenCreate(FUNGIBLE_TOKEN)
                                .tokenType(TokenType.FUNGIBLE_COMMON)
                                .initialSupply(initialAmount)
                                .treasury(TOKEN_TREASURY)
                                .adminKey(TOKEN_TREASURY)
                                .supplyKey(TOKEN_TREASURY)
                                .exposingCreatedIdTo(idLit -> fungible.set(asToken(idLit))),
                        uploadInitCode(MIXED_BURN_TOKEN),
                        uploadInitCode(MINT_CONTRACT),
                        sourcing(() -> contractCreate(
                                MINT_CONTRACT, HapiParserUtil.asHeadlongAddress(asAddress(fungible.get())))))
                .when(withOpContext((spec, opLog) -> allRunFor(
                        spec,
                        contractCreate(MIXED_BURN_TOKEN, HapiParserUtil.asHeadlongAddress(asAddress(fungible.get()))),
                        // Test Case 1: Signer paying and signing a token burn transaction,
                        // SIGNER → call → CONTRACT → call → PRECOMPILE
                        // The signer and the token don't have updated keys
                        contractCall(MIXED_BURN_TOKEN, "burnToken", BigInteger.valueOf(amountToBurn), new long[0])
                                .via(SIGNER_AND_TOKEN_HAVE_NO_UPDATED_KEYS)
                                .gas(GAS_TO_OFFER)
                                .hasRetryPrecheckFrom(BUSY)
                                .payingWith(SIGNER)
                                .signedBy(SIGNER)
                                .hasKnownStatus(CONTRACT_REVERT_EXECUTED),
                        // verify that the total supply of the tokens is not affected
                        getTokenInfo(FUNGIBLE_TOKEN).hasTotalSupply(initialAmount),
                        getTxnRecord(SIGNER_AND_TOKEN_HAVE_NO_UPDATED_KEYS)
                                .andAllChildRecords()
                                .logged(),
                        // Create a key with thresh 1/2 with sigs:  new ed25519 key, contractId of MINT_CONTRACT
                        // contract. MINT_CONTRACT is used only as a "wrong" contract id
                        newKeyNamed(TRESHOLD_KEY_WITH_SIGNER_KEY)
                                .shape(THRESHOLD_KEY_SHAPE.signedWith(sigs(ON, MINT_CONTRACT))),
                        // Update the signer of the transaction to have the threshold key with the wrong contract id
                        cryptoUpdate(SIGNER).key(TRESHOLD_KEY_WITH_SIGNER_KEY),
                        // Update the token's supply to have the threshold key with the wrong contract id
                        tokenUpdate(FUNGIBLE_TOKEN)
                                .supplyKey(TRESHOLD_KEY_WITH_SIGNER_KEY)
                                .signedByPayerAnd(TOKEN_TREASURY),
                        // Test Case 2: Signer paying and signing a token burn transaction, when the token
                        // is expected to  be burned by the token treasury
                        // SIGNER → call → CONTRACT → call → PRECOMPILE
                        // The signer and the token have a threshold key with the signer's public key
                        // and the wrong contract id (MINT_CONTRACT)
                        contractCall(MIXED_BURN_TOKEN, "burnToken", BigInteger.valueOf(amountToBurn), new long[0])
                                .via(SIGNER_MINTS_WITH_SIGNER_PUBLIC_KEY_AND_WRONG_CONTRACT_ID)
                                .gas(GAS_TO_OFFER)
                                .hasRetryPrecheckFrom(BUSY)
                                .signedBy(SIGNER)
                                .payingWith(SIGNER)
                                .hasKnownStatus(CONTRACT_REVERT_EXECUTED),
                        getTokenInfo(FUNGIBLE_TOKEN).hasTotalSupply(initialAmount),
                        getTxnRecord(SIGNER_MINTS_WITH_SIGNER_PUBLIC_KEY_AND_WRONG_CONTRACT_ID)
                                .andAllChildRecords()
                                .logged(),
                        // Create a key with thresh 1/2 with sigs: new ed25519 key, contractId of MIXED_BURN_TOKEN
                        // contract
                        // Here the key has the contract`id of the correct contract
                        newKeyNamed(THRESHOLD_KEY).shape(THRESHOLD_KEY_SHAPE.signedWith(sigs(ON, MIXED_BURN_TOKEN))),
                        // Set the token's supply key to the initial one
                        tokenUpdate(FUNGIBLE_TOKEN).supplyKey(TOKEN_TREASURY).signedByPayerAnd(TOKEN_TREASURY),
                        // Update the Signer with the correct threshold key
                        cryptoUpdate(SIGNER).key(THRESHOLD_KEY),
                        // Test Case 3: Signer paying and signing a token burn transaction, when the token
                        // is expected to  be burned by the token treasury account
                        // SIGNER → call → CONTRACT → call → PRECOMPILE
                        // The token has no updated supply key. The signer has the correct threshold key
                        contractCall(MIXED_BURN_TOKEN, "burnToken", BigInteger.valueOf(amountToBurn), new long[0])
                                .via(TOKEN_HAS_NO_UPDATED_KEY)
                                .gas(GAS_TO_OFFER)
                                .hasRetryPrecheckFrom(BUSY)
                                .signedBy(SIGNER)
                                .payingWith(SIGNER)
                                .hasKnownStatus(CONTRACT_REVERT_EXECUTED),
                        getTokenInfo(FUNGIBLE_TOKEN).hasTotalSupply(initialAmount),
                        getTxnRecord(TOKEN_HAS_NO_UPDATED_KEY)
                                .andAllChildRecords()
                                .logged())))
                .then(
                        // Verify that the child records fail with the expected status
                        getTxnRecord(SIGNER_AND_TOKEN_HAVE_NO_UPDATED_KEYS)
                                .andAllChildRecords()
                                .hasChildRecords(recordWith().status(INVALID_FULL_PREFIX_SIGNATURE_FOR_PRECOMPILE)),
                        getTxnRecord(SIGNER_MINTS_WITH_SIGNER_PUBLIC_KEY_AND_WRONG_CONTRACT_ID)
                                .andAllChildRecords()
                                .hasChildRecords(recordWith().status(INVALID_FULL_PREFIX_SIGNATURE_FOR_PRECOMPILE)),
                        getTxnRecord(TOKEN_HAS_NO_UPDATED_KEY)
                                .andAllChildRecords()
                                .hasChildRecords(recordWith().status(INVALID_FULL_PREFIX_SIGNATURE_FOR_PRECOMPILE)));
    }

    @HapiTest
    final Stream<DynamicTest> V2Security004NonFungibleTokenBurnNegative() {
        final AtomicReference<TokenID> nonFungible = new AtomicReference<>();
        final var serialNumber1 = new long[] {1L};

        return defaultHapiSpec("V2Security004NonFungibleTokenBurnNegative")
                .given(
                        cryptoCreate(TOKEN_TREASURY),
                        cryptoCreate(SIGNER).balance(ONE_MILLION_HBARS),
                        tokenCreate(NON_FUNGIBLE_TOKEN)
                                .tokenType(TokenType.NON_FUNGIBLE_UNIQUE)
                                .initialSupply(0)
                                .treasury(TOKEN_TREASURY)
                                .adminKey(TOKEN_TREASURY)
                                .supplyKey(TOKEN_TREASURY)
                                .exposingCreatedIdTo(idLit -> nonFungible.set(asToken(idLit))),
                        // Mint NFT, so that we can verify that the burn fails as expected
                        mintToken(NON_FUNGIBLE_TOKEN, List.of(copyFromUtf8(FIRST))),
                        uploadInitCode(MIXED_BURN_TOKEN),
                        // contractCreate(MIXED_BURN_TOKEN),
                        uploadInitCode(MINT_CONTRACT),
                        sourcing(() -> contractCreate(
                                MINT_CONTRACT, HapiParserUtil.asHeadlongAddress(asAddress(nonFungible.get())))))
                .when(withOpContext((spec, opLog) -> allRunFor(
                        spec,
                        contractCreate(
                                MIXED_BURN_TOKEN, HapiParserUtil.asHeadlongAddress(asAddress(nonFungible.get()))),
                        // Test Case 1: Signer paying and signing a token burn transaction,
                        // SIGNER → call → CONTRACT → call → PRECOMPILE
                        // The signer and the token don't have updated keys
                        contractCall(MIXED_BURN_TOKEN, "burnToken", BigInteger.valueOf(0), serialNumber1)
                                .via(SIGNER_AND_TOKEN_HAVE_NO_UPDATED_KEYS)
                                .gas(GAS_TO_OFFER)
                                .hasRetryPrecheckFrom(BUSY)
                                .payingWith(SIGNER)
                                .signedBy(SIGNER)
                                .hasKnownStatus(CONTRACT_REVERT_EXECUTED),
                        getTokenInfo(NON_FUNGIBLE_TOKEN).hasTotalSupply(1L),
                        getTxnRecord(SIGNER_AND_TOKEN_HAVE_NO_UPDATED_KEYS)
                                .andAllChildRecords()
                                .logged(),
                        // Create a key with thresh 1/2 with sigs:  new ed25519 key, contract id of MINT_CONTRACT
                        // contract. MINT_CONTRACT is only used as a "wrong" contractId
                        // Here the key has the contract`id of the wrong contract
                        newKeyNamed(TRESHOLD_KEY_WITH_SIGNER_KEY)
                                .shape(THRESHOLD_KEY_SHAPE.signedWith(sigs(ON, MINT_CONTRACT))),
                        // Update the signer of the transaction to have the threshold key with the wrong contract id
                        cryptoUpdate(SIGNER).key(TRESHOLD_KEY_WITH_SIGNER_KEY),
                        // Update the token's supply to have the threshold key with the wrong contract id
                        tokenUpdate(NON_FUNGIBLE_TOKEN)
                                .supplyKey(TRESHOLD_KEY_WITH_SIGNER_KEY)
                                .signedByPayerAnd(TOKEN_TREASURY),
                        // Test Case 2: Signer paying and signing a token burn transaction, when the token
                        // is expected to  be burned by the token treasury account
                        // SIGNER → call → CONTRACT → call → PRECOMPILE
                        // The signer and the token have a threshold key with the signer's public key
                        // and the wrong contract id
                        contractCall(MIXED_BURN_TOKEN, "burnToken", BigInteger.valueOf(0), serialNumber1)
                                .via(SIGNER_MINTS_WITH_SIGNER_PUBLIC_KEY_AND_WRONG_CONTRACT_ID)
                                .gas(GAS_TO_OFFER)
                                .hasRetryPrecheckFrom(BUSY)
                                .signedBy(SIGNER)
                                .payingWith(SIGNER)
                                .hasKnownStatus(CONTRACT_REVERT_EXECUTED),
                        getTokenInfo(NON_FUNGIBLE_TOKEN).hasTotalSupply(1L),
                        getTxnRecord(SIGNER_MINTS_WITH_SIGNER_PUBLIC_KEY_AND_WRONG_CONTRACT_ID)
                                .andAllChildRecords()
                                .logged(),
                        // Create a key with thresh 1/2 with sigs: new ed25519 key, contractId of MIXED_BURN_TOKEN
                        // contract
                        // Here the key has the contract`id of the correct contract
                        newKeyNamed(THRESHOLD_KEY).shape(THRESHOLD_KEY_SHAPE.signedWith(sigs(ON, MIXED_BURN_TOKEN))),
                        // Set the token's supply key to the initial one
                        tokenUpdate(NON_FUNGIBLE_TOKEN)
                                .supplyKey(TOKEN_TREASURY)
                                .signedByPayerAnd(TOKEN_TREASURY),
                        // Update the Signer with the correct threshold key
                        cryptoUpdate(SIGNER).key(THRESHOLD_KEY),
                        // Test Case 3: Signer paying and signing a token burn transaction, when the token
                        // is expected to  be burned by the token treasury account
                        // SIGNER → call → CONTRACT → call → PRECOMPILE
                        // The token has no updated supply key. The signer has the correct threshold key
                        contractCall(MIXED_BURN_TOKEN, "burnToken", BigInteger.valueOf(0), serialNumber1)
                                .via(TOKEN_HAS_NO_UPDATED_KEY)
                                .gas(GAS_TO_OFFER)
                                .hasRetryPrecheckFrom(BUSY)
                                .signedBy(SIGNER)
                                .payingWith(SIGNER)
                                .hasKnownStatus(CONTRACT_REVERT_EXECUTED),
                        getTokenInfo(NON_FUNGIBLE_TOKEN).hasTotalSupply(1L),
                        getTxnRecord(TOKEN_HAS_NO_UPDATED_KEY)
                                .andAllChildRecords()
                                .logged())))
                .then(
                        // Verify that the child records fail with the expected status
                        getTxnRecord(SIGNER_AND_TOKEN_HAVE_NO_UPDATED_KEYS)
                                .andAllChildRecords()
                                .hasChildRecords(recordWith().status(INVALID_FULL_PREFIX_SIGNATURE_FOR_PRECOMPILE)),
                        getTxnRecord(SIGNER_MINTS_WITH_SIGNER_PUBLIC_KEY_AND_WRONG_CONTRACT_ID)
                                .andAllChildRecords()
                                .hasChildRecords(recordWith().status(INVALID_FULL_PREFIX_SIGNATURE_FOR_PRECOMPILE)),
                        getTxnRecord(TOKEN_HAS_NO_UPDATED_KEY)
                                .andAllChildRecords()
                                .hasChildRecords(recordWith().status(INVALID_FULL_PREFIX_SIGNATURE_FOR_PRECOMPILE)));
    }

    @HapiTest
    final Stream<DynamicTest> V2Security039NonFungibleTokenWithDelegateContractKeyCanNotBurnFromDelegatecall() {
        final var serialNumber1 = new long[] {1L};
        return defaultHapiSpec("V2Security035NonFungibleTokenWithDelegateContractKeyCanNotBurnFromDelegatecall")
                .given(
                        cryptoCreate(TOKEN_TREASURY),
                        cryptoCreate(SIGNER).balance(ONE_MILLION_HBARS),
                        tokenCreate(NON_FUNGIBLE_TOKEN)
                                .tokenType(TokenType.NON_FUNGIBLE_UNIQUE)
                                .initialSupply(0)
                                .treasury(TOKEN_TREASURY)
                                .adminKey(TOKEN_TREASURY)
                                .supplyKey(TOKEN_TREASURY),
                        mintToken(NON_FUNGIBLE_TOKEN, List.of(copyFromUtf8(FIRST))),
                        uploadInitCode(MIXED_BURN_TOKEN))
                .when(withOpContext((spec, opLog) -> allRunFor(
                        spec,
                        contractCreate(
                                MIXED_BURN_TOKEN,
                                HapiParserUtil.asHeadlongAddress(
                                        asAddress(spec.registry().getTokenID(NON_FUNGIBLE_TOKEN)))),
                        newKeyNamed(CONTRACT_KEY).shape(CONTRACT.signedWith(MIXED_BURN_TOKEN)),
                        tokenUpdate(NON_FUNGIBLE_TOKEN).supplyKey(CONTRACT_KEY).signedByPayerAnd(TOKEN_TREASURY),
                        // Test Case 1: Treasury account paying and signing a NON FUNGIBLE token burn transaction
                        // SIGNER → call → CONTRACT → delegatecall → PRECOMPILE
                        // The token has updated key
                        contractCall(
                                        MIXED_BURN_TOKEN,
                                        "burnTokenDelegateCall",
                                        BigInteger.valueOf(0),
                                        HapiParserUtil.asHeadlongAddress(
                                                asAddress(spec.registry().getTokenID(NON_FUNGIBLE_TOKEN))),
                                        serialNumber1)
                                .via(DELEGATE_CALL_WHEN_NON_FUNGIBLE_TOKEN_HAS_CONTRACT_ID)
                                .gas(GAS_TO_OFFER)
                                .hasRetryPrecheckFrom(BUSY)
                                .signedBy(TOKEN_TREASURY)
                                .payingWith(TOKEN_TREASURY)
                                // Verify that the top level status of the transaction is CONTRACT_REVERT_EXECUTED
                                .hasKnownStatus(CONTRACT_REVERT_EXECUTED),
                        // Assert that the token is NOT burned
                        getTokenInfo(NON_FUNGIBLE_TOKEN).hasTotalSupply(1L),
                        // Assert the token is NOT burned from the token treasury account
                        getAccountBalance(TOKEN_TREASURY).hasTokenBalance(NON_FUNGIBLE_TOKEN, 1L),
                        // Create a key with thresh 1/2 with sigs:  new ed25519 key, contractId of
                        // BURN_TOKEN_VIA_DELEGATE_CALL contract
                        newKeyNamed(TRESHOLD_KEY_CORRECT_CONTRACT_ID)
                                .shape(THRESHOLD_KEY_SHAPE.signedWith(sigs(ON, MIXED_BURN_TOKEN))),
                        // Update the token's supply to have the threshold key wit the wrong contract id
                        tokenUpdate(NON_FUNGIBLE_TOKEN)
                                .supplyKey(TRESHOLD_KEY_CORRECT_CONTRACT_ID)
                                .signedByPayerAnd(TOKEN_TREASURY),
                        // Update the signer of the transaction to have the threshold key with the wrong contract id
                        cryptoUpdate(SIGNER).key(TRESHOLD_KEY_CORRECT_CONTRACT_ID),
                        // Test Case 2: A Signer paying and signing a NON FUNGIBLE token burn transaction,
                        // SIGNER → call → CONTRACT → delegatecall → PRECOMPILE
                        // The token and the signer have updated keys
                        contractCall(
                                        MIXED_BURN_TOKEN,
                                        "burnTokenDelegateCall",
                                        BigInteger.valueOf(0),
                                        HapiParserUtil.asHeadlongAddress(
                                                asAddress(spec.registry().getTokenID(NON_FUNGIBLE_TOKEN))),
                                        serialNumber1)
                                .via(DELEGATE_CALL_WHEN_NON_FUNGIBLE_TOKEN_HAS_CONTRACT_ID_SIGNER_SIGNS)
                                .gas(GAS_TO_OFFER)
                                .hasRetryPrecheckFrom(BUSY)
                                .signedBy(SIGNER)
                                .payingWith(SIGNER)
                                // Verify that the top level status of the transaction is CONTRACT_REVERT_EXECUTED
                                .hasKnownStatus(CONTRACT_REVERT_EXECUTED),
                        // Assert that the token is NOT burned
                        getTokenInfo(NON_FUNGIBLE_TOKEN).hasTotalSupply(1L),
                        // Assert the token is NOT burned from the token treasury account
                        getAccountBalance(TOKEN_TREASURY).hasTokenBalance(NON_FUNGIBLE_TOKEN, 1L))))
                .then(withOpContext((spec, opLog) -> {
                    allRunFor(
                            spec,
                            // Verify that each test case has 1 top level call with the correct status
                            // NOTE: the used contract will revert when the token is not burned.
                            // The receipt has the revert error message.
                            emptyChildRecordsCheck(
                                    DELEGATE_CALL_WHEN_NON_FUNGIBLE_TOKEN_HAS_CONTRACT_ID, CONTRACT_REVERT_EXECUTED),
                            emptyChildRecordsCheck(
                                    DELEGATE_CALL_WHEN_NON_FUNGIBLE_TOKEN_HAS_CONTRACT_ID_SIGNER_SIGNS,
                                    CONTRACT_REVERT_EXECUTED));
                }));
    }

    @HapiTest
    final Stream<DynamicTest> V2Security039FungibleTokenWithDelegateContractKeyCanNotBurnFromDelegatecall() {
        final var initialAmount = 20L;
        return defaultHapiSpec("V2Security035FungibleTokenWithDelegateContractKeyCanNotBurnFromDelegatecall")
                .given(
                        cryptoCreate(TOKEN_TREASURY),
                        cryptoCreate(SIGNER).balance(ONE_MILLION_HBARS),
                        tokenCreate(FUNGIBLE_TOKEN)
                                .tokenType(TokenType.FUNGIBLE_COMMON)
                                .initialSupply(initialAmount)
                                .treasury(TOKEN_TREASURY)
                                .adminKey(TOKEN_TREASURY)
                                .supplyKey(TOKEN_TREASURY),
                        uploadInitCode(MIXED_BURN_TOKEN))
                .when(withOpContext((spec, opLog) -> allRunFor(
                        spec,
                        contractCreate(
                                MIXED_BURN_TOKEN,
                                HapiParserUtil.asHeadlongAddress(
                                        asAddress(spec.registry().getTokenID(FUNGIBLE_TOKEN)))),
                        newKeyNamed(CONTRACT_KEY).shape(CONTRACT.signedWith(MIXED_BURN_TOKEN)),
                        tokenUpdate(FUNGIBLE_TOKEN).supplyKey(CONTRACT_KEY).signedByPayerAnd(TOKEN_TREASURY),
                        // Test Case 1: Treasury account paying and signing a FUNGIBLE token burn transaction
                        // SIGNER → call → CONTRACT → delegatecall → PRECOMPILE
                        // The token has updated key
                        contractCall(
                                        MIXED_BURN_TOKEN,
                                        "burnTokenDelegateCall",
                                        BigInteger.valueOf(1L),
                                        HapiParserUtil.asHeadlongAddress(
                                                asAddress(spec.registry().getTokenID(FUNGIBLE_TOKEN))),
                                        new long[0])
                                .via(DELEGATE_CALL_WHEN_FUNGIBLE_TOKEN_HAS_CONTRACT_ID)
                                .gas(GAS_TO_OFFER)
                                .hasRetryPrecheckFrom(BUSY)
                                .signedBy(TOKEN_TREASURY)
                                .payingWith(TOKEN_TREASURY)
                                // Verify that the top level status of the transaction is CONTRACT_REVERT_EXECUTED
                                .hasKnownStatus(CONTRACT_REVERT_EXECUTED),
                        // Assert that the token is NOT burned
                        getTokenInfo(FUNGIBLE_TOKEN).hasTotalSupply(initialAmount),
                        // Assert the token is NOT burned from the token treasury account
                        getAccountBalance(TOKEN_TREASURY).hasTokenBalance(FUNGIBLE_TOKEN, initialAmount),
                        // Test Case 2: A Signer paying and signing a FUNGIBLE token burn transaction
                        // SIGNER → call → CONTRACT → delegatecall → PRECOMPILE
                        // The token and the signer have updated keys
                        contractCall(
                                        MIXED_BURN_TOKEN,
                                        "burnTokenDelegateCall",
                                        BigInteger.valueOf(1L),
                                        HapiParserUtil.asHeadlongAddress(
                                                asAddress(spec.registry().getTokenID(FUNGIBLE_TOKEN))),
                                        new long[0])
                                .via(DELEGATE_CALL_WHEN_FUNGIBLE_TOKEN_HAS_CONTRACT_ID_SIGNER_SIGNS)
                                .gas(GAS_TO_OFFER)
                                .hasRetryPrecheckFrom(BUSY)
                                .signedBy(SIGNER)
                                .payingWith(SIGNER)
                                // Verify that the top level status of the transaction is CONTRACT_REVERT_EXECUTED
                                .hasKnownStatus(CONTRACT_REVERT_EXECUTED),
                        // Assert that the token is NOT burned
                        getTokenInfo(FUNGIBLE_TOKEN).hasTotalSupply(initialAmount),
                        // Assert the token is NOT burned from the token treasury account
                        getAccountBalance(TOKEN_TREASURY).hasTokenBalance(FUNGIBLE_TOKEN, initialAmount))))
                .then(withOpContext((spec, opLog) -> {
                    allRunFor(
                            spec,
                            // Verify that each test case has 1 top level call with the correct status
                            // NOTE: the used contract will revert when the token is not burned.
                            // The receipt has the revert error message.
                            emptyChildRecordsCheck(
                                    DELEGATE_CALL_WHEN_FUNGIBLE_TOKEN_HAS_CONTRACT_ID, CONTRACT_REVERT_EXECUTED),
                            emptyChildRecordsCheck(
                                    DELEGATE_CALL_WHEN_FUNGIBLE_TOKEN_HAS_CONTRACT_ID_SIGNER_SIGNS,
                                    CONTRACT_REVERT_EXECUTED));
                }));
    }

    @HapiTest
    final HapiSpec V2SecurityBurnTokenWithFullPrefixAndPartialPrefixKeys() {
        final var firstBurnTxn = "firstBurnTxn";
        final var secondBurnTxn = "secondBurnTxn";
        final var amount = 99L;
        final AtomicLong fungibleNum = new AtomicLong();

        return defaultHapiSpec("burnTokenWithFullPrefixAndPartialPrefixKeys")
                .given(
                        newKeyNamed(SIGNER),
                        uploadInitCode(ORDINARY_CALLS_CONTRACT),
                        contractCreate(ORDINARY_CALLS_CONTRACT),
                        newKeyNamed(THRESHOLD_KEY)
                                .shape(THRESHOLD_KEY_SHAPE.signedWith(sigs(ON, ORDINARY_CALLS_CONTRACT))),
                        cryptoCreate(ACCOUNT_NAME).balance(10 * ONE_HUNDRED_HBARS),
                        cryptoCreate(TOKEN_TREASURY),
                        tokenCreate(FUNGIBLE_TOKEN)
                                .tokenType(TokenType.FUNGIBLE_COMMON)
                                .initialSupply(100)
                                .treasury(TOKEN_TREASURY)
                                .adminKey(SIGNER)
                                .supplyKey(THRESHOLD_KEY)
                                .exposingCreatedIdTo(idLit -> fungibleNum.set(asDotDelimitedLongArray(idLit)[2])),
                        tokenCreate(FUNGIBLE_TOKEN_2)
                                .tokenType(TokenType.FUNGIBLE_COMMON)
                                .initialSupply(100)
                                .treasury(TOKEN_TREASURY)
                                .adminKey(SIGNER)
                                .supplyKey(SIGNER)
                                .exposingCreatedIdTo(idLit -> fungibleNum.set(asDotDelimitedLongArray(idLit)[2])))
                .when(withOpContext((spec, opLog) -> allRunFor(
                        spec,
                        contractCall(
                                        ORDINARY_CALLS_CONTRACT,
                                        "burnTokenCall",
                                        HapiParserUtil.asHeadlongAddress(
                                                asAddress(spec.registry().getTokenID(FUNGIBLE_TOKEN_2))),
                                        BigInteger.ONE,
                                        new long[0])
                                .via(firstBurnTxn)
                                .payingWith(ACCOUNT_NAME)
                                .signedBy(SIGNER)
                                .hasKnownStatus(SUCCESS),
                        contractCall(
                                        ORDINARY_CALLS_CONTRACT,
                                        "burnTokenCall",
                                        HapiParserUtil.asHeadlongAddress(
                                                asAddress(spec.registry().getTokenID(FUNGIBLE_TOKEN))),
                                        BigInteger.ONE,
                                        new long[0])
                                .via(secondBurnTxn)
                                .payingWith(ACCOUNT_NAME)
                                .alsoSigningWithFullPrefix(SIGNER, THRESHOLD_KEY, ACCOUNT_NAME)
                                .hasKnownStatus(SUCCESS))))
                .then(
                        childRecordsCheck(
                                firstBurnTxn,
                                SUCCESS,
                                recordWith()
                                        .status(INVALID_FULL_PREFIX_SIGNATURE_FOR_PRECOMPILE)
                                        .contractCallResult(resultWith()
                                                .contractCallResult(htsPrecompileResult()
                                                        .forFunction(ParsingConstants.FunctionType.HAPI_BURN)
                                                        .withStatus(INVALID_FULL_PREFIX_SIGNATURE_FOR_PRECOMPILE)))),
                        childRecordsCheck(
                                secondBurnTxn,
                                SUCCESS,
                                recordWith()
                                        .status(SUCCESS)
                                        .contractCallResult(resultWith()
                                                .contractCallResult(htsPrecompileResult()
                                                        .forFunction(ParsingConstants.FunctionType.HAPI_BURN)
                                                        .withStatus(SUCCESS)
                                                        .withTotalSupply(99)))
                                        .newTotalSupply(99)),
                        getTokenInfo(FUNGIBLE_TOKEN).hasTotalSupply(amount),
                        getAccountBalance(TOKEN_TREASURY).hasTokenBalance(FUNGIBLE_TOKEN, amount));
    }

    @HapiTest
    final HapiSpec V2SecurityHscsPreC020RollbackBurnThatFailsAfterAPrecompileTransfer() {
        final var bob = "bob";
        final var feeCollector = "feeCollector";
        final var tokenWithHbarFee = "tokenWithHbarFee";
        final var theContract = "TransferAndBurn";
        final var SUPPLY_KEY = "SUPPLY_KEY";
        final var ADMIN_KEY = "ADMIN_KEY";

        return defaultHapiSpec("hscsPreC020RollbackBurnThatFailsAfterAPrecompileTransfer")
                .given(
                        newKeyNamed(SUPPLY_KEY),
                        cryptoCreate(ADMIN_KEY).balance(ONE_HUNDRED_HBARS),
                        cryptoCreate(ALICE).balance(ONE_HUNDRED_HBARS),
                        cryptoCreate(bob).balance(ONE_HUNDRED_HBARS),
                        cryptoCreate(TOKEN_TREASURY).balance(ONE_HUNDRED_HBARS),
                        cryptoCreate(feeCollector).balance(0L),
                        tokenCreate(tokenWithHbarFee)
                                .tokenType(TokenType.NON_FUNGIBLE_UNIQUE)
                                .supplyKey(SUPPLY_KEY)
                                .adminKey(ADMIN_KEY)
                                .initialSupply(0L)
                                .treasury(TOKEN_TREASURY)
                                .withCustom(fixedHbarFee(300 * ONE_HBAR, feeCollector)),
                        mintToken(tokenWithHbarFee, List.of(copyFromUtf8(FIRST))),
                        mintToken(tokenWithHbarFee, List.of(copyFromUtf8(SECOND))),
                        uploadInitCode(theContract),
                        withOpContext((spec, opLog) -> allRunFor(
                                spec,
                                contractCreate(
                                                theContract,
                                                asHeadlongAddress(asHexedAddress(
                                                        spec.registry().getTokenID(tokenWithHbarFee))))
                                        .payingWith(bob)
                                        .gas(GAS_TO_OFFER))),
                        newKeyNamed(THRESHOLD_KEY).shape(THRESHOLD_KEY_SHAPE.signedWith(sigs(ON, theContract))),
                        tokenUpdate(tokenWithHbarFee).supplyKey(THRESHOLD_KEY).signedByPayerAnd(ADMIN_KEY),
                        tokenAssociate(ALICE, tokenWithHbarFee),
                        tokenAssociate(bob, tokenWithHbarFee),
                        tokenAssociate(theContract, tokenWithHbarFee),
                        cryptoTransfer(movingUnique(tokenWithHbarFee, 2L).between(TOKEN_TREASURY, ALICE))
                                .payingWith(GENESIS),
                        getAccountInfo(feeCollector)
                                .has(AccountInfoAsserts.accountWith().balance(0L)))
                .when(
                        withOpContext((spec, opLog) -> {
                            final var serialNumbers = new long[] {1L};
                            allRunFor(
                                    spec,
                                    contractCall(
                                                    theContract,
                                                    "transferBurn",
                                                    HapiParserUtil.asHeadlongAddress(asAddress(
                                                            spec.registry().getAccountID(ALICE))),
                                                    HapiParserUtil.asHeadlongAddress(asAddress(
                                                            spec.registry().getAccountID(bob))),
                                                    BigInteger.ZERO,
                                                    2L,
                                                    serialNumbers)
                                            .alsoSigningWithFullPrefix(ALICE, THRESHOLD_KEY)
                                            .gas(GAS_TO_OFFER)
                                            .via("contractCallTxn")
                                            .hasKnownStatus(CONTRACT_REVERT_EXECUTED));
                        }),
                        childRecordsCheck(
                                "contractCallTxn",
                                CONTRACT_REVERT_EXECUTED,
                                recordWith()
                                        .status(REVERTED_SUCCESS)
                                        .contractCallResult(resultWith()
                                                .contractCallResult(htsPrecompileResult()
                                                        .forFunction(ParsingConstants.FunctionType.HAPI_BURN)
                                                        .withStatus(SUCCESS)
                                                        .withTotalSupply(1))),
                                recordWith()
                                        .status(SPENDER_DOES_NOT_HAVE_ALLOWANCE)
                                        .contractCallResult(resultWith()
                                                .contractCallResult(htsPrecompileResult()
                                                        .withStatus(SPENDER_DOES_NOT_HAVE_ALLOWANCE)))))
                .then(
                        getAccountBalance(bob).hasTokenBalance(tokenWithHbarFee, 0),
                        getAccountBalance(TOKEN_TREASURY).hasTokenBalance(tokenWithHbarFee, 1),
                        getAccountBalance(ALICE).hasTokenBalance(tokenWithHbarFee, 1));
    }

    @HapiTest
    final HapiSpec V2SecurityHscsPrec004TokenBurnOfFungibleTokenUnits() {
        final var gasUsed = 14085L;
        final var CREATION_TX = "CREATION_TX";
        final var MULTI_KEY = "MULTI_KEY";

        return defaultHapiSpec("V2SecurityHscsPrec004TokenBurnOfFungibleTokenUnits")
                .given(
                        newKeyNamed(MULTI_KEY),
                        newKeyNamed(ADMIN_KEY),
                        cryptoCreate(ALICE).balance(10 * ONE_HUNDRED_HBARS),
                        cryptoCreate(TOKEN_TREASURY),
                        tokenCreate(FUNGIBLE_TOKEN)
                                .tokenType(TokenType.FUNGIBLE_COMMON)
                                .initialSupply(50L)
                                .supplyKey(MULTI_KEY)
                                .adminKey(ADMIN_KEY)
                                .treasury(TOKEN_TREASURY),
                        uploadInitCode(MIXED_BURN_TOKEN),
                        withOpContext((spec, opLog) -> allRunFor(
                                spec,
                                contractCreate(
                                                MIXED_BURN_TOKEN,
                                                asHeadlongAddress(asHexedAddress(
                                                        spec.registry().getTokenID(FUNGIBLE_TOKEN))))
                                        .payingWith(ALICE)
                                        .via(CREATION_TX)
                                        .gas(GAS_TO_OFFER))),
                        newKeyNamed(THRESHOLD_KEY).shape(THRESHOLD_KEY_SHAPE.signedWith(sigs(ON, MIXED_BURN_TOKEN))),
                        tokenUpdate(FUNGIBLE_TOKEN).supplyKey(THRESHOLD_KEY).signedByPayerAnd(ADMIN_KEY),
                        getTxnRecord(CREATION_TX).logged())
                .when(
                        contractCall(MIXED_BURN_TOKEN, BURN_TOKEN_WITH_EVENT, BigInteger.ZERO, new long[0])
                                .payingWith(ALICE)
                                .alsoSigningWithFullPrefix(THRESHOLD_KEY)
                                .gas(GAS_TO_OFFER)
                                .via("burnZero"),
                        getAccountBalance(TOKEN_TREASURY).hasTokenBalance(FUNGIBLE_TOKEN, 50),
                        contractCall(MIXED_BURN_TOKEN, BURN_TOKEN_WITH_EVENT, BigInteger.ONE, new long[0])
                                .payingWith(ALICE)
                                .alsoSigningWithFullPrefix(THRESHOLD_KEY)
                                .gas(GAS_TO_OFFER)
                                .via("burn"),
                        getTxnRecord("burn")
                                .hasPriority(recordWith()
                                        .contractCallResult(resultWith()
                                                .logs(inOrder(logWith()
                                                        .noData()
                                                        .withTopicsInOrder(List.of(parsedToByteString(49))))))),
                        getAccountBalance(TOKEN_TREASURY).hasTokenBalance(FUNGIBLE_TOKEN, 49),
                        childRecordsCheck(
                                "burn",
                                SUCCESS,
                                recordWith()
                                        .status(SUCCESS)
                                        .contractCallResult(resultWith()
                                                .contractCallResult(htsPrecompileResult()
                                                        .forFunction(ParsingConstants.FunctionType.HAPI_BURN)
                                                        .withStatus(SUCCESS)
                                                        .withTotalSupply(49))
                                                .gasUsed(gasUsed))
                                        .newTotalSupply(49)
                                        .tokenTransfers(changingFungibleBalances()
                                                .including(FUNGIBLE_TOKEN, TOKEN_TREASURY, -1))
                                        .newTotalSupply(49)),
                        contractCall(MIXED_BURN_TOKEN, "burnToken", BigInteger.ONE, new long[0])
                                .via("burn with contract key")
                                .gas(GAS_TO_OFFER),
                        childRecordsCheck(
                                "burn with contract key",
                                SUCCESS,
                                recordWith()
                                        .status(SUCCESS)
                                        .contractCallResult(resultWith()
                                                .contractCallResult(htsPrecompileResult()
                                                        .forFunction(ParsingConstants.FunctionType.HAPI_BURN)
                                                        .withStatus(SUCCESS)
                                                        .withTotalSupply(48)))
                                        .newTotalSupply(48)
                                        .tokenTransfers(changingFungibleBalances()
                                                .including(FUNGIBLE_TOKEN, TOKEN_TREASURY, -1))))
                .then(getAccountBalance(TOKEN_TREASURY).hasTokenBalance(FUNGIBLE_TOKEN, 48));
    }

    @HapiTest
    final HapiSpec V2SecurityHscsPrec011BurnAfterNestedMint() {
        final var innerContract = "MintToken";
        final var outerContract = "NestedBurn";
        final var revisedKey = KeyShape.threshOf(1, SIMPLE, DELEGATE_CONTRACT, DELEGATE_CONTRACT);
        final var SUPPLY_KEY = "SUPPLY_KEY";
        final var CREATION_TX = "CREATION_TX";
        final var BURN_AFTER_NESTED_MINT_TX = "burnAfterNestedMint";

        return defaultHapiSpec("V2SecurityHscsPrec011BurnAfterNestedMint")
                .given(
                        newKeyNamed(SUPPLY_KEY),
                        newKeyNamed(ADMIN_KEY),
                        cryptoCreate(ALICE).balance(10 * ONE_HUNDRED_HBARS),
                        cryptoCreate(TOKEN_TREASURY),
                        tokenCreate(FUNGIBLE_TOKEN)
                                .tokenType(TokenType.FUNGIBLE_COMMON)
                                .initialSupply(50L)
                                .supplyKey(SUPPLY_KEY)
                                .adminKey(ADMIN_KEY)
                                .treasury(TOKEN_TREASURY),
                        uploadInitCode(innerContract, outerContract),
                        contractCreate(innerContract).gas(GAS_TO_OFFER),
                        withOpContext((spec, opLog) -> allRunFor(
                                spec,
                                contractCreate(
                                                outerContract,
                                                asHeadlongAddress(getNestedContractAddress(innerContract, spec)))
                                        .payingWith(ALICE)
                                        .via(CREATION_TX)
                                        .gas(GAS_TO_OFFER))),
                        newKeyNamed(THRESHOLD_KEY).shape(THRESHOLD_KEY_SHAPE.signedWith(sigs(ON, outerContract))),
                        tokenUpdate(FUNGIBLE_TOKEN).supplyKey(THRESHOLD_KEY).signedByPayerAnd(ADMIN_KEY),
                        getTxnRecord(CREATION_TX).logged())
                .when(
                        withOpContext((spec, opLog) -> allRunFor(
                                spec,
                                newKeyNamed(CONTRACT_KEY)
                                        .shape(revisedKey.signedWith(sigs(ON, innerContract, outerContract))),
                                tokenUpdate(FUNGIBLE_TOKEN)
                                        .supplyKey(CONTRACT_KEY)
                                        .signedByPayerAnd(ADMIN_KEY),
                                contractCall(
                                                outerContract,
                                                BURN_AFTER_NESTED_MINT_TX,
                                                BigInteger.ONE,
                                                HapiParserUtil.asHeadlongAddress(asAddress(
                                                        spec.registry().getTokenID(FUNGIBLE_TOKEN))),
                                                new long[0])
                                        .payingWith(ALICE)
                                        .alsoSigningWithFullPrefix(CONTRACT_KEY)
                                        .hasKnownStatus(SUCCESS)
                                        .via(BURN_AFTER_NESTED_MINT_TX))),
                        childRecordsCheck(
                                BURN_AFTER_NESTED_MINT_TX,
                                SUCCESS,
                                recordWith()
                                        .status(SUCCESS)
                                        .contractCallResult(resultWith()
                                                .contractCallResult(htsPrecompileResult()
                                                        .forFunction(ParsingConstants.FunctionType.HAPI_MINT)
                                                        .withStatus(SUCCESS)
                                                        .withTotalSupply(51)
                                                        .withSerialNumbers()))
                                        .tokenTransfers(
                                                changingFungibleBalances().including(FUNGIBLE_TOKEN, TOKEN_TREASURY, 1))
                                        .newTotalSupply(51),
                                recordWith()
                                        .status(SUCCESS)
                                        .contractCallResult(resultWith()
                                                .contractCallResult(htsPrecompileResult()
                                                        .forFunction(ParsingConstants.FunctionType.HAPI_BURN)
                                                        .withStatus(SUCCESS)
                                                        .withTotalSupply(50)))
                                        .tokenTransfers(changingFungibleBalances()
                                                .including(FUNGIBLE_TOKEN, TOKEN_TREASURY, -1))
                                        .newTotalSupply(50)))
                .then(getAccountBalance(TOKEN_TREASURY).hasTokenBalance(FUNGIBLE_TOKEN, 50));
    }

    @HapiTest
    final HapiSpec V2SecurityHscsPrec005TokenBurnOfNft() {
        final var gasUsed = 14085;
        final var CREATION_TX = "CREATION_TX";
        return defaultHapiSpec("V2SecurityHscsPrec005TokenBurnOfNft")
                .given(
                        newKeyNamed(ADMIN_KEY),
                        newKeyNamed(SUPPLY_KEY),
                        cryptoCreate(ALICE).balance(10 * ONE_HUNDRED_HBARS),
                        cryptoCreate(TOKEN_TREASURY),
                        tokenCreate(NON_FUNGIBLE_TOKEN)
                                .tokenType(TokenType.NON_FUNGIBLE_UNIQUE)
                                .initialSupply(0L)
                                .supplyKey(SUPPLY_KEY)
                                .adminKey(ADMIN_KEY)
                                .treasury(TOKEN_TREASURY),
                        mintToken(NON_FUNGIBLE_TOKEN, List.of(copyFromUtf8(FIRST))),
                        mintToken(NON_FUNGIBLE_TOKEN, List.of(copyFromUtf8(SECOND))),
                        uploadInitCode(BURN_TOKEN),
                        withOpContext((spec, opLog) -> allRunFor(
                                spec,
                                contractCreate(
                                                BURN_TOKEN,
                                                asHeadlongAddress(asHexedAddress(
                                                        spec.registry().getTokenID(NON_FUNGIBLE_TOKEN))))
                                        .payingWith(ALICE)
                                        .via(CREATION_TX)
                                        .gas(GAS_TO_OFFER))),
                        newKeyNamed(THRESHOLD_KEY).shape(THRESHOLD_KEY_SHAPE.signedWith(sigs(ON, BURN_TOKEN))),
                        tokenUpdate(NON_FUNGIBLE_TOKEN).supplyKey(THRESHOLD_KEY).signedByPayerAnd(ADMIN_KEY),
                        getTxnRecord(CREATION_TX).logged())
                .when(
                        withOpContext((spec, opLog) -> {
                            final var serialNumbers = new long[] {1L};
                            allRunFor(
                                    spec,
                                    contractCall(BURN_TOKEN, "burnToken", BigInteger.ZERO, serialNumbers)
                                            .payingWith(ALICE)
                                            .alsoSigningWithFullPrefix(THRESHOLD_KEY)
                                            .gas(GAS_TO_OFFER)
                                            .via("burn"));
                        }),
                        childRecordsCheck(
                                "burn",
                                SUCCESS,
                                recordWith()
                                        .status(SUCCESS)
                                        .contractCallResult(resultWith()
                                                .contractCallResult(htsPrecompileResult()
                                                        .forFunction(ParsingConstants.FunctionType.HAPI_BURN)
                                                        .withStatus(SUCCESS)
                                                        .withTotalSupply(1))
                                                .gasUsed(gasUsed))
                                        .newTotalSupply(1)))
                .then(getAccountBalance(TOKEN_TREASURY).hasTokenBalance(NON_FUNGIBLE_TOKEN, 1));
    }

    @Override
    protected Logger getResultsLogger() {
        return LOG;
    }
}<|MERGE_RESOLUTION|>--- conflicted
+++ resolved
@@ -41,11 +41,7 @@
 import com.hedera.node.app.hapi.utils.contracts.ParsingConstants;
 import com.hedera.services.bdd.junit.HapiTest;
 import com.hedera.services.bdd.junit.HapiTestSuite;
-<<<<<<< HEAD
-=======
-import com.hedera.services.bdd.spec.HapiSpec;
 import com.hedera.services.bdd.spec.assertions.AccountInfoAsserts;
->>>>>>> ea0b8751
 import com.hedera.services.bdd.spec.keys.KeyShape;
 import com.hedera.services.bdd.spec.transactions.contract.HapiParserUtil;
 import com.hedera.services.bdd.suites.HapiSuite;
@@ -698,7 +694,7 @@
     }
 
     @HapiTest
-    final HapiSpec V2SecurityBurnTokenWithFullPrefixAndPartialPrefixKeys() {
+    final Stream<DynamicTest> V2SecurityBurnTokenWithFullPrefixAndPartialPrefixKeys() {
         final var firstBurnTxn = "firstBurnTxn";
         final var secondBurnTxn = "secondBurnTxn";
         final var amount = 99L;
@@ -777,7 +773,7 @@
     }
 
     @HapiTest
-    final HapiSpec V2SecurityHscsPreC020RollbackBurnThatFailsAfterAPrecompileTransfer() {
+    final Stream<DynamicTest> V2SecurityHscsPreC020RollbackBurnThatFailsAfterAPrecompileTransfer() {
         final var bob = "bob";
         final var feeCollector = "feeCollector";
         final var tokenWithHbarFee = "tokenWithHbarFee";
@@ -862,7 +858,7 @@
     }
 
     @HapiTest
-    final HapiSpec V2SecurityHscsPrec004TokenBurnOfFungibleTokenUnits() {
+    final Stream<DynamicTest> V2SecurityHscsPrec004TokenBurnOfFungibleTokenUnits() {
         final var gasUsed = 14085L;
         final var CREATION_TX = "CREATION_TX";
         final var MULTI_KEY = "MULTI_KEY";
@@ -946,7 +942,7 @@
     }
 
     @HapiTest
-    final HapiSpec V2SecurityHscsPrec011BurnAfterNestedMint() {
+    final Stream<DynamicTest> V2SecurityHscsPrec011BurnAfterNestedMint() {
         final var innerContract = "MintToken";
         final var outerContract = "NestedBurn";
         final var revisedKey = KeyShape.threshOf(1, SIMPLE, DELEGATE_CONTRACT, DELEGATE_CONTRACT);
@@ -1026,7 +1022,7 @@
     }
 
     @HapiTest
-    final HapiSpec V2SecurityHscsPrec005TokenBurnOfNft() {
+    final Stream<DynamicTest> V2SecurityHscsPrec005TokenBurnOfNft() {
         final var gasUsed = 14085;
         final var CREATION_TX = "CREATION_TX";
         return defaultHapiSpec("V2SecurityHscsPrec005TokenBurnOfNft")
