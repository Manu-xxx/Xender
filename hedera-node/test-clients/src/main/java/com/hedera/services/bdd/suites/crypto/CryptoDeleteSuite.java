--- conflicted
+++ resolved
@@ -55,12 +55,8 @@
 import org.apache.logging.log4j.Logger;
 import org.junit.jupiter.api.Tag;
 
-<<<<<<< HEAD
 @HapiTestSuite(fuzzyMatch = true)
-=======
-@HapiTestSuite
 @Tag(CRYPTO)
->>>>>>> 9bbab0b7
 public class CryptoDeleteSuite extends HapiSuite {
     static final Logger log = LogManager.getLogger(CryptoDeleteSuite.class);
     private static final long TOKEN_INITIAL_SUPPLY = 500;
