/*
 * Copyright (C) 2020-2024 Hedera Hashgraph, LLC
 *
 * Licensed under the Apache License, Version 2.0 (the "License");
 * you may not use this file except in compliance with the License.
 * You may obtain a copy of the License at
 *
 *      http://www.apache.org/licenses/LICENSE-2.0
 *
 * Unless required by applicable law or agreed to in writing, software
 * distributed under the License is distributed on an "AS IS" BASIS,
 * WITHOUT WARRANTIES OR CONDITIONS OF ANY KIND, either express or implied.
 * See the License for the specific language governing permissions and
 * limitations under the License.
 */

package com.hedera.services.bdd.suites.contract.hapi;

import static com.hedera.node.app.service.evm.utils.EthSigsUtils.recoverAddressFromPubKey;
import static com.hedera.services.bdd.junit.TestTags.SMART_CONTRACT;
import static com.hedera.services.bdd.spec.HapiPropertySource.asSolidityAddress;
import static com.hedera.services.bdd.spec.HapiSpec.defaultHapiSpec;
import static com.hedera.services.bdd.spec.assertions.ContractFnResultAsserts.isLiteralResult;
import static com.hedera.services.bdd.spec.assertions.ContractFnResultAsserts.resultWith;
import static com.hedera.services.bdd.spec.keys.KeyFactory.KeyType.THRESHOLD;
import static com.hedera.services.bdd.spec.queries.QueryVerbs.contractCallLocal;
import static com.hedera.services.bdd.spec.queries.QueryVerbs.contractCallLocalWithFunctionAbi;
import static com.hedera.services.bdd.spec.queries.QueryVerbs.getAccountBalance;
import static com.hedera.services.bdd.spec.transactions.TxnVerbs.contractCall;
import static com.hedera.services.bdd.spec.transactions.TxnVerbs.contractCreate;
import static com.hedera.services.bdd.spec.transactions.TxnVerbs.contractDelete;
import static com.hedera.services.bdd.spec.transactions.TxnVerbs.cryptoCreate;
import static com.hedera.services.bdd.spec.transactions.TxnVerbs.cryptoTransfer;
import static com.hedera.services.bdd.spec.transactions.TxnVerbs.mintToken;
import static com.hedera.services.bdd.spec.transactions.TxnVerbs.tokenCreate;
import static com.hedera.services.bdd.spec.transactions.TxnVerbs.uploadInitCode;
import static com.hedera.services.bdd.spec.utilops.CustomSpecAssert.allRunFor;
import static com.hedera.services.bdd.spec.utilops.UtilVerbs.logIt;
import static com.hedera.services.bdd.spec.utilops.UtilVerbs.newKeyNamed;
import static com.hedera.services.bdd.spec.utilops.UtilVerbs.sleepFor;
import static com.hedera.services.bdd.spec.utilops.UtilVerbs.withOpContext;
import static com.hedera.services.bdd.spec.utilops.records.SnapshotMatchMode.NONDETERMINISTIC_TRANSACTION_FEES;
import static com.hedera.services.bdd.suites.contract.Utils.FunctionType.FUNCTION;
import static com.hedera.services.bdd.suites.contract.Utils.asAddress;
import static com.hedera.services.bdd.suites.contract.Utils.getABIFor;
import static com.hedera.services.bdd.suites.crypto.AutoCreateUtils.updateSpecFor;
import static com.hedera.services.bdd.suites.utils.MiscEETUtils.metadata;
import static com.hederahashgraph.api.proto.java.ResponseCodeEnum.BUSY;
import static com.hederahashgraph.api.proto.java.ResponseCodeEnum.INSUFFICIENT_PAYER_BALANCE;
import static com.hederahashgraph.api.proto.java.ResponseCodeEnum.INSUFFICIENT_TX_FEE;
import static com.hederahashgraph.api.proto.java.ResponseCodeEnum.INVALID_CONTRACT_ID;
import static com.hederahashgraph.api.proto.java.ResponseCodeEnum.OK;
import static org.junit.jupiter.api.Assertions.assertEquals;

import com.google.protobuf.ByteString;
import com.hedera.services.bdd.junit.HapiTest;
import com.hedera.services.bdd.junit.HapiTestSuite;
import com.hedera.services.bdd.spec.HapiSpec;
import com.hedera.services.bdd.spec.HapiSpecSetup;
import com.hedera.services.bdd.spec.transactions.contract.HapiParserUtil;
import com.hedera.services.bdd.spec.transactions.token.TokenMovement;
import com.hedera.services.bdd.suites.HapiSuite;
import com.hederahashgraph.api.proto.java.AccountID;
import com.hederahashgraph.api.proto.java.ResponseCodeEnum;
import com.hederahashgraph.api.proto.java.TokenType;
import java.math.BigInteger;
import java.util.List;
import java.util.concurrent.atomic.AtomicReference;
import java.util.stream.IntStream;
import org.apache.logging.log4j.LogManager;
import org.apache.logging.log4j.Logger;
import org.apache.tuweni.bytes.Bytes;
import org.hyperledger.besu.datatypes.Address;
import org.junit.jupiter.api.Tag;

@HapiTestSuite(fuzzyMatch = true)
@Tag(SMART_CONTRACT)
public class ContractCallLocalSuite extends HapiSuite {

    private static final Logger log = LogManager.getLogger(ContractCallLocalSuite.class);
    private static final String CONTRACT = "CreateTrivial";
    private static final String OWNERSHIP_CHECK_CONTRACT = "OwnershipCheck";
    private static final String OWNERSHIP_CHECK_CONTRACT_IS_OWNER_FUNCTION = "isOwner";
    private static final String TOKEN = "TestToken";
    private static final String NFT_TOKEN = "NftToken";
    private static final String SUPPLY_KEY = "SupplyKey";
    private static final String FIRST_MEMO = "firstMemo";
    private static final String SECOND_MEMO = "secondMemo";
    private static final String SYMBOL = "ħT";
    private static final int DECIMALS = 13;

    public static void main(String... args) {
        new ContractCallLocalSuite().runSuiteSync();
    }

    @Override
    public boolean canRunConcurrent() {
        return true;
    }

    @Override
    public List<HapiSpec> getSpecsInSuite() {
        return List.of(
                successOnDeletedContract(),
                invalidContractID(),
                impureCallFails(),
                insufficientFeeFails(),
                lowBalanceFails(),
                erc20Query(),
                vanillaSuccess(),
                callLocalDoesNotCheckSignaturesNorPayer(),
                htsOwnershipCheckWorksWithAliasAddress());
    }

    @HapiTest
    final HapiSpec htsOwnershipCheckWorksWithAliasAddress() {
        final AtomicReference<AccountID> ecdsaAccountId = new AtomicReference<>();
        final AtomicReference<ByteString> ecdsaAccountIdLongZeroAddress = new AtomicReference<>();
        final AtomicReference<ByteString> ecdsaAccountIdAlias = new AtomicReference<>();
        final AtomicReference<com.esaulpaugh.headlong.abi.Address> nftOwnerAddress = new AtomicReference<>();
        final AtomicReference<com.esaulpaugh.headlong.abi.Address> senderAddress = new AtomicReference<>();

        return defaultHapiSpec("htsOwnershipCheckWorksWithAliasAddress", NONDETERMINISTIC_TRANSACTION_FEES)
                .given(
                        cryptoCreate(TOKEN_TREASURY),
                        newKeyNamed(SUPPLY_KEY),
                        // Create an NFT
                        tokenCreate(NFT_TOKEN)
                                .tokenType(TokenType.NON_FUNGIBLE_UNIQUE)
                                .treasury(TOKEN_TREASURY)
                                .initialSupply(0L)
                                .supplyKey(SUPPLY_KEY),
                        mintToken(NFT_TOKEN, List.of(metadata(FIRST_MEMO), metadata(SECOND_MEMO)), "nftMint"),
                        // Create an account with alias
                        newKeyNamed(SECP_256K1_SOURCE_KEY).shape(SECP_256K1_SHAPE),
                        cryptoTransfer(TokenMovement.movingUnique(NFT_TOKEN, 1L)
                                .between(TOKEN_TREASURY, SECP_256K1_SOURCE_KEY)),
                        // Send some HBAR to the aliased account, it will need it to pay for the query
                        cryptoTransfer(
                                TokenMovement.movingHbar(ONE_HUNDRED_HBARS).between(GENESIS, SECP_256K1_SOURCE_KEY)),
                        // Calculate and log the aliased account addresses
                        withOpContext((spec, opLog) -> {
                            updateSpecFor(spec, SECP_256K1_SOURCE_KEY);
                            final var registry = spec.registry();
                            final var ecdsaKey = registry.getKey(SECP_256K1_SOURCE_KEY);
                            final var tmp = ecdsaKey.getECDSASecp256K1().toByteArray();
                            final var addressBytes = recoverAddressFromPubKey(tmp);
                            final var evmAddressBytes = ByteString.copyFrom(addressBytes);
                            ecdsaAccountId.set(registry.getAccountID(SECP_256K1_SOURCE_KEY));
                            ecdsaAccountIdLongZeroAddress.set(
                                    ByteString.copyFrom(asSolidityAddress(ecdsaAccountId.get())));
                            ecdsaAccountIdAlias.set(evmAddressBytes);
                            var logIt = logIt("\nAccount ID: " + ecdsaAccountId.get() + "\n" + " Long-zero address: "
                                    + Address.wrap(Bytes.of(
                                            ecdsaAccountIdLongZeroAddress.get().toByteArray())) + "\n"
                                    + " Alias Recovered: "
                                    + Address.wrap(
                                            Bytes.of(ecdsaAccountIdAlias.get().toByteArray())));
                            allRunFor(spec, logIt);
                        }),
                        // Deploy the OwnershipCheck contract
                        uploadInitCode(OWNERSHIP_CHECK_CONTRACT),
                        contractCreate(OWNERSHIP_CHECK_CONTRACT))
                .when(withOpContext((spec, opLog) -> {
                    // Make the contract query with the Aliased account
                    var callLocal = contractCallLocal(
                                    OWNERSHIP_CHECK_CONTRACT,
                                    OWNERSHIP_CHECK_CONTRACT_IS_OWNER_FUNCTION,
                                    HapiParserUtil.asHeadlongAddress(
                                            asAddress(spec.registry().getTokenID(NFT_TOKEN))),
                                    1L)
                            .payingWith(SECP_256K1_SOURCE_KEY)
                            .nodePayment(10 * ONE_HBAR)
                            .exposingTypedResultsTo(results -> {
                                nftOwnerAddress.set((com.esaulpaugh.headlong.abi.Address) results[0]);
                                senderAddress.set((com.esaulpaugh.headlong.abi.Address) results[1]);
                            });
                    allRunFor(spec, callLocal);
                }))
                .then(
                        // Assert that the address of the query sender and the address of the nft owner returned by the
                        // HTS precompiled contract are the same
                        withOpContext((spec, opLog) -> assertEquals(
                                senderAddress.get(),
                                nftOwnerAddress.get(),
                                "Sender address should match the owner address.")));
    }

    @HapiTest
    final HapiSpec vanillaSuccess() {
        return defaultHapiSpec("vanillaSuccess", NONDETERMINISTIC_TRANSACTION_FEES)
                .given(uploadInitCode(CONTRACT), contractCreate(CONTRACT).adminKey(THRESHOLD))
                .when(contractCall(CONTRACT, "create").gas(785_000))
                .then(
                        sleepFor(3_000L),
                        contractCallLocal(CONTRACT, "getIndirect")
                                .has(resultWith()
                                        .resultViaFunctionName("getIndirect", CONTRACT, isLiteralResult(new Object[] {
                                            BigInteger.valueOf(7L)
                                        }))));
    }

    @HapiTest
    final HapiSpec impureCallFails() {
        return defaultHapiSpec("impureCallFails", NONDETERMINISTIC_TRANSACTION_FEES)
                .given(uploadInitCode(CONTRACT), contractCreate(CONTRACT).adminKey(THRESHOLD))
                .when()
                .then(
                        sleepFor(3_000L),
                        contractCallLocal(CONTRACT, "create")
                                .nodePayment(1_234_567)
                                .hasAnswerOnlyPrecheck(ResponseCodeEnum.LOCAL_CALL_MODIFICATION_EXCEPTION));
    }

    // Refusing ethereum create conversion, because we get INVALID_SIGNATURE upon tokenAssociate,
    // since we have CONTRACT_ID key
    @HapiTest
<<<<<<< HEAD
    final HapiSpec invalidDeletedContract() {
        return defaultHapiSpec("invalidDeletedContract", NONDETERMINISTIC_TRANSACTION_FEES)
                .given(uploadInitCode(CONTRACT), contractCreate(CONTRACT).refusingEthConversion())
=======
    final HapiSpec successOnDeletedContract() {
        return defaultHapiSpec("SuccessOnDeletedContract", NONDETERMINISTIC_TRANSACTION_FEES)
                .given(uploadInitCode(CONTRACT), contractCreate(CONTRACT))
>>>>>>> db53e0d6
                .when(contractDelete(CONTRACT))
                .then(contractCallLocal(CONTRACT, "create")
                        .nodePayment(1_234_567)
                        .hasAnswerOnlyPrecheck(OK));
    }

    @HapiTest
    final HapiSpec invalidContractID() {
        final var invalidContract = HapiSpecSetup.getDefaultInstance().invalidContractName();
        final var functionAbi = getABIFor(FUNCTION, "getIndirect", "CreateTrivial");
        return defaultHapiSpec("InvalidContractID", NONDETERMINISTIC_TRANSACTION_FEES)
                .given()
                .when()
                .then(
                        contractCallLocalWithFunctionAbi(invalidContract, functionAbi)
                                .nodePayment(1_234_567)
                                .hasAnswerOnlyPrecheck(INVALID_CONTRACT_ID),
                        contractCallLocalWithFunctionAbi("0.0.0", functionAbi)
                                .nodePayment(1_234_567)
                                .hasAnswerOnlyPrecheck(INVALID_CONTRACT_ID));
    }

    @HapiTest
    final HapiSpec insufficientFeeFails() {
        final long adequateQueryPayment = 500_000L;

        return defaultHapiSpec("insufficientFeeFails", NONDETERMINISTIC_TRANSACTION_FEES)
                .given(cryptoCreate("payer"), uploadInitCode(CONTRACT), contractCreate(CONTRACT))
                .when(contractCall(CONTRACT, "create").gas(785_000))
                .then(
                        sleepFor(3_000L),
                        contractCallLocal(CONTRACT, "getIndirect")
                                .nodePayment(adequateQueryPayment)
                                .fee(0L)
                                .payingWith("payer")
                                .hasAnswerOnlyPrecheck(INSUFFICIENT_TX_FEE));
    }

    @HapiTest
    final HapiSpec lowBalanceFails() {
        final long adequateQueryPayment = 500_000_000L;

        return defaultHapiSpec("lowBalanceFails", NONDETERMINISTIC_TRANSACTION_FEES)
                .given(
                        cryptoCreate("payer"),
                        cryptoCreate("payer").balance(adequateQueryPayment),
                        uploadInitCode(CONTRACT),
                        contractCreate(CONTRACT))
                .when(contractCall(CONTRACT, "create").gas(785_000))
                .then(
                        sleepFor(3_000L),
                        contractCallLocal(CONTRACT, "getIndirect")
                                .logged()
                                .payingWith("payer")
                                .nodePayment(adequateQueryPayment)
                                .hasAnswerOnlyPrecheck(INSUFFICIENT_PAYER_BALANCE),
                        getAccountBalance("payer").logged(),
                        sleepFor(1_000L),
                        getAccountBalance("payer").logged());
    }

    @HapiTest
    final HapiSpec erc20Query() {
        final var decimalsABI = "{\"constant\": true,\"inputs\": [],\"name\": \"decimals\","
                + "\"outputs\": [{\"name\": \"\",\"type\": \"uint8\"}],\"payable\": false,"
                + "\"type\": \"function\"}";

        return defaultHapiSpec("erc20Query", NONDETERMINISTIC_TRANSACTION_FEES)
                .given(tokenCreate(TOKEN).decimals(DECIMALS).symbol(SYMBOL).asCallableContract())
                .when()
                .then(contractCallLocalWithFunctionAbi(TOKEN, decimalsABI)
                        .has(resultWith().resultThruAbi(decimalsABI, isLiteralResult(new Object[] {DECIMALS}))));
    }

    // https://github.com/hashgraph/hedera-services/pull/5485
    @HapiTest
    final HapiSpec callLocalDoesNotCheckSignaturesNorPayer() {
        return defaultHapiSpec("callLocalDoesNotCheckSignaturesNorPayer", NONDETERMINISTIC_TRANSACTION_FEES)
                .given(uploadInitCode(CONTRACT), contractCreate(CONTRACT).adminKey(THRESHOLD))
                .when(contractCall(CONTRACT, "create").gas(785_000))
                .then(withOpContext((spec, opLog) -> IntStream.range(0, 2000).forEach(i -> {
                    final var create = cryptoCreate("account #" + i).deferStatusResolution();
                    final var callLocal = contractCallLocal(CONTRACT, "getIndirect")
                            .nodePayment(ONE_HBAR)
                            .hasAnswerOnlyPrecheckFrom(OK, BUSY);
                    allRunFor(spec, create, callLocal);
                })));
    }

    @Override
    protected Logger getResultsLogger() {
        return log;
    }
}<|MERGE_RESOLUTION|>--- conflicted
+++ resolved
@@ -215,15 +215,9 @@
     // Refusing ethereum create conversion, because we get INVALID_SIGNATURE upon tokenAssociate,
     // since we have CONTRACT_ID key
     @HapiTest
-<<<<<<< HEAD
-    final HapiSpec invalidDeletedContract() {
-        return defaultHapiSpec("invalidDeletedContract", NONDETERMINISTIC_TRANSACTION_FEES)
-                .given(uploadInitCode(CONTRACT), contractCreate(CONTRACT).refusingEthConversion())
-=======
     final HapiSpec successOnDeletedContract() {
         return defaultHapiSpec("SuccessOnDeletedContract", NONDETERMINISTIC_TRANSACTION_FEES)
                 .given(uploadInitCode(CONTRACT), contractCreate(CONTRACT))
->>>>>>> db53e0d6
                 .when(contractDelete(CONTRACT))
                 .then(contractCallLocal(CONTRACT, "create")
                         .nodePayment(1_234_567)
