/*
 * Copyright (C) 2020-2023 Hedera Hashgraph, LLC
 *
 * Licensed under the Apache License, Version 2.0 (the "License");
 * you may not use this file except in compliance with the License.
 * You may obtain a copy of the License at
 *
 *      http://www.apache.org/licenses/LICENSE-2.0
 *
 * Unless required by applicable law or agreed to in writing, software
 * distributed under the License is distributed on an "AS IS" BASIS,
 * WITHOUT WARRANTIES OR CONDITIONS OF ANY KIND, either express or implied.
 * See the License for the specific language governing permissions and
 * limitations under the License.
 */
package com.hedera.services.bdd.suites.crypto;

import static com.hedera.node.app.service.evm.utils.EthSigsUtils.recoverAddressFromPubKey;
import static com.hedera.services.bdd.spec.HapiSpec.defaultHapiSpec;
import static com.hedera.services.bdd.spec.assertions.AccountInfoAsserts.accountWith;
import static com.hedera.services.bdd.spec.assertions.TransactionRecordAsserts.recordWith;
import static com.hedera.services.bdd.spec.keys.KeyShape.SIMPLE;
import static com.hedera.services.bdd.spec.keys.KeyShape.listOf;
import static com.hedera.services.bdd.spec.keys.KeyShape.threshOf;
import static com.hedera.services.bdd.spec.keys.SigControl.SECP256K1_ON;
import static com.hedera.services.bdd.spec.keys.TrieSigMapGenerator.uniqueWithFullPrefixesFor;
import static com.hedera.services.bdd.spec.queries.QueryVerbs.getAccountBalance;
import static com.hedera.services.bdd.spec.queries.QueryVerbs.getAccountInfo;
import static com.hedera.services.bdd.spec.queries.QueryVerbs.getAliasedAccountInfo;
import static com.hedera.services.bdd.spec.queries.QueryVerbs.getTxnRecord;
import static com.hedera.services.bdd.spec.transactions.TxnUtils.randomUtf8Bytes;
import static com.hedera.services.bdd.spec.transactions.TxnVerbs.cryptoCreate;
import static com.hedera.services.bdd.spec.transactions.TxnVerbs.cryptoTransfer;
import static com.hedera.services.bdd.spec.transactions.TxnVerbs.tokenCreate;
import static com.hedera.services.bdd.spec.transactions.crypto.HapiCryptoTransfer.tinyBarsFromTo;
import static com.hedera.services.bdd.spec.utilops.CustomSpecAssert.allRunFor;
import static com.hedera.services.bdd.spec.utilops.UtilVerbs.newKeyNamed;
import static com.hedera.services.bdd.spec.utilops.UtilVerbs.sourcing;
import static com.hedera.services.bdd.spec.utilops.UtilVerbs.validateChargedUsd;
import static com.hedera.services.bdd.spec.utilops.UtilVerbs.withOpContext;
import static com.hedera.services.bdd.suites.crypto.AutoAccountCreationSuite.CRYPTO_TRANSFER_RECEIVER;
import static com.hedera.services.bdd.suites.crypto.AutoAccountCreationSuite.LAZY_CREATE_SPONSOR;
import static com.hedera.services.bdd.suites.crypto.AutoAccountUpdateSuite.INITIAL_BALANCE;
import static com.hedera.services.bdd.suites.crypto.AutoAccountUpdateSuite.TRANSFER_TXN_2;
import static com.hederahashgraph.api.proto.java.ResponseCodeEnum.AUTORENEW_DURATION_NOT_IN_RANGE;
import static com.hederahashgraph.api.proto.java.ResponseCodeEnum.BAD_ENCODING;
import static com.hederahashgraph.api.proto.java.ResponseCodeEnum.INSUFFICIENT_TX_FEE;
import static com.hederahashgraph.api.proto.java.ResponseCodeEnum.INVALID_ACCOUNT_ID;
import static com.hederahashgraph.api.proto.java.ResponseCodeEnum.INVALID_ADMIN_KEY;
import static com.hederahashgraph.api.proto.java.ResponseCodeEnum.INVALID_ALIAS_KEY;
import static com.hederahashgraph.api.proto.java.ResponseCodeEnum.INVALID_STAKING_ID;
import static com.hederahashgraph.api.proto.java.ResponseCodeEnum.INVALID_ZERO_BYTE_IN_STRING;
import static com.hederahashgraph.api.proto.java.ResponseCodeEnum.KEY_REQUIRED;
import static com.hederahashgraph.api.proto.java.ResponseCodeEnum.SUCCESS;

import com.google.protobuf.ByteString;
import com.hedera.services.bdd.spec.HapiSpec;
import com.hedera.services.bdd.spec.keys.KeyShape;
import com.hedera.services.bdd.spec.queries.meta.HapiGetTxnRecord;
import com.hedera.services.bdd.suites.HapiSuite;
import com.hederahashgraph.api.proto.java.AccountID;
import com.hederahashgraph.api.proto.java.Key;
import com.hederahashgraph.api.proto.java.KeyList;
import com.hederahashgraph.api.proto.java.ThresholdKey;
import com.swirlds.common.utility.CommonUtils;
import java.util.List;
import java.util.concurrent.atomic.AtomicReference;
import org.apache.logging.log4j.LogManager;
import org.apache.logging.log4j.Logger;

public class CryptoCreateSuite extends HapiSuite {

    private static final Logger log = LogManager.getLogger(CryptoCreateSuite.class);

    public static final String ACCOUNT = "account";
    public static final String ANOTHER_ACCOUNT = "anotherAccount";
    public static final String ED_25519_KEY = "ed25519Alias";
    public static final String LAZY_CREATION_ENABLED = "lazyCreation.enabled";
<<<<<<< HEAD
    public static final String STAKED_ACC_ID = "0.0.10";
    public static final String CIVILIAN = "civilian";
    public static final String NO_KEYS_ACC = "noKeys";
    public static final String SHORT_KEY_ACC = "shortKey";
    public static final String SHORT_KEY_NAME = "shortKey";
    public static final String EMPTY_KEY_ACC = "emptyKey";
    public static final String EMPTY_KEY_NAME = "emptyKey";
=======
    public static final String ACCOUNT_ID = "0.0.10";
    public static final String CIVILIAN = "civilian";
    public static final String NO_KEYS = "noKeys";
    public static final String SHORT_KEY = "shortKey";
    public static final String EMPTY_KEY_STRING = "emptyKey";
>>>>>>> 8d686956

    public static void main(String... args) {
        new CryptoCreateSuite().runSuiteAsync();
    }

    @Override
    public boolean canRunConcurrent() {
        return true;
    }

    @Override
    public List<HapiSpec> getSpecsInSuite() {
        return List.of(
                createAnAccountEmptyThresholdKey(),
                createAnAccountEmptyKeyList(),
                createAnAccountEmptyNestedKey(),
                createAnAccountInvalidKeyList(),
                createAnAccountInvalidNestedKeyList(),
                createAnAccountInvalidThresholdKey(),
                createAnAccountInvalidNestedThresholdKey(),
                createAnAccountThresholdKeyWithInvalidThreshold(),
                createAnAccountInvalidED25519(),
                syntaxChecksAreAsExpected(),
                usdFeeAsExpected(),
                createAnAccountWithStakingFields(),
                /* --- HIP-583 --- */
                createAnAccountWithECDSAAlias(),
                createAnAccountWithEVMAddress(),
                createAnAccountWithED25519Alias(),
                createAnAccountWithECKeyAndNoAlias(),
                createAnAccountWithEDKeyAndNoAlias(),
                createAnAccountWithED25519KeyAndED25519Alias(),
                createAnAccountWithECKeyAndECKeyAlias(),
                hollowAccountCompletionAfterCryptoCreate(),
                cannotCreateAnAccountWithLongZeroKeyButCanUseEvmAddress());
    }

    private HapiSpec createAnAccountWithStakingFields() {
        return defaultHapiSpec("createAnAccountWithStakingFields")
                .given(
                        cryptoCreate("civilianWORewardStakingNode")
                                .balance(ONE_HUNDRED_HBARS)
                                .declinedReward(true)
                                .stakedNodeId(0),
                        getAccountInfo("civilianWORewardStakingNode")
                                .has(
                                        accountWith()
                                                .isDeclinedReward(true)
                                                .noStakedAccountId()
                                                .stakedNodeId(0)))
                .when(
                        cryptoCreate("civilianWORewardStakingAcc")
                                .balance(ONE_HUNDRED_HBARS)
                                .declinedReward(true)
<<<<<<< HEAD
                                .stakedAccountId(STAKED_ACC_ID),
=======
                                .stakedAccountId(ACCOUNT_ID),
>>>>>>> 8d686956
                        getAccountInfo("civilianWORewardStakingAcc")
                                .has(
                                        accountWith()
                                                .isDeclinedReward(true)
                                                .noStakingNodeId()
<<<<<<< HEAD
                                                .stakedAccountId(STAKED_ACC_ID)))
=======
                                                .stakedAccountId(ACCOUNT_ID)))
>>>>>>> 8d686956
                .then(
                        cryptoCreate("civilianWRewardStakingNode")
                                .balance(ONE_HUNDRED_HBARS)
                                .declinedReward(false)
                                .stakedNodeId(0),
                        getAccountInfo("civilianWRewardStakingNode")
                                .has(
                                        accountWith()
                                                .isDeclinedReward(false)
                                                .noStakedAccountId()
                                                .stakedNodeId(0)),
                        cryptoCreate("civilianWRewardStakingAcc")
                                .balance(ONE_HUNDRED_HBARS)
                                .declinedReward(false)
<<<<<<< HEAD
                                .stakedAccountId(STAKED_ACC_ID),
=======
                                .stakedAccountId(ACCOUNT_ID),
>>>>>>> 8d686956
                        getAccountInfo("civilianWRewardStakingAcc")
                                .has(
                                        accountWith()
                                                .isDeclinedReward(false)
                                                .noStakingNodeId()
<<<<<<< HEAD
                                                .stakedAccountId(STAKED_ACC_ID)),
=======
                                                .stakedAccountId(ACCOUNT_ID)),
>>>>>>> 8d686956
                        /* --- sentiel values throw */
                        cryptoCreate("invalidStakedAccount")
                                .balance(ONE_HUNDRED_HBARS)
                                .declinedReward(false)
                                .stakedAccountId("0.0.0")
                                .hasPrecheck(INVALID_STAKING_ID),
                        cryptoCreate("invalidStakedNode")
                                .balance(ONE_HUNDRED_HBARS)
                                .declinedReward(false)
                                .stakedNodeId(-1L)
                                .hasPrecheck(INVALID_STAKING_ID));
    }

    private HapiSpec cannotCreateAnAccountWithLongZeroKeyButCanUseEvmAddress() {
        final AtomicReference<ByteString> secp256k1Key = new AtomicReference<>();
        final AtomicReference<ByteString> evmAddress = new AtomicReference<>();
        final var ecdsaKey = "ecdsaKey";
        final var longZeroAddress =
                ByteString.copyFrom(CommonUtils.unhex("0000000000000000000000000000000fffffffff"));
        final var creation = "creation";
        return defaultHapiSpec("CannotCreateAnAccountWithLongZeroKey")
                .given(
                        cryptoCreate(ACCOUNT)
                                .evmAddress(longZeroAddress)
                                .hasPrecheck(INVALID_ALIAS_KEY),
                        newKeyNamed(ecdsaKey).shape(SECP256K1_ON))
                .when(
                        withOpContext(
                                (spec, opLog) -> {
                                    secp256k1Key.set(
                                            spec.registry().getKey(ecdsaKey).toByteString());
                                    final var rawAddress =
                                            recoverAddressFromPubKey(
                                                    spec.registry()
                                                            .getKey(ecdsaKey)
                                                            .getECDSASecp256K1()
                                                            .toByteArray());
                                    evmAddress.set(ByteString.copyFrom(rawAddress));
                                }))
                .then(
                        sourcing(
                                () ->
                                        cryptoCreate(ACCOUNT)
                                                .alias(secp256k1Key.get())
                                                .via(creation)),
                        sourcing(
                                () ->
                                        getTxnRecord(creation)
                                                .hasPriority(
                                                        recordWith()
                                                                .evmAddress(evmAddress.get()))));
    }

    /* Prior to 0.13.0, a "canonical" CryptoCreate (one sig, 3 month auto-renew) cost 1¢. */
    private HapiSpec usdFeeAsExpected() {
        double preV13PriceUsd = 0.01;
        double v13PriceUsd = 0.05;
        double autoAssocSlotPrice = 0.0018;
        double v13PriceUsdOneAutoAssociation = v13PriceUsd + autoAssocSlotPrice;
        double v13PriceUsdTenAutoAssociations = v13PriceUsd + 10 * autoAssocSlotPrice;

        final var noAutoAssocSlots = "noAutoAssocSlots";
        final var oneAutoAssocSlot = "oneAutoAssocSlot";
        final var tenAutoAssocSlots = "tenAutoAssocSlots";
        final var token = "token";

        return defaultHapiSpec("usdFeeAsExpected")
                .given(
                        cryptoCreate(CIVILIAN).balance(ONE_HUNDRED_HBARS),
                        getAccountBalance(CIVILIAN).hasTinyBars(ONE_HUNDRED_HBARS))
                .when(
                        tokenCreate(token).autoRenewPeriod(THREE_MONTHS_IN_SECONDS),
                        cryptoCreate("neverToBe")
                                .balance(0L)
                                .memo("")
                                .entityMemo("")
                                .autoRenewSecs(THREE_MONTHS_IN_SECONDS)
                                .payingWith(CIVILIAN)
                                .feeUsd(preV13PriceUsd)
                                .hasPrecheck(INSUFFICIENT_TX_FEE),
                        getAccountBalance(CIVILIAN).hasTinyBars(ONE_HUNDRED_HBARS),
                        cryptoCreate("noAutoAssoc")
                                .key(CIVILIAN)
                                .balance(0L)
                                .via(noAutoAssocSlots)
                                .blankMemo()
                                .autoRenewSecs(THREE_MONTHS_IN_SECONDS)
                                .signedBy(CIVILIAN)
                                .payingWith(CIVILIAN),
                        cryptoCreate("oneAutoAssoc")
                                .key(CIVILIAN)
                                .balance(0L)
                                .maxAutomaticTokenAssociations(1)
                                .via(oneAutoAssocSlot)
                                .blankMemo()
                                .autoRenewSecs(THREE_MONTHS_IN_SECONDS)
                                .signedBy(CIVILIAN)
                                .payingWith(CIVILIAN),
                        cryptoCreate("tenAutoAssoc")
                                .key(CIVILIAN)
                                .balance(0L)
                                .maxAutomaticTokenAssociations(10)
                                .via(tenAutoAssocSlots)
                                .blankMemo()
                                .autoRenewSecs(THREE_MONTHS_IN_SECONDS)
                                .signedBy(CIVILIAN)
                                .payingWith(CIVILIAN),
                        getTxnRecord(tenAutoAssocSlots).logged())
                .then(
                        validateChargedUsd(noAutoAssocSlots, v13PriceUsd),
                        validateChargedUsd(oneAutoAssocSlot, v13PriceUsdOneAutoAssociation),
                        validateChargedUsd(tenAutoAssocSlots, v13PriceUsdTenAutoAssociations));
    }

    public HapiSpec syntaxChecksAreAsExpected() {
        return defaultHapiSpec("SyntaxChecksAreAsExpected")
                .given()
                .when()
                .then(
                        cryptoCreate("broken")
                                .autoRenewSecs(1L)
                                .hasPrecheck(AUTORENEW_DURATION_NOT_IN_RANGE),
                        cryptoCreate("alsoBroken")
                                .entityMemo(ZERO_BYTE_MEMO)
                                .hasPrecheck(INVALID_ZERO_BYTE_IN_STRING));
    }

    private HapiSpec createAnAccountEmptyThresholdKey() {
        KeyShape shape = threshOf(0, 0);
        long initialBalance = 10_000L;

        return defaultHapiSpec("createAnAccountEmptyThresholdKey")
                .given()
                .when()
                .then(
<<<<<<< HEAD
                        cryptoCreate(NO_KEYS_ACC)
=======
                        cryptoCreate(NO_KEYS)
>>>>>>> 8d686956
                                .keyShape(shape)
                                .balance(initialBalance)
                                .logged()
                                .hasPrecheck(KEY_REQUIRED));
    }

    private HapiSpec createAnAccountEmptyKeyList() {
        KeyShape shape = listOf(0);
        long initialBalance = 10_000L;

        return defaultHapiSpec("createAnAccountEmptyKeyList")
                .given()
                .when()
                .then(
<<<<<<< HEAD
                        cryptoCreate(NO_KEYS_ACC)
=======
                        cryptoCreate(NO_KEYS)
>>>>>>> 8d686956
                                .keyShape(shape)
                                .balance(initialBalance)
                                .logged()
                                .hasPrecheck(KEY_REQUIRED));
    }

    private HapiSpec createAnAccountEmptyNestedKey() {
        KeyShape emptyThresholdShape = threshOf(0, 0);
        KeyShape emptyListShape = listOf(0);
        KeyShape shape = threshOf(2, emptyThresholdShape, emptyListShape);
        long initialBalance = 10_000L;

        return defaultHapiSpec("createAnAccountEmptyThresholdKey")
                .given()
                .when()
                .then(
<<<<<<< HEAD
                        cryptoCreate(NO_KEYS_ACC)
=======
                        cryptoCreate(NO_KEYS)
>>>>>>> 8d686956
                                .keyShape(shape)
                                .balance(initialBalance)
                                .logged()
                                .hasPrecheck(KEY_REQUIRED));
    }

    // One of element in key list is not valid
    private HapiSpec createAnAccountInvalidKeyList() {
        KeyShape emptyThresholdShape = threshOf(0, 0);
        KeyShape shape = listOf(SIMPLE, SIMPLE, emptyThresholdShape);
        long initialBalance = 10_000L;

        return defaultHapiSpec("createAnAccountInvalidKeyList")
                .given()
                .when()
                .then(
<<<<<<< HEAD
                        cryptoCreate(NO_KEYS_ACC)
=======
                        cryptoCreate(NO_KEYS)
>>>>>>> 8d686956
                                .keyShape(shape)
                                .balance(initialBalance)
                                .logged()
                                .hasPrecheck(INVALID_ADMIN_KEY));
    }

    // One of element in nested key list is not valid
    private HapiSpec createAnAccountInvalidNestedKeyList() {
        KeyShape invalidListShape = listOf(SIMPLE, SIMPLE, listOf(0));
        KeyShape shape = listOf(SIMPLE, SIMPLE, invalidListShape);
        long initialBalance = 10_000L;

        return defaultHapiSpec("createAnAccountInvalidNestedKeyList")
                .given()
                .when()
                .then(
<<<<<<< HEAD
                        cryptoCreate(NO_KEYS_ACC)
=======
                        cryptoCreate(NO_KEYS)
>>>>>>> 8d686956
                                .keyShape(shape)
                                .balance(initialBalance)
                                .logged()
                                .hasPrecheck(INVALID_ADMIN_KEY));
    }

    // One of element in threshold key is not valid
    private HapiSpec createAnAccountInvalidThresholdKey() {
        KeyShape emptyListShape = listOf(0);
        KeyShape thresholdShape = threshOf(1, SIMPLE, SIMPLE, emptyListShape);
        long initialBalance = 10_000L;

        // build a threshold key with one of key is invalid
        Key randomKey1 =
                Key.newBuilder().setEd25519(ByteString.copyFrom(randomUtf8Bytes(32))).build();
        Key randomKey2 =
                Key.newBuilder().setEd25519(ByteString.copyFrom(randomUtf8Bytes(32))).build();
        Key shortKey = Key.newBuilder().setEd25519(ByteString.copyFrom(new byte[10])).build();

        KeyList invalidKeyList =
                KeyList.newBuilder()
                        .addKeys(randomKey1)
                        .addKeys(randomKey2)
                        .addKeys(shortKey)
                        .build();

        ThresholdKey invalidThresholdKey =
                ThresholdKey.newBuilder().setThreshold(2).setKeys(invalidKeyList).build();

        Key regKey1 = Key.newBuilder().setThresholdKey(invalidThresholdKey).build();
        Key regKey2 = Key.newBuilder().setKeyList(invalidKeyList).build();

        return defaultHapiSpec("createAnAccountInvalidThresholdKey")
                .given()
                .when()
                .then(
                        withOpContext(
                                (spec, opLog) -> {
                                    spec.registry().saveKey("regKey1", regKey1);
                                    spec.registry().saveKey("regKey2", regKey2);
                                }),
                        cryptoCreate("badThresholdKeyAccount")
                                .keyShape(thresholdShape)
                                .balance(initialBalance)
                                .logged()
                                .hasPrecheck(INVALID_ADMIN_KEY),
                        cryptoCreate("badThresholdKeyAccount2")
                                .key("regKey1")
                                .balance(initialBalance)
                                .logged()
                                .signedBy(GENESIS)
                                .hasPrecheck(INVALID_ADMIN_KEY),
                        cryptoCreate("badThresholdKeyAccount3")
                                .key("regKey2")
                                .balance(initialBalance)
                                .logged()
                                .signedBy(GENESIS)
                                .hasPrecheck(INVALID_ADMIN_KEY));
    }

    // createAnAccountInvalidNestedThresholdKey
    private HapiSpec createAnAccountInvalidNestedThresholdKey() {
        KeyShape goodShape = threshOf(2, 3);
        KeyShape thresholdShape0 = threshOf(0, SIMPLE, SIMPLE, SIMPLE);
        KeyShape thresholdShape4 = threshOf(4, SIMPLE, SIMPLE, SIMPLE);
        KeyShape badShape0 = threshOf(1, thresholdShape0, SIMPLE, SIMPLE);
        KeyShape badShape4 = threshOf(1, SIMPLE, thresholdShape4, SIMPLE);

        KeyShape shape0 = threshOf(3, badShape0, goodShape, goodShape, goodShape);
        KeyShape shape4 = threshOf(3, goodShape, badShape4, goodShape, goodShape);

        long initialBalance = 10_000L;

        return defaultHapiSpec("createAnAccountInvalidNestedKeyList")
                .given()
                .when()
                .then(
<<<<<<< HEAD
                        cryptoCreate(NO_KEYS_ACC)
=======
                        cryptoCreate(NO_KEYS)
>>>>>>> 8d686956
                                .keyShape(shape0)
                                .balance(initialBalance)
                                .logged()
                                .hasPrecheck(INVALID_ADMIN_KEY),
<<<<<<< HEAD
                        cryptoCreate(NO_KEYS_ACC)
=======
                        cryptoCreate(NO_KEYS)
>>>>>>> 8d686956
                                .keyShape(shape4)
                                .balance(initialBalance)
                                .logged()
                                .hasPrecheck(INVALID_ADMIN_KEY));
    }

    private HapiSpec createAnAccountThresholdKeyWithInvalidThreshold() {
        KeyShape thresholdShape0 = threshOf(0, SIMPLE, SIMPLE, SIMPLE);
        KeyShape thresholdShape4 = threshOf(4, SIMPLE, SIMPLE, SIMPLE);

        long initialBalance = 10_000L;

        return defaultHapiSpec("createAnAccountThresholdKeyWithInvalidThreshold")
                .given()
                .when()
                .then(
                        cryptoCreate("badThresholdKeyAccount1")
                                .keyShape(thresholdShape0)
                                .balance(initialBalance)
                                .logged()
                                .hasPrecheck(INVALID_ADMIN_KEY),
                        cryptoCreate("badThresholdKeyAccount2")
                                .keyShape(thresholdShape4)
                                .balance(initialBalance)
                                .logged()
                                .hasPrecheck(INVALID_ADMIN_KEY));
    }

    private HapiSpec createAnAccountInvalidED25519() {
        long initialBalance = 10_000L;
        Key emptyKey = Key.newBuilder().setEd25519(ByteString.EMPTY).build();
        Key shortKey = Key.newBuilder().setEd25519(ByteString.copyFrom(new byte[10])).build();
        return defaultHapiSpec("createAnAccountInvalidED25519")
                .given()
                .when()
                .then(
                        withOpContext(
                                (spec, opLog) -> {
<<<<<<< HEAD
                                    spec.registry().saveKey(SHORT_KEY_NAME, shortKey);
                                    spec.registry().saveKey(EMPTY_KEY_NAME, emptyKey);
                                }),
                        cryptoCreate(SHORT_KEY_ACC)
                                .key(SHORT_KEY_NAME)
=======
                                    spec.registry().saveKey(SHORT_KEY, shortKey);
                                    spec.registry().saveKey(EMPTY_KEY_STRING, emptyKey);
                                }),
                        cryptoCreate(SHORT_KEY)
                                .key(SHORT_KEY)
>>>>>>> 8d686956
                                .balance(initialBalance)
                                .signedBy(GENESIS)
                                .logged()
                                .hasPrecheck(INVALID_ADMIN_KEY),
<<<<<<< HEAD
                        cryptoCreate(EMPTY_KEY_ACC)
                                .key(EMPTY_KEY_NAME)
=======
                        cryptoCreate(EMPTY_KEY_STRING)
                                .key(EMPTY_KEY_STRING)
>>>>>>> 8d686956
                                .balance(initialBalance)
                                .signedBy(GENESIS)
                                .logged()
                                .hasPrecheck(BAD_ENCODING));
    }

    private HapiSpec createAnAccountWithECDSAAlias() {
        return defaultHapiSpec("CreateAnAccountWithECDSAAlias")
                .given(newKeyNamed(SECP_256K1_SOURCE_KEY).shape(SECP_256K1_SHAPE))
                .when(
                        withOpContext(
                                (spec, opLog) -> {
                                    final var ecdsaKey =
                                            spec.registry().getKey(SECP_256K1_SOURCE_KEY);
                                    final var op =
                                            cryptoCreate(ACCOUNT)
                                                    .alias(ecdsaKey.toByteString())
                                                    .balance(100 * ONE_HBAR);
                                    final var op2 =
                                            cryptoCreate(ACCOUNT)
                                                    .alias(ecdsaKey.toByteString())
                                                    .hasPrecheck(INVALID_ALIAS_KEY)
                                                    .balance(100 * ONE_HBAR);

                                    allRunFor(spec, op, op2);
                                    var hapiGetAccountInfo =
                                            getAccountInfo(ACCOUNT)
                                                    .has(
                                                            accountWith()
                                                                    .key(ecdsaKey)
                                                                    .alias(SECP_256K1_SOURCE_KEY)
                                                                    .autoRenew(
                                                                            THREE_MONTHS_IN_SECONDS)
                                                                    .receiverSigReq(false));
                                    allRunFor(spec, hapiGetAccountInfo);
                                }))
                .then();
    }

    private HapiSpec createAnAccountWithEVMAddress() {
        return defaultHapiSpec("CreateAnAccountWithEVMAddress")
                .given(newKeyNamed(SECP_256K1_SOURCE_KEY).shape(SECP_256K1_SHAPE))
                .when(
                        withOpContext(
                                (spec, opLog) -> {
                                    final var ecdsaKey =
                                            spec.registry().getKey(SECP_256K1_SOURCE_KEY);
                                    final var tmp = ecdsaKey.getECDSASecp256K1().toByteArray();
                                    final var addressBytes = recoverAddressFromPubKey(tmp);
                                    assert addressBytes.length > 0;
                                    final var evmAddressBytes = ByteString.copyFrom(addressBytes);
                                    final var op =
                                            cryptoCreate(ACCOUNT)
                                                    .alias(evmAddressBytes)
                                                    .balance(100 * ONE_HBAR);
                                    final var op2 =
                                            cryptoCreate(ACCOUNT)
                                                    .alias(evmAddressBytes)
                                                    .hasPrecheck(INVALID_ALIAS_KEY)
                                                    .balance(100 * ONE_HBAR);
                                    final var op3 =
                                            cryptoCreate(ACCOUNT)
                                                    .alias(ecdsaKey.toByteString())
                                                    .hasPrecheck(INVALID_ALIAS_KEY)
                                                    .balance(100 * ONE_HBAR);

                                    allRunFor(spec, op, op2, op3);
                                    var hapiGetAccountInfo =
                                            getAccountInfo(ACCOUNT)
                                                    .logged()
                                                    .has(
                                                            accountWith()
                                                                    .hasEmptyKey()
                                                                    .evmAddress(evmAddressBytes)
                                                                    .autoRenew(
                                                                            THREE_MONTHS_IN_SECONDS)
                                                                    .receiverSigReq(false));
                                    allRunFor(spec, hapiGetAccountInfo);
                                }))
                .then();
    }

    private HapiSpec createAnAccountWithED25519Alias() {
        return defaultHapiSpec("CreateAnAccountWithED25519Alias")
                .given(newKeyNamed(ED_25519_KEY).shape(KeyShape.ED25519))
                .when(
                        withOpContext(
                                (spec, opLog) -> {
                                    var ed25519Key = spec.registry().getKey(ED_25519_KEY);
                                    final var op =
                                            cryptoCreate(ACCOUNT)
                                                    .alias(ed25519Key.toByteString())
                                                    .balance(1000 * ONE_HBAR);
                                    final var op2 =
                                            cryptoCreate(ACCOUNT)
                                                    .alias(ed25519Key.toByteString())
                                                    .hasPrecheck(INVALID_ALIAS_KEY);

                                    allRunFor(spec, op, op2);
                                    var hapiGetAccountInfo =
                                            getAccountInfo(ACCOUNT)
                                                    .has(
                                                            accountWith()
                                                                    .key(ed25519Key)
                                                                    .alias(ED_25519_KEY)
                                                                    .autoRenew(
                                                                            THREE_MONTHS_IN_SECONDS)
                                                                    .receiverSigReq(false));
                                    allRunFor(spec, hapiGetAccountInfo);
                                }))
                .then();
    }

    private HapiSpec createAnAccountWithECKeyAndNoAlias() {
        return defaultHapiSpec("CreateAnAccountWithECKeyAndNoAlias")
                .given(newKeyNamed(SECP_256K1_SOURCE_KEY).shape(SECP_256K1_SHAPE))
                .when(
                        withOpContext(
                                (spec, opLog) -> {
                                    final var ecdsaKey =
                                            spec.registry().getKey(SECP_256K1_SOURCE_KEY);
                                    final var tmp = ecdsaKey.getECDSASecp256K1().toByteArray();
                                    final var addressBytes = recoverAddressFromPubKey(tmp);
                                    assert addressBytes.length > 0;
                                    final var evmAddressBytes = ByteString.copyFrom(addressBytes);

                                    final var createWithECDSAKey =
                                            cryptoCreate(ACCOUNT).key(SECP_256K1_SOURCE_KEY);

                                    final var getAccountInfo =
                                            getAccountInfo(ACCOUNT)
                                                    .has(
                                                            accountWith()
                                                                    .key(SECP_256K1_SOURCE_KEY)
                                                                    .noAlias()
                                                                    .evmAddress(evmAddressBytes));

                                    final var getECDSAAliasAccountInfo =
                                            getAliasedAccountInfo(ecdsaKey.toByteString())
                                                    .hasCostAnswerPrecheck(INVALID_ACCOUNT_ID);

                                    final var getEVMAddressAliasAccountInfo =
                                            getAliasedAccountInfo(evmAddressBytes)
                                                    .hasCostAnswerPrecheck(INVALID_ACCOUNT_ID);

                                    final var createWithECDSAKeyAlias =
                                            cryptoCreate(ANOTHER_ACCOUNT)
                                                    .alias(ecdsaKey.toByteString())
                                                    .hasKnownStatus(SUCCESS)
                                                    .balance(100 * ONE_HBAR);

                                    final var createWithEVMAddressAlias =
                                            cryptoCreate(ANOTHER_ACCOUNT)
                                                    .alias(evmAddressBytes)
                                                    .hasPrecheck(INVALID_ALIAS_KEY)
                                                    .balance(100 * ONE_HBAR);

                                    allRunFor(
                                            spec,
                                            createWithECDSAKey,
                                            getAccountInfo,
                                            getECDSAAliasAccountInfo,
                                            getEVMAddressAliasAccountInfo,
                                            createWithECDSAKeyAlias,
                                            createWithEVMAddressAlias);
                                }))
                .then();
    }

    private HapiSpec createAnAccountWithEDKeyAndNoAlias() {
        return defaultHapiSpec("CreateAnAccountWithEDKeyAndNoAlias")
                .given(newKeyNamed(ED_25519_KEY).shape(KeyShape.ED25519))
                .when(cryptoCreate(ACCOUNT).key(ED_25519_KEY))
                .then(getAccountInfo(ACCOUNT).has(accountWith().key(ED_25519_KEY).noAlias()));
    }

    private HapiSpec createAnAccountWithED25519KeyAndED25519Alias() {
        return defaultHapiSpec("CreateAnAccountWithED25519KeyAndED25519Alias")
                .given(newKeyNamed(ED_25519_KEY).shape(KeyShape.ED25519))
                .when(
                        withOpContext(
                                (spec, opLog) -> {
                                    var ed25519Key = spec.registry().getKey(ED_25519_KEY);
                                    final var op =
                                            cryptoCreate(ACCOUNT)
                                                    .key(ED_25519_KEY)
                                                    .alias(ed25519Key.toByteString())
                                                    .balance(1000 * ONE_HBAR);
                                    final var op2 =
                                            cryptoCreate(ACCOUNT)
                                                    .alias(ed25519Key.toByteString())
                                                    .hasPrecheck(INVALID_ALIAS_KEY);

                                    allRunFor(spec, op, op2);
                                    var hapiGetAccountInfo =
                                            getAccountInfo(ACCOUNT)
                                                    .has(
                                                            accountWith()
                                                                    .key(ED_25519_KEY)
                                                                    .alias(ED_25519_KEY)
                                                                    .autoRenew(
                                                                            THREE_MONTHS_IN_SECONDS)
                                                                    .receiverSigReq(false));
                                    allRunFor(spec, hapiGetAccountInfo);
                                }))
                .then();
    }

    private HapiSpec createAnAccountWithECKeyAndECKeyAlias() {
        return defaultHapiSpec("CreateAnAccountWithECKeyAndECKeyAlias")
                .given(newKeyNamed(SECP_256K1_SOURCE_KEY).shape(SECP_256K1_SHAPE))
                .when(
                        withOpContext(
                                (spec, opLog) -> {
                                    final var ecdsaKey =
                                            spec.registry().getKey(SECP_256K1_SOURCE_KEY);
                                    final var tmp = ecdsaKey.getECDSASecp256K1().toByteArray();
                                    final var addressBytes = recoverAddressFromPubKey(tmp);
                                    assert addressBytes.length > 0;
                                    final var evmAddressBytes = ByteString.copyFrom(addressBytes);

                                    final var op =
                                            cryptoCreate(ACCOUNT)
                                                    .key(SECP_256K1_SOURCE_KEY)
                                                    .alias(ecdsaKey.toByteString())
                                                    .balance(100 * ONE_HBAR);
                                    final var op2 =
                                            cryptoCreate(ANOTHER_ACCOUNT)
                                                    .key(SECP_256K1_SOURCE_KEY)
                                                    .balance(100 * ONE_HBAR);
                                    final var op3 =
                                            cryptoCreate(ACCOUNT)
                                                    .alias(ecdsaKey.toByteString())
                                                    .hasPrecheck(INVALID_ALIAS_KEY)
                                                    .balance(100 * ONE_HBAR);
                                    final var op4 =
                                            cryptoCreate(ACCOUNT)
                                                    .alias(evmAddressBytes)
                                                    .hasPrecheck(INVALID_ALIAS_KEY)
                                                    .balance(100 * ONE_HBAR);

                                    allRunFor(spec, op, op2, op3, op4);
                                    var hapiGetAccountInfo =
                                            getAccountInfo(ACCOUNT)
                                                    .has(
                                                            accountWith()
                                                                    .key(SECP_256K1_SOURCE_KEY)
                                                                    .alias(SECP_256K1_SOURCE_KEY)
                                                                    .autoRenew(
                                                                            THREE_MONTHS_IN_SECONDS)
                                                                    .receiverSigReq(false));
                                    var hapiGetAnotherAccountInfo =
                                            getAccountInfo(ANOTHER_ACCOUNT)
                                                    .has(
                                                            accountWith()
                                                                    .key(SECP_256K1_SOURCE_KEY)
                                                                    .noAlias()
                                                                    .autoRenew(
                                                                            THREE_MONTHS_IN_SECONDS)
                                                                    .receiverSigReq(false));
                                    allRunFor(spec, hapiGetAccountInfo, hapiGetAnotherAccountInfo);
                                }))
                .then();
    }

    private HapiSpec hollowAccountCompletionAfterCryptoCreate() {
        return defaultHapiSpec("HollowAccountCompletionAfterCryptoCreate")
                .given(
                        newKeyNamed(SECP_256K1_SOURCE_KEY).shape(SECP_256K1_SHAPE),
                        cryptoCreate(LAZY_CREATE_SPONSOR).balance(INITIAL_BALANCE * ONE_HBAR),
                        cryptoCreate(CRYPTO_TRANSFER_RECEIVER).balance(INITIAL_BALANCE * ONE_HBAR))
                .when(
                        withOpContext(
                                (spec, opLog) -> {
                                    final var ecdsaKey =
                                            spec.registry().getKey(SECP_256K1_SOURCE_KEY);
                                    final var tmp = ecdsaKey.getECDSASecp256K1().toByteArray();
                                    final var addressBytes = recoverAddressFromPubKey(tmp);
                                    assert addressBytes.length > 0;
                                    final var evmAddressBytes = ByteString.copyFrom(addressBytes);
                                    final var op =
                                            cryptoCreate(ACCOUNT)
                                                    .alias(evmAddressBytes)
                                                    .balance(100 * ONE_HBAR)
                                                    .via("createTxn");

                                    final HapiGetTxnRecord hapiGetTxnRecord =
                                            getTxnRecord("createTxn").andAllChildRecords().logged();

                                    allRunFor(spec, op, hapiGetTxnRecord);

                                    final AccountID newAccountID =
                                            hapiGetTxnRecord
                                                    .getResponseRecord()
                                                    .getReceipt()
                                                    .getAccountID();
                                    spec.registry()
                                            .saveAccountId(SECP_256K1_SOURCE_KEY, newAccountID);

                                    final var op2 =
                                            cryptoTransfer(
                                                            tinyBarsFromTo(
                                                                    LAZY_CREATE_SPONSOR,
                                                                    CRYPTO_TRANSFER_RECEIVER,
                                                                    ONE_HUNDRED_HBARS))
                                                    .payingWith(SECP_256K1_SOURCE_KEY)
                                                    .sigMapPrefixes(
                                                            uniqueWithFullPrefixesFor(
                                                                    SECP_256K1_SOURCE_KEY))
                                                    .hasKnownStatus(SUCCESS)
                                                    .via(TRANSFER_TXN_2);

                                    var hapiGetAccountInfo =
                                            getAccountInfo(ACCOUNT)
                                                    .logged()
                                                    .has(
                                                            accountWith()
                                                                    .evmAddress(evmAddressBytes)
                                                                    .key(SECP_256K1_SOURCE_KEY)
                                                                    .noAlias());

                                    allRunFor(spec, op2, hapiGetAccountInfo);
                                }))
                .then();
    }

    @Override
    protected Logger getResultsLogger() {
        return log;
    }
}<|MERGE_RESOLUTION|>--- conflicted
+++ resolved
@@ -76,21 +76,11 @@
     public static final String ANOTHER_ACCOUNT = "anotherAccount";
     public static final String ED_25519_KEY = "ed25519Alias";
     public static final String LAZY_CREATION_ENABLED = "lazyCreation.enabled";
-<<<<<<< HEAD
-    public static final String STAKED_ACC_ID = "0.0.10";
-    public static final String CIVILIAN = "civilian";
-    public static final String NO_KEYS_ACC = "noKeys";
-    public static final String SHORT_KEY_ACC = "shortKey";
-    public static final String SHORT_KEY_NAME = "shortKey";
-    public static final String EMPTY_KEY_ACC = "emptyKey";
-    public static final String EMPTY_KEY_NAME = "emptyKey";
-=======
     public static final String ACCOUNT_ID = "0.0.10";
     public static final String CIVILIAN = "civilian";
     public static final String NO_KEYS = "noKeys";
     public static final String SHORT_KEY = "shortKey";
     public static final String EMPTY_KEY_STRING = "emptyKey";
->>>>>>> 8d686956
 
     public static void main(String... args) {
         new CryptoCreateSuite().runSuiteAsync();
@@ -145,21 +135,13 @@
                         cryptoCreate("civilianWORewardStakingAcc")
                                 .balance(ONE_HUNDRED_HBARS)
                                 .declinedReward(true)
-<<<<<<< HEAD
-                                .stakedAccountId(STAKED_ACC_ID),
-=======
                                 .stakedAccountId(ACCOUNT_ID),
->>>>>>> 8d686956
                         getAccountInfo("civilianWORewardStakingAcc")
                                 .has(
                                         accountWith()
                                                 .isDeclinedReward(true)
                                                 .noStakingNodeId()
-<<<<<<< HEAD
-                                                .stakedAccountId(STAKED_ACC_ID)))
-=======
                                                 .stakedAccountId(ACCOUNT_ID)))
->>>>>>> 8d686956
                 .then(
                         cryptoCreate("civilianWRewardStakingNode")
                                 .balance(ONE_HUNDRED_HBARS)
@@ -174,21 +156,13 @@
                         cryptoCreate("civilianWRewardStakingAcc")
                                 .balance(ONE_HUNDRED_HBARS)
                                 .declinedReward(false)
-<<<<<<< HEAD
-                                .stakedAccountId(STAKED_ACC_ID),
-=======
                                 .stakedAccountId(ACCOUNT_ID),
->>>>>>> 8d686956
                         getAccountInfo("civilianWRewardStakingAcc")
                                 .has(
                                         accountWith()
                                                 .isDeclinedReward(false)
                                                 .noStakingNodeId()
-<<<<<<< HEAD
-                                                .stakedAccountId(STAKED_ACC_ID)),
-=======
                                                 .stakedAccountId(ACCOUNT_ID)),
->>>>>>> 8d686956
                         /* --- sentiel values throw */
                         cryptoCreate("invalidStakedAccount")
                                 .balance(ONE_HUNDRED_HBARS)
@@ -324,11 +298,7 @@
                 .given()
                 .when()
                 .then(
-<<<<<<< HEAD
-                        cryptoCreate(NO_KEYS_ACC)
-=======
                         cryptoCreate(NO_KEYS)
->>>>>>> 8d686956
                                 .keyShape(shape)
                                 .balance(initialBalance)
                                 .logged()
@@ -343,11 +313,7 @@
                 .given()
                 .when()
                 .then(
-<<<<<<< HEAD
-                        cryptoCreate(NO_KEYS_ACC)
-=======
                         cryptoCreate(NO_KEYS)
->>>>>>> 8d686956
                                 .keyShape(shape)
                                 .balance(initialBalance)
                                 .logged()
@@ -364,11 +330,7 @@
                 .given()
                 .when()
                 .then(
-<<<<<<< HEAD
-                        cryptoCreate(NO_KEYS_ACC)
-=======
                         cryptoCreate(NO_KEYS)
->>>>>>> 8d686956
                                 .keyShape(shape)
                                 .balance(initialBalance)
                                 .logged()
@@ -385,11 +347,7 @@
                 .given()
                 .when()
                 .then(
-<<<<<<< HEAD
-                        cryptoCreate(NO_KEYS_ACC)
-=======
                         cryptoCreate(NO_KEYS)
->>>>>>> 8d686956
                                 .keyShape(shape)
                                 .balance(initialBalance)
                                 .logged()
@@ -406,11 +364,7 @@
                 .given()
                 .when()
                 .then(
-<<<<<<< HEAD
-                        cryptoCreate(NO_KEYS_ACC)
-=======
                         cryptoCreate(NO_KEYS)
->>>>>>> 8d686956
                                 .keyShape(shape)
                                 .balance(initialBalance)
                                 .logged()
@@ -488,20 +442,12 @@
                 .given()
                 .when()
                 .then(
-<<<<<<< HEAD
-                        cryptoCreate(NO_KEYS_ACC)
-=======
                         cryptoCreate(NO_KEYS)
->>>>>>> 8d686956
                                 .keyShape(shape0)
                                 .balance(initialBalance)
                                 .logged()
                                 .hasPrecheck(INVALID_ADMIN_KEY),
-<<<<<<< HEAD
-                        cryptoCreate(NO_KEYS_ACC)
-=======
                         cryptoCreate(NO_KEYS)
->>>>>>> 8d686956
                                 .keyShape(shape4)
                                 .balance(initialBalance)
                                 .logged()
@@ -540,30 +486,17 @@
                 .then(
                         withOpContext(
                                 (spec, opLog) -> {
-<<<<<<< HEAD
-                                    spec.registry().saveKey(SHORT_KEY_NAME, shortKey);
-                                    spec.registry().saveKey(EMPTY_KEY_NAME, emptyKey);
-                                }),
-                        cryptoCreate(SHORT_KEY_ACC)
-                                .key(SHORT_KEY_NAME)
-=======
                                     spec.registry().saveKey(SHORT_KEY, shortKey);
                                     spec.registry().saveKey(EMPTY_KEY_STRING, emptyKey);
                                 }),
                         cryptoCreate(SHORT_KEY)
                                 .key(SHORT_KEY)
->>>>>>> 8d686956
                                 .balance(initialBalance)
                                 .signedBy(GENESIS)
                                 .logged()
                                 .hasPrecheck(INVALID_ADMIN_KEY),
-<<<<<<< HEAD
-                        cryptoCreate(EMPTY_KEY_ACC)
-                                .key(EMPTY_KEY_NAME)
-=======
                         cryptoCreate(EMPTY_KEY_STRING)
                                 .key(EMPTY_KEY_STRING)
->>>>>>> 8d686956
                                 .balance(initialBalance)
                                 .signedBy(GENESIS)
                                 .logged()
