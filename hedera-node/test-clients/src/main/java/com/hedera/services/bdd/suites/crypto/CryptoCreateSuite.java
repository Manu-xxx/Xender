/*
 * Copyright (C) 2020-2024 Hedera Hashgraph, LLC
 *
 * Licensed under the Apache License, Version 2.0 (the "License");
 * you may not use this file except in compliance with the License.
 * You may obtain a copy of the License at
 *
 *      http://www.apache.org/licenses/LICENSE-2.0
 *
 * Unless required by applicable law or agreed to in writing, software
 * distributed under the License is distributed on an "AS IS" BASIS,
 * WITHOUT WARRANTIES OR CONDITIONS OF ANY KIND, either express or implied.
 * See the License for the specific language governing permissions and
 * limitations under the License.
 */

package com.hedera.services.bdd.suites.crypto;

import static com.hedera.node.app.service.evm.utils.EthSigsUtils.recoverAddressFromPubKey;
import static com.hedera.services.bdd.junit.ContextRequirement.PROPERTY_OVERRIDES;
import static com.hedera.services.bdd.junit.TestTags.CRYPTO;
import static com.hedera.services.bdd.spec.HapiSpec.defaultHapiSpec;
import static com.hedera.services.bdd.spec.HapiSpec.propertyPreservingHapiSpec;
import static com.hedera.services.bdd.spec.assertions.AccountInfoAsserts.accountWith;
import static com.hedera.services.bdd.spec.infrastructure.OpProvider.STANDARD_PERMISSIBLE_OUTCOMES;
import static com.hedera.services.bdd.spec.infrastructure.OpProvider.STANDARD_PERMISSIBLE_PRECHECKS;
import static com.hedera.services.bdd.spec.keys.KeyShape.ED25519;
import static com.hedera.services.bdd.spec.keys.KeyShape.SIMPLE;
import static com.hedera.services.bdd.spec.keys.KeyShape.listOf;
import static com.hedera.services.bdd.spec.keys.KeyShape.threshOf;
import static com.hedera.services.bdd.spec.keys.SigControl.SECP256K1_ON;
import static com.hedera.services.bdd.spec.keys.TrieSigMapGenerator.uniqueWithFullPrefixesFor;
import static com.hedera.services.bdd.spec.queries.QueryVerbs.getAccountBalance;
import static com.hedera.services.bdd.spec.queries.QueryVerbs.getAccountInfo;
import static com.hedera.services.bdd.spec.queries.QueryVerbs.getAliasedAccountInfo;
import static com.hedera.services.bdd.spec.queries.QueryVerbs.getTxnRecord;
import static com.hedera.services.bdd.spec.transactions.TxnUtils.randomUtf8Bytes;
import static com.hedera.services.bdd.spec.transactions.TxnVerbs.cryptoCreate;
import static com.hedera.services.bdd.spec.transactions.TxnVerbs.cryptoDelete;
import static com.hedera.services.bdd.spec.transactions.TxnVerbs.cryptoTransfer;
import static com.hedera.services.bdd.spec.transactions.TxnVerbs.tokenCreate;
import static com.hedera.services.bdd.spec.transactions.token.TokenMovement.moving;
import static com.hedera.services.bdd.spec.utilops.CustomSpecAssert.allRunFor;
import static com.hedera.services.bdd.spec.utilops.UtilVerbs.newKeyNamed;
<<<<<<< HEAD
import static com.hedera.services.bdd.spec.utilops.UtilVerbs.overridingTwo;
=======
import static com.hedera.services.bdd.spec.utilops.UtilVerbs.overriding;
>>>>>>> 5c65f028
import static com.hedera.services.bdd.spec.utilops.UtilVerbs.sourcing;
import static com.hedera.services.bdd.spec.utilops.UtilVerbs.submitModified;
import static com.hedera.services.bdd.spec.utilops.UtilVerbs.validateChargedUsd;
import static com.hedera.services.bdd.spec.utilops.UtilVerbs.withOpContext;
import static com.hedera.services.bdd.spec.utilops.mod.ModificationUtils.withSuccessivelyVariedBodyIds;
import static com.hedera.services.bdd.suites.HapiSuite.CRYPTO_CREATE_WITH_ALIAS_ENABLED;
import static com.hedera.services.bdd.suites.HapiSuite.GENESIS;
import static com.hedera.services.bdd.suites.HapiSuite.ONE_HBAR;
import static com.hedera.services.bdd.suites.HapiSuite.ONE_HUNDRED_HBARS;
import static com.hedera.services.bdd.suites.HapiSuite.SECP_256K1_SHAPE;
import static com.hedera.services.bdd.suites.HapiSuite.SECP_256K1_SOURCE_KEY;
import static com.hedera.services.bdd.suites.HapiSuite.THREE_MONTHS_IN_SECONDS;
<<<<<<< HEAD
import static com.hedera.services.bdd.suites.HapiSuite.TOKEN_TREASURY;
=======
>>>>>>> 5c65f028
import static com.hedera.services.bdd.suites.HapiSuite.TRUE_VALUE;
import static com.hedera.services.bdd.suites.HapiSuite.ZERO_BYTE_MEMO;
import static com.hedera.services.bdd.suites.crypto.AutoAccountCreationSuite.UNLIMITED_AUTO_ASSOCIATIONS_ENABLED;
import static com.hederahashgraph.api.proto.java.ResponseCodeEnum.ALIAS_ALREADY_ASSIGNED;
import static com.hederahashgraph.api.proto.java.ResponseCodeEnum.AUTORENEW_DURATION_NOT_IN_RANGE;
import static com.hederahashgraph.api.proto.java.ResponseCodeEnum.BAD_ENCODING;
import static com.hederahashgraph.api.proto.java.ResponseCodeEnum.INSUFFICIENT_TX_FEE;
import static com.hederahashgraph.api.proto.java.ResponseCodeEnum.INVALID_ACCOUNT_ID;
import static com.hederahashgraph.api.proto.java.ResponseCodeEnum.INVALID_ADMIN_KEY;
import static com.hederahashgraph.api.proto.java.ResponseCodeEnum.INVALID_ALIAS_KEY;
import static com.hederahashgraph.api.proto.java.ResponseCodeEnum.INVALID_MAX_AUTO_ASSOCIATIONS;
import static com.hederahashgraph.api.proto.java.ResponseCodeEnum.INVALID_SIGNATURE;
import static com.hederahashgraph.api.proto.java.ResponseCodeEnum.INVALID_STAKING_ID;
import static com.hederahashgraph.api.proto.java.ResponseCodeEnum.INVALID_TRANSACTION_BODY;
import static com.hederahashgraph.api.proto.java.ResponseCodeEnum.INVALID_ZERO_BYTE_IN_STRING;
import static com.hederahashgraph.api.proto.java.ResponseCodeEnum.KEY_REQUIRED;
import static com.hederahashgraph.api.proto.java.TokenType.FUNGIBLE_COMMON;

import com.google.protobuf.ByteString;
import com.hedera.services.bdd.junit.HapiTest;
<<<<<<< HEAD
import com.hedera.services.bdd.spec.HapiSpecOperation;
=======
import com.hedera.services.bdd.junit.LeakyHapiTest;
>>>>>>> 5c65f028
import com.hedera.services.bdd.spec.keys.KeyShape;
import com.hedera.services.bdd.spec.transactions.crypto.HapiCryptoTransfer;
import com.hedera.services.bdd.spec.transactions.token.HapiTokenCreate;
import com.hederahashgraph.api.proto.java.Key;
import com.hederahashgraph.api.proto.java.KeyList;
import com.hederahashgraph.api.proto.java.RealmID;
import com.hederahashgraph.api.proto.java.ShardID;
import com.hederahashgraph.api.proto.java.ThresholdKey;
import com.swirlds.common.utility.CommonUtils;
import java.util.concurrent.atomic.AtomicReference;
import java.util.stream.Stream;
import org.junit.jupiter.api.DynamicTest;
import org.junit.jupiter.api.Tag;

@Tag(CRYPTO)
public class CryptoCreateSuite {
    public static final String ACCOUNT = "account";
    public static final String ANOTHER_ACCOUNT = "anotherAccount";
    public static final String ED_25519_KEY = "ed25519Alias";
    public static final String LAZY_CREATION_ENABLED = "lazyCreation.enabled";
    public static final String ACCOUNT_ID = "0.0.10";
    public static final String CIVILIAN = "civilian";
    public static final String NO_KEYS = "noKeys";
    public static final String SHORT_KEY = "shortKey";
    public static final String EMPTY_KEY_STRING = "emptyKey";
    private static final String ED_KEY = "EDKEY";

    @HapiTest
    final Stream<DynamicTest> idVariantsTreatedAsExpected() {
        return defaultHapiSpec("idVariantsTreatedAsExpected")
                .given()
                .when()
                .then(submitModified(withSuccessivelyVariedBodyIds(), () -> cryptoCreate("account")
                        .stakedAccountId("0.0.3")));
    }

    @HapiTest
    final Stream<DynamicTest> createAnAccountWithStakingFields() {
        return defaultHapiSpec("createAnAccountWithStakingFields")
                .given(
                        cryptoCreate("civilianWORewardStakingNode")
                                .balance(ONE_HUNDRED_HBARS)
                                .declinedReward(true)
                                .stakedNodeId(0),
                        getAccountInfo("civilianWORewardStakingNode")
                                .has(accountWith()
                                        .isDeclinedReward(true)
                                        .noStakedAccountId()
                                        .stakedNodeId(0)))
                .when(
                        cryptoCreate("civilianWORewardStakingAcc")
                                .balance(ONE_HUNDRED_HBARS)
                                .declinedReward(true)
                                .stakedAccountId(ACCOUNT_ID),
                        getAccountInfo("civilianWORewardStakingAcc")
                                .has(accountWith()
                                        .isDeclinedReward(true)
                                        .noStakingNodeId()
                                        .stakedAccountId(ACCOUNT_ID)))
                .then(
                        cryptoCreate("civilianWRewardStakingNode")
                                .balance(ONE_HUNDRED_HBARS)
                                .declinedReward(false)
                                .stakedNodeId(0),
                        getAccountInfo("civilianWRewardStakingNode")
                                .has(accountWith()
                                        .isDeclinedReward(false)
                                        .noStakedAccountId()
                                        .stakedNodeId(0)),
                        cryptoCreate("civilianWRewardStakingAcc")
                                .balance(ONE_HUNDRED_HBARS)
                                .declinedReward(false)
                                .stakedAccountId(ACCOUNT_ID),
                        getAccountInfo("civilianWRewardStakingAcc")
                                .has(accountWith()
                                        .isDeclinedReward(false)
                                        .noStakingNodeId()
                                        .stakedAccountId(ACCOUNT_ID)),
                        /* --- sentiel values throw */
                        cryptoCreate("invalidStakedAccount")
                                .balance(ONE_HUNDRED_HBARS)
                                .declinedReward(false)
                                .stakedAccountId("0.0.0")
                                .hasPrecheck(INVALID_STAKING_ID),
                        cryptoCreate("invalidStakedNode")
                                .balance(ONE_HUNDRED_HBARS)
                                .declinedReward(false)
                                .stakedNodeId(-1L)
                                .hasPrecheck(INVALID_STAKING_ID));
    }

    @HapiTest
    final Stream<DynamicTest> cannotCreateAnAccountWithLongZeroKeyButCanUseEvmAddress() {
        final AtomicReference<ByteString> secp256k1Key = new AtomicReference<>();
        final AtomicReference<ByteString> evmAddress = new AtomicReference<>();
        final var ecdsaKey = "ecdsaKey";
        final var longZeroAddress = ByteString.copyFrom(CommonUtils.unhex("0000000000000000000000000000000fffffffff"));
        final var creation = "creation";
        return defaultHapiSpec("cannotCreateAnAccountWithLongZeroKeyButCanUseEvmAddress")
                .given(
                        cryptoCreate(ACCOUNT).evmAddress(longZeroAddress).hasPrecheck(INVALID_ALIAS_KEY),
                        newKeyNamed(ecdsaKey).shape(SECP256K1_ON))
                .when(withOpContext((spec, opLog) -> {
                    secp256k1Key.set(spec.registry().getKey(ecdsaKey).toByteString());
                    final var rawAddress = recoverAddressFromPubKey(
                            spec.registry().getKey(ecdsaKey).getECDSASecp256K1().toByteArray());
                    evmAddress.set(ByteString.copyFrom(rawAddress));
                }))
                .then(
                        sourcing(() -> cryptoCreate(ACCOUNT)
                                .key(ecdsaKey)
                                .alias(evmAddress.get())
                                .via(creation)),
                        sourcing(() -> getTxnRecord(creation).logged()));
    }

    /* Prior to 0.13.0, a "canonical" CryptoCreate (one sig, 3 month auto-renew) cost 1¢. */
    @LeakyHapiTest(PROPERTY_OVERRIDES)
    final Stream<DynamicTest> usdFeeAsExpected() {
        double preV13PriceUsd = 0.01;
        double v13PriceUsd = 0.05;
        double autoAssocSlotPrice = 0.0018;
        double v13PriceUsdOneAutoAssociation = v13PriceUsd + autoAssocSlotPrice;
        double v13PriceUsdTenAutoAssociations = v13PriceUsd + 10 * autoAssocSlotPrice;

        final var noAutoAssocSlots = "noAutoAssocSlots";
        final var oneAutoAssocSlot = "oneAutoAssocSlot";
        final var tenAutoAssocSlots = "tenAutoAssocSlots";
        final var negativeAutoAssocSlots = "negativeAutoAssocSlots";
        final var positiveOverflowAutoAssocSlots = "positiveOverflowAutoAssocSlots";
        final var unlimitedAutoAssocSlots = "unlimitedAutoAssocSlots";
        final var token = "token";

        return propertyPreservingHapiSpec("usdFeeAsExpected")
                .preserving(UNLIMITED_AUTO_ASSOCIATIONS_ENABLED)
                .given(
                        overriding(UNLIMITED_AUTO_ASSOCIATIONS_ENABLED, TRUE_VALUE),
                        cryptoCreate(CIVILIAN).balance(5 * ONE_HUNDRED_HBARS),
                        getAccountBalance(CIVILIAN).hasTinyBars(5 * ONE_HUNDRED_HBARS))
                .when(
                        tokenCreate(token).autoRenewPeriod(THREE_MONTHS_IN_SECONDS),
                        cryptoCreate("neverToBe")
                                .balance(0L)
                                .memo("")
                                .entityMemo("")
                                .autoRenewSecs(THREE_MONTHS_IN_SECONDS)
                                .payingWith(CIVILIAN)
                                .feeUsd(preV13PriceUsd)
                                .hasPrecheck(INSUFFICIENT_TX_FEE),
                        getAccountBalance(CIVILIAN).hasTinyBars(5 * ONE_HUNDRED_HBARS),
                        cryptoCreate(noAutoAssocSlots)
                                .key(CIVILIAN)
                                .balance(0L)
                                .via(noAutoAssocSlots)
                                .blankMemo()
                                .autoRenewSecs(THREE_MONTHS_IN_SECONDS)
                                .signedBy(CIVILIAN)
                                .payingWith(CIVILIAN),
                        cryptoCreate(oneAutoAssocSlot)
                                .key(CIVILIAN)
                                .balance(0L)
                                .maxAutomaticTokenAssociations(1)
                                .via(oneAutoAssocSlot)
                                .blankMemo()
                                .autoRenewSecs(THREE_MONTHS_IN_SECONDS)
                                .signedBy(CIVILIAN)
                                .payingWith(CIVILIAN),
                        cryptoCreate(tenAutoAssocSlots)
                                .key(CIVILIAN)
                                .balance(0L)
                                .maxAutomaticTokenAssociations(10)
                                .via(tenAutoAssocSlots)
                                .blankMemo()
                                .autoRenewSecs(THREE_MONTHS_IN_SECONDS)
                                .signedBy(CIVILIAN)
                                .payingWith(CIVILIAN),
                        cryptoCreate(negativeAutoAssocSlots)
                                .key(CIVILIAN)
                                .balance(0L)
                                .maxAutomaticTokenAssociations(-2)
                                .via(negativeAutoAssocSlots)
                                .blankMemo()
                                .autoRenewSecs(THREE_MONTHS_IN_SECONDS)
                                .signedBy(CIVILIAN)
                                .payingWith(CIVILIAN)
                                .logged()
                                .hasPrecheck(INVALID_MAX_AUTO_ASSOCIATIONS),
                        cryptoCreate(positiveOverflowAutoAssocSlots)
                                .key(CIVILIAN)
                                .balance(0L)
                                .maxAutomaticTokenAssociations(5001)
                                .via(positiveOverflowAutoAssocSlots)
                                .blankMemo()
                                .autoRenewSecs(THREE_MONTHS_IN_SECONDS)
                                .signedBy(CIVILIAN)
                                .payingWith(CIVILIAN)
                                .logged()
                                .hasKnownStatus(INVALID_MAX_AUTO_ASSOCIATIONS),
                        cryptoCreate(unlimitedAutoAssocSlots)
                                .key(CIVILIAN)
                                .balance(0L)
                                .maxAutomaticTokenAssociations(-1)
                                .via(unlimitedAutoAssocSlots)
                                .blankMemo()
                                .autoRenewSecs(THREE_MONTHS_IN_SECONDS)
                                .signedBy(CIVILIAN)
                                .payingWith(CIVILIAN),
                        getTxnRecord(tenAutoAssocSlots).logged())
                .then(
                        validateChargedUsd(noAutoAssocSlots, v13PriceUsd),
                        getAccountInfo(noAutoAssocSlots).hasMaxAutomaticAssociations(0),
                        validateChargedUsd(oneAutoAssocSlot, v13PriceUsd),
                        getAccountInfo(oneAutoAssocSlot).hasMaxAutomaticAssociations(1),
                        validateChargedUsd(tenAutoAssocSlots, v13PriceUsd),
                        getAccountInfo(tenAutoAssocSlots).hasMaxAutomaticAssociations(10),
                        validateChargedUsd(unlimitedAutoAssocSlots, v13PriceUsd),
                        getAccountInfo(unlimitedAutoAssocSlots).hasMaxAutomaticAssociations(-1));
    }

    @HapiTest
    final Stream<DynamicTest> syntaxChecksAreAsExpected() {
        return defaultHapiSpec("SyntaxChecksAreAsExpected")
                .given()
                .when()
                .then(
                        cryptoCreate("broken").autoRenewSecs(1L).hasPrecheck(AUTORENEW_DURATION_NOT_IN_RANGE),
                        cryptoCreate("alsoBroken").entityMemo(ZERO_BYTE_MEMO).hasPrecheck(INVALID_ZERO_BYTE_IN_STRING));
    }

    @HapiTest
    final Stream<DynamicTest> createAnAccountEmptyThresholdKey() {
        KeyShape shape = threshOf(0, 0);
        long initialBalance = 10_000L;

        return defaultHapiSpec("createAnAccountEmptyThresholdKey")
                .given()
                .when()
                .then(cryptoCreate(NO_KEYS)
                        .keyShape(shape)
                        .balance(initialBalance)
                        .logged()
                        .hasPrecheck(KEY_REQUIRED));
    }

    @HapiTest
    final Stream<DynamicTest> createAnAccountEmptyKeyList() {
        KeyShape shape = listOf(0);
        long initialBalance = 10_000L;
        ShardID shardID = ShardID.newBuilder().build();
        RealmID realmID = RealmID.newBuilder().build();

        return defaultHapiSpec("createAnAccountEmptyKeyList")
                .given()
                .when()
                .then(
                        cryptoCreate(NO_KEYS)
                                .keyShape(shape)
                                .balance(initialBalance)
                                .shardId(shardID)
                                .realmId(realmID)
                                .logged()
                                .hasPrecheck(KEY_REQUIRED)
                        // In modular code this error is thrown in handle, but it is fixed using dynamic property
                        // spec.streamlinedIngestChecks
                        // to accommodate error codes moved from Ingest to handle
                        );
    }

    @HapiTest
    final Stream<DynamicTest> createAnAccountEmptyNestedKey() {
        KeyShape emptyThresholdShape = threshOf(0, 0);
        KeyShape emptyListShape = listOf(0);
        KeyShape shape = threshOf(2, emptyThresholdShape, emptyListShape);
        long initialBalance = 10_000L;

        return defaultHapiSpec("createAnAccountEmptyNestedKey")
                .given()
                .when()
                .then(cryptoCreate(NO_KEYS)
                        .keyShape(shape)
                        .balance(initialBalance)
                        .logged()
                        .hasPrecheck(KEY_REQUIRED));
    }

    // One of element in key list is not valid
    @HapiTest
    final Stream<DynamicTest> createAnAccountInvalidKeyList() {
        KeyShape emptyThresholdShape = threshOf(0, 0);
        KeyShape shape = listOf(SIMPLE, SIMPLE, emptyThresholdShape);
        long initialBalance = 10_000L;

        return defaultHapiSpec("createAnAccountInvalidKeyList")
                .given()
                .when()
                .then(cryptoCreate(NO_KEYS)
                        .keyShape(shape)
                        .balance(initialBalance)
                        .logged()
                        .hasPrecheck(INVALID_ADMIN_KEY));
    }

    // One of element in nested key list is not valid
    @HapiTest
    final Stream<DynamicTest> createAnAccountInvalidNestedKeyList() {
        KeyShape invalidListShape = listOf(SIMPLE, SIMPLE, listOf(0));
        KeyShape shape = listOf(SIMPLE, SIMPLE, invalidListShape);
        long initialBalance = 10_000L;

        return defaultHapiSpec("createAnAccountInvalidNestedKeyList")
                .given()
                .when()
                .then(cryptoCreate(NO_KEYS)
                        .keyShape(shape)
                        .balance(initialBalance)
                        .logged()
                        .hasPrecheck(INVALID_ADMIN_KEY));
    }

    // One of element in threshold key is not valid
    @HapiTest
    final Stream<DynamicTest> createAnAccountInvalidThresholdKey() {
        KeyShape emptyListShape = listOf(0);
        KeyShape thresholdShape = threshOf(1, SIMPLE, SIMPLE, emptyListShape);
        long initialBalance = 10_000L;

        // build a threshold key with one of key is invalid
        Key randomKey1 = Key.newBuilder()
                .setEd25519(ByteString.copyFrom(randomUtf8Bytes(32)))
                .build();
        Key randomKey2 = Key.newBuilder()
                .setEd25519(ByteString.copyFrom(randomUtf8Bytes(32)))
                .build();
        Key shortKey =
                Key.newBuilder().setEd25519(ByteString.copyFrom(new byte[10])).build();

        KeyList invalidKeyList = KeyList.newBuilder()
                .addKeys(randomKey1)
                .addKeys(randomKey2)
                .addKeys(shortKey)
                .build();

        ThresholdKey invalidThresholdKey = ThresholdKey.newBuilder()
                .setThreshold(2)
                .setKeys(invalidKeyList)
                .build();

        Key regKey1 = Key.newBuilder().setThresholdKey(invalidThresholdKey).build();
        Key regKey2 = Key.newBuilder().setKeyList(invalidKeyList).build();

        return defaultHapiSpec("createAnAccountInvalidThresholdKey")
                .given()
                .when()
                .then(
                        withOpContext((spec, opLog) -> {
                            spec.registry().saveKey("regKey1", regKey1);
                            spec.registry().saveKey("regKey2", regKey2);
                        }),
                        cryptoCreate("badThresholdKeyAccount")
                                .keyShape(thresholdShape)
                                .balance(initialBalance)
                                .logged()
                                .hasPrecheck(INVALID_ADMIN_KEY),
                        cryptoCreate("badThresholdKeyAccount2")
                                .key("regKey1")
                                .balance(initialBalance)
                                .logged()
                                .signedBy(GENESIS)
                                .hasPrecheck(INVALID_ADMIN_KEY),
                        cryptoCreate("badThresholdKeyAccount3")
                                .key("regKey2")
                                .balance(initialBalance)
                                .logged()
                                .signedBy(GENESIS)
                                .hasPrecheck(INVALID_ADMIN_KEY));
    }

    @HapiTest
    final Stream<DynamicTest> createAnAccountInvalidNestedThresholdKey() {
        KeyShape goodShape = threshOf(2, 3);
        KeyShape thresholdShape0 = threshOf(0, SIMPLE, SIMPLE, SIMPLE);
        KeyShape thresholdShape4 = threshOf(4, SIMPLE, SIMPLE, SIMPLE);
        KeyShape badShape0 = threshOf(1, thresholdShape0, SIMPLE, SIMPLE);
        KeyShape badShape4 = threshOf(1, SIMPLE, thresholdShape4, SIMPLE);

        KeyShape shape0 = threshOf(3, badShape0, goodShape, goodShape, goodShape);
        KeyShape shape4 = threshOf(3, goodShape, badShape4, goodShape, goodShape);

        long initialBalance = 10_000L;

        return defaultHapiSpec("createAnAccountInvalidNestedThresholdKey")
                .given()
                .when()
                .then(
                        cryptoCreate(NO_KEYS)
                                .keyShape(shape0)
                                .balance(initialBalance)
                                .logged()
                                .hasPrecheck(INVALID_ADMIN_KEY),
                        cryptoCreate(NO_KEYS)
                                .keyShape(shape4)
                                .balance(initialBalance)
                                .logged()
                                .hasPrecheck(INVALID_ADMIN_KEY));
    }

    @HapiTest
    final Stream<DynamicTest> createAnAccountThresholdKeyWithInvalidThreshold() {
        KeyShape thresholdShape0 = threshOf(0, SIMPLE, SIMPLE, SIMPLE);
        KeyShape thresholdShape4 = threshOf(4, SIMPLE, SIMPLE, SIMPLE);

        long initialBalance = 10_000L;

        return defaultHapiSpec("createAnAccountThresholdKeyWithInvalidThreshold")
                .given()
                .when()
                .then(
                        cryptoCreate("badThresholdKeyAccount1")
                                .keyShape(thresholdShape0)
                                .balance(initialBalance)
                                .logged()
                                .hasPrecheck(INVALID_ADMIN_KEY),
                        cryptoCreate("badThresholdKeyAccount2")
                                .keyShape(thresholdShape4)
                                .balance(initialBalance)
                                .logged()
                                .hasPrecheck(INVALID_ADMIN_KEY));
    }

    @HapiTest
    final Stream<DynamicTest> createAnAccountInvalidED25519() {
        long initialBalance = 10_000L;
        Key emptyKey = Key.newBuilder().setEd25519(ByteString.EMPTY).build();
        Key shortKey =
                Key.newBuilder().setEd25519(ByteString.copyFrom(new byte[10])).build();
        return defaultHapiSpec("createAnAccountInvalidED25519")
                .given()
                .when()
                .then(
                        withOpContext((spec, opLog) -> {
                            spec.registry().saveKey(SHORT_KEY, shortKey);
                            spec.registry().saveKey(EMPTY_KEY_STRING, emptyKey);
                        }),
                        cryptoCreate(SHORT_KEY)
                                .key(SHORT_KEY)
                                .balance(initialBalance)
                                .signedBy(GENESIS)
                                .logged()
                                .hasPrecheck(INVALID_ADMIN_KEY),
                        cryptoCreate(EMPTY_KEY_STRING)
                                .key(EMPTY_KEY_STRING)
                                .balance(initialBalance)
                                .signedBy(GENESIS)
                                .logged()
                                .hasPrecheck(BAD_ENCODING)
                        // In modular code this error is thrown in handle, but it is fixed using dynamic property
                        // spec.streamlinedIngestChecks
                        // to accommodate error codes moved from Ingest to handle
                        );
    }

    @HapiTest
    final Stream<DynamicTest> createAnAccountWithECDSAAlias() {
        return defaultHapiSpec("CreateAnAccountWithECDSAAlias")
                .given(newKeyNamed(SECP_256K1_SOURCE_KEY).shape(SECP_256K1_SHAPE))
                .when(withOpContext((spec, opLog) -> {
                    final var ecdsaKey = spec.registry().getKey(SECP_256K1_SOURCE_KEY);
                    final var op = cryptoCreate(ACCOUNT)
                            .alias(ecdsaKey.toByteString())
                            .balance(100 * ONE_HBAR)
                            .hasPrecheck(INVALID_ALIAS_KEY);

                    allRunFor(spec, op);
                }))
                .then();
    }

    @HapiTest
    final Stream<DynamicTest> createAnAccountWithED25519Alias() {
        return defaultHapiSpec("CreateAnAccountWithED25519Alias")
                .given(newKeyNamed(ED_25519_KEY).shape(KeyShape.ED25519))
                .when(withOpContext((spec, opLog) -> {
                    var ed25519Key = spec.registry().getKey(ED_25519_KEY);
                    final var op = cryptoCreate(ACCOUNT)
                            .alias(ed25519Key.toByteString())
                            .balance(1000 * ONE_HBAR)
                            .hasPrecheck(INVALID_ALIAS_KEY);

                    allRunFor(spec, op);
                }))
                .then();
    }

    @HapiTest
    final Stream<DynamicTest> createAnAccountWithECKeyAndNoAlias() {
        return defaultHapiSpec("CreateAnAccountWithECKeyAndNoAlias")
                .given(newKeyNamed(SECP_256K1_SOURCE_KEY).shape(SECP_256K1_SHAPE))
                .when(withOpContext((spec, opLog) -> {
                    final var ecdsaKey = spec.registry().getKey(SECP_256K1_SOURCE_KEY);
                    final var tmp = ecdsaKey.getECDSASecp256K1().toByteArray();
                    final var addressBytes = recoverAddressFromPubKey(tmp);
                    assert addressBytes.length > 0;
                    final var evmAddressBytes = ByteString.copyFrom(addressBytes);
                    final var createWithECDSAKey = cryptoCreate(ACCOUNT).key(SECP_256K1_SOURCE_KEY);
                    final var getAccountInfo = getAccountInfo(ACCOUNT)
                            .has(accountWith()
                                    .key(SECP_256K1_SOURCE_KEY)
                                    .noAlias()
                                    .evmAddress(evmAddressBytes));

                    final var getECDSAAliasAccountInfo =
                            getAliasedAccountInfo(ecdsaKey.toByteString()).hasCostAnswerPrecheck(INVALID_ACCOUNT_ID);

                    final var getEVMAddressAliasAccountInfo =
                            getAliasedAccountInfo(evmAddressBytes).hasCostAnswerPrecheck(INVALID_ACCOUNT_ID);

                    final var createWithECDSAKeyAlias = cryptoCreate(ANOTHER_ACCOUNT)
                            .alias(ecdsaKey.toByteString())
                            .hasPrecheck(INVALID_ALIAS_KEY)
                            .balance(100 * ONE_HBAR);

                    final var createWithEVMAddressAlias = cryptoCreate(ANOTHER_ACCOUNT)
                            .alias(evmAddressBytes)
                            .hasPrecheck(INVALID_ALIAS_KEY)
                            .balance(100 * ONE_HBAR);

                    allRunFor(
                            spec,
                            createWithECDSAKey,
                            getAccountInfo,
                            getECDSAAliasAccountInfo,
                            getEVMAddressAliasAccountInfo,
                            createWithECDSAKeyAlias,
                            createWithEVMAddressAlias);
                }))
                .then();
    }

    @HapiTest
    final Stream<DynamicTest> createAnAccountWithEDKeyAndNoAlias() {
        return defaultHapiSpec("CreateAnAccountWithEDKeyAndNoAlias")
                .given(newKeyNamed(ED_25519_KEY).shape(KeyShape.ED25519))
                .when(cryptoCreate(ACCOUNT).key(ED_25519_KEY))
                .then(getAccountInfo(ACCOUNT)
                        .has(accountWith().key(ED_25519_KEY).noAlias()));
    }

    @HapiTest
    final Stream<DynamicTest> createAnAccountWithED25519KeyAndED25519Alias() {
        return defaultHapiSpec("CreateAnAccountWithED25519KeyAndED25519Alias")
                .given(newKeyNamed(ED_25519_KEY).shape(KeyShape.ED25519))
                .when(withOpContext((spec, opLog) -> {
                    var ed25519Key = spec.registry().getKey(ED_25519_KEY);
                    final var op = cryptoCreate(ACCOUNT)
                            .key(ED_25519_KEY)
                            .alias(ed25519Key.toByteString())
                            .balance(1000 * ONE_HBAR)
                            .hasPrecheck(INVALID_ALIAS_KEY);

                    allRunFor(spec, op);
                }))
                .then();
    }

    @HapiTest
    final Stream<DynamicTest> createAnAccountWithECKeyAndECKeyAlias() {
        return defaultHapiSpec("CreateAnAccountWithECKeyAndECKeyAlias")
                .given(newKeyNamed(SECP_256K1_SOURCE_KEY).shape(SECP_256K1_SHAPE))
                .when(withOpContext((spec, opLog) -> {
                    final var ecdsaKey = spec.registry().getKey(SECP_256K1_SOURCE_KEY);
                    final var tmp = ecdsaKey.getECDSASecp256K1().toByteArray();
                    final var addressBytes = recoverAddressFromPubKey(tmp);
                    assert addressBytes.length > 0;
                    final var evmAddressBytes = ByteString.copyFrom(addressBytes);

                    final var op = cryptoCreate(ACCOUNT)
                            .key(SECP_256K1_SOURCE_KEY)
                            .alias(ecdsaKey.toByteString())
                            .balance(100 * ONE_HBAR)
                            .hasPrecheck(INVALID_ALIAS_KEY);
                    final var op2 = cryptoCreate(ANOTHER_ACCOUNT)
                            .key(SECP_256K1_SOURCE_KEY)
                            .balance(100 * ONE_HBAR);
                    final var op3 = cryptoCreate(ACCOUNT)
                            .alias(evmAddressBytes)
                            .hasPrecheck(INVALID_ALIAS_KEY)
                            .balance(100 * ONE_HBAR);

                    allRunFor(spec, op, op2, op3);
                    var hapiGetAnotherAccountInfo = getAccountInfo(ANOTHER_ACCOUNT)
                            .has(accountWith()
                                    .key(SECP_256K1_SOURCE_KEY)
                                    .noAlias()
                                    .autoRenew(THREE_MONTHS_IN_SECONDS)
                                    .receiverSigReq(false));
                    allRunFor(spec, hapiGetAnotherAccountInfo);
                }))
                .then();
    }

    @HapiTest
    final Stream<DynamicTest> createAnAccountWithECDSAKeyAliasDifferentThanAdminKeyShouldFail() {
        return defaultHapiSpec("createAnAccountWithECDSAKeyAliasDifferentThanAdminKeyShouldFail")
                .given(
                        newKeyNamed(SECP_256K1_SOURCE_KEY).shape(SECP_256K1_SHAPE),
                        newKeyNamed(ED_KEY).shape(ED25519))
                .when(withOpContext((spec, opLog) -> {
                    final var ecdsaKey = spec.registry().getKey(SECP_256K1_SOURCE_KEY);
                    final var op =
                            // try to create without signature for the alias
                            cryptoCreate(ACCOUNT)
                                    .key(ED_KEY)
                                    .alias(ecdsaKey.toByteString())
                                    .balance(100 * ONE_HBAR)
                                    .hasPrecheck(INVALID_ALIAS_KEY);
                    allRunFor(spec, op);
                }))
                .then();
    }

    @HapiTest
    final Stream<DynamicTest> createAnAccountWithEVMAddressAliasFromSameKey() {
        final var edKey = "edKey";
        return defaultHapiSpec("createAnAccountWithEVMAddressAliasFromSameKey")
                .given(
                        newKeyNamed(SECP_256K1_SOURCE_KEY).shape(SECP_256K1_SHAPE),
                        newKeyNamed(edKey).shape(ED25519))
                .when(withOpContext((spec, opLog) -> {
                    final var ecdsaKey = spec.registry().getKey(SECP_256K1_SOURCE_KEY);
                    final var tmp = ecdsaKey.getECDSASecp256K1().toByteArray();
                    final var addressBytes = recoverAddressFromPubKey(tmp);
                    assert addressBytes.length > 0;
                    final var evmAddressBytes = ByteString.copyFrom(addressBytes);

                    final var op = cryptoCreate(ACCOUNT)
                            .key(SECP_256K1_SOURCE_KEY)
                            .alias(evmAddressBytes)
                            .signedBy(GENESIS, SECP_256K1_SOURCE_KEY)
                            .sigMapPrefixes(uniqueWithFullPrefixesFor(SECP_256K1_SOURCE_KEY))
                            .balance(100 * ONE_HBAR);
                    final var op2 = cryptoCreate(ACCOUNT)
                            .key(SECP_256K1_SOURCE_KEY)
                            .alias(evmAddressBytes)
                            .balance(100 * ONE_HBAR)
                            .signedBy(GENESIS, SECP_256K1_SOURCE_KEY)
                            .sigMapPrefixes(uniqueWithFullPrefixesFor(SECP_256K1_SOURCE_KEY))
                            .hasPrecheck(ALIAS_ALREADY_ASSIGNED);
                    final var op3 = cryptoCreate(ACCOUNT)
                            .key(edKey)
                            .alias(evmAddressBytes)
                            .balance(100 * ONE_HBAR)
                            .signedBy(GENESIS, SECP_256K1_SOURCE_KEY)
                            .sigMapPrefixes(uniqueWithFullPrefixesFor(SECP_256K1_SOURCE_KEY))
                            .hasPrecheck(ALIAS_ALREADY_ASSIGNED);
                    allRunFor(spec, op, op2, op3);
                    var hapiGetAccountInfo = getAccountInfo(ACCOUNT)
                            .has(accountWith()
                                    .key(SECP_256K1_SOURCE_KEY)
                                    .evmAddress(evmAddressBytes)
                                    .autoRenew(THREE_MONTHS_IN_SECONDS)
                                    .receiverSigReq(false))
                            .logged();
                    allRunFor(spec, hapiGetAccountInfo);
                }))
                .then();
    }

    @HapiTest
    final Stream<DynamicTest> createAnAccountWithEVMAddressAliasFromDifferentKey() {
        return defaultHapiSpec("createAnAccountWithEVMAddressAliasFromDifferentKey")
                .given(
                        newKeyNamed(SECP_256K1_SOURCE_KEY).shape(SECP_256K1_SHAPE),
                        newKeyNamed(ED_KEY).shape(ED25519))
                .when(withOpContext((spec, opLog) -> {
                    final var ecdsaKey = spec.registry().getKey(SECP_256K1_SOURCE_KEY);
                    final var tmp = ecdsaKey.getECDSASecp256K1().toByteArray();
                    final var addressBytes = recoverAddressFromPubKey(tmp);
                    assert addressBytes.length > 0;
                    final var evmAddressBytes = ByteString.copyFrom(addressBytes);
                    final var op =
                            // try to create without signature for the alias
                            cryptoCreate(ACCOUNT)
                                    .key(ED_KEY)
                                    .alias(evmAddressBytes)
                                    .balance(100 * ONE_HBAR)
                                    .hasKnownStatus(INVALID_SIGNATURE);
                    final var op2 =
                            // create with proper signatures
                            cryptoCreate(ACCOUNT)
                                    .key(ED_KEY)
                                    .alias(evmAddressBytes)
                                    .signedBy(GENESIS, SECP_256K1_SOURCE_KEY)
                                    .sigMapPrefixes(uniqueWithFullPrefixesFor(SECP_256K1_SOURCE_KEY))
                                    .balance(100 * ONE_HBAR);
                    allRunFor(spec, op, op2);
                    var hapiGetAccountInfo = getAccountInfo(ACCOUNT)
                            .has(accountWith()
                                    .key(ED_KEY)
                                    .evmAddress(evmAddressBytes)
                                    .autoRenew(THREE_MONTHS_IN_SECONDS)
                                    .receiverSigReq(false))
                            .logged();
                    allRunFor(spec, hapiGetAccountInfo);
                }))
                .then();
    }

    @HapiTest
    final Stream<DynamicTest> createAnAccountWithEDKeyAliasDifferentThanAdminKeyShouldFail() {
        return defaultHapiSpec("createAnAccountWithEDKeyAliasDifferentThanAdminKeyShouldFail")
                .given(
                        newKeyNamed(SECP_256K1_SOURCE_KEY).shape(SECP_256K1_SHAPE),
                        newKeyNamed(ED_KEY).shape(ED25519))
                .when(withOpContext((spec, opLog) -> {
                    final var edKey = spec.registry().getKey(ED_KEY);
                    final var op =
                            // try to create without signature for the alias
                            cryptoCreate(ACCOUNT)
                                    .key(SECP_256K1_SOURCE_KEY)
                                    .alias(edKey.toByteString())
                                    .balance(100 * ONE_HBAR)
                                    .hasPrecheck(INVALID_ALIAS_KEY);
                    allRunFor(spec, op);
                }))
                .then();
    }

    @HapiTest
    final Stream<DynamicTest> successfullyRecreateAccountWithSameAliasAfterDeletion() {
        return defaultHapiSpec("successfullyRecreateAccountWithSameAliasAfterDeletion")
                .given(
                        newKeyNamed(SECP_256K1_SOURCE_KEY).shape(SECP_256K1_SHAPE),
                        newKeyNamed(ED_25519_KEY).shape(KeyShape.ED25519))
                .when(withOpContext((spec, opLog) -> {
                    final var ecdsaKey = spec.registry().getKey(SECP_256K1_SOURCE_KEY);
                    final var addressBytes = recoverAddressFromPubKey(
                            ecdsaKey.getECDSASecp256K1().toByteArray());
                    final var evmAddressBytes = ByteString.copyFrom(addressBytes);

                    final var op1 = cryptoCreate(ACCOUNT)
                            .key(ED_25519_KEY)
                            .alias(evmAddressBytes)
                            .signedBy(GENESIS, SECP_256K1_SOURCE_KEY)
                            .sigMapPrefixes(uniqueWithFullPrefixesFor(SECP_256K1_SOURCE_KEY))
                            .balance(ONE_HBAR);

                    final var op2 = cryptoDelete(ACCOUNT);

                    final var op3 = cryptoCreate(ACCOUNT)
                            .key(ED_25519_KEY)
                            .alias(evmAddressBytes)
                            .signedBy(GENESIS, SECP_256K1_SOURCE_KEY)
                            .sigMapPrefixes(uniqueWithFullPrefixesFor(SECP_256K1_SOURCE_KEY))
                            .balance(ONE_HBAR);

                    allRunFor(spec, op1, op2, op3);
                }))
                .then(getAccountInfo(ACCOUNT).has(accountWith().balance(ONE_HBAR)));
    }

    // 1 and 2 from test plan
    @HapiTest
    final Stream<DynamicTest>  createAnAccountWithNoMaxAutoAssocAndBalance() {
        double v13PriceUsd = 0.05;

        final var noAutoAssocSlots = "noAutoAssocSlots";

        return defaultHapiSpec("createAnAccountWithNoMaxAutoAssocAndBalance")
                .given(overridingTwo(LAZY_CREATION_ENABLED, TRUE_VALUE, CRYPTO_CREATE_WITH_ALIAS_ENABLED, TRUE_VALUE),
                        newKeyNamed(SECP_256K1_SOURCE_KEY).shape(SECP_256K1_SHAPE),
                        newKeyNamed(ED_KEY).shape(ED25519),
                        cryptoCreate(ED_KEY).balance(ONE_HUNDRED_HBARS),
                        getAccountBalance(ED_KEY).hasTinyBars(ONE_HUNDRED_HBARS))
                .when(withOpContext((spec, opLog) -> {
                            final var ecdsaKey = spec.registry().getKey(SECP_256K1_SOURCE_KEY);
                            final var tmp = ecdsaKey.getECDSASecp256K1().toByteArray();
                            final var addressBytes = recoverAddressFromPubKey(tmp);
                            assert addressBytes.length > 0;
                            final var evmAddressBytes = ByteString.copyFrom(addressBytes);
                            final var op = cryptoCreate("noAutoAssoc")
                                    .key(ED_KEY)
                                    .via(noAutoAssocSlots)
                                    .blankMemo()
                                    .payingWith(ED_KEY);

                            final var op2 =  cryptoCreate(ACCOUNT)
                                    .key(SECP_256K1_SOURCE_KEY)
                                    .alias(evmAddressBytes)
                                    .via("createTxn");
                            allRunFor(spec, op, op2);
                        })

                )
                .then(
                        validateChargedUsd(noAutoAssocSlots, v13PriceUsd),
                        getAccountInfo("noAutoAssoc")
                                .hasAlreadyUsedAutomaticAssociations(0)
                                .hasMaxAutomaticAssociations(0),
                        getAccountInfo(ACCOUNT)
                                .hasAlreadyUsedAutomaticAssociations(0)
                                .hasMaxAutomaticAssociations(0));
    }

    // 4 and 5 from test plan
    @HapiTest
    final Stream<DynamicTest>  createAnAccountWithNegativeMaxAutoAssocAndBalance() {
        double v13PriceUsd = 0.05;

        final var negativeAutoAssocSlots = "negativeAutoAssocSlots";

        return defaultHapiSpec("createAnAccountWithNoMaxAutoAssocAndBalance")
                .given(overridingTwo(LAZY_CREATION_ENABLED, TRUE_VALUE, CRYPTO_CREATE_WITH_ALIAS_ENABLED, TRUE_VALUE),
                        newKeyNamed(SECP_256K1_SOURCE_KEY).shape(SECP_256K1_SHAPE),
                        newKeyNamed(ED_KEY).shape(ED25519),
                        cryptoCreate(ED_KEY).balance(ONE_HUNDRED_HBARS),
                        getAccountBalance(ED_KEY).hasTinyBars(ONE_HUNDRED_HBARS))
                .when(withOpContext((spec, opLog) -> {
                            final var ecdsaKey = spec.registry().getKey(SECP_256K1_SOURCE_KEY);
                            final var tmp = ecdsaKey.getECDSASecp256K1().toByteArray();
                            final var addressBytes = recoverAddressFromPubKey(tmp);
                            assert addressBytes.length > 0;
                            final var evmAddressBytes = ByteString.copyFrom(addressBytes);
                            final var op = cryptoCreate("negativeAutoAssoc")
                                    .key(ED_KEY)
                                    .maxAutomaticTokenAssociations(-1)
                                    .via(negativeAutoAssocSlots)
                                    .blankMemo()
                                    .payingWith(ED_KEY);

                            final var op2 =  cryptoCreate(ACCOUNT)
                                    .key(SECP_256K1_SOURCE_KEY)
                                    .maxAutomaticTokenAssociations(-1)
                                    .alias(evmAddressBytes)
                                    .via("createTxn");
                            allRunFor(spec, op, op2);
                        })

                )
                .then(
                        validateChargedUsd(negativeAutoAssocSlots, v13PriceUsd),
                        getAccountInfo("negativeAutoAssoc")
                                .hasAlreadyUsedAutomaticAssociations(0)
                                .hasMaxAutomaticAssociations(-1),
                        getAccountInfo(ACCOUNT)
                                .hasAlreadyUsedAutomaticAssociations(0)
                                .hasMaxAutomaticAssociations(-1));
    }

    // 6 and 7 from test plan
    @HapiTest
    final Stream<DynamicTest>  createAnAccountWithInvalidNegativeMaxAutoAssoc() {
        final var negativeAutoAssocSlots = "negativeAutoAssocSlots";

        return defaultHapiSpec("createAnAccountWithInvalidNegativeMaxAutoAssoc")
                .given(overridingTwo(LAZY_CREATION_ENABLED, TRUE_VALUE, CRYPTO_CREATE_WITH_ALIAS_ENABLED, TRUE_VALUE),
                        newKeyNamed(SECP_256K1_SOURCE_KEY).shape(SECP_256K1_SHAPE),
                        newKeyNamed(ED_KEY).shape(ED25519),
                        cryptoCreate(ED_KEY).balance(ONE_HUNDRED_HBARS),
                        getAccountBalance(ED_KEY).hasTinyBars(ONE_HUNDRED_HBARS))
                .when(withOpContext((spec, opLog) -> {
                            final var ecdsaKey = spec.registry().getKey(SECP_256K1_SOURCE_KEY);
                            final var tmp = ecdsaKey.getECDSASecp256K1().toByteArray();
                            final var addressBytes = recoverAddressFromPubKey(tmp);
                            assert addressBytes.length > 0;
                            final var evmAddressBytes = ByteString.copyFrom(addressBytes);
                            final var op = cryptoCreate("negativeAutoAssoc")
                                    .key(ED_KEY)
                                    .maxAutomaticTokenAssociations(-2)
                                    .via(negativeAutoAssocSlots)
                                    .blankMemo()
                                    .payingWith(ED_KEY)
                                    .hasPrecheck(INVALID_TRANSACTION_BODY)
                                    .hasKnownStatus(INVALID_TRANSACTION_BODY);
                                    // CHANGE TO THIS LATER
                                    // .hasPrecheck(INVALID_MAX_AUTO_ASSOCIATIONS)
                                    //.hasKnownStatus(INVALID_MAX_AUTO_ASSOCIATIONS);

                            final var op2 =  cryptoCreate(ACCOUNT)
                                    .key(SECP_256K1_SOURCE_KEY)
                                    .maxAutomaticTokenAssociations(-2)
                                    .alias(evmAddressBytes)
                                    .via("createTxn")
                                    .hasPrecheck(INVALID_TRANSACTION_BODY)
                                    .hasKnownStatus(INVALID_TRANSACTION_BODY);
                                     // CHANGE TO THIS LATER
                                     // .hasPrecheck(INVALID_MAX_AUTO_ASSOCIATIONS)
                                     //.hasKnownStatus(INVALID_MAX_AUTO_ASSOCIATIONS);
                            allRunFor(spec, op, op2);
                        })

                )
                .then();
    }


    // 8 and 9 from test plan
    @HapiTest
    final Stream<DynamicTest>  createAnAccountWithZeroMaxAssoc() {
        double v13PriceUsd = 0.05;

        final var noAutoAssocSlots = "noAutoAssocSlots";

        return defaultHapiSpec("createAnAccountWithZeroMaxAssoc")
                .given(overridingTwo(LAZY_CREATION_ENABLED, TRUE_VALUE, CRYPTO_CREATE_WITH_ALIAS_ENABLED, TRUE_VALUE),
                        newKeyNamed(SECP_256K1_SOURCE_KEY).shape(SECP_256K1_SHAPE),
                        newKeyNamed(ED_KEY).shape(ED25519),
                        cryptoCreate(ED_KEY).balance(ONE_HUNDRED_HBARS),
                        getAccountBalance(ED_KEY).hasTinyBars(ONE_HUNDRED_HBARS))
                .when(withOpContext((spec, opLog) -> {
                            final var ecdsaKey = spec.registry().getKey(SECP_256K1_SOURCE_KEY);
                            final var tmp = ecdsaKey.getECDSASecp256K1().toByteArray();
                            final var addressBytes = recoverAddressFromPubKey(tmp);
                            assert addressBytes.length > 0;
                            final var evmAddressBytes = ByteString.copyFrom(addressBytes);
                            final var op = cryptoCreate("noAutoAssoc")
                                    .key(ED_KEY)
                                    .maxAutomaticTokenAssociations(0)
                                    .via(noAutoAssocSlots)
                                    .blankMemo()
                                    .payingWith(ED_KEY);

                            final var op2 =  cryptoCreate(ACCOUNT)
                                    .key(SECP_256K1_SOURCE_KEY)
                                    .maxAutomaticTokenAssociations(0)
                                    .alias(evmAddressBytes)
                                    .via("createTxn");
                            allRunFor(spec, op, op2);
                        })

                )
                .then(
                        // hoy to check paid token associations paid
                        validateChargedUsd(noAutoAssocSlots, v13PriceUsd),
                        getAccountInfo("noAutoAssoc")
                                .hasAlreadyUsedAutomaticAssociations(0)
                                .hasMaxAutomaticAssociations(0),
                        getAccountInfo(ACCOUNT)
                                .hasAlreadyUsedAutomaticAssociations(0)
                                .hasMaxAutomaticAssociations(0));
    }

    // 11
    @HapiTest
    final Stream<DynamicTest>  createAnAccountWith1001MaxAssoc() {
        int operationCount = 11;
        // int operationCount = 1001;
        HapiSpecOperation[] operations1001 = new HapiSpecOperation[operationCount + 1];
        for (int i = 0; i < operationCount; i++) {
            final int index = i;
            operations1001[i] = withOpContext(
                    (spec, assertLog) -> {
                        String tokenName = "token" + index;
                        HapiTokenCreate op = tokenCreate(tokenName)
                                .tokenType(FUNGIBLE_COMMON)
                                .initialSupply(1000)
                                .treasury(TOKEN_TREASURY)
                                .hasPrecheckFrom(STANDARD_PERMISSIBLE_PRECHECKS)
                                .hasKnownStatusFrom(STANDARD_PERMISSIBLE_OUTCOMES);

                        HapiCryptoTransfer op2 = cryptoTransfer(moving(10, tokenName)
                                .between(TOKEN_TREASURY, ACCOUNT));


                        allRunFor(spec, op, op2);
                    });
        }
        // assertion here
        operations1001[operationCount] = getAccountInfo(ACCOUNT)
                .hasAlreadyUsedAutomaticAssociations(operationCount)
                .hasMaxAutomaticAssociations(operationCount);

        return defaultHapiSpec("createAnAccountWith1001MaxAssoc")
                .given(overridingTwo(LAZY_CREATION_ENABLED, TRUE_VALUE, CRYPTO_CREATE_WITH_ALIAS_ENABLED, TRUE_VALUE),
                        newKeyNamed(SECP_256K1_SOURCE_KEY).shape(SECP_256K1_SHAPE),
                        cryptoCreate(TOKEN_TREASURY).balance(ONE_HUNDRED_HBARS))
                .when(withOpContext((spec, opLog) -> {
                            final var ecdsaKey = spec.registry().getKey(SECP_256K1_SOURCE_KEY);
                            final var tmp = ecdsaKey.getECDSASecp256K1().toByteArray();
                            final var addressBytes = recoverAddressFromPubKey(tmp);
                            assert addressBytes.length > 0;
                            final var evmAddressBytes = ByteString.copyFrom(addressBytes);

                            final var op =  cryptoCreate(ACCOUNT)
                                    .key(SECP_256K1_SOURCE_KEY)
                                    .maxAutomaticTokenAssociations(operationCount)
                                    .alias(evmAddressBytes)
                                    .via("createTxn");
                            allRunFor(spec, op);
                        })

                )
                .then(operations1001);
    }
}<|MERGE_RESOLUTION|>--- conflicted
+++ resolved
@@ -42,11 +42,8 @@
 import static com.hedera.services.bdd.spec.transactions.token.TokenMovement.moving;
 import static com.hedera.services.bdd.spec.utilops.CustomSpecAssert.allRunFor;
 import static com.hedera.services.bdd.spec.utilops.UtilVerbs.newKeyNamed;
-<<<<<<< HEAD
+import static com.hedera.services.bdd.spec.utilops.UtilVerbs.overriding;
 import static com.hedera.services.bdd.spec.utilops.UtilVerbs.overridingTwo;
-=======
-import static com.hedera.services.bdd.spec.utilops.UtilVerbs.overriding;
->>>>>>> 5c65f028
 import static com.hedera.services.bdd.spec.utilops.UtilVerbs.sourcing;
 import static com.hedera.services.bdd.spec.utilops.UtilVerbs.submitModified;
 import static com.hedera.services.bdd.spec.utilops.UtilVerbs.validateChargedUsd;
@@ -59,11 +56,8 @@
 import static com.hedera.services.bdd.suites.HapiSuite.SECP_256K1_SHAPE;
 import static com.hedera.services.bdd.suites.HapiSuite.SECP_256K1_SOURCE_KEY;
 import static com.hedera.services.bdd.suites.HapiSuite.THREE_MONTHS_IN_SECONDS;
-<<<<<<< HEAD
+import static com.hedera.services.bdd.suites.HapiSuite.TRUE_VALUE;
 import static com.hedera.services.bdd.suites.HapiSuite.TOKEN_TREASURY;
-=======
->>>>>>> 5c65f028
-import static com.hedera.services.bdd.suites.HapiSuite.TRUE_VALUE;
 import static com.hedera.services.bdd.suites.HapiSuite.ZERO_BYTE_MEMO;
 import static com.hedera.services.bdd.suites.crypto.AutoAccountCreationSuite.UNLIMITED_AUTO_ASSOCIATIONS_ENABLED;
 import static com.hederahashgraph.api.proto.java.ResponseCodeEnum.ALIAS_ALREADY_ASSIGNED;
@@ -83,11 +77,8 @@
 
 import com.google.protobuf.ByteString;
 import com.hedera.services.bdd.junit.HapiTest;
-<<<<<<< HEAD
+import com.hedera.services.bdd.junit.LeakyHapiTest;
 import com.hedera.services.bdd.spec.HapiSpecOperation;
-=======
-import com.hedera.services.bdd.junit.LeakyHapiTest;
->>>>>>> 5c65f028
 import com.hedera.services.bdd.spec.keys.KeyShape;
 import com.hedera.services.bdd.spec.transactions.crypto.HapiCryptoTransfer;
 import com.hedera.services.bdd.spec.transactions.token.HapiTokenCreate;
@@ -959,22 +950,16 @@
                                     .via(negativeAutoAssocSlots)
                                     .blankMemo()
                                     .payingWith(ED_KEY)
-                                    .hasPrecheck(INVALID_TRANSACTION_BODY)
-                                    .hasKnownStatus(INVALID_TRANSACTION_BODY);
-                                    // CHANGE TO THIS LATER
-                                    // .hasPrecheck(INVALID_MAX_AUTO_ASSOCIATIONS)
-                                    //.hasKnownStatus(INVALID_MAX_AUTO_ASSOCIATIONS);
+                                    .hasPrecheck(INVALID_MAX_AUTO_ASSOCIATIONS)
+                                    .hasKnownStatus(INVALID_MAX_AUTO_ASSOCIATIONS);
 
                             final var op2 =  cryptoCreate(ACCOUNT)
                                     .key(SECP_256K1_SOURCE_KEY)
                                     .maxAutomaticTokenAssociations(-2)
                                     .alias(evmAddressBytes)
                                     .via("createTxn")
-                                    .hasPrecheck(INVALID_TRANSACTION_BODY)
-                                    .hasKnownStatus(INVALID_TRANSACTION_BODY);
-                                     // CHANGE TO THIS LATER
-                                     // .hasPrecheck(INVALID_MAX_AUTO_ASSOCIATIONS)
-                                     //.hasKnownStatus(INVALID_MAX_AUTO_ASSOCIATIONS);
+                                    .hasPrecheck(INVALID_MAX_AUTO_ASSOCIATIONS)
+                                    .hasKnownStatus(INVALID_MAX_AUTO_ASSOCIATIONS);
                             allRunFor(spec, op, op2);
                         })
 
