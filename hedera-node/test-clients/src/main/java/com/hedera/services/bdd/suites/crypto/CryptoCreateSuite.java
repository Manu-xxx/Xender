--- conflicted
+++ resolved
@@ -46,12 +46,15 @@
 import static com.hedera.services.bdd.spec.utilops.UtilVerbs.validateChargedUsd;
 import static com.hedera.services.bdd.spec.utilops.UtilVerbs.withOpContext;
 import static com.hedera.services.bdd.spec.utilops.mod.ModificationUtils.withSuccessivelyVariedBodyIds;
+import static com.hedera.services.bdd.suites.HapiSuite.CRYPTO_CREATE_WITH_ALIAS_ENABLED;
 import static com.hedera.services.bdd.suites.HapiSuite.GENESIS;
 import static com.hedera.services.bdd.suites.HapiSuite.ONE_HBAR;
 import static com.hedera.services.bdd.suites.HapiSuite.ONE_HUNDRED_HBARS;
 import static com.hedera.services.bdd.suites.HapiSuite.SECP_256K1_SHAPE;
 import static com.hedera.services.bdd.suites.HapiSuite.SECP_256K1_SOURCE_KEY;
 import static com.hedera.services.bdd.suites.HapiSuite.THREE_MONTHS_IN_SECONDS;
+import static com.hedera.services.bdd.suites.HapiSuite.TOKEN_TREASURY;
+import static com.hedera.services.bdd.suites.HapiSuite.TRUE_VALUE;
 import static com.hedera.services.bdd.suites.HapiSuite.ZERO_BYTE_MEMO;
 import static com.hederahashgraph.api.proto.java.ResponseCodeEnum.ALIAS_ALREADY_ASSIGNED;
 import static com.hederahashgraph.api.proto.java.ResponseCodeEnum.AUTORENEW_DURATION_NOT_IN_RANGE;
@@ -69,17 +72,10 @@
 
 import com.google.protobuf.ByteString;
 import com.hedera.services.bdd.junit.HapiTest;
-<<<<<<< HEAD
-import com.hedera.services.bdd.junit.HapiTestSuite;
-import com.hedera.services.bdd.spec.HapiSpec;
 import com.hedera.services.bdd.spec.HapiSpecOperation;
 import com.hedera.services.bdd.spec.keys.KeyShape;
 import com.hedera.services.bdd.spec.transactions.crypto.HapiCryptoTransfer;
 import com.hedera.services.bdd.spec.transactions.token.HapiTokenCreate;
-import com.hedera.services.bdd.suites.HapiSuite;
-=======
-import com.hedera.services.bdd.spec.keys.KeyShape;
->>>>>>> 36c507e1
 import com.hederahashgraph.api.proto.java.Key;
 import com.hederahashgraph.api.proto.java.KeyList;
 import com.hederahashgraph.api.proto.java.RealmID;
@@ -104,56 +100,6 @@
     public static final String EMPTY_KEY_STRING = "emptyKey";
     private static final String ED_KEY = "EDKEY";
 
-<<<<<<< HEAD
-    public static void main(String... args) {
-        new CryptoCreateSuite().runSuiteAsync();
-    }
-
-    @Override
-    public boolean canRunConcurrent() {
-        return true;
-    }
-
-    @Override
-    public List<HapiSpec> getSpecsInSuite() {
-        return List.of(
-                createAnAccountEmptyThresholdKey(),
-                createAnAccountEmptyKeyList(),
-                createAnAccountEmptyNestedKey(),
-                createAnAccountInvalidKeyList(),
-                createAnAccountInvalidNestedKeyList(),
-                createAnAccountInvalidThresholdKey(),
-                createAnAccountInvalidNestedThresholdKey(),
-                createAnAccountThresholdKeyWithInvalidThreshold(),
-                createAnAccountInvalidED25519(),
-                syntaxChecksAreAsExpected(),
-                usdFeeAsExpected(),
-                createAnAccountWithStakingFields(),
-                /* --- HIP-583 --- */
-                createAnAccountWithECDSAAlias(),
-                createAnAccountWithED25519Alias(),
-                createAnAccountWithECKeyAndNoAlias(),
-                createAnAccountWithEDKeyAndNoAlias(),
-                createAnAccountWithED25519KeyAndED25519Alias(),
-                createAnAccountWithECKeyAndECKeyAlias(),
-                createAnAccountWithEVMAddressAliasFromSameKey(),
-                createAnAccountWithEVMAddressAliasFromDifferentKey(),
-                createAnAccountWithECDSAKeyAliasDifferentThanAdminKeyShouldFail(),
-                createAnAccountWithEDKeyAliasDifferentThanAdminKeyShouldFail(),
-                cannotCreateAnAccountWithLongZeroKeyButCanUseEvmAddress(),
-                successfullyRecreateAccountWithSameAliasAfterDeletion(),
-                /* --- HIP-904 --- */
-                createAnAccountWithNoMaxAutoAssocAndBalance(),
-                createAnAccountWithNegativeMaxAutoAssocAndBalance(),
-                createAnAccountWithInvalidNegativeMaxAutoAssoc(),
-                createAnAccountWithZeroMaxAssoc()
-                //createAnAccountWith1001MaxAssoc() skip this since it takes too long to run
-                );
-
-    }
-
-=======
->>>>>>> 36c507e1
     @HapiTest
     final Stream<DynamicTest> idVariantsTreatedAsExpected() {
         return defaultHapiSpec("idVariantsTreatedAsExpected")
@@ -845,11 +791,10 @@
                 }))
                 .then(getAccountInfo(ACCOUNT).has(accountWith().balance(ONE_HBAR)));
     }
-<<<<<<< HEAD
 
     // 1 and 2 from test plan
     @HapiTest
-    final HapiSpec createAnAccountWithNoMaxAutoAssocAndBalance() {
+    final Stream<DynamicTest>  createAnAccountWithNoMaxAutoAssocAndBalance() {
         double v13PriceUsd = 0.05;
 
         final var noAutoAssocSlots = "noAutoAssocSlots";
@@ -892,13 +837,12 @@
 
     // 4 and 5 from test plan
     @HapiTest
-    final HapiSpec createAnAccountWithNegativeMaxAutoAssocAndBalance() {
+    final Stream<DynamicTest>  createAnAccountWithNegativeMaxAutoAssocAndBalance() {
         double v13PriceUsd = 0.05;
 
         final var negativeAutoAssocSlots = "negativeAutoAssocSlots";
 
         return defaultHapiSpec("createAnAccountWithNoMaxAutoAssocAndBalance")
-                // probably enable max associations config here
                 .given(overridingTwo(LAZY_CREATION_ENABLED, TRUE_VALUE, CRYPTO_CREATE_WITH_ALIAS_ENABLED, TRUE_VALUE),
                         newKeyNamed(SECP_256K1_SOURCE_KEY).shape(SECP_256K1_SHAPE),
                         newKeyNamed(ED_KEY).shape(ED25519),
@@ -938,11 +882,10 @@
 
     // 6 and 7 from test plan
     @HapiTest
-    final HapiSpec createAnAccountWithInvalidNegativeMaxAutoAssoc() {
+    final Stream<DynamicTest>  createAnAccountWithInvalidNegativeMaxAutoAssoc() {
         final var negativeAutoAssocSlots = "negativeAutoAssocSlots";
 
         return defaultHapiSpec("createAnAccountWithInvalidNegativeMaxAutoAssoc")
-                // probably enable max associations config here
                 .given(overridingTwo(LAZY_CREATION_ENABLED, TRUE_VALUE, CRYPTO_CREATE_WITH_ALIAS_ENABLED, TRUE_VALUE),
                         newKeyNamed(SECP_256K1_SOURCE_KEY).shape(SECP_256K1_SHAPE),
                         newKeyNamed(ED_KEY).shape(ED25519),
@@ -986,7 +929,7 @@
 
     // 8 and 9 from test plan
     @HapiTest
-    final HapiSpec createAnAccountWithZeroMaxAssoc() {
+    final Stream<DynamicTest>  createAnAccountWithZeroMaxAssoc() {
         double v13PriceUsd = 0.05;
 
         final var noAutoAssocSlots = "noAutoAssocSlots";
@@ -1032,10 +975,11 @@
 
     // 11
     @HapiTest
-    final HapiSpec createAnAccountWith1001MaxAssoc() {
-
-        HapiSpecOperation[] operations1001 = new HapiSpecOperation[1002];
-        for (int i = 0; i < 1001; i++) {
+    final Stream<DynamicTest>  createAnAccountWith1001MaxAssoc() {
+        int operationCount = 11;
+        // int operationCount = 1001;
+        HapiSpecOperation[] operations1001 = new HapiSpecOperation[operationCount + 1];
+        for (int i = 0; i < operationCount; i++) {
             final int index = i;
             operations1001[i] = withOpContext(
                     (spec, assertLog) -> {
@@ -1055,9 +999,9 @@
                     });
         }
         // assertion here
-        operations1001[1001] = getAccountInfo(ACCOUNT)
-                .hasAlreadyUsedAutomaticAssociations(1001)
-                .hasMaxAutomaticAssociations(1001);
+        operations1001[operationCount] = getAccountInfo(ACCOUNT)
+                .hasAlreadyUsedAutomaticAssociations(operationCount)
+                .hasMaxAutomaticAssociations(operationCount);
 
         return defaultHapiSpec("createAnAccountWith1001MaxAssoc")
                 .given(overridingTwo(LAZY_CREATION_ENABLED, TRUE_VALUE, CRYPTO_CREATE_WITH_ALIAS_ENABLED, TRUE_VALUE),
@@ -1072,7 +1016,7 @@
 
                             final var op =  cryptoCreate(ACCOUNT)
                                     .key(SECP_256K1_SOURCE_KEY)
-                                    .maxAutomaticTokenAssociations(1001)
+                                    .maxAutomaticTokenAssociations(operationCount)
                                     .alias(evmAddressBytes)
                                     .via("createTxn");
                             allRunFor(spec, op);
@@ -1081,11 +1025,4 @@
                 )
                 .then(operations1001);
     }
-
-    @Override
-    protected Logger getResultsLogger() {
-        return log;
-    }
-=======
->>>>>>> 36c507e1
 }