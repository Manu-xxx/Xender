/*
 * Copyright (C) 2020-2023 Hedera Hashgraph, LLC
 *
 * Licensed under the Apache License, Version 2.0 (the "License");
 * you may not use this file except in compliance with the License.
 * You may obtain a copy of the License at
 *
 *      http://www.apache.org/licenses/LICENSE-2.0
 *
 * Unless required by applicable law or agreed to in writing, software
 * distributed under the License is distributed on an "AS IS" BASIS,
 * WITHOUT WARRANTIES OR CONDITIONS OF ANY KIND, either express or implied.
 * See the License for the specific language governing permissions and
 * limitations under the License.
 */

package com.hedera.services.bdd.suites.crypto;

import static com.hedera.node.app.service.evm.utils.EthSigsUtils.recoverAddressFromPubKey;
import static com.hedera.services.bdd.spec.HapiSpec.defaultHapiSpec;
import static com.hedera.services.bdd.spec.assertions.AccountInfoAsserts.accountWith;
import static com.hedera.services.bdd.spec.assertions.TransactionRecordAsserts.recordWith;
import static com.hedera.services.bdd.spec.keys.KeyShape.ED25519;
import static com.hedera.services.bdd.spec.keys.KeyShape.SIMPLE;
import static com.hedera.services.bdd.spec.keys.KeyShape.listOf;
import static com.hedera.services.bdd.spec.keys.KeyShape.threshOf;
import static com.hedera.services.bdd.spec.keys.SigControl.SECP256K1_ON;
import static com.hedera.services.bdd.spec.queries.QueryVerbs.getAccountBalance;
import static com.hedera.services.bdd.spec.queries.QueryVerbs.getAccountInfo;
import static com.hedera.services.bdd.spec.queries.QueryVerbs.getAliasedAccountInfo;
import static com.hedera.services.bdd.spec.queries.QueryVerbs.getTxnRecord;
import static com.hedera.services.bdd.spec.transactions.TxnUtils.randomUtf8Bytes;
import static com.hedera.services.bdd.spec.transactions.TxnVerbs.cryptoCreate;
import static com.hedera.services.bdd.spec.transactions.TxnVerbs.tokenCreate;
import static com.hedera.services.bdd.spec.utilops.CustomSpecAssert.allRunFor;
import static com.hedera.services.bdd.spec.utilops.UtilVerbs.newKeyNamed;
import static com.hedera.services.bdd.spec.utilops.UtilVerbs.sourcing;
import static com.hedera.services.bdd.spec.utilops.UtilVerbs.validateChargedUsd;
import static com.hedera.services.bdd.spec.utilops.UtilVerbs.withOpContext;
<<<<<<< HEAD
import static com.hedera.services.bdd.suites.crypto.AutoAccountCreationSuite.CRYPTO_TRANSFER_RECEIVER;
import static com.hedera.services.bdd.suites.crypto.AutoAccountCreationSuite.LAZY_CREATE_SPONSOR;
import static com.hedera.services.bdd.suites.crypto.AutoAccountUpdateSuite.INITIAL_BALANCE;
import static com.hedera.services.bdd.suites.crypto.AutoAccountUpdateSuite.TRANSFER_TXN_2;
import static com.hederahashgraph.api.proto.java.ResponseCodeEnum.ALIAS_ALREADY_ASSIGNED;
=======
>>>>>>> b4bc638b
import static com.hederahashgraph.api.proto.java.ResponseCodeEnum.AUTORENEW_DURATION_NOT_IN_RANGE;
import static com.hederahashgraph.api.proto.java.ResponseCodeEnum.BAD_ENCODING;
import static com.hederahashgraph.api.proto.java.ResponseCodeEnum.INSUFFICIENT_TX_FEE;
import static com.hederahashgraph.api.proto.java.ResponseCodeEnum.INVALID_ACCOUNT_ID;
import static com.hederahashgraph.api.proto.java.ResponseCodeEnum.INVALID_ADMIN_KEY;
import static com.hederahashgraph.api.proto.java.ResponseCodeEnum.INVALID_ALIAS_KEY;
import static com.hederahashgraph.api.proto.java.ResponseCodeEnum.INVALID_SIGNATURE;
import static com.hederahashgraph.api.proto.java.ResponseCodeEnum.INVALID_STAKING_ID;
import static com.hederahashgraph.api.proto.java.ResponseCodeEnum.INVALID_ZERO_BYTE_IN_STRING;
import static com.hederahashgraph.api.proto.java.ResponseCodeEnum.KEY_REQUIRED;
import static com.hederahashgraph.api.proto.java.ResponseCodeEnum.SUCCESS;

import com.google.protobuf.ByteString;
import com.hedera.services.bdd.spec.HapiSpec;
import com.hedera.services.bdd.spec.keys.KeyShape;
import com.hedera.services.bdd.suites.HapiSuite;
import com.hederahashgraph.api.proto.java.Key;
import com.hederahashgraph.api.proto.java.KeyList;
import com.hederahashgraph.api.proto.java.ThresholdKey;
import com.swirlds.common.utility.CommonUtils;
import java.util.List;
import java.util.concurrent.atomic.AtomicReference;
import org.apache.logging.log4j.LogManager;
import org.apache.logging.log4j.Logger;

public class CryptoCreateSuite extends HapiSuite {

    private static final Logger log = LogManager.getLogger(CryptoCreateSuite.class);

    public static final String ACCOUNT = "account";
    public static final String ANOTHER_ACCOUNT = "anotherAccount";
    public static final String ED_25519_KEY = "ed25519Alias";
    public static final String LAZY_CREATION_ENABLED = "lazyCreation.enabled";
    public static final String ACCOUNT_ID = "0.0.10";
    public static final String CIVILIAN = "civilian";
    public static final String NO_KEYS = "noKeys";
    public static final String SHORT_KEY = "shortKey";
    public static final String EMPTY_KEY_STRING = "emptyKey";
    private static final String ED_KEY = "EDKEY";

    public static void main(String... args) {
        new CryptoCreateSuite().runSuiteAsync();
    }

    @Override
    public boolean canRunConcurrent() {
        return true;
    }

    @Override
    public List<HapiSpec> getSpecsInSuite() {
        return List.of(
                createAnAccountEmptyThresholdKey(),
                createAnAccountEmptyKeyList(),
                createAnAccountEmptyNestedKey(),
                createAnAccountInvalidKeyList(),
                createAnAccountInvalidNestedKeyList(),
                createAnAccountInvalidThresholdKey(),
                createAnAccountInvalidNestedThresholdKey(),
                createAnAccountThresholdKeyWithInvalidThreshold(),
                createAnAccountInvalidED25519(),
                syntaxChecksAreAsExpected(),
                usdFeeAsExpected(),
                createAnAccountWithStakingFields(),
                /* --- HIP-583 --- */
                createAnAccountWithECDSAAlias(),
                createAnAccountWithED25519Alias(),
                createAnAccountWithECKeyAndNoAlias(),
                createAnAccountWithEDKeyAndNoAlias(),
                createAnAccountWithED25519KeyAndED25519Alias(),
                createAnAccountWithECKeyAndECKeyAlias(),
<<<<<<< HEAD
                createAnAccountWithECDSAKeyAliasDifferentThanAdminKey(),
                createAnAccountWithEVMAddressAliasDifferentThanAdminKey(),
                createAnAccountWithEDKeyAliasDifferentThanAdminKey(),
                hollowAccountCompletionAfterCryptoCreate(),
=======
>>>>>>> b4bc638b
                cannotCreateAnAccountWithLongZeroKeyButCanUseEvmAddress());
    }

    private HapiSpec createAnAccountWithStakingFields() {
        return defaultHapiSpec("createAnAccountWithStakingFields")
                .given(
                        cryptoCreate("civilianWORewardStakingNode")
                                .balance(ONE_HUNDRED_HBARS)
                                .declinedReward(true)
                                .stakedNodeId(0),
                        getAccountInfo("civilianWORewardStakingNode")
                                .has(accountWith()
                                        .isDeclinedReward(true)
                                        .noStakedAccountId()
                                        .stakedNodeId(0)))
                .when(
                        cryptoCreate("civilianWORewardStakingAcc")
                                .balance(ONE_HUNDRED_HBARS)
                                .declinedReward(true)
                                .stakedAccountId(ACCOUNT_ID),
                        getAccountInfo("civilianWORewardStakingAcc")
                                .has(accountWith()
                                        .isDeclinedReward(true)
                                        .noStakingNodeId()
                                        .stakedAccountId(ACCOUNT_ID)))
                .then(
                        cryptoCreate("civilianWRewardStakingNode")
                                .balance(ONE_HUNDRED_HBARS)
                                .declinedReward(false)
                                .stakedNodeId(0),
                        getAccountInfo("civilianWRewardStakingNode")
                                .has(accountWith()
                                        .isDeclinedReward(false)
                                        .noStakedAccountId()
                                        .stakedNodeId(0)),
                        cryptoCreate("civilianWRewardStakingAcc")
                                .balance(ONE_HUNDRED_HBARS)
                                .declinedReward(false)
                                .stakedAccountId(ACCOUNT_ID),
                        getAccountInfo("civilianWRewardStakingAcc")
                                .has(accountWith()
                                        .isDeclinedReward(false)
                                        .noStakingNodeId()
                                        .stakedAccountId(ACCOUNT_ID)),
                        /* --- sentiel values throw */
                        cryptoCreate("invalidStakedAccount")
                                .balance(ONE_HUNDRED_HBARS)
                                .declinedReward(false)
                                .stakedAccountId("0.0.0")
                                .hasPrecheck(INVALID_STAKING_ID),
                        cryptoCreate("invalidStakedNode")
                                .balance(ONE_HUNDRED_HBARS)
                                .declinedReward(false)
                                .stakedNodeId(-1L)
                                .hasPrecheck(INVALID_STAKING_ID));
    }

    private HapiSpec cannotCreateAnAccountWithLongZeroKeyButCanUseEvmAddress() {
        final AtomicReference<ByteString> secp256k1Key = new AtomicReference<>();
        final AtomicReference<ByteString> evmAddress = new AtomicReference<>();
        final var ecdsaKey = "ecdsaKey";
        final var longZeroAddress = ByteString.copyFrom(CommonUtils.unhex("0000000000000000000000000000000fffffffff"));
        final var creation = "creation";
        return defaultHapiSpec("CannotCreateAnAccountWithLongZeroKey")
                .given(
                        cryptoCreate(ACCOUNT).evmAddress(longZeroAddress).hasPrecheck(INVALID_ALIAS_KEY),
                        newKeyNamed(ecdsaKey).shape(SECP256K1_ON))
                .when(withOpContext((spec, opLog) -> {
                    secp256k1Key.set(spec.registry().getKey(ecdsaKey).toByteString());
                    final var rawAddress = recoverAddressFromPubKey(
                            spec.registry().getKey(ecdsaKey).getECDSASecp256K1().toByteArray());
                    evmAddress.set(ByteString.copyFrom(rawAddress));
                }))
                .then(
                        sourcing(() -> cryptoCreate(ACCOUNT)
                                .alias(secp256k1Key.get())
                                .signedBy(GENESIS, ecdsaKey)
                                .sigMapPrefixes(uniqueWithFullPrefixesFor(ecdsaKey))
                                .via(creation)),
                        sourcing(() ->
                                getTxnRecord(creation).hasPriority(recordWith().evmAddress(evmAddress.get()))));
    }

    /* Prior to 0.13.0, a "canonical" CryptoCreate (one sig, 3 month auto-renew) cost 1¢. */
    private HapiSpec usdFeeAsExpected() {
        double preV13PriceUsd = 0.01;
        double v13PriceUsd = 0.05;
        double autoAssocSlotPrice = 0.0018;
        double v13PriceUsdOneAutoAssociation = v13PriceUsd + autoAssocSlotPrice;
        double v13PriceUsdTenAutoAssociations = v13PriceUsd + 10 * autoAssocSlotPrice;

        final var noAutoAssocSlots = "noAutoAssocSlots";
        final var oneAutoAssocSlot = "oneAutoAssocSlot";
        final var tenAutoAssocSlots = "tenAutoAssocSlots";
        final var token = "token";

        return defaultHapiSpec("usdFeeAsExpected")
                .given(
                        cryptoCreate(CIVILIAN).balance(ONE_HUNDRED_HBARS),
                        getAccountBalance(CIVILIAN).hasTinyBars(ONE_HUNDRED_HBARS))
                .when(
                        tokenCreate(token).autoRenewPeriod(THREE_MONTHS_IN_SECONDS),
                        cryptoCreate("neverToBe")
                                .balance(0L)
                                .memo("")
                                .entityMemo("")
                                .autoRenewSecs(THREE_MONTHS_IN_SECONDS)
                                .payingWith(CIVILIAN)
                                .feeUsd(preV13PriceUsd)
                                .hasPrecheck(INSUFFICIENT_TX_FEE),
                        getAccountBalance(CIVILIAN).hasTinyBars(ONE_HUNDRED_HBARS),
                        cryptoCreate("noAutoAssoc")
                                .key(CIVILIAN)
                                .balance(0L)
                                .via(noAutoAssocSlots)
                                .blankMemo()
                                .autoRenewSecs(THREE_MONTHS_IN_SECONDS)
                                .signedBy(CIVILIAN)
                                .payingWith(CIVILIAN),
                        cryptoCreate("oneAutoAssoc")
                                .key(CIVILIAN)
                                .balance(0L)
                                .maxAutomaticTokenAssociations(1)
                                .via(oneAutoAssocSlot)
                                .blankMemo()
                                .autoRenewSecs(THREE_MONTHS_IN_SECONDS)
                                .signedBy(CIVILIAN)
                                .payingWith(CIVILIAN),
                        cryptoCreate("tenAutoAssoc")
                                .key(CIVILIAN)
                                .balance(0L)
                                .maxAutomaticTokenAssociations(10)
                                .via(tenAutoAssocSlots)
                                .blankMemo()
                                .autoRenewSecs(THREE_MONTHS_IN_SECONDS)
                                .signedBy(CIVILIAN)
                                .payingWith(CIVILIAN),
                        getTxnRecord(tenAutoAssocSlots).logged())
                .then(
                        validateChargedUsd(noAutoAssocSlots, v13PriceUsd),
                        validateChargedUsd(oneAutoAssocSlot, v13PriceUsdOneAutoAssociation),
                        validateChargedUsd(tenAutoAssocSlots, v13PriceUsdTenAutoAssociations));
    }

    public HapiSpec syntaxChecksAreAsExpected() {
        return defaultHapiSpec("SyntaxChecksAreAsExpected")
                .given()
                .when()
                .then(
                        cryptoCreate("broken").autoRenewSecs(1L).hasPrecheck(AUTORENEW_DURATION_NOT_IN_RANGE),
                        cryptoCreate("alsoBroken").entityMemo(ZERO_BYTE_MEMO).hasPrecheck(INVALID_ZERO_BYTE_IN_STRING));
    }

    private HapiSpec createAnAccountEmptyThresholdKey() {
        KeyShape shape = threshOf(0, 0);
        long initialBalance = 10_000L;

        return defaultHapiSpec("createAnAccountEmptyThresholdKey")
                .given()
                .when()
                .then(cryptoCreate(NO_KEYS)
                        .keyShape(shape)
                        .balance(initialBalance)
                        .logged()
                        .hasPrecheck(KEY_REQUIRED));
    }

    private HapiSpec createAnAccountEmptyKeyList() {
        KeyShape shape = listOf(0);
        long initialBalance = 10_000L;

        return defaultHapiSpec("createAnAccountEmptyKeyList")
                .given()
                .when()
                .then(cryptoCreate(NO_KEYS)
                        .keyShape(shape)
                        .balance(initialBalance)
                        .logged()
                        .hasPrecheck(KEY_REQUIRED));
    }

    private HapiSpec createAnAccountEmptyNestedKey() {
        KeyShape emptyThresholdShape = threshOf(0, 0);
        KeyShape emptyListShape = listOf(0);
        KeyShape shape = threshOf(2, emptyThresholdShape, emptyListShape);
        long initialBalance = 10_000L;

        return defaultHapiSpec("createAnAccountEmptyThresholdKey")
                .given()
                .when()
                .then(cryptoCreate(NO_KEYS)
                        .keyShape(shape)
                        .balance(initialBalance)
                        .logged()
                        .hasPrecheck(KEY_REQUIRED));
    }

    // One of element in key list is not valid
    private HapiSpec createAnAccountInvalidKeyList() {
        KeyShape emptyThresholdShape = threshOf(0, 0);
        KeyShape shape = listOf(SIMPLE, SIMPLE, emptyThresholdShape);
        long initialBalance = 10_000L;

        return defaultHapiSpec("createAnAccountInvalidKeyList")
                .given()
                .when()
                .then(cryptoCreate(NO_KEYS)
                        .keyShape(shape)
                        .balance(initialBalance)
                        .logged()
                        .hasPrecheck(INVALID_ADMIN_KEY));
    }

    // One of element in nested key list is not valid
    private HapiSpec createAnAccountInvalidNestedKeyList() {
        KeyShape invalidListShape = listOf(SIMPLE, SIMPLE, listOf(0));
        KeyShape shape = listOf(SIMPLE, SIMPLE, invalidListShape);
        long initialBalance = 10_000L;

        return defaultHapiSpec("createAnAccountInvalidNestedKeyList")
                .given()
                .when()
                .then(cryptoCreate(NO_KEYS)
                        .keyShape(shape)
                        .balance(initialBalance)
                        .logged()
                        .hasPrecheck(INVALID_ADMIN_KEY));
    }

    // One of element in threshold key is not valid
    private HapiSpec createAnAccountInvalidThresholdKey() {
        KeyShape emptyListShape = listOf(0);
        KeyShape thresholdShape = threshOf(1, SIMPLE, SIMPLE, emptyListShape);
        long initialBalance = 10_000L;

        // build a threshold key with one of key is invalid
        Key randomKey1 = Key.newBuilder()
                .setEd25519(ByteString.copyFrom(randomUtf8Bytes(32)))
                .build();
        Key randomKey2 = Key.newBuilder()
                .setEd25519(ByteString.copyFrom(randomUtf8Bytes(32)))
                .build();
        Key shortKey =
                Key.newBuilder().setEd25519(ByteString.copyFrom(new byte[10])).build();

        KeyList invalidKeyList = KeyList.newBuilder()
                .addKeys(randomKey1)
                .addKeys(randomKey2)
                .addKeys(shortKey)
                .build();

        ThresholdKey invalidThresholdKey = ThresholdKey.newBuilder()
                .setThreshold(2)
                .setKeys(invalidKeyList)
                .build();

        Key regKey1 = Key.newBuilder().setThresholdKey(invalidThresholdKey).build();
        Key regKey2 = Key.newBuilder().setKeyList(invalidKeyList).build();

        return defaultHapiSpec("createAnAccountInvalidThresholdKey")
                .given()
                .when()
                .then(
                        withOpContext((spec, opLog) -> {
                            spec.registry().saveKey("regKey1", regKey1);
                            spec.registry().saveKey("regKey2", regKey2);
                        }),
                        cryptoCreate("badThresholdKeyAccount")
                                .keyShape(thresholdShape)
                                .balance(initialBalance)
                                .logged()
                                .hasPrecheck(INVALID_ADMIN_KEY),
                        cryptoCreate("badThresholdKeyAccount2")
                                .key("regKey1")
                                .balance(initialBalance)
                                .logged()
                                .signedBy(GENESIS)
                                .hasPrecheck(INVALID_ADMIN_KEY),
                        cryptoCreate("badThresholdKeyAccount3")
                                .key("regKey2")
                                .balance(initialBalance)
                                .logged()
                                .signedBy(GENESIS)
                                .hasPrecheck(INVALID_ADMIN_KEY));
    }

    // createAnAccountInvalidNestedThresholdKey
    private HapiSpec createAnAccountInvalidNestedThresholdKey() {
        KeyShape goodShape = threshOf(2, 3);
        KeyShape thresholdShape0 = threshOf(0, SIMPLE, SIMPLE, SIMPLE);
        KeyShape thresholdShape4 = threshOf(4, SIMPLE, SIMPLE, SIMPLE);
        KeyShape badShape0 = threshOf(1, thresholdShape0, SIMPLE, SIMPLE);
        KeyShape badShape4 = threshOf(1, SIMPLE, thresholdShape4, SIMPLE);

        KeyShape shape0 = threshOf(3, badShape0, goodShape, goodShape, goodShape);
        KeyShape shape4 = threshOf(3, goodShape, badShape4, goodShape, goodShape);

        long initialBalance = 10_000L;

        return defaultHapiSpec("createAnAccountInvalidNestedKeyList")
                .given()
                .when()
                .then(
                        cryptoCreate(NO_KEYS)
                                .keyShape(shape0)
                                .balance(initialBalance)
                                .logged()
                                .hasPrecheck(INVALID_ADMIN_KEY),
                        cryptoCreate(NO_KEYS)
                                .keyShape(shape4)
                                .balance(initialBalance)
                                .logged()
                                .hasPrecheck(INVALID_ADMIN_KEY));
    }

    private HapiSpec createAnAccountThresholdKeyWithInvalidThreshold() {
        KeyShape thresholdShape0 = threshOf(0, SIMPLE, SIMPLE, SIMPLE);
        KeyShape thresholdShape4 = threshOf(4, SIMPLE, SIMPLE, SIMPLE);

        long initialBalance = 10_000L;

        return defaultHapiSpec("createAnAccountThresholdKeyWithInvalidThreshold")
                .given()
                .when()
                .then(
                        cryptoCreate("badThresholdKeyAccount1")
                                .keyShape(thresholdShape0)
                                .balance(initialBalance)
                                .logged()
                                .hasPrecheck(INVALID_ADMIN_KEY),
                        cryptoCreate("badThresholdKeyAccount2")
                                .keyShape(thresholdShape4)
                                .balance(initialBalance)
                                .logged()
                                .hasPrecheck(INVALID_ADMIN_KEY));
    }

    private HapiSpec createAnAccountInvalidED25519() {
        long initialBalance = 10_000L;
        Key emptyKey = Key.newBuilder().setEd25519(ByteString.EMPTY).build();
        Key shortKey =
                Key.newBuilder().setEd25519(ByteString.copyFrom(new byte[10])).build();
        return defaultHapiSpec("createAnAccountInvalidED25519")
                .given()
                .when()
                .then(
                        withOpContext((spec, opLog) -> {
                            spec.registry().saveKey(SHORT_KEY, shortKey);
                            spec.registry().saveKey(EMPTY_KEY_STRING, emptyKey);
                        }),
                        cryptoCreate(SHORT_KEY)
                                .key(SHORT_KEY)
                                .balance(initialBalance)
                                .signedBy(GENESIS)
                                .logged()
                                .hasPrecheck(INVALID_ADMIN_KEY),
                        cryptoCreate(EMPTY_KEY_STRING)
                                .key(EMPTY_KEY_STRING)
                                .balance(initialBalance)
                                .signedBy(GENESIS)
                                .logged()
                                .hasPrecheck(BAD_ENCODING));
    }

    private HapiSpec createAnAccountWithECDSAAlias() {
        return defaultHapiSpec("CreateAnAccountWithECDSAAlias")
                .given(newKeyNamed(SECP_256K1_SOURCE_KEY).shape(SECP_256K1_SHAPE))
                .when(withOpContext((spec, opLog) -> {
                    final var ecdsaKey = spec.registry().getKey(SECP_256K1_SOURCE_KEY);
                    final var op = cryptoCreate(ACCOUNT)
                            .alias(ecdsaKey.toByteString())
                            .balance(100 * ONE_HBAR)
                            .signedBy(GENESIS, SECP_256K1_SOURCE_KEY)
                            .sigMapPrefixes(uniqueWithFullPrefixesFor(SECP_256K1_SOURCE_KEY));
                    final var op2 = cryptoCreate(ACCOUNT)
                            .alias(ecdsaKey.toByteString())
                            .hasPrecheck(ALIAS_ALREADY_ASSIGNED)
                            .balance(100 * ONE_HBAR)
                            .signedBy(GENESIS, SECP_256K1_SOURCE_KEY)
                            .sigMapPrefixes(uniqueWithFullPrefixesFor(SECP_256K1_SOURCE_KEY));

                    allRunFor(spec, op, op2);
                    var hapiGetAccountInfo = getAccountInfo(ACCOUNT)
                            .has(accountWith()
                                    .key(ecdsaKey)
                                    .alias(SECP_256K1_SOURCE_KEY)
                                    .autoRenew(THREE_MONTHS_IN_SECONDS)
                                    .receiverSigReq(false));
                    allRunFor(spec, hapiGetAccountInfo);
                }))
                .then();
    }

<<<<<<< HEAD
    private HapiSpec createAnAccountWithEVMAddress() {
        return defaultHapiSpec("CreateAnAccountWithEVMAddress")
                .given(newKeyNamed(SECP_256K1_SOURCE_KEY).shape(SECP_256K1_SHAPE))
                .when(withOpContext((spec, opLog) -> {
                    final var ecdsaKey = spec.registry().getKey(SECP_256K1_SOURCE_KEY);
                    final var tmp = ecdsaKey.getECDSASecp256K1().toByteArray();
                    final var addressBytes = recoverAddressFromPubKey(tmp);
                    assert addressBytes.length > 0;
                    final var evmAddressBytes = ByteString.copyFrom(addressBytes);
                    final var op = cryptoCreate(ACCOUNT)
                            .alias(evmAddressBytes)
                            .balance(100 * ONE_HBAR)
                            .signedBy(GENESIS, SECP_256K1_SOURCE_KEY)
                            .sigMapPrefixes(uniqueWithFullPrefixesFor(SECP_256K1_SOURCE_KEY));
                    final var op2 = cryptoCreate(ACCOUNT)
                            .alias(evmAddressBytes)
                            .hasPrecheck(ALIAS_ALREADY_ASSIGNED)
                            .balance(100 * ONE_HBAR)
                            .signedBy(GENESIS, SECP_256K1_SOURCE_KEY)
                            .sigMapPrefixes(uniqueWithFullPrefixesFor(SECP_256K1_SOURCE_KEY));
                    final var op3 = cryptoCreate(ACCOUNT)
                            .alias(ecdsaKey.toByteString())
                            .hasPrecheck(ALIAS_ALREADY_ASSIGNED)
                            .balance(100 * ONE_HBAR)
                            .signedBy(GENESIS, SECP_256K1_SOURCE_KEY)
                            .sigMapPrefixes(uniqueWithFullPrefixesFor(SECP_256K1_SOURCE_KEY));

                    allRunFor(spec, op, op2, op3);
                    var hapiGetAccountInfo = getAccountInfo(ACCOUNT)
                            .logged()
                            .has(accountWith()
                                    .hasEmptyKey()
                                    .evmAddress(evmAddressBytes)
                                    .autoRenew(THREE_MONTHS_IN_SECONDS)
                                    .receiverSigReq(false));
                    allRunFor(spec, hapiGetAccountInfo);
                }))
                .then();
    }

=======
>>>>>>> b4bc638b
    private HapiSpec createAnAccountWithED25519Alias() {
        return defaultHapiSpec("CreateAnAccountWithED25519Alias")
                .given(newKeyNamed(ED_25519_KEY).shape(KeyShape.ED25519))
                .when(withOpContext((spec, opLog) -> {
                    var ed25519Key = spec.registry().getKey(ED_25519_KEY);
                    final var op = cryptoCreate(ACCOUNT)
                            .alias(ed25519Key.toByteString())
                            .signedBy(GENESIS, ED_25519_KEY)
                            .sigMapPrefixes(uniqueWithFullPrefixesFor(ED_25519_KEY))
                            .balance(1000 * ONE_HBAR);
                    final var op2 = cryptoCreate(ACCOUNT)
                            .alias(ed25519Key.toByteString())
                            .hasPrecheck(ALIAS_ALREADY_ASSIGNED);

                    allRunFor(spec, op, op2);
                    var hapiGetAccountInfo = getAccountInfo(ACCOUNT)
                            .has(accountWith()
                                    .key(ed25519Key)
                                    .alias(ED_25519_KEY)
                                    .autoRenew(THREE_MONTHS_IN_SECONDS)
                                    .receiverSigReq(false));
                    allRunFor(spec, hapiGetAccountInfo);
                }))
                .then();
    }

    private HapiSpec createAnAccountWithECKeyAndNoAlias() {
        return defaultHapiSpec("CreateAnAccountWithECKeyAndNoAlias")
                .given(newKeyNamed(SECP_256K1_SOURCE_KEY).shape(SECP_256K1_SHAPE))
                .when(withOpContext((spec, opLog) -> {
                    final var ecdsaKey = spec.registry().getKey(SECP_256K1_SOURCE_KEY);
                    final var tmp = ecdsaKey.getECDSASecp256K1().toByteArray();
                    final var addressBytes = recoverAddressFromPubKey(tmp);
                    assert addressBytes.length > 0;
                    final var evmAddressBytes = ByteString.copyFrom(addressBytes);
                    final var createWithECDSAKey = cryptoCreate(ACCOUNT).key(SECP_256K1_SOURCE_KEY);
                    final var getAccountInfo = getAccountInfo(ACCOUNT)
                            .has(accountWith()
                                    .key(SECP_256K1_SOURCE_KEY)
                                    .noAlias()
                                    .evmAddress(evmAddressBytes));

                    final var getECDSAAliasAccountInfo =
                            getAliasedAccountInfo(ecdsaKey.toByteString()).hasCostAnswerPrecheck(INVALID_ACCOUNT_ID);

                    final var getEVMAddressAliasAccountInfo =
                            getAliasedAccountInfo(evmAddressBytes).hasCostAnswerPrecheck(INVALID_ACCOUNT_ID);

                    final var createWithECDSAKeyAlias = cryptoCreate(ANOTHER_ACCOUNT)
                            .alias(ecdsaKey.toByteString())
                            .signedBy(GENESIS, SECP_256K1_SOURCE_KEY)
                            .sigMapPrefixes(uniqueWithFullPrefixesFor(SECP_256K1_SOURCE_KEY))
                            .hasKnownStatus(SUCCESS)
                            .balance(100 * ONE_HBAR);

                    final var createWithEVMAddressAlias = cryptoCreate(ANOTHER_ACCOUNT)
                            .alias(evmAddressBytes)
                            .hasPrecheck(ALIAS_ALREADY_ASSIGNED)
                            .balance(100 * ONE_HBAR);

                    allRunFor(
                            spec,
                            createWithECDSAKey,
                            getAccountInfo,
                            getECDSAAliasAccountInfo,
                            getEVMAddressAliasAccountInfo,
                            createWithECDSAKeyAlias,
                            createWithEVMAddressAlias);
                }))
                .then();
    }

    private HapiSpec createAnAccountWithEDKeyAndNoAlias() {
        return defaultHapiSpec("CreateAnAccountWithEDKeyAndNoAlias")
                .given(newKeyNamed(ED_25519_KEY).shape(KeyShape.ED25519))
                .when(cryptoCreate(ACCOUNT).key(ED_25519_KEY))
                .then(getAccountInfo(ACCOUNT)
                        .has(accountWith().key(ED_25519_KEY).noAlias()));
    }

    private HapiSpec createAnAccountWithED25519KeyAndED25519Alias() {
        return defaultHapiSpec("CreateAnAccountWithED25519KeyAndED25519Alias")
                .given(newKeyNamed(ED_25519_KEY).shape(KeyShape.ED25519))
                .when(withOpContext((spec, opLog) -> {
                    var ed25519Key = spec.registry().getKey(ED_25519_KEY);
                    final var op = cryptoCreate(ACCOUNT)
                            .key(ED_25519_KEY)
                            .alias(ed25519Key.toByteString())
                            .balance(1000 * ONE_HBAR);
                    final var op2 = cryptoCreate(ACCOUNT)
                            .alias(ed25519Key.toByteString())
                            .hasPrecheck(ALIAS_ALREADY_ASSIGNED);

                    allRunFor(spec, op, op2);
                    var hapiGetAccountInfo = getAccountInfo(ACCOUNT)
                            .has(accountWith()
                                    .key(ED_25519_KEY)
                                    .alias(ED_25519_KEY)
                                    .autoRenew(THREE_MONTHS_IN_SECONDS)
                                    .receiverSigReq(false));
                    allRunFor(spec, hapiGetAccountInfo);
                }))
                .then();
    }

    private HapiSpec createAnAccountWithECKeyAndECKeyAlias() {
        return defaultHapiSpec("CreateAnAccountWithECKeyAndECKeyAlias")
                .given(newKeyNamed(SECP_256K1_SOURCE_KEY).shape(SECP_256K1_SHAPE))
                .when(withOpContext((spec, opLog) -> {
                    final var ecdsaKey = spec.registry().getKey(SECP_256K1_SOURCE_KEY);
                    final var tmp = ecdsaKey.getECDSASecp256K1().toByteArray();
                    final var addressBytes = recoverAddressFromPubKey(tmp);
                    assert addressBytes.length > 0;
                    final var evmAddressBytes = ByteString.copyFrom(addressBytes);

                    final var op = cryptoCreate(ACCOUNT)
                            .key(SECP_256K1_SOURCE_KEY)
                            .alias(ecdsaKey.toByteString())
                            .balance(100 * ONE_HBAR);
                    final var op2 = cryptoCreate(ANOTHER_ACCOUNT)
                            .key(SECP_256K1_SOURCE_KEY)
                            .balance(100 * ONE_HBAR);
                    final var op3 = cryptoCreate(ACCOUNT)
                            .alias(ecdsaKey.toByteString())
                            .hasPrecheck(ALIAS_ALREADY_ASSIGNED)
                            .balance(100 * ONE_HBAR);
                    final var op4 = cryptoCreate(ACCOUNT)
                            .alias(evmAddressBytes)
                            .hasPrecheck(ALIAS_ALREADY_ASSIGNED)
                            .balance(100 * ONE_HBAR);

                    allRunFor(spec, op, op2, op3, op4);
                    var hapiGetAccountInfo = getAccountInfo(ACCOUNT)
                            .has(accountWith()
                                    .key(SECP_256K1_SOURCE_KEY)
                                    .alias(SECP_256K1_SOURCE_KEY)
                                    .autoRenew(THREE_MONTHS_IN_SECONDS)
                                    .receiverSigReq(false));
                    var hapiGetAnotherAccountInfo = getAccountInfo(ANOTHER_ACCOUNT)
                            .has(accountWith()
                                    .key(SECP_256K1_SOURCE_KEY)
                                    .noAlias()
                                    .autoRenew(THREE_MONTHS_IN_SECONDS)
                                    .receiverSigReq(false));
                    allRunFor(spec, hapiGetAccountInfo, hapiGetAnotherAccountInfo);
                }))
                .then();
    }

<<<<<<< HEAD
    private HapiSpec createAnAccountWithECDSAKeyAliasDifferentThanAdminKey() {
        return defaultHapiSpec("createAnAccountWithECDSAKeyAliasDifferentThanAdminKey")
                .given(
                        newKeyNamed(SECP_256K1_SOURCE_KEY).shape(SECP_256K1_SHAPE),
                        newKeyNamed(ED_KEY).shape(ED25519))
                .when(withOpContext((spec, opLog) -> {
                    final var ecdsaKey = spec.registry().getKey(SECP_256K1_SOURCE_KEY);
                    final var op =
                            // try to create without signature for the alias
                            cryptoCreate(ACCOUNT)
                                    .key(ED_KEY)
                                    .alias(ecdsaKey.toByteString())
                                    .balance(100 * ONE_HBAR)
                                    .hasKnownStatus(INVALID_SIGNATURE);
                    final var op2 =
                            // create with proper signatures
                            cryptoCreate(ACCOUNT)
                                    .key(ED_KEY)
                                    .alias(ecdsaKey.toByteString())
                                    .signedBy(GENESIS, SECP_256K1_SOURCE_KEY)
                                    .sigMapPrefixes(uniqueWithFullPrefixesFor(SECP_256K1_SOURCE_KEY))
                                    .balance(100 * ONE_HBAR);
                    allRunFor(spec, op, op2);
                    var hapiGetAccountInfo = getAccountInfo(ACCOUNT)
                            .has(accountWith()
                                    .key(ED_KEY)
                                    .alias(SECP_256K1_SOURCE_KEY)
                                    .autoRenew(THREE_MONTHS_IN_SECONDS)
                                    .receiverSigReq(false));
                    allRunFor(spec, hapiGetAccountInfo);
                }))
                .then();
    }

    private HapiSpec createAnAccountWithEVMAddressAliasDifferentThanAdminKey() {
        return defaultHapiSpec("createAnAccountWithEVMAddressAliasDifferentThanAdminKey")
                .given(
                        newKeyNamed(SECP_256K1_SOURCE_KEY).shape(SECP_256K1_SHAPE),
                        newKeyNamed(ED_KEY).shape(ED25519))
                .when(withOpContext((spec, opLog) -> {
                    final var ecdsaKey = spec.registry().getKey(SECP_256K1_SOURCE_KEY);
                    final var tmp = ecdsaKey.getECDSASecp256K1().toByteArray();
                    final var addressBytes = recoverAddressFromPubKey(tmp);
                    assert addressBytes.length > 0;
                    final var evmAddressBytes = ByteString.copyFrom(addressBytes);

                    final var op =
                            // try to create without signature for the alias
                            cryptoCreate(ACCOUNT)
                                    .key(ED_KEY)
                                    .alias(evmAddressBytes)
                                    .balance(100 * ONE_HBAR)
                                    .hasKnownStatus(INVALID_SIGNATURE);
                    final var op2 =
                            // create with proper signatures
                            cryptoCreate(ACCOUNT)
                                    .key(ED_KEY)
                                    .alias(evmAddressBytes)
                                    .signedBy(GENESIS, SECP_256K1_SOURCE_KEY)
                                    .sigMapPrefixes(uniqueWithFullPrefixesFor(SECP_256K1_SOURCE_KEY))
                                    .balance(100 * ONE_HBAR);
                    allRunFor(spec, op, op2);
                    var hapiGetAccountInfo = getAccountInfo(ACCOUNT)
                            .has(accountWith()
                                    .key(ED_KEY)
                                    .evmAddress(evmAddressBytes)
                                    .autoRenew(THREE_MONTHS_IN_SECONDS)
                                    .receiverSigReq(false))
                            .logged();
                    allRunFor(spec, hapiGetAccountInfo);
                }))
                .then();
    }

    private HapiSpec createAnAccountWithEDKeyAliasDifferentThanAdminKey() {
        return defaultHapiSpec("createAnAccountWithEDKeyAliasDifferentThanAdminKey")
                .given(
                        newKeyNamed(SECP_256K1_SOURCE_KEY).shape(SECP_256K1_SHAPE),
                        newKeyNamed(ED_KEY).shape(ED25519))
                .when(withOpContext((spec, opLog) -> {
                    final var edKey = spec.registry().getKey(ED_KEY);

                    final var op =
                            // try to create without signature for the alias
                            cryptoCreate(ACCOUNT)
                                    .key(SECP_256K1_SOURCE_KEY)
                                    .alias(edKey.toByteString())
                                    .balance(100 * ONE_HBAR)
                                    .hasKnownStatus(INVALID_SIGNATURE);
                    final var op2 =
                            // create with proper signatures
                            cryptoCreate(ACCOUNT)
                                    .key(SECP_256K1_SOURCE_KEY)
                                    .alias(edKey.toByteString())
                                    .signedBy(GENESIS, ED_KEY)
                                    .sigMapPrefixes(uniqueWithFullPrefixesFor(ED_KEY))
                                    .balance(100 * ONE_HBAR);
                    allRunFor(spec, op, op2);
                    var hapiGetAccountInfo = getAccountInfo(ACCOUNT)
                            .has(accountWith()
                                    .key(SECP_256K1_SOURCE_KEY)
                                    .alias(edKey.toByteString())
                                    .autoRenew(THREE_MONTHS_IN_SECONDS)
                                    .receiverSigReq(false));
                    allRunFor(spec, hapiGetAccountInfo);
                }))
                .then();
    }

    private HapiSpec hollowAccountCompletionAfterCryptoCreate() {
        return defaultHapiSpec("HollowAccountCompletionAfterCryptoCreate")
                .given(
                        newKeyNamed(SECP_256K1_SOURCE_KEY).shape(SECP_256K1_SHAPE),
                        cryptoCreate(LAZY_CREATE_SPONSOR).balance(INITIAL_BALANCE * ONE_HBAR),
                        cryptoCreate(CRYPTO_TRANSFER_RECEIVER).balance(INITIAL_BALANCE * ONE_HBAR))
                .when(withOpContext((spec, opLog) -> {
                    final var ecdsaKey = spec.registry().getKey(SECP_256K1_SOURCE_KEY);
                    final var tmp = ecdsaKey.getECDSASecp256K1().toByteArray();
                    final var addressBytes = recoverAddressFromPubKey(tmp);
                    assert addressBytes.length > 0;
                    final var evmAddressBytes = ByteString.copyFrom(addressBytes);
                    final var op = cryptoCreate(ACCOUNT)
                            .alias(evmAddressBytes)
                            .signedBy(GENESIS, SECP_256K1_SOURCE_KEY)
                            .sigMapPrefixes(uniqueWithFullPrefixesFor(SECP_256K1_SOURCE_KEY))
                            .balance(100 * ONE_HBAR)
                            .via("createTxn");

                    final HapiGetTxnRecord hapiGetTxnRecord =
                            getTxnRecord("createTxn").andAllChildRecords().logged();

                    allRunFor(spec, op, hapiGetTxnRecord);

                    final AccountID newAccountID =
                            hapiGetTxnRecord.getResponseRecord().getReceipt().getAccountID();
                    spec.registry().saveAccountId(SECP_256K1_SOURCE_KEY, newAccountID);

                    final var op2 = cryptoTransfer(
                                    tinyBarsFromTo(LAZY_CREATE_SPONSOR, CRYPTO_TRANSFER_RECEIVER, ONE_HUNDRED_HBARS))
                            .payingWith(SECP_256K1_SOURCE_KEY)
                            .sigMapPrefixes(uniqueWithFullPrefixesFor(SECP_256K1_SOURCE_KEY))
                            .hasKnownStatus(SUCCESS)
                            .via(TRANSFER_TXN_2);

                    var hapiGetAccountInfo = getAccountInfo(ACCOUNT)
                            .logged()
                            .has(accountWith()
                                    .evmAddress(evmAddressBytes)
                                    .key(SECP_256K1_SOURCE_KEY)
                                    .noAlias());

                    allRunFor(spec, op2, hapiGetAccountInfo);
                }))
                .then();
    }

=======
>>>>>>> b4bc638b
    @Override
    protected Logger getResultsLogger() {
        return log;
    }
}<|MERGE_RESOLUTION|>--- conflicted
+++ resolved
@@ -25,6 +25,7 @@
 import static com.hedera.services.bdd.spec.keys.KeyShape.listOf;
 import static com.hedera.services.bdd.spec.keys.KeyShape.threshOf;
 import static com.hedera.services.bdd.spec.keys.SigControl.SECP256K1_ON;
+import static com.hedera.services.bdd.spec.keys.TrieSigMapGenerator.uniqueWithFullPrefixesFor;
 import static com.hedera.services.bdd.spec.queries.QueryVerbs.getAccountBalance;
 import static com.hedera.services.bdd.spec.queries.QueryVerbs.getAccountInfo;
 import static com.hedera.services.bdd.spec.queries.QueryVerbs.getAliasedAccountInfo;
@@ -37,14 +38,7 @@
 import static com.hedera.services.bdd.spec.utilops.UtilVerbs.sourcing;
 import static com.hedera.services.bdd.spec.utilops.UtilVerbs.validateChargedUsd;
 import static com.hedera.services.bdd.spec.utilops.UtilVerbs.withOpContext;
-<<<<<<< HEAD
-import static com.hedera.services.bdd.suites.crypto.AutoAccountCreationSuite.CRYPTO_TRANSFER_RECEIVER;
-import static com.hedera.services.bdd.suites.crypto.AutoAccountCreationSuite.LAZY_CREATE_SPONSOR;
-import static com.hedera.services.bdd.suites.crypto.AutoAccountUpdateSuite.INITIAL_BALANCE;
-import static com.hedera.services.bdd.suites.crypto.AutoAccountUpdateSuite.TRANSFER_TXN_2;
 import static com.hederahashgraph.api.proto.java.ResponseCodeEnum.ALIAS_ALREADY_ASSIGNED;
-=======
->>>>>>> b4bc638b
 import static com.hederahashgraph.api.proto.java.ResponseCodeEnum.AUTORENEW_DURATION_NOT_IN_RANGE;
 import static com.hederahashgraph.api.proto.java.ResponseCodeEnum.BAD_ENCODING;
 import static com.hederahashgraph.api.proto.java.ResponseCodeEnum.INSUFFICIENT_TX_FEE;
@@ -116,13 +110,9 @@
                 createAnAccountWithEDKeyAndNoAlias(),
                 createAnAccountWithED25519KeyAndED25519Alias(),
                 createAnAccountWithECKeyAndECKeyAlias(),
-<<<<<<< HEAD
                 createAnAccountWithECDSAKeyAliasDifferentThanAdminKey(),
                 createAnAccountWithEVMAddressAliasDifferentThanAdminKey(),
                 createAnAccountWithEDKeyAliasDifferentThanAdminKey(),
-                hollowAccountCompletionAfterCryptoCreate(),
-=======
->>>>>>> b4bc638b
                 cannotCreateAnAccountWithLongZeroKeyButCanUseEvmAddress());
     }
 
@@ -516,49 +506,6 @@
                 .then();
     }
 
-<<<<<<< HEAD
-    private HapiSpec createAnAccountWithEVMAddress() {
-        return defaultHapiSpec("CreateAnAccountWithEVMAddress")
-                .given(newKeyNamed(SECP_256K1_SOURCE_KEY).shape(SECP_256K1_SHAPE))
-                .when(withOpContext((spec, opLog) -> {
-                    final var ecdsaKey = spec.registry().getKey(SECP_256K1_SOURCE_KEY);
-                    final var tmp = ecdsaKey.getECDSASecp256K1().toByteArray();
-                    final var addressBytes = recoverAddressFromPubKey(tmp);
-                    assert addressBytes.length > 0;
-                    final var evmAddressBytes = ByteString.copyFrom(addressBytes);
-                    final var op = cryptoCreate(ACCOUNT)
-                            .alias(evmAddressBytes)
-                            .balance(100 * ONE_HBAR)
-                            .signedBy(GENESIS, SECP_256K1_SOURCE_KEY)
-                            .sigMapPrefixes(uniqueWithFullPrefixesFor(SECP_256K1_SOURCE_KEY));
-                    final var op2 = cryptoCreate(ACCOUNT)
-                            .alias(evmAddressBytes)
-                            .hasPrecheck(ALIAS_ALREADY_ASSIGNED)
-                            .balance(100 * ONE_HBAR)
-                            .signedBy(GENESIS, SECP_256K1_SOURCE_KEY)
-                            .sigMapPrefixes(uniqueWithFullPrefixesFor(SECP_256K1_SOURCE_KEY));
-                    final var op3 = cryptoCreate(ACCOUNT)
-                            .alias(ecdsaKey.toByteString())
-                            .hasPrecheck(ALIAS_ALREADY_ASSIGNED)
-                            .balance(100 * ONE_HBAR)
-                            .signedBy(GENESIS, SECP_256K1_SOURCE_KEY)
-                            .sigMapPrefixes(uniqueWithFullPrefixesFor(SECP_256K1_SOURCE_KEY));
-
-                    allRunFor(spec, op, op2, op3);
-                    var hapiGetAccountInfo = getAccountInfo(ACCOUNT)
-                            .logged()
-                            .has(accountWith()
-                                    .hasEmptyKey()
-                                    .evmAddress(evmAddressBytes)
-                                    .autoRenew(THREE_MONTHS_IN_SECONDS)
-                                    .receiverSigReq(false));
-                    allRunFor(spec, hapiGetAccountInfo);
-                }))
-                .then();
-    }
-
-=======
->>>>>>> b4bc638b
     private HapiSpec createAnAccountWithED25519Alias() {
         return defaultHapiSpec("CreateAnAccountWithED25519Alias")
                 .given(newKeyNamed(ED_25519_KEY).shape(KeyShape.ED25519))
@@ -708,7 +655,6 @@
                 .then();
     }
 
-<<<<<<< HEAD
     private HapiSpec createAnAccountWithECDSAKeyAliasDifferentThanAdminKey() {
         return defaultHapiSpec("createAnAccountWithECDSAKeyAliasDifferentThanAdminKey")
                 .given(
@@ -818,55 +764,6 @@
                 .then();
     }
 
-    private HapiSpec hollowAccountCompletionAfterCryptoCreate() {
-        return defaultHapiSpec("HollowAccountCompletionAfterCryptoCreate")
-                .given(
-                        newKeyNamed(SECP_256K1_SOURCE_KEY).shape(SECP_256K1_SHAPE),
-                        cryptoCreate(LAZY_CREATE_SPONSOR).balance(INITIAL_BALANCE * ONE_HBAR),
-                        cryptoCreate(CRYPTO_TRANSFER_RECEIVER).balance(INITIAL_BALANCE * ONE_HBAR))
-                .when(withOpContext((spec, opLog) -> {
-                    final var ecdsaKey = spec.registry().getKey(SECP_256K1_SOURCE_KEY);
-                    final var tmp = ecdsaKey.getECDSASecp256K1().toByteArray();
-                    final var addressBytes = recoverAddressFromPubKey(tmp);
-                    assert addressBytes.length > 0;
-                    final var evmAddressBytes = ByteString.copyFrom(addressBytes);
-                    final var op = cryptoCreate(ACCOUNT)
-                            .alias(evmAddressBytes)
-                            .signedBy(GENESIS, SECP_256K1_SOURCE_KEY)
-                            .sigMapPrefixes(uniqueWithFullPrefixesFor(SECP_256K1_SOURCE_KEY))
-                            .balance(100 * ONE_HBAR)
-                            .via("createTxn");
-
-                    final HapiGetTxnRecord hapiGetTxnRecord =
-                            getTxnRecord("createTxn").andAllChildRecords().logged();
-
-                    allRunFor(spec, op, hapiGetTxnRecord);
-
-                    final AccountID newAccountID =
-                            hapiGetTxnRecord.getResponseRecord().getReceipt().getAccountID();
-                    spec.registry().saveAccountId(SECP_256K1_SOURCE_KEY, newAccountID);
-
-                    final var op2 = cryptoTransfer(
-                                    tinyBarsFromTo(LAZY_CREATE_SPONSOR, CRYPTO_TRANSFER_RECEIVER, ONE_HUNDRED_HBARS))
-                            .payingWith(SECP_256K1_SOURCE_KEY)
-                            .sigMapPrefixes(uniqueWithFullPrefixesFor(SECP_256K1_SOURCE_KEY))
-                            .hasKnownStatus(SUCCESS)
-                            .via(TRANSFER_TXN_2);
-
-                    var hapiGetAccountInfo = getAccountInfo(ACCOUNT)
-                            .logged()
-                            .has(accountWith()
-                                    .evmAddress(evmAddressBytes)
-                                    .key(SECP_256K1_SOURCE_KEY)
-                                    .noAlias());
-
-                    allRunFor(spec, op2, hapiGetAccountInfo);
-                }))
-                .then();
-    }
-
-=======
->>>>>>> b4bc638b
     @Override
     protected Logger getResultsLogger() {
         return log;
