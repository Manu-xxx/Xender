--- conflicted
+++ resolved
@@ -276,19 +276,11 @@
                         validateChargedUsd(baseTxn, baseFeeWithExpiry, allowedPercentDiff)
                                 .skippedIfAutoScheduling(Set.of(CryptoUpdate)),
                         validateChargedUsd(plusOneTxn, baseFee, allowedPercentDiff)
-<<<<<<< HEAD
                                 .skippedIfAutoScheduling(Set.of(CryptoUpdate)),
                         validateChargedUsd(plusTenTxn, baseFee, allowedPercentDiff)
                                 .skippedIfAutoScheduling(Set.of(CryptoUpdate)),
                         validateChargedUsd(plusFiveKTxn, baseFee, allowedPercentDiff)
                                 .skippedIfAutoScheduling(Set.of(CryptoUpdate)),
-=======
-                                .skippedIfAutoScheduling(Set.of(CryptoUpdate)),
-                        validateChargedUsd(plusTenTxn, baseFee, allowedPercentDiff)
-                                .skippedIfAutoScheduling(Set.of(CryptoUpdate)),
-                        validateChargedUsd(plusFiveKTxn, baseFee, allowedPercentDiff)
-                                .skippedIfAutoScheduling(Set.of(CryptoUpdate)),
->>>>>>> f20c7a92
                         validateChargedUsd(validNegativeTxn, baseFee, allowedPercentDiff)
                                 .skippedIfAutoScheduling(Set.of(CryptoUpdate)));
     }
