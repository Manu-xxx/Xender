/*
 * Copyright (C) 2022-2023 Hedera Hashgraph, LLC
 *
 * Licensed under the Apache License, Version 2.0 (the "License");
 * you may not use this file except in compliance with the License.
 * You may obtain a copy of the License at
 *
 *      http://www.apache.org/licenses/LICENSE-2.0
 *
 * Unless required by applicable law or agreed to in writing, software
 * distributed under the License is distributed on an "AS IS" BASIS,
 * WITHOUT WARRANTIES OR CONDITIONS OF ANY KIND, either express or implied.
 * See the License for the specific language governing permissions and
 * limitations under the License.
 */

package com.hedera.services.bdd.junit;

import static com.hedera.node.app.hapi.utils.exports.recordstreaming.RecordStreamingUtils.orderedRecordFilesFrom;
import static com.hedera.node.app.hapi.utils.exports.recordstreaming.RecordStreamingUtils.orderedSidecarFilesFrom;
import static com.hedera.node.app.hapi.utils.exports.recordstreaming.RecordStreamingUtils.parseRecordFileConsensusTime;
import static com.hedera.node.app.hapi.utils.exports.recordstreaming.RecordStreamingUtils.parseSidecarFileConsensusTimeAndSequenceNo;
import static com.hedera.node.app.hapi.utils.exports.recordstreaming.RecordStreamingUtils.readMaybeCompressedRecordStreamFile;
import static com.hedera.node.app.hapi.utils.keys.Ed25519Utils.TEST_CLIENTS_PREFIX;
import static com.hedera.node.app.hapi.utils.keys.Ed25519Utils.relocatedIfNotPresentWithCurrentPathPrefix;

import com.hedera.node.app.hapi.utils.exports.recordstreaming.RecordStreamingUtils;
import com.hedera.services.stream.proto.RecordStreamFile;
import com.hedera.services.stream.proto.SidecarFile;
import java.io.File;
import java.io.IOException;
import java.io.UncheckedIOException;
import java.util.ArrayList;
import java.util.Collections;
import java.util.List;
import java.util.Map;
import java.util.concurrent.ConcurrentHashMap;
import java.util.stream.Collectors;
import org.apache.commons.io.monitor.FileAlterationMonitor;
import org.apache.commons.io.monitor.FileAlterationObserver;

/**
 * A singleton that provides near real-time access to the record stream files for all concurrently
 * executing {@link com.hedera.services.bdd.spec.HapiSpec}'s.
 */
public enum RecordStreamAccess {
    RECORD_STREAM_ACCESS;

    private static final int MONITOR_INTERVAL_MS = 250;

    /**
     * A map of record stream file locations to the listeners that are watching them. (In general we
     * only validate records from the single node0, but this could change?)
     */
    private final Map<String, BroadcastingRecordStreamListener> validatingListeners = new ConcurrentHashMap<>();

    /** A bit of infrastructure that runs the polling loop for all the listeners. */
    private final FileAlterationMonitor monitor = new FileAlterationMonitor(MONITOR_INTERVAL_MS);

    record Data(List<RecordWithSidecars> records, List<RecordStreamFile> files) {}

    /**
     * Stops the polling loop for record stream access if there are no listeners for any location.
     */
    public synchronized void stopMonitorIfNoSubscribers() {
        // Count the number of subscribers (could derive from more than one concurrent HapiSpec)
        final var numSubscribers = validatingListeners.values().stream()
                .mapToInt(BroadcastingRecordStreamListener::numListeners)
                .sum();
        if (numSubscribers == 0) {
            try {
                // Will throw ISE if already stopped, ignore that
                monitor.stop();
            } catch (Exception ignore) {
            }
        }
    }

    /**
     * If the given location is not already being watched, starts a new listener for it and returns
     * the listener.
     *
     * @param loc the record stream file location to watch
     * @return the listener for the given location
     * @throws Exception if there is an error starting the listener
     */
    public synchronized BroadcastingRecordStreamListener getValidatingListener(final String loc) throws Exception {
        if (!validatingListeners.containsKey(loc)) {
            // In most cases should let us run HapiSpec#main() from both the root and test-clients/
            // directories
            var fAtLoc = relocatedIfNotPresentWithCurrentPathPrefix(new File(loc), "..", TEST_CLIENTS_PREFIX);
            if (!fAtLoc.exists()) {
                throw new IllegalArgumentException("No such record stream file location: " + fAtLoc.getAbsolutePath());
            }
            validatingListeners.put(loc, newValidatingListener(fAtLoc.getAbsolutePath()));
        }
        return validatingListeners.get(loc);
    }

    /**
     * Reads the record and sidecar stream files from a given directory.
     *
     * @param loc the directory to read from
     * @param relativeSidecarLoc the relative location of the sidecar files
     * @return the list of record and sidecar files
     * @throws IOException if there is an error reading the files
     */
<<<<<<< HEAD
    public Data readStreamDataFrom(final String loc, final String relativeSidecarLoc) throws IOException {
=======
    public Data readStreamDataFrom(String loc, final String relativeSidecarLoc) throws IOException {
        final var fAtLoc = relocatedIfNotPresentWithCurrentPathPrefix(new File(loc), "..", TEST_CLIENTS_PREFIX);
        loc = fAtLoc.getAbsolutePath();
>>>>>>> 0caf223d
        final var recordFiles = orderedRecordFilesFrom(loc);
        final var sidecarLoc = loc + File.separator + relativeSidecarLoc;
        final List<String> sidecarFiles;
        if (new File(sidecarLoc).exists()) {
            sidecarFiles = orderedSidecarFilesFrom(sidecarLoc);
        } else {
            sidecarFiles = List.of();
        }
        final var sidecarFilesByRecordFile = sidecarFiles.stream()
                .collect(Collectors.groupingBy(
                        f -> parseSidecarFileConsensusTimeAndSequenceNo(f).getLeft(), Collectors.toList()));
        final List<RecordStreamFile> fullRecordFiles = new ArrayList<>();
        final var recordsWithSideCars = recordFiles.stream()
                .map(f -> {
                    final var recordFile = ensurePresentRecordFile(f);
                    fullRecordFiles.add(recordFile);
                    return new RecordWithSidecars(
                            recordFile,
                            sidecarFilesByRecordFile
                                    .getOrDefault(parseRecordFileConsensusTime(f), Collections.emptyList())
                                    .stream()
                                    .map(this::ensurePresentSidecarFile)
                                    .toList());
                })
                .toList();
        return new Data(recordsWithSideCars, fullRecordFiles);
    }

    static RecordStreamFile ensurePresentRecordFile(final String f) {
        try {
            final var contents = readMaybeCompressedRecordStreamFile(f);
            if (contents.getRight().isEmpty()) {
                throw new IllegalArgumentException("No record found in " + f);
            }
            return contents.getRight().get();
        } catch (IOException e) {
            throw new UncheckedIOException("Could not read record stream file " + f, e);
        }
    }

    private SidecarFile ensurePresentSidecarFile(final String f) {
        try {
            return RecordStreamingUtils.readMaybeCompressedSidecarFile(f);
        } catch (IOException e) {
            throw new UncheckedIOException("Could not read record stream file " + f, e);
        }
    }

    private BroadcastingRecordStreamListener newValidatingListener(final String loc) throws Exception {
        final var observer = new FileAlterationObserver(loc);
        final var listener = new BroadcastingRecordStreamListener();
        observer.addListener(listener);
        monitor.addObserver(observer);
        try {
            // Will throw ISE if already started, ignore that
            monitor.start();
        } catch (IllegalStateException ignore) {
        }
        return listener;
    }
}<|MERGE_RESOLUTION|>--- conflicted
+++ resolved
@@ -105,13 +105,9 @@
      * @return the list of record and sidecar files
      * @throws IOException if there is an error reading the files
      */
-<<<<<<< HEAD
-    public Data readStreamDataFrom(final String loc, final String relativeSidecarLoc) throws IOException {
-=======
     public Data readStreamDataFrom(String loc, final String relativeSidecarLoc) throws IOException {
         final var fAtLoc = relocatedIfNotPresentWithCurrentPathPrefix(new File(loc), "..", TEST_CLIENTS_PREFIX);
         loc = fAtLoc.getAbsolutePath();
->>>>>>> 0caf223d
         final var recordFiles = orderedRecordFilesFrom(loc);
         final var sidecarLoc = loc + File.separator + relativeSidecarLoc;
         final List<String> sidecarFiles;
