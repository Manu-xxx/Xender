--- conflicted
+++ resolved
@@ -142,24 +142,14 @@
                                 .tokenType(TokenType.FUNGIBLE_COMMON)
                                 .initialSupply(TOTAL_SUPPLY)
                                 .treasury(TOKEN_TREASURY),
-<<<<<<< HEAD
-                        uploadInitCode(VERSATILE_TRANSFERS, FEE_DISTRIBUTOR),
-                        contractCreate(FEE_DISTRIBUTOR).refusingEthConversion(),
+                        uploadInitCode(VERSATILE_TRANSFERS_CONTRACT, FEE_DISTRIBUTOR_CONTRACT),
+                        contractCreate(FEE_DISTRIBUTOR_CONTRACT).refusingEthConversion(),
                         withOpContext((spec, opLog) -> allRunFor(
                                 spec,
                                 contractCreate(
-                                                VERSATILE_TRANSFERS,
-                                                asHeadlongAddress(getNestedContractAddress(FEE_DISTRIBUTOR, spec)))
+                                                VERSATILE_TRANSFERS_CONTRACT,
+                                                asHeadlongAddress(getNestedContractAddress(FEE_DISTRIBUTOR_CONTRACT, spec)))
                                         .refusingEthConversion())),
-=======
-                        uploadInitCode(VERSATILE_TRANSFERS_CONTRACT, FEE_DISTRIBUTOR_CONTRACT),
-                        contractCreate(FEE_DISTRIBUTOR_CONTRACT),
-                        withOpContext((spec, opLog) -> allRunFor(
-                                spec,
-                                contractCreate(
-                                        VERSATILE_TRANSFERS_CONTRACT,
-                                        asHeadlongAddress(getNestedContractAddress(FEE_DISTRIBUTOR_CONTRACT, spec))))),
->>>>>>> 4f8f9818
                         tokenAssociate(ACCOUNT, List.of(A_TOKEN)),
                         tokenAssociate(VERSATILE_TRANSFERS_CONTRACT, List.of(A_TOKEN)),
                         tokenAssociate(RECEIVER, List.of(A_TOKEN)),
