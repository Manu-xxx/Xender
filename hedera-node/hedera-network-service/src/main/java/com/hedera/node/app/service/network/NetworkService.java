--- conflicted
+++ resolved
@@ -13,6 +13,7 @@
  * See the License for the specific language governing permissions and
  * limitations under the License.
  */
+
 package com.hedera.node.app.service.network;
 
 import com.hedera.node.app.spi.Service;
@@ -26,12 +27,8 @@
  * Service</a>.
  */
 public interface NetworkService extends Service {
-<<<<<<< HEAD
-=======
-
     String NAME = "NetworkService";
 
->>>>>>> 0caf223d
     @NonNull
     @Override
     default String getServiceName() {
@@ -45,7 +42,6 @@
      */
     @NonNull
     static NetworkService getInstance() {
-        return ServiceFactory.loadService(
-                NetworkService.class, ServiceLoader.load(NetworkService.class));
+        return ServiceFactory.loadService(NetworkService.class, ServiceLoader.load(NetworkService.class));
     }
 }